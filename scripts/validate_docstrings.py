--- conflicted
+++ resolved
@@ -18,52 +18,27 @@
 import argparse
 import doctest
 import importlib
-<<<<<<< HEAD
-from io import StringIO
-=======
 import io
->>>>>>> 57bb1657
 import json
 import pathlib
 import subprocess
 import sys
 import tempfile
 
-<<<<<<< HEAD
-# Template backend makes matplotlib to not plot anything. This is useful
-# to avoid that plot windows are open from the doctests while running the
-# script. Setting here before matplotlib is loaded.
-# We don't warn for the number of open plots, as none is actually being opened
-os.environ["MPLBACKEND"] = "Template"
-import matplotlib  # isort:skip
-
-matplotlib.rc("figure", max_open_warning=10000)
-
-import numpy  # isort:skip
-
-BASE_PATH = os.path.dirname(os.path.dirname(os.path.abspath(__file__)))
-
-sys.path.insert(0, os.path.join(BASE_PATH))
-import pandas  # isort:skip
-
-sys.path.insert(1, os.path.join(BASE_PATH, "doc", "sphinxext"))
-from numpydoc.validate import validate, Validator  # isort:skip
-from numpydoc.docscrape import get_doc_object
-=======
 import matplotlib
 import matplotlib.pyplot as plt
 import numpy
+from numpydoc.docscrape import get_doc_object
 from numpydoc.validate import (
-    Docstring,
+    Validator,
     validate,
 )
 
 import pandas
 
+
 # With template backend, matplotlib plots nothing
 matplotlib.use("template")
-
->>>>>>> 57bb1657
 
 PRIVATE_CLASSES = ["NDFrame", "IndexOpsMixin"]
 ERROR_MSGS = {
@@ -171,7 +146,6 @@
         runner = doctest.DocTestRunner(optionflags=flags)
         context = {"np": numpy, "pd": pandas}
         error_msgs = ""
-<<<<<<< HEAD
         name = None
         try:
             name = self.name
@@ -183,12 +157,6 @@
                 f = StringIO()
                 runner.run(test, out=f.write)
                 error_msgs += f.getvalue()
-=======
-        for test in finder.find(self.raw_doc, self.name, globs=context):
-            f = io.StringIO()
-            runner.run(test, out=f.write)
-            error_msgs += f.getvalue()
->>>>>>> 57bb1657
         return error_msgs
 
     @property
