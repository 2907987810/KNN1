--- conflicted
+++ resolved
@@ -479,11 +479,8 @@
 ext_data = {
     '_libs.lib': {'pyxfile': '_libs/lib',
                   'depends': lib_depends + tseries_depends},
-<<<<<<< HEAD
     '_libs.dtypes.generic': {'pyxfile': '_libs/dtypes/generic', 'include': []},
-=======
     '_libs.properties': {'pyxfile': '_libs/properties', 'include': []},
->>>>>>> d1fe892a
     '_libs.hashtable': {'pyxfile': '_libs/hashtable',
                         'pxdfiles': ['_libs/hashtable'],
                         'depends': (['pandas/_libs/src/klib/khash_python.h']
