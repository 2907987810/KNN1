#!/usr/bin/env python

"""
Parts of this file were taken from the pyzmq project
(https://github.com/zeromq/pyzmq) which have been permitted for use under the
BSD license. Parts are from lxml (https://github.com/lxml/lxml)
"""

import os
import sys
import shutil
import warnings

try:
    BUILD_CACHE_DIR=None

    # uncomment to activate the build cache
    #BUILD_CACHE_DIR="/tmp/.pandas_build_cache/"

    if os.isdir(BUILD_CACHE_DIR):
        print("--------------------------------------------------------")
        print("BUILD CACHE ACTIVATED. be careful, this is experimental.")
        print("--------------------------------------------------------")
    else:
        BUILD_CACHE_DIR=None
except :
    pass

# may need to work around setuptools bug by providing a fake Pyrex
try:
    import Cython
    sys.path.insert(0, os.path.join(os.path.dirname(__file__), "fake_pyrex"))
except ImportError:
    pass

# try bootstrapping setuptools if it doesn't exist
try:
    import pkg_resources
    try:
        pkg_resources.require("setuptools>=0.6c5")
    except pkg_resources.VersionConflict:
        from ez_setup import use_setuptools
        use_setuptools(version="0.6c5")
    from setuptools import setup, Command
    _have_setuptools = True
except ImportError:
    # no setuptools installed
    from distutils.core import setup, Command
    _have_setuptools = False

setuptools_kwargs = {}
if sys.version_info[0] >= 3:

    setuptools_kwargs = {'use_2to3': True,
                         'zip_safe': False,
                         'install_requires': ['python-dateutil >= 2',
                                              'pytz',
                                              'numpy >= 1.4'],
                         'use_2to3_exclude_fixers': ['lib2to3.fixes.fix_next',
                                                    ],
                        }
    if not _have_setuptools:
        sys.exit("need setuptools/distribute for Py3k"
            "\n$ pip install distribute")

else:
    if sys.version_info[1] == 5:
        # dateutil >= 2.1 doesn't work on Python 2.5
        setuptools_kwargs = {
            'install_requires': ['python-dateutil < 2',
                                 'pytz',
                                 'numpy >= 1.6'],
            'zip_safe' : False,
        }
    else:
        setuptools_kwargs = {
            'install_requires': ['python-dateutil',
                                 'pytz',
                                 'numpy >= 1.6'],
            'zip_safe' : False,
        }
    if not _have_setuptools:
        try:
            import numpy
            import dateutil
            setuptools_kwargs = {}
        except ImportError:
            sys.exit("install requires: 'python-dateutil < 2','numpy'."
                     "  use pip or easy_install."
                     "\n   $ pip install 'python-dateutil < 2' 'numpy'")

try:
    import numpy as np
except ImportError:
    nonumpy_msg = ("# numpy needed to finish setup.  run:\n\n"
    "    $ pip install numpy  # or easy_install numpy\n")
    sys.exit(nonumpy_msg)

if np.__version__ < '1.6.1':
    msg = "pandas requires NumPy >= 1.6 due to datetime64 dependency"
    sys.exit(msg)

from distutils.extension import Extension
from distutils.command.build import build
from distutils.command.sdist import sdist
from distutils.command.build_ext import build_ext

try:
    from Cython.Distutils import build_ext
    #from Cython.Distutils import Extension # to get pyrex debugging symbols
    cython=True
except ImportError:
    cython=False

from os.path import splitext, basename, join as pjoin

DESCRIPTION = ("Powerful data structures for data analysis, time series,"
               "and statistics")
LONG_DESCRIPTION = """
**pandas** is a Python package providing fast, flexible, and expressive data
structures designed to make working with structured (tabular, multidimensional,
potentially heterogeneous) and time series data both easy and intuitive. It
aims to be the fundamental high-level building block for doing practical,
**real world** data analysis in Python. Additionally, it has the broader goal
of becoming **the most powerful and flexible open source data analysis /
manipulation tool available in any language**. It is already well on its way
toward this goal.

pandas is well suited for many different kinds of data:

  - Tabular data with heterogeneously-typed columns, as in an SQL table or
    Excel spreadsheet
  - Ordered and unordered (not necessarily fixed-frequency) time series data.
  - Arbitrary matrix data (homogeneously typed or heterogeneous) with row and
    column labels
  - Any other form of observational / statistical data sets. The data actually
    need not be labeled at all to be placed into a pandas data structure

The two primary data structures of pandas, Series (1-dimensional) and DataFrame
(2-dimensional), handle the vast majority of typical use cases in finance,
statistics, social science, and many areas of engineering. For R users,
DataFrame provides everything that R's ``data.frame`` provides and much
more. pandas is built on top of `NumPy <http://www.numpy.org>`__ and is
intended to integrate well within a scientific computing environment with many
other 3rd party libraries.

Here are just a few of the things that pandas does well:

  - Easy handling of **missing data** (represented as NaN) in floating point as
    well as non-floating point data
  - Size mutability: columns can be **inserted and deleted** from DataFrame and
    higher dimensional objects
  - Automatic and explicit **data alignment**: objects can be explicitly
    aligned to a set of labels, or the user can simply ignore the labels and
    let `Series`, `DataFrame`, etc. automatically align the data for you in
    computations
  - Powerful, flexible **group by** functionality to perform
    split-apply-combine operations on data sets, for both aggregating and
    transforming data
  - Make it **easy to convert** ragged, differently-indexed data in other
    Python and NumPy data structures into DataFrame objects
  - Intelligent label-based **slicing**, **fancy indexing**, and **subsetting**
    of large data sets
  - Intuitive **merging** and **joining** data sets
  - Flexible **reshaping** and pivoting of data sets
  - **Hierarchical** labeling of axes (possible to have multiple labels per
    tick)
  - Robust IO tools for loading data from **flat files** (CSV and delimited),
    Excel files, databases, and saving / loading data from the ultrafast **HDF5
    format**
  - **Time series**-specific functionality: date range generation and frequency
    conversion, moving window statistics, moving window linear regressions,
    date shifting and lagging, etc.

Many of these principles are here to address the shortcomings frequently
experienced using other languages / scientific research environments. For data
scientists, working with data is typically divided into multiple stages:
munging and cleaning data, analyzing / modeling it, then organizing the results
of the analysis into a form suitable for plotting or tabular display. pandas is
the ideal tool for all of these tasks.

Note
----
Windows binaries built against NumPy 1.6.1
"""

DISTNAME = 'pandas'
LICENSE = 'BSD'
AUTHOR = "The PyData Development Team"
EMAIL = "pydata@googlegroups.com"
URL = "http://pandas.pydata.org"
DOWNLOAD_URL = ''
CLASSIFIERS = [
    'Development Status :: 4 - Beta',
    'Environment :: Console',
    'Operating System :: OS Independent',
    'Intended Audience :: Science/Research',
    'Programming Language :: Python',
    'Programming Language :: Python :: 2',
    'Programming Language :: Python :: 3',
    'Programming Language :: Cython',
    'Topic :: Scientific/Engineering',
]

MAJOR = 0
MINOR = 10
MICRO = 0
ISRELEASED = False
VERSION = '%d.%d.%d' % (MAJOR, MINOR, MICRO)
QUALIFIER = ''

FULLVERSION = VERSION
if not ISRELEASED:
    FULLVERSION += '.dev'
    try:
        import subprocess
        try:
            pipe = subprocess.Popen(["git", "rev-parse", "--short", "HEAD"],
                                    stdout=subprocess.PIPE).stdout
        except OSError:
            # msysgit compatibility
            pipe = subprocess.Popen(["git.cmd", "rev-parse", "--short", "HEAD"],
                                    stdout=subprocess.PIPE).stdout
        rev = pipe.read().strip()
        # makes distutils blow up on Python 2.7
        if sys.version_info[0] >= 3:
            rev = rev.decode('ascii')

        FULLVERSION += "-%s" % rev
    except:
        warnings.warn("WARNING: Couldn't get git revision")
else:
    FULLVERSION += QUALIFIER

def write_version_py(filename=None):
    cnt = """\
version = '%s'
short_version = '%s'
"""
    if not filename:
        filename = os.path.join(os.path.dirname(__file__), 'pandas', 'version.py')

    a = open(filename, 'w')
    try:
        a.write(cnt % (FULLVERSION, VERSION))
    finally:
        a.close()

class CleanCommand(Command):
    """Custom distutils command to clean the .so and .pyc files."""

    user_options = [("all", "a", "") ]

    def initialize_options(self):
        self.all = True
        self._clean_me = []
        self._clean_trees = []
        self._clean_exclude = ['np_datetime.c',
                               'np_datetime_strings.c',
                               'period.c',
                               'tokenizer.c',
                               'io.c']

        for root, dirs, files in list(os.walk('pandas')):
            for f in files:
                if f in self._clean_exclude:
                    continue
                if os.path.splitext(f)[-1] in ('.pyc', '.so', '.o',
                                               '.pyd', '.c', '.orig'):
                    self._clean_me.append(pjoin(root, f))
            for d in dirs:
                if d == '__pycache__':
                    self._clean_trees.append(pjoin(root, d))

        for d in ('build',):
            if os.path.exists(d):
                self._clean_trees.append(d)

    def finalize_options(self):
        pass

    def run(self):
        for clean_me in self._clean_me:
            try:
                os.unlink(clean_me)
            except Exception:
                pass
        for clean_tree in self._clean_trees:
            try:
                shutil.rmtree(clean_tree)
            except Exception:
                pass

class CheckSDist(sdist):
    """Custom sdist that ensures Cython has compiled all pyx files to c."""

    _pyxfiles = ['pandas/src/tseries.pyx'
                 'pandas/src/sparse.pyx']

    def initialize_options(self):
        sdist.initialize_options(self)

        '''
        self._pyxfiles = []
        for root, dirs, files in os.walk('pandas'):
            for f in files:
                if f.endswith('.pyx'):
                    self._pyxfiles.append(pjoin(root, f))
        '''

    def run(self):
        if 'cython' in cmdclass:
            self.run_command('cython')
        else:
            for pyxfile in self._pyxfiles:
                cfile = pyxfile[:-3]+'c'
                msg = "C-source file '%s' not found."%(cfile)+\
                " Run 'setup.py cython' before sdist."
                assert os.path.isfile(cfile), msg
        sdist.run(self)

class CheckingBuildExt(build_ext):
    """Subclass build_ext to get clearer report if Cython is necessary."""

    def check_cython_extensions(self, extensions):
        for ext in extensions:
          for src in ext.sources:
            if not os.path.exists(src):
                raise Exception("""Cython-generated file '%s' not found.
                Cython is required to compile pandas from a development branch.
                Please install Cython or download a release package of pandas.
                """ % src)

    def build_extensions(self):
        self.check_cython_extensions(self.extensions)
        self.check_extensions_list(self.extensions)

        for ext in self.extensions:
            self.build_extension(ext)

class CompilationCacheMixin(object):
    def __init__(self,*args,**kwds):
        cache_dir=kwds.pop("cache_dir",BUILD_CACHE_DIR)
        self.cache_dir=cache_dir
        if not os.path.isdir(cache_dir):
            raise Exception("Error: path to Cache directory (%s) is not a dir" % cache_dir);

    def _copy_from_cache(self,hash,target):
        src=os.path.join(self.cache_dir,hash)
        if os.path.exists(src):
            #            print("Cache HIT: asked to copy file %s in %s"  % (src,os.path.abspath(target)))
            s="."
            for d in target.split(os.path.sep)[:-1]:
                s=os.path.join(s,d)
                if not os.path.exists(s):
                    os.mkdir(s)
            shutil.copyfile(src,target)

            return True

        return False

    def _put_to_cache(self,hash,src):
        target=os.path.join(self.cache_dir,hash)
        # print( "Cache miss: asked to copy file from %s to %s" % (src,target))
        s="."
        for d in target.split(os.path.sep)[:-1]:
            s=os.path.join(s,d)
            if not os.path.exists(s):
                os.mkdir(s)
        shutil.copyfile(src,target)

    def _hash_obj(self,obj):
        """
        you should override this method to provide a sensible
        implementation of hashing functions for your intended objects
        """
        try:
            return hash(obj)
        except:
            raise NotImplementedError("You must override this method")

    # this is missing in 2.5, mro will do the right thing
    def get_ext_fullpath(self, ext_name):
        """Returns the path of the filename for a given extension.

        The file is located in `build_lib` or directly in the package
        (inplace option).
        """
        import string
        # makes sure the extension name is only using dots
        all_dots = string.maketrans('/'+os.sep, '..')
        ext_name = ext_name.translate(all_dots)

        fullname = self.get_ext_fullname(ext_name)
        modpath = fullname.split('.')
        filename = self.get_ext_filename(ext_name)
        filename = os.path.split(filename)[-1]

        if not self.inplace:
            # no further work needed
            # returning :
            #   build_dir/package/path/filename
            filename = os.path.join(*modpath[:-1]+[filename])
            return os.path.join(self.build_lib, filename)

        # the inplace option requires to find the package directory
        # using the build_py command for that
        package = '.'.join(modpath[0:-1])
        build_py = self.get_finalized_command('build_py')
        package_dir = os.path.abspath(build_py.get_package_dir(package))

        # returning
        #   package_dir/filename
        return os.path.join(package_dir, filename)

class CompilationCacheExtMixin(CompilationCacheMixin):
    def __init__(self,*args,**kwds):
        CompilationCacheMixin.__init__(self,*args,**kwds)

    def _hash_file(self,fname):
        from hashlib import sha1
        try:
            hash=sha1()
            hash.update(self.build_lib.encode('utf-8'))
            try:
                if sys.version_info[0] >= 3:
                    import io
                    f=io.open(fname,"rb")
                else:
                    f=open(fname)

                first_line=f.readline()
                # ignore cython generation timestamp header
                if "Generated by Cython" not in first_line.decode('utf-8'):
                    hash.update(first_line)
                hash.update(f.read())
                return hash.hexdigest()

            except:
                raise
                return None
            finally:
                f.close()

        except IOError:
            return None

    def _hash_obj(self,ext):
        from hashlib import sha1

        sources = ext.sources
        if sources is None or \
          (not hasattr(sources,'__iter__') ) or \
          isinstance(sources,str) or \
          sys.version[0]==2 and isinstance(sources,unicode): #argh
            return False

        sources = list(sources) + ext.depends
        hash=sha1()
        try:
            for fname in sources:
                fhash=self._hash_file(fname)
                if fhash:
                    hash.update(fhash.encode('utf-8'))
        except:
            return None

        return hash.hexdigest()

class CachingBuildExt(build_ext,CompilationCacheExtMixin):
    def __init__(self,*args,**kwds):
        CompilationCacheExtMixin.__init__(self,*args,**kwds)
        kwds.pop("cache_dir",None)
        build_ext.__init__(self,*args,**kwds)

    def build_extension(self, ext,*args,**kwds):
        ext_path = self.get_ext_fullpath(ext.name)
        build_path = os.path.join(self.build_lib,os.path.basename(ext_path))

        hash=self._hash_obj(ext)
        if  hash and self._copy_from_cache(hash,ext_path):
            return

        build_ext.build_extension(self,ext,*args,**kwds)

        hash=self._hash_obj(ext)
        if os.path.exists(build_path):
            self._put_to_cache(hash,build_path) # build_ext
        if os.path.exists(ext_path):
            self._put_to_cache(hash,ext_path) # develop


    def cython_sources(self, sources, extension):
        import re
        cplus = self.cython_cplus or getattr(extension, 'cython_cplus', 0) or \
                (extension.language and extension.language.lower() == 'c++')
        target_ext = '.c'
        if cplus:
            target_ext = '.cpp'

        for i,s in enumerate(sources):
            if not re.search("\.(pyx|pxi|pxd)$",s):
                continue
            ext_dir=os.path.dirname(s)
            ext_basename=re.sub("\.[^\.]+$","",os.path.basename(s))
            ext_basename +=  target_ext
            target= os.path.join(ext_dir,ext_basename)
            hash=self._hash_file(s)
            sources[i]=target
            if hash and self._copy_from_cache(hash,target):
                continue
            build_ext.cython_sources(self,[s],extension)
            self._put_to_cache(hash,target)

        return sources

class CythonCommand(build_ext):
    """Custom distutils command subclassed from Cython.Distutils.build_ext
    to compile pyx->c, and stop there. All this does is override the
    C-compile method build_extension() with a no-op."""
    def build_extension(self, ext):
        pass

class DummyBuildSrc(Command):
    """ numpy's build_src command interferes with Cython's build_ext.
    """
    user_options = []
    def initialize_options(self):
        self.py_modules_dict = {}
    def finalize_options(self):
        pass
    def run(self):
        pass

cmdclass = {'clean': CleanCommand,
            'build': build}
if cython:
    suffix = '.pyx'
    cmdclass['build_ext'] = build_ext
    if BUILD_CACHE_DIR: # use the cache
        cmdclass['build_ext'] = CachingBuildExt
    cmdclass['cython'] = CythonCommand
    cmdclass['sdist'] =  CheckSDist
else:
    suffix = '.c'
    cmdclass['build_src'] = DummyBuildSrc
    cmdclass['build_ext'] =  build_ext

lib_depends = ['reduce', 'inference', 'properties']

def srcpath(name=None, suffix='.pyx', subdir='src'):
    return pjoin('pandas', subdir, name+suffix)

if suffix == '.pyx':
    lib_depends = [srcpath(f, suffix='.pyx') for f in lib_depends]
    lib_depends.append('pandas/src/util.pxd')
else:
    lib_depends = []
    plib_depends = []

common_include = [np.get_include(), 'pandas/src/klib', 'pandas/src']

def pxd(name):
    return os.path.abspath(pjoin('pandas', name+'.pxd'))


lib_depends = lib_depends + ['pandas/src/numpy_helper.h',
                             'pandas/src/parse_helper.h']


tseries_depends = ['pandas/src/datetime/np_datetime.h',
                   'pandas/src/datetime/np_datetime_strings.h',
                   'pandas/src/period.h']


# some linux distros require it
libraries = ['m'] if 'win32' not in sys.platform else []

ext_data = dict(
    lib={'pyxfile': 'lib',
         'pxdfiles': [],
         'depends': lib_depends},
    hashtable={'pyxfile': 'hashtable',
               'pxdfiles': ['hashtable']},
    tslib={'pyxfile': 'tslib',
           'depends': tseries_depends,
           'sources': ['pandas/src/datetime/np_datetime.c',
                       'pandas/src/datetime/np_datetime_strings.c',
                       'pandas/src/period.c']},
    index={'pyxfile': 'index',
           'sources': ['pandas/src/datetime/np_datetime.c',
                       'pandas/src/datetime/np_datetime_strings.c']},
    algos={'pyxfile': 'algos',
           'depends': [srcpath('generated', suffix='.pyx')]},
)

extensions = []

for name, data in ext_data.items():
    sources = [srcpath(data['pyxfile'], suffix=suffix, subdir='')]
    pxds = [pxd(x) for x in data.get('pxdfiles', [])]
    if suffix == '.pyx' and pxds:
        sources.extend(pxds)

    sources.extend(data.get('sources', []))

    include = data.get('include', common_include)

    obj = Extension('pandas.%s' % name,
                    sources=sources,
                    depends=data.get('depends', []),
                    include_dirs=include)

    extensions.append(obj)


sparse_ext = Extension('pandas._sparse',
                       sources=[srcpath('sparse', suffix=suffix)],
                       include_dirs=[np.get_include()],
                       libraries=libraries)


parser_ext = Extension('pandas._parser',
                       depends=['pandas/src/parser/tokenizer.h',
                                'pandas/src/parser/io.h',
                                'pandas/src/numpy_helper.h'],
                       sources=[srcpath('parser', suffix=suffix),
                                'pandas/src/parser/tokenizer.c',
                                'pandas/src/parser/io.c',
                                ],
                       include_dirs=common_include)

sandbox_ext = Extension('pandas._sandbox',
                        sources=[srcpath('sandbox', suffix=suffix)],
                        include_dirs=common_include)


cppsandbox_ext = Extension('pandas._cppsandbox',
                           language='c++',
                           sources=[srcpath('cppsandbox', suffix=suffix)],
                           include_dirs=[np.get_include()])

extensions.extend([sparse_ext, parser_ext])

# if not ISRELEASED:
#     extensions.extend([sandbox_ext])

if suffix == '.pyx' and 'setuptools' in sys.modules:
    # undo dumb setuptools bug clobbering .pyx sources back to .c
    for ext in extensions:
        if ext.sources[0].endswith('.c'):
            root, _ = os.path.splitext(ext.sources[0])
            ext.sources[0] = root + suffix


if _have_setuptools:
    setuptools_kwargs["test_suite"] = "nose.collector"

<<<<<<< HEAD
if sys.platform == 'linux2':
    options = {}
else:
    options = {'bdist_wininst': {'user-access-control': 'auto'}}
=======
# options = {'bdist_wininst': {'user-access-control': 'auto'}}
options = {}
>>>>>>> ef06ca21

write_version_py()
setup(name=DISTNAME,
      version=FULLVERSION,
      maintainer=AUTHOR,
      packages=['pandas',
                'pandas.compat',
                'pandas.core',
                'pandas.io',
                'pandas.rpy',
                'pandas.sandbox',
                'pandas.sparse',
                'pandas.sparse.tests',
                'pandas.stats',
                'pandas.util',
                'pandas.tests',
                'pandas.tools',
                'pandas.tools.tests',
                'pandas.tseries',
                'pandas.tseries.tests',
                'pandas.io.tests',
                'pandas.stats.tests',
                ],
      package_data={'pandas.io' : ['tests/*.h5',
                                   'tests/*.csv',
                                   'tests/*.xls',
                                   'tests/*.xlsx',
                                   'tests/*.table'],
                    'pandas.tools': ['tests/*.csv'],
                    'pandas.tests' : ['data/*.pickle',
                                      'data/*.csv'],
                    'pandas.tseries.tests' : ['data/*.pickle',
                                              'data/*.csv']
                   },
      ext_modules=extensions,
      maintainer_email=EMAIL,
      description=DESCRIPTION,
      license=LICENSE,
      cmdclass = cmdclass,
      url=URL,
      download_url=DOWNLOAD_URL,
      long_description=LONG_DESCRIPTION,
      classifiers=CLASSIFIERS,
      platforms='any',
      options=options,
      **setuptools_kwargs)<|MERGE_RESOLUTION|>--- conflicted
+++ resolved
@@ -657,15 +657,8 @@
 if _have_setuptools:
     setuptools_kwargs["test_suite"] = "nose.collector"
 
-<<<<<<< HEAD
-if sys.platform == 'linux2':
-    options = {}
-else:
-    options = {'bdist_wininst': {'user-access-control': 'auto'}}
-=======
 # options = {'bdist_wininst': {'user-access-control': 'auto'}}
 options = {}
->>>>>>> ef06ca21
 
 write_version_py()
 setup(name=DISTNAME,
