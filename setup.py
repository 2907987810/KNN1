--- conflicted
+++ resolved
@@ -18,16 +18,11 @@
 import sys
 
 import numpy
-<<<<<<< HEAD
 from setuptools import (
     Command,
     Extension,
-    find_packages,
     setup,
 )
-=======
-from setuptools import Command, Extension, setup
->>>>>>> 8967241b
 from setuptools.command.build_ext import build_ext as _build_ext
 
 import versioneer
