--- conflicted
+++ resolved
@@ -574,7 +574,8 @@
                             continue
                         elif is_raise:
                             raise ValueError(
-                                f"time data \"{val}\" at position {i} doesn't match format \"{format}\""
+                                f"time data \"{val}\" at position {i} doesn't "
+                                f"match format \"{format}\""
                             )
                         return values, tz_out
                     # these must be ns unit by-definition
@@ -622,12 +623,8 @@
                                 continue
                             elif is_raise:
                                 raise ValueError(
-<<<<<<< HEAD
-                                    f"time data \"{val}\" at position {i} doesn't match format \"{format}\""
-=======
                                     f"time data \"{val}\" at position {i} doesn't "
-                                    "match format specified"
->>>>>>> 0b931173
+                                    f"match format \"{format}\""
                                 )
                             return values, tz_out
 
