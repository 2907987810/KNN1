# -*- coding: utf-8 -*-
# cython: profile=False
# cython: linetrace=False
# distutils: define_macros=CYTHON_TRACE=0
# distutils: define_macros=CYTHON_TRACE_NOGIL=0

cimport numpy as np
from numpy cimport (int8_t, int32_t, int64_t, import_array, ndarray,
                    float64_t, NPY_DATETIME, NPY_TIMEDELTA)
import numpy as np

import sys
cdef bint PY3 = (sys.version_info[0] >= 3)

from cpython cimport (
    PyTypeObject,
    PyFloat_Check,
    PyComplex_Check,
    PyObject_RichCompareBool,
    PyObject_RichCompare,
    Py_GT, Py_GE, Py_EQ, Py_NE, Py_LT, Py_LE,
    PyUnicode_Check)

cdef extern from "Python.h":
    cdef PyTypeObject *Py_TYPE(object)

from libc.stdlib cimport free

from util cimport (is_integer_object, is_float_object, is_string_object,
                   is_datetime64_object, is_timedelta64_object,
                   INT64_MAX)
cimport util

from cpython.datetime cimport (PyDelta_Check, PyTZInfo_Check,
                               PyDateTime_Check, PyDate_Check,
                               PyDateTime_IMPORT,
                               timedelta, datetime)
# import datetime C API
PyDateTime_IMPORT
# this is our datetime.pxd
from datetime cimport (
    pandas_datetime_to_datetimestruct,
    days_per_month_table,
    get_datetime64_value,
    get_timedelta64_value,
    get_datetime64_unit,
    PANDAS_DATETIMEUNIT,
    _string_to_dts,
    npy_datetime,
    is_leapyear,
    dayofweek,
    PANDAS_FR_ns)

# stdlib datetime imports
from datetime import time as datetime_time

from tslibs.np_datetime cimport (check_dts_bounds,
                                 pandas_datetimestruct,
                                 dt64_to_dtstruct, dtstruct_to_dt64,
                                 pydatetime_to_dt64, pydate_to_dt64)
from tslibs.np_datetime import OutOfBoundsDatetime

from khash cimport (
    khiter_t,
    kh_destroy_int64, kh_put_int64,
    kh_init_int64, kh_int64_t,
    kh_resize_int64, kh_get_int64)

from .tslibs.parsing import parse_datetime_string

cimport cython

from pandas.compat import iteritems

import warnings

import pytz
UTC = pytz.utc

# initialize numpy
import_array()


cdef int64_t NPY_NAT = util.get_nat()
iNaT = NPY_NAT

from tslibs.timedeltas cimport parse_timedelta_string, cast_from_unit
from tslibs.timezones cimport (
    is_utc, is_tzlocal, is_fixed_offset,
    treat_tz_as_dateutil, treat_tz_as_pytz,
    get_timezone, get_utcoffset, maybe_get_tz,
    get_dst_info)
from tslibs.fields import (
    get_date_name_field, get_start_end_field, get_date_field,
    build_field_sarray)
from tslibs.conversion cimport tz_convert_single, _TSObject, _localize_tso
from tslibs.conversion import (
    tz_localize_to_utc, tz_convert,
    tz_convert_single)

from tslibs.nattype import NaT, nat_strings
from tslibs.nattype cimport _checknull_with_nat


cdef inline object create_timestamp_from_ts(
        int64_t value, pandas_datetimestruct dts,
        object tz, object freq):
    """ convenience routine to construct a Timestamp from its parts """
    cdef _Timestamp ts_base
    ts_base = _Timestamp.__new__(Timestamp, dts.year, dts.month,
                                 dts.day, dts.hour, dts.min,
                                 dts.sec, dts.us, tz)
    ts_base.value = value
    ts_base.freq = freq
    ts_base.nanosecond = dts.ps / 1000

    return ts_base


cdef inline object create_datetime_from_ts(
        int64_t value, pandas_datetimestruct dts,
        object tz, object freq):
    """ convenience routine to construct a datetime.datetime from its parts """
    return datetime(dts.year, dts.month, dts.day, dts.hour,
                    dts.min, dts.sec, dts.us, tz)


def ints_to_pydatetime(ndarray[int64_t] arr, tz=None, freq=None, box=False):
    # convert an i8 repr to an ndarray of datetimes or Timestamp (if box ==
    # True)

    cdef:
        Py_ssize_t i, n = len(arr)
        ndarray[int64_t] trans, deltas
        pandas_datetimestruct dts
        object dt
        int64_t value
        ndarray[object] result = np.empty(n, dtype=object)
        object (*func_create)(int64_t, pandas_datetimestruct, object, object)

    if box and is_string_object(freq):
        from pandas.tseries.frequencies import to_offset
        freq = to_offset(freq)

    if box:
        func_create = create_timestamp_from_ts
    else:
        func_create = create_datetime_from_ts

    if tz is not None:
        if is_utc(tz):
            for i in range(n):
                value = arr[i]
                if value == NPY_NAT:
                    result[i] = NaT
                else:
                    dt64_to_dtstruct(value, &dts)
                    result[i] = func_create(value, dts, tz, freq)
        elif is_tzlocal(tz) or is_fixed_offset(tz):
            for i in range(n):
                value = arr[i]
                if value == NPY_NAT:
                    result[i] = NaT
                else:
                    dt64_to_dtstruct(value, &dts)
                    dt = create_datetime_from_ts(value, dts, tz, freq)
                    dt = dt + tz.utcoffset(dt)
                    if box:
                        dt = Timestamp(dt)
                    result[i] = dt
        else:
            trans, deltas, typ = get_dst_info(tz)

            for i in range(n):

                value = arr[i]
                if value == NPY_NAT:
                    result[i] = NaT
                else:

                    # Adjust datetime64 timestamp, recompute datetimestruct
                    pos = trans.searchsorted(value, side='right') - 1
                    if treat_tz_as_pytz(tz):
                        # find right representation of dst etc in pytz timezone
                        new_tz = tz._tzinfos[tz._transition_info[pos]]
                    else:
                        # no zone-name change for dateutil tzs - dst etc
                        # represented in single object.
                        new_tz = tz

                    dt64_to_dtstruct(value + deltas[pos], &dts)
                    result[i] = func_create(value, dts, new_tz, freq)
    else:
        for i in range(n):

            value = arr[i]
            if value == NPY_NAT:
                result[i] = NaT
            else:
                dt64_to_dtstruct(value, &dts)
                result[i] = func_create(value, dts, None, freq)

    return result


def ints_to_pytimedelta(ndarray[int64_t] arr, box=False):
    # convert an i8 repr to an ndarray of timedelta or Timedelta (if box ==
    # True)

    cdef:
        Py_ssize_t i, n = len(arr)
        int64_t value
        ndarray[object] result = np.empty(n, dtype=object)

    for i in range(n):

        value = arr[i]
        if value == NPY_NAT:
            result[i] = NaT
        else:
            if box:
                result[i] = Timedelta(value)
            else:
                result[i] = timedelta(microseconds=int(value) / 1000)

    return result


_zero_time = datetime_time(0, 0)
_no_input = object()

# Python front end to C extension type _Timestamp
# This serves as the box for datetime64


class Timestamp(_Timestamp):
    """TimeStamp is the pandas equivalent of python's Datetime
    and is interchangable with it in most cases. It's the type used
    for the entries that make up a DatetimeIndex, and other timeseries
    oriented data structures in pandas.

    There are essentially three calling conventions for the constructor. The
    primary form accepts four parameters. They can be passed by position or
    keyword.

    Parameters
    ----------
    ts_input : datetime-like, str, int, float
        Value to be converted to Timestamp
    freq : str, DateOffset
        Offset which Timestamp will have
    tz : string, pytz.timezone, dateutil.tz.tzfile or None
        Time zone for time which Timestamp will have.
    unit : string
        numpy unit used for conversion, if ts_input is int or float
    offset : str, DateOffset
        Deprecated, use freq

    The other two forms mimic the parameters from ``datetime.datetime``. They
    can be passed by either position or keyword, but not both mixed together.

    :func:`datetime.datetime` Parameters
    ------------------------------------

    .. versionadded:: 0.19.0

    year : int
    month : int
    day : int
    hour : int, optional, default is 0
    minute : int, optional, default is 0
    second : int, optional, default is 0
    microsecond : int, optional, default is 0
    tzinfo : datetime.tzinfo, optional, default is None
    """

    @classmethod
    def fromordinal(cls, ordinal, freq=None, tz=None, offset=None):
        """
        passed an ordinal, translate and convert to a ts
        note: by definition there cannot be any tz info on the ordinal itself

        Parameters
        ----------
        ordinal : int
            date corresponding to a proleptic Gregorian ordinal
        freq : str, DateOffset
            Offset which Timestamp will have
        tz : string, pytz.timezone, dateutil.tz.tzfile or None
            Time zone for time which Timestamp will have.
        offset : str, DateOffset
            Deprecated, use freq
        """
        return cls(datetime.fromordinal(ordinal),
                   freq=freq, tz=tz, offset=offset)

    @classmethod
    def now(cls, tz=None):
        """
        Return the current time in the local timezone.  Equivalent
        to datetime.now([tz])

        Parameters
        ----------
        tz : string / timezone object, default None
            Timezone to localize to
        """
        if is_string_object(tz):
            tz = maybe_get_tz(tz)
        return cls(datetime.now(tz))

    @classmethod
    def today(cls, tz=None):
        """
        Return the current time in the local timezone.  This differs
        from datetime.today() in that it can be localized to a
        passed timezone.

        Parameters
        ----------
        tz : string / timezone object, default None
            Timezone to localize to
        """
        return cls.now(tz)

    @classmethod
    def utcnow(cls):
        return cls.now('UTC')

    @classmethod
    def utcfromtimestamp(cls, ts):
        return cls(datetime.utcfromtimestamp(ts))

    @classmethod
    def fromtimestamp(cls, ts):
        return cls(datetime.fromtimestamp(ts))

    @classmethod
    def combine(cls, date, time):
        return cls(datetime.combine(date, time))

    def __new__(cls, object ts_input=_no_input,
                object freq=None, tz=None, unit=None,
                year=None, month=None, day=None,
                hour=None, minute=None, second=None, microsecond=None,
                tzinfo=None,
                object offset=None):
        # The parameter list folds together legacy parameter names (the first
        # four) and positional and keyword parameter names from pydatetime.
        #
        # There are three calling forms:
        #
        # - In the legacy form, the first parameter, ts_input, is required
        #   and may be datetime-like, str, int, or float. The second
        #   parameter, offset, is optional and may be str or DateOffset.
        #
        # - ints in the first, second, and third arguments indicate
        #   pydatetime positional arguments. Only the first 8 arguments
        #   (standing in for year, month, day, hour, minute, second,
        #   microsecond, tzinfo) may be non-None. As a shortcut, we just
        #   check that the second argument is an int.
        #
        # - Nones for the first four (legacy) arguments indicate pydatetime
        #   keyword arguments. year, month, and day are required. As a
        #   shortcut, we just check that the first argument was not passed.
        #
        # Mixing pydatetime positional and keyword arguments is forbidden!

        cdef _TSObject ts

        if offset is not None:
            # deprecate offset kwd in 0.19.0, GH13593
            if freq is not None:
                msg = "Can only specify freq or offset, not both"
                raise TypeError(msg)
            warnings.warn("offset is deprecated. Use freq instead",
                          FutureWarning)
            freq = offset

        if tzinfo is not None:
            if not PyTZInfo_Check(tzinfo):
                # tzinfo must be a datetime.tzinfo object, GH#17690
                raise TypeError('tzinfo must be a datetime.tzinfo object, '
                                'not %s' % type(tzinfo))
            elif tz is not None:
                raise ValueError('Can provide at most one of tz, tzinfo')

        if ts_input is _no_input:
            # User passed keyword arguments.
            if tz is None:
                # Handle the case where the user passes `tz` and not `tzinfo`
                tz = tzinfo
            return Timestamp(datetime(year, month, day, hour or 0,
                                      minute or 0, second or 0,
                                      microsecond or 0, tzinfo),
                             tz=tz)
        elif is_integer_object(freq):
            # User passed positional arguments:
            # Timestamp(year, month, day[, hour[, minute[, second[,
            # microsecond[, tzinfo]]]]])
            return Timestamp(datetime(ts_input, freq, tz, unit or 0,
                                      year or 0, month or 0, day or 0,
                                      hour), tz=hour)

        if tzinfo is not None:
            # User passed tzinfo instead of tz; avoid silently ignoring
            tz, tzinfo = tzinfo, None

        ts = convert_to_tsobject(ts_input, tz, unit, 0, 0)

        if ts.value == NPY_NAT:
            return NaT

        if is_string_object(freq):
            from pandas.tseries.frequencies import to_offset
            freq = to_offset(freq)

        return create_timestamp_from_ts(ts.value, ts.dts, ts.tzinfo, freq)

    def _round(self, freq, rounder):

        cdef:
            int64_t unit, r, value, buff = 1000000
            object result

        from pandas.tseries.frequencies import to_offset
        unit = to_offset(freq).nanos
        if self.tz is not None:
            value = self.tz_localize(None).value
        else:
            value = self.value
        if unit < 1000 and unit % 1000 != 0:
            # for nano rounding, work with the last 6 digits separately
            # due to float precision
            r = (buff * (value // buff) + unit *
                 (rounder((value % buff) / float(unit))).astype('i8'))
        elif unit >= 1000 and unit % 1000 != 0:
            msg = 'Precision will be lost using frequency: {}'
            warnings.warn(msg.format(freq))
            r = (unit * rounder(value / float(unit)).astype('i8'))
        else:
            r = (unit * rounder(value / float(unit)).astype('i8'))
        result = Timestamp(r, unit='ns')
        if self.tz is not None:
            result = result.tz_localize(self.tz)
        return result

    def round(self, freq):
        """
        Round the Timestamp to the specified resolution

        Returns
        -------
        a new Timestamp rounded to the given resolution of `freq`

        Parameters
        ----------
        freq : a freq string indicating the rounding resolution

        Raises
        ------
        ValueError if the freq cannot be converted
        """
        return self._round(freq, np.round)

    def floor(self, freq):
        """
        return a new Timestamp floored to this resolution

        Parameters
        ----------
        freq : a freq string indicating the flooring resolution
        """
        return self._round(freq, np.floor)

    def ceil(self, freq):
        """
        return a new Timestamp ceiled to this resolution

        Parameters
        ----------
        freq : a freq string indicating the ceiling resolution
        """
        return self._round(freq, np.ceil)

    @property
    def tz(self):
        """
        Alias for tzinfo
        """
        return self.tzinfo

    @property
    def offset(self):
        warnings.warn(".offset is deprecated. Use .freq instead",
                      FutureWarning)
        return self.freq

    def __setstate__(self, state):
        self.value = state[0]
        self.freq = state[1]
        self.tzinfo = state[2]

    def __reduce__(self):
        object_state = self.value, self.freq, self.tzinfo
        return (Timestamp, object_state)

    def to_period(self, freq=None):
        """
        Return an period of which this timestamp is an observation.
        """
        from pandas import Period

        if freq is None:
            freq = self.freq

        return Period(self, freq=freq)

    @property
    def dayofweek(self):
        return self.weekday()

    @property
    def weekday_name(self):
        cdef dict wdays = {0: 'Monday', 1: 'Tuesday', 2: 'Wednesday',
                           3: 'Thursday', 4: 'Friday', 5: 'Saturday',
                           6: 'Sunday'}
        return wdays[self.weekday()]

    @property
    def dayofyear(self):
        return self._get_field('doy')

    @property
    def week(self):
        return self._get_field('woy')

    weekofyear = week

    @property
    def quarter(self):
        return self._get_field('q')

    @property
    def days_in_month(self):
        return self._get_field('dim')

    daysinmonth = days_in_month

    @property
    def freqstr(self):
        return getattr(self.freq, 'freqstr', self.freq)

    @property
    def is_month_start(self):
        return self._get_start_end_field('is_month_start')

    @property
    def is_month_end(self):
        return self._get_start_end_field('is_month_end')

    @property
    def is_quarter_start(self):
        return self._get_start_end_field('is_quarter_start')

    @property
    def is_quarter_end(self):
        return self._get_start_end_field('is_quarter_end')

    @property
    def is_year_start(self):
        return self._get_start_end_field('is_year_start')

    @property
    def is_year_end(self):
        return self._get_start_end_field('is_year_end')

    @property
    def is_leap_year(self):
        return bool(is_leapyear(self.year))

    def tz_localize(self, tz, ambiguous='raise', errors='raise'):
        """
        Convert naive Timestamp to local time zone, or remove
        timezone from tz-aware Timestamp.

        Parameters
        ----------
        tz : string, pytz.timezone, dateutil.tz.tzfile or None
            Time zone for time which Timestamp will be converted to.
            None will remove timezone holding local time.
        ambiguous : bool, 'NaT', default 'raise'
            - bool contains flags to determine if time is dst or not (note
            that this flag is only applicable for ambiguous fall dst dates)
            - 'NaT' will return NaT for an ambiguous time
            - 'raise' will raise an AmbiguousTimeError for an ambiguous time
        errors : 'raise', 'coerce', default 'raise'
            - 'raise' will raise a NonExistentTimeError if a timestamp is not
               valid in the specified timezone (e.g. due to a transition from
               or to DST time)
            - 'coerce' will return NaT if the timestamp can not be converted
              into the specified timezone

              .. versionadded:: 0.19.0

        Returns
        -------
        localized : Timestamp

        Raises
        ------
        TypeError
            If the Timestamp is tz-aware and tz is not None.
        """
        if ambiguous == 'infer':
            raise ValueError('Cannot infer offset with only one time.')

        if self.tzinfo is None:
            # tz naive, localize
            tz = maybe_get_tz(tz)
            if not is_string_object(ambiguous):
                ambiguous = [ambiguous]
            value = tz_localize_to_utc(np.array([self.value], dtype='i8'), tz,
                                       ambiguous=ambiguous, errors=errors)[0]
            return Timestamp(value, tz=tz)
        else:
            if tz is None:
                # reset tz
                value = tz_convert_single(self.value, 'UTC', self.tz)
                return Timestamp(value, tz=None)
            else:
                raise TypeError('Cannot localize tz-aware Timestamp, use '
                                'tz_convert for conversions')

    def tz_convert(self, tz):
        """
        Convert tz-aware Timestamp to another time zone.

        Parameters
        ----------
        tz : string, pytz.timezone, dateutil.tz.tzfile or None
            Time zone for time which Timestamp will be converted to.
            None will remove timezone holding UTC time.

        Returns
        -------
        converted : Timestamp

        Raises
        ------
        TypeError
            If Timestamp is tz-naive.
        """
        if self.tzinfo is None:
            # tz naive, use tz_localize
            raise TypeError('Cannot convert tz-naive Timestamp, use '
                            'tz_localize to localize')
        else:
            # Same UTC timestamp, different time zone
            return Timestamp(self.value, tz=tz)

    astimezone = tz_convert

    def replace(self, year=None, month=None, day=None,
                hour=None, minute=None, second=None, microsecond=None,
                nanosecond=None, tzinfo=object, fold=0):
        """
        implements datetime.replace, handles nanoseconds

        Parameters
        ----------
        year : int, optional
        month : int, optional
        day : int, optional
        hour : int, optional
        minute : int, optional
        second : int, optional
        microsecond : int, optional
        nanosecond: int, optional
        tzinfo : tz-convertible, optional
        fold : int, optional, default is 0
            added in 3.6, NotImplemented

        Returns
        -------
        Timestamp with fields replaced
        """

        cdef:
            pandas_datetimestruct dts
            int64_t value, value_tz, offset
            object _tzinfo, result, k, v
            datetime ts_input

        # set to naive if needed
        _tzinfo = self.tzinfo
        value = self.value
        if _tzinfo is not None:
            value_tz = tz_convert_single(value, _tzinfo, 'UTC')
            value += value - value_tz

        # setup components
        dt64_to_dtstruct(value, &dts)
        dts.ps = self.nanosecond * 1000

        # replace
        def validate(k, v):
            """ validate integers """
            if not is_integer_object(v):
                raise ValueError("value must be an integer, received "
                                 "{v} for {k}".format(v=type(v), k=k))
            return v

        if year is not None:
            dts.year = validate('year', year)
        if month is not None:
            dts.month = validate('month', month)
        if day is not None:
            dts.day = validate('day', day)
        if hour is not None:
            dts.hour = validate('hour', hour)
        if minute is not None:
            dts.min = validate('minute', minute)
        if second is not None:
            dts.sec = validate('second', second)
        if microsecond is not None:
            dts.us = validate('microsecond', microsecond)
        if nanosecond is not None:
            dts.ps = validate('nanosecond', nanosecond) * 1000
        if tzinfo is not object:
            _tzinfo = tzinfo

        # reconstruct & check bounds
        ts_input = datetime(dts.year, dts.month, dts.day, dts.hour, dts.min,
                            dts.sec, dts.us, tzinfo=_tzinfo)
        ts = convert_datetime_to_tsobject(ts_input, _tzinfo)
        value = ts.value + (dts.ps // 1000)
        if value != NPY_NAT:
            check_dts_bounds(&dts)

        return create_timestamp_from_ts(value, dts, _tzinfo, self.freq)

    def isoformat(self, sep='T'):
        base = super(_Timestamp, self).isoformat(sep=sep)
        if self.nanosecond == 0:
            return base

        if self.tzinfo is not None:
            base1, base2 = base[:-6], base[-6:]
        else:
            base1, base2 = base, ""

        if self.microsecond != 0:
            base1 += "%.3d" % self.nanosecond
        else:
            base1 += ".%.9d" % self.nanosecond

        return base1 + base2

    def _has_time_component(self):
        """
        Returns if the Timestamp has a time component
        in addition to the date part
        """
        return (self.time() != _zero_time
                or self.tzinfo is not None
                or self.nanosecond != 0)

    def to_julian_date(self):
        """
        Convert TimeStamp to a Julian Date.
        0 Julian date is noon January 1, 4713 BC.
        """
        year = self.year
        month = self.month
        day = self.day
        if month <= 2:
            year -= 1
            month += 12
        return (day +
                np.fix((153 * month - 457) / 5) +
                365 * year +
                np.floor(year / 4) -
                np.floor(year / 100) +
                np.floor(year / 400) +
                1721118.5 +
                (self.hour +
                 self.minute / 60.0 +
                 self.second / 3600.0 +
                 self.microsecond / 3600.0 / 1e+6 +
                 self.nanosecond / 3600.0 / 1e+9
                ) / 24.0)

    def normalize(self):
        """
        Normalize Timestamp to midnight, preserving
        tz information.
        """
        normalized_value = date_normalize(
            np.array([self.value], dtype='i8'), tz=self.tz)[0]
        return Timestamp(normalized_value).tz_localize(self.tz)

    def __radd__(self, other):
        # __radd__ on cython extension types like _Timestamp is not used, so
        # define it here instead
        return self + other


# ----------------------------------------------------------------------


cdef inline bint _check_all_nulls(object val):
    """ utility to check if a value is any type of null """
    cdef bint res
    if PyFloat_Check(val) or PyComplex_Check(val):
        res = val != val
    elif val is NaT:
        res = 1
    elif val is None:
        res = 1
    elif is_datetime64_object(val):
        res = get_datetime64_value(val) == NPY_NAT
    elif is_timedelta64_object(val):
        res = get_timedelta64_value(val) == NPY_NAT
    else:
        res = 0
    return res


cpdef object get_value_box(ndarray arr, object loc):
    cdef:
        Py_ssize_t i, sz

    if is_float_object(loc):
        casted = int(loc)
        if casted == loc:
            loc = casted
    i = <Py_ssize_t> loc
    sz = np.PyArray_SIZE(arr)

    if i < 0 and sz > 0:
        i += sz

    if i >= sz or sz == 0 or i < 0:
        raise IndexError('index out of bounds')

    if arr.descr.type_num == NPY_DATETIME:
        return Timestamp(util.get_value_1d(arr, i))
    elif arr.descr.type_num == NPY_TIMEDELTA:
        return Timedelta(util.get_value_1d(arr, i))
    else:
        return util.get_value_1d(arr, i)


# Add the min and max fields at the class level
cdef int64_t _NS_UPPER_BOUND = INT64_MAX
# the smallest value we could actually represent is
#   INT64_MIN + 1 == -9223372036854775807
# but to allow overflow free conversion with a microsecond resolution
# use the smallest value with a 0 nanosecond unit (0s in last 3 digits)
cdef int64_t _NS_LOWER_BOUND = -9223372036854775000

# Resolution is in nanoseconds
Timestamp.min = Timestamp(_NS_LOWER_BOUND)
Timestamp.max = Timestamp(_NS_UPPER_BOUND)


# ----------------------------------------------------------------------
# Frequency inference

def unique_deltas(ndarray[int64_t] arr):
    cdef:
        Py_ssize_t i, n = len(arr)
        int64_t val
        khiter_t k
        kh_int64_t *table
        int ret = 0
        list uniques = []

    table = kh_init_int64()
    kh_resize_int64(table, 10)
    for i in range(n - 1):
        val = arr[i + 1] - arr[i]
        k = kh_get_int64(table, val)
        if k == table.n_buckets:
            kh_put_int64(table, val, &ret)
            uniques.append(val)
    kh_destroy_int64(table)

    result = np.array(uniques, dtype=np.int64)
    result.sort()
    return result


cdef inline bint _cmp_scalar(int64_t lhs, int64_t rhs, int op) except -1:
    if op == Py_EQ:
        return lhs == rhs
    elif op == Py_NE:
        return lhs != rhs
    elif op == Py_LT:
        return lhs < rhs
    elif op == Py_LE:
        return lhs <= rhs
    elif op == Py_GT:
        return lhs > rhs
    elif op == Py_GE:
        return lhs >= rhs


cdef int _reverse_ops[6]

_reverse_ops[Py_LT] = Py_GT
_reverse_ops[Py_LE] = Py_GE
_reverse_ops[Py_EQ] = Py_EQ
_reverse_ops[Py_NE] = Py_NE
_reverse_ops[Py_GT] = Py_LT
_reverse_ops[Py_GE] = Py_LE


cdef str _NDIM_STRING = "ndim"

# This is PITA. Because we inherit from datetime, which has very specific
# construction requirements, we need to do object instantiation in python
# (see Timestamp class above). This will serve as a C extension type that
# shadows the python class, where we do any heavy lifting.
cdef class _Timestamp(datetime):

    cdef readonly:
        int64_t value, nanosecond
        object freq       # frequency reference

    def __hash__(_Timestamp self):
        if self.nanosecond:
            return hash(self.value)
        return datetime.__hash__(self)

    def __richcmp__(_Timestamp self, object other, int op):
        cdef:
            _Timestamp ots
            int ndim

        if isinstance(other, _Timestamp):
            ots = other
        elif other is NaT:
            return op == Py_NE
        elif PyDateTime_Check(other):
            if self.nanosecond == 0:
                val = self.to_pydatetime()
                return PyObject_RichCompareBool(val, other, op)

            try:
                ots = Timestamp(other)
            except ValueError:
                return self._compare_outside_nanorange(other, op)
        else:
            ndim = getattr(other, _NDIM_STRING, -1)

            if ndim != -1:
                if ndim == 0:
                    if is_datetime64_object(other):
                        other = Timestamp(other)
                    else:
                        if op == Py_EQ:
                            return False
                        elif op == Py_NE:
                            return True

                        # only allow ==, != ops
                        raise TypeError('Cannot compare type %r with type %r' %
                                        (type(self).__name__,
                                         type(other).__name__))
                return PyObject_RichCompare(other, self, _reverse_ops[op])
            else:
                if op == Py_EQ:
                    return False
                elif op == Py_NE:
                    return True
                raise TypeError('Cannot compare type %r with type %r' %
                                (type(self).__name__, type(other).__name__))

        self._assert_tzawareness_compat(other)
        return _cmp_scalar(self.value, ots.value, op)

    def __reduce_ex__(self, protocol):
        # python 3.6 compat
        # http://bugs.python.org/issue28730
        # now __reduce_ex__ is defined and higher priority than __reduce__
        return self.__reduce__()

    def __repr__(self):
        stamp = self._repr_base
        zone = None

        try:
            stamp += self.strftime('%z')
            if self.tzinfo:
                zone = get_timezone(self.tzinfo)
        except ValueError:
            year2000 = self.replace(year=2000)
            stamp += year2000.strftime('%z')
            if self.tzinfo:
                zone = get_timezone(self.tzinfo)

        try:
            stamp += zone.strftime(' %%Z')
        except:
            pass

        tz = ", tz='{0}'".format(zone) if zone is not None else ""
        freq = ", freq='{0}'".format(
            self.freq.freqstr) if self.freq is not None else ""

        return "Timestamp('{stamp}'{tz}{freq})".format(
            stamp=stamp, tz=tz, freq=freq)

    cdef bint _compare_outside_nanorange(_Timestamp self, datetime other,
                                         int op) except -1:
        cdef datetime dtval = self.to_pydatetime()

        self._assert_tzawareness_compat(other)

        if self.nanosecond == 0:
            return PyObject_RichCompareBool(dtval, other, op)
        else:
            if op == Py_EQ:
                return False
            elif op == Py_NE:
                return True
            elif op == Py_LT:
                return dtval < other
            elif op == Py_LE:
                return dtval < other
            elif op == Py_GT:
                return dtval >= other
            elif op == Py_GE:
                return dtval >= other

    cdef int _assert_tzawareness_compat(_Timestamp self,
                                        object other) except -1:
        if self.tzinfo is None:
            if other.tzinfo is not None:
                raise TypeError('Cannot compare tz-naive and tz-aware '
                                'timestamps')
        elif other.tzinfo is None:
            raise TypeError('Cannot compare tz-naive and tz-aware timestamps')

    cpdef datetime to_datetime(_Timestamp self):
        """
        DEPRECATED: use :meth:`to_pydatetime` instead.

        Convert a Timestamp object to a native Python datetime object.
        """
        warnings.warn("to_datetime is deprecated. Use self.to_pydatetime()",
                      FutureWarning, stacklevel=2)
        return self.to_pydatetime(warn=False)

    cpdef datetime to_pydatetime(_Timestamp self, warn=True):
        """
        Convert a Timestamp object to a native Python datetime object.

        If warn=True, issue a warning if nanoseconds is nonzero.
        """
        if self.nanosecond != 0 and warn:
            warnings.warn("Discarding nonzero nanoseconds in conversion",
                          UserWarning, stacklevel=2)

        return datetime(self.year, self.month, self.day,
                        self.hour, self.minute, self.second,
                        self.microsecond, self.tzinfo)

    cpdef to_datetime64(self):
        """ Returns a numpy.datetime64 object with 'ns' precision """
        return np.datetime64(self.value, 'ns')

    def __add__(self, other):
        cdef int64_t other_int, nanos

        if is_timedelta64_object(other):
            other_int = other.astype('timedelta64[ns]').view('i8')
            return Timestamp(self.value + other_int,
                             tz=self.tzinfo, freq=self.freq)

        elif is_integer_object(other):
            if self is NaT:
                # to be compat with Period
                return NaT
            elif self.freq is None:
                raise ValueError("Cannot add integral value to Timestamp "
                                 "without freq.")
            return Timestamp((self.freq * other).apply(self), freq=self.freq)

        elif PyDelta_Check(other) or hasattr(other, 'delta'):
            nanos = _delta_to_nanoseconds(other)
            result = Timestamp(self.value + nanos,
                               tz=self.tzinfo, freq=self.freq)
            if getattr(other, 'normalize', False):
                result = Timestamp(normalize_date(result))
            return result

        # index/series like
        elif hasattr(other, '_typ'):
            return NotImplemented

        result = datetime.__add__(self, other)
        if PyDateTime_Check(result):
            result = Timestamp(result)
            result.nanosecond = self.nanosecond
        return result

    def __sub__(self, other):
        if (is_timedelta64_object(other) or is_integer_object(other) or
                PyDelta_Check(other) or hasattr(other, 'delta')):
            # `delta` attribute is for offsets.Tick or offsets.Week obj
            neg_other = -other
            return self + neg_other

        # a Timestamp-DatetimeIndex -> yields a negative TimedeltaIndex
        elif getattr(other, '_typ', None) == 'datetimeindex':
            # timezone comparison is performed in DatetimeIndex._sub_datelike
            return -other.__sub__(self)

        # a Timestamp-TimedeltaIndex -> yields a negative TimedeltaIndex
        elif getattr(other, '_typ', None) == 'timedeltaindex':
            return (-other).__add__(self)

        elif other is NaT:
            return NaT

        # coerce if necessary if we are a Timestamp-like
        if (PyDateTime_Check(self)
                and (PyDateTime_Check(other) or is_datetime64_object(other))):
            self = Timestamp(self)
            other = Timestamp(other)

            # validate tz's
            if get_timezone(self.tzinfo) != get_timezone(other.tzinfo):
                raise TypeError("Timestamp subtraction must have the "
                                "same timezones or no timezones")

            # scalar Timestamp/datetime - Timestamp/datetime -> yields a
            # Timedelta
            try:
                return Timedelta(self.value - other.value)
            except (OverflowError, OutOfBoundsDatetime):
                pass

        # scalar Timestamp/datetime - Timedelta -> yields a Timestamp (with
        # same timezone if specified)
        return datetime.__sub__(self, other)

    cdef int64_t _maybe_convert_value_to_local(self):
        """Convert UTC i8 value to local i8 value if tz exists"""
        cdef:
            int64_t val
        val = self.value
        if self.tz is not None and not is_utc(self.tz):
            val = tz_convert_single(self.value, 'UTC', self.tz)
        return val

    cpdef int _get_field(self, field):
        cdef:
            int64_t val
            ndarray[int32_t] out
        val = self._maybe_convert_value_to_local()
        out = get_date_field(np.array([val], dtype=np.int64), field)
        return int(out[0])

    cpdef _get_start_end_field(self, field):
        cdef:
            int64_t val
            dict kwds

        freq = self.freq
        if freq:
            kwds = freq.kwds
            month_kw = kwds.get('startingMonth', kwds.get('month', 12))
            freqstr = self.freqstr
        else:
            month_kw = 12
            freqstr = None

        val = self._maybe_convert_value_to_local()
        out = get_start_end_field(np.array([val], dtype=np.int64),
                                  field, freqstr, month_kw)
        return out[0]

    property _repr_base:
        def __get__(self):
            return '%s %s' % (self._date_repr, self._time_repr)

    property _date_repr:
        def __get__(self):
            # Ideal here would be self.strftime("%Y-%m-%d"), but
            # the datetime strftime() methods require year >= 1900
            return '%d-%.2d-%.2d' % (self.year, self.month, self.day)

    property _time_repr:
        def __get__(self):
            result = '%.2d:%.2d:%.2d' % (self.hour, self.minute, self.second)

            if self.nanosecond != 0:
                result += '.%.9d' % (self.nanosecond + 1000 * self.microsecond)
            elif self.microsecond != 0:
                result += '.%.6d' % self.microsecond

            return result

    property _short_repr:
        def __get__(self):
            # format a Timestamp with only _date_repr if possible
            # otherwise _repr_base
            if (self.hour == 0 and
                    self.minute == 0 and
                    self.second == 0 and
                    self.microsecond == 0 and
                    self.nanosecond == 0):
                return self._date_repr
            return self._repr_base

    property asm8:
        def __get__(self):
            return np.datetime64(self.value, 'ns')

    def timestamp(self):
        """Return POSIX timestamp as float."""
        # py27 compat, see GH#17329
        return round(self.value / 1e9, 6)


cdef PyTypeObject* ts_type = <PyTypeObject*> Timestamp


cdef inline bint is_timestamp(object o):
    return Py_TYPE(o) == ts_type  # isinstance(o, Timestamp)


# helper to extract datetime and int64 from several different possibilities
cdef convert_to_tsobject(object ts, object tz, object unit,
                         bint dayfirst, bint yearfirst):
    """
    Extract datetime and int64 from any of:
        - np.int64 (with unit providing a possible modifier)
        - np.datetime64
        - a float (with unit providing a possible modifier)
        - python int or long object (with unit providing a possible modifier)
        - iso8601 string object
        - python datetime object
        - another timestamp object
    """
    cdef:
        _TSObject obj

    if tz is not None:
        tz = maybe_get_tz(tz)

    obj = _TSObject()

    if is_string_object(ts):
        return convert_str_to_tsobject(ts, tz, unit, dayfirst, yearfirst)

    if ts is None or ts is NaT:
        obj.value = NPY_NAT
    elif is_datetime64_object(ts):
        if ts.view('i8') == NPY_NAT:
            obj.value = NPY_NAT
        else:
            obj.value = _get_datetime64_nanos(ts)
            dt64_to_dtstruct(obj.value, &obj.dts)
    elif is_integer_object(ts):
        if ts == NPY_NAT:
            obj.value = NPY_NAT
        else:
            ts = ts * cast_from_unit(None, unit)
            obj.value = ts
            dt64_to_dtstruct(ts, &obj.dts)
    elif is_float_object(ts):
        if ts != ts or ts == NPY_NAT:
            obj.value = NPY_NAT
        else:
            ts = cast_from_unit(ts, unit)
            obj.value = ts
            dt64_to_dtstruct(ts, &obj.dts)
    elif PyDateTime_Check(ts):
        return convert_datetime_to_tsobject(ts, tz)
    elif PyDate_Check(ts):
        # Keep the converter same as PyDateTime's
        ts = datetime.combine(ts, datetime_time())
        return convert_datetime_to_tsobject(ts, tz)
    elif getattr(ts, '_typ', None) == 'period':
        raise ValueError("Cannot convert Period to Timestamp "
                         "unambiguously. Use to_timestamp")
    else:
        raise TypeError('Cannot convert input [{}] of type {} to '
                        'Timestamp'.format(ts, type(ts)))

    if obj.value != NPY_NAT:
        check_dts_bounds(&obj.dts)

    if tz is not None:
        _localize_tso(obj, tz)

    return obj


cdef _TSObject convert_datetime_to_tsobject(datetime ts, object tz,
                                            int32_t nanos=0):
    """
    Convert a datetime (or Timestamp) input `ts`, along with optional timezone
    object `tz` to a _TSObject.

    The optional argument `nanos` allows for cases where datetime input
    needs to be supplemented with higher-precision information.

    Parameters
    ----------
    ts : datetime or Timestamp
        Value to be converted to _TSObject
    tz : tzinfo or None
        timezone for the timezone-aware output
    nanos : int32_t, default is 0
        nanoseconds supplement the precision of the datetime input ts

    Returns
    -------
    obj : _TSObject
    """
    cdef:
        _TSObject obj = _TSObject()

    if tz is not None:
        tz = maybe_get_tz(tz)

        # sort of a temporary hack
        if ts.tzinfo is not None:
            if hasattr(tz, 'normalize') and hasattr(ts.tzinfo, '_utcoffset'):
                ts = tz.normalize(ts)
                obj.value = pydatetime_to_dt64(ts, &obj.dts)
                obj.tzinfo = ts.tzinfo
            else:
                # tzoffset
                try:
                    tz = ts.astimezone(tz).tzinfo
                except:
                    pass
                obj.value = pydatetime_to_dt64(ts, &obj.dts)
                ts_offset = get_utcoffset(ts.tzinfo, ts)
                obj.value -= int(ts_offset.total_seconds() * 1e9)
                tz_offset = get_utcoffset(tz, ts)
                obj.value += int(tz_offset.total_seconds() * 1e9)
                dt64_to_dtstruct(obj.value, &obj.dts)
                obj.tzinfo = tz
        elif not is_utc(tz):
            ts = _localize_pydatetime(ts, tz)
            obj.value = pydatetime_to_dt64(ts, &obj.dts)
            obj.tzinfo = ts.tzinfo
        else:
            # UTC
            obj.value = pydatetime_to_dt64(ts, &obj.dts)
            obj.tzinfo = pytz.utc
    else:
        obj.value = pydatetime_to_dt64(ts, &obj.dts)
        obj.tzinfo = ts.tzinfo

    if obj.tzinfo is not None and not is_utc(obj.tzinfo):
        offset = get_utcoffset(obj.tzinfo, ts)
        obj.value -= int(offset.total_seconds() * 1e9)

    if is_timestamp(ts):
        obj.value += ts.nanosecond
        obj.dts.ps = ts.nanosecond * 1000

    if nanos:
        obj.value += nanos
        obj.dts.ps = nanos * 1000

    check_dts_bounds(&obj.dts)
    return obj


cdef convert_str_to_tsobject(object ts, object tz, object unit,
                             bint dayfirst=False, bint yearfirst=False):
    """ ts must be a string """

    cdef:
        _TSObject obj
        int out_local = 0, out_tzoffset = 0
        datetime dt

    if tz is not None:
        tz = maybe_get_tz(tz)

    obj = _TSObject()

    assert is_string_object(ts)

    if len(ts) == 0 or ts in nat_strings:
        ts = NaT
    elif ts == 'now':
        # Issue 9000, we short-circuit rather than going
        # into np_datetime_strings which returns utc
        ts = datetime.now(tz)
    elif ts == 'today':
        # Issue 9000, we short-circuit rather than going
        # into np_datetime_strings which returns a normalized datetime
        ts = datetime.now(tz)
        # equiv: datetime.today().replace(tzinfo=tz)
    else:
        try:
            _string_to_dts(ts, &obj.dts, &out_local, &out_tzoffset)
            obj.value = dtstruct_to_dt64(&obj.dts)
            check_dts_bounds(&obj.dts)
            if out_local == 1:
                obj.tzinfo = pytz.FixedOffset(out_tzoffset)
                obj.value = tz_convert_single(obj.value, obj.tzinfo, 'UTC')
                if tz is None:
                    check_dts_bounds(&obj.dts)
                    return obj
                else:
                    # Keep the converter same as PyDateTime's
                    obj = convert_to_tsobject(obj.value, obj.tzinfo,
                                              None, 0, 0)
                    dt = datetime(obj.dts.year, obj.dts.month, obj.dts.day,
                                  obj.dts.hour, obj.dts.min, obj.dts.sec,
                                  obj.dts.us, obj.tzinfo)
                    obj = convert_datetime_to_tsobject(dt, tz,
                                                       nanos=obj.dts.ps / 1000)
                    return obj

            else:
                ts = obj.value
                if tz is not None:
                    # shift for _localize_tso
                    ts = tz_localize_to_utc(np.array([ts], dtype='i8'), tz,
                                            ambiguous='raise',
                                            errors='raise')[0]
        except ValueError:
            try:
                ts = parse_datetime_string(ts, dayfirst=dayfirst,
                                           yearfirst=yearfirst)
            except Exception:
                raise ValueError("could not convert string to Timestamp")

    return convert_to_tsobject(ts, tz, unit, dayfirst, yearfirst)


def _test_parse_iso8601(object ts):
    """
    TESTING ONLY: Parse string into Timestamp using iso8601 parser. Used
    only for testing, actual construction uses `convert_str_to_tsobject`
    """
    cdef:
        _TSObject obj
        int out_local = 0, out_tzoffset = 0

    obj = _TSObject()

    _string_to_dts(ts, &obj.dts, &out_local, &out_tzoffset)
    obj.value = dtstruct_to_dt64(&obj.dts)
    check_dts_bounds(&obj.dts)
    if out_local == 1:
        obj.tzinfo = pytz.FixedOffset(out_tzoffset)
        obj.value = tz_convert_single(obj.value, obj.tzinfo, 'UTC')
        return Timestamp(obj.value, tz=obj.tzinfo)
    else:
        return Timestamp(obj.value)


cpdef inline object _localize_pydatetime(object dt, object tz):
    """
    Take a datetime/Timestamp in UTC and localizes to timezone tz.
    """
    if tz is None:
        return dt
    elif isinstance(dt, Timestamp):
        return dt.tz_localize(tz)
    elif tz == 'UTC' or tz is UTC:
        return UTC.localize(dt)
    try:
        # datetime.replace with pytz may be incorrect result
        return tz.localize(dt)
    except AttributeError:
        return dt.replace(tzinfo=tz)


def datetime_to_datetime64(ndarray[object] values):
    cdef:
        Py_ssize_t i, n = len(values)
        object val, inferred_tz = None
        ndarray[int64_t] iresult
        pandas_datetimestruct dts
        _TSObject _ts

    result = np.empty(n, dtype='M8[ns]')
    iresult = result.view('i8')
    for i in range(n):
        val = values[i]
        if _checknull_with_nat(val):
            iresult[i] = NPY_NAT
        elif PyDateTime_Check(val):
            if val.tzinfo is not None:
                if inferred_tz is not None:
                    if get_timezone(val.tzinfo) != inferred_tz:
                        raise ValueError('Array must be all same time zone')
                else:
                    inferred_tz = get_timezone(val.tzinfo)

                _ts = convert_datetime_to_tsobject(val, None)
                iresult[i] = _ts.value
                check_dts_bounds(&_ts.dts)
            else:
                if inferred_tz is not None:
                    raise ValueError('Cannot mix tz-aware with '
                                     'tz-naive values')
                iresult[i] = pydatetime_to_dt64(val, &dts)
                check_dts_bounds(&dts)
        else:
            raise TypeError('Unrecognized value type: %s' % type(val))

    return result, inferred_tz


def format_array_from_datetime(ndarray[int64_t] values, object tz=None,
                               object format=None, object na_rep=None):
    """
    return a np object array of the string formatted values

    Parameters
    ----------
    values : a 1-d i8 array
    tz : the timezone (or None)
    format : optional, default is None
          a strftime capable string
    na_rep : optional, default is None
          a nat format

    """
    cdef:
        int64_t val, ns, N = len(values)
        ndarray[int64_t] consider_values
        bint show_ms = 0, show_us = 0, show_ns = 0, basic_format = 0
        ndarray[object] result = np.empty(N, dtype=object)
        object ts, res
        pandas_datetimestruct dts

    if na_rep is None:
        na_rep = 'NaT'

    # if we don't have a format nor tz, then choose
    # a format based on precision
    basic_format = format is None and tz is None
    if basic_format:
        consider_values = values[values != NPY_NAT]
        show_ns = (consider_values % 1000).any()

        if not show_ns:
            consider_values //= 1000
            show_us = (consider_values % 1000).any()

            if not show_ms:
                consider_values //= 1000
                show_ms = (consider_values % 1000).any()

    for i in range(N):
        val = values[i]

        if val == NPY_NAT:
            result[i] = na_rep
        elif basic_format:

            dt64_to_dtstruct(val, &dts)
            res = '%d-%.2d-%.2d %.2d:%.2d:%.2d' % (dts.year,
                                                   dts.month,
                                                   dts.day,
                                                   dts.hour,
                                                   dts.min,
                                                   dts.sec)

            if show_ns:
                ns = dts.ps / 1000
                res += '.%.9d' % (ns + 1000 * dts.us)
            elif show_us:
                res += '.%.6d' % dts.us
            elif show_ms:
                res += '.%.3d' % (dts.us /1000)

            result[i] = res

        else:

            ts = Timestamp(val, tz=tz)
            if format is None:
                result[i] = str(ts)
            else:

                # invalid format string
                # requires dates > 1900
                try:
                    result[i] = ts.strftime(format)
                except ValueError:
                    result[i] = str(ts)

    return result


# const for parsers

_MONTHS = ['JAN', 'FEB', 'MAR', 'APR', 'MAY', 'JUN', 'JUL',
           'AUG', 'SEP', 'OCT', 'NOV', 'DEC']
_MONTH_NUMBERS = {k: i for i, k in enumerate(_MONTHS)}
_MONTH_ALIASES = {(k + 1): v for k, v in enumerate(_MONTHS)}


cpdef object _get_rule_month(object source, object default='DEC'):
    """
    Return starting month of given freq, default is December.

    Example
    -------
    >>> _get_rule_month('D')
    'DEC'

    >>> _get_rule_month('A-JAN')
    'JAN'
    """
    if hasattr(source, 'freqstr'):
        source = source.freqstr
    source = source.upper()
    if '-' not in source:
        return default
    else:
        return source.split('-')[1]


cpdef array_with_unit_to_datetime(ndarray values, unit, errors='coerce'):
    """
    convert the ndarray according to the unit
    if errors:
      - raise: return converted values or raise OutOfBoundsDatetime
          if out of range on the conversion or
          ValueError for other conversions (e.g. a string)
      - ignore: return non-convertible values as the same unit
      - coerce: NaT for non-convertibles

    """
    cdef:
        Py_ssize_t i, j, n=len(values)
        int64_t m
        ndarray[float64_t] fvalues
        ndarray mask
        bint is_ignore = errors=='ignore'
        bint is_coerce = errors=='coerce'
        bint is_raise = errors=='raise'
        bint need_to_iterate=True
        ndarray[int64_t] iresult
        ndarray[object] oresult

    assert is_ignore or is_coerce or is_raise

    if unit == 'ns':
        if issubclass(values.dtype.type, np.integer):
            return values.astype('M8[ns]')
        return array_to_datetime(values.astype(object), errors=errors)

    m = cast_from_unit(None, unit)

    if is_raise:

        # try a quick conversion to i8
        # if we have nulls that are not type-compat
        # then need to iterate
        try:
            iresult = values.astype('i8', casting='same_kind', copy=False)
            mask = iresult == iNaT
            iresult[mask] = 0
            fvalues = iresult.astype('f8') * m
            need_to_iterate=False
        except:
            pass

        # check the bounds
        if not need_to_iterate:

            if ((fvalues < _NS_LOWER_BOUND).any()
                    or (fvalues > _NS_UPPER_BOUND).any()):
                raise OutOfBoundsDatetime(
                    "cannot convert input with unit '{0}'".format(unit))
            result = (iresult *m).astype('M8[ns]')
            iresult = result.view('i8')
            iresult[mask] = iNaT
            return result

    result = np.empty(n, dtype='M8[ns]')
    iresult = result.view('i8')

    try:
        for i in range(n):
            val = values[i]

            if _checknull_with_nat(val):
                iresult[i] = NPY_NAT

            elif is_integer_object(val) or is_float_object(val):

                if val != val or val == NPY_NAT:
                    iresult[i] = NPY_NAT
                else:
                    try:
                        iresult[i] = cast_from_unit(val, unit)
                    except OverflowError:
                        if is_raise:
                            raise OutOfBoundsDatetime(
                                "cannot convert input {0} with the unit "
                                "'{1}'".format(val, unit))
                        elif is_ignore:
                            raise AssertionError
                        iresult[i] = NPY_NAT

            elif is_string_object(val):
                if len(val) == 0 or val in nat_strings:
                    iresult[i] = NPY_NAT

                else:
                    try:
                        iresult[i] = cast_from_unit(float(val), unit)
                    except ValueError:
                        if is_raise:
                            raise ValueError(
                                "non convertible value {0} with the unit "
                                "'{1}'".format(val, unit))
                        elif is_ignore:
                            raise AssertionError
                        iresult[i] = NPY_NAT
                    except:
                        if is_raise:
                            raise OutOfBoundsDatetime(
                                "cannot convert input {0} with the unit "
                                "'{1}'".format(val, unit))
                        elif is_ignore:
                            raise AssertionError
                        iresult[i] = NPY_NAT

            else:

                if is_raise:
                    raise ValueError("non convertible value {0}"
                                     "with the unit '{1}'".format(
                                         val,
                                         unit))
                if is_ignore:
                    raise AssertionError

                iresult[i] = NPY_NAT

        return result

    except AssertionError:
        pass

    # we have hit an exception
    # and are in ignore mode
    # redo as object

    oresult = np.empty(n, dtype=object)
    for i in range(n):
        val = values[i]

        if _checknull_with_nat(val):
            oresult[i] = NaT
        elif is_integer_object(val) or is_float_object(val):

            if val != val or val == NPY_NAT:
                oresult[i] = NaT
            else:
                try:
                    oresult[i] = Timestamp(cast_from_unit(val, unit))
                except:
                    oresult[i] = val

        elif is_string_object(val):
            if len(val) == 0 or val in nat_strings:
                oresult[i] = NaT

            else:
                oresult[i] = val

    return oresult


cpdef array_to_datetime(ndarray[object] values, errors='raise',
                        dayfirst=False, yearfirst=False,
                        format=None, utc=None,
                        require_iso8601=False):
    cdef:
        Py_ssize_t i, n = len(values)
        object val, py_dt
        ndarray[int64_t] iresult
        ndarray[object] oresult
        pandas_datetimestruct dts
        bint utc_convert = bool(utc)
        bint seen_integer = 0
        bint seen_string = 0
        bint seen_datetime = 0
        bint is_raise = errors=='raise'
        bint is_ignore = errors=='ignore'
        bint is_coerce = errors=='coerce'
        _TSObject _ts
        int out_local=0, out_tzoffset=0

    # specify error conditions
    assert is_raise or is_ignore or is_coerce

    try:
        result = np.empty(n, dtype='M8[ns]')
        iresult = result.view('i8')
        for i in range(n):
            val = values[i]

            if _checknull_with_nat(val):
                iresult[i] = NPY_NAT

            elif PyDateTime_Check(val):
                seen_datetime = 1
                if val.tzinfo is not None:
                    if utc_convert:
                        _ts = convert_datetime_to_tsobject(val, None)
                        iresult[i] = _ts.value
                        try:
                            check_dts_bounds(&_ts.dts)
                        except ValueError:
                            if is_coerce:
                                iresult[i] = NPY_NAT
                                continue
                            raise
                    else:
                        raise ValueError('Tz-aware datetime.datetime cannot '
                                         'be converted to datetime64 unless '
                                         'utc=True')
                else:
                    iresult[i] = pydatetime_to_dt64(val, &dts)
                    if is_timestamp(val):
                        iresult[i] += val.nanosecond
                    try:
                        check_dts_bounds(&dts)
                    except ValueError:
                        if is_coerce:
                            iresult[i] = NPY_NAT
                            continue
                        raise

            elif PyDate_Check(val):
                iresult[i] = pydate_to_dt64(val, &dts)
                try:
                    check_dts_bounds(&dts)
                    seen_datetime = 1
                except ValueError:
                    if is_coerce:
                        iresult[i] = NPY_NAT
                        continue
                    raise

            elif is_datetime64_object(val):
                if get_datetime64_value(val) == NPY_NAT:
                    iresult[i] = NPY_NAT
                else:
                    try:
                        iresult[i] = _get_datetime64_nanos(val)
                        seen_datetime = 1
                    except ValueError:
                        if is_coerce:
                            iresult[i] = NPY_NAT
                            continue
                        raise

            elif is_integer_object(val) or is_float_object(val):
                # these must be ns unit by-definition

                if val != val or val == NPY_NAT:
                    iresult[i] = NPY_NAT
                elif is_raise or is_ignore:
                    iresult[i] = val
                    seen_integer = 1
                else:
                    # coerce
                    # we now need to parse this as if unit='ns'
                    # we can ONLY accept integers at this point
                    # if we have previously (or in future accept
                    # datetimes/strings, then we must coerce)
                    seen_integer = 1
                    try:
                        iresult[i] = cast_from_unit(val, 'ns')
                    except:
                        iresult[i] = NPY_NAT

            elif is_string_object(val):
                # string

                try:
                    if len(val) == 0 or val in nat_strings:
                        iresult[i] = NPY_NAT
                        continue

                    seen_string = 1
                    _string_to_dts(val, &dts, &out_local, &out_tzoffset)
                    value = dtstruct_to_dt64(&dts)
                    if out_local == 1:
                        tz = pytz.FixedOffset(out_tzoffset)
                        value = tz_convert_single(value, tz, 'UTC')
                    iresult[i] = value
                    check_dts_bounds(&dts)
                except ValueError:
                    # if requiring iso8601 strings, skip trying other formats
                    if require_iso8601:
                        if is_coerce:
                            iresult[i] = NPY_NAT
                            continue
                        elif is_raise:
                            raise ValueError(
                                "time data %r doesn't match format "
                                "specified" % (val,))
                        else:
                            return values

                    try:
                        py_dt = parse_datetime_string(val, dayfirst=dayfirst,
                                                      yearfirst=yearfirst)
                    except Exception:
                        if is_coerce:
                            iresult[i] = NPY_NAT
                            continue
                        raise TypeError("invalid string coercion to datetime")

                    try:
                        _ts = convert_datetime_to_tsobject(py_dt, None)
                        iresult[i] = _ts.value
                    except ValueError:
                        if is_coerce:
                            iresult[i] = NPY_NAT
                            continue
                        raise
                except:
                    if is_coerce:
                        iresult[i] = NPY_NAT
                        continue
                    raise
            else:
                if is_coerce:
                    iresult[i] = NPY_NAT
                else:
                    raise TypeError("{0} is not convertible to datetime"
                                    .format(type(val)))

        if seen_datetime and seen_integer:
            # we have mixed datetimes & integers

            if is_coerce:
                # coerce all of the integers/floats to NaT, preserve
                # the datetimes and other convertibles
                for i in range(n):
                    val = values[i]
                    if is_integer_object(val) or is_float_object(val):
                        result[i] = NPY_NAT
            elif is_raise:
                raise ValueError(
                    "mixed datetimes and integers in passed array")
            else:
                raise TypeError

        return result
    except OutOfBoundsDatetime:
        if is_raise:
            raise

        oresult = np.empty(n, dtype=object)
        for i in range(n):
            val = values[i]

            # set as nan except if its a NaT
            if _checknull_with_nat(val):
                if PyFloat_Check(val):
                    oresult[i] = np.nan
                else:
                    oresult[i] = NaT
            elif is_datetime64_object(val):
                if get_datetime64_value(val) == NPY_NAT:
                    oresult[i] = NaT
                else:
                    oresult[i] = val.item()
            else:
                oresult[i] = val
        return oresult
    except TypeError:
        oresult = np.empty(n, dtype=object)

        for i in range(n):
            val = values[i]
            if _checknull_with_nat(val):
                oresult[i] = val
            elif is_string_object(val):

                if len(val) == 0 or val in nat_strings:
                    oresult[i] = 'NaT'
                    continue

                try:
                    oresult[i] = parse_datetime_string(val, dayfirst=dayfirst,
                                                       yearfirst=yearfirst)
                    pydatetime_to_dt64(oresult[i], &dts)
                    check_dts_bounds(&dts)
                except Exception:
                    if is_raise:
                        raise
                    return values
                    # oresult[i] = val
            else:
                if is_raise:
                    raise
                return values

        return oresult


from tslibs.timedeltas cimport _Timedelta as __Timedelta

# Similar to Timestamp/datetime, this is a construction requirement for
# timedeltas that we need to do object instantiation in python. This will
# serve as a C extension type that shadows the Python class, where we do any
# heavy lifting.
<<<<<<< HEAD
cdef class _Timedelta(__Timedelta):
=======
cdef class _Timedelta(timedelta):

    cdef readonly:
        int64_t value      # nanoseconds
        object freq        # frequency reference
        bint is_populated  # are my components populated
        int64_t _sign, _d, _h, _m, _s, _ms, _us, _ns
>>>>>>> 15fa4bd6

    def __hash__(_Timedelta self):
        if self._has_ns():
            return hash(self.value)
        else:
            return timedelta.__hash__(self)

    def __richcmp__(_Timedelta self, object other, int op):
        cdef:
            _Timedelta ots
            int ndim

        if isinstance(other, _Timedelta):
            ots = other
        elif PyDelta_Check(other):
            ots = Timedelta(other)
        else:
            ndim = getattr(other, _NDIM_STRING, -1)

            if ndim != -1:
                if ndim == 0:
                    if is_timedelta64_object(other):
                        other = Timedelta(other)
                    else:
                        if op == Py_EQ:
                            return False
                        elif op == Py_NE:
                            return True

                        # only allow ==, != ops
                        raise TypeError('Cannot compare type %r with type %r' %
                                        (type(self).__name__,
                                         type(other).__name__))
                if util.is_array(other):
                    return PyObject_RichCompare(np.array([self]), other, op)
                return PyObject_RichCompare(other, self, _reverse_ops[op])
            else:
                if op == Py_EQ:
                    return False
                elif op == Py_NE:
                    return True
                raise TypeError('Cannot compare type %r with type %r' %
                                (type(self).__name__, type(other).__name__))

        return _cmp_scalar(self.value, ots.value, op)


def _binary_op_method_timedeltalike(op, name):
    # define a binary operation that only works if the other argument is
    # timedelta like or an array of timedeltalike
    def f(self, other):
        # an offset
        if hasattr(other, 'delta') and not isinstance(other, Timedelta):
            return op(self, other.delta)

        # a datetimelike
        if (isinstance(other, (datetime, np.datetime64))
                and not (isinstance(other, Timestamp) or other is NaT)):
            return op(self, Timestamp(other))

        # nd-array like
        if hasattr(other, 'dtype'):
            if other.dtype.kind not in ['m', 'M']:
                # raise rathering than letting numpy return wrong answer
                return NotImplemented
            return op(self.to_timedelta64(), other)

        if not _validate_ops_compat(other):
            return NotImplemented

        if other is NaT:
            return NaT

        try:
            other = Timedelta(other)
        except ValueError:
            # failed to parse as timedelta
            return NotImplemented

        return Timedelta(op(self.value, other.value), unit='ns')

    f.__name__ = name
    return f


def _op_unary_method(func, name):

    def f(self):
        return Timedelta(func(self.value), unit='ns')
    f.__name__ = name
    return f


cdef bint _validate_ops_compat(other):
    # return True if we are compat with operating
    if _checknull_with_nat(other):
        return True
    elif PyDelta_Check(other) or is_timedelta64_object(other):
        return True
    elif util.is_string_object(other):
        return True
    elif hasattr(other, 'delta'):
        return True
    return False


# Python front end to C extension type _Timedelta
# This serves as the box for timedelta64


class Timedelta(_Timedelta):
    """
    Represents a duration, the difference between two dates or times.

    Timedelta is the pandas equivalent of python's ``datetime.timedelta``
    and is interchangable with it in most cases.

    Parameters
    ----------
    value : Timedelta, timedelta, np.timedelta64, string, or integer
    unit : string, [D,h,m,s,ms,us,ns]
        Denote the unit of the input, if input is an integer. Default 'ns'.
    days, seconds, microseconds,
    milliseconds, minutes, hours, weeks : numeric, optional
        Values for construction in compat with datetime.timedelta.
        np ints and floats will be coereced to python ints and floats.

    Notes
    -----
    The ``.value`` attribute is always in ns.

    """

    def __new__(cls, object value=_no_input, unit=None, **kwargs):
        cdef _Timedelta td_base

        if value is _no_input:
            if not len(kwargs):
                raise ValueError("cannot construct a Timedelta without a "
                                 "value/unit or descriptive keywords "
                                 "(days,seconds....)")

            def _to_py_int_float(v):
                if is_integer_object(v):
                    return int(v)
                elif is_float_object(v):
                    return float(v)
                raise TypeError("Invalid type {0}. Must be int or "
                                "float.".format(type(v)))

            kwargs = dict([(k, _to_py_int_float(v))
                           for k, v in iteritems(kwargs)])

            try:
                nano = kwargs.pop('nanoseconds', 0)
                value = convert_to_timedelta64(
                    timedelta(**kwargs), 'ns') + nano
            except TypeError as e:
                raise ValueError("cannot construct a Timedelta from the "
                                 "passed arguments, allowed keywords are "
                                 "[weeks, days, hours, minutes, seconds, "
                                 "milliseconds, microseconds, nanoseconds]")

        if isinstance(value, Timedelta):
            value = value.value
        elif is_string_object(value):
            value = np.timedelta64(parse_timedelta_string(value))
        elif PyDelta_Check(value):
            value = convert_to_timedelta64(value, 'ns')
        elif is_timedelta64_object(value):
            if unit is not None:
                value = value.astype('timedelta64[{0}]'.format(unit))
            value = value.astype('timedelta64[ns]')
        elif hasattr(value, 'delta'):
            value = np.timedelta64(_delta_to_nanoseconds(value.delta), 'ns')
        elif is_integer_object(value) or is_float_object(value):
            # unit=None is de-facto 'ns'
            value = convert_to_timedelta64(value, unit)
        elif _checknull_with_nat(value):
            return NaT
        else:
            raise ValueError("Value must be Timedelta, string, integer, "
                             "float, timedelta or convertible")

        if is_timedelta64_object(value):
            value = value.view('i8')

        # nat
        if value == NPY_NAT:
            return NaT

        # make timedelta happy
        td_base = _Timedelta.__new__(cls, microseconds=int(value) / 1000)
        td_base.value = value
        td_base.is_populated = 0
        return td_base

    def _round(self, freq, rounder):

        cdef int64_t result, unit

        from pandas.tseries.frequencies import to_offset
        unit = to_offset(freq).nanos
        result = unit * rounder(self.value / float(unit))
        return Timedelta(result, unit='ns')

    def round(self, freq):
        """
        Round the Timedelta to the specified resolution

        Returns
        -------
        a new Timedelta rounded to the given resolution of `freq`

        Parameters
        ----------
        freq : a freq string indicating the rounding resolution

        Raises
        ------
        ValueError if the freq cannot be converted
        """
        return self._round(freq, np.round)

    def floor(self, freq):
        """
        return a new Timedelta floored to this resolution

        Parameters
        ----------
        freq : a freq string indicating the flooring resolution
        """
        return self._round(freq, np.floor)

    def ceil(self, freq):
        """
        return a new Timedelta ceiled to this resolution

        Parameters
        ----------
        freq : a freq string indicating the ceiling resolution
        """
        return self._round(freq, np.ceil)

<<<<<<< HEAD
=======
    def _repr_base(self, format=None):
        """

        Parameters
        ----------
        format : None|all|even_day|sub_day|long

        Returns
        -------
        converted : string of a Timedelta

        """
        cdef object sign_pretty, sign2_pretty, seconds_pretty, subs

        self._ensure_components()

        if self._sign < 0:
            sign_pretty = "-"
            sign2_pretty = " +"
        else:
            sign_pretty = ""
            sign2_pretty = " "

        # show everything
        if format == 'all':
            seconds_pretty = "%02d.%03d%03d%03d" % (
                self._s, self._ms, self._us, self._ns)
            return "%s%d days%s%02d:%02d:%s" % (sign_pretty, self._d,
                                                sign2_pretty, self._h,
                                                self._m, seconds_pretty)

        # by default not showing nano
        if self._ms or self._us or self._ns:
            seconds_pretty = "%02d.%03d%03d" % (self._s, self._ms, self._us)
        else:
            seconds_pretty = "%02d" % self._s

        # if we have a partial day
        subs = (self._h or self._m or self._s or
                self._ms or self._us or self._ns)

        if format == 'even_day':
            if not subs:
                return "%s%d days" % (sign_pretty, self._d)

        elif format == 'sub_day':
            if not self._d:

                # degenerate, don't need the extra space
                if self._sign > 0:
                    sign2_pretty = ""
                return "%s%s%02d:%02d:%s" % (sign_pretty, sign2_pretty,
                                             self._h, self._m, seconds_pretty)

        if subs or format=='long':
            return "%s%d days%s%02d:%02d:%s" % (sign_pretty, self._d,
                                                sign2_pretty, self._h,
                                                self._m, seconds_pretty)
        return "%s%d days" % (sign_pretty, self._d)

    def __repr__(self):
        return "Timedelta('{0}')".format(self._repr_base(format='long'))

    def __str__(self):
        return self._repr_base(format='long')

    @property
    def components(self):
        """ Return a Components NamedTuple-like """
        self._ensure_components()
        if self._sign < 0:
            return Components(-self._d, self._h, self._m, self._s,
                              self._ms, self._us, self._ns)

        # return the named tuple
        return Components(self._d, self._h, self._m, self._s,
                          self._ms, self._us, self._ns)

    @property
    def days(self):
        """
        Number of Days

        .components will return the shown components
        """
        self._ensure_components()
        if self._sign < 0:
            return -1 *self._d
        return self._d

    @property
    def seconds(self):
        """
        Number of seconds (>= 0 and less than 1 day).

        .components will return the shown components
        """
        self._ensure_components()
        return self._h *3600 + self._m *60 + self._s

    @property
    def microseconds(self):
        """
        Number of microseconds (>= 0 and less than 1 second).

        .components will return the shown components
        """
        self._ensure_components()
        return self._ms *1000 + self._us

    @property
    def nanoseconds(self):
        """
        Number of nanoseconds (>= 0 and less than 1 microsecond).

        .components will return the shown components
        """
        self._ensure_components()
        return self._ns

    def total_seconds(self):
        """
        Total duration of timedelta in seconds (to ns precision)
        """
        return 1e-9 *self.value

    def isoformat(self):
        """
        Format Timedelta as ISO 8601 Duration like
        `P[n]Y[n]M[n]DT[n]H[n]M[n]S`, where the `[n]`s are replaced by the
        values. See https://en.wikipedia.org/wiki/ISO_8601#Durations

        .. versionadded:: 0.20.0

        Returns
        -------
        formatted : str

        Notes
        -----
        The longest component is days, whose value may be larger than
        365.
        Every component is always included, even if its value is 0.
        Pandas uses nanosecond precision, so up to 9 decimal places may
        be included in the seconds component.
        Trailing 0's are removed from the seconds component after the decimal.
        We do not 0 pad components, so it's `...T5H...`, not `...T05H...`

        Examples
        --------
        >>> td = pd.Timedelta(days=6, minutes=50, seconds=3,
        ...                   milliseconds=10, microseconds=10, nanoseconds=12)
        >>> td.isoformat()
        'P6DT0H50M3.010010012S'
        >>> pd.Timedelta(hours=1, seconds=10).isoformat()
        'P0DT0H0M10S'
        >>> pd.Timedelta(hours=1, seconds=10).isoformat()
        'P0DT0H0M10S'
        >>> pd.Timedelta(days=500.5).isoformat()
        'P500DT12H0MS'

        See Also
        --------
        Timestamp.isoformat
        """
        components = self.components
        seconds = '{}.{:0>3}{:0>3}{:0>3}'.format(components.seconds,
                                                 components.milliseconds,
                                                 components.microseconds,
                                                 components.nanoseconds)
        # Trim unnecessary 0s, 1.000000000 -> 1
        seconds = seconds.rstrip('0').rstrip('.')
        tpl = 'P{td.days}DT{td.hours}H{td.minutes}M{seconds}S'.format(
            td=components, seconds=seconds)
        return tpl

>>>>>>> 15fa4bd6
    def __setstate__(self, state):
        (value) = state
        self.value = value

    def __reduce__(self):
        object_state = self.value,
        return (Timedelta, object_state)

    __add__ = _binary_op_method_timedeltalike(lambda x, y: x + y, '__add__')
    __radd__ = _binary_op_method_timedeltalike(lambda x, y: x + y, '__radd__')
    __sub__ = _binary_op_method_timedeltalike(lambda x, y: x - y, '__sub__')
    __rsub__ = _binary_op_method_timedeltalike(lambda x, y: y - x, '__rsub__')

    def __mul__(self, other):

        # nd-array like
        if hasattr(other, 'dtype'):
            return other * self.to_timedelta64()

        if other is NaT:
            return NaT

        # only integers and floats allowed
        if not (is_integer_object(other) or is_float_object(other)):
            return NotImplemented

        return Timedelta(other * self.value, unit='ns')

    __rmul__ = __mul__

    def __truediv__(self, other):

        if hasattr(other, 'dtype'):
            return self.to_timedelta64() / other

        # integers or floats
        if is_integer_object(other) or is_float_object(other):
            return Timedelta(self.value /other, unit='ns')

        if not _validate_ops_compat(other):
            return NotImplemented

        other = Timedelta(other)
        if other is NaT:
            return np.nan
        return self.value /float(other.value)

    def __rtruediv__(self, other):
        if hasattr(other, 'dtype'):
            return other / self.to_timedelta64()

        if not _validate_ops_compat(other):
            return NotImplemented

        other = Timedelta(other)
        if other is NaT:
            return NaT
        return float(other.value) / self.value

    if not PY3:
        __div__ = __truediv__
        __rdiv__ = __rtruediv__

    def __floordiv__(self, other):

        if hasattr(other, 'dtype'):

            # work with i8
            other = other.astype('m8[ns]').astype('i8')

            return self.value // other

        # integers only
        if is_integer_object(other):
            return Timedelta(self.value // other, unit='ns')

        if not _validate_ops_compat(other):
            return NotImplemented

        other = Timedelta(other)
        if other is NaT:
            return np.nan
        return self.value // other.value

    def __rfloordiv__(self, other):
        if hasattr(other, 'dtype'):

            # work with i8
            other = other.astype('m8[ns]').astype('i8')
            return other // self.value

        if not _validate_ops_compat(other):
            return NotImplemented

        other = Timedelta(other)
        if other is NaT:
            return NaT
        return other.value // self.value

    __inv__ = _op_unary_method(lambda x: -x, '__inv__')
    __neg__ = _op_unary_method(lambda x: -x, '__neg__')
    __pos__ = _op_unary_method(lambda x: x, '__pos__')
    __abs__ = _op_unary_method(lambda x: abs(x), '__abs__')


# resolution in ns
Timedelta.min = Timedelta(np.iinfo(np.int64).min +1)
Timedelta.max = Timedelta(np.iinfo(np.int64).max)

cdef PyTypeObject* td_type = <PyTypeObject*> Timedelta


cdef inline bint is_timedelta(object o):
    return Py_TYPE(o) == td_type  # isinstance(o, Timedelta)


cpdef array_to_timedelta64(ndarray[object] values, unit='ns', errors='raise'):
    """
    Convert an ndarray to an array of timedeltas. If errors == 'coerce',
    coerce non-convertible objects to NaT. Otherwise, raise.
    """

    cdef:
        Py_ssize_t i, n
        ndarray[int64_t] iresult

    if errors not in ('ignore', 'raise', 'coerce'):
        raise ValueError("errors must be one of 'ignore', "
                         "'raise', or 'coerce'}")

    n = values.shape[0]
    result = np.empty(n, dtype='m8[ns]')
    iresult = result.view('i8')

    # Usually, we have all strings. If so, we hit the fast path.
    # If this path fails, we try conversion a different way, and
    # this is where all of the error handling will take place.
    try:
        for i in range(n):
            result[i] = parse_timedelta_string(values[i])
    except:
        for i in range(n):
            try:
                result[i] = convert_to_timedelta64(values[i], unit)
            except ValueError:
                if errors == 'coerce':
                    result[i] = NPY_NAT
                else:
                    raise

    return iresult


cpdef convert_to_timedelta64(object ts, object unit):
    """
    Convert an incoming object to a timedelta64 if possible

    Handle these types of objects:
        - timedelta/Timedelta
        - timedelta64
        - an offset
        - np.int64 (with unit providing a possible modifier)
        - None/NaT

    Return an ns based int64

    # kludgy here until we have a timedelta scalar
    # handle the numpy < 1.7 case
    """
    if _checknull_with_nat(ts):
        return np.timedelta64(NPY_NAT)
    elif isinstance(ts, Timedelta):
        # already in the proper format
        ts = np.timedelta64(ts.value)
    elif is_datetime64_object(ts):
        # only accept a NaT here
        if ts.astype('int64') == NPY_NAT:
            return np.timedelta64(NPY_NAT)
    elif is_timedelta64_object(ts):
        ts = ts.astype("m8[{0}]".format(unit.lower()))
    elif is_integer_object(ts):
        if ts == NPY_NAT:
            return np.timedelta64(NPY_NAT)
        else:
            if util.is_array(ts):
                ts = ts.astype('int64').item()
            if unit in ['Y', 'M', 'W']:
                ts = np.timedelta64(ts, unit)
            else:
                ts = cast_from_unit(ts, unit)
                ts = np.timedelta64(ts)
    elif is_float_object(ts):
        if util.is_array(ts):
            ts = ts.astype('int64').item()
        if unit in ['Y', 'M', 'W']:
            ts = np.timedelta64(int(ts), unit)
        else:
            ts = cast_from_unit(ts, unit)
            ts = np.timedelta64(ts)
    elif is_string_object(ts):
        ts = np.timedelta64(parse_timedelta_string(ts))
    elif hasattr(ts, 'delta'):
        ts = np.timedelta64(_delta_to_nanoseconds(ts), 'ns')

    if PyDelta_Check(ts):
        ts = np.timedelta64(_delta_to_nanoseconds(ts), 'ns')
    elif not is_timedelta64_object(ts):
        raise ValueError("Invalid type for timedelta "
                         "scalar: %s" % type(ts))
    return ts.astype('timedelta64[ns]')


# ----------------------------------------------------------------------
# Conversion routines

cpdef int64_t _delta_to_nanoseconds(delta) except? -1:
    if util.is_array(delta):
        return delta.astype('m8[ns]').astype('int64')
    if hasattr(delta, 'nanos'):
        return delta.nanos
    if hasattr(delta, 'delta'):
        delta = delta.delta
    if is_timedelta64_object(delta):
        return delta.astype("timedelta64[ns]").item()
    if is_integer_object(delta):
        return delta

    return (delta.days * 24 * 60 * 60 * 1000000 +
            delta.seconds * 1000000 +
            delta.microseconds) * 1000


cdef inline _get_datetime64_nanos(object val):
    cdef:
        pandas_datetimestruct dts
        PANDAS_DATETIMEUNIT unit
        npy_datetime ival

    unit = get_datetime64_unit(val)
    ival = get_datetime64_value(val)

    if unit != PANDAS_FR_ns:
        pandas_datetime_to_datetimestruct(ival, unit, &dts)
        check_dts_bounds(&dts)
        return dtstruct_to_dt64(&dts)
    else:
        return ival


def cast_to_nanoseconds(ndarray arr):
    cdef:
        Py_ssize_t i, n = arr.size
        ndarray[int64_t] ivalues, iresult
        PANDAS_DATETIMEUNIT unit
        pandas_datetimestruct dts

    shape = (<object> arr).shape

    ivalues = arr.view(np.int64).ravel()

    result = np.empty(shape, dtype='M8[ns]')
    iresult = result.ravel().view(np.int64)

    if len(iresult) == 0:
        return result

    unit = get_datetime64_unit(arr.flat[0])
    for i in range(n):
        if ivalues[i] != NPY_NAT:
            pandas_datetime_to_datetimestruct(ivalues[i], unit, &dts)
            iresult[i] = dtstruct_to_dt64(&dts)
            check_dts_bounds(&dts)
        else:
            iresult[i] = NPY_NAT

    return result


cdef inline _to_i8(object val):
    cdef pandas_datetimestruct dts
    try:
        return val.value
    except AttributeError:
        if is_datetime64_object(val):
            return get_datetime64_value(val)
        elif PyDateTime_Check(val):
            return Timestamp(val).value
        return val


cpdef pydt_to_i8(object pydt):
    """
    Convert to int64 representation compatible with numpy datetime64; converts
    to UTC
    """
    cdef:
        _TSObject ts

    ts = convert_to_tsobject(pydt, None, None, 0, 0)

    return ts.value


def i8_to_pydt(int64_t i8, object tzinfo=None):
    """
    Inverse of pydt_to_i8
    """
    return Timestamp(i8)


# ----------------------------------------------------------------------
# Accessors


def get_time_micros(ndarray[int64_t] dtindex):
    """
    Datetime as int64 representation to a structured array of fields
    """
    cdef:
        Py_ssize_t i, n = len(dtindex)
        pandas_datetimestruct dts
        ndarray[int64_t] micros

    micros = np.empty(n, dtype=np.int64)

    for i in range(n):
        dt64_to_dtstruct(dtindex[i], &dts)
        micros[i] = 1000000LL * (dts.hour * 60 * 60 +
                                 60 * dts.min + dts.sec) + dts.us

    return micros


cdef int64_t DAY_NS = 86400000000000LL


@cython.wraparound(False)
@cython.boundscheck(False)
def date_normalize(ndarray[int64_t] stamps, tz=None):
    cdef:
        Py_ssize_t i, n = len(stamps)
        pandas_datetimestruct dts
        ndarray[int64_t] result = np.empty(n, dtype=np.int64)

    if tz is not None:
        tz = maybe_get_tz(tz)
        result = _normalize_local(stamps, tz)
    else:
        with nogil:
            for i in range(n):
                if stamps[i] == NPY_NAT:
                    result[i] = NPY_NAT
                    continue
                dt64_to_dtstruct(stamps[i], &dts)
                result[i] = _normalized_stamp(&dts)

    return result


@cython.wraparound(False)
@cython.boundscheck(False)
cdef _normalize_local(ndarray[int64_t] stamps, object tz):
    cdef:
        Py_ssize_t n = len(stamps)
        ndarray[int64_t] result = np.empty(n, dtype=np.int64)
        ndarray[int64_t] trans, deltas, pos
        pandas_datetimestruct dts

    if is_utc(tz):
        with nogil:
            for i in range(n):
                if stamps[i] == NPY_NAT:
                    result[i] = NPY_NAT
                    continue
                dt64_to_dtstruct(stamps[i], &dts)
                result[i] = _normalized_stamp(&dts)
    elif is_tzlocal(tz):
        for i in range(n):
            if stamps[i] == NPY_NAT:
                result[i] = NPY_NAT
                continue
            dt64_to_dtstruct(stamps[i], &dts)
            dt = datetime(dts.year, dts.month, dts.day, dts.hour,
                          dts.min, dts.sec, dts.us, tz)
            delta = int(get_utcoffset(tz, dt).total_seconds()) * 1000000000
            dt64_to_dtstruct(stamps[i] + delta, &dts)
            result[i] = _normalized_stamp(&dts)
    else:
        # Adjust datetime64 timestamp, recompute datetimestruct
        trans, deltas, typ = get_dst_info(tz)

        _pos = trans.searchsorted(stamps, side='right') - 1
        if _pos.dtype != np.int64:
            _pos = _pos.astype(np.int64)
        pos = _pos

        # statictzinfo
        if typ not in ['pytz', 'dateutil']:
            for i in range(n):
                if stamps[i] == NPY_NAT:
                    result[i] = NPY_NAT
                    continue
                dt64_to_dtstruct(stamps[i] + deltas[0], &dts)
                result[i] = _normalized_stamp(&dts)
        else:
            for i in range(n):
                if stamps[i] == NPY_NAT:
                    result[i] = NPY_NAT
                    continue
                dt64_to_dtstruct(stamps[i] + deltas[pos[i]], &dts)
                result[i] = _normalized_stamp(&dts)

    return result

cdef inline int64_t _normalized_stamp(pandas_datetimestruct *dts) nogil:
    dts.hour = 0
    dts.min = 0
    dts.sec = 0
    dts.us = 0
    dts.ps = 0
    return dtstruct_to_dt64(dts)


def dates_normalized(ndarray[int64_t] stamps, tz=None):
    cdef:
        Py_ssize_t i, n = len(stamps)
        ndarray[int64_t] trans, deltas
        pandas_datetimestruct dts

    if tz is None or is_utc(tz):
        for i in range(n):
            dt64_to_dtstruct(stamps[i], &dts)
            if (dts.hour + dts.min + dts.sec + dts.us) > 0:
                return False
    elif is_tzlocal(tz):
        for i in range(n):
            dt64_to_dtstruct(stamps[i], &dts)
            dt = datetime(dts.year, dts.month, dts.day, dts.hour, dts.min,
                          dts.sec, dts.us, tz)
            dt = dt + tz.utcoffset(dt)
            if (dt.hour + dt.minute + dt.second + dt.microsecond) > 0:
                return False
    else:
        trans, deltas, typ = get_dst_info(tz)

        for i in range(n):
            # Adjust datetime64 timestamp, recompute datetimestruct
            pos = trans.searchsorted(stamps[i]) - 1
            inf = tz._transition_info[pos]

            dt64_to_dtstruct(stamps[i] + deltas[pos], &dts)
            if (dts.hour + dts.min + dts.sec + dts.us) > 0:
                return False

    return True


# ----------------------------------------------------------------------
# Some general helper functions


def monthrange(int64_t year, int64_t month):
    cdef:
        int64_t days

    if month < 1 or month > 12:
        raise ValueError("bad month number 0; must be 1-12")

    days = days_per_month_table[is_leapyear(year)][month - 1]

    return (dayofweek(year, month, 1), days)


cdef inline int days_in_month(pandas_datetimestruct dts) nogil:
    return days_per_month_table[is_leapyear(dts.year)][dts.month - 1]


cpdef normalize_date(object dt):
    """
    Normalize datetime.datetime value to midnight. Returns datetime.date as a
    datetime.datetime at midnight

    Returns
    -------
    normalized : datetime.datetime or Timestamp
    """
    if is_timestamp(dt):
        return dt.replace(hour=0, minute=0, second=0, microsecond=0,
                          nanosecond=0)
    elif PyDateTime_Check(dt):
        return dt.replace(hour=0, minute=0, second=0, microsecond=0)
    elif PyDate_Check(dt):
        return datetime(dt.year, dt.month, dt.day)
    else:
        raise TypeError('Unrecognized type: %s' % type(dt))


cdef inline int _year_add_months(pandas_datetimestruct dts, int months) nogil:
    """new year number after shifting pandas_datetimestruct number of months"""
    return dts.year + (dts.month + months - 1) / 12


cdef inline int _month_add_months(pandas_datetimestruct dts, int months) nogil:
    """
    New month number after shifting pandas_datetimestruct
    number of months.
    """
    cdef int new_month = (dts.month + months) % 12
    return 12 if new_month == 0 else new_month


@cython.wraparound(False)
@cython.boundscheck(False)
def shift_months(int64_t[:] dtindex, int months, object day=None):
    """
    Given an int64-based datetime index, shift all elements
    specified number of months using DateOffset semantics

    day: {None, 'start', 'end'}
       * None: day of month
       * 'start' 1st day of month
       * 'end' last day of month
    """
    cdef:
        Py_ssize_t i
        pandas_datetimestruct dts
        int count = len(dtindex)
        int months_to_roll
        bint roll_check
        int64_t[:] out = np.empty(count, dtype='int64')

    if day is None:
        with nogil:
            for i in range(count):
                if dtindex[i] == NPY_NAT:
                    out[i] = NPY_NAT
                    continue

                dt64_to_dtstruct(dtindex[i], &dts)
                dts.year = _year_add_months(dts, months)
                dts.month = _month_add_months(dts, months)

                dts.day = min(dts.day, days_in_month(dts))
                out[i] = dtstruct_to_dt64(&dts)
    elif day == 'start':
        roll_check = False
        if months <= 0:
            months += 1
            roll_check = True
        with nogil:
            for i in range(count):
                if dtindex[i] == NPY_NAT:
                    out[i] = NPY_NAT
                    continue

                dt64_to_dtstruct(dtindex[i], &dts)
                months_to_roll = months

                # offset semantics - if on the anchor point and going backwards
                # shift to next
                if roll_check and dts.day == 1:
                    months_to_roll -= 1

                dts.year = _year_add_months(dts, months_to_roll)
                dts.month = _month_add_months(dts, months_to_roll)
                dts.day = 1

                out[i] = dtstruct_to_dt64(&dts)
    elif day == 'end':
        roll_check = False
        if months > 0:
            months -= 1
            roll_check = True
        with nogil:
            for i in range(count):
                if dtindex[i] == NPY_NAT:
                    out[i] = NPY_NAT
                    continue

                dt64_to_dtstruct(dtindex[i], &dts)
                months_to_roll = months

                # similar semantics - when adding shift forward by one
                # month if already at an end of month
                if roll_check and dts.day == days_in_month(dts):
                    months_to_roll += 1

                dts.year = _year_add_months(dts, months_to_roll)
                dts.month = _month_add_months(dts, months_to_roll)

                dts.day = days_in_month(dts)
                out[i] = dtstruct_to_dt64(&dts)
    else:
        raise ValueError("day must be None, 'start' or 'end'")

    return np.asarray(out)<|MERGE_RESOLUTION|>--- conflicted
+++ resolved
@@ -2025,17 +2025,7 @@
 # timedeltas that we need to do object instantiation in python. This will
 # serve as a C extension type that shadows the Python class, where we do any
 # heavy lifting.
-<<<<<<< HEAD
 cdef class _Timedelta(__Timedelta):
-=======
-cdef class _Timedelta(timedelta):
-
-    cdef readonly:
-        int64_t value      # nanoseconds
-        object freq        # frequency reference
-        bint is_populated  # are my components populated
-        int64_t _sign, _d, _h, _m, _s, _ms, _us, _ns
->>>>>>> 15fa4bd6
 
     def __hash__(_Timedelta self):
         if self._has_ns():
@@ -2280,185 +2270,6 @@
         """
         return self._round(freq, np.ceil)
 
-<<<<<<< HEAD
-=======
-    def _repr_base(self, format=None):
-        """
-
-        Parameters
-        ----------
-        format : None|all|even_day|sub_day|long
-
-        Returns
-        -------
-        converted : string of a Timedelta
-
-        """
-        cdef object sign_pretty, sign2_pretty, seconds_pretty, subs
-
-        self._ensure_components()
-
-        if self._sign < 0:
-            sign_pretty = "-"
-            sign2_pretty = " +"
-        else:
-            sign_pretty = ""
-            sign2_pretty = " "
-
-        # show everything
-        if format == 'all':
-            seconds_pretty = "%02d.%03d%03d%03d" % (
-                self._s, self._ms, self._us, self._ns)
-            return "%s%d days%s%02d:%02d:%s" % (sign_pretty, self._d,
-                                                sign2_pretty, self._h,
-                                                self._m, seconds_pretty)
-
-        # by default not showing nano
-        if self._ms or self._us or self._ns:
-            seconds_pretty = "%02d.%03d%03d" % (self._s, self._ms, self._us)
-        else:
-            seconds_pretty = "%02d" % self._s
-
-        # if we have a partial day
-        subs = (self._h or self._m or self._s or
-                self._ms or self._us or self._ns)
-
-        if format == 'even_day':
-            if not subs:
-                return "%s%d days" % (sign_pretty, self._d)
-
-        elif format == 'sub_day':
-            if not self._d:
-
-                # degenerate, don't need the extra space
-                if self._sign > 0:
-                    sign2_pretty = ""
-                return "%s%s%02d:%02d:%s" % (sign_pretty, sign2_pretty,
-                                             self._h, self._m, seconds_pretty)
-
-        if subs or format=='long':
-            return "%s%d days%s%02d:%02d:%s" % (sign_pretty, self._d,
-                                                sign2_pretty, self._h,
-                                                self._m, seconds_pretty)
-        return "%s%d days" % (sign_pretty, self._d)
-
-    def __repr__(self):
-        return "Timedelta('{0}')".format(self._repr_base(format='long'))
-
-    def __str__(self):
-        return self._repr_base(format='long')
-
-    @property
-    def components(self):
-        """ Return a Components NamedTuple-like """
-        self._ensure_components()
-        if self._sign < 0:
-            return Components(-self._d, self._h, self._m, self._s,
-                              self._ms, self._us, self._ns)
-
-        # return the named tuple
-        return Components(self._d, self._h, self._m, self._s,
-                          self._ms, self._us, self._ns)
-
-    @property
-    def days(self):
-        """
-        Number of Days
-
-        .components will return the shown components
-        """
-        self._ensure_components()
-        if self._sign < 0:
-            return -1 *self._d
-        return self._d
-
-    @property
-    def seconds(self):
-        """
-        Number of seconds (>= 0 and less than 1 day).
-
-        .components will return the shown components
-        """
-        self._ensure_components()
-        return self._h *3600 + self._m *60 + self._s
-
-    @property
-    def microseconds(self):
-        """
-        Number of microseconds (>= 0 and less than 1 second).
-
-        .components will return the shown components
-        """
-        self._ensure_components()
-        return self._ms *1000 + self._us
-
-    @property
-    def nanoseconds(self):
-        """
-        Number of nanoseconds (>= 0 and less than 1 microsecond).
-
-        .components will return the shown components
-        """
-        self._ensure_components()
-        return self._ns
-
-    def total_seconds(self):
-        """
-        Total duration of timedelta in seconds (to ns precision)
-        """
-        return 1e-9 *self.value
-
-    def isoformat(self):
-        """
-        Format Timedelta as ISO 8601 Duration like
-        `P[n]Y[n]M[n]DT[n]H[n]M[n]S`, where the `[n]`s are replaced by the
-        values. See https://en.wikipedia.org/wiki/ISO_8601#Durations
-
-        .. versionadded:: 0.20.0
-
-        Returns
-        -------
-        formatted : str
-
-        Notes
-        -----
-        The longest component is days, whose value may be larger than
-        365.
-        Every component is always included, even if its value is 0.
-        Pandas uses nanosecond precision, so up to 9 decimal places may
-        be included in the seconds component.
-        Trailing 0's are removed from the seconds component after the decimal.
-        We do not 0 pad components, so it's `...T5H...`, not `...T05H...`
-
-        Examples
-        --------
-        >>> td = pd.Timedelta(days=6, minutes=50, seconds=3,
-        ...                   milliseconds=10, microseconds=10, nanoseconds=12)
-        >>> td.isoformat()
-        'P6DT0H50M3.010010012S'
-        >>> pd.Timedelta(hours=1, seconds=10).isoformat()
-        'P0DT0H0M10S'
-        >>> pd.Timedelta(hours=1, seconds=10).isoformat()
-        'P0DT0H0M10S'
-        >>> pd.Timedelta(days=500.5).isoformat()
-        'P500DT12H0MS'
-
-        See Also
-        --------
-        Timestamp.isoformat
-        """
-        components = self.components
-        seconds = '{}.{:0>3}{:0>3}{:0>3}'.format(components.seconds,
-                                                 components.milliseconds,
-                                                 components.microseconds,
-                                                 components.nanoseconds)
-        # Trim unnecessary 0s, 1.000000000 -> 1
-        seconds = seconds.rstrip('0').rstrip('.')
-        tpl = 'P{td.days}DT{td.hours}H{td.minutes}M{seconds}S'.format(
-            td=components, seconds=seconds)
-        return tpl
-
->>>>>>> 15fa4bd6
     def __setstate__(self, state):
         (value) = state
         self.value = value
