"""
_Timestamp is a c-defined subclass of datetime.datetime

_Timestamp is PITA. Because we inherit from datetime, which has very specific
construction requirements, we need to do object instantiation in python
(see Timestamp class below). This will serve as a C extension type that
shadows the python class, where we do any heavy lifting.
"""

import warnings

cimport cython

import numpy as np

cimport numpy as cnp
from numpy cimport (
    int64_t,
    ndarray,
    uint8_t,
)

cnp.import_array()

from cpython.datetime cimport (  # alias tzinfo_type bc `tzinfo` is a kwarg below
    PyDate_Check,
    PyDateTime_Check,
    PyDelta_Check,
    PyTZInfo_Check,
    datetime,
    import_datetime,
    time as dt_time,
    tzinfo as tzinfo_type,
)
from cpython.object cimport (
    Py_EQ,
    Py_GE,
    Py_GT,
    Py_LE,
    Py_LT,
    Py_NE,
    PyObject_RichCompare,
    PyObject_RichCompareBool,
)

import_datetime()

import datetime as dt

from pandas._libs.tslibs cimport ccalendar
from pandas._libs.tslibs.base cimport ABCTimestamp

from pandas.util._exceptions import find_stack_level

from pandas._libs.tslibs.conversion cimport (
    _TSObject,
    convert_datetime_to_tsobject,
    convert_to_tsobject,
    maybe_localize_tso,
)
from pandas._libs.tslibs.dtypes cimport (
    npy_unit_to_abbrev,
    periods_per_day,
    periods_per_second,
)
from pandas._libs.tslibs.util cimport (
    is_array,
    is_datetime64_object,
    is_integer_object,
)

from pandas._libs.tslibs.fields import (
    RoundTo,
    get_date_name_field,
    get_start_end_field,
    round_nsint64,
)

from pandas._libs.tslibs.nattype cimport (
    NPY_NAT,
    c_NaT as NaT,
)
from pandas._libs.tslibs.np_datetime cimport (
    NPY_DATETIMEUNIT,
    NPY_FR_ns,
    check_dts_bounds,
    cmp_dtstructs,
    cmp_scalar,
    convert_reso,
    get_datetime64_unit,
    get_datetime64_value,
    get_unit_from_dtype,
    import_pandas_datetime,
    npy_datetimestruct,
    npy_datetimestruct_to_datetime,
    pandas_datetime_to_datetimestruct,
    pydatetime_to_dtstruct,
)

import_pandas_datetime()

from pandas._libs.tslibs.np_datetime import (
    OutOfBoundsDatetime,
    OutOfBoundsTimedelta,
)

from pandas._libs.tslibs.offsets cimport to_offset
from pandas._libs.tslibs.timedeltas cimport (
    _Timedelta,
    delta_to_nanoseconds,
    is_any_td_scalar,
)

from pandas._libs.tslibs.timedeltas import Timedelta

from pandas._libs.tslibs.timezones cimport (
    get_timezone,
    is_utc,
    maybe_get_tz,
    treat_tz_as_pytz,
    utc_stdlib as UTC,
)
from pandas._libs.tslibs.tzconversion cimport (
    tz_convert_from_utc_single,
    tz_localize_to_utc_single,
)

# ----------------------------------------------------------------------
# Constants
_zero_time = dt_time(0, 0)
_no_input = object()

# ----------------------------------------------------------------------


cdef _Timestamp create_timestamp_from_ts(
    int64_t value,
    npy_datetimestruct dts,
    tzinfo tz,
    bint fold,
    NPY_DATETIMEUNIT reso=NPY_FR_ns,
):
    """ convenience routine to construct a Timestamp from its parts """
    cdef:
        _Timestamp ts_base
        int64_t pass_year = dts.year

    # We pass year=1970/1972 here and set year below because with non-nanosecond
    #  resolution we may have datetimes outside of the stdlib pydatetime
    #  implementation bounds, which would raise.
    # NB: this means the C-API macro PyDateTime_GET_YEAR is unreliable.
    if 1 <= pass_year <= 9999:
        # we are in-bounds for pydatetime
        pass
    elif ccalendar.is_leapyear(dts.year):
        pass_year = 1972
    else:
        pass_year = 1970

    ts_base = _Timestamp.__new__(Timestamp, pass_year, dts.month,
                                 dts.day, dts.hour, dts.min,
                                 dts.sec, dts.us, tz, fold=fold)

    ts_base._value = value
    ts_base.year = dts.year
    ts_base.nanosecond = dts.ps // 1000
    ts_base._creso = reso

    return ts_base


def _unpickle_timestamp(value, freq, tz, reso=NPY_FR_ns):
    # GH#41949 dont warn on unpickle if we have a freq
    ts = Timestamp._from_value_and_reso(value, reso, tz)
    return ts


# ----------------------------------------------------------------------

def integer_op_not_supported(obj):
    # GH#22535 add/sub of integers and int-arrays is no longer allowed
    # Note we return rather than raise the exception so we can raise in
    #  the caller; mypy finds this more palatable.
    cls = type(obj).__name__

    # GH#30886 using an fstring raises SystemError
    int_addsub_msg = (
        f"Addition/subtraction of integers and integer-arrays with {cls} is "
        "no longer supported.  Instead of adding/subtracting `n`, "
        "use `n * obj.freq`"
    )
    return TypeError(int_addsub_msg)


class MinMaxReso:
    """
    We need to define min/max/resolution on both the Timestamp _instance_
    and Timestamp class.  On an instance, these depend on the object's _reso.
    On the class, we default to the values we would get with nanosecond _reso.

    See also: timedeltas.MinMaxReso
    """
    def __init__(self, name):
        self._name = name

    def __get__(self, obj, type=None):
        cls = Timestamp
        if self._name == "min":
            val = np.iinfo(np.int64).min + 1
        elif self._name == "max":
            val = np.iinfo(np.int64).max
        else:
            assert self._name == "resolution"
            val = 1
            cls = Timedelta

        if obj is None:
            # i.e. this is on the class, default to nanos
            return cls(val)
        elif self._name == "resolution":
            return Timedelta._from_value_and_reso(val, obj._creso)
        else:
            return Timestamp._from_value_and_reso(val, obj._creso, tz=None)

    def __set__(self, obj, value):
        raise AttributeError(f"{self._name} is not settable.")


# ----------------------------------------------------------------------

cdef class _Timestamp(ABCTimestamp):

    # higher than np.ndarray and np.matrix
    __array_priority__ = 100
    dayofweek = _Timestamp.day_of_week
    dayofyear = _Timestamp.day_of_year

    min = MinMaxReso("min")
    max = MinMaxReso("max")
    resolution = MinMaxReso("resolution")  # GH#21336, GH#21365

    @property
    def value(self) -> int:
        try:
            return convert_reso(self._value, self._creso, NPY_FR_ns, False)
        except OverflowError:
            raise OverflowError(
                "Cannot convert Timestamp to nanoseconds without overflow. "
                "Use `.asm8.view('i8')` to cast represent Timestamp in its own "
                f"unit (here, {self.unit})."
            )

    @property
    def unit(self) -> str:
        """
        The abbreviation associated with self._creso.

        Examples
        --------
        >>> pd.Timestamp("2020-01-01 12:34:56").unit
        's'

        >>> pd.Timestamp("2020-01-01 12:34:56.123").unit
        'ms'

        >>> pd.Timestamp("2020-01-01 12:34:56.123456").unit
        'us'

        >>> pd.Timestamp("2020-01-01 12:34:56.123456789").unit
        'ns'
        """
        return npy_unit_to_abbrev(self._creso)

    # -----------------------------------------------------------------
    # Constructors

    @classmethod
    def _from_value_and_reso(cls, int64_t value, NPY_DATETIMEUNIT reso, tzinfo tz):
        cdef:
            _TSObject obj = _TSObject()

        if value == NPY_NAT:
            return NaT

        if reso < NPY_DATETIMEUNIT.NPY_FR_s or reso > NPY_DATETIMEUNIT.NPY_FR_ns:
            raise NotImplementedError(
                "Only resolutions 's', 'ms', 'us', 'ns' are supported."
            )

        obj.value = value
        obj.creso = reso
        pandas_datetime_to_datetimestruct(value, reso, &obj.dts)
        maybe_localize_tso(obj, tz, reso)

        return create_timestamp_from_ts(
            value, obj.dts, tz=obj.tzinfo, fold=obj.fold, reso=reso
        )

    @classmethod
    def _from_dt64(cls, dt64: np.datetime64):
        # construct a Timestamp from a np.datetime64 object, keeping the
        #  resolution of the input.
        # This is herely mainly so we can incrementally implement non-nano
        #  (e.g. only tznaive at first)
        cdef:
            int64_t value
            NPY_DATETIMEUNIT reso

        reso = get_datetime64_unit(dt64)
        value = get_datetime64_value(dt64)
        return cls._from_value_and_reso(value, reso, None)

    # -----------------------------------------------------------------

    def __hash__(_Timestamp self):
        if self.nanosecond:
            return hash(self._value)
        if not (1 <= self.year <= 9999):
            # out of bounds for pydatetime
            return hash(self._value)
        if self.fold:
            return datetime.__hash__(self.replace(fold=0))
        return datetime.__hash__(self)

    def __richcmp__(_Timestamp self, object other, int op):
        cdef:
            _Timestamp ots

        if isinstance(other, _Timestamp):
            ots = other
        elif other is NaT:
            return op == Py_NE
        elif is_datetime64_object(other):
            ots = Timestamp(other)
        elif PyDateTime_Check(other):
            if self.nanosecond == 0:
                val = self.to_pydatetime()
                return PyObject_RichCompareBool(val, other, op)

            try:
                ots = type(self)(other)
            except ValueError:
                return self._compare_outside_nanorange(other, op)

        elif is_array(other):
            # avoid recursion error GH#15183
            if other.dtype.kind == "M":
                if self.tz is None:
                    return PyObject_RichCompare(self.asm8, other, op)
                elif op == Py_NE:
                    return np.ones(other.shape, dtype=np.bool_)
                elif op == Py_EQ:
                    return np.zeros(other.shape, dtype=np.bool_)
                raise TypeError(
                    "Cannot compare tz-naive and tz-aware timestamps"
                )
            elif other.dtype.kind == "O":
                # Operate element-wise
                return np.array(
                    [PyObject_RichCompare(self, x, op) for x in other],
                    dtype=bool,
                )
            elif op == Py_NE:
                return np.ones(other.shape, dtype=np.bool_)
            elif op == Py_EQ:
                return np.zeros(other.shape, dtype=np.bool_)
            return NotImplemented

        elif PyDate_Check(other):
            # returning NotImplemented defers to the `date` implementation
            #  which incorrectly drops tz and normalizes to midnight
            #  before comparing
            # We follow the stdlib datetime behavior of never being equal
            if op == Py_EQ:
                return False
            elif op == Py_NE:
                return True
            raise TypeError(
                "Cannot compare Timestamp with datetime.date. "
                "Use ts == pd.Timestamp(date) or ts.date() == date instead."
            )
        else:
            return NotImplemented

        if not self._can_compare(ots):
            if op == Py_NE or op == Py_EQ:
                return NotImplemented
            raise TypeError(
                "Cannot compare tz-naive and tz-aware timestamps"
            )
        if self._creso == ots._creso:
            return cmp_scalar(self._value, ots._value, op)
        return self._compare_mismatched_resos(ots, op)

    # TODO: copied from Timedelta; try to de-duplicate
    cdef bint _compare_mismatched_resos(self, _Timestamp other, int op):
        # Can't just dispatch to numpy as they silently overflow and get it wrong
        cdef:
            npy_datetimestruct dts_self
            npy_datetimestruct dts_other

        # dispatch to the datetimestruct utils instead of writing new ones!
        pandas_datetime_to_datetimestruct(self._value, self._creso, &dts_self)
        pandas_datetime_to_datetimestruct(other._value, other._creso, &dts_other)
        return cmp_dtstructs(&dts_self,  &dts_other, op)

    cdef bint _compare_outside_nanorange(_Timestamp self, datetime other,
                                         int op) except -1:
        cdef:
            datetime dtval = self.to_pydatetime(warn=False)

        if not self._can_compare(other):
            return NotImplemented

        if self.nanosecond == 0:
            return PyObject_RichCompareBool(dtval, other, op)

        # otherwise we have dtval < self
        if op == Py_NE:
            return True
        if op == Py_EQ:
            return False
        if op == Py_LE or op == Py_LT:
            return self.year <= other.year
        if op == Py_GE or op == Py_GT:
            return self.year >= other.year

    cdef bint _can_compare(self, datetime other):
        if self.tzinfo is not None:
            return other.tzinfo is not None
        return other.tzinfo is None

    @cython.overflowcheck(True)
    def __add__(self, other):
        cdef:
            int64_t nanos = 0

        if is_any_td_scalar(other):
            other = Timedelta(other)

            # TODO: share this with __sub__, Timedelta.__add__
            # Matching numpy, we cast to the higher resolution. Unlike numpy,
            #  we raise instead of silently overflowing during this casting.
            if self._creso < other._creso:
                self = (<_Timestamp>self)._as_creso(other._creso, round_ok=True)
            elif self._creso > other._creso:
                other = (<_Timedelta>other)._as_creso(self._creso, round_ok=True)

            nanos = other._value

            try:
                new_value = self._value+ nanos
                result = type(self)._from_value_and_reso(
                    new_value, reso=self._creso, tz=self.tzinfo
                )
            except OverflowError as err:
                # TODO: don't hard-code nanosecond here
                new_value = int(self._value) + int(nanos)
                raise OutOfBoundsDatetime(
                    f"Out of bounds nanosecond timestamp: {new_value}"
                ) from err

            return result

        elif is_integer_object(other):
            raise integer_op_not_supported(self)

        elif is_array(other):
            if other.dtype.kind in "iu":
                raise integer_op_not_supported(self)
            if other.dtype.kind == "m":
                if self.tz is None:
                    return self.asm8 + other
                return np.asarray(
                    [self + other[n] for n in range(len(other))],
                    dtype=object,
                )

        elif not isinstance(self, _Timestamp):
            # cython semantics, args have been switched and this is __radd__
            # TODO(cython3): remove this it moved to __radd__
            return other.__add__(self)

        return NotImplemented

    def __radd__(self, other):
        # Have to duplicate checks to avoid infinite recursion due to NotImplemented
        if is_any_td_scalar(other) or is_integer_object(other) or is_array(other):
            return self.__add__(other)
        return NotImplemented

    def __sub__(self, other):
        if other is NaT:
            return NaT

        elif is_any_td_scalar(other) or is_integer_object(other):
            neg_other = -other
            return self + neg_other

        elif is_array(other):
            if other.dtype.kind in "iu":
                raise integer_op_not_supported(self)
            if other.dtype.kind == "m":
                if self.tz is None:
                    return self.asm8 - other
                return np.asarray(
                    [self - other[n] for n in range(len(other))],
                    dtype=object,
                )
            return NotImplemented

        # coerce if necessary if we are a Timestamp-like
        if (PyDateTime_Check(self)
                and (PyDateTime_Check(other) or is_datetime64_object(other))):
            # both_timestamps is to determine whether Timedelta(self - other)
            # should raise the OOB error, or fall back returning a timedelta.
            # TODO(cython3): clean out the bits that moved to __rsub__
            both_timestamps = (isinstance(other, _Timestamp) and
                               isinstance(self, _Timestamp))
            if isinstance(self, _Timestamp):
                other = type(self)(other)
            else:
                self = type(other)(self)

            if (self.tzinfo is None) ^ (other.tzinfo is None):
                raise TypeError(
                    "Cannot subtract tz-naive and tz-aware datetime-like objects."
                )

            # Matching numpy, we cast to the higher resolution. Unlike numpy,
            #  we raise instead of silently overflowing during this casting.
            if self._creso < other._creso:
                self = (<_Timestamp>self)._as_creso(other._creso, round_ok=True)
            elif self._creso > other._creso:
                other = (<_Timestamp>other)._as_creso(self._creso, round_ok=True)

            # scalar Timestamp/datetime - Timestamp/datetime -> yields a
            # Timedelta
            try:
                res_value = self._value- other._value
                return Timedelta._from_value_and_reso(res_value, self._creso)
            except (OverflowError, OutOfBoundsDatetime, OutOfBoundsTimedelta) as err:
                if isinstance(other, _Timestamp):
                    if both_timestamps:
                        raise OutOfBoundsDatetime(
                            "Result is too large for pandas.Timedelta. Convert inputs "
                            "to datetime.datetime with 'Timestamp.to_pydatetime()' "
                            "before subtracting."
                        ) from err
                # We get here in stata tests, fall back to stdlib datetime
                #  method and return stdlib timedelta object
                pass
        elif is_datetime64_object(self):
            # GH#28286 cython semantics for __rsub__, `other` is actually
            #  the Timestamp
            # TODO(cython3): remove this, this moved to __rsub__
            return type(other)(self) - other

        return NotImplemented

    def __rsub__(self, other):
        if PyDateTime_Check(other):
            try:
                return type(self)(other) - self
            except (OverflowError, OutOfBoundsDatetime) as err:
                # We get here in stata tests, fall back to stdlib datetime
                #  method and return stdlib timedelta object
                pass
        elif is_datetime64_object(other):
            return type(self)(other) - self
        return NotImplemented

    # -----------------------------------------------------------------

    cdef int64_t _maybe_convert_value_to_local(self):
        """Convert UTC i8 value to local i8 value if tz exists"""
        cdef:
            int64_t val
            tzinfo own_tz = self.tzinfo
            npy_datetimestruct dts

        if own_tz is not None and not is_utc(own_tz):
            pydatetime_to_dtstruct(self, &dts)
            val = npy_datetimestruct_to_datetime(self._creso, &dts) + self.nanosecond
        else:
            val = self._value
        return val

    @cython.boundscheck(False)
    cdef bint _get_start_end_field(self, str field, freq):
        cdef:
            int64_t val
            dict kwds
            ndarray[uint8_t, cast=True] out
            int month_kw

        if freq:
            kwds = freq.kwds
            month_kw = kwds.get("startingMonth", kwds.get("month", 12))
            freqstr = freq.freqstr
        else:
            month_kw = 12
            freqstr = None

        val = self._maybe_convert_value_to_local()

        out = get_start_end_field(np.array([val], dtype=np.int64),
                                  field, freqstr, month_kw, self._creso)
        return out[0]

    @property
    def is_month_start(self) -> bool:
        """
        Check if the date is the first day of the month.

        Returns
        -------
        bool
            True if the date is the first day of the month.

        See Also
        --------
        Timestamp.is_month_end : Similar property indicating the last day of the month.

        Examples
        --------
        >>> ts = pd.Timestamp(2020, 3, 14)
        >>> ts.is_month_start
        False

        >>> ts = pd.Timestamp(2020, 1, 1)
        >>> ts.is_month_start
        True
        """
        return self.day == 1

    @property
    def is_month_end(self) -> bool:
        """
        Check if the date is the last day of the month.

        Returns
        -------
        bool
            True if the date is the last day of the month.

        See Also
        --------
        Timestamp.is_month_start : Similar property indicating month start.

        Examples
        --------
        >>> ts = pd.Timestamp(2020, 3, 14)
        >>> ts.is_month_end
        False

        >>> ts = pd.Timestamp(2020, 12, 31)
        >>> ts.is_month_end
        True
        """
        return self.day == self.days_in_month

    @property
    def is_quarter_start(self) -> bool:
        """
        Check if the date is the first day of the quarter.

        Returns
        -------
        bool
            True if date is first day of the quarter.

        See Also
        --------
        Timestamp.is_quarter_end : Similar property indicating the quarter end.
        Timestamp.quarter : Return the quarter of the date.

        Examples
        --------
        >>> ts = pd.Timestamp(2020, 3, 14)
        >>> ts.is_quarter_start
        False

        >>> ts = pd.Timestamp(2020, 4, 1)
        >>> ts.is_quarter_start
        True
        """
        return self.day == 1 and self.month % 3 == 1

    @property
    def is_quarter_end(self) -> bool:
        """
        Check if date is last day of the quarter.

        Returns
        -------
        bool
            True if date is last day of the quarter.

        See Also
        --------
        Timestamp.is_quarter_start : Similar property indicating the quarter start.
        Timestamp.quarter : Return the quarter of the date.

        Examples
        --------
        >>> ts = pd.Timestamp(2020, 3, 14)
        >>> ts.is_quarter_end
        False

        >>> ts = pd.Timestamp(2020, 3, 31)
        >>> ts.is_quarter_end
        True
        """
        return (self.month % 3) == 0 and self.day == self.days_in_month

    @property
    def is_year_start(self) -> bool:
        """
        Return True if date is first day of the year.

        Returns
        -------
        bool

        See Also
        --------
        Timestamp.is_year_end : Similar property indicating the end of the year.

        Examples
        --------
        >>> ts = pd.Timestamp(2020, 3, 14)
        >>> ts.is_year_start
        False

        >>> ts = pd.Timestamp(2020, 1, 1)
        >>> ts.is_year_start
        True
        """
        return self.day == self.month == 1

    @property
    def is_year_end(self) -> bool:
        """
        Return True if date is last day of the year.

        Returns
        -------
        bool

        See Also
        --------
        Timestamp.is_year_start : Similar property indicating the start of the year.

        Examples
        --------
        >>> ts = pd.Timestamp(2020, 3, 14)
        >>> ts.is_year_end
        False

        >>> ts = pd.Timestamp(2020, 12, 31)
        >>> ts.is_year_end
        True
        """
        return self.month == 12 and self.day == 31

    @cython.boundscheck(False)
    cdef _get_date_name_field(self, str field, object locale):
        cdef:
            int64_t val
            object[::1] out

        val = self._maybe_convert_value_to_local()

        out = get_date_name_field(np.array([val], dtype=np.int64),
                                  field, locale=locale, reso=self._creso)
        return out[0]

    def day_name(self, locale=None) -> str:
        """
        Return the day name of the Timestamp with specified locale.

        Parameters
        ----------
        locale : str, default None (English locale)
            Locale determining the language in which to return the day name.

        Returns
        -------
        str

        Examples
        --------
        >>> ts = pd.Timestamp('2020-03-14T15:32:52.192548651')
        >>> ts.day_name()
        'Saturday'

        Analogous for ``pd.NaT``:

        >>> pd.NaT.day_name()
        nan
        """
        return self._get_date_name_field("day_name", locale)

    def month_name(self, locale=None) -> str:
        """
        Return the month name of the Timestamp with specified locale.

        Parameters
        ----------
        locale : str, default None (English locale)
            Locale determining the language in which to return the month name.

        Returns
        -------
        str

        Examples
        --------
        >>> ts = pd.Timestamp('2020-03-14T15:32:52.192548651')
        >>> ts.month_name()
        'March'

        Analogous for ``pd.NaT``:

        >>> pd.NaT.month_name()
        nan
        """
        return self._get_date_name_field("month_name", locale)

    @property
    def is_leap_year(self) -> bool:
        """
        Return True if year is a leap year.

        Returns
        -------
        bool

        Examples
        --------
        >>> ts = pd.Timestamp(2020, 3, 14)
        >>> ts.is_leap_year
        True
        """
        return bool(ccalendar.is_leapyear(self.year))

    @property
    def day_of_week(self) -> int:
        """
        Return day of the week.

        Returns
        -------
        int

        Examples
        --------
        >>> ts = pd.Timestamp(2020, 3, 14)
        >>> ts.day_of_week
        5
        """
        return self.weekday()

    @property
    def day_of_year(self) -> int:
        """
        Return the day of the year.

        Returns
        -------
        int

        Examples
        --------
        >>> ts = pd.Timestamp(2020, 3, 14)
        >>> ts.day_of_year
        74
        """
        return ccalendar.get_day_of_year(self.year, self.month, self.day)

    @property
    def quarter(self) -> int:
        """
        Return the quarter of the year.

        Returns
        -------
        int

        Examples
        --------
        >>> ts = pd.Timestamp(2020, 3, 14)
        >>> ts.quarter
        1
        """
        return ((self.month - 1) // 3) + 1

    @property
    def week(self) -> int:
        """
        Return the week number of the year.

        Returns
        -------
        int

        Examples
        --------
        >>> ts = pd.Timestamp(2020, 3, 14)
        >>> ts.week
        11
        """
        return ccalendar.get_week_of_year(self.year, self.month, self.day)

    @property
    def days_in_month(self) -> int:
        """
        Return the number of days in the month.

        Returns
        -------
        int

        Examples
        --------
        >>> ts = pd.Timestamp(2020, 3, 14)
        >>> ts.days_in_month
        31
        """
        return ccalendar.get_days_in_month(self.year, self.month)

    # -----------------------------------------------------------------
    # Transformation Methods

    def normalize(self) -> "Timestamp":
        """
        Normalize Timestamp to midnight, preserving tz information.

        Examples
        --------
        >>> ts = pd.Timestamp(2020, 3, 14, 15, 30)
        >>> ts.normalize()
        Timestamp('2020-03-14 00:00:00')
        """
        cdef:
            local_val = self._maybe_convert_value_to_local()
            int64_t normalized
            int64_t ppd = periods_per_day(self._creso)
            _Timestamp ts

        normalized = normalize_i8_stamp(local_val, ppd)
        ts = type(self)._from_value_and_reso(normalized, reso=self._creso, tz=None)
        return ts.tz_localize(self.tzinfo)

    # -----------------------------------------------------------------
    # Pickle Methods

    def __reduce_ex__(self, protocol):
        # python 3.6 compat
        # https://bugs.python.org/issue28730
        # now __reduce_ex__ is defined and higher priority than __reduce__
        return self.__reduce__()

    def __setstate__(self, state):
        self._value= state[0]
        self.tzinfo = state[2]

        if len(state) == 3:
            # pre-non-nano pickle
            # TODO: no tests get here 2022-05-10
            reso = NPY_FR_ns
        else:
            reso = state[4]
        self._creso = reso

    def __reduce__(self):
        object_state = self._value, None, self.tzinfo, self._creso
        return (_unpickle_timestamp, object_state)

    # -----------------------------------------------------------------
    # Rendering Methods

    def isoformat(self, sep: str = "T", timespec: str = "auto") -> str:
        """
        Return the time formatted according to ISO 8601.

        The full format looks like 'YYYY-MM-DD HH:MM:SS.mmmmmmnnn'.
        By default, the fractional part is omitted if self.microsecond == 0
        and self.nanosecond == 0.

        If self.tzinfo is not None, the UTC offset is also attached, giving
        giving a full format of 'YYYY-MM-DD HH:MM:SS.mmmmmmnnn+HH:MM'.

        Parameters
        ----------
        sep : str, default 'T'
            String used as the separator between the date and time.

        timespec : str, default 'auto'
            Specifies the number of additional terms of the time to include.
            The valid values are 'auto', 'hours', 'minutes', 'seconds',
            'milliseconds', 'microseconds', and 'nanoseconds'.

        Returns
        -------
        str

        Examples
        --------
        >>> ts = pd.Timestamp('2020-03-14T15:32:52.192548651')
        >>> ts.isoformat()
        '2020-03-14T15:32:52.192548651'
        >>> ts.isoformat(timespec='microseconds')
        '2020-03-14T15:32:52.192548'
        """
        base_ts = "microseconds" if timespec == "nanoseconds" else timespec
        base = super(_Timestamp, self).isoformat(sep=sep, timespec=base_ts)
        # We need to replace the fake year 1970 with our real year
        base = f"{self.year:04d}-" + base.split("-", 1)[1]

        if self.nanosecond == 0 and timespec != "nanoseconds":
            return base

        if self.tzinfo is not None:
            base1, base2 = base[:-6], base[-6:]
        else:
            base1, base2 = base, ""

        if timespec == "nanoseconds" or (timespec == "auto" and self.nanosecond):
            if self.microsecond or timespec == "nanoseconds":
                base1 += f"{self.nanosecond:03d}"
            else:
                base1 += f".{self.nanosecond:09d}"

        return base1 + base2

    def __repr__(self) -> str:
        stamp = self._repr_base
        zone = None

        if self.tzinfo is not None:
            try:
                stamp += self.strftime("%z")
            except ValueError:
                year2000 = self.replace(year=2000)
                stamp += year2000.strftime("%z")

            zone = get_timezone(self.tzinfo)
            try:
                stamp += zone.strftime(" %%Z")
            except AttributeError:
                # e.g. tzlocal has no `strftime`
                pass

        tz = f", tz='{zone}'" if zone is not None else ""

        return f"Timestamp('{stamp}'{tz})"

    @property
    def _repr_base(self) -> str:
        return f"{self._date_repr} {self._time_repr}"

    @property
    def _date_repr(self) -> str:
        # Ideal here would be self.strftime("%Y-%m-%d"), but
        # the datetime strftime() methods require year >= 1900 and is slower
        return f"{self.year}-{self.month:02d}-{self.day:02d}"

    @property
    def _time_repr(self) -> str:
        result = f"{self.hour:02d}:{self.minute:02d}:{self.second:02d}"

        if self.nanosecond != 0:
            result += f".{self.nanosecond + 1000 * self.microsecond:09d}"
        elif self.microsecond != 0:
            result += f".{self.microsecond:06d}"

        return result

    @property
    def _short_repr(self) -> str:
        # format a Timestamp with only _date_repr if possible
        # otherwise _repr_base
        if (self.hour == 0 and
                self.minute == 0 and
                self.second == 0 and
                self.microsecond == 0 and
                self.nanosecond == 0):
            return self._date_repr
        return self._repr_base

    # -----------------------------------------------------------------
    # Conversion Methods

    @cython.cdivision(False)
    cdef _Timestamp _as_creso(self, NPY_DATETIMEUNIT creso, bint round_ok=True):
        cdef:
            int64_t value

        if creso == self._creso:
            return self

        try:
            value = convert_reso(self._value, self._creso, creso, round_ok=round_ok)
        except OverflowError as err:
            unit = npy_unit_to_abbrev(creso)
            raise OutOfBoundsDatetime(
                f"Cannot cast {self} to unit='{unit}' without overflow."
            ) from err

        return type(self)._from_value_and_reso(value, reso=creso, tz=self.tzinfo)

    def as_unit(self, str unit, bint round_ok=True):
        """
        Convert the underlying int64 representaton to the given unit.

        Parameters
        ----------
        unit : {"ns", "us", "ms", "s"}
        round_ok : bool, default True
            If False and the conversion requires rounding, raise.

        Returns
        -------
        Timestamp

        Examples
        --------
        >>> ts = pd.Timestamp('2023-01-01 00:00:00.01')
        >>> ts
        Timestamp('2023-01-01 00:00:00.010000')
        >>> ts.unit
        'ms'
        >>> ts = ts.as_unit('s')
        >>> ts
        Timestamp('2023-01-01 00:00:00')
        >>> ts.unit
        's'
        """
        dtype = np.dtype(f"M8[{unit}]")
        reso = get_unit_from_dtype(dtype)
        try:
            return self._as_creso(reso, round_ok=round_ok)
        except OverflowError as err:
            raise OutOfBoundsDatetime(
                f"Cannot cast {self} to unit='{unit}' without overflow."
            ) from err

    @property
    def asm8(self) -> np.datetime64:
        """
        Return numpy datetime64 format in nanoseconds.

        Examples
        --------
        >>> ts = pd.Timestamp(2020, 3, 14, 15)
        >>> ts.asm8
        numpy.datetime64('2020-03-14T15:00:00.000000')
        """
        return self.to_datetime64()

    def timestamp(self):
        """
        Return POSIX timestamp as float.

        Examples
        --------
        >>> ts = pd.Timestamp('2020-03-14T15:32:52.192548')
        >>> ts.timestamp()
        1584199972.192548
        """
        # GH 17329
        # Note: Naive timestamps will not match datetime.stdlib

        denom = periods_per_second(self._creso)

        return round(self._value/ denom, 6)

    cpdef datetime to_pydatetime(_Timestamp self, bint warn=True):
        """
        Convert a Timestamp object to a native Python datetime object.

        If warn=True, issue a warning if nanoseconds is nonzero.

        Examples
        --------
        >>> ts = pd.Timestamp('2020-03-14T15:32:52.192548')
        >>> ts.to_pydatetime()
        datetime.datetime(2020, 3, 14, 15, 32, 52, 192548)

        Analogous for ``pd.NaT``:

        >>> pd.NaT.to_pydatetime()
        NaT
        """
        if self.nanosecond != 0 and warn:
            warnings.warn("Discarding nonzero nanoseconds in conversion.",
                          UserWarning, stacklevel=find_stack_level())

        return datetime(self.year, self.month, self.day,
                        self.hour, self.minute, self.second,
                        self.microsecond, self.tzinfo, fold=self.fold)

    cpdef to_datetime64(self):
        """
        Return a numpy.datetime64 object with same precision.

        Examples
        --------
        >>> ts = pd.Timestamp(year=2023, month=1, day=1,
        ...                   hour=10, second=15)
        >>> ts
        Timestamp('2023-01-01 10:00:15')
        >>> ts.to_datetime64()
        numpy.datetime64('2023-01-01T10:00:15.000000')
        """
        # TODO: find a way to construct dt64 directly from _reso
        abbrev = npy_unit_to_abbrev(self._creso)
        return np.datetime64(self._value, abbrev)

    def to_numpy(self, dtype=None, copy=False) -> np.datetime64:
        """
        Convert the Timestamp to a NumPy datetime64.

        This is an alias method for `Timestamp.to_datetime64()`. The dtype and
        copy parameters are available here only for compatibility. Their values
        will not affect the return value.

        Returns
        -------
        numpy.datetime64

        See Also
        --------
        DatetimeIndex.to_numpy : Similar method for DatetimeIndex.

        Examples
        --------
        >>> ts = pd.Timestamp('2020-03-14T15:32:52.192548651')
        >>> ts.to_numpy()
        numpy.datetime64('2020-03-14T15:32:52.192548651')

        Analogous for ``pd.NaT``:

        >>> pd.NaT.to_numpy()
        numpy.datetime64('NaT')
        """
        if dtype is not None or copy is not False:
            raise ValueError(
                "Timestamp.to_numpy dtype and copy arguments are ignored."
            )
        return self.to_datetime64()

    def to_period(self, freq=None):
        """
        Return an period of which this timestamp is an observation.

        Examples
        --------
        >>> ts = pd.Timestamp('2020-03-14T15:32:52.192548651')
        >>> # Year end frequency
        >>> ts.to_period(freq='Y')
        Period('2020', 'A-DEC')

        >>> # Month end frequency
        >>> ts.to_period(freq='M')
        Period('2020-03', 'M')

        >>> # Weekly frequency
        >>> ts.to_period(freq='W')
        Period('2020-03-09/2020-03-15', 'W-SUN')

        >>> # Quarter end frequency
        >>> ts.to_period(freq='Q')
        Period('2020Q1', 'Q-DEC')
        """
        from pandas import Period

        if self.tz is not None:
            # GH#21333
            warnings.warn(
                "Converting to Period representation will drop timezone information.",
                UserWarning,
                stacklevel=find_stack_level(),
            )

        return Period(self, freq=freq)


# ----------------------------------------------------------------------

# Python front end to C extension type _Timestamp
# This serves as the box for datetime64


class Timestamp(_Timestamp):
    """
    Pandas replacement for python datetime.datetime object.

    Timestamp is the pandas equivalent of python's Datetime
    and is interchangeable with it in most cases. It's the type used
    for the entries that make up a DatetimeIndex, and other timeseries
    oriented data structures in pandas.

    Parameters
    ----------
    ts_input : datetime-like, str, int, float
        Value to be converted to Timestamp.
    year, month, day : int
    hour, minute, second, microsecond : int, optional, default 0
    tzinfo : datetime.tzinfo, optional, default None
    nanosecond : int, optional, default 0
    tz : str, pytz.timezone, dateutil.tz.tzfile or None
        Time zone for time which Timestamp will have.
    unit : str
        Unit used for conversion if ts_input is of type int or float. The
        valid values are 'D', 'h', 'm', 's', 'ms', 'us', and 'ns'. For
        example, 's' means seconds and 'ms' means milliseconds.

        For float inputs, the result will be stored in nanoseconds, and
        the unit attribute will be set as ``'ns'``.
    fold : {0, 1}, default None, keyword-only
        Due to daylight saving time, one wall clock time can occur twice
        when shifting from summer to winter time; fold describes whether the
        datetime-like corresponds  to the first (0) or the second time (1)
        the wall clock hits the ambiguous time.

    Notes
    -----
    There are essentially three calling conventions for the constructor. The
    primary form accepts four parameters. They can be passed by position or
    keyword.

    The other two forms mimic the parameters from ``datetime.datetime``. They
    can be passed by either position or keyword, but not both mixed together.

    Examples
    --------
    Using the primary calling convention:

    This converts a datetime-like string

    >>> pd.Timestamp('2017-01-01T12')
    Timestamp('2017-01-01 12:00:00')

    This converts a float representing a Unix epoch in units of seconds

    >>> pd.Timestamp(1513393355.5, unit='s')
    Timestamp('2017-12-16 03:02:35.500000')

    This converts an int representing a Unix-epoch in units of seconds
    and for a particular timezone

    >>> pd.Timestamp(1513393355, unit='s', tz='US/Pacific')
    Timestamp('2017-12-15 19:02:35-0800', tz='US/Pacific')

    Using the other two forms that mimic the API for ``datetime.datetime``:

    >>> pd.Timestamp(2017, 1, 1, 12)
    Timestamp('2017-01-01 12:00:00')

    >>> pd.Timestamp(year=2017, month=1, day=1, hour=12)
    Timestamp('2017-01-01 12:00:00')
    """

    @classmethod
    def fromordinal(cls, ordinal, tz=None):
        """
        Construct a timestamp from a a proleptic Gregorian ordinal.

        Parameters
        ----------
        ordinal : int
            Date corresponding to a proleptic Gregorian ordinal.
        tz : str, pytz.timezone, dateutil.tz.tzfile or None
            Time zone for the Timestamp.

        Notes
        -----
        By definition there cannot be any tz info on the ordinal itself.

        Examples
        --------
        >>> pd.Timestamp.fromordinal(737425)
        Timestamp('2020-01-01 00:00:00')
        """
        return cls(datetime.fromordinal(ordinal), tz=tz)

    @classmethod
    def now(cls, tz=None):
        """
        Return new Timestamp object representing current time local to tz.

        Parameters
        ----------
        tz : str or timezone object, default None
            Timezone to localize to.

        Examples
        --------
        >>> pd.Timestamp.now()  # doctest: +SKIP
        Timestamp('2020-11-16 22:06:16.378782')

        Analogous for ``pd.NaT``:

        >>> pd.NaT.now()
        NaT
        """
        if isinstance(tz, str):
            tz = maybe_get_tz(tz)
        return cls(datetime.now(tz))

    @classmethod
    def today(cls, tz=None):
        """
        Return the current time in the local timezone.

        This differs from datetime.today() in that it can be localized to a
        passed timezone.

        Parameters
        ----------
        tz : str or timezone object, default None
            Timezone to localize to.

        Examples
        --------
        >>> pd.Timestamp.today()    # doctest: +SKIP
        Timestamp('2020-11-16 22:37:39.969883')

        Analogous for ``pd.NaT``:

        >>> pd.NaT.today()
        NaT
        """
        return cls.now(tz)

    @classmethod
    def utcnow(cls):
        """
        Timestamp.utcnow()

        Return a new Timestamp representing UTC day and time.

        Examples
        --------
        >>> pd.Timestamp.utcnow()   # doctest: +SKIP
        Timestamp('2020-11-16 22:50:18.092888+0000', tz='UTC')
        """
        return cls.now(UTC)

    @classmethod
    def utcfromtimestamp(cls, ts):
        """
        Timestamp.utcfromtimestamp(ts)

        Construct a timezone-aware UTC datetime from a POSIX timestamp.

        Notes
        -----
        Timestamp.utcfromtimestamp behavior differs from datetime.utcfromtimestamp
        in returning a timezone-aware object.

        Examples
        --------
        >>> pd.Timestamp.utcfromtimestamp(1584199972)
        Timestamp('2020-03-14 15:32:52+0000', tz='UTC')
        """
        # GH#22451
        return cls.fromtimestamp(ts, tz="UTC")

    @classmethod
    def fromtimestamp(cls, ts, tz=None):
        """
        Timestamp.fromtimestamp(ts)

        Transform timestamp[, tz] to tz's local time from POSIX timestamp.

        Examples
        --------
        >>> pd.Timestamp.fromtimestamp(1584199972)  # doctest: +SKIP
        Timestamp('2020-03-14 15:32:52')

        Note that the output may change depending on your local time.
        """
        tz = maybe_get_tz(tz)
        return cls(datetime.fromtimestamp(ts, tz))

    def strftime(self, format):
        """
        Return a formatted string of the Timestamp.

        Parameters
        ----------
        format : str
            Format string to convert Timestamp to string.
            See strftime documentation for more information on the format string:
            https://docs.python.org/3/library/datetime.html#strftime-and-strptime-behavior.

        Examples
        --------
        >>> ts = pd.Timestamp('2020-03-14T15:32:52.192548651')
        >>> ts.strftime('%Y-%m-%d %X')
        '2020-03-14 15:32:52'
        """
        try:
            _dt = datetime(self.year, self.month, self.day,
                           self.hour, self.minute, self.second,
                           self.microsecond, self.tzinfo, fold=self.fold)
        except ValueError as err:
            raise NotImplementedError(
                "strftime not yet supported on Timestamps which "
                "are outside the range of Python's standard library. "
                "For now, please call the components you need (such as `.year` "
                "and `.month`) and construct your string from there."
            ) from err
        return _dt.strftime(format)

    def ctime(self):
        """
        Return ctime() style string.

        Examples
        --------
        >>> ts = pd.Timestamp('2023-01-01 10:00:00.00')
        >>> ts
        Timestamp('2023-01-01 10:00:00')
        >>> ts.ctime()
        'Sun Jan  1 10:00:00 2023'
        """
        try:
            _dt = datetime(self.year, self.month, self.day,
                           self.hour, self.minute, self.second,
                           self.microsecond, self.tzinfo, fold=self.fold)
        except ValueError as err:
            raise NotImplementedError(
                "ctime not yet supported on Timestamps which "
                "are outside the range of Python's standard library. "
                "For now, please call the components you need (such as `.year` "
                "and `.month`) and construct your string from there."
            ) from err
        return _dt.ctime()

    def date(self):
        """
        Return date object with same year, month and day.

        Examples
        --------
        >>> ts = pd.Timestamp('2023-01-01 10:00:00.00')
        >>> ts
        Timestamp('2023-01-01 10:00:00')
        >>> ts.date()
        datetime.date(2023, 1, 1)
        """
        try:
            _dt = dt.date(self.year, self.month, self.day)
        except ValueError as err:
            raise NotImplementedError(
                "date not yet supported on Timestamps which "
                "are outside the range of Python's standard library. "
            ) from err
        return _dt

    def dst(self):
        """
        Return the daylight saving time (DST) adjustment.

        Examples
        --------
        >>> ts = pd.Timestamp('2000-06-01 00:00:00', tz='Europe/Brussels')
        >>> ts
        Timestamp('2000-06-01 00:00:00+0200', tz='Europe/Brussels')
        >>> ts.dst()
        datetime.timedelta(seconds=3600)
        """
        return super().dst()

    def isocalendar(self):
        """
        Return a named tuple containing ISO year, week number, and weekday.

        Examples
        --------
        >>> ts = pd.Timestamp('2023-01-01 10:00:00')
        >>> ts
        Timestamp('2023-01-01 10:00:00')
        >>> ts.isocalendar()
        datetime.IsoCalendarDate(year=2022, week=52, weekday=7)
        """
        try:
            _dt = datetime(self.year, self.month, self.day,
                           self.hour, self.minute, self.second,
                           self.microsecond, self.tzinfo, fold=self.fold)
        except ValueError as err:
            raise NotImplementedError(
                "isocalendar not yet supported on Timestamps which "
                "are outside the range of Python's standard library. "
            ) from err
        return _dt.isocalendar()

    def tzname(self):
        """
        Return time zone name.

        Examples
        --------
        >>> ts = pd.Timestamp('2023-01-01 10:00:00', tz='Europe/Brussels')
        >>> ts
        Timestamp('2023-01-01 10:00:00+0100', tz='Europe/Brussels')
        >>> ts.tzname()
        'CET'
        """
        return super().tzname()

    def utcoffset(self):
        """
        Return utc offset.

        Examples
        --------
        >>> ts = pd.Timestamp('2023-01-01 10:00:00', tz='Europe/Brussels')
        >>> ts
        Timestamp('2023-01-01 10:00:00+0100', tz='Europe/Brussels')
        >>> ts.utcoffset()
        datetime.timedelta(seconds=3600)
        """
        return super().utcoffset()

    def utctimetuple(self):
        """
        Return UTC time tuple, compatible with time.localtime().

        Examples
        --------
        >>> ts = pd.Timestamp('2023-01-01 10:00:00', tz='Europe/Brussels')
        >>> ts
        Timestamp('2023-01-01 10:00:00+0100', tz='Europe/Brussels')
        >>> ts.utctimetuple()
        time.struct_time(tm_year=2023, tm_mon=1, tm_mday=1, tm_hour=9,
        tm_min=0, tm_sec=0, tm_wday=6, tm_yday=1, tm_isdst=0)
        """
        return super().utctimetuple()

    def time(self):
        """
        Return time object with same time but with tzinfo=None.

        Examples
        --------
        >>> ts = pd.Timestamp('2023-01-01 10:00:00')
        >>> ts
        Timestamp('2023-01-01 10:00:00')
        >>> ts.time()
        datetime.time(10, 0)
        """
        return super().time()

    def timetuple(self):
        """
        Return time tuple, compatible with time.localtime().

        Examples
        --------
        >>> ts = pd.Timestamp('2023-01-01 10:00:00')
        >>> ts
        Timestamp('2023-01-01 10:00:00')
        >>> ts.timetuple()
        time.struct_time(tm_year=2023, tm_mon=1, tm_mday=1,
        tm_hour=10, tm_min=0, tm_sec=0, tm_wday=6, tm_yday=1, tm_isdst=-1)
        """
        try:
            _dt = datetime(self.year, self.month, self.day,
                           self.hour, self.minute, self.second,
                           self.microsecond, self.tzinfo, fold=self.fold)
        except ValueError as err:
            raise NotImplementedError(
                "timetuple not yet supported on Timestamps which "
                "are outside the range of Python's standard library. "
            ) from err
        return _dt.timetuple()

    def timetz(self):
        """
        Return time object with same time and tzinfo.

        Examples
        --------
        >>> ts = pd.Timestamp('2023-01-01 10:00:00', tz='Europe/Brussels')
        >>> ts
        Timestamp('2023-01-01 10:00:00+0100', tz='Europe/Brussels')
        >>> ts.timetz()
        datetime.time(10, 0, tzinfo=<DstTzInfo 'Europe/Brussels' CET+1:00:00 STD>)
        """
        return super().timetz()

    def toordinal(self):
        """
        Return proleptic Gregorian ordinal. January 1 of year 1 is day 1.

        Examples
        --------
        >>> ts = pd.Timestamp('2023-01-01 10:00:50')
        >>> ts
        Timestamp('2023-01-01 10:00:50')
        >>> ts.toordinal()
        738521
        """
        try:
            _dt = datetime(self.year, self.month, self.day,
                           self.hour, self.minute, self.second,
                           self.microsecond, self.tzinfo, fold=self.fold)
        except ValueError as err:
            raise NotImplementedError(
                "toordinal not yet supported on Timestamps which "
                "are outside the range of Python's standard library. "
            ) from err
        return _dt.toordinal()

    # Issue 25016.
    @classmethod
    def strptime(cls, date_string, format):
        """
        Timestamp.strptime(string, format)

        Function is not implemented. Use pd.to_datetime().

        Examples
        --------
        >>> pd.Timestamp.strptime("2023-01-01", "%d/%m/%y")
        Traceback (most recent call last):
        NotImplementedError
        """
        raise NotImplementedError(
            "Timestamp.strptime() is not implemented. "
            "Use to_datetime() to parse date strings."
        )

    @classmethod
    def combine(cls, date, time):
        """
        Timestamp.combine(date, time)

        Combine date, time into datetime with same date and time fields.

        Examples
        --------
        >>> from datetime import date, time
        >>> pd.Timestamp.combine(date(2020, 3, 14), time(15, 30, 15))
        Timestamp('2020-03-14 15:30:15')
        """
        return cls(datetime.combine(date, time))

    def __new__(
        cls,
        object ts_input=_no_input,
        year=None,
        month=None,
        day=None,
        hour=None,
        minute=None,
        second=None,
        microsecond=None,
        tzinfo_type tzinfo=None,
        *,
        nanosecond=None,
        tz=None,
        unit=None,
        fold=None,
    ):
        # The parameter list folds together legacy parameter names (the first
        # four) and positional and keyword parameter names from pydatetime.
        #
        # There are three calling forms:
        #
        # - In the legacy form, the first parameter, ts_input, is required
        #   and may be datetime-like, str, int, or float. The second
        #   parameter, offset, is optional and may be str or DateOffset.
        #
        # - ints in the first, second, and third arguments indicate
        #   pydatetime positional arguments. Only the first 8 arguments
        #   (standing in for year, month, day, hour, minute, second,
        #   microsecond, tzinfo) may be non-None. As a shortcut, we just
        #   check that the second argument is an int.
        #
        # - Nones for the first four (legacy) arguments indicate pydatetime
        #   keyword arguments. year, month, and day are required. As a
        #   shortcut, we just check that the first argument was not passed.
        #
        # Mixing pydatetime positional and keyword arguments is forbidden!

        cdef:
            _TSObject ts
            tzinfo_type tzobj

        _date_attributes = [year, month, day, hour, minute, second,
                            microsecond, nanosecond]

        if tzinfo is not None:
            # GH#17690 tzinfo must be a datetime.tzinfo object, ensured
            #  by the cython annotation.
            if tz is not None:
                raise ValueError("Can provide at most one of tz, tzinfo")

            # User passed tzinfo instead of tz; avoid silently ignoring
            tz, tzinfo = tzinfo, None

        # Allow fold only for unambiguous input
        if fold is not None:
            if fold not in [0, 1]:
                raise ValueError(
                    "Valid values for the fold argument are None, 0, or 1."
                )

            if (ts_input is not _no_input and not (
                    PyDateTime_Check(ts_input) and
                    getattr(ts_input, "tzinfo", None) is None)):
                raise ValueError(
                    "Cannot pass fold with possibly unambiguous input: int, "
                    "float, numpy.datetime64, str, or timezone-aware "
                    "datetime-like. Pass naive datetime-like or build "
                    "Timestamp from components."
                )

            if tz is not None and PyTZInfo_Check(tz) and treat_tz_as_pytz(tz):
                raise ValueError(
                    "pytz timezones do not support fold. Please use dateutil "
                    "timezones."
                )

            if hasattr(ts_input, "fold"):
                ts_input = ts_input.replace(fold=fold)

        # GH 30543 if pd.Timestamp already passed, return it
        # check that only ts_input is passed
        # checking verbosely, because cython doesn't optimize
        # list comprehensions (as of cython 0.29.x)
        if (isinstance(ts_input, _Timestamp) and
                tz is None and unit is None and year is None and
                month is None and day is None and hour is None and
                minute is None and second is None and
                microsecond is None and nanosecond is None and
                tzinfo is None):
            return ts_input
        elif isinstance(ts_input, str):
            # User passed a date string to parse.
            # Check that the user didn't also pass a date attribute kwarg.
            if any(arg is not None for arg in _date_attributes):
                raise ValueError(
                    "Cannot pass a date attribute keyword "
                    "argument when passing a date string; 'tz' is keyword-only"
                )

        elif ts_input is _no_input:
            # GH 31200
            # When year, month or day is not given, we call the datetime
            # constructor to make sure we get the same error message
            # since Timestamp inherits datetime
            datetime_kwargs = {
                "hour": hour or 0,
                "minute": minute or 0,
                "second": second or 0,
                "microsecond": microsecond or 0,
                "fold": fold or 0
            }
            if year is not None:
                datetime_kwargs["year"] = year
            if month is not None:
                datetime_kwargs["month"] = month
            if day is not None:
                datetime_kwargs["day"] = day

            ts_input = datetime(**datetime_kwargs)

        elif is_integer_object(year):
            # User passed positional arguments:
            # Timestamp(year, month, day[, hour[, minute[, second[,
            # microsecond[, tzinfo]]]]])
            ts_input = datetime(ts_input, year, month, day or 0,
                                hour or 0, minute or 0, second or 0, fold=fold or 0)
            unit = None

        if getattr(ts_input, "tzinfo", None) is not None and tz is not None:
            raise ValueError("Cannot pass a datetime or Timestamp with tzinfo with "
                             "the tz parameter. Use tz_convert instead.")

        tzobj = maybe_get_tz(tz)
        if tzobj is not None and is_datetime64_object(ts_input):
            # GH#24559, GH#42288 As of 2.0 we treat datetime64 as
            #  wall-time (consistent with DatetimeIndex)
            return cls(ts_input).tz_localize(tzobj)

        if nanosecond is None:
            nanosecond = 0
        elif not (999 >= nanosecond >= 0):
            raise ValueError("nanosecond must be in 0..999")

        ts = convert_to_tsobject(ts_input, tzobj, unit, 0, 0, nanosecond)

        if ts.value == NPY_NAT:
            return NaT

        return create_timestamp_from_ts(ts.value, ts.dts, ts.tzinfo, ts.fold, ts.creso)

    def _round(self, freq, mode, ambiguous="raise", nonexistent="raise"):
        cdef:
            int64_t nanos

        freq = to_offset(freq)
        freq.nanos  # raises on non-fixed freq
        nanos = delta_to_nanoseconds(freq, self._creso)
        if nanos == 0:
            if freq.nanos == 0:
                raise ValueError("Division by zero in rounding")

            # e.g. self.unit == "s" and sub-second freq
            return self

        # TODO: problem if nanos==0

        if self.tz is not None:
            value = self.tz_localize(None)._value
        else:
            value = self._value

        value = np.array([value], dtype=np.int64)

        # Will only ever contain 1 element for timestamp
        try:
            r = round_nsint64(value, mode, nanos)[0]
        except OverflowError as err:
            raise OutOfBoundsDatetime(
                f"Cannot round {self} to freq={freq} without overflow"
            ) from err

        result = Timestamp._from_value_and_reso(r, self._creso, None)
        if self.tz is not None:
            result = result.tz_localize(
                self.tz, ambiguous=ambiguous, nonexistent=nonexistent
            )
        return result

    def round(self, freq, ambiguous="raise", nonexistent="raise"):
        """
        Round the Timestamp to the specified resolution.

        Parameters
        ----------
        freq : str
            Frequency string indicating the rounding resolution.
        ambiguous : bool or {'raise', 'NaT'}, default 'raise'
            The behavior is as follows:

            * bool contains flags to determine if time is dst or not (note
              that this flag is only applicable for ambiguous fall dst dates).
            * 'NaT' will return NaT for an ambiguous time.
            * 'raise' will raise an AmbiguousTimeError for an ambiguous time.

        nonexistent : {'raise', 'shift_forward', 'shift_backward, 'NaT', \
timedelta}, default 'raise'
            A nonexistent time does not exist in a particular timezone
            where clocks moved forward due to DST.

            * 'shift_forward' will shift the nonexistent time forward to the
              closest existing time.
            * 'shift_backward' will shift the nonexistent time backward to the
              closest existing time.
            * 'NaT' will return NaT where there are nonexistent times.
            * timedelta objects will shift nonexistent times by the timedelta.
            * 'raise' will raise an NonExistentTimeError if there are
              nonexistent times.

        Returns
        -------
        a new Timestamp rounded to the given resolution of `freq`

        Raises
        ------
        ValueError if the freq cannot be converted

        Notes
        -----
        If the Timestamp has a timezone, rounding will take place relative to the
        local ("wall") time and re-localized to the same timezone. When rounding
        near daylight savings time, use ``nonexistent`` and ``ambiguous`` to
        control the re-localization behavior.

        Examples
        --------
        Create a timestamp object:

        >>> ts = pd.Timestamp('2020-03-14T15:32:52.192548651')

        A timestamp can be rounded using multiple frequency units:

        >>> ts.round(freq='H') # hour
        Timestamp('2020-03-14 16:00:00')

        >>> ts.round(freq='T') # minute
        Timestamp('2020-03-14 15:33:00')

        >>> ts.round(freq='S') # seconds
        Timestamp('2020-03-14 15:32:52')

        >>> ts.round(freq='L') # milliseconds
        Timestamp('2020-03-14 15:32:52.193000')

        ``freq`` can also be a multiple of a single unit, like '5T' (i.e.  5 minutes):

        >>> ts.round(freq='5T')
        Timestamp('2020-03-14 15:35:00')

        or a combination of multiple units, like '1H30T' (i.e. 1 hour and 30 minutes):

        >>> ts.round(freq='1H30T')
        Timestamp('2020-03-14 15:00:00')

        Analogous for ``pd.NaT``:

        >>> pd.NaT.round()
        NaT

        When rounding near a daylight savings time transition, use ``ambiguous`` or
        ``nonexistent`` to control how the timestamp should be re-localized.

        >>> ts_tz = pd.Timestamp("2021-10-31 01:30:00").tz_localize("Europe/Amsterdam")

        >>> ts_tz.round("H", ambiguous=False)
        Timestamp('2021-10-31 02:00:00+0100', tz='Europe/Amsterdam')

        >>> ts_tz.round("H", ambiguous=True)
        Timestamp('2021-10-31 02:00:00+0200', tz='Europe/Amsterdam')
        """
        return self._round(
            freq, RoundTo.NEAREST_HALF_EVEN, ambiguous, nonexistent
        )

    def floor(self, freq, ambiguous="raise", nonexistent="raise"):
        """
        Return a new Timestamp floored to this resolution.

        Parameters
        ----------
        freq : str
            Frequency string indicating the flooring resolution.
        ambiguous : bool or {'raise', 'NaT'}, default 'raise'
            The behavior is as follows:

            * bool contains flags to determine if time is dst or not (note
              that this flag is only applicable for ambiguous fall dst dates).
            * 'NaT' will return NaT for an ambiguous time.
            * 'raise' will raise an AmbiguousTimeError for an ambiguous time.

        nonexistent : {'raise', 'shift_forward', 'shift_backward, 'NaT', \
timedelta}, default 'raise'
            A nonexistent time does not exist in a particular timezone
            where clocks moved forward due to DST.

            * 'shift_forward' will shift the nonexistent time forward to the
              closest existing time.
            * 'shift_backward' will shift the nonexistent time backward to the
              closest existing time.
            * 'NaT' will return NaT where there are nonexistent times.
            * timedelta objects will shift nonexistent times by the timedelta.
            * 'raise' will raise an NonExistentTimeError if there are
              nonexistent times.

        Raises
        ------
        ValueError if the freq cannot be converted.

        Notes
        -----
        If the Timestamp has a timezone, flooring will take place relative to the
        local ("wall") time and re-localized to the same timezone. When flooring
        near daylight savings time, use ``nonexistent`` and ``ambiguous`` to
        control the re-localization behavior.

        Examples
        --------
        Create a timestamp object:

        >>> ts = pd.Timestamp('2020-03-14T15:32:52.192548651')

        A timestamp can be floored using multiple frequency units:

        >>> ts.floor(freq='H') # hour
        Timestamp('2020-03-14 15:00:00')

        >>> ts.floor(freq='T') # minute
        Timestamp('2020-03-14 15:32:00')

        >>> ts.floor(freq='S') # seconds
        Timestamp('2020-03-14 15:32:52')

        >>> ts.floor(freq='N') # nanoseconds
        Timestamp('2020-03-14 15:32:52.192548651')

        ``freq`` can also be a multiple of a single unit, like '5T' (i.e.  5 minutes):

        >>> ts.floor(freq='5T')
        Timestamp('2020-03-14 15:30:00')

        or a combination of multiple units, like '1H30T' (i.e. 1 hour and 30 minutes):

        >>> ts.floor(freq='1H30T')
        Timestamp('2020-03-14 15:00:00')

        Analogous for ``pd.NaT``:

        >>> pd.NaT.floor()
        NaT

        When rounding near a daylight savings time transition, use ``ambiguous`` or
        ``nonexistent`` to control how the timestamp should be re-localized.

        >>> ts_tz = pd.Timestamp("2021-10-31 03:30:00").tz_localize("Europe/Amsterdam")

        >>> ts_tz.floor("2H", ambiguous=False)
        Timestamp('2021-10-31 02:00:00+0100', tz='Europe/Amsterdam')

        >>> ts_tz.floor("2H", ambiguous=True)
        Timestamp('2021-10-31 02:00:00+0200', tz='Europe/Amsterdam')
        """
        return self._round(freq, RoundTo.MINUS_INFTY, ambiguous, nonexistent)

    def ceil(self, freq, ambiguous="raise", nonexistent="raise"):
        """
        Return a new Timestamp ceiled to this resolution.

        Parameters
        ----------
        freq : str
            Frequency string indicating the ceiling resolution.
        ambiguous : bool or {'raise', 'NaT'}, default 'raise'
            The behavior is as follows:

            * bool contains flags to determine if time is dst or not (note
              that this flag is only applicable for ambiguous fall dst dates).
            * 'NaT' will return NaT for an ambiguous time.
            * 'raise' will raise an AmbiguousTimeError for an ambiguous time.

        nonexistent : {'raise', 'shift_forward', 'shift_backward, 'NaT', \
timedelta}, default 'raise'
            A nonexistent time does not exist in a particular timezone
            where clocks moved forward due to DST.

            * 'shift_forward' will shift the nonexistent time forward to the
              closest existing time.
            * 'shift_backward' will shift the nonexistent time backward to the
              closest existing time.
            * 'NaT' will return NaT where there are nonexistent times.
            * timedelta objects will shift nonexistent times by the timedelta.
            * 'raise' will raise an NonExistentTimeError if there are
              nonexistent times.

        Raises
        ------
        ValueError if the freq cannot be converted.

        Notes
        -----
        If the Timestamp has a timezone, ceiling will take place relative to the
        local ("wall") time and re-localized to the same timezone. When ceiling
        near daylight savings time, use ``nonexistent`` and ``ambiguous`` to
        control the re-localization behavior.

        Examples
        --------
        Create a timestamp object:

        >>> ts = pd.Timestamp('2020-03-14T15:32:52.192548651')

        A timestamp can be ceiled using multiple frequency units:

        >>> ts.ceil(freq='H') # hour
        Timestamp('2020-03-14 16:00:00')

        >>> ts.ceil(freq='T') # minute
        Timestamp('2020-03-14 15:33:00')

        >>> ts.ceil(freq='S') # seconds
        Timestamp('2020-03-14 15:32:53')

        >>> ts.ceil(freq='U') # microseconds
        Timestamp('2020-03-14 15:32:52.192549')

        ``freq`` can also be a multiple of a single unit, like '5T' (i.e.  5 minutes):

        >>> ts.ceil(freq='5T')
        Timestamp('2020-03-14 15:35:00')

        or a combination of multiple units, like '1H30T' (i.e. 1 hour and 30 minutes):

        >>> ts.ceil(freq='1H30T')
        Timestamp('2020-03-14 16:30:00')

        Analogous for ``pd.NaT``:

        >>> pd.NaT.ceil()
        NaT

        When rounding near a daylight savings time transition, use ``ambiguous`` or
        ``nonexistent`` to control how the timestamp should be re-localized.

        >>> ts_tz = pd.Timestamp("2021-10-31 01:30:00").tz_localize("Europe/Amsterdam")

        >>> ts_tz.ceil("H", ambiguous=False)
        Timestamp('2021-10-31 02:00:00+0100', tz='Europe/Amsterdam')

        >>> ts_tz.ceil("H", ambiguous=True)
        Timestamp('2021-10-31 02:00:00+0200', tz='Europe/Amsterdam')
        """
        return self._round(freq, RoundTo.PLUS_INFTY, ambiguous, nonexistent)

    @property
    def tz(self):
        """
        Alias for tzinfo.

        Examples
        --------
        >>> ts = pd.Timestamp(1584226800, unit='s', tz='Europe/Stockholm')
        >>> ts.tz
        <DstTzInfo 'Europe/Stockholm' CET+1:00:00 STD>
        """
        return self.tzinfo

    @tz.setter
    def tz(self, value):
        # GH 3746: Prevent localizing or converting the index by setting tz
        raise AttributeError(
            "Cannot directly set timezone. "
            "Use tz_localize() or tz_convert() as appropriate"
        )

    def tz_localize(self, tz, ambiguous="raise", nonexistent="raise"):
        """
        Localize the Timestamp to a timezone.

        Convert naive Timestamp to local time zone or remove
        timezone from timezone-aware Timestamp.

        Parameters
        ----------
        tz : str, pytz.timezone, dateutil.tz.tzfile or None
            Time zone for time which Timestamp will be converted to.
            None will remove timezone holding local time.

        ambiguous : bool, 'NaT', default 'raise'
            When clocks moved backward due to DST, ambiguous times may arise.
            For example in Central European Time (UTC+01), when going from
            03:00 DST to 02:00 non-DST, 02:30:00 local time occurs both at
            00:30:00 UTC and at 01:30:00 UTC. In such a situation, the
            `ambiguous` parameter dictates how ambiguous times should be
            handled.

            The behavior is as follows:

            * bool contains flags to determine if time is dst or not (note
              that this flag is only applicable for ambiguous fall dst dates).
            * 'NaT' will return NaT for an ambiguous time.
            * 'raise' will raise an AmbiguousTimeError for an ambiguous time.

        nonexistent : 'shift_forward', 'shift_backward, 'NaT', timedelta, \
default 'raise'
            A nonexistent time does not exist in a particular timezone
            where clocks moved forward due to DST.

            The behavior is as follows:

            * 'shift_forward' will shift the nonexistent time forward to the
              closest existing time.
            * 'shift_backward' will shift the nonexistent time backward to the
              closest existing time.
            * 'NaT' will return NaT where there are nonexistent times.
            * timedelta objects will shift nonexistent times by the timedelta.
            * 'raise' will raise an NonExistentTimeError if there are
              nonexistent times.

        Returns
        -------
        localized : Timestamp

        Raises
        ------
        TypeError
            If the Timestamp is tz-aware and tz is not None.

        Examples
        --------
        Create a naive timestamp object:

        >>> ts = pd.Timestamp('2020-03-14T15:32:52.192548651')
        >>> ts
        Timestamp('2020-03-14 15:32:52.192548651')

        Add 'Europe/Stockholm' as timezone:

        >>> ts.tz_localize(tz='Europe/Stockholm')
        Timestamp('2020-03-14 15:32:52.192548651+0100', tz='Europe/Stockholm')

        Analogous for ``pd.NaT``:

        >>> pd.NaT.tz_localize()
        NaT
        """
        if not isinstance(ambiguous, bool) and ambiguous not in {"NaT", "raise"}:
            raise ValueError(
                        "'ambiguous' parameter must be one of: "
                        "True, False, 'NaT', 'raise' (default)"
                    )

        nonexistent_options = ("raise", "NaT", "shift_forward", "shift_backward")
        if nonexistent not in nonexistent_options and not PyDelta_Check(nonexistent):
            raise ValueError(
                "The nonexistent argument must be one of 'raise', "
                "'NaT', 'shift_forward', 'shift_backward' or a timedelta object"
            )

        if self.tzinfo is None:
            # tz naive, localize
            tz = maybe_get_tz(tz)
            if not isinstance(ambiguous, str):
                ambiguous = [ambiguous]
            value = tz_localize_to_utc_single(self._value, tz,
                                              ambiguous=ambiguous,
                                              nonexistent=nonexistent,
                                              creso=self._creso)
        elif tz is None:
            # reset tz
            value = tz_convert_from_utc_single(self._value, self.tz, creso=self._creso)

        else:
            raise TypeError(
                "Cannot localize tz-aware Timestamp, use tz_convert for conversions"
            )

        out = type(self)._from_value_and_reso(value, self._creso, tz=tz)
        return out

    def tz_convert(self, tz):
        """
        Convert timezone-aware Timestamp to another time zone.

        Parameters
        ----------
        tz : str, pytz.timezone, dateutil.tz.tzfile or None
            Time zone for time which Timestamp will be converted to.
            None will remove timezone holding UTC time.

        Returns
        -------
        converted : Timestamp

        Raises
        ------
        TypeError
            If Timestamp is tz-naive.

        Examples
        --------
        Create a timestamp object with UTC timezone:

        >>> ts = pd.Timestamp('2020-03-14T15:32:52.192548651', tz='UTC')
        >>> ts
        Timestamp('2020-03-14 15:32:52.192548651+0000', tz='UTC')

        Change to Tokyo timezone:

        >>> ts.tz_convert(tz='Asia/Tokyo')
        Timestamp('2020-03-15 00:32:52.192548651+0900', tz='Asia/Tokyo')

        Can also use ``astimezone``:

        >>> ts.astimezone(tz='Asia/Tokyo')
        Timestamp('2020-03-15 00:32:52.192548651+0900', tz='Asia/Tokyo')

        Analogous for ``pd.NaT``:

        >>> pd.NaT.tz_convert(tz='Asia/Tokyo')
        NaT
        """
        if self.tzinfo is None:
            # tz naive, use tz_localize
            raise TypeError(
                "Cannot convert tz-naive Timestamp, use tz_localize to localize"
            )
        else:
            # Same UTC timestamp, different time zone
            tz = maybe_get_tz(tz)
            out = type(self)._from_value_and_reso(self._value, reso=self._creso, tz=tz)
            return out

    astimezone = tz_convert

    def replace(
        self,
        year=None,
        month=None,
        day=None,
        hour=None,
        minute=None,
        second=None,
        microsecond=None,
        nanosecond=None,
        tzinfo=object,
        fold=None,
    ):
        """
        Implements datetime.replace, handles nanoseconds.

        Parameters
        ----------
        year : int, optional
        month : int, optional
        day : int, optional
        hour : int, optional
        minute : int, optional
        second : int, optional
        microsecond : int, optional
        nanosecond : int, optional
        tzinfo : tz-convertible, optional
        fold : int, optional

        Returns
        -------
        Timestamp with fields replaced

        Examples
        --------
        Create a timestamp object:

        >>> ts = pd.Timestamp('2020-03-14T15:32:52.192548651', tz='UTC')
        >>> ts
        Timestamp('2020-03-14 15:32:52.192548651+0000', tz='UTC')

        Replace year and the hour:

        >>> ts.replace(year=1999, hour=10)
        Timestamp('1999-03-14 10:32:52.192548651+0000', tz='UTC')

        Replace timezone (not a conversion):

        >>> import pytz
        >>> ts.replace(tzinfo=pytz.timezone('US/Pacific'))
        Timestamp('2020-03-14 15:32:52.192548651-0700', tz='US/Pacific')

        Analogous for ``pd.NaT``:

        >>> pd.NaT.replace(tzinfo=pytz.timezone('US/Pacific'))
        NaT
        """

        cdef:
            npy_datetimestruct dts
            int64_t value
            object k, v
            datetime ts_input
            tzinfo_type tzobj
            _TSObject ts

        # set to naive if needed
        tzobj = self.tzinfo
        value = self._value

        # GH 37610. Preserve fold when replacing.
        if fold is None:
            fold = self.fold

        if tzobj is not None:
            value = tz_convert_from_utc_single(value, tzobj, creso=self._creso)

        # setup components
        pandas_datetime_to_datetimestruct(value, self._creso, &dts)
        dts.ps = self.nanosecond * 1000

        # replace
        def validate(k, v):
            """ validate integers """
            if not is_integer_object(v):
                raise ValueError(
                    f"value must be an integer, received {type(v)} for {k}"
                )
            return v

        if year is not None:
            dts.year = validate("year", year)
        if month is not None:
            dts.month = validate("month", month)
        if day is not None:
            dts.day = validate("day", day)
        if hour is not None:
            dts.hour = validate("hour", hour)
        if minute is not None:
            dts.min = validate("minute", minute)
        if second is not None:
            dts.sec = validate("second", second)
        if microsecond is not None:
            dts.us = validate("microsecond", microsecond)
        if nanosecond is not None:
            dts.ps = validate("nanosecond", nanosecond) * 1000
        if tzinfo is not object:
            tzobj = tzinfo

        # reconstruct & check bounds
        if tzobj is None:
            # We can avoid going through pydatetime paths, which is robust
            #  to datetimes outside of pydatetime range.
            ts = _TSObject()
            check_dts_bounds(&dts, self._creso)
            ts.value = npy_datetimestruct_to_datetime(self._creso, &dts)
            ts.dts = dts
            ts.creso = self._creso
            ts.fold = fold
            return create_timestamp_from_ts(
                ts.value, dts, tzobj, fold, reso=self._creso
            )

        elif tzobj is not None and treat_tz_as_pytz(tzobj):
            # replacing across a DST boundary may induce a new tzinfo object
            # see GH#18319
            ts_input = tzobj.localize(datetime(dts.year, dts.month, dts.day,
                                               dts.hour, dts.min, dts.sec,
                                               dts.us),
                                      is_dst=not bool(fold))
            tzobj = ts_input.tzinfo
        else:
            kwargs = {"year": dts.year, "month": dts.month, "day": dts.day,
                      "hour": dts.hour, "minute": dts.min, "second": dts.sec,
                      "microsecond": dts.us, "tzinfo": tzobj,
                      "fold": fold}
            ts_input = datetime(**kwargs)

        ts = convert_datetime_to_tsobject(
            ts_input, tzobj, nanos=dts.ps // 1000, reso=self._creso
        )
        return create_timestamp_from_ts(
            ts.value, dts, tzobj, fold, reso=self._creso
        )

    def to_julian_date(self) -> np.float64:
        """
        Convert TimeStamp to a Julian Date.

        0 Julian date is noon January 1, 4713 BC.

        Examples
        --------
        >>> ts = pd.Timestamp('2020-03-14T15:32:52')
        >>> ts.to_julian_date()
        2458923.147824074
        """
        year = self.year
        month = self.month
        day = self.day
        if month <= 2:
            year -= 1
            month += 12
        return (day +
                np.fix((153 * month - 457) / 5) +
                365 * year +
                np.floor(year / 4) -
                np.floor(year / 100) +
                np.floor(year / 400) +
                1721118.5 +
                (self.hour +
                 self.minute / 60.0 +
                 self.second / 3600.0 +
                 self.microsecond / 3600.0 / 1e+6 +
                 self.nanosecond / 3600.0 / 1e+9
                 ) / 24.0)

    def isoweekday(self):
        """
        Return the day of the week represented by the date.

        Monday == 1 ... Sunday == 7.

        Examples
        --------
        >>> ts = pd.Timestamp('2023-01-01 10:00:00')
        >>> ts
        Timestamp('2023-01-01 10:00:00')
        >>> ts.isoweekday()
        7
        """
        # same as super().isoweekday(), but that breaks because of how
        #  we have overridden year, see note in create_timestamp_from_ts

        return self.weekday() + 1

    def weekday(self):
        """
        Return the day of the week represented by the date.

        Monday == 0 ... Sunday == 6.
<<<<<<< HEAD
        """        
=======

        Examples
        --------
        >>> ts = pd.Timestamp('2023-01-01')
        >>> ts
        Timestamp('2023-01-01  00:00:00')
        >>> ts.weekday()
        6
        """
>>>>>>> bb0403b2
        # same as super().weekday(), but that breaks because of how
        #  we have overridden year, see note in create_timestamp_from_ts
        return ccalendar.dayofweek(self.year, self.month, self.day)


# Aliases
Timestamp.weekofyear = Timestamp.week
Timestamp.daysinmonth = Timestamp.days_in_month


# ----------------------------------------------------------------------
# Scalar analogues to functions in vectorized.pyx


@cython.cdivision(False)
cdef int64_t normalize_i8_stamp(int64_t local_val, int64_t ppd) noexcept nogil:
    """
    Round the localized nanosecond timestamp down to the previous midnight.

    Parameters
    ----------
    local_val : int64_t
    ppd : int64_t
        Periods per day in the Timestamp's resolution.

    Returns
    -------
    int64_t
    """
    return local_val - (local_val % ppd)<|MERGE_RESOLUTION|>--- conflicted
+++ resolved
@@ -2596,9 +2596,6 @@
         Return the day of the week represented by the date.
 
         Monday == 0 ... Sunday == 6.
-<<<<<<< HEAD
-        """        
-=======
 
         Examples
         --------
@@ -2608,7 +2605,6 @@
         >>> ts.weekday()
         6
         """
->>>>>>> bb0403b2
         # same as super().weekday(), but that breaks because of how
         #  we have overridden year, see note in create_timestamp_from_ts
         return ccalendar.dayofweek(self.year, self.month, self.day)
