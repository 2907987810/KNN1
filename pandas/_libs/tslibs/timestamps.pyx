--- conflicted
+++ resolved
@@ -1525,7 +1525,7 @@
             # GH#17690 tzinfo must be a datetime.tzinfo object, ensured
             #  by the cython annotation.
             if tz is not None:
-<<<<<<< HEAD
+
                 if (
                     is_integer_object(tz)
                     and is_integer_object(ts_input)
@@ -1548,8 +1548,8 @@
                     tz = tzinfo
                     return cls(ts_input, nanosecond=nanosecond, tz=tz)
 
-=======
->>>>>>> 7ccac683
+
+
                 raise ValueError('Can provide at most one of tz, tzinfo')
 
             # User passed tzinfo instead of tz; avoid silently ignoring
