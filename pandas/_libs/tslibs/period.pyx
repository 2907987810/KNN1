--- conflicted
+++ resolved
@@ -1806,11 +1806,7 @@
         cdef:
             int64_t inc
 
-<<<<<<< HEAD
-        if not is_tick_object(self.freq) and not isinstance(self.freq, Day):
-=======
         if not self._dtype._is_tick_like():
->>>>>>> fd43d4ba
             raise IncompatibleFrequency("Input cannot be converted to "
                                         f"Period(freq={self.freqstr})")
 
