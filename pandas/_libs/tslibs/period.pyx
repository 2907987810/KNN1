# -*- coding: utf-8 -*-
from datetime import datetime, date

from cpython cimport (
    PyObject_RichCompareBool,
    Py_EQ, Py_NE)

from numpy cimport int64_t, import_array, ndarray
import numpy as np
import_array()

from libc.stdlib cimport free, malloc
from libc.time cimport strftime, tm
from libc.string cimport strlen, memset

import cython

from cpython.datetime cimport (PyDateTime_Check, PyDelta_Check, PyDate_Check,
                               PyDateTime_IMPORT)
# import datetime C API
PyDateTime_IMPORT

from pandas._libs.tslibs.np_datetime cimport (
    npy_datetimestruct, dtstruct_to_dt64, dt64_to_dtstruct,
    pandas_datetime_to_datetimestruct, NPY_DATETIMEUNIT, NPY_FR_D)

cdef extern from "src/datetime/np_datetime.h":
    int64_t npy_datetimestruct_to_datetime(NPY_DATETIMEUNIT fr,
                                           npy_datetimestruct *d) nogil

<<<<<<< HEAD
cimport pandas._libs.tslibs.util as util
from pandas._libs.tslibs.util cimport is_period_object, is_string_object

from pandas._libs.tslibs.timestamps import (
    Timestamp, maybe_integer_op_deprecated)
from pandas._libs.tslibs.timezones cimport is_utc, is_tzlocal, get_dst_info
from pandas._libs.tslibs.timedeltas import Timedelta
from pandas._libs.tslibs.timedeltas cimport delta_to_nanoseconds

cimport pandas._libs.tslibs.ccalendar as ccalendar
from pandas._libs.tslibs.ccalendar cimport (
    dayofweek, get_day_of_year, is_leapyear)
from pandas._libs.tslibs.ccalendar import MONTH_NUMBERS
from pandas._libs.tslibs.conversion cimport tz_convert_utc_to_tzlocal
from pandas._libs.tslibs.frequencies cimport (
    get_freq_code, get_base_alias, get_to_timestamp_base, get_freq_str,
    get_rule_month)
from pandas._libs.tslibs.parsing import parse_time_string
from pandas._libs.tslibs.resolution import Resolution
from pandas._libs.tslibs.nattype import nat_strings, NaT
from pandas._libs.tslibs.nattype cimport (
    _nat_scalar_rules, NPY_NAT, is_null_datetimelike)
from pandas._libs.tslibs.offsets cimport to_offset
from pandas._libs.tslibs.offsets import _Tick
=======
cimport util
from util cimport is_period_object, is_string_object

from timestamps import Timestamp, maybe_integer_op_deprecated
from timezones cimport is_utc, is_tzlocal, get_dst_info
from timedeltas import Timedelta
from timedeltas cimport delta_to_nanoseconds

cimport ccalendar
from ccalendar cimport dayofweek, get_day_of_year, is_leapyear
from ccalendar import MONTH_NUMBERS
from conversion cimport tz_convert_utc_to_tzlocal
from frequencies cimport (get_freq_code, get_base_alias,
                          get_to_timestamp_base, get_freq_str,
                          get_rule_month)
from parsing import parse_time_string
from resolution import Resolution
from nattype import nat_strings
from nattype cimport (
    _nat_scalar_rules, NPY_NAT, is_null_datetimelike, c_NaT as NaT)
from offsets cimport to_offset
from offsets import _Tick
>>>>>>> b7bdf7cd

cdef bint PY2 = str == bytes
cdef enum:
    INT32_MIN = -2147483648


ctypedef struct asfreq_info:
    int64_t intraday_conversion_factor
    int is_end
    int to_end
    int from_end

ctypedef int64_t (*freq_conv_func)(int64_t, asfreq_info*) nogil


cdef extern from *:
    """
    /*** FREQUENCY CONSTANTS ***/
    // See frequencies.pyx for more detailed variants

    #define FR_ANN 1000      /* Annual */
    #define FR_QTR 2000      /* Quarterly - December year end (default Q) */
    #define FR_MTH 3000      /* Monthly */
    #define FR_WK 4000       /* Weekly */
    #define FR_BUS 5000      /* Business days */
    #define FR_DAY 6000      /* Daily */
    #define FR_HR 7000       /* Hourly */
    #define FR_MIN 8000      /* Minutely */
    #define FR_SEC 9000      /* Secondly */
    #define FR_MS 10000      /* Millisecondly */
    #define FR_US 11000      /* Microsecondly */
    #define FR_NS 12000      /* Nanosecondly */
    #define FR_UND -10000    /* Undefined */

    // must use npy typedef b/c int64_t is aliased in cython-generated c
    static npy_int64 daytime_conversion_factor_matrix[7][7] = {
        {1, 24, 1440, 86400, 86400000, 86400000000, 86400000000000},
        {0,  1,   60,  3600,  3600000,  3600000000,  3600000000000},
        {0,  0,   1,     60,    60000,    60000000,    60000000000},
        {0,  0,   0,      1,     1000,     1000000,     1000000000},
        {0,  0,   0,      0,        1,        1000,        1000000},
        {0,  0,   0,      0,        0,           1,           1000},
        {0,  0,   0,      0,        0,           0,              1}};
    """
    int64_t daytime_conversion_factor_matrix[7][7]
    # TODO: Can we get these frequencies from frequencies.FreqGroup?
    int FR_ANN
    int FR_QTR
    int FR_MTH
    int FR_WK
    int FR_DAY
    int FR_HR
    int FR_MIN
    int FR_SEC
    int FR_MS
    int FR_US
    int FR_NS
    int FR_BUS
    int FR_UND


cdef int max_value(int left, int right) nogil:
    if left > right:
        return left
    return right


cdef int min_value(int left, int right) nogil:
    if left < right:
        return left
    return right


cdef int64_t get_daytime_conversion_factor(int from_index, int to_index) nogil:
    cdef:
        int row = min_value(from_index, to_index)
        int col = max_value(from_index, to_index)
    # row or col < 6 means frequency strictly lower than Daily, which
    # do not use daytime_conversion_factors
    if row < 6:
        return 0
    elif col < 6:
        return 0
    return daytime_conversion_factor_matrix[row - 6][col - 6]


cdef int64_t nofunc(int64_t ordinal, asfreq_info *af_info):
    return np.iinfo(np.int32).min


cdef int64_t no_op(int64_t ordinal, asfreq_info *af_info):
    return ordinal


cdef freq_conv_func get_asfreq_func(int from_freq, int to_freq) nogil:
    cdef:
        int from_group = get_freq_group(from_freq)
        int to_group = get_freq_group(to_freq)

    if from_group == FR_UND:
        from_group = FR_DAY

    if from_group == FR_BUS:
        if to_group == FR_ANN:
            return <freq_conv_func>asfreq_BtoA
        elif to_group == FR_QTR:
            return <freq_conv_func>asfreq_BtoQ
        elif to_group == FR_MTH:
            return <freq_conv_func>asfreq_BtoM
        elif to_group == FR_WK:
            return <freq_conv_func>asfreq_BtoW
        elif to_group == FR_BUS:
            return <freq_conv_func>no_op
        elif to_group  in [FR_DAY, FR_HR, FR_MIN, FR_SEC, FR_MS, FR_US, FR_NS]:
            return <freq_conv_func>asfreq_BtoDT
        else:
            return <freq_conv_func>nofunc

    elif to_group == FR_BUS:
        if from_group == FR_ANN:
            return <freq_conv_func>asfreq_AtoB
        elif from_group == FR_QTR:
            return <freq_conv_func>asfreq_QtoB
        elif from_group == FR_MTH:
            return <freq_conv_func>asfreq_MtoB
        elif from_group == FR_WK:
            return <freq_conv_func>asfreq_WtoB
        elif from_group in [FR_DAY, FR_HR, FR_MIN, FR_SEC,
                            FR_MS, FR_US, FR_NS]:
            return <freq_conv_func>asfreq_DTtoB
        else:
            return <freq_conv_func>nofunc

    elif from_group == FR_ANN:
        if to_group == FR_ANN:
            return <freq_conv_func>asfreq_AtoA
        elif to_group == FR_QTR:
            return <freq_conv_func>asfreq_AtoQ
        elif to_group == FR_MTH:
            return <freq_conv_func>asfreq_AtoM
        elif to_group == FR_WK:
            return <freq_conv_func>asfreq_AtoW
        elif to_group in [FR_DAY, FR_HR, FR_MIN, FR_SEC, FR_MS, FR_US, FR_NS]:
            return <freq_conv_func>asfreq_AtoDT
        else:
            return <freq_conv_func>nofunc

    elif from_group == FR_QTR:
        if to_group == FR_ANN:
            return <freq_conv_func>asfreq_QtoA
        elif to_group == FR_QTR:
            return <freq_conv_func>asfreq_QtoQ
        elif to_group == FR_MTH:
            return <freq_conv_func>asfreq_QtoM
        elif to_group == FR_WK:
            return <freq_conv_func>asfreq_QtoW
        elif to_group in [FR_DAY, FR_HR, FR_MIN, FR_SEC, FR_MS, FR_US, FR_NS]:
            return <freq_conv_func>asfreq_QtoDT
        else:
            return <freq_conv_func>nofunc

    elif from_group == FR_MTH:
        if to_group == FR_ANN:
            return <freq_conv_func>asfreq_MtoA
        elif to_group == FR_QTR:
            return <freq_conv_func>asfreq_MtoQ
        elif to_group == FR_MTH:
            return <freq_conv_func>no_op
        elif to_group == FR_WK:
            return <freq_conv_func>asfreq_MtoW
        elif to_group in [FR_DAY, FR_HR, FR_MIN, FR_SEC, FR_MS, FR_US, FR_NS]:
            return <freq_conv_func>asfreq_MtoDT
        else:
            return <freq_conv_func>nofunc

    elif from_group == FR_WK:
        if to_group == FR_ANN:
            return <freq_conv_func>asfreq_WtoA
        elif to_group == FR_QTR:
            return <freq_conv_func>asfreq_WtoQ
        elif to_group == FR_MTH:
            return <freq_conv_func>asfreq_WtoM
        elif to_group == FR_WK:
            return <freq_conv_func>asfreq_WtoW
        elif to_group in [FR_DAY, FR_HR, FR_MIN, FR_SEC, FR_MS, FR_US, FR_NS]:
            return <freq_conv_func>asfreq_WtoDT
        else:
            return <freq_conv_func>nofunc

    elif from_group in [FR_DAY, FR_HR, FR_MIN, FR_SEC, FR_MS, FR_US, FR_NS]:
        if to_group == FR_ANN:
            return <freq_conv_func>asfreq_DTtoA
        elif to_group == FR_QTR:
            return <freq_conv_func>asfreq_DTtoQ
        elif to_group == FR_MTH:
            return <freq_conv_func>asfreq_DTtoM
        elif to_group == FR_WK:
            return <freq_conv_func>asfreq_DTtoW
        elif to_group in [FR_DAY, FR_HR, FR_MIN, FR_SEC, FR_MS, FR_US, FR_NS]:
            if from_group > to_group:
                return <freq_conv_func>downsample_daytime
            else:
                return <freq_conv_func>upsample_daytime

        else:
            return <freq_conv_func>nofunc

    else:
        return <freq_conv_func>nofunc


# --------------------------------------------------------------------
# Frequency Conversion Helpers

cdef int64_t DtoB_weekday(int64_t unix_date) nogil:
    return ((unix_date + 4) // 7) * 5 + ((unix_date + 4) % 7) - 4


cdef int64_t DtoB(npy_datetimestruct *dts, int roll_back, int64_t unix_date):
    cdef:
        int day_of_week = dayofweek(dts.year, dts.month, dts.day)

    if roll_back == 1:
        if day_of_week > 4:
            # change to friday before weekend
            unix_date -= (day_of_week - 4)
    else:
        if day_of_week > 4:
            # change to Monday after weekend
            unix_date += (7 - day_of_week)

    return DtoB_weekday(unix_date)


cdef inline int64_t upsample_daytime(int64_t ordinal, asfreq_info *af_info):
    if (af_info.is_end):
        return (ordinal + 1) * af_info.intraday_conversion_factor - 1
    else:
        return ordinal * af_info.intraday_conversion_factor


cdef inline int64_t downsample_daytime(int64_t ordinal, asfreq_info *af_info):
    return ordinal // (af_info.intraday_conversion_factor)


cdef inline int64_t transform_via_day(int64_t ordinal,
                                      asfreq_info *af_info,
                                      freq_conv_func first_func,
                                      freq_conv_func second_func):
    cdef:
        int64_t result

    result = first_func(ordinal, af_info)
    result = second_func(result, af_info)
    return result


# --------------------------------------------------------------------
# Conversion _to_ Daily Freq

cdef void AtoD_ym(int64_t ordinal, int64_t *year,
                  int *month, asfreq_info *af_info):
    year[0] = ordinal + 1970
    month[0] = 1

    if af_info.from_end != 12:
        month[0] += af_info.from_end
        if month[0] > 12:
            #  This case is never reached, but is kept for symmetry
            # with QtoD_ym
            month[0] -= 12
        else:
            year[0] -= 1


cdef int64_t asfreq_AtoDT(int64_t ordinal, asfreq_info *af_info):
    cdef:
        int64_t unix_date, year
        int month

    ordinal += af_info.is_end
    AtoD_ym(ordinal, &year, &month, af_info)

    unix_date = unix_date_from_ymd(year, month, 1)
    unix_date -= af_info.is_end
    return upsample_daytime(unix_date, af_info)


cdef void QtoD_ym(int64_t ordinal, int *year,
                  int *month, asfreq_info *af_info):
    year[0] = ordinal // 4 + 1970
    month[0] = (ordinal % 4) * 3 + 1

    if af_info.from_end != 12:
        month[0] += af_info.from_end
        if month[0] > 12:
            month[0] -= 12
        else:
            year[0] -= 1


cdef int64_t asfreq_QtoDT(int64_t ordinal, asfreq_info *af_info):
    cdef:
        int64_t unix_date
        int year, month

    ordinal += af_info.is_end
    QtoD_ym(ordinal, &year, &month, af_info)

    unix_date = unix_date_from_ymd(year, month, 1)
    unix_date -= af_info.is_end
    return upsample_daytime(unix_date, af_info)


cdef void MtoD_ym(int64_t ordinal, int *year, int *month):
    year[0] = ordinal // 12 + 1970
    month[0] = ordinal % 12 + 1


cdef int64_t asfreq_MtoDT(int64_t ordinal, asfreq_info *af_info):
    cdef:
        int64_t unix_date
        int year, month

    ordinal += af_info.is_end
    MtoD_ym(ordinal, &year, &month)

    unix_date = unix_date_from_ymd(year, month, 1)
    unix_date -= af_info.is_end
    return upsample_daytime(unix_date, af_info)


cdef int64_t asfreq_WtoDT(int64_t ordinal, asfreq_info *af_info):
    ordinal = (ordinal * 7 + af_info.from_end - 4 +
               (7 - 1) * (af_info.is_end - 1))
    return upsample_daytime(ordinal, af_info)


# --------------------------------------------------------------------
# Conversion _to_ BusinessDay Freq

cdef int64_t asfreq_AtoB(int64_t ordinal, asfreq_info *af_info):
    cdef:
        int roll_back
        npy_datetimestruct dts
        int64_t unix_date = asfreq_AtoDT(ordinal, af_info)

    pandas_datetime_to_datetimestruct(unix_date, NPY_FR_D, &dts)
    roll_back = af_info.is_end
    return DtoB(&dts, roll_back, unix_date)


cdef int64_t asfreq_QtoB(int64_t ordinal, asfreq_info *af_info):
    cdef:
        int roll_back
        npy_datetimestruct dts
        int64_t unix_date = asfreq_QtoDT(ordinal, af_info)

    pandas_datetime_to_datetimestruct(unix_date, NPY_FR_D, &dts)
    roll_back = af_info.is_end
    return DtoB(&dts, roll_back, unix_date)


cdef int64_t asfreq_MtoB(int64_t ordinal, asfreq_info *af_info):
    cdef:
        int roll_back
        npy_datetimestruct dts
        int64_t unix_date = asfreq_MtoDT(ordinal, af_info)

    pandas_datetime_to_datetimestruct(unix_date, NPY_FR_D, &dts)
    roll_back = af_info.is_end
    return DtoB(&dts, roll_back, unix_date)


cdef int64_t asfreq_WtoB(int64_t ordinal, asfreq_info *af_info):
    cdef:
        int roll_back
        npy_datetimestruct dts
        int64_t unix_date = asfreq_WtoDT(ordinal, af_info)

    pandas_datetime_to_datetimestruct(unix_date, NPY_FR_D, &dts)
    roll_back = af_info.is_end
    return DtoB(&dts, roll_back, unix_date)


cdef int64_t asfreq_DTtoB(int64_t ordinal, asfreq_info *af_info):
    cdef:
        int roll_back
        npy_datetimestruct dts
        int64_t unix_date = downsample_daytime(ordinal, af_info)

    pandas_datetime_to_datetimestruct(unix_date, NPY_FR_D, &dts)
    # This usage defines roll_back the opposite way from the others
    roll_back = 1 - af_info.is_end
    return DtoB(&dts, roll_back, unix_date)


# ----------------------------------------------------------------------
# Conversion _from_ Daily Freq

cdef int64_t asfreq_DTtoA(int64_t ordinal, asfreq_info *af_info):
    cdef:
        npy_datetimestruct dts

    ordinal = downsample_daytime(ordinal, af_info)
    pandas_datetime_to_datetimestruct(ordinal, NPY_FR_D, &dts)
    if dts.month > af_info.to_end:
        return <int64_t>(dts.year + 1 - 1970)
    else:
        return <int64_t>(dts.year - 1970)


cdef int DtoQ_yq(int64_t ordinal, asfreq_info *af_info, int *year):
    cdef:
        npy_datetimestruct dts
        int quarter

    pandas_datetime_to_datetimestruct(ordinal, NPY_FR_D, &dts)
    # TODO: Another version of this function used
    # date_info_from_days_and_time(&dts, unix_date, 0)
    # instead of pandas_datetime_to_datetimestruct; is one more performant?
    if af_info.to_end != 12:
        dts.month -= af_info.to_end
        if dts.month <= 0:
            dts.month += 12
        else:
            dts.year += 1

    year[0] = dts.year
    quarter = month_to_quarter(dts.month)
    return quarter


cdef int64_t asfreq_DTtoQ(int64_t ordinal, asfreq_info *af_info):
    cdef:
        int year, quarter

    ordinal = downsample_daytime(ordinal, af_info)

    quarter = DtoQ_yq(ordinal, af_info, &year)
    return <int64_t>((year - 1970) * 4 + quarter - 1)


cdef int64_t asfreq_DTtoM(int64_t ordinal, asfreq_info *af_info):
    cdef:
        npy_datetimestruct dts

    ordinal = downsample_daytime(ordinal, af_info)
    pandas_datetime_to_datetimestruct(ordinal, NPY_FR_D, &dts)
    return <int64_t>((dts.year - 1970) * 12 + dts.month - 1)


cdef int64_t asfreq_DTtoW(int64_t ordinal, asfreq_info *af_info):
    ordinal = downsample_daytime(ordinal, af_info)
    return (ordinal + 3 - af_info.to_end) // 7 + 1


# --------------------------------------------------------------------
# Conversion _from_ BusinessDay Freq

cdef int64_t asfreq_BtoDT(int64_t ordinal, asfreq_info *af_info):
    ordinal = ((ordinal + 3) // 5) * 7 + (ordinal + 3) % 5 -3
    return upsample_daytime(ordinal, af_info)


cdef int64_t asfreq_BtoA(int64_t ordinal, asfreq_info *af_info):
    return transform_via_day(ordinal, af_info,
                             <freq_conv_func>asfreq_BtoDT,
                             <freq_conv_func>asfreq_DTtoA)


cdef int64_t asfreq_BtoQ(int64_t ordinal, asfreq_info *af_info):
    return transform_via_day(ordinal, af_info,
                             <freq_conv_func>asfreq_BtoDT,
                             <freq_conv_func>asfreq_DTtoQ)


cdef int64_t asfreq_BtoM(int64_t ordinal, asfreq_info *af_info):
    return transform_via_day(ordinal, af_info,
                             <freq_conv_func>asfreq_BtoDT,
                             <freq_conv_func>asfreq_DTtoM)


cdef int64_t asfreq_BtoW(int64_t ordinal, asfreq_info *af_info):
    return transform_via_day(ordinal, af_info,
                             <freq_conv_func>asfreq_BtoDT,
                             <freq_conv_func>asfreq_DTtoW)


# ----------------------------------------------------------------------
# Conversion _from_ Annual Freq

cdef int64_t asfreq_AtoA(int64_t ordinal, asfreq_info *af_info):
    return transform_via_day(ordinal, af_info,
                             <freq_conv_func>asfreq_AtoDT,
                             <freq_conv_func>asfreq_DTtoA)


cdef int64_t asfreq_AtoQ(int64_t ordinal, asfreq_info *af_info):
    return transform_via_day(ordinal, af_info,
                             <freq_conv_func>asfreq_AtoDT,
                             <freq_conv_func>asfreq_DTtoQ)


cdef int64_t asfreq_AtoM(int64_t ordinal, asfreq_info *af_info):
    return transform_via_day(ordinal, af_info,
                             <freq_conv_func>asfreq_AtoDT,
                             <freq_conv_func>asfreq_DTtoM)


cdef int64_t asfreq_AtoW(int64_t ordinal, asfreq_info *af_info):
    return transform_via_day(ordinal, af_info,
                             <freq_conv_func>asfreq_AtoDT,
                             <freq_conv_func>asfreq_DTtoW)


# ----------------------------------------------------------------------
# Conversion _from_ Quarterly Freq

cdef int64_t asfreq_QtoQ(int64_t ordinal, asfreq_info *af_info):
    return transform_via_day(ordinal, af_info,
                             <freq_conv_func>asfreq_QtoDT,
                             <freq_conv_func>asfreq_DTtoQ)


cdef int64_t asfreq_QtoA(int64_t ordinal, asfreq_info *af_info):
    return transform_via_day(ordinal, af_info,
                             <freq_conv_func>asfreq_QtoDT,
                             <freq_conv_func>asfreq_DTtoA)


cdef int64_t asfreq_QtoM(int64_t ordinal, asfreq_info *af_info):
    return transform_via_day(ordinal, af_info,
                             <freq_conv_func>asfreq_QtoDT,
                             <freq_conv_func>asfreq_DTtoM)


cdef int64_t asfreq_QtoW(int64_t ordinal, asfreq_info *af_info):
    return transform_via_day(ordinal, af_info,
                             <freq_conv_func>asfreq_QtoDT,
                             <freq_conv_func>asfreq_DTtoW)


# ----------------------------------------------------------------------
# Conversion _from_ Monthly Freq

cdef int64_t asfreq_MtoA(int64_t ordinal, asfreq_info *af_info):
    return transform_via_day(ordinal, af_info,
                             <freq_conv_func>asfreq_MtoDT,
                             <freq_conv_func>asfreq_DTtoA)


cdef int64_t asfreq_MtoQ(int64_t ordinal, asfreq_info *af_info):
    return transform_via_day(ordinal, af_info,
                             <freq_conv_func>asfreq_MtoDT,
                             <freq_conv_func>asfreq_DTtoQ)


cdef int64_t asfreq_MtoW(int64_t ordinal, asfreq_info *af_info):
    return transform_via_day(ordinal, af_info,
                             <freq_conv_func>asfreq_MtoDT,
                             <freq_conv_func>asfreq_DTtoW)


# ----------------------------------------------------------------------
# Conversion _from_ Weekly Freq

cdef int64_t asfreq_WtoA(int64_t ordinal, asfreq_info *af_info):
    return transform_via_day(ordinal, af_info,
                             <freq_conv_func>asfreq_WtoDT,
                             <freq_conv_func>asfreq_DTtoA)


cdef int64_t asfreq_WtoQ(int64_t ordinal, asfreq_info *af_info):
    return transform_via_day(ordinal, af_info,
                             <freq_conv_func>asfreq_WtoDT,
                             <freq_conv_func>asfreq_DTtoQ)


cdef int64_t asfreq_WtoM(int64_t ordinal, asfreq_info *af_info):
    return transform_via_day(ordinal, af_info,
                             <freq_conv_func>asfreq_WtoDT,
                             <freq_conv_func>asfreq_DTtoM)


cdef int64_t asfreq_WtoW(int64_t ordinal, asfreq_info *af_info):
    return transform_via_day(ordinal, af_info,
                             <freq_conv_func>asfreq_WtoDT,
                             <freq_conv_func>asfreq_DTtoW)


# ----------------------------------------------------------------------

@cython.cdivision
cdef char* c_strftime(npy_datetimestruct *dts, char *fmt):
    """
    Generate a nice string representation of the period
    object, originally from DateObject_strftime

    Parameters
    ----------
    dts : npy_datetimestruct*
    fmt : char*

    Returns
    -------
    result : char*
    """
    cdef:
        tm c_date
        char *result
        int result_len = strlen(fmt) + 50

    c_date.tm_sec = dts.sec
    c_date.tm_min = dts.min
    c_date.tm_hour = dts.hour
    c_date.tm_mday = dts.day
    c_date.tm_mon = dts.month - 1
    c_date.tm_year = dts.year - 1900
    c_date.tm_wday = (dayofweek(dts.year, dts.month, dts.day) + 1) % 7
    c_date.tm_yday = get_day_of_year(dts.year, dts.month, dts.day) - 1
    c_date.tm_isdst = -1

    result = <char*>malloc(result_len * sizeof(char))

    strftime(result, result_len, fmt, &c_date)

    return result


# ----------------------------------------------------------------------
# Conversion between date_info and npy_datetimestruct

cdef inline int get_freq_group(int freq) nogil:
    return (freq // 1000) * 1000


cdef inline int get_freq_group_index(int freq) nogil:
    return freq // 1000


# Find the unix_date (days elapsed since datetime(1970, 1, 1)
# for the given year/month/day.
# Assumes GREGORIAN_CALENDAR */
cdef int64_t unix_date_from_ymd(int year, int month, int day) nogil:
    # Calculate the absolute date
    cdef:
        npy_datetimestruct dts
        int64_t unix_date

    memset(&dts, 0, sizeof(npy_datetimestruct))
    dts.year = year
    dts.month = month
    dts.day = day
    unix_date = npy_datetimestruct_to_datetime(NPY_FR_D, &dts)
    return unix_date


# specifically _dont_ use cdvision or else ordinals near -1 are assigned to
# incorrect dates GH#19643
@cython.cdivision(False)
cdef int64_t get_period_ordinal(npy_datetimestruct *dts, int freq) nogil:
    """
    Generate an ordinal in period space

    Parameters
    ----------
    dts: npy_datetimestruct*
    freq : int

    Returns
    -------
    period_ordinal : int64_t
    """
    cdef:
        int64_t unix_date, seconds, delta
        int64_t weeks
        int64_t day_adj
        int freq_group, fmonth, mdiff

    freq_group = get_freq_group(freq)

    if freq_group == FR_ANN:
        fmonth = freq - FR_ANN
        if fmonth == 0:
            fmonth = 12

        mdiff = dts.month - fmonth
        if mdiff <= 0:
            return dts.year - 1970
        else:
            return dts.year - 1970 + 1

    elif freq_group == FR_QTR:
        fmonth = freq - FR_QTR
        if fmonth == 0:
            fmonth = 12

        mdiff = dts.month - fmonth
        # TODO: Aren't the next two conditions equivalent to
        # unconditional incrementing?
        if mdiff < 0:
            mdiff += 12
        if dts.month >= fmonth:
            mdiff += 12

        return (dts.year - 1970) * 4 + (mdiff - 1) // 3

    elif freq == FR_MTH:
        return (dts.year - 1970) * 12 + dts.month - 1

    unix_date = npy_datetimestruct_to_datetime(NPY_FR_D, dts)

    if freq >= FR_SEC:
        seconds = unix_date * 86400 + dts.hour * 3600 + dts.min * 60 + dts.sec

        if freq == FR_MS:
            return seconds * 1000 + dts.us // 1000

        elif freq == FR_US:
            return seconds * 1000000 + dts.us

        elif freq == FR_NS:
            return (seconds * 1000000000 +
                    dts.us * 1000 + dts.ps // 1000)

        else:
            return seconds

    elif freq == FR_MIN:
        return unix_date * 1440 + dts.hour * 60 + dts.min

    elif freq == FR_HR:
        return unix_date * 24 + dts.hour

    elif freq == FR_DAY:
        return unix_date

    elif freq == FR_UND:
        return unix_date

    elif freq == FR_BUS:
        # calculate the current week (counting from 1970-01-01) treating
        # sunday as last day of a week
        weeks = (unix_date + 3) // 7
        # calculate the current weekday (in range 1 .. 7)
        delta = (unix_date + 3) % 7 + 1
        # return the number of business days in full weeks plus the business
        # days in the last - possible partial - week
        if delta <= 5:
            return (5 * weeks) + delta - 4
        else:
            return (5 * weeks) + (5 + 1) - 4

    elif freq_group == FR_WK:
        day_adj = freq - FR_WK
        return (unix_date + 3 - day_adj) // 7 + 1

    # raise ValueError


cdef void get_date_info(int64_t ordinal, int freq,
                        npy_datetimestruct *dts) nogil:
    cdef:
        int64_t unix_date
        double abstime

    unix_date = get_unix_date(ordinal, freq)
    abstime = get_abs_time(freq, unix_date, ordinal)

    while abstime < 0:
        abstime += 86400
        unix_date -= 1

    while abstime >= 86400:
        abstime -= 86400
        unix_date += 1

    date_info_from_days_and_time(dts, unix_date, abstime)


cdef int64_t get_unix_date(int64_t period_ordinal, int freq) nogil:
    """
    Returns the proleptic Gregorian ordinal of the date, as an integer.
    This corresponds to the number of days since Jan., 1st, 1970 AD.
    When the instance has a frequency less than daily, the proleptic date
    is calculated for the last day of the period.

    Parameters
    ----------
    period_ordinal : int64_t
    freq : int

    Returns
    -------
    unix_date : int64_t number of days since datetime(1970, 1, 1)
    """
    cdef:
        asfreq_info af_info
        freq_conv_func toDaily = NULL

    if freq == FR_DAY:
        return period_ordinal

    toDaily = get_asfreq_func(freq, FR_DAY)
    get_asfreq_info(freq, FR_DAY, True, &af_info)
    return toDaily(period_ordinal, &af_info)


@cython.cdivision
cdef void date_info_from_days_and_time(npy_datetimestruct *dts,
                                       int64_t unix_date,
                                       double abstime) nogil:
    """
    Set the instance's value using the given date and time.

    Parameters
    ----------
    dts : npy_datetimestruct*
    unix_date : int64_t
        days elapsed since datetime(1970, 1, 1)
    abstime : double
        seconds elapsed since beginning of day described by unix_date

    Notes
    -----
    Updates dts inplace
    """
    cdef:
        int inttime
        int hour, minute
        double second, subsecond_fraction

    # Bounds check
    # The calling function is responsible for ensuring that
    # abstime >= 0.0 and abstime <= 86400

    # Calculate the date
    pandas_datetime_to_datetimestruct(unix_date, NPY_FR_D, dts)

    # Calculate the time
    inttime = <int>abstime
    hour = inttime / 3600
    minute = (inttime % 3600) / 60
    second = abstime - <double>(hour * 3600 + minute * 60)

    dts.hour = hour
    dts.min = minute
    dts.sec = <int>second

    subsecond_fraction = second - dts.sec
    dts.us = int((subsecond_fraction) * 1e6)
    dts.ps = int(((subsecond_fraction) * 1e6 - dts.us) * 1e6)


@cython.cdivision
cdef double get_abs_time(int freq, int64_t unix_date, int64_t ordinal) nogil:
    cdef:
        int freq_index, day_index, base_index
        int64_t per_day, start_ord
        double unit, result

    if freq <= FR_DAY:
        return 0

    freq_index = freq // 1000
    day_index = FR_DAY // 1000
    base_index = FR_SEC // 1000

    per_day = get_daytime_conversion_factor(day_index, freq_index)
    unit = get_daytime_conversion_factor(freq_index, base_index)

    if base_index < freq_index:
        unit = 1 / unit

    start_ord = unix_date * per_day
    result = <double>(unit * (ordinal - start_ord))
    return result


cdef int get_yq(int64_t ordinal, int freq, int *quarter, int *year):
    """
    Find the year and quarter of a Period with the given ordinal and frequency

    Parameters
    ----------
    ordinal : int64_t
    freq : int
    quarter : *int
    year : *int

    Returns
    -------
    qtr_freq : int
        describes the implied quarterly frequency associated with `freq`

    Notes
    -----
    Sets quarter and year inplace
    """
    cdef:
        asfreq_info af_info
        int qtr_freq
        int64_t unix_date

    unix_date = get_unix_date(ordinal, freq)

    if get_freq_group(freq) == FR_QTR:
        qtr_freq = freq
    else:
        qtr_freq = FR_QTR

    assert (qtr_freq % 1000) <= 12
    get_asfreq_info(FR_DAY, qtr_freq, True, &af_info)

    quarter[0] = DtoQ_yq(unix_date, &af_info, year)
    return qtr_freq


cdef inline int month_to_quarter(int month):
    return (month - 1) // 3 + 1


# ----------------------------------------------------------------------
# Period logic

@cython.wraparound(False)
@cython.boundscheck(False)
def dt64arr_to_periodarr(int64_t[:] dtarr, int freq, tz=None):
    """
    Convert array of datetime64 values (passed in as 'i8' dtype) to a set of
    periods corresponding to desired frequency, per period convention.
    """
    cdef:
        int64_t[:] out
        Py_ssize_t i, l
        npy_datetimestruct dts

    l = len(dtarr)

    out = np.empty(l, dtype='i8')

    if tz is None:
        with nogil:
            for i in range(l):
                if dtarr[i] == NPY_NAT:
                    out[i] = NPY_NAT
                    continue
                dt64_to_dtstruct(dtarr[i], &dts)
                out[i] = get_period_ordinal(&dts, freq)
    else:
        out = localize_dt64arr_to_period(dtarr, freq, tz)
    return out.base  # .base to access underlying np.ndarray


@cython.wraparound(False)
@cython.boundscheck(False)
def periodarr_to_dt64arr(int64_t[:] periodarr, int freq):
    """
    Convert array to datetime64 values from a set of ordinals corresponding to
    periods per period convention.
    """
    cdef:
        int64_t[:] out
        Py_ssize_t i, l

    l = len(periodarr)

    out = np.empty(l, dtype='i8')

    with nogil:
        for i in range(l):
            if periodarr[i] == NPY_NAT:
                out[i] = NPY_NAT
                continue
            out[i] = period_ordinal_to_dt64(periodarr[i], freq)

    return out.base  # .base to access underlying np.ndarray


cpdef int64_t period_asfreq(int64_t ordinal, int freq1, int freq2, bint end):
    """
    Convert period ordinal from one frequency to another, and if upsampling,
    choose to use start ('S') or end ('E') of period.
    """
    cdef:
        int64_t retval
        freq_conv_func func
        asfreq_info af_info

    if ordinal == NPY_NAT:
        return NPY_NAT

    func = get_asfreq_func(freq1, freq2)
    get_asfreq_info(freq1, freq2, end, &af_info)
    retval = func(ordinal, &af_info)

    if retval == INT32_MIN:
        raise ValueError('Frequency conversion failed')

    return retval


cdef void get_asfreq_info(int from_freq, int to_freq,
                          bint is_end, asfreq_info *af_info) nogil:
    """
    Construct the `asfreq_info` object used to convert an ordinal from
    `from_freq` to `to_freq`.

    Parameters
    ----------
    from_freq : int
    to_freq int
    is_end : bool
    af_info : *asfreq_info
    """
    cdef:
        int from_group = get_freq_group(from_freq)
        int to_group = get_freq_group(to_freq)

    af_info.is_end = is_end

    af_info.intraday_conversion_factor = get_daytime_conversion_factor(
        get_freq_group_index(max_value(from_group, FR_DAY)),
        get_freq_group_index(max_value(to_group, FR_DAY)))

    if from_group == FR_WK:
        af_info.from_end = calc_week_end(from_freq, from_group)
    elif from_group == FR_ANN:
        af_info.from_end = calc_a_year_end(from_freq, from_group)
    elif from_group == FR_QTR:
        af_info.from_end = calc_a_year_end(from_freq, from_group)

    if to_group == FR_WK:
        af_info.to_end = calc_week_end(to_freq, to_group)
    elif to_group == FR_ANN:
        af_info.to_end = calc_a_year_end(to_freq, to_group)
    elif to_group == FR_QTR:
        af_info.to_end = calc_a_year_end(to_freq, to_group)


@cython.cdivision
cdef int calc_a_year_end(int freq, int group) nogil:
    cdef:
        int result = (freq - group) % 12
    if result == 0:
        return 12
    else:
        return result


cdef inline int calc_week_end(int freq, int group) nogil:
    return freq - group


@cython.wraparound(False)
@cython.boundscheck(False)
def period_asfreq_arr(ndarray[int64_t] arr, int freq1, int freq2, bint end):
    """
    Convert int64-array of period ordinals from one frequency to another, and
    if upsampling, choose to use start ('S') or end ('E') of period.
    """
    cdef:
        int64_t[:] result
        Py_ssize_t i, n
        freq_conv_func func
        asfreq_info af_info
        int64_t val

    n = len(arr)
    result = np.empty(n, dtype=np.int64)

    func = get_asfreq_func(freq1, freq2)
    get_asfreq_info(freq1, freq2, end, &af_info)

    mask = arr == NPY_NAT
    if mask.any():      # NaT process
        for i in range(n):
            val = arr[i]
            if val != NPY_NAT:
                val = func(val, &af_info)
                if val == INT32_MIN:
                    raise ValueError("Unable to convert to desired frequency.")
            result[i] = val
    else:
        for i in range(n):
            val = func(arr[i], &af_info)
            if val == INT32_MIN:
                raise ValueError("Unable to convert to desired frequency.")
            result[i] = val

    return result.base  # .base to access underlying np.ndarray


cpdef int64_t period_ordinal(int y, int m, int d, int h, int min,
                             int s, int us, int ps, int freq):
    """
    Find the ordinal representation of the given datetime components at the
    frequency `freq`.

    Parameters
    ----------
    y : int
    m : int
    d : int
    h : int
    min : int
    s : int
    us : int
    ps : int

    Returns
    -------
    ordinal : int64_t
    """
    cdef:
        npy_datetimestruct dts
    dts.year = y
    dts.month = m
    dts.day = d
    dts.hour = h
    dts.min = min
    dts.sec = s
    dts.us = us
    dts.ps = ps
    return get_period_ordinal(&dts, freq)


cpdef int64_t period_ordinal_to_dt64(int64_t ordinal, int freq) nogil:
    cdef:
        npy_datetimestruct dts

    if ordinal == NPY_NAT:
        return NPY_NAT

    get_date_info(ordinal, freq, &dts)
    return dtstruct_to_dt64(&dts)


def period_format(int64_t value, int freq, object fmt=None):
    cdef:
        int freq_group

    if value == NPY_NAT:
        return repr(NaT)

    if fmt is None:
        freq_group = get_freq_group(freq)
        if freq_group == 1000:    # FR_ANN
            fmt = b'%Y'
        elif freq_group == 2000:  # FR_QTR
            fmt = b'%FQ%q'
        elif freq_group == 3000:  # FR_MTH
            fmt = b'%Y-%m'
        elif freq_group == 4000:  # WK
            left = period_asfreq(value, freq, 6000, 0)
            right = period_asfreq(value, freq, 6000, 1)
            return '%s/%s' % (period_format(left, 6000),
                              period_format(right, 6000))
        elif (freq_group == 5000      # BUS
              or freq_group == 6000):  # DAY
            fmt = b'%Y-%m-%d'
        elif freq_group == 7000:   # HR
            fmt = b'%Y-%m-%d %H:00'
        elif freq_group == 8000:   # MIN
            fmt = b'%Y-%m-%d %H:%M'
        elif freq_group == 9000:   # SEC
            fmt = b'%Y-%m-%d %H:%M:%S'
        elif freq_group == 10000:  # MILLISEC
            fmt = b'%Y-%m-%d %H:%M:%S.%l'
        elif freq_group == 11000:  # MICROSEC
            fmt = b'%Y-%m-%d %H:%M:%S.%u'
        elif freq_group == 12000:  # NANOSEC
            fmt = b'%Y-%m-%d %H:%M:%S.%n'
        else:
            raise ValueError('Unknown freq: {freq}'.format(freq=freq))

    return _period_strftime(value, freq, fmt)


cdef list extra_fmts = [(b"%q", b"^`AB`^"),
                        (b"%f", b"^`CD`^"),
                        (b"%F", b"^`EF`^"),
                        (b"%l", b"^`GH`^"),
                        (b"%u", b"^`IJ`^"),
                        (b"%n", b"^`KL`^")]

cdef list str_extra_fmts = ["^`AB`^", "^`CD`^", "^`EF`^",
                            "^`GH`^", "^`IJ`^", "^`KL`^"]

cdef object _period_strftime(int64_t value, int freq, object fmt):
    cdef:
        Py_ssize_t i
        npy_datetimestruct dts
        char *formatted
        object pat, repl, result
        list found_pat = [False] * len(extra_fmts)
        int year, quarter

    if isinstance(fmt, unicode):
        fmt = fmt.encode('utf-8')

    get_date_info(value, freq, &dts)
    for i in range(len(extra_fmts)):
        pat = extra_fmts[i][0]
        repl = extra_fmts[i][1]
        if pat in fmt:
            fmt = fmt.replace(pat, repl)
            found_pat[i] = True

    formatted = c_strftime(&dts, <char*>fmt)

    result = util.char_to_string(formatted)
    free(formatted)

    for i in range(len(extra_fmts)):
        if found_pat[i]:
            if get_yq(value, freq, &quarter, &year) < 0:
                raise ValueError('Unable to get quarter and year')

            if i == 0:
                repl = '%d' % quarter
            elif i == 1:  # %f, 2-digit year
                repl = '%.2d' % (year % 100)
            elif i == 2:
                repl = '%d' % year
            elif i == 3:
                repl = '%03d' % (value % 1000)
            elif i == 4:
                repl = '%06d' % (value % 1000000)
            elif i == 5:
                repl = '%09d' % (value % 1000000000)

            result = result.replace(str_extra_fmts[i], repl)

    if PY2:
        result = result.decode('utf-8', 'ignore')

    return result


# ----------------------------------------------------------------------
# period accessors

ctypedef int (*accessor)(int64_t ordinal, int freq) except INT32_MIN


cdef int pyear(int64_t ordinal, int freq):
    cdef:
        npy_datetimestruct dts
    get_date_info(ordinal, freq, &dts)
    return dts.year


@cython.cdivision
cdef int pqyear(int64_t ordinal, int freq):
    cdef:
        int year, quarter
    get_yq(ordinal, freq, &quarter, &year)
    return year


cdef int pquarter(int64_t ordinal, int freq):
    cdef:
        int year, quarter
    get_yq(ordinal, freq, &quarter, &year)
    return quarter


cdef int pmonth(int64_t ordinal, int freq):
    cdef:
        npy_datetimestruct dts
    get_date_info(ordinal, freq, &dts)
    return dts.month


cdef int pday(int64_t ordinal, int freq):
    cdef:
        npy_datetimestruct dts
    get_date_info(ordinal, freq, &dts)
    return dts.day


cdef int pweekday(int64_t ordinal, int freq):
    cdef:
        npy_datetimestruct dts
    get_date_info(ordinal, freq, &dts)
    return dayofweek(dts.year, dts.month, dts.day)


cdef int pday_of_year(int64_t ordinal, int freq):
    cdef:
        npy_datetimestruct dts
    get_date_info(ordinal, freq, &dts)
    return get_day_of_year(dts.year, dts.month, dts.day)


cdef int pweek(int64_t ordinal, int freq):
    cdef:
        npy_datetimestruct dts
    get_date_info(ordinal, freq, &dts)
    return ccalendar.get_week_of_year(dts.year, dts.month, dts.day)


cdef int phour(int64_t ordinal, int freq):
    cdef:
        npy_datetimestruct dts
    get_date_info(ordinal, freq, &dts)
    return dts.hour


cdef int pminute(int64_t ordinal, int freq):
    cdef:
        npy_datetimestruct dts
    get_date_info(ordinal, freq, &dts)
    return dts.min


cdef int psecond(int64_t ordinal, int freq):
    cdef:
        npy_datetimestruct dts
    get_date_info(ordinal, freq, &dts)
    return <int>dts.sec


cdef int pdays_in_month(int64_t ordinal, int freq):
    cdef:
        npy_datetimestruct dts
    get_date_info(ordinal, freq, &dts)
    return ccalendar.get_days_in_month(dts.year, dts.month)


@cython.wraparound(False)
@cython.boundscheck(False)
def get_period_field_arr(int code, int64_t[:] arr, int freq):
    cdef:
        Py_ssize_t i, sz
        int64_t[:] out
        accessor f

    func = _get_accessor_func(code)
    if func is NULL:
        raise ValueError('Unrecognized period code: {code}'.format(code=code))

    sz = len(arr)
    out = np.empty(sz, dtype=np.int64)

    for i in range(sz):
        if arr[i] == NPY_NAT:
            out[i] = -1
            continue
        out[i] = func(arr[i], freq)

    return out.base  # .base to access underlying np.ndarray


cdef accessor _get_accessor_func(int code):
    if code == 0:
        return <accessor>pyear
    elif code == 1:
        return <accessor>pqyear
    elif code == 2:
        return <accessor>pquarter
    elif code == 3:
        return <accessor>pmonth
    elif code == 4:
        return <accessor>pday
    elif code == 5:
        return <accessor>phour
    elif code == 6:
        return <accessor>pminute
    elif code == 7:
        return <accessor>psecond
    elif code == 8:
        return <accessor>pweek
    elif code == 9:
        return <accessor>pday_of_year
    elif code == 10:
        return <accessor>pweekday
    elif code == 11:
        return <accessor>pdays_in_month
    return NULL


@cython.wraparound(False)
@cython.boundscheck(False)
def extract_ordinals(object[:] values, freq):
    cdef:
        Py_ssize_t i, n = len(values)
        int64_t[:] ordinals = np.empty(n, dtype=np.int64)
        object p

    freqstr = Period._maybe_convert_freq(freq).freqstr

    for i in range(n):
        p = values[i]

        if is_null_datetimelike(p):
            ordinals[i] = NPY_NAT
        else:
            try:
                ordinals[i] = p.ordinal

                if p.freqstr != freqstr:
                    msg = DIFFERENT_FREQ_INDEX.format(freqstr, p.freqstr)
                    raise IncompatibleFrequency(msg)

            except AttributeError:
                p = Period(p, freq=freq)
                if p is NaT:
                    # input may contain NaT-like string
                    ordinals[i] = NPY_NAT
                else:
                    ordinals[i] = p.ordinal

    return ordinals.base  # .base to access underlying np.ndarray


def extract_freq(object[:] values):
    cdef:
        Py_ssize_t i, n = len(values)
        object p

    for i in range(n):
        p = values[i]

        try:
            # now Timestamp / NaT has freq attr
            if is_period_object(p):
                return p.freq
        except AttributeError:
            pass

    raise ValueError('freq not specified and cannot be inferred')


# -----------------------------------------------------------------------
# period helpers

@cython.wraparound(False)
@cython.boundscheck(False)
cdef int64_t[:] localize_dt64arr_to_period(int64_t[:] stamps,
                                           int freq, object tz):
    cdef:
        Py_ssize_t n = len(stamps)
        int64_t[:] result = np.empty(n, dtype=np.int64)
        ndarray[int64_t] trans
        int64_t[:] deltas
        Py_ssize_t[:] pos
        npy_datetimestruct dts
        int64_t local_val

    if is_utc(tz) or tz is None:
        with nogil:
            for i in range(n):
                if stamps[i] == NPY_NAT:
                    result[i] = NPY_NAT
                    continue
                dt64_to_dtstruct(stamps[i], &dts)
                result[i] = get_period_ordinal(&dts, freq)

    elif is_tzlocal(tz):
        for i in range(n):
            if stamps[i] == NPY_NAT:
                result[i] = NPY_NAT
                continue
            local_val = tz_convert_utc_to_tzlocal(stamps[i], tz)
            dt64_to_dtstruct(local_val, &dts)
            result[i] = get_period_ordinal(&dts, freq)
    else:
        # Adjust datetime64 timestamp, recompute datetimestruct
        trans, deltas, typ = get_dst_info(tz)

        if typ not in ['pytz', 'dateutil']:
            # static/fixed; in this case we know that len(delta) == 1
            for i in range(n):
                if stamps[i] == NPY_NAT:
                    result[i] = NPY_NAT
                    continue
                dt64_to_dtstruct(stamps[i] + deltas[0], &dts)
                result[i] = get_period_ordinal(&dts, freq)
        else:
            pos = trans.searchsorted(stamps, side='right') - 1

            for i in range(n):
                if stamps[i] == NPY_NAT:
                    result[i] = NPY_NAT
                    continue
                dt64_to_dtstruct(stamps[i] + deltas[pos[i]], &dts)
                result[i] = get_period_ordinal(&dts, freq)

    return result


_DIFFERENT_FREQ = "Input has different freq={1} from Period(freq={0})"
DIFFERENT_FREQ_INDEX = ("Input has different freq={1} "
                        "from PeriodIndex(freq={0})")


class IncompatibleFrequency(ValueError):
    pass


cdef class _Period(object):

    cdef readonly:
        int64_t ordinal
        object freq

    _typ = 'period'

    def __cinit__(self, ordinal, freq):
        self.ordinal = ordinal
        self.freq = freq

    @classmethod
    def _maybe_convert_freq(cls, object freq):
        if isinstance(freq, (int, tuple)):
            code, stride = get_freq_code(freq)
            freq = get_freq_str(code, stride)

        freq = to_offset(freq)

        if freq.n <= 0:
            raise ValueError('Frequency must be positive, because it'
                             ' represents span: {freqstr}'
                             .format(freqstr=freq.freqstr))

        return freq

    @classmethod
    def _from_ordinal(cls, ordinal, freq):
        """
        Fast creation from an ordinal and freq that are already validated!
        """
        if ordinal == NPY_NAT:
            return NaT
        else:
            freq = cls._maybe_convert_freq(freq)
            self = _Period.__new__(cls, ordinal, freq)
            return self

    def __richcmp__(self, other, op):
        if is_period_object(other):
            if other.freq != self.freq:
                msg = _DIFFERENT_FREQ.format(self.freqstr, other.freqstr)
                raise IncompatibleFrequency(msg)
            return PyObject_RichCompareBool(self.ordinal, other.ordinal, op)
        elif other is NaT:
            return _nat_scalar_rules[op]
        # index/series like
        elif hasattr(other, '_typ'):
            return NotImplemented
        else:
            if op == Py_EQ:
                return NotImplemented
            elif op == Py_NE:
                return NotImplemented
            raise TypeError('Cannot compare type {cls} with type {typ}'
                            .format(cls=type(self).__name__,
                                    typ=type(other).__name__))

    def __hash__(self):
        return hash((self.ordinal, self.freqstr))

    def _add_delta(self, other):
        cdef:
            int64_t nanos, offset_nanos

        if (PyDelta_Check(other) or util.is_timedelta64_object(other) or
                isinstance(other, _Tick)):
            offset = to_offset(self.freq.rule_code)
            if isinstance(offset, _Tick):
                nanos = delta_to_nanoseconds(other)
                offset_nanos = delta_to_nanoseconds(offset)
                if nanos % offset_nanos == 0:
                    ordinal = self.ordinal + (nanos // offset_nanos)
                    return Period(ordinal=ordinal, freq=self.freq)
            msg = 'Input cannot be converted to Period(freq={0})'
            raise IncompatibleFrequency(msg.format(self.freqstr))
        elif util.is_offset_object(other):
            freqstr = other.rule_code
            base = get_base_alias(freqstr)
            if base == self.freq.rule_code:
                ordinal = self.ordinal + other.n
                return Period(ordinal=ordinal, freq=self.freq)
            msg = _DIFFERENT_FREQ.format(self.freqstr, other.freqstr)
            raise IncompatibleFrequency(msg)
        else:  # pragma no cover
            return NotImplemented

    def __add__(self, other):
        if is_period_object(self):
            if (PyDelta_Check(other) or util.is_timedelta64_object(other) or
                    util.is_offset_object(other)):
                return self._add_delta(other)
            elif other is NaT:
                return NaT
            elif util.is_integer_object(other):
                maybe_integer_op_deprecated(self)

                ordinal = self.ordinal + other * self.freq.n
                return Period(ordinal=ordinal, freq=self.freq)
            elif (PyDateTime_Check(other) or
                  is_period_object(other) or util.is_datetime64_object(other)):
                # can't add datetime-like
                # GH#17983
                sname = type(self).__name__
                oname = type(other).__name__
                raise TypeError("unsupported operand type(s) for +: '{self}' "
                                "and '{other}'".format(self=sname,
                                                       other=oname))
            else:  # pragma: no cover
                return NotImplemented
        elif is_period_object(other):
            # this can be reached via __radd__ because of cython rules
            return other + self
        else:
            return NotImplemented

    def __sub__(self, other):
        if is_period_object(self):
            if (PyDelta_Check(other) or util.is_timedelta64_object(other) or
                    util.is_offset_object(other)):
                neg_other = -other
                return self + neg_other
            elif util.is_integer_object(other):
                maybe_integer_op_deprecated(self)

                ordinal = self.ordinal - other * self.freq.n
                return Period(ordinal=ordinal, freq=self.freq)
            elif is_period_object(other):
                if other.freq != self.freq:
                    msg = _DIFFERENT_FREQ.format(self.freqstr, other.freqstr)
                    raise IncompatibleFrequency(msg)
                return (self.ordinal - other.ordinal) * self.freq
            elif getattr(other, '_typ', None) == 'periodindex':
                # GH#21314 PeriodIndex - Period returns an object-index
                # of DateOffset objects, for which we cannot use __neg__
                # directly, so we have to apply it pointwise
                return other.__sub__(self).map(lambda x: -x)
            else:  # pragma: no cover
                return NotImplemented
        elif is_period_object(other):
            if self is NaT:
                return NaT
            return NotImplemented
        else:
            return NotImplemented

    def asfreq(self, freq, how='E'):
        """
        Convert Period to desired frequency, either at the start or end of the
        interval

        Parameters
        ----------
        freq : string
        how : {'E', 'S', 'end', 'start'}, default 'end'
            Start or end of the timespan

        Returns
        -------
        resampled : Period
        """
        freq = self._maybe_convert_freq(freq)
        how = _validate_end_alias(how)
        base1, mult1 = get_freq_code(self.freq)
        base2, mult2 = get_freq_code(freq)

        # mult1 can't be negative or 0
        end = how == 'E'
        if end:
            ordinal = self.ordinal + mult1 - 1
        else:
            ordinal = self.ordinal
        ordinal = period_asfreq(ordinal, base1, base2, end)

        return Period(ordinal=ordinal, freq=freq)

    @property
    def start_time(self):
        """
        Get the Timestamp for the start of the period.

        Returns
        -------
        Timestamp

        See Also
        --------
        Period.end_time : Return the end Timestamp.
        Period.dayofyear : Return the day of year.
        Period.daysinmonth : Return the days in that month.
        Period.dayofweek : Return the day of the week.

        Examples
        --------
        >>> period = pd.Period('2012-1-1', freq='D')
        >>> period
        Period('2012-01-01', 'D')

        >>> period.start_time
        Timestamp('2012-01-01 00:00:00')

        >>> period.end_time
        Timestamp('2012-01-01 23:59:59.999999999')
        """
        return self.to_timestamp(how='S')

    @property
    def end_time(self):
        # freq.n can't be negative or 0
        # ordinal = (self + self.freq.n).start_time.value - 1
        ordinal = (self + self.freq).start_time.value - 1
        return Timestamp(ordinal)

    def to_timestamp(self, freq=None, how='start', tz=None):
        """
        Return the Timestamp representation of the Period at the target
        frequency at the specified end (how) of the Period

        Parameters
        ----------
        freq : string or DateOffset
            Target frequency. Default is 'D' if self.freq is week or
            longer and 'S' otherwise
        how : str, default 'S' (start)
            'S', 'E'. Can be aliased as case insensitive
            'Start', 'Finish', 'Begin', 'End'

        Returns
        -------
        Timestamp
        """
        if freq is not None:
            freq = self._maybe_convert_freq(freq)
        how = _validate_end_alias(how)

        end = how == 'E'
        if end:
            endpoint = (self + self.freq).to_timestamp(how='start')
            return endpoint - Timedelta(1, 'ns')

        if freq is None:
            base, mult = get_freq_code(self.freq)
            freq = get_to_timestamp_base(base)

        base, mult = get_freq_code(freq)
        val = self.asfreq(freq, how)

        dt64 = period_ordinal_to_dt64(val.ordinal, base)
        return Timestamp(dt64, tz=tz)

    @property
    def year(self):
        base, mult = get_freq_code(self.freq)
        return pyear(self.ordinal, base)

    @property
    def month(self):
        base, mult = get_freq_code(self.freq)
        return pmonth(self.ordinal, base)

    @property
    def day(self):
        """
        Get day of the month that a Period falls on.

        Returns
        -------
        int

        See Also
        --------
        Period.dayofweek : Get the day of the week

        Period.dayofyear : Get the day of the year

        Examples
        --------
        >>> p = pd.Period("2018-03-11", freq='H')
        >>> p.day
        11
        """
        base, mult = get_freq_code(self.freq)
        return pday(self.ordinal, base)

    @property
    def hour(self):
        """
        Get the hour of the day component of the Period.

        Returns
        -------
        int
            The hour as an integer, between 0 and 23.

        See Also
        --------
        Period.second : Get the second component of the Period.
        Period.minute : Get the minute component of the Period.

        Examples
        --------
        >>> p = pd.Period("2018-03-11 13:03:12.050000")
        >>> p.hour
        13

        Period longer than a day

        >>> p = pd.Period("2018-03-11", freq="M")
        >>> p.hour
        0
        """
        base, mult = get_freq_code(self.freq)
        return phour(self.ordinal, base)

    @property
    def minute(self):
        """
        Get minute of the hour component of the Period.

        Returns
        -------
        int
            The minute as an integer, between 0 and 59.

        See Also
        --------
        Period.hour : Get the hour component of the Period.
        Period.second : Get the second component of the Period.

        Examples
        --------
        >>> p = pd.Period("2018-03-11 13:03:12.050000")
        >>> p.minute
        3
        """
        base, mult = get_freq_code(self.freq)
        return pminute(self.ordinal, base)

    @property
    def second(self):
        """
        Get the second component of the Period.

        Returns
        -------
        int
            The second of the Period (ranges from 0 to 59).

        See Also
        --------
        Period.hour : Get the hour component of the Period.
        Period.minute : Get the minute component of the Period.

        Examples
        --------
        >>> p = pd.Period("2018-03-11 13:03:12.050000")
        >>> p.second
        12
        """
        base, mult = get_freq_code(self.freq)
        return psecond(self.ordinal, base)

    @property
    def weekofyear(self):
        base, mult = get_freq_code(self.freq)
        return pweek(self.ordinal, base)

    @property
    def week(self):
        """
        Get the week of the year on the given Period.

        Returns
        -------
        int

        See Also
        --------
        Period.dayofweek : Get the day component of the Period.
        Period.weekday : Get the day component of the Period.

        Examples
        --------
        >>> p = pd.Period("2018-03-11", "H")
        >>> p.week
        10

        >>> p = pd.Period("2018-02-01", "D")
        >>> p.week
        5

        >>> p = pd.Period("2018-01-06", "D")
        >>> p.week
        1
        """
        return self.weekofyear

    @property
    def dayofweek(self):
        """
        Day of the week the period lies in, with Monday=0 and Sunday=6.

        If the period frequency is lower than daily (e.g. hourly), and the
        period spans over multiple days, the day at the start of the period is
        used.

        If the frequency is higher than daily (e.g. monthly), the last day
        of the period is used.

        Returns
        -------
        int
            Day of the week.

        See Also
        --------
        Period.dayofweek : Day of the week the period lies in.
        Period.weekday : Alias of Period.dayofweek.
        Period.day : Day of the month.
        Period.dayofyear : Day of the year.

        Examples
        --------
        >>> per = pd.Period('2017-12-31 22:00', 'H')
        >>> per.dayofweek
        6

        For periods that span over multiple days, the day at the beginning of
        the period is returned.

        >>> per = pd.Period('2017-12-31 22:00', '4H')
        >>> per.dayofweek
        6
        >>> per.start_time.dayofweek
        6

        For periods with a frequency higher than days, the last day of the
        period is returned.

        >>> per = pd.Period('2018-01', 'M')
        >>> per.dayofweek
        2
        >>> per.end_time.dayofweek
        2
        """
        base, mult = get_freq_code(self.freq)
        return pweekday(self.ordinal, base)

    @property
    def weekday(self):
        """
        Day of the week the period lies in, with Monday=0 and Sunday=6.

        If the period frequency is lower than daily (e.g. hourly), and the
        period spans over multiple days, the day at the start of the period is
        used.

        If the frequency is higher than daily (e.g. monthly), the last day
        of the period is used.

        Returns
        -------
        int
            Day of the week.

        See Also
        --------
        Period.dayofweek : Day of the week the period lies in.
        Period.weekday : Alias of Period.dayofweek.
        Period.day : Day of the month.
        Period.dayofyear : Day of the year.

        Examples
        --------
        >>> per = pd.Period('2017-12-31 22:00', 'H')
        >>> per.dayofweek
        6

        For periods that span over multiple days, the day at the beginning of
        the period is returned.

        >>> per = pd.Period('2017-12-31 22:00', '4H')
        >>> per.dayofweek
        6
        >>> per.start_time.dayofweek
        6

        For periods with a frequency higher than days, the last day of the
        period is returned.

        >>> per = pd.Period('2018-01', 'M')
        >>> per.dayofweek
        2
        >>> per.end_time.dayofweek
        2
        """
        # Docstring is a duplicate from dayofweek. Reusing docstrings with
        # Appender doesn't work for properties in Cython files, and setting
        # the __doc__ attribute is also not possible.
        return self.dayofweek

    @property
    def dayofyear(self):
        """
        Return the day of the year.

        This attribute returns the day of the year on which the particular
        date occurs. The return value ranges between 1 to 365 for regular
        years and 1 to 366 for leap years.

        Returns
        -------
        int
            The day of year.

        See Also
        --------
        Period.day : Return the day of the month.
        Period.dayofweek : Return the day of week.
        PeriodIndex.dayofyear : Return the day of year of all indexes.

        Examples
        --------
        >>> period = pd.Period("2015-10-23", freq='H')
        >>> period.dayofyear
        296
        >>> period = pd.Period("2012-12-31", freq='D')
        >>> period.dayofyear
        366
        >>> period = pd.Period("2013-01-01", freq='D')
        >>> period.dayofyear
        1
        """
        base, mult = get_freq_code(self.freq)
        return pday_of_year(self.ordinal, base)

    @property
    def quarter(self):
        base, mult = get_freq_code(self.freq)
        return pquarter(self.ordinal, base)

    @property
    def qyear(self):
        """
        Fiscal year the Period lies in according to its starting-quarter.

        The `year` and the `qyear` of the period will be the same if the fiscal
        and calendar years are the same. When they are not, the fiscal year
        can be different from the calendar year of the period.

        Returns
        -------
        int
            The fiscal year of the period.

        See Also
        --------
        Period.year : Return the calendar year of the period.

        Examples
        --------
        If the natural and fiscal year are the same, `qyear` and `year` will
        be the same.

        >>> per = pd.Period('2018Q1', freq='Q')
        >>> per.qyear
        2018
        >>> per.year
        2018

        If the fiscal year starts in April (`Q-MAR`), the first quarter of
        2018 will start in April 2017. `year` will then be 2018, but `qyear`
        will be the fiscal year, 2018.

        >>> per = pd.Period('2018Q1', freq='Q-MAR')
        >>> per.start_time
        Timestamp('2017-04-01 00:00:00')
        >>> per.qyear
        2018
        >>> per.year
        2017
        """
        base, mult = get_freq_code(self.freq)
        return pqyear(self.ordinal, base)

    @property
    def days_in_month(self):
        """
        Get the total number of days in the month that this period falls on.

        Returns
        -------
        int

        See Also
        --------
        Period.daysinmonth : Gets the number of days in the month.
        DatetimeIndex.daysinmonth : Gets the number of days in the month.
        calendar.monthrange : Returns a tuple containing weekday
            (0-6 ~ Mon-Sun) and number of days (28-31).

        Examples
        --------
        >>> p = pd.Period('2018-2-17')
        >>> p.days_in_month
        28

        >>> pd.Period('2018-03-01').days_in_month
        31

        Handles the leap year case as well:

        >>> p = pd.Period('2016-2-17')
        >>> p.days_in_month
        29
        """
        base, mult = get_freq_code(self.freq)
        return pdays_in_month(self.ordinal, base)

    @property
    def daysinmonth(self):
        """
        Get the total number of days of the month that the Period falls in.

        Returns
        -------
        int

        See Also
        --------
        Period.days_in_month : Return the days of the month
        Period.dayofyear : Return the day of the year

        Examples
        --------
        >>> p = pd.Period("2018-03-11", freq='H')
        >>> p.daysinmonth
        31
        """
        return self.days_in_month

    @property
    def is_leap_year(self):
        return bool(is_leapyear(self.year))

    @classmethod
    def now(cls, freq=None):
        return Period(datetime.now(), freq=freq)

    # HACK IT UP AND YOU BETTER FIX IT SOON
    def __str__(self):
        return self.__unicode__()

    @property
    def freqstr(self):
        return self.freq.freqstr

    def __repr__(self):
        base, mult = get_freq_code(self.freq)
        formatted = period_format(self.ordinal, base)
        return "Period('%s', '%s')" % (formatted, self.freqstr)

    def __unicode__(self):
        """
        Return a string representation for a particular DataFrame

        Invoked by unicode(df) in py2 only. Yields a Unicode String in both
        py2/py3.
        """
        base, mult = get_freq_code(self.freq)
        formatted = period_format(self.ordinal, base)
        value = ("%s" % formatted)
        return value

    def __setstate__(self, state):
        self.freq = state[1]
        self.ordinal = state[2]

    def __reduce__(self):
        object_state = None, self.freq, self.ordinal
        return (Period, object_state)

    def strftime(self, fmt):
        """
        Returns the string representation of the :class:`Period`, depending
        on the selected ``fmt``. ``fmt`` must be a string
        containing one or several directives.  The method recognizes the same
        directives as the :func:`time.strftime` function of the standard Python
        distribution, as well as the specific additional directives ``%f``,
        ``%F``, ``%q``. (formatting & docs originally from scikits.timeries)

        +-----------+--------------------------------+-------+
        | Directive | Meaning                        | Notes |
        +===========+================================+=======+
        | ``%a``    | Locale's abbreviated weekday   |       |
        |           | name.                          |       |
        +-----------+--------------------------------+-------+
        | ``%A``    | Locale's full weekday name.    |       |
        +-----------+--------------------------------+-------+
        | ``%b``    | Locale's abbreviated month     |       |
        |           | name.                          |       |
        +-----------+--------------------------------+-------+
        | ``%B``    | Locale's full month name.      |       |
        +-----------+--------------------------------+-------+
        | ``%c``    | Locale's appropriate date and  |       |
        |           | time representation.           |       |
        +-----------+--------------------------------+-------+
        | ``%d``    | Day of the month as a decimal  |       |
        |           | number [01,31].                |       |
        +-----------+--------------------------------+-------+
        | ``%f``    | 'Fiscal' year without a        | \(1)  |
        |           | century  as a decimal number   |       |
        |           | [00,99]                        |       |
        +-----------+--------------------------------+-------+
        | ``%F``    | 'Fiscal' year with a century   | \(2)  |
        |           | as a decimal number            |       |
        +-----------+--------------------------------+-------+
        | ``%H``    | Hour (24-hour clock) as a      |       |
        |           | decimal number [00,23].        |       |
        +-----------+--------------------------------+-------+
        | ``%I``    | Hour (12-hour clock) as a      |       |
        |           | decimal number [01,12].        |       |
        +-----------+--------------------------------+-------+
        | ``%j``    | Day of the year as a decimal   |       |
        |           | number [001,366].              |       |
        +-----------+--------------------------------+-------+
        | ``%m``    | Month as a decimal number      |       |
        |           | [01,12].                       |       |
        +-----------+--------------------------------+-------+
        | ``%M``    | Minute as a decimal number     |       |
        |           | [00,59].                       |       |
        +-----------+--------------------------------+-------+
        | ``%p``    | Locale's equivalent of either  | \(3)  |
        |           | AM or PM.                      |       |
        +-----------+--------------------------------+-------+
        | ``%q``    | Quarter as a decimal number    |       |
        |           | [01,04]                        |       |
        +-----------+--------------------------------+-------+
        | ``%S``    | Second as a decimal number     | \(4)  |
        |           | [00,61].                       |       |
        +-----------+--------------------------------+-------+
        | ``%U``    | Week number of the year        | \(5)  |
        |           | (Sunday as the first day of    |       |
        |           | the week) as a decimal number  |       |
        |           | [00,53].  All days in a new    |       |
        |           | year preceding the first       |       |
        |           | Sunday are considered to be in |       |
        |           | week 0.                        |       |
        +-----------+--------------------------------+-------+
        | ``%w``    | Weekday as a decimal number    |       |
        |           | [0(Sunday),6].                 |       |
        +-----------+--------------------------------+-------+
        | ``%W``    | Week number of the year        | \(5)  |
        |           | (Monday as the first day of    |       |
        |           | the week) as a decimal number  |       |
        |           | [00,53].  All days in a new    |       |
        |           | year preceding the first       |       |
        |           | Monday are considered to be in |       |
        |           | week 0.                        |       |
        +-----------+--------------------------------+-------+
        | ``%x``    | Locale's appropriate date      |       |
        |           | representation.                |       |
        +-----------+--------------------------------+-------+
        | ``%X``    | Locale's appropriate time      |       |
        |           | representation.                |       |
        +-----------+--------------------------------+-------+
        | ``%y``    | Year without century as a      |       |
        |           | decimal number [00,99].        |       |
        +-----------+--------------------------------+-------+
        | ``%Y``    | Year with century as a decimal |       |
        |           | number.                        |       |
        +-----------+--------------------------------+-------+
        | ``%Z``    | Time zone name (no characters  |       |
        |           | if no time zone exists).       |       |
        +-----------+--------------------------------+-------+
        | ``%%``    | A literal ``'%'`` character.   |       |
        +-----------+--------------------------------+-------+

        Notes
        -----

        (1)
            The ``%f`` directive is the same as ``%y`` if the frequency is
            not quarterly.
            Otherwise, it corresponds to the 'fiscal' year, as defined by
            the :attr:`qyear` attribute.

        (2)
            The ``%F`` directive is the same as ``%Y`` if the frequency is
            not quarterly.
            Otherwise, it corresponds to the 'fiscal' year, as defined by
            the :attr:`qyear` attribute.

        (3)
            The ``%p`` directive only affects the output hour field
            if the ``%I`` directive is used to parse the hour.

        (4)
            The range really is ``0`` to ``61``; this accounts for leap
            seconds and the (very rare) double leap seconds.

        (5)
            The ``%U`` and ``%W`` directives are only used in calculations
            when the day of the week and the year are specified.

        Examples
        --------

        >>> a = Period(freq='Q-JUL', year=2006, quarter=1)
        >>> a.strftime('%F-Q%q')
        '2006-Q1'
        >>> # Output the last month in the quarter of this date
        >>> a.strftime('%b-%Y')
        'Oct-2005'
        >>>
        >>> a = Period(freq='D', year=2001, month=1, day=1)
        >>> a.strftime('%d-%b-%Y')
        '01-Jan-2006'
        >>> a.strftime('%b. %d, %Y was a %A')
        'Jan. 01, 2001 was a Monday'
        """
        base, mult = get_freq_code(self.freq)
        return period_format(self.ordinal, base, fmt)


class Period(_Period):
    """
    Represents a period of time

    Parameters
    ----------
    value : Period or compat.string_types, default None
        The time period represented (e.g., '4Q2005')
    freq : str, default None
        One of pandas period strings or corresponding objects
    year : int, default None
    month : int, default 1
    quarter : int, default None
    day : int, default 1
    hour : int, default 0
    minute : int, default 0
    second : int, default 0
    """

    def __new__(cls, value=None, freq=None, ordinal=None,
                year=None, month=None, quarter=None, day=None,
                hour=None, minute=None, second=None):
        # freq points to a tuple (base, mult);  base is one of the defined
        # periods such as A, Q, etc. Every five minutes would be, e.g.,
        # ('T', 5) but may be passed in as a string like '5T'

        # ordinal is the period offset from the gregorian proleptic epoch
        cdef _Period self

        if freq is not None:
            freq = cls._maybe_convert_freq(freq)

        if ordinal is not None and value is not None:
            raise ValueError("Only value or ordinal but not both should be "
                             "given but not both")
        elif ordinal is not None:
            if not util.is_integer_object(ordinal):
                raise ValueError("Ordinal must be an integer")
            if freq is None:
                raise ValueError('Must supply freq for ordinal value')

        elif value is None:
            if (year is None and month is None and
                    quarter is None and day is None and
                    hour is None and minute is None and second is None):
                ordinal = NPY_NAT
            else:
                if freq is None:
                    raise ValueError("If value is None, freq cannot be None")

                # set defaults
                month = 1 if month is None else month
                day = 1 if day is None else day
                hour = 0 if hour is None else hour
                minute = 0 if minute is None else minute
                second = 0 if second is None else second

                ordinal = _ordinal_from_fields(year, month, quarter, day,
                                               hour, minute, second, freq)

        elif is_period_object(value):
            other = value
            if freq is None or get_freq_code(
                    freq) == get_freq_code(other.freq):
                ordinal = other.ordinal
                freq = other.freq
            else:
                converted = other.asfreq(freq)
                ordinal = converted.ordinal

        elif is_null_datetimelike(value) or value in nat_strings:
            ordinal = NPY_NAT

        elif is_string_object(value) or util.is_integer_object(value):
            if util.is_integer_object(value):
                value = str(value)
            value = value.upper()
            dt, _, reso = parse_time_string(value, freq)
            if dt is NaT:
                ordinal = NPY_NAT

            if freq is None:
                try:
                    freq = Resolution.get_freq(reso)
                except KeyError:
                    raise ValueError(
                        "Invalid frequency or could not infer: {reso}"
                        .format(reso=reso))

        elif PyDateTime_Check(value):
            dt = value
            if freq is None:
                raise ValueError('Must supply freq for datetime value')
        elif util.is_datetime64_object(value):
            dt = Timestamp(value)
            if freq is None:
                raise ValueError('Must supply freq for datetime value')
        elif PyDate_Check(value):
            dt = datetime(year=value.year, month=value.month, day=value.day)
            if freq is None:
                raise ValueError('Must supply freq for datetime value')
        else:
            msg = "Value must be Period, string, integer, or datetime"
            raise ValueError(msg)

        if ordinal is None:
            base, mult = get_freq_code(freq)
            ordinal = period_ordinal(dt.year, dt.month, dt.day,
                                     dt.hour, dt.minute, dt.second,
                                     dt.microsecond, 0, base)

        return cls._from_ordinal(ordinal, freq)


cdef int64_t _ordinal_from_fields(int year, int month, quarter, int day,
                                  int hour, int minute, int second, freq):
    base, mult = get_freq_code(freq)
    if quarter is not None:
        year, month = quarter_to_myear(year, quarter, freq)

    return period_ordinal(year, month, day, hour,
                          minute, second, 0, 0, base)


def quarter_to_myear(year: int, quarter: int, freq):
    """
    A quarterly frequency defines a "year" which may not coincide with
    the calendar-year.  Find the calendar-year and calendar-month associated
    with the given year and quarter under the `freq`-derived calendar.

    Parameters
    ----------
    year : int
    quarter : int
    freq : DateOffset

    Returns
    -------
    year : int
    month : int

    See Also
    --------
    Period.qyear
    """
    if quarter <= 0 or quarter > 4:
        raise ValueError('Quarter must be 1 <= q <= 4')

    mnum = MONTH_NUMBERS[get_rule_month(freq)] + 1
    month = (mnum + (quarter - 1) * 3) % 12 + 1
    if month > mnum:
        year -= 1

    return year, month


def _validate_end_alias(how):
    how_dict = {'S': 'S', 'E': 'E',
                'START': 'S', 'FINISH': 'E',
                'BEGIN': 'S', 'END': 'E'}
    how = how_dict.get(str(how).upper())
    if how not in {'S', 'E'}:
        raise ValueError('How must be one of S or E')
    return how<|MERGE_RESOLUTION|>--- conflicted
+++ resolved
@@ -28,55 +28,28 @@
     int64_t npy_datetimestruct_to_datetime(NPY_DATETIMEUNIT fr,
                                            npy_datetimestruct *d) nogil
 
-<<<<<<< HEAD
-cimport pandas._libs.tslibs.util as util
-from pandas._libs.tslibs.util cimport is_period_object, is_string_object
-
-from pandas._libs.tslibs.timestamps import (
-    Timestamp, maybe_integer_op_deprecated)
-from pandas._libs.tslibs.timezones cimport is_utc, is_tzlocal, get_dst_info
-from pandas._libs.tslibs.timedeltas import Timedelta
-from pandas._libs.tslibs.timedeltas cimport delta_to_nanoseconds
-
-cimport pandas._libs.tslibs.ccalendar as ccalendar
-from pandas._libs.tslibs.ccalendar cimport (
-    dayofweek, get_day_of_year, is_leapyear)
-from pandas._libs.tslibs.ccalendar import MONTH_NUMBERS
-from pandas._libs.tslibs.conversion cimport tz_convert_utc_to_tzlocal
-from pandas._libs.tslibs.frequencies cimport (
-    get_freq_code, get_base_alias, get_to_timestamp_base, get_freq_str,
-    get_rule_month)
-from pandas._libs.tslibs.parsing import parse_time_string
-from pandas._libs.tslibs.resolution import Resolution
-from pandas._libs.tslibs.nattype import nat_strings, NaT
-from pandas._libs.tslibs.nattype cimport (
-    _nat_scalar_rules, NPY_NAT, is_null_datetimelike)
-from pandas._libs.tslibs.offsets cimport to_offset
-from pandas._libs.tslibs.offsets import _Tick
-=======
-cimport util
-from util cimport is_period_object, is_string_object
-
-from timestamps import Timestamp, maybe_integer_op_deprecated
-from timezones cimport is_utc, is_tzlocal, get_dst_info
-from timedeltas import Timedelta
-from timedeltas cimport delta_to_nanoseconds
-
-cimport ccalendar
-from ccalendar cimport dayofweek, get_day_of_year, is_leapyear
-from ccalendar import MONTH_NUMBERS
-from conversion cimport tz_convert_utc_to_tzlocal
-from frequencies cimport (get_freq_code, get_base_alias,
-                          get_to_timestamp_base, get_freq_str,
-                          get_rule_month)
-from parsing import parse_time_string
-from resolution import Resolution
-from nattype import nat_strings
-from nattype cimport (
+cimport .util
+from .util cimport is_period_object, is_string_object
+
+from .timestamps import Timestamp, maybe_integer_op_deprecated
+from .timezones cimport is_utc, is_tzlocal, get_dst_info
+from .timedeltas import Timedelta
+from .timedeltas cimport delta_to_nanoseconds
+
+cimport .ccalendar
+from .ccalendar cimport dayofweek, get_day_of_year, is_leapyear
+from .ccalendar import MONTH_NUMBERS
+from .conversion cimport tz_convert_utc_to_tzlocal
+from .frequencies cimport (get_freq_code, get_base_alias,
+                           get_to_timestamp_base, get_freq_str,
+                           get_rule_month)
+from .parsing import parse_time_string
+from .resolution import Resolution
+from .nattype import nat_strings
+from .nattype cimport (
     _nat_scalar_rules, NPY_NAT, is_null_datetimelike, c_NaT as NaT)
-from offsets cimport to_offset
-from offsets import _Tick
->>>>>>> b7bdf7cd
+from .offsets cimport to_offset
+from .offsets import _Tick
 
 cdef bint PY2 = str == bytes
 cdef enum:
