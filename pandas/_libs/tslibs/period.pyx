# -*- coding: utf-8 -*-
# cython: profile=False
from datetime import datetime, date, timedelta

from cpython cimport (
    PyUnicode_Check,
    PyObject_RichCompareBool,
    Py_EQ, Py_NE)

from numpy cimport int64_t, import_array, ndarray
import numpy as np
import_array()

from libc.stdlib cimport free, malloc
from libc.time cimport strftime, tm
from libc.string cimport strlen, memset

cimport cython

from cpython.datetime cimport (PyDateTime_Check, PyDelta_Check,
                               PyDateTime_IMPORT)
# import datetime C API
PyDateTime_IMPORT

from np_datetime cimport (pandas_datetimestruct, dtstruct_to_dt64,
                          dt64_to_dtstruct,
                          PANDAS_FR_D,
                          pandas_datetime_to_datetimestruct,
                          PANDAS_DATETIMEUNIT)

cdef extern from "../src/datetime/np_datetime.h":
    int64_t pandas_datetimestruct_to_datetime(PANDAS_DATETIMEUNIT fr,
                                              pandas_datetimestruct *d
                                              ) nogil

cimport util
from util cimport is_period_object, is_string_object, INT32_MIN

from timestamps import Timestamp
from timezones cimport is_utc, is_tzlocal, get_utcoffset, get_dst_info
from timedeltas cimport delta_to_nanoseconds

cimport ccalendar
from ccalendar cimport dayofweek, get_day_of_year, is_leapyear
from ccalendar import MONTH_NUMBERS
from conversion cimport tz_convert_utc_to_tzlocal
from frequencies cimport (get_freq_code, get_base_alias,
                          get_to_timestamp_base, get_freq_str,
                          get_rule_month)
from parsing import parse_time_string, NAT_SENTINEL
from resolution import Resolution
from nattype import nat_strings, NaT, iNaT
<<<<<<< HEAD
from nattype cimport _nat_scalar_rules, NPY_NAT, is_null_datetimelike
=======
from nattype cimport _nat_scalar_rules, NPY_NAT
from offsets cimport to_offset
>>>>>>> ad76ffcc

from pandas.tseries import offsets

cdef bint PY2 = str == bytes


cdef extern from "period_helper.h":
    int FR_ANN
    int FR_QTR
    int FR_MTH
    int FR_WK
    int FR_DAY
    int FR_HR
    int FR_MIN
    int FR_SEC
    int FR_MS
    int FR_US
    int FR_NS
    int FR_BUS
    int FR_UND

    ctypedef struct asfreq_info:
        int64_t intraday_conversion_factor
        int is_end

        int to_end
        int from_end

    ctypedef int64_t (*freq_conv_func)(int64_t, asfreq_info*) nogil

    freq_conv_func get_asfreq_func(int fromFreq, int toFreq) nogil

    int64_t get_daytime_conversion_factor(int from_index, int to_index) nogil
    int max_value(int left, int right) nogil


@cython.cdivision
cdef char* c_strftime(pandas_datetimestruct *dts, char *fmt):
    """
    Generate a nice string representation of the period
    object, originally from DateObject_strftime

    Parameters
    ----------
    dts : pandas_datetimestruct*
    fmt : char*

    Returns
    -------
    result : char*
    """
    cdef:
        tm c_date
        char *result
        int result_len = strlen(fmt) + 50

    c_date.tm_sec = dts.sec
    c_date.tm_min = dts.min
    c_date.tm_hour = dts.hour
    c_date.tm_mday = dts.day
    c_date.tm_mon = dts.month - 1
    c_date.tm_year = dts.year - 1900
    c_date.tm_wday = (dayofweek(dts.year, dts.month, dts.day) + 1) % 7
    c_date.tm_yday = get_day_of_year(dts.year, dts.month, dts.day) - 1
    c_date.tm_isdst = -1

    result = <char*>malloc(result_len * sizeof(char))

    strftime(result, result_len, fmt, &c_date)

    return result


# ----------------------------------------------------------------------
# Conversion between date_info and pandas_datetimestruct

cdef inline int get_freq_group(int freq) nogil:
    return (freq // 1000) * 1000


cdef inline int get_freq_group_index(int freq) nogil:
    return freq // 1000


# specifically _dont_ use cdvision or else ordinals near -1 are assigned to
# incorrect dates GH#19643
@cython.cdivision(False)
cdef int64_t get_period_ordinal(pandas_datetimestruct *dts, int freq) nogil:
    """
    Generate an ordinal in period space

    Parameters
    ----------
    dts: pandas_datetimestruct*
    freq : int

    Returns
    -------
    period_ordinal : int64_t
    """
    cdef:
        int64_t unix_date, seconds, delta
        int64_t weeks
        int64_t day_adj
        int freq_group, fmonth, mdiff

    freq_group = get_freq_group(freq)

    if freq_group == FR_ANN:
        fmonth = freq - FR_ANN
        if fmonth == 0:
            fmonth = 12

        mdiff = dts.month - fmonth
        if mdiff <= 0:
            return dts.year - 1970
        else:
            return dts.year - 1970 + 1

    elif freq_group == FR_QTR:
        fmonth = freq - FR_QTR
        if fmonth == 0:
            fmonth = 12

        mdiff = dts.month - fmonth
        # TODO: Aren't the next two conditions equivalent to
        # unconditional incrementing?
        if mdiff < 0:
            mdiff += 12
        if dts.month >= fmonth:
            mdiff += 12

        return (dts.year - 1970) * 4 + (mdiff - 1) // 3

    elif freq == FR_MTH:
        return (dts.year - 1970) * 12 + dts.month - 1

    unix_date = pandas_datetimestruct_to_datetime(PANDAS_FR_D, dts)

    if freq >= FR_SEC:
        seconds = unix_date * 86400 + dts.hour * 3600 + dts.min * 60 + dts.sec

        if freq == FR_MS:
            return seconds * 1000 + dts.us // 1000

        elif freq == FR_US:
            return seconds * 1000000 + dts.us

        elif freq == FR_NS:
            return (seconds * 1000000000 +
                    dts.us * 1000 + dts.ps // 1000)

        else:
            return seconds

    elif freq == FR_MIN:
        return unix_date * 1440 + dts.hour * 60 + dts.min

    elif freq == FR_HR:
        return unix_date * 24 + dts.hour

    elif freq == FR_DAY:
        return unix_date

    elif freq == FR_UND:
        return unix_date

    elif freq == FR_BUS:
        # calculate the current week (counting from 1970-01-01) treating
        # sunday as last day of a week
        weeks = (unix_date + 3) // 7
        # calculate the current weekday (in range 1 .. 7)
        delta = (unix_date + 3) % 7 + 1
        # return the number of business days in full weeks plus the business
        # days in the last - possible partial - week
        if delta <= 5:
            return (5 * weeks) + delta - 4
        else:
            return (5 * weeks) + (5 + 1) - 4

    elif freq_group == FR_WK:
        day_adj = freq - FR_WK
        return (unix_date + 3 - day_adj) // 7 + 1

    # raise ValueError


cdef void get_date_info(int64_t ordinal, int freq,
                        pandas_datetimestruct *dts) nogil:
    cdef:
        int64_t unix_date
        double abstime

    unix_date = get_unix_date(ordinal, freq)
    abstime = get_abs_time(freq, unix_date, ordinal)

    while abstime < 0:
        abstime += 86400
        unix_date -= 1

    while abstime >= 86400:
        abstime -= 86400
        unix_date += 1

    date_info_from_days_and_time(dts, unix_date, abstime)


cdef int64_t get_unix_date(int64_t period_ordinal, int freq) nogil:
    """
    Returns the proleptic Gregorian ordinal of the date, as an integer.
    This corresponds to the number of days since Jan., 1st, 1970 AD.
    When the instance has a frequency less than daily, the proleptic date
    is calculated for the last day of the period.

    Parameters
    ----------
    period_ordinal : int64_t
    freq : int

    Returns
    -------
    unix_date : int64_t number of days since datetime(1970, 1, 1)
    """
    cdef:
        asfreq_info af_info
        freq_conv_func toDaily = NULL

    if freq == FR_DAY:
        return period_ordinal

    toDaily = get_asfreq_func(freq, FR_DAY)
    get_asfreq_info(freq, FR_DAY, True, &af_info)
    return toDaily(period_ordinal, &af_info)


@cython.cdivision
cdef void date_info_from_days_and_time(pandas_datetimestruct *dts,
                                       int64_t unix_date,
                                       double abstime) nogil:
    """
    Set the instance's value using the given date and time.

    Parameters
    ----------
    dts : pandas_datetimestruct*
    unix_date : int64_t
        days elapsed since datetime(1970, 1, 1)
    abstime : double
        seconds elapsed since beginning of day described by unix_date

    Notes
    -----
    Updates dts inplace
    """
    cdef:
        int inttime
        int hour, minute
        double second, subsecond_fraction

    # Bounds check
    # The calling function is responsible for ensuring that
    # abstime >= 0.0 and abstime <= 86400

    # Calculate the date
    pandas_datetime_to_datetimestruct(unix_date, PANDAS_FR_D, dts)

    # Calculate the time
    inttime = <int>abstime
    hour = inttime / 3600
    minute = (inttime % 3600) / 60
    second = abstime - <double>(hour * 3600 + minute * 60)

    dts.hour = hour
    dts.min = minute
    dts.sec = <int>second

    subsecond_fraction = second - dts.sec
    dts.us = int((subsecond_fraction) * 1e6)
    dts.ps = int(((subsecond_fraction) * 1e6 - dts.us) * 1e6)


@cython.cdivision
cdef double get_abs_time(int freq, int64_t unix_date, int64_t ordinal) nogil:
    cdef:
        int freq_index, day_index, base_index
        int64_t per_day, start_ord
        double unit, result

    if freq <= FR_DAY:
        return 0

    freq_index = freq // 1000
    day_index = FR_DAY // 1000
    base_index = FR_SEC // 1000

    per_day = get_daytime_conversion_factor(day_index, freq_index)
    unit = get_daytime_conversion_factor(freq_index, base_index)

    if base_index < freq_index:
        unit = 1 / unit

    start_ord = unix_date * per_day
    result = <double>(unit * (ordinal - start_ord))
    return result


cdef int get_yq(int64_t ordinal, int freq, int *quarter, int *year):
    """
    Find the year and quarter of a Period with the given ordinal and frequency

    Parameters
    ----------
    ordinal : int64_t
    freq : int
    quarter : *int
    year : *int

    Returns
    -------
    qtr_freq : int
        describes the implied quarterly frequency associated with `freq`

    Notes
    -----
    Sets quarter and year inplace
    """
    cdef:
        asfreq_info af_info
        int qtr_freq
        int64_t unix_date

    unix_date = get_unix_date(ordinal, freq)

    if get_freq_group(freq) == FR_QTR:
        qtr_freq = freq
    else:
        qtr_freq = FR_QTR

    assert (qtr_freq % 1000) <= 12
    get_asfreq_info(FR_DAY, qtr_freq, True, &af_info)

    quarter[0] = DtoQ_yq(unix_date, &af_info, year)
    return qtr_freq


cdef int DtoQ_yq(int64_t unix_date, asfreq_info *af_info, int *year):
    cdef:
        pandas_datetimestruct dts
        int quarter

    date_info_from_days_and_time(&dts, unix_date, 0)

    if af_info.to_end != 12:
        dts.month -= af_info.to_end
        if dts.month <= 0:
            dts.month += 12
        else:
            dts.year += 1

    year[0] = dts.year
    quarter = month_to_quarter(dts.month)
    return quarter


cdef inline int month_to_quarter(int month):
    return (month - 1) // 3 + 1


# ----------------------------------------------------------------------
# Period logic


@cython.wraparound(False)
@cython.boundscheck(False)
def dt64arr_to_periodarr(ndarray[int64_t] dtarr, int freq, tz=None):
    """
    Convert array of datetime64 values (passed in as 'i8' dtype) to a set of
    periods corresponding to desired frequency, per period convention.
    """
    cdef:
        ndarray[int64_t] out
        Py_ssize_t i, l
        pandas_datetimestruct dts

    l = len(dtarr)

    out = np.empty(l, dtype='i8')

    if tz is None:
        with nogil:
            for i in range(l):
                if dtarr[i] == NPY_NAT:
                    out[i] = NPY_NAT
                    continue
                dt64_to_dtstruct(dtarr[i], &dts)
                out[i] = get_period_ordinal(&dts, freq)
    else:
        out = localize_dt64arr_to_period(dtarr, freq, tz)
    return out


@cython.wraparound(False)
@cython.boundscheck(False)
def periodarr_to_dt64arr(ndarray[int64_t] periodarr, int freq):
    """
    Convert array to datetime64 values from a set of ordinals corresponding to
    periods per period convention.
    """
    cdef:
        ndarray[int64_t] out
        Py_ssize_t i, l

    l = len(periodarr)

    out = np.empty(l, dtype='i8')

    with nogil:
        for i in range(l):
            if periodarr[i] == NPY_NAT:
                out[i] = NPY_NAT
                continue
            out[i] = period_ordinal_to_dt64(periodarr[i], freq)

    return out


cpdef int64_t period_asfreq(int64_t ordinal, int freq1, int freq2, bint end):
    """
    Convert period ordinal from one frequency to another, and if upsampling,
    choose to use start ('S') or end ('E') of period.
    """
    cdef:
        int64_t retval
        freq_conv_func func
        asfreq_info af_info

    if ordinal == iNaT:
        return iNaT

    func = get_asfreq_func(freq1, freq2)
    get_asfreq_info(freq1, freq2, end, &af_info)
    retval = func(ordinal, &af_info)

    if retval == INT32_MIN:
        raise ValueError('Frequency conversion failed')

    return retval


cdef void get_asfreq_info(int from_freq, int to_freq,
                          bint is_end, asfreq_info *af_info) nogil:
    """
    Construct the `asfreq_info` object used to convert an ordinal from
    `from_freq` to `to_freq`.

    Parameters
    ----------
    from_freq : int
    to_freq int
    is_end : bool
    af_info : *asfreq_info
    """
    cdef:
        int from_group = get_freq_group(from_freq)
        int to_group = get_freq_group(to_freq)

    af_info.is_end = is_end

    af_info.intraday_conversion_factor = get_daytime_conversion_factor(
        get_freq_group_index(max_value(from_group, FR_DAY)),
        get_freq_group_index(max_value(to_group, FR_DAY)))

    if from_group == FR_WK:
        af_info.from_end = calc_week_end(from_freq, from_group)
    elif from_group == FR_ANN:
        af_info.from_end = calc_a_year_end(from_freq, from_group)
    elif from_group == FR_QTR:
        af_info.from_end = calc_a_year_end(from_freq, from_group)

    if to_group == FR_WK:
        af_info.to_end = calc_week_end(to_freq, to_group)
    elif to_group == FR_ANN:
        af_info.to_end = calc_a_year_end(to_freq, to_group)
    elif to_group == FR_QTR:
        af_info.to_end = calc_a_year_end(to_freq, to_group)


@cython.cdivision
cdef int calc_a_year_end(int freq, int group) nogil:
    cdef:
        int result = (freq - group) % 12
    if result == 0:
        return 12
    else:
        return result


cdef inline int calc_week_end(int freq, int group) nogil:
    return freq - group


def period_asfreq_arr(ndarray[int64_t] arr, int freq1, int freq2, bint end):
    """
    Convert int64-array of period ordinals from one frequency to another, and
    if upsampling, choose to use start ('S') or end ('E') of period.
    """
    cdef:
        ndarray[int64_t] result
        Py_ssize_t i, n
        freq_conv_func func
        asfreq_info af_info
        int64_t val

    n = len(arr)
    result = np.empty(n, dtype=np.int64)

    func = get_asfreq_func(freq1, freq2)
    get_asfreq_info(freq1, freq2, end, &af_info)

    mask = arr == iNaT
    if mask.any():      # NaT process
        for i in range(n):
            val = arr[i]
            if val != iNaT:
                val = func(val, &af_info)
                if val == INT32_MIN:
                    raise ValueError("Unable to convert to desired frequency.")
            result[i] = val
    else:
        for i in range(n):
            val = func(arr[i], &af_info)
            if val == INT32_MIN:
                raise ValueError("Unable to convert to desired frequency.")
            result[i] = val

    return result


cpdef int64_t period_ordinal(int y, int m, int d, int h, int min,
                             int s, int us, int ps, int freq):
    """
    Find the ordinal representation of the given datetime components at the
    frequency `freq`.

    Parameters
    ----------
    y : int
    m : int
    d : int
    h : int
    min : int
    s : int
    us : int
    ps : int

    Returns
    -------
    ordinal : int64_t
    """
    cdef:
        pandas_datetimestruct dts
    dts.year = y
    dts.month = m
    dts.day = d
    dts.hour = h
    dts.min = min
    dts.sec = s
    dts.us = us
    dts.ps = ps
    return get_period_ordinal(&dts, freq)


cpdef int64_t period_ordinal_to_dt64(int64_t ordinal, int freq) nogil:
    cdef:
        pandas_datetimestruct dts

    if ordinal == NPY_NAT:
        return NPY_NAT

    get_date_info(ordinal, freq, &dts)
    return dtstruct_to_dt64(&dts)


def period_format(int64_t value, int freq, object fmt=None):
    cdef:
        int freq_group

    if value == iNaT:
        return repr(NaT)

    if fmt is None:
        freq_group = get_freq_group(freq)
        if freq_group == 1000:    # FR_ANN
            fmt = b'%Y'
        elif freq_group == 2000:  # FR_QTR
            fmt = b'%FQ%q'
        elif freq_group == 3000:  # FR_MTH
            fmt = b'%Y-%m'
        elif freq_group == 4000:  # WK
            left = period_asfreq(value, freq, 6000, 0)
            right = period_asfreq(value, freq, 6000, 1)
            return '%s/%s' % (period_format(left, 6000),
                              period_format(right, 6000))
        elif (freq_group == 5000      # BUS
              or freq_group == 6000):  # DAY
            fmt = b'%Y-%m-%d'
        elif freq_group == 7000:   # HR
            fmt = b'%Y-%m-%d %H:00'
        elif freq_group == 8000:   # MIN
            fmt = b'%Y-%m-%d %H:%M'
        elif freq_group == 9000:   # SEC
            fmt = b'%Y-%m-%d %H:%M:%S'
        elif freq_group == 10000:  # MILLISEC
            fmt = b'%Y-%m-%d %H:%M:%S.%l'
        elif freq_group == 11000:  # MICROSEC
            fmt = b'%Y-%m-%d %H:%M:%S.%u'
        elif freq_group == 12000:  # NANOSEC
            fmt = b'%Y-%m-%d %H:%M:%S.%n'
        else:
            raise ValueError('Unknown freq: %d' % freq)

    return _period_strftime(value, freq, fmt)


cdef list extra_fmts = [(b"%q", b"^`AB`^"),
                        (b"%f", b"^`CD`^"),
                        (b"%F", b"^`EF`^"),
                        (b"%l", b"^`GH`^"),
                        (b"%u", b"^`IJ`^"),
                        (b"%n", b"^`KL`^")]

cdef list str_extra_fmts = ["^`AB`^", "^`CD`^", "^`EF`^",
                            "^`GH`^", "^`IJ`^", "^`KL`^"]

cdef object _period_strftime(int64_t value, int freq, object fmt):
    cdef:
        Py_ssize_t i
        pandas_datetimestruct dts
        char *formatted
        object pat, repl, result
        list found_pat = [False] * len(extra_fmts)
        int year, quarter

    if PyUnicode_Check(fmt):
        fmt = fmt.encode('utf-8')

    get_date_info(value, freq, &dts)
    for i in range(len(extra_fmts)):
        pat = extra_fmts[i][0]
        repl = extra_fmts[i][1]
        if pat in fmt:
            fmt = fmt.replace(pat, repl)
            found_pat[i] = True

    formatted = c_strftime(&dts, <char*> fmt)

    result = util.char_to_string(formatted)
    free(formatted)

    for i in range(len(extra_fmts)):
        if found_pat[i]:
            if get_yq(value, freq, &quarter, &year) < 0:
                raise ValueError('Unable to get quarter and year')

            if i == 0:
                repl = '%d' % quarter
            elif i == 1:  # %f, 2-digit year
                repl = '%.2d' % (year % 100)
            elif i == 2:
                repl = '%d' % year
            elif i == 3:
                repl = '%03d' % (value % 1000)
            elif i == 4:
                repl = '%06d' % (value % 1000000)
            elif i == 5:
                repl = '%09d' % (value % 1000000000)

            result = result.replace(str_extra_fmts[i], repl)

    if PY2:
        result = result.decode('utf-8', 'ignore')

    return result


# ----------------------------------------------------------------------
# period accessors

ctypedef int (*accessor)(int64_t ordinal, int freq) except INT32_MIN


cdef int pyear(int64_t ordinal, int freq):
    cdef:
        pandas_datetimestruct dts
    get_date_info(ordinal, freq, &dts)
    return dts.year


@cython.cdivision
cdef int pqyear(int64_t ordinal, int freq):
    cdef:
        int year, quarter
    get_yq(ordinal, freq, &quarter, &year)
    return year


cdef int pquarter(int64_t ordinal, int freq):
    cdef:
        int year, quarter
    get_yq(ordinal, freq, &quarter, &year)
    return quarter


cdef int pmonth(int64_t ordinal, int freq):
    cdef:
        pandas_datetimestruct dts
    get_date_info(ordinal, freq, &dts)
    return dts.month


cdef int pday(int64_t ordinal, int freq):
    cdef:
        pandas_datetimestruct dts
    get_date_info(ordinal, freq, &dts)
    return dts.day


cdef int pweekday(int64_t ordinal, int freq):
    cdef:
        pandas_datetimestruct dts
    get_date_info(ordinal, freq, &dts)
    return dayofweek(dts.year, dts.month, dts.day)


cdef int pday_of_year(int64_t ordinal, int freq):
    cdef:
        pandas_datetimestruct dts
    get_date_info(ordinal, freq, &dts)
    return get_day_of_year(dts.year, dts.month, dts.day)


cdef int pweek(int64_t ordinal, int freq):
    cdef:
        pandas_datetimestruct dts
    get_date_info(ordinal, freq, &dts)
    return ccalendar.get_week_of_year(dts.year, dts.month, dts.day)


cdef int phour(int64_t ordinal, int freq):
    cdef:
        pandas_datetimestruct dts
    get_date_info(ordinal, freq, &dts)
    return dts.hour


cdef int pminute(int64_t ordinal, int freq):
    cdef:
        pandas_datetimestruct dts
    get_date_info(ordinal, freq, &dts)
    return dts.min


cdef int psecond(int64_t ordinal, int freq):
    cdef:
        pandas_datetimestruct dts
    get_date_info(ordinal, freq, &dts)
    return <int>dts.sec


cdef int pdays_in_month(int64_t ordinal, int freq):
    cdef:
        pandas_datetimestruct dts
    get_date_info(ordinal, freq, &dts)
    return ccalendar.get_days_in_month(dts.year, dts.month)


def get_period_field_arr(int code, ndarray[int64_t] arr, int freq):
    cdef:
        Py_ssize_t i, sz
        ndarray[int64_t] out
        accessor f

    func = _get_accessor_func(code)
    if func is NULL:
        raise ValueError('Unrecognized period code: %d' % code)

    sz = len(arr)
    out = np.empty(sz, dtype=np.int64)

    for i in range(sz):
        if arr[i] == iNaT:
            out[i] = -1
            continue
        out[i] = func(arr[i], freq)

    return out


cdef accessor _get_accessor_func(int code):
    if code == 0:
        return <accessor>pyear
    elif code == 1:
        return <accessor>pqyear
    elif code == 2:
        return <accessor>pquarter
    elif code == 3:
        return <accessor>pmonth
    elif code == 4:
        return <accessor>pday
    elif code == 5:
        return <accessor>phour
    elif code == 6:
        return <accessor>pminute
    elif code == 7:
        return <accessor>psecond
    elif code == 8:
        return <accessor>pweek
    elif code == 9:
        return <accessor>pday_of_year
    elif code == 10:
        return <accessor>pweekday
    elif code == 11:
        return <accessor>pdays_in_month
    return NULL


def extract_ordinals(ndarray[object] values, freq):
    cdef:
        Py_ssize_t i, n = len(values)
        ndarray[int64_t] ordinals = np.empty(n, dtype=np.int64)
        object p

    freqstr = Period._maybe_convert_freq(freq).freqstr

    for i in range(n):
        p = values[i]

        if is_null_datetimelike(p):
            ordinals[i] = iNaT
        else:
            try:
                ordinals[i] = p.ordinal

                if p.freqstr != freqstr:
                    msg = _DIFFERENT_FREQ_INDEX.format(freqstr, p.freqstr)
                    raise IncompatibleFrequency(msg)

            except AttributeError:
                p = Period(p, freq=freq)
                if p is NaT:
                    # input may contain NaT-like string
                    ordinals[i] = iNaT
                else:
                    ordinals[i] = p.ordinal

    return ordinals


def extract_freq(ndarray[object] values):
    cdef:
        Py_ssize_t i, n = len(values)
        object p

    for i in range(n):
        p = values[i]

        try:
            # now Timestamp / NaT has freq attr
            if is_period_object(p):
                return p.freq
        except AttributeError:
            pass

    raise ValueError('freq not specified and cannot be inferred')


# -----------------------------------------------------------------------
# period helpers


cdef ndarray[int64_t] localize_dt64arr_to_period(ndarray[int64_t] stamps,
                                                 int freq, object tz):
    cdef:
        Py_ssize_t n = len(stamps)
        ndarray[int64_t] result = np.empty(n, dtype=np.int64)
        ndarray[int64_t] trans, deltas, pos
        pandas_datetimestruct dts
        int64_t local_val

    if is_utc(tz):
        for i in range(n):
            if stamps[i] == NPY_NAT:
                result[i] = NPY_NAT
                continue
            dt64_to_dtstruct(stamps[i], &dts)
            result[i] = get_period_ordinal(&dts, freq)

    elif is_tzlocal(tz):
        for i in range(n):
            if stamps[i] == NPY_NAT:
                result[i] = NPY_NAT
                continue
            local_val = tz_convert_utc_to_tzlocal(stamps[i], tz)
            dt64_to_dtstruct(local_val, &dts)
            result[i] = get_period_ordinal(&dts, freq)
    else:
        # Adjust datetime64 timestamp, recompute datetimestruct
        trans, deltas, typ = get_dst_info(tz)

        _pos = trans.searchsorted(stamps, side='right') - 1
        if _pos.dtype != np.int64:
            _pos = _pos.astype(np.int64)
        pos = _pos

        # statictzinfo
        if typ not in ['pytz', 'dateutil']:
            for i in range(n):
                if stamps[i] == NPY_NAT:
                    result[i] = NPY_NAT
                    continue
                dt64_to_dtstruct(stamps[i] + deltas[0], &dts)
                result[i] = get_period_ordinal(&dts, freq)
        else:
            for i in range(n):
                if stamps[i] == NPY_NAT:
                    result[i] = NPY_NAT
                    continue
                dt64_to_dtstruct(stamps[i] + deltas[pos[i]], &dts)
                result[i] = get_period_ordinal(&dts, freq)

    return result


_DIFFERENT_FREQ = "Input has different freq={1} from Period(freq={0})"
_DIFFERENT_FREQ_INDEX = ("Input has different freq={1} "
                         "from PeriodIndex(freq={0})")


class IncompatibleFrequency(ValueError):
    pass


cdef class _Period(object):

    cdef readonly:
        int64_t ordinal
        object freq

    _typ = 'period'

    def __cinit__(self, ordinal, freq):
        self.ordinal = ordinal
        self.freq = freq

    @classmethod
    def _maybe_convert_freq(cls, object freq):

        if isinstance(freq, (int, tuple)):
            code, stride = get_freq_code(freq)
            freq = get_freq_str(code, stride)

        freq = to_offset(freq)

        if freq.n <= 0:
            raise ValueError('Frequency must be positive, because it'
                             ' represents span: {0}'.format(freq.freqstr))

        return freq

    @classmethod
    def _from_ordinal(cls, ordinal, freq):
        """
        Fast creation from an ordinal and freq that are already validated!
        """
        if ordinal == iNaT:
            return NaT
        else:
            freq = cls._maybe_convert_freq(freq)
            self = _Period.__new__(cls, ordinal, freq)
            return self

    def __richcmp__(self, other, op):
        if is_period_object(other):
            if other.freq != self.freq:
                msg = _DIFFERENT_FREQ.format(self.freqstr, other.freqstr)
                raise IncompatibleFrequency(msg)
            return PyObject_RichCompareBool(self.ordinal, other.ordinal, op)
        elif other is NaT:
            return _nat_scalar_rules[op]
        # index/series like
        elif hasattr(other, '_typ'):
            return NotImplemented
        else:
            if op == Py_EQ:
                return NotImplemented
            elif op == Py_NE:
                return NotImplemented
            raise TypeError('Cannot compare type %r with type %r' %
                            (type(self).__name__, type(other).__name__))

    def __hash__(self):
        return hash((self.ordinal, self.freqstr))

    def _add_delta(self, other):
        cdef:
            int64_t nanos, offset_nanos

        if (PyDelta_Check(other) or util.is_timedelta64_object(other) or
                isinstance(other, offsets.Tick)):
            offset = to_offset(self.freq.rule_code)
            if isinstance(offset, offsets.Tick):
                nanos = delta_to_nanoseconds(other)
                offset_nanos = delta_to_nanoseconds(offset)
                if nanos % offset_nanos == 0:
                    ordinal = self.ordinal + (nanos // offset_nanos)
                    return Period(ordinal=ordinal, freq=self.freq)
            msg = 'Input cannot be converted to Period(freq={0})'
            raise IncompatibleFrequency(msg.format(self.freqstr))
        elif util.is_offset_object(other):
            freqstr = other.rule_code
            base = get_base_alias(freqstr)
            if base == self.freq.rule_code:
                ordinal = self.ordinal + other.n
                return Period(ordinal=ordinal, freq=self.freq)
            msg = _DIFFERENT_FREQ.format(self.freqstr, other.freqstr)
            raise IncompatibleFrequency(msg)
        else:  # pragma no cover
            return NotImplemented

    def __add__(self, other):
        if is_period_object(self):
            if (PyDelta_Check(other) or util.is_timedelta64_object(other) or
                    util.is_offset_object(other)):
                return self._add_delta(other)
            elif other is NaT:
                return NaT
            elif util.is_integer_object(other):
                ordinal = self.ordinal + other * self.freq.n
                return Period(ordinal=ordinal, freq=self.freq)
            elif (PyDateTime_Check(other) or
                  is_period_object(other) or util.is_datetime64_object(other)):
                # can't add datetime-like
                # GH#17983
                sname = type(self).__name__
                oname = type(other).__name__
                raise TypeError("unsupported operand type(s) for +: '{self}' "
                                "and '{other}'".format(self=sname,
                                                       other=oname))
            else:  # pragma: no cover
                return NotImplemented
        elif is_period_object(other):
            # this can be reached via __radd__ because of cython rules
            return other + self
        else:
            return NotImplemented

    def __sub__(self, other):
        if is_period_object(self):
            if (PyDelta_Check(other) or util.is_timedelta64_object(other) or
                    util.is_offset_object(other)):
                neg_other = -other
                return self + neg_other
            elif util.is_integer_object(other):
                ordinal = self.ordinal - other * self.freq.n
                return Period(ordinal=ordinal, freq=self.freq)
            elif is_period_object(other):
                if other.freq != self.freq:
                    msg = _DIFFERENT_FREQ.format(self.freqstr, other.freqstr)
                    raise IncompatibleFrequency(msg)
                return (self.ordinal - other.ordinal) * self.freq
            elif getattr(other, '_typ', None) == 'periodindex':
                # GH#21314 PeriodIndex - Period returns an object-index
                # of DateOffset objects, for which we cannot use __neg__
                # directly, so we have to apply it pointwise
                return other.__sub__(self).map(lambda x: -x)
            else:  # pragma: no cover
                return NotImplemented
        elif is_period_object(other):
            if self is NaT:
                return NaT
            return NotImplemented
        else:
            return NotImplemented

    def asfreq(self, freq, how='E'):
        """
        Convert Period to desired frequency, either at the start or end of the
        interval

        Parameters
        ----------
        freq : string
        how : {'E', 'S', 'end', 'start'}, default 'end'
            Start or end of the timespan

        Returns
        -------
        resampled : Period
        """
        freq = self._maybe_convert_freq(freq)
        how = _validate_end_alias(how)
        base1, mult1 = get_freq_code(self.freq)
        base2, mult2 = get_freq_code(freq)

        # mult1 can't be negative or 0
        end = how == 'E'
        if end:
            ordinal = self.ordinal + mult1 - 1
        else:
            ordinal = self.ordinal
        ordinal = period_asfreq(ordinal, base1, base2, end)

        return Period(ordinal=ordinal, freq=freq)

    @property
    def start_time(self):
        """
        Get the Timestamp for the start of the period.

        Returns
        -------
        Timestamp

        See also
        --------
        Period.end_time : Return the end Timestamp.
        Period.dayofyear : Return the day of year.
        Period.daysinmonth : Return the days in that month.
        Period.dayofweek : Return the day of the week.

        Examples
        --------
        >>> period = pd.Period('2012-1-1', freq='D')
        >>> period
        Period('2012-01-01', 'D')

        >>> period.start_time
        Timestamp('2012-01-01 00:00:00')

        >>> period.end_time
        Timestamp('2012-01-01 23:59:59.999999999')
        """
        return self.to_timestamp(how='S')

    @property
    def end_time(self):
        # freq.n can't be negative or 0
        # ordinal = (self + self.freq.n).start_time.value - 1
        ordinal = (self + 1).start_time.value - 1
        return Timestamp(ordinal)

    def to_timestamp(self, freq=None, how='start', tz=None):
        """
        Return the Timestamp representation of the Period at the target
        frequency at the specified end (how) of the Period

        Parameters
        ----------
        freq : string or DateOffset
            Target frequency. Default is 'D' if self.freq is week or
            longer and 'S' otherwise
        how: str, default 'S' (start)
            'S', 'E'. Can be aliased as case insensitive
            'Start', 'Finish', 'Begin', 'End'

        Returns
        -------
        Timestamp
        """
        if freq is not None:
            freq = self._maybe_convert_freq(freq)
        how = _validate_end_alias(how)

        if freq is None:
            base, mult = get_freq_code(self.freq)
            freq = get_to_timestamp_base(base)

        base, mult = get_freq_code(freq)
        val = self.asfreq(freq, how)

        dt64 = period_ordinal_to_dt64(val.ordinal, base)
        return Timestamp(dt64, tz=tz)

    @property
    def year(self):
        base, mult = get_freq_code(self.freq)
        return pyear(self.ordinal, base)

    @property
    def month(self):
        base, mult = get_freq_code(self.freq)
        return pmonth(self.ordinal, base)

    @property
    def day(self):
        """
        Get day of the month that a Period falls on.

        Returns
        -------
        int

        See Also
        --------
        Period.dayofweek : Get the day of the week

        Period.dayofyear : Get the day of the year

        Examples
        --------
        >>> p = pd.Period("2018-03-11", freq='H')
        >>> p.day
        11
        """
        base, mult = get_freq_code(self.freq)
        return pday(self.ordinal, base)

    @property
    def hour(self):
        """
        Get the hour of the day component of the Period.

        Returns
        -------
        int
            The hour as an integer, between 0 and 23.

        See Also
        --------
        Period.second : Get the second component of the Period.
        Period.minute : Get the minute component of the Period.

        Examples
        --------
        >>> p = pd.Period("2018-03-11 13:03:12.050000")
        >>> p.hour
        13

        Period longer than a day

        >>> p = pd.Period("2018-03-11", freq="M")
        >>> p.hour
        0
        """
        base, mult = get_freq_code(self.freq)
        return phour(self.ordinal, base)

    @property
    def minute(self):
        """
        Get minute of the hour component of the Period.

        Returns
        -------
        int
            The minute as an integer, between 0 and 59.

        See Also
        --------
        Period.hour : Get the hour component of the Period.
        Period.second : Get the second component of the Period.

        Examples
        --------
        >>> p = pd.Period("2018-03-11 13:03:12.050000")
        >>> p.minute
        3
        """
        base, mult = get_freq_code(self.freq)
        return pminute(self.ordinal, base)

    @property
    def second(self):
        """
        Get the second component of the Period.

        Returns
        -------
        int
            The second of the Period (ranges from 0 to 59).

        See Also
        --------
        Period.hour : Get the hour component of the Period.
        Period.minute : Get the minute component of the Period.

        Examples
        --------
        >>> p = pd.Period("2018-03-11 13:03:12.050000")
        >>> p.second
        12
        """
        base, mult = get_freq_code(self.freq)
        return psecond(self.ordinal, base)

    @property
    def weekofyear(self):
        base, mult = get_freq_code(self.freq)
        return pweek(self.ordinal, base)

    @property
    def week(self):
        """
        Get the week of the year on the given Period.

        Returns
        -------
        int

        See Also
        --------
        Period.dayofweek : Get the day component of the Period.
        Period.weekday : Get the day component of the Period.

        Examples
        --------
        >>> p = pd.Period("2018-03-11", "H")
        >>> p.week
        10

        >>> p = pd.Period("2018-02-01", "D")
        >>> p.week
        5

        >>> p = pd.Period("2018-01-06", "D")
        >>> p.week
        1
        """
        return self.weekofyear

    @property
    def dayofweek(self):
        """
        Return the day of the week.

        This attribute returns the day of the week on which the particular
        date for the given period occurs depending on the frequency with
        Monday=0, Sunday=6.

        Returns
        -------
        Int
            Range from 0 to 6 (included).

        See also
        --------
        Period.dayofyear : Return the day of the year.
        Period.daysinmonth : Return the number of days in that month.

        Examples
        --------
        >>> period1 = pd.Period('2012-1-1 19:00', freq='H')
        >>> period1
        Period('2012-01-01 19:00', 'H')
        >>> period1.dayofweek
        6

        >>> period2 = pd.Period('2013-1-9 11:00', freq='H')
        >>> period2
        Period('2013-01-09 11:00', 'H')
        >>> period2.dayofweek
        2
        """
        base, mult = get_freq_code(self.freq)
        return pweekday(self.ordinal, base)

    @property
    def weekday(self):
        return self.dayofweek

    @property
    def dayofyear(self):
        """
        Return the day of the year.

        This attribute returns the day of the year on which the particular
        date occurs. The return value ranges between 1 to 365 for regular
        years and 1 to 366 for leap years.

        Returns
        -------
        int
            The day of year.

        See Also
        --------
        Period.day : Return the day of the month.
        Period.dayofweek : Return the day of week.
        PeriodIndex.dayofyear : Return the day of year of all indexes.

        Examples
        --------
        >>> period = pd.Period("2015-10-23", freq='H')
        >>> period.dayofyear
        296
        >>> period = pd.Period("2012-12-31", freq='D')
        >>> period.dayofyear
        366
        >>> period = pd.Period("2013-01-01", freq='D')
        >>> period.dayofyear
        1
        """
        base, mult = get_freq_code(self.freq)
        return pday_of_year(self.ordinal, base)

    @property
    def quarter(self):
        base, mult = get_freq_code(self.freq)
        return pquarter(self.ordinal, base)

    @property
    def qyear(self):
        base, mult = get_freq_code(self.freq)
        return pqyear(self.ordinal, base)

    @property
    def days_in_month(self):
        """
        Get the total number of days in the month that this period falls on.

        Returns
        -------
        int

        See Also
        --------
        Period.daysinmonth : Gets the number of days in the month.
        DatetimeIndex.daysinmonth : Gets the number of days in the month.
        calendar.monthrange : Returns a tuple containing weekday
            (0-6 ~ Mon-Sun) and number of days (28-31).

        Examples
        --------
        >>> p = pd.Period('2018-2-17')
        >>> p.days_in_month
        28

        >>> pd.Period('2018-03-01').days_in_month
        31

        Handles the leap year case as well:

        >>> p = pd.Period('2016-2-17')
        >>> p.days_in_month
        29
        """
        base, mult = get_freq_code(self.freq)
        return pdays_in_month(self.ordinal, base)

    @property
    def daysinmonth(self):
        """
        Get the total number of days of the month that the Period falls in.

        Returns
        -------
        int

        See Also
        --------
        Period.days_in_month : Return the days of the month
        Period.dayofyear : Return the day of the year

        Examples
        --------
        >>> p = pd.Period("2018-03-11", freq='H')
        >>> p.daysinmonth
        31
        """
        return self.days_in_month

    @property
    def is_leap_year(self):
        return bool(is_leapyear(self.year))

    @classmethod
    def now(cls, freq=None):
        return Period(datetime.now(), freq=freq)

    # HACK IT UP AND YOU BETTER FIX IT SOON
    def __str__(self):
        return self.__unicode__()

    @property
    def freqstr(self):
        return self.freq.freqstr

    def __repr__(self):
        base, mult = get_freq_code(self.freq)
        formatted = period_format(self.ordinal, base)
        return "Period('%s', '%s')" % (formatted, self.freqstr)

    def __unicode__(self):
        """
        Return a string representation for a particular DataFrame

        Invoked by unicode(df) in py2 only. Yields a Unicode String in both
        py2/py3.
        """
        base, mult = get_freq_code(self.freq)
        formatted = period_format(self.ordinal, base)
        value = ("%s" % formatted)
        return value

    def __setstate__(self, state):
        self.freq=state[1]
        self.ordinal=state[2]

    def __reduce__(self):
        object_state = None, self.freq, self.ordinal
        return (Period, object_state)

    def strftime(self, fmt):
        """
        Returns the string representation of the :class:`Period`, depending
        on the selected ``fmt``. ``fmt`` must be a string
        containing one or several directives.  The method recognizes the same
        directives as the :func:`time.strftime` function of the standard Python
        distribution, as well as the specific additional directives ``%f``,
        ``%F``, ``%q``. (formatting & docs originally from scikits.timeries)

        +-----------+--------------------------------+-------+
        | Directive | Meaning                        | Notes |
        +===========+================================+=======+
        | ``%a``    | Locale's abbreviated weekday   |       |
        |           | name.                          |       |
        +-----------+--------------------------------+-------+
        | ``%A``    | Locale's full weekday name.    |       |
        +-----------+--------------------------------+-------+
        | ``%b``    | Locale's abbreviated month     |       |
        |           | name.                          |       |
        +-----------+--------------------------------+-------+
        | ``%B``    | Locale's full month name.      |       |
        +-----------+--------------------------------+-------+
        | ``%c``    | Locale's appropriate date and  |       |
        |           | time representation.           |       |
        +-----------+--------------------------------+-------+
        | ``%d``    | Day of the month as a decimal  |       |
        |           | number [01,31].                |       |
        +-----------+--------------------------------+-------+
        | ``%f``    | 'Fiscal' year without a        | \(1)  |
        |           | century  as a decimal number   |       |
        |           | [00,99]                        |       |
        +-----------+--------------------------------+-------+
        | ``%F``    | 'Fiscal' year with a century   | \(2)  |
        |           | as a decimal number            |       |
        +-----------+--------------------------------+-------+
        | ``%H``    | Hour (24-hour clock) as a      |       |
        |           | decimal number [00,23].        |       |
        +-----------+--------------------------------+-------+
        | ``%I``    | Hour (12-hour clock) as a      |       |
        |           | decimal number [01,12].        |       |
        +-----------+--------------------------------+-------+
        | ``%j``    | Day of the year as a decimal   |       |
        |           | number [001,366].              |       |
        +-----------+--------------------------------+-------+
        | ``%m``    | Month as a decimal number      |       |
        |           | [01,12].                       |       |
        +-----------+--------------------------------+-------+
        | ``%M``    | Minute as a decimal number     |       |
        |           | [00,59].                       |       |
        +-----------+--------------------------------+-------+
        | ``%p``    | Locale's equivalent of either  | \(3)  |
        |           | AM or PM.                      |       |
        +-----------+--------------------------------+-------+
        | ``%q``    | Quarter as a decimal number    |       |
        |           | [01,04]                        |       |
        +-----------+--------------------------------+-------+
        | ``%S``    | Second as a decimal number     | \(4)  |
        |           | [00,61].                       |       |
        +-----------+--------------------------------+-------+
        | ``%U``    | Week number of the year        | \(5)  |
        |           | (Sunday as the first day of    |       |
        |           | the week) as a decimal number  |       |
        |           | [00,53].  All days in a new    |       |
        |           | year preceding the first       |       |
        |           | Sunday are considered to be in |       |
        |           | week 0.                        |       |
        +-----------+--------------------------------+-------+
        | ``%w``    | Weekday as a decimal number    |       |
        |           | [0(Sunday),6].                 |       |
        +-----------+--------------------------------+-------+
        | ``%W``    | Week number of the year        | \(5)  |
        |           | (Monday as the first day of    |       |
        |           | the week) as a decimal number  |       |
        |           | [00,53].  All days in a new    |       |
        |           | year preceding the first       |       |
        |           | Monday are considered to be in |       |
        |           | week 0.                        |       |
        +-----------+--------------------------------+-------+
        | ``%x``    | Locale's appropriate date      |       |
        |           | representation.                |       |
        +-----------+--------------------------------+-------+
        | ``%X``    | Locale's appropriate time      |       |
        |           | representation.                |       |
        +-----------+--------------------------------+-------+
        | ``%y``    | Year without century as a      |       |
        |           | decimal number [00,99].        |       |
        +-----------+--------------------------------+-------+
        | ``%Y``    | Year with century as a decimal |       |
        |           | number.                        |       |
        +-----------+--------------------------------+-------+
        | ``%Z``    | Time zone name (no characters  |       |
        |           | if no time zone exists).       |       |
        +-----------+--------------------------------+-------+
        | ``%%``    | A literal ``'%'`` character.   |       |
        +-----------+--------------------------------+-------+

        Notes
        -----

        (1)
            The ``%f`` directive is the same as ``%y`` if the frequency is
            not quarterly.
            Otherwise, it corresponds to the 'fiscal' year, as defined by
            the :attr:`qyear` attribute.

        (2)
            The ``%F`` directive is the same as ``%Y`` if the frequency is
            not quarterly.
            Otherwise, it corresponds to the 'fiscal' year, as defined by
            the :attr:`qyear` attribute.

        (3)
            The ``%p`` directive only affects the output hour field
            if the ``%I`` directive is used to parse the hour.

        (4)
            The range really is ``0`` to ``61``; this accounts for leap
            seconds and the (very rare) double leap seconds.

        (5)
            The ``%U`` and ``%W`` directives are only used in calculations
            when the day of the week and the year are specified.

        Examples
        --------

        >>> a = Period(freq='Q-JUL', year=2006, quarter=1)
        >>> a.strftime('%F-Q%q')
        '2006-Q1'
        >>> # Output the last month in the quarter of this date
        >>> a.strftime('%b-%Y')
        'Oct-2005'
        >>>
        >>> a = Period(freq='D', year=2001, month=1, day=1)
        >>> a.strftime('%d-%b-%Y')
        '01-Jan-2006'
        >>> a.strftime('%b. %d, %Y was a %A')
        'Jan. 01, 2001 was a Monday'
        """
        base, mult = get_freq_code(self.freq)
        return period_format(self.ordinal, base, fmt)


class Period(_Period):
    """
    Represents a period of time

    Parameters
    ----------
    value : Period or compat.string_types, default None
        The time period represented (e.g., '4Q2005')
    freq : str, default None
        One of pandas period strings or corresponding objects
    year : int, default None
    month : int, default 1
    quarter : int, default None
    day : int, default 1
    hour : int, default 0
    minute : int, default 0
    second : int, default 0
    """

    def __new__(cls, value=None, freq=None, ordinal=None,
                year=None, month=None, quarter=None, day=None,
                hour=None, minute=None, second=None):
        # freq points to a tuple (base, mult);  base is one of the defined
        # periods such as A, Q, etc. Every five minutes would be, e.g.,
        # ('T', 5) but may be passed in as a string like '5T'

        # ordinal is the period offset from the gregorian proleptic epoch

        cdef _Period self

        if freq is not None:
            freq = cls._maybe_convert_freq(freq)

        if ordinal is not None and value is not None:
            raise ValueError(("Only value or ordinal but not both should be "
                              "given but not both"))
        elif ordinal is not None:
            if not util.is_integer_object(ordinal):
                raise ValueError("Ordinal must be an integer")
            if freq is None:
                raise ValueError('Must supply freq for ordinal value')

        elif value is None:
            if (year is None and month is None and
                    quarter is None and day is None and
                    hour is None and minute is None and second is None):
                ordinal = iNaT
            else:
                if freq is None:
                    raise ValueError("If value is None, freq cannot be None")

                # set defaults
                month = 1 if month is None else month
                day = 1 if day is None else day
                hour = 0 if hour is None else hour
                minute = 0 if minute is None else minute
                second = 0 if second is None else second

                ordinal = _ordinal_from_fields(year, month, quarter, day,
                                               hour, minute, second, freq)

        elif is_period_object(value):
            other = value
            if freq is None or get_freq_code(
                    freq) == get_freq_code(other.freq):
                ordinal = other.ordinal
                freq = other.freq
            else:
                converted = other.asfreq(freq)
                ordinal = converted.ordinal

        elif is_null_datetimelike(value) or value in nat_strings:
            ordinal = iNaT

        elif is_string_object(value) or util.is_integer_object(value):
            if util.is_integer_object(value):
                value = str(value)
            value = value.upper()
            dt, _, reso = parse_time_string(value, freq)
            if dt is NAT_SENTINEL:
                ordinal = iNaT

            if freq is None:
                try:
                    freq = Resolution.get_freq(reso)
                except KeyError:
                    raise ValueError(
                        "Invalid frequency or could not infer: %s" % reso)

        elif isinstance(value, datetime):
            dt = value
            if freq is None:
                raise ValueError('Must supply freq for datetime value')
        elif util.is_datetime64_object(value):
            dt = Timestamp(value)
            if freq is None:
                raise ValueError('Must supply freq for datetime value')
        elif isinstance(value, date):
            dt = datetime(year=value.year, month=value.month, day=value.day)
            if freq is None:
                raise ValueError('Must supply freq for datetime value')
        else:
            msg = "Value must be Period, string, integer, or datetime"
            raise ValueError(msg)

        if ordinal is None:
            base, mult = get_freq_code(freq)
            ordinal = period_ordinal(dt.year, dt.month, dt.day,
                                     dt.hour, dt.minute, dt.second,
                                     dt.microsecond, 0, base)

        return cls._from_ordinal(ordinal, freq)


cdef int64_t _ordinal_from_fields(year, month, quarter, day,
                                  hour, minute, second, freq):
    base, mult = get_freq_code(freq)
    if quarter is not None:
        year, month = _quarter_to_myear(year, quarter, freq)

    return period_ordinal(year, month, day, hour,
                          minute, second, 0, 0, base)


def _quarter_to_myear(year, quarter, freq):
    if quarter is not None:
        if quarter <= 0 or quarter > 4:
            raise ValueError('Quarter must be 1 <= q <= 4')

        mnum = MONTH_NUMBERS[get_rule_month(freq)] + 1
        month = (mnum + (quarter - 1) * 3) % 12 + 1
        if month > mnum:
            year -= 1

    return year, month


def _validate_end_alias(how):
    how_dict = {'S': 'S', 'E': 'E',
                'START': 'S', 'FINISH': 'E',
                'BEGIN': 'S', 'END': 'E'}
    how = how_dict.get(str(how).upper())
    if how not in set(['S', 'E']):
        raise ValueError('How must be one of S or E')
    return how<|MERGE_RESOLUTION|>--- conflicted
+++ resolved
@@ -50,12 +50,8 @@
 from parsing import parse_time_string, NAT_SENTINEL
 from resolution import Resolution
 from nattype import nat_strings, NaT, iNaT
-<<<<<<< HEAD
 from nattype cimport _nat_scalar_rules, NPY_NAT, is_null_datetimelike
-=======
-from nattype cimport _nat_scalar_rules, NPY_NAT
 from offsets cimport to_offset
->>>>>>> ad76ffcc
 
 from pandas.tseries import offsets
 
