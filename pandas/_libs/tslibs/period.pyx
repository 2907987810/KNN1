from cpython.object cimport PyObject_RichCompareBool, Py_EQ, Py_NE

from numpy cimport int64_t, import_array, ndarray
import numpy as np
import_array()

from libc.stdlib cimport free, malloc
from libc.time cimport strftime, tm
from libc.string cimport strlen, memset

import cython

from cpython.datetime cimport (
    datetime,
    PyDate_Check,
    PyDateTime_Check,
    PyDateTime_IMPORT,
    PyDelta_Check,
)
# import datetime C API
PyDateTime_IMPORT

from pandas._libs.tslibs.np_datetime cimport (
    npy_datetimestruct,
    dtstruct_to_dt64,
    dt64_to_dtstruct,
    pandas_datetime_to_datetimestruct,
    check_dts_bounds,
    NPY_DATETIMEUNIT,
    NPY_FR_D,
    NPY_FR_us,
)

cdef extern from "src/datetime/np_datetime.h":
    int64_t npy_datetimestruct_to_datetime(NPY_DATETIMEUNIT fr,
                                           npy_datetimestruct *d) nogil

cimport pandas._libs.tslibs.util as util

<<<<<<< HEAD
from pandas._libs.tslibs.base cimport is_tick_object
=======
from pandas._libs.tslibs.base cimport ABCPeriod, is_period_object
>>>>>>> 1ce9f0ca

from pandas._libs.tslibs.timestamps import Timestamp
from pandas._libs.tslibs.timezones cimport is_utc, is_tzlocal, get_dst_info
from pandas._libs.tslibs.timedeltas import Timedelta
from pandas._libs.tslibs.timedeltas cimport delta_to_nanoseconds

from pandas._libs.tslibs.ccalendar cimport (
    dayofweek,
    get_day_of_year,
    is_leapyear,
    get_week_of_year,
    get_days_in_month,
)
from pandas._libs.tslibs.ccalendar cimport c_MONTH_NUMBERS
from pandas._libs.tslibs.frequencies cimport (
    attrname_to_abbrevs,
    get_base_alias,
    get_freq_code,
    get_freq_str,
    get_rule_month,
    get_to_timestamp_base,
)
from pandas._libs.tslibs.parsing import parse_time_string
from pandas._libs.tslibs.nattype cimport (
    _nat_scalar_rules,
    NPY_NAT,
    is_null_datetimelike,
    c_NaT as NaT,
    c_nat_strings as nat_strings,
)
from pandas._libs.tslibs.offsets cimport to_offset, is_tick_object
from pandas._libs.tslibs.tzconversion cimport tz_convert_utc_to_tzlocal


cdef:
    enum:
        INT32_MIN = -2_147_483_648


ctypedef struct asfreq_info:
    int64_t intraday_conversion_factor
    int is_end
    int to_end
    int from_end

ctypedef int64_t (*freq_conv_func)(int64_t, asfreq_info*) nogil


cdef extern from *:
    """
    /*** FREQUENCY CONSTANTS ***/
    // See frequencies.pyx for more detailed variants

    #define FR_ANN 1000      /* Annual */
    #define FR_QTR 2000      /* Quarterly - December year end (default Q) */
    #define FR_MTH 3000      /* Monthly */
    #define FR_WK 4000       /* Weekly */
    #define FR_BUS 5000      /* Business days */
    #define FR_DAY 6000      /* Daily */
    #define FR_HR 7000       /* Hourly */
    #define FR_MIN 8000      /* Minutely */
    #define FR_SEC 9000      /* Secondly */
    #define FR_MS 10000      /* Millisecondly */
    #define FR_US 11000      /* Microsecondly */
    #define FR_NS 12000      /* Nanosecondly */
    #define FR_UND -10000    /* Undefined */

    // must use npy typedef b/c int64_t is aliased in cython-generated c
    static npy_int64 daytime_conversion_factor_matrix[7][7] = {
        {1, 24, 1440, 86400, 86400000, 86400000000, 86400000000000},
        {0,  1,   60,  3600,  3600000,  3600000000,  3600000000000},
        {0,  0,   1,     60,    60000,    60000000,    60000000000},
        {0,  0,   0,      1,     1000,     1000000,     1000000000},
        {0,  0,   0,      0,        1,        1000,        1000000},
        {0,  0,   0,      0,        0,           1,           1000},
        {0,  0,   0,      0,        0,           0,              1}};
    """
    int64_t daytime_conversion_factor_matrix[7][7]
    # TODO: Can we get these frequencies from frequencies.FreqGroup?
    int FR_ANN
    int FR_QTR
    int FR_MTH
    int FR_WK
    int FR_DAY
    int FR_HR
    int FR_MIN
    int FR_SEC
    int FR_MS
    int FR_US
    int FR_NS
    int FR_BUS
    int FR_UND


cdef int max_value(int left, int right) nogil:
    if left > right:
        return left
    return right


cdef int min_value(int left, int right) nogil:
    if left < right:
        return left
    return right


cdef int64_t get_daytime_conversion_factor(int from_index, int to_index) nogil:
    cdef:
        int row = min_value(from_index, to_index)
        int col = max_value(from_index, to_index)
    # row or col < 6 means frequency strictly lower than Daily, which
    # do not use daytime_conversion_factors
    if row < 6:
        return 0
    elif col < 6:
        return 0
    return daytime_conversion_factor_matrix[row - 6][col - 6]


cdef int64_t nofunc(int64_t ordinal, asfreq_info *af_info) nogil:
    return INT32_MIN


cdef int64_t no_op(int64_t ordinal, asfreq_info *af_info) nogil:
    return ordinal


cdef freq_conv_func get_asfreq_func(int from_freq, int to_freq) nogil:
    cdef:
        int from_group = get_freq_group(from_freq)
        int to_group = get_freq_group(to_freq)

    if from_group == FR_UND:
        from_group = FR_DAY

    if from_group == FR_BUS:
        if to_group == FR_ANN:
            return <freq_conv_func>asfreq_BtoA
        elif to_group == FR_QTR:
            return <freq_conv_func>asfreq_BtoQ
        elif to_group == FR_MTH:
            return <freq_conv_func>asfreq_BtoM
        elif to_group == FR_WK:
            return <freq_conv_func>asfreq_BtoW
        elif to_group == FR_BUS:
            return <freq_conv_func>no_op
        elif to_group  in [FR_DAY, FR_HR, FR_MIN, FR_SEC, FR_MS, FR_US, FR_NS]:
            return <freq_conv_func>asfreq_BtoDT
        else:
            return <freq_conv_func>nofunc

    elif to_group == FR_BUS:
        if from_group == FR_ANN:
            return <freq_conv_func>asfreq_AtoB
        elif from_group == FR_QTR:
            return <freq_conv_func>asfreq_QtoB
        elif from_group == FR_MTH:
            return <freq_conv_func>asfreq_MtoB
        elif from_group == FR_WK:
            return <freq_conv_func>asfreq_WtoB
        elif from_group in [FR_DAY, FR_HR, FR_MIN, FR_SEC, FR_MS, FR_US, FR_NS]:
            return <freq_conv_func>asfreq_DTtoB
        else:
            return <freq_conv_func>nofunc

    elif from_group == FR_ANN:
        if to_group == FR_ANN:
            return <freq_conv_func>asfreq_AtoA
        elif to_group == FR_QTR:
            return <freq_conv_func>asfreq_AtoQ
        elif to_group == FR_MTH:
            return <freq_conv_func>asfreq_AtoM
        elif to_group == FR_WK:
            return <freq_conv_func>asfreq_AtoW
        elif to_group in [FR_DAY, FR_HR, FR_MIN, FR_SEC, FR_MS, FR_US, FR_NS]:
            return <freq_conv_func>asfreq_AtoDT
        else:
            return <freq_conv_func>nofunc

    elif from_group == FR_QTR:
        if to_group == FR_ANN:
            return <freq_conv_func>asfreq_QtoA
        elif to_group == FR_QTR:
            return <freq_conv_func>asfreq_QtoQ
        elif to_group == FR_MTH:
            return <freq_conv_func>asfreq_QtoM
        elif to_group == FR_WK:
            return <freq_conv_func>asfreq_QtoW
        elif to_group in [FR_DAY, FR_HR, FR_MIN, FR_SEC, FR_MS, FR_US, FR_NS]:
            return <freq_conv_func>asfreq_QtoDT
        else:
            return <freq_conv_func>nofunc

    elif from_group == FR_MTH:
        if to_group == FR_ANN:
            return <freq_conv_func>asfreq_MtoA
        elif to_group == FR_QTR:
            return <freq_conv_func>asfreq_MtoQ
        elif to_group == FR_MTH:
            return <freq_conv_func>no_op
        elif to_group == FR_WK:
            return <freq_conv_func>asfreq_MtoW
        elif to_group in [FR_DAY, FR_HR, FR_MIN, FR_SEC, FR_MS, FR_US, FR_NS]:
            return <freq_conv_func>asfreq_MtoDT
        else:
            return <freq_conv_func>nofunc

    elif from_group == FR_WK:
        if to_group == FR_ANN:
            return <freq_conv_func>asfreq_WtoA
        elif to_group == FR_QTR:
            return <freq_conv_func>asfreq_WtoQ
        elif to_group == FR_MTH:
            return <freq_conv_func>asfreq_WtoM
        elif to_group == FR_WK:
            return <freq_conv_func>asfreq_WtoW
        elif to_group in [FR_DAY, FR_HR, FR_MIN, FR_SEC, FR_MS, FR_US, FR_NS]:
            return <freq_conv_func>asfreq_WtoDT
        else:
            return <freq_conv_func>nofunc

    elif from_group in [FR_DAY, FR_HR, FR_MIN, FR_SEC, FR_MS, FR_US, FR_NS]:
        if to_group == FR_ANN:
            return <freq_conv_func>asfreq_DTtoA
        elif to_group == FR_QTR:
            return <freq_conv_func>asfreq_DTtoQ
        elif to_group == FR_MTH:
            return <freq_conv_func>asfreq_DTtoM
        elif to_group == FR_WK:
            return <freq_conv_func>asfreq_DTtoW
        elif to_group in [FR_DAY, FR_HR, FR_MIN, FR_SEC, FR_MS, FR_US, FR_NS]:
            if from_group > to_group:
                return <freq_conv_func>downsample_daytime
            else:
                return <freq_conv_func>upsample_daytime

        else:
            return <freq_conv_func>nofunc

    else:
        return <freq_conv_func>nofunc


# --------------------------------------------------------------------
# Frequency Conversion Helpers

cdef int64_t DtoB_weekday(int64_t unix_date) nogil:
    return ((unix_date + 4) // 7) * 5 + ((unix_date + 4) % 7) - 4


cdef int64_t DtoB(npy_datetimestruct *dts, int roll_back,
                  int64_t unix_date) nogil:
    # calculate the current week (counting from 1970-01-01) treating
    # sunday as last day of a week
    cdef:
        int day_of_week = dayofweek(dts.year, dts.month, dts.day)

    if roll_back == 1:
        if day_of_week > 4:
            # change to friday before weekend
            unix_date -= (day_of_week - 4)
    else:
        if day_of_week > 4:
            # change to Monday after weekend
            unix_date += (7 - day_of_week)

    return DtoB_weekday(unix_date)


cdef inline int64_t upsample_daytime(int64_t ordinal, asfreq_info *af_info) nogil:
    if af_info.is_end:
        return (ordinal + 1) * af_info.intraday_conversion_factor - 1
    else:
        return ordinal * af_info.intraday_conversion_factor


cdef inline int64_t downsample_daytime(int64_t ordinal, asfreq_info *af_info) nogil:
    return ordinal // af_info.intraday_conversion_factor


cdef inline int64_t transform_via_day(int64_t ordinal,
                                      asfreq_info *af_info,
                                      freq_conv_func first_func,
                                      freq_conv_func second_func) nogil:
    cdef:
        int64_t result

    result = first_func(ordinal, af_info)
    result = second_func(result, af_info)
    return result


# --------------------------------------------------------------------
# Conversion _to_ Daily Freq

cdef void AtoD_ym(int64_t ordinal, int64_t *year,
                  int *month, asfreq_info *af_info) nogil:
    year[0] = ordinal + 1970
    month[0] = 1

    if af_info.from_end != 12:
        month[0] += af_info.from_end
        if month[0] > 12:
            #  This case is never reached, but is kept for symmetry
            # with QtoD_ym
            month[0] -= 12
        else:
            year[0] -= 1


cdef int64_t asfreq_AtoDT(int64_t ordinal, asfreq_info *af_info) nogil:
    cdef:
        int64_t unix_date, year
        int month

    ordinal += af_info.is_end
    AtoD_ym(ordinal, &year, &month, af_info)

    unix_date = unix_date_from_ymd(year, month, 1)
    unix_date -= af_info.is_end
    return upsample_daytime(unix_date, af_info)


cdef void QtoD_ym(int64_t ordinal, int *year,
                  int *month, asfreq_info *af_info) nogil:
    year[0] = ordinal // 4 + 1970
    month[0] = (ordinal % 4) * 3 + 1

    if af_info.from_end != 12:
        month[0] += af_info.from_end
        if month[0] > 12:
            month[0] -= 12
        else:
            year[0] -= 1


cdef int64_t asfreq_QtoDT(int64_t ordinal, asfreq_info *af_info) nogil:
    cdef:
        int64_t unix_date
        int year, month

    ordinal += af_info.is_end
    QtoD_ym(ordinal, &year, &month, af_info)

    unix_date = unix_date_from_ymd(year, month, 1)
    unix_date -= af_info.is_end
    return upsample_daytime(unix_date, af_info)


cdef void MtoD_ym(int64_t ordinal, int *year, int *month) nogil:
    year[0] = ordinal // 12 + 1970
    month[0] = ordinal % 12 + 1


cdef int64_t asfreq_MtoDT(int64_t ordinal, asfreq_info *af_info) nogil:
    cdef:
        int64_t unix_date
        int year, month

    ordinal += af_info.is_end
    MtoD_ym(ordinal, &year, &month)

    unix_date = unix_date_from_ymd(year, month, 1)
    unix_date -= af_info.is_end
    return upsample_daytime(unix_date, af_info)


cdef int64_t asfreq_WtoDT(int64_t ordinal, asfreq_info *af_info) nogil:
    ordinal = (ordinal * 7 + af_info.from_end - 4 +
               (7 - 1) * (af_info.is_end - 1))
    return upsample_daytime(ordinal, af_info)


# --------------------------------------------------------------------
# Conversion _to_ BusinessDay Freq

cdef int64_t asfreq_AtoB(int64_t ordinal, asfreq_info *af_info) nogil:
    cdef:
        int roll_back
        npy_datetimestruct dts
        int64_t unix_date = asfreq_AtoDT(ordinal, af_info)

    pandas_datetime_to_datetimestruct(unix_date, NPY_FR_D, &dts)
    roll_back = af_info.is_end
    return DtoB(&dts, roll_back, unix_date)


cdef int64_t asfreq_QtoB(int64_t ordinal, asfreq_info *af_info) nogil:
    cdef:
        int roll_back
        npy_datetimestruct dts
        int64_t unix_date = asfreq_QtoDT(ordinal, af_info)

    pandas_datetime_to_datetimestruct(unix_date, NPY_FR_D, &dts)
    roll_back = af_info.is_end
    return DtoB(&dts, roll_back, unix_date)


cdef int64_t asfreq_MtoB(int64_t ordinal, asfreq_info *af_info) nogil:
    cdef:
        int roll_back
        npy_datetimestruct dts
        int64_t unix_date = asfreq_MtoDT(ordinal, af_info)

    pandas_datetime_to_datetimestruct(unix_date, NPY_FR_D, &dts)
    roll_back = af_info.is_end
    return DtoB(&dts, roll_back, unix_date)


cdef int64_t asfreq_WtoB(int64_t ordinal, asfreq_info *af_info) nogil:
    cdef:
        int roll_back
        npy_datetimestruct dts
        int64_t unix_date = asfreq_WtoDT(ordinal, af_info)

    pandas_datetime_to_datetimestruct(unix_date, NPY_FR_D, &dts)
    roll_back = af_info.is_end
    return DtoB(&dts, roll_back, unix_date)


cdef int64_t asfreq_DTtoB(int64_t ordinal, asfreq_info *af_info) nogil:
    cdef:
        int roll_back
        npy_datetimestruct dts
        int64_t unix_date = downsample_daytime(ordinal, af_info)

    pandas_datetime_to_datetimestruct(unix_date, NPY_FR_D, &dts)
    # This usage defines roll_back the opposite way from the others
    roll_back = 1 - af_info.is_end
    return DtoB(&dts, roll_back, unix_date)


# ----------------------------------------------------------------------
# Conversion _from_ Daily Freq

cdef int64_t asfreq_DTtoA(int64_t ordinal, asfreq_info *af_info) nogil:
    cdef:
        npy_datetimestruct dts

    ordinal = downsample_daytime(ordinal, af_info)
    pandas_datetime_to_datetimestruct(ordinal, NPY_FR_D, &dts)
    if dts.month > af_info.to_end:
        return <int64_t>(dts.year + 1 - 1970)
    else:
        return <int64_t>(dts.year - 1970)


cdef int DtoQ_yq(int64_t ordinal, asfreq_info *af_info, int *year) nogil:
    cdef:
        npy_datetimestruct dts
        int quarter

    pandas_datetime_to_datetimestruct(ordinal, NPY_FR_D, &dts)
    if af_info.to_end != 12:
        dts.month -= af_info.to_end
        if dts.month <= 0:
            dts.month += 12
        else:
            dts.year += 1

    year[0] = dts.year
    quarter = month_to_quarter(dts.month)
    return quarter


cdef int64_t asfreq_DTtoQ(int64_t ordinal, asfreq_info *af_info) nogil:
    cdef:
        int year, quarter

    ordinal = downsample_daytime(ordinal, af_info)

    quarter = DtoQ_yq(ordinal, af_info, &year)
    return <int64_t>((year - 1970) * 4 + quarter - 1)


cdef int64_t asfreq_DTtoM(int64_t ordinal, asfreq_info *af_info) nogil:
    cdef:
        npy_datetimestruct dts

    ordinal = downsample_daytime(ordinal, af_info)
    pandas_datetime_to_datetimestruct(ordinal, NPY_FR_D, &dts)
    return <int64_t>((dts.year - 1970) * 12 + dts.month - 1)


cdef int64_t asfreq_DTtoW(int64_t ordinal, asfreq_info *af_info) nogil:
    ordinal = downsample_daytime(ordinal, af_info)
    return unix_date_to_week(ordinal, af_info.to_end)


cdef int64_t unix_date_to_week(int64_t unix_date, int to_end) nogil:
    return (unix_date + 3 - to_end) // 7 + 1


# --------------------------------------------------------------------
# Conversion _from_ BusinessDay Freq

cdef int64_t asfreq_BtoDT(int64_t ordinal, asfreq_info *af_info) nogil:
    ordinal = ((ordinal + 3) // 5) * 7 + (ordinal + 3) % 5 - 3
    return upsample_daytime(ordinal, af_info)


cdef int64_t asfreq_BtoA(int64_t ordinal, asfreq_info *af_info) nogil:
    return transform_via_day(ordinal, af_info,
                             <freq_conv_func>asfreq_BtoDT,
                             <freq_conv_func>asfreq_DTtoA)


cdef int64_t asfreq_BtoQ(int64_t ordinal, asfreq_info *af_info) nogil:
    return transform_via_day(ordinal, af_info,
                             <freq_conv_func>asfreq_BtoDT,
                             <freq_conv_func>asfreq_DTtoQ)


cdef int64_t asfreq_BtoM(int64_t ordinal, asfreq_info *af_info) nogil:
    return transform_via_day(ordinal, af_info,
                             <freq_conv_func>asfreq_BtoDT,
                             <freq_conv_func>asfreq_DTtoM)


cdef int64_t asfreq_BtoW(int64_t ordinal, asfreq_info *af_info) nogil:
    return transform_via_day(ordinal, af_info,
                             <freq_conv_func>asfreq_BtoDT,
                             <freq_conv_func>asfreq_DTtoW)


# ----------------------------------------------------------------------
# Conversion _from_ Annual Freq

cdef int64_t asfreq_AtoA(int64_t ordinal, asfreq_info *af_info) nogil:
    return transform_via_day(ordinal, af_info,
                             <freq_conv_func>asfreq_AtoDT,
                             <freq_conv_func>asfreq_DTtoA)


cdef int64_t asfreq_AtoQ(int64_t ordinal, asfreq_info *af_info) nogil:
    return transform_via_day(ordinal, af_info,
                             <freq_conv_func>asfreq_AtoDT,
                             <freq_conv_func>asfreq_DTtoQ)


cdef int64_t asfreq_AtoM(int64_t ordinal, asfreq_info *af_info) nogil:
    return transform_via_day(ordinal, af_info,
                             <freq_conv_func>asfreq_AtoDT,
                             <freq_conv_func>asfreq_DTtoM)


cdef int64_t asfreq_AtoW(int64_t ordinal, asfreq_info *af_info) nogil:
    return transform_via_day(ordinal, af_info,
                             <freq_conv_func>asfreq_AtoDT,
                             <freq_conv_func>asfreq_DTtoW)


# ----------------------------------------------------------------------
# Conversion _from_ Quarterly Freq

cdef int64_t asfreq_QtoQ(int64_t ordinal, asfreq_info *af_info) nogil:
    return transform_via_day(ordinal, af_info,
                             <freq_conv_func>asfreq_QtoDT,
                             <freq_conv_func>asfreq_DTtoQ)


cdef int64_t asfreq_QtoA(int64_t ordinal, asfreq_info *af_info) nogil:
    return transform_via_day(ordinal, af_info,
                             <freq_conv_func>asfreq_QtoDT,
                             <freq_conv_func>asfreq_DTtoA)


cdef int64_t asfreq_QtoM(int64_t ordinal, asfreq_info *af_info) nogil:
    return transform_via_day(ordinal, af_info,
                             <freq_conv_func>asfreq_QtoDT,
                             <freq_conv_func>asfreq_DTtoM)


cdef int64_t asfreq_QtoW(int64_t ordinal, asfreq_info *af_info) nogil:
    return transform_via_day(ordinal, af_info,
                             <freq_conv_func>asfreq_QtoDT,
                             <freq_conv_func>asfreq_DTtoW)


# ----------------------------------------------------------------------
# Conversion _from_ Monthly Freq

cdef int64_t asfreq_MtoA(int64_t ordinal, asfreq_info *af_info) nogil:
    return transform_via_day(ordinal, af_info,
                             <freq_conv_func>asfreq_MtoDT,
                             <freq_conv_func>asfreq_DTtoA)


cdef int64_t asfreq_MtoQ(int64_t ordinal, asfreq_info *af_info) nogil:
    return transform_via_day(ordinal, af_info,
                             <freq_conv_func>asfreq_MtoDT,
                             <freq_conv_func>asfreq_DTtoQ)


cdef int64_t asfreq_MtoW(int64_t ordinal, asfreq_info *af_info) nogil:
    return transform_via_day(ordinal, af_info,
                             <freq_conv_func>asfreq_MtoDT,
                             <freq_conv_func>asfreq_DTtoW)


# ----------------------------------------------------------------------
# Conversion _from_ Weekly Freq

cdef int64_t asfreq_WtoA(int64_t ordinal, asfreq_info *af_info) nogil:
    return transform_via_day(ordinal, af_info,
                             <freq_conv_func>asfreq_WtoDT,
                             <freq_conv_func>asfreq_DTtoA)


cdef int64_t asfreq_WtoQ(int64_t ordinal, asfreq_info *af_info) nogil:
    return transform_via_day(ordinal, af_info,
                             <freq_conv_func>asfreq_WtoDT,
                             <freq_conv_func>asfreq_DTtoQ)


cdef int64_t asfreq_WtoM(int64_t ordinal, asfreq_info *af_info) nogil:
    return transform_via_day(ordinal, af_info,
                             <freq_conv_func>asfreq_WtoDT,
                             <freq_conv_func>asfreq_DTtoM)


cdef int64_t asfreq_WtoW(int64_t ordinal, asfreq_info *af_info) nogil:
    return transform_via_day(ordinal, af_info,
                             <freq_conv_func>asfreq_WtoDT,
                             <freq_conv_func>asfreq_DTtoW)


# ----------------------------------------------------------------------

@cython.cdivision
cdef char* c_strftime(npy_datetimestruct *dts, char *fmt):
    """
    Generate a nice string representation of the period
    object, originally from DateObject_strftime

    Parameters
    ----------
    dts : npy_datetimestruct*
    fmt : char*

    Returns
    -------
    result : char*
    """
    cdef:
        tm c_date
        char *result
        int result_len = strlen(fmt) + 50

    c_date.tm_sec = dts.sec
    c_date.tm_min = dts.min
    c_date.tm_hour = dts.hour
    c_date.tm_mday = dts.day
    c_date.tm_mon = dts.month - 1
    c_date.tm_year = dts.year - 1900
    c_date.tm_wday = (dayofweek(dts.year, dts.month, dts.day) + 1) % 7
    c_date.tm_yday = get_day_of_year(dts.year, dts.month, dts.day) - 1
    c_date.tm_isdst = -1

    result = <char*>malloc(result_len * sizeof(char))

    strftime(result, result_len, fmt, &c_date)

    return result


# ----------------------------------------------------------------------
# Conversion between date_info and npy_datetimestruct

cdef inline int get_freq_group(int freq) nogil:
    # Note: this is equivalent to libfrequencies.get_freq_group, specialized
    #  to integer argument.
    return (freq // 1000) * 1000


cdef inline int get_freq_group_index(int freq) nogil:
    return freq // 1000


# Find the unix_date (days elapsed since datetime(1970, 1, 1)
# for the given year/month/day.
# Assumes GREGORIAN_CALENDAR */
cdef int64_t unix_date_from_ymd(int year, int month, int day) nogil:
    # Calculate the absolute date
    cdef:
        npy_datetimestruct dts
        int64_t unix_date

    memset(&dts, 0, sizeof(npy_datetimestruct))
    dts.year = year
    dts.month = month
    dts.day = day
    unix_date = npy_datetimestruct_to_datetime(NPY_FR_D, &dts)
    return unix_date


# specifically _dont_ use cdvision or else ordinals near -1 are assigned to
# incorrect dates GH#19643
@cython.cdivision(False)
cdef int64_t get_period_ordinal(npy_datetimestruct *dts, int freq) nogil:
    """
    Generate an ordinal in period space

    Parameters
    ----------
    dts: npy_datetimestruct*
    freq : int

    Returns
    -------
    period_ordinal : int64_t
    """
    cdef:
        int64_t unix_date, seconds, delta
        int64_t weeks
        int64_t day_adj
        int freq_group, fmonth, mdiff

    freq_group = get_freq_group(freq)

    if freq_group == FR_ANN:
        fmonth = freq - FR_ANN
        if fmonth == 0:
            fmonth = 12

        mdiff = dts.month - fmonth
        if mdiff <= 0:
            return dts.year - 1970
        else:
            return dts.year - 1970 + 1

    elif freq_group == FR_QTR:
        fmonth = freq - FR_QTR
        if fmonth == 0:
            fmonth = 12

        mdiff = dts.month - fmonth + 12
        return (dts.year - 1970) * 4 + (mdiff - 1) // 3

    elif freq == FR_MTH:
        return (dts.year - 1970) * 12 + dts.month - 1

    unix_date = npy_datetimestruct_to_datetime(NPY_FR_D, dts)

    if freq >= FR_SEC:
        seconds = unix_date * 86400 + dts.hour * 3600 + dts.min * 60 + dts.sec

        if freq == FR_MS:
            return seconds * 1000 + dts.us // 1000

        elif freq == FR_US:
            return seconds * 1000000 + dts.us

        elif freq == FR_NS:
            return (seconds * 1000000000 +
                    dts.us * 1000 + dts.ps // 1000)

        else:
            return seconds

    elif freq == FR_MIN:
        return unix_date * 1440 + dts.hour * 60 + dts.min

    elif freq == FR_HR:
        return unix_date * 24 + dts.hour

    elif freq == FR_DAY:
        return unix_date

    elif freq == FR_UND:
        return unix_date

    elif freq == FR_BUS:
        return DtoB(dts, 0, unix_date)

    elif freq_group == FR_WK:
        return unix_date_to_week(unix_date, freq - FR_WK)


cdef void get_date_info(int64_t ordinal, int freq, npy_datetimestruct *dts) nogil:
    cdef:
        int64_t unix_date, nanos
        npy_datetimestruct dts2

    unix_date = get_unix_date(ordinal, freq)
    nanos = get_time_nanos(freq, unix_date, ordinal)

    pandas_datetime_to_datetimestruct(unix_date, NPY_FR_D, dts)

    dt64_to_dtstruct(nanos, &dts2)
    dts.hour = dts2.hour
    dts.min = dts2.min
    dts.sec = dts2.sec
    dts.us = dts2.us
    dts.ps = dts2.ps


cdef int64_t get_unix_date(int64_t period_ordinal, int freq) nogil:
    """
    Returns the proleptic Gregorian ordinal of the date, as an integer.
    This corresponds to the number of days since Jan., 1st, 1970 AD.
    When the instance has a frequency less than daily, the proleptic date
    is calculated for the last day of the period.

    Parameters
    ----------
    period_ordinal : int64_t
    freq : int

    Returns
    -------
    unix_date : int64_t number of days since datetime(1970, 1, 1)
    """
    cdef:
        asfreq_info af_info
        freq_conv_func toDaily = NULL

    if freq == FR_DAY:
        return period_ordinal

    toDaily = get_asfreq_func(freq, FR_DAY)
    get_asfreq_info(freq, FR_DAY, True, &af_info)
    return toDaily(period_ordinal, &af_info)


@cython.cdivision
cdef int64_t get_time_nanos(int freq, int64_t unix_date, int64_t ordinal) nogil:
    """
    Find the number of nanoseconds after midnight on the given unix_date
    that the ordinal represents in the given frequency.

    Parameters
    ----------
    freq : int
    unix_date : int64_t
    ordinal : int64_t

    Returns
    -------
    int64_t
    """
    cdef:
        int64_t sub, factor

    freq = get_freq_group(freq)

    if freq <= FR_DAY:
        return 0

    elif freq == FR_NS:
        factor = 1

    elif freq == FR_US:
        factor = 10**3

    elif freq == FR_MS:
        factor = 10**6

    elif freq == FR_SEC:
        factor = 10 **9

    elif freq == FR_MIN:
        factor = 10**9 * 60

    else:
        # We must have freq == FR_HR
        factor = 10**9 * 3600

    sub = ordinal - unix_date * 24 * 3600 * 10**9 / factor
    return sub * factor


cdef int get_yq(int64_t ordinal, int freq, int *quarter, int *year):
    """
    Find the year and quarter of a Period with the given ordinal and frequency

    Parameters
    ----------
    ordinal : int64_t
    freq : int
    quarter : *int
    year : *int

    Returns
    -------
    qtr_freq : int
        describes the implied quarterly frequency associated with `freq`

    Notes
    -----
    Sets quarter and year inplace
    """
    cdef:
        asfreq_info af_info
        int qtr_freq
        int64_t unix_date

    unix_date = get_unix_date(ordinal, freq)

    if get_freq_group(freq) == FR_QTR:
        qtr_freq = freq
    else:
        qtr_freq = FR_QTR

    assert (qtr_freq % 1000) <= 12
    get_asfreq_info(FR_DAY, qtr_freq, True, &af_info)

    quarter[0] = DtoQ_yq(unix_date, &af_info, year)
    return qtr_freq


cdef inline int month_to_quarter(int month) nogil:
    return (month - 1) // 3 + 1


# ----------------------------------------------------------------------
# Period logic

@cython.wraparound(False)
@cython.boundscheck(False)
def dt64arr_to_periodarr(const int64_t[:] dtarr, int freq, tz=None):
    """
    Convert array of datetime64 values (passed in as 'i8' dtype) to a set of
    periods corresponding to desired frequency, per period convention.
    """
    cdef:
        int64_t[:] out
        Py_ssize_t i, l
        npy_datetimestruct dts

    l = len(dtarr)

    out = np.empty(l, dtype='i8')

    if tz is None:
        with nogil:
            for i in range(l):
                if dtarr[i] == NPY_NAT:
                    out[i] = NPY_NAT
                    continue
                dt64_to_dtstruct(dtarr[i], &dts)
                out[i] = get_period_ordinal(&dts, freq)
    else:
        out = localize_dt64arr_to_period(dtarr, freq, tz)
    return out.base  # .base to access underlying np.ndarray


@cython.wraparound(False)
@cython.boundscheck(False)
def periodarr_to_dt64arr(const int64_t[:] periodarr, int freq):
    """
    Convert array to datetime64 values from a set of ordinals corresponding to
    periods per period convention.
    """
    cdef:
        int64_t[:] out
        Py_ssize_t i, l

    l = len(periodarr)

    out = np.empty(l, dtype='i8')

    for i in range(l):
        out[i] = period_ordinal_to_dt64(periodarr[i], freq)

    return out.base  # .base to access underlying np.ndarray


cpdef int64_t period_asfreq(int64_t ordinal, int freq1, int freq2, bint end):
    """
    Convert period ordinal from one frequency to another, and if upsampling,
    choose to use start ('S') or end ('E') of period.
    """
    cdef:
        int64_t retval
        freq_conv_func func
        asfreq_info af_info

    if ordinal == NPY_NAT:
        return NPY_NAT

    func = get_asfreq_func(freq1, freq2)
    get_asfreq_info(freq1, freq2, end, &af_info)
    retval = func(ordinal, &af_info)

    if retval == INT32_MIN:
        raise ValueError('Frequency conversion failed')

    return retval


cdef void get_asfreq_info(int from_freq, int to_freq,
                          bint is_end, asfreq_info *af_info) nogil:
    """
    Construct the `asfreq_info` object used to convert an ordinal from
    `from_freq` to `to_freq`.

    Parameters
    ----------
    from_freq : int
    to_freq int
    is_end : bool
    af_info : *asfreq_info
    """
    cdef:
        int from_group = get_freq_group(from_freq)
        int to_group = get_freq_group(to_freq)

    af_info.is_end = is_end

    af_info.intraday_conversion_factor = get_daytime_conversion_factor(
        get_freq_group_index(max_value(from_group, FR_DAY)),
        get_freq_group_index(max_value(to_group, FR_DAY)))

    if from_group == FR_WK:
        af_info.from_end = calc_week_end(from_freq, from_group)
    elif from_group == FR_ANN:
        af_info.from_end = calc_a_year_end(from_freq, from_group)
    elif from_group == FR_QTR:
        af_info.from_end = calc_a_year_end(from_freq, from_group)

    if to_group == FR_WK:
        af_info.to_end = calc_week_end(to_freq, to_group)
    elif to_group == FR_ANN:
        af_info.to_end = calc_a_year_end(to_freq, to_group)
    elif to_group == FR_QTR:
        af_info.to_end = calc_a_year_end(to_freq, to_group)


@cython.cdivision
cdef int calc_a_year_end(int freq, int group) nogil:
    cdef:
        int result = (freq - group) % 12
    if result == 0:
        return 12
    else:
        return result


cdef inline int calc_week_end(int freq, int group) nogil:
    return freq - group


@cython.wraparound(False)
@cython.boundscheck(False)
def period_asfreq_arr(ndarray[int64_t] arr, int freq1, int freq2, bint end):
    """
    Convert int64-array of period ordinals from one frequency to another, and
    if upsampling, choose to use start ('S') or end ('E') of period.
    """
    cdef:
        int64_t[:] result
        Py_ssize_t i, n
        freq_conv_func func
        asfreq_info af_info
        int64_t val

    n = len(arr)
    result = np.empty(n, dtype=np.int64)

    func = get_asfreq_func(freq1, freq2)
    get_asfreq_info(freq1, freq2, end, &af_info)

    mask = arr == NPY_NAT
    if mask.any():      # NaT process
        for i in range(n):
            val = arr[i]
            if val != NPY_NAT:
                val = func(val, &af_info)
                if val == INT32_MIN:
                    raise ValueError("Unable to convert to desired frequency.")
            result[i] = val
    else:
        for i in range(n):
            val = func(arr[i], &af_info)
            if val == INT32_MIN:
                raise ValueError("Unable to convert to desired frequency.")
            result[i] = val

    return result.base  # .base to access underlying np.ndarray


cpdef int64_t period_ordinal(int y, int m, int d, int h, int min,
                             int s, int us, int ps, int freq):
    """
    Find the ordinal representation of the given datetime components at the
    frequency `freq`.

    Parameters
    ----------
    y : int
    m : int
    d : int
    h : int
    min : int
    s : int
    us : int
    ps : int

    Returns
    -------
    ordinal : int64_t
    """
    cdef:
        npy_datetimestruct dts
    dts.year = y
    dts.month = m
    dts.day = d
    dts.hour = h
    dts.min = min
    dts.sec = s
    dts.us = us
    dts.ps = ps
    return get_period_ordinal(&dts, freq)


cdef int64_t period_ordinal_to_dt64(int64_t ordinal, int freq) except? -1:
    cdef:
        npy_datetimestruct dts

    if ordinal == NPY_NAT:
        return NPY_NAT

    get_date_info(ordinal, freq, &dts)

    check_dts_bounds(&dts)
    return dtstruct_to_dt64(&dts)


cdef str period_format(int64_t value, int freq, object fmt=None):
    cdef:
        int freq_group

    if value == NPY_NAT:
        return "NaT"

    if isinstance(fmt, str):
        fmt = fmt.encode("utf-8")

    if fmt is None:
        freq_group = get_freq_group(freq)
        if freq_group == 1000:    # FR_ANN
            fmt = b'%Y'
        elif freq_group == 2000:  # FR_QTR
            fmt = b'%FQ%q'
        elif freq_group == 3000:  # FR_MTH
            fmt = b'%Y-%m'
        elif freq_group == 4000:  # WK
            left = period_asfreq(value, freq, 6000, 0)
            right = period_asfreq(value, freq, 6000, 1)
            return f"{period_format(left, 6000)}/{period_format(right, 6000)}"
        elif (freq_group == 5000      # BUS
              or freq_group == 6000):  # DAY
            fmt = b'%Y-%m-%d'
        elif freq_group == 7000:   # HR
            fmt = b'%Y-%m-%d %H:00'
        elif freq_group == 8000:   # MIN
            fmt = b'%Y-%m-%d %H:%M'
        elif freq_group == 9000:   # SEC
            fmt = b'%Y-%m-%d %H:%M:%S'
        elif freq_group == 10000:  # MILLISEC
            fmt = b'%Y-%m-%d %H:%M:%S.%l'
        elif freq_group == 11000:  # MICROSEC
            fmt = b'%Y-%m-%d %H:%M:%S.%u'
        elif freq_group == 12000:  # NANOSEC
            fmt = b'%Y-%m-%d %H:%M:%S.%n'
        else:
            raise ValueError(f"Unknown freq: {freq}")

    return _period_strftime(value, freq, fmt)


cdef list extra_fmts = [(b"%q", b"^`AB`^"),
                        (b"%f", b"^`CD`^"),
                        (b"%F", b"^`EF`^"),
                        (b"%l", b"^`GH`^"),
                        (b"%u", b"^`IJ`^"),
                        (b"%n", b"^`KL`^")]

cdef list str_extra_fmts = ["^`AB`^", "^`CD`^", "^`EF`^",
                            "^`GH`^", "^`IJ`^", "^`KL`^"]

cdef str _period_strftime(int64_t value, int freq, bytes fmt):
    cdef:
        Py_ssize_t i
        npy_datetimestruct dts
        char *formatted
        bytes pat, brepl
        list found_pat = [False] * len(extra_fmts)
        int year, quarter
        str result, repl

    get_date_info(value, freq, &dts)
    for i in range(len(extra_fmts)):
        pat = extra_fmts[i][0]
        brepl = extra_fmts[i][1]
        if pat in fmt:
            fmt = fmt.replace(pat, brepl)
            found_pat[i] = True

    formatted = c_strftime(&dts, <char*>fmt)

    result = util.char_to_string(formatted)
    free(formatted)

    for i in range(len(extra_fmts)):
        if found_pat[i]:
            if get_yq(value, freq, &quarter, &year) < 0:
                raise ValueError('Unable to get quarter and year')

            if i == 0:
                repl = str(quarter)
            elif i == 1:  # %f, 2-digit year
                repl = f"{(year % 100):02d}"
            elif i == 2:
                repl = str(year)
            elif i == 3:
                repl = f"{(value % 1_000):03d}"
            elif i == 4:
                repl = f"{(value % 1_000_000):06d}"
            elif i == 5:
                repl = f"{(value % 1_000_000_000):09d}"

            result = result.replace(str_extra_fmts[i], repl)

    return result


# ----------------------------------------------------------------------
# period accessors

ctypedef int (*accessor)(int64_t ordinal, int freq) except INT32_MIN


cdef int pyear(int64_t ordinal, int freq):
    cdef:
        npy_datetimestruct dts
    get_date_info(ordinal, freq, &dts)
    return dts.year


@cython.cdivision
cdef int pqyear(int64_t ordinal, int freq):
    cdef:
        int year, quarter
    get_yq(ordinal, freq, &quarter, &year)
    return year


cdef int pquarter(int64_t ordinal, int freq):
    cdef:
        int year, quarter
    get_yq(ordinal, freq, &quarter, &year)
    return quarter


cdef int pmonth(int64_t ordinal, int freq):
    cdef:
        npy_datetimestruct dts
    get_date_info(ordinal, freq, &dts)
    return dts.month


cdef int pday(int64_t ordinal, int freq):
    cdef:
        npy_datetimestruct dts
    get_date_info(ordinal, freq, &dts)
    return dts.day


cdef int pweekday(int64_t ordinal, int freq):
    cdef:
        npy_datetimestruct dts
    get_date_info(ordinal, freq, &dts)
    return dayofweek(dts.year, dts.month, dts.day)


cdef int pday_of_year(int64_t ordinal, int freq):
    cdef:
        npy_datetimestruct dts
    get_date_info(ordinal, freq, &dts)
    return get_day_of_year(dts.year, dts.month, dts.day)


cdef int pweek(int64_t ordinal, int freq):
    cdef:
        npy_datetimestruct dts
    get_date_info(ordinal, freq, &dts)
    return get_week_of_year(dts.year, dts.month, dts.day)


cdef int phour(int64_t ordinal, int freq):
    cdef:
        npy_datetimestruct dts
    get_date_info(ordinal, freq, &dts)
    return dts.hour


cdef int pminute(int64_t ordinal, int freq):
    cdef:
        npy_datetimestruct dts
    get_date_info(ordinal, freq, &dts)
    return dts.min


cdef int psecond(int64_t ordinal, int freq):
    cdef:
        npy_datetimestruct dts
    get_date_info(ordinal, freq, &dts)
    return <int>dts.sec


cdef int pdays_in_month(int64_t ordinal, int freq):
    cdef:
        npy_datetimestruct dts
    get_date_info(ordinal, freq, &dts)
    return get_days_in_month(dts.year, dts.month)


@cython.wraparound(False)
@cython.boundscheck(False)
def get_period_field_arr(int code, const int64_t[:] arr, int freq):
    cdef:
        Py_ssize_t i, sz
        int64_t[:] out
        accessor f

    func = _get_accessor_func(code)
    if func is NULL:
        raise ValueError(f"Unrecognized period code: {code}")

    sz = len(arr)
    out = np.empty(sz, dtype=np.int64)

    for i in range(sz):
        if arr[i] == NPY_NAT:
            out[i] = -1
            continue
        out[i] = func(arr[i], freq)

    return out.base  # .base to access underlying np.ndarray


cdef accessor _get_accessor_func(int code):
    if code == 0:
        return <accessor>pyear
    elif code == 1:
        return <accessor>pqyear
    elif code == 2:
        return <accessor>pquarter
    elif code == 3:
        return <accessor>pmonth
    elif code == 4:
        return <accessor>pday
    elif code == 5:
        return <accessor>phour
    elif code == 6:
        return <accessor>pminute
    elif code == 7:
        return <accessor>psecond
    elif code == 8:
        return <accessor>pweek
    elif code == 9:
        return <accessor>pday_of_year
    elif code == 10:
        return <accessor>pweekday
    elif code == 11:
        return <accessor>pdays_in_month
    return NULL


@cython.wraparound(False)
@cython.boundscheck(False)
def extract_ordinals(ndarray[object] values, freq):
    # TODO: Change type to const object[:] when Cython supports that.

    cdef:
        Py_ssize_t i, n = len(values)
        int64_t[:] ordinals = np.empty(n, dtype=np.int64)
        object p

    freqstr = Period._maybe_convert_freq(freq).freqstr

    for i in range(n):
        p = values[i]

        if is_null_datetimelike(p):
            ordinals[i] = NPY_NAT
        else:
            try:
                ordinals[i] = p.ordinal

                if p.freqstr != freqstr:
                    msg = DIFFERENT_FREQ.format(cls="PeriodIndex",
                                                own_freq=freqstr,
                                                other_freq=p.freqstr)
                    raise IncompatibleFrequency(msg)

            except AttributeError:
                p = Period(p, freq=freq)
                if p is NaT:
                    # input may contain NaT-like string
                    ordinals[i] = NPY_NAT
                else:
                    ordinals[i] = p.ordinal

    return ordinals.base  # .base to access underlying np.ndarray


def extract_freq(ndarray[object] values):
    # TODO: Change type to const object[:] when Cython supports that.

    cdef:
        Py_ssize_t i, n = len(values)
        object value

    for i in range(n):
        value = values[i]

        try:
            # now Timestamp / NaT has freq attr
            if is_period_object(value):
                return value.freq
        except AttributeError:
            pass

    raise ValueError('freq not specified and cannot be inferred')

# -----------------------------------------------------------------------
# period helpers


@cython.wraparound(False)
@cython.boundscheck(False)
cdef int64_t[:] localize_dt64arr_to_period(const int64_t[:] stamps,
                                           int freq, object tz):
    cdef:
        Py_ssize_t n = len(stamps)
        int64_t[:] result = np.empty(n, dtype=np.int64)
        ndarray[int64_t] trans
        int64_t[:] deltas
        Py_ssize_t[:] pos
        npy_datetimestruct dts
        int64_t local_val

    if is_utc(tz) or tz is None:
        with nogil:
            for i in range(n):
                if stamps[i] == NPY_NAT:
                    result[i] = NPY_NAT
                    continue
                dt64_to_dtstruct(stamps[i], &dts)
                result[i] = get_period_ordinal(&dts, freq)

    elif is_tzlocal(tz):
        for i in range(n):
            if stamps[i] == NPY_NAT:
                result[i] = NPY_NAT
                continue
            local_val = tz_convert_utc_to_tzlocal(stamps[i], tz)
            dt64_to_dtstruct(local_val, &dts)
            result[i] = get_period_ordinal(&dts, freq)
    else:
        # Adjust datetime64 timestamp, recompute datetimestruct
        trans, deltas, typ = get_dst_info(tz)

        if typ not in ['pytz', 'dateutil']:
            # static/fixed; in this case we know that len(delta) == 1
            for i in range(n):
                if stamps[i] == NPY_NAT:
                    result[i] = NPY_NAT
                    continue
                dt64_to_dtstruct(stamps[i] + deltas[0], &dts)
                result[i] = get_period_ordinal(&dts, freq)
        else:
            pos = trans.searchsorted(stamps, side='right') - 1

            for i in range(n):
                if stamps[i] == NPY_NAT:
                    result[i] = NPY_NAT
                    continue
                dt64_to_dtstruct(stamps[i] + deltas[pos[i]], &dts)
                result[i] = get_period_ordinal(&dts, freq)

    return result


DIFFERENT_FREQ = ("Input has different freq={other_freq} "
                  "from {cls}(freq={own_freq})")


class IncompatibleFrequency(ValueError):
    pass


cdef class _Period:

    cdef readonly:
        int64_t ordinal
        object freq

    _typ = 'period'

    def __cinit__(self, ordinal, freq):
        self.ordinal = ordinal
        self.freq = freq

    @classmethod
    def _maybe_convert_freq(cls, object freq):
        if isinstance(freq, (int, tuple)):
            code, stride = get_freq_code(freq)
            freq = get_freq_str(code, stride)

        freq = to_offset(freq)

        if freq.n <= 0:
            raise ValueError("Frequency must be positive, because it "
                             f"represents span: {freq.freqstr}")

        return freq

    @classmethod
    def _from_ordinal(cls, ordinal: int, freq) -> "Period":
        """
        Fast creation from an ordinal and freq that are already validated!
        """
        if ordinal == NPY_NAT:
            return NaT
        else:
            freq = cls._maybe_convert_freq(freq)
            self = _Period.__new__(cls, ordinal, freq)
            return self

    def __richcmp__(self, other, op):
        if is_period_object(other):
            if other.freq != self.freq:
                msg = DIFFERENT_FREQ.format(cls=type(self).__name__,
                                            own_freq=self.freqstr,
                                            other_freq=other.freqstr)
                raise IncompatibleFrequency(msg)
            return PyObject_RichCompareBool(self.ordinal, other.ordinal, op)
        elif other is NaT:
            return _nat_scalar_rules[op]
        return NotImplemented

    def __hash__(self):
        return hash((self.ordinal, self.freqstr))

    def _add_delta(self, other):
        cdef:
            int64_t nanos, offset_nanos

        if (PyDelta_Check(other) or util.is_timedelta64_object(other) or
                is_tick_object(other)):
            offset = to_offset(self.freq.rule_code)
            if is_tick_object(offset):
                nanos = delta_to_nanoseconds(other)
                offset_nanos = delta_to_nanoseconds(offset)
                if nanos % offset_nanos == 0:
                    ordinal = self.ordinal + (nanos // offset_nanos)
                    return Period(ordinal=ordinal, freq=self.freq)
            raise IncompatibleFrequency("Input cannot be converted to "
                                        f"Period(freq={self.freqstr})")
        elif util.is_offset_object(other):
            freqstr = other.rule_code
            base = get_base_alias(freqstr)
            if base == self.freq.rule_code:
                ordinal = self.ordinal + other.n
                return Period(ordinal=ordinal, freq=self.freq)
            msg = DIFFERENT_FREQ.format(cls=type(self).__name__,
                                        own_freq=self.freqstr,
                                        other_freq=other.freqstr)
            raise IncompatibleFrequency(msg)
        else:  # pragma no cover
            return NotImplemented

    def __add__(self, other):
        if is_period_object(self):
            if (PyDelta_Check(other) or util.is_timedelta64_object(other) or
                    util.is_offset_object(other)):
                return self._add_delta(other)
            elif other is NaT:
                return NaT
            elif util.is_integer_object(other):
                ordinal = self.ordinal + other * self.freq.n
                return Period(ordinal=ordinal, freq=self.freq)
            elif (PyDateTime_Check(other) or
                  is_period_object(other) or util.is_datetime64_object(other)):
                # can't add datetime-like
                # GH#17983
                sname = type(self).__name__
                oname = type(other).__name__
                raise TypeError(f"unsupported operand type(s) for +: '{sname}' "
                                f"and '{oname}'")
            else:  # pragma: no cover
                return NotImplemented
        elif is_period_object(other):
            # this can be reached via __radd__ because of cython rules
            return other + self
        else:
            return NotImplemented

    def __sub__(self, other):
        if is_period_object(self):
            if (PyDelta_Check(other) or util.is_timedelta64_object(other) or
                    util.is_offset_object(other)):
                neg_other = -other
                return self + neg_other
            elif util.is_integer_object(other):
                ordinal = self.ordinal - other * self.freq.n
                return Period(ordinal=ordinal, freq=self.freq)
            elif is_period_object(other):
                if other.freq != self.freq:
                    msg = DIFFERENT_FREQ.format(cls=type(self).__name__,
                                                own_freq=self.freqstr,
                                                other_freq=other.freqstr)
                    raise IncompatibleFrequency(msg)
                # GH 23915 - mul by base freq since __add__ is agnostic of n
                return (self.ordinal - other.ordinal) * self.freq.base
            elif other is NaT:
                return NaT
            return NotImplemented
        elif is_period_object(other):
            # this can be reached via __rsub__ because of cython rules
            if self is NaT:
                return NaT
            return NotImplemented
        else:
            return NotImplemented

    def asfreq(self, freq, how='E') -> "Period":
        """
        Convert Period to desired frequency, at the start or end of the interval.

        Parameters
        ----------
        freq : str
            The desired frequency.
        how : {'E', 'S', 'end', 'start'}, default 'end'
            Start or end of the timespan.

        Returns
        -------
        resampled : Period
        """
        freq = self._maybe_convert_freq(freq)
        how = validate_end_alias(how)
        base1, mult1 = get_freq_code(self.freq)
        base2, mult2 = get_freq_code(freq)

        # mult1 can't be negative or 0
        end = how == 'E'
        if end:
            ordinal = self.ordinal + mult1 - 1
        else:
            ordinal = self.ordinal
        ordinal = period_asfreq(ordinal, base1, base2, end)

        return Period(ordinal=ordinal, freq=freq)

    @property
    def start_time(self) -> Timestamp:
        """
        Get the Timestamp for the start of the period.

        Returns
        -------
        Timestamp

        See Also
        --------
        Period.end_time : Return the end Timestamp.
        Period.dayofyear : Return the day of year.
        Period.daysinmonth : Return the days in that month.
        Period.dayofweek : Return the day of the week.

        Examples
        --------
        >>> period = pd.Period('2012-1-1', freq='D')
        >>> period
        Period('2012-01-01', 'D')

        >>> period.start_time
        Timestamp('2012-01-01 00:00:00')

        >>> period.end_time
        Timestamp('2012-01-01 23:59:59.999999999')
        """
        return self.to_timestamp(how='S')

    @property
    def end_time(self) -> Timestamp:
        # freq.n can't be negative or 0
        # ordinal = (self + self.freq.n).start_time.value - 1
        ordinal = (self + self.freq).start_time.value - 1
        return Timestamp(ordinal)

    def to_timestamp(self, freq=None, how='start', tz=None) -> Timestamp:
        """
        Return the Timestamp representation of the Period.

        Uses the target frequency specified at the part of the period specified
        by `how`, which is either `Start` or `Finish`.

        Parameters
        ----------
        freq : str or DateOffset
            Target frequency. Default is 'D' if self.freq is week or
            longer and 'S' otherwise.
        how : str, default 'S' (start)
            One of 'S', 'E'. Can be aliased as case insensitive
            'Start', 'Finish', 'Begin', 'End'.

        Returns
        -------
        Timestamp
        """
        if freq is not None:
            freq = self._maybe_convert_freq(freq)
        how = validate_end_alias(how)

        end = how == 'E'
        if end:
            endpoint = (self + self.freq).to_timestamp(how='start')
            return endpoint - Timedelta(1, 'ns')

        if freq is None:
            base, mult = get_freq_code(self.freq)
            freq = get_to_timestamp_base(base)

        base, mult = get_freq_code(freq)
        val = self.asfreq(freq, how)

        dt64 = period_ordinal_to_dt64(val.ordinal, base)
        return Timestamp(dt64, tz=tz)

    @property
    def year(self) -> int:
        base, mult = get_freq_code(self.freq)
        return pyear(self.ordinal, base)

    @property
    def month(self) -> int:
        base, mult = get_freq_code(self.freq)
        return pmonth(self.ordinal, base)

    @property
    def day(self) -> int:
        """
        Get day of the month that a Period falls on.

        Returns
        -------
        int

        See Also
        --------
        Period.dayofweek : Get the day of the week.
        Period.dayofyear : Get the day of the year.

        Examples
        --------
        >>> p = pd.Period("2018-03-11", freq='H')
        >>> p.day
        11
        """
        base, mult = get_freq_code(self.freq)
        return pday(self.ordinal, base)

    @property
    def hour(self) -> int:
        """
        Get the hour of the day component of the Period.

        Returns
        -------
        int
            The hour as an integer, between 0 and 23.

        See Also
        --------
        Period.second : Get the second component of the Period.
        Period.minute : Get the minute component of the Period.

        Examples
        --------
        >>> p = pd.Period("2018-03-11 13:03:12.050000")
        >>> p.hour
        13

        Period longer than a day

        >>> p = pd.Period("2018-03-11", freq="M")
        >>> p.hour
        0
        """
        base, mult = get_freq_code(self.freq)
        return phour(self.ordinal, base)

    @property
    def minute(self) -> int:
        """
        Get minute of the hour component of the Period.

        Returns
        -------
        int
            The minute as an integer, between 0 and 59.

        See Also
        --------
        Period.hour : Get the hour component of the Period.
        Period.second : Get the second component of the Period.

        Examples
        --------
        >>> p = pd.Period("2018-03-11 13:03:12.050000")
        >>> p.minute
        3
        """
        base, mult = get_freq_code(self.freq)
        return pminute(self.ordinal, base)

    @property
    def second(self) -> int:
        """
        Get the second component of the Period.

        Returns
        -------
        int
            The second of the Period (ranges from 0 to 59).

        See Also
        --------
        Period.hour : Get the hour component of the Period.
        Period.minute : Get the minute component of the Period.

        Examples
        --------
        >>> p = pd.Period("2018-03-11 13:03:12.050000")
        >>> p.second
        12
        """
        base, mult = get_freq_code(self.freq)
        return psecond(self.ordinal, base)

    @property
    def weekofyear(self) -> int:
        base, mult = get_freq_code(self.freq)
        return pweek(self.ordinal, base)

    @property
    def week(self) -> int:
        """
        Get the week of the year on the given Period.

        Returns
        -------
        int

        See Also
        --------
        Period.dayofweek : Get the day component of the Period.
        Period.weekday : Get the day component of the Period.

        Examples
        --------
        >>> p = pd.Period("2018-03-11", "H")
        >>> p.week
        10

        >>> p = pd.Period("2018-02-01", "D")
        >>> p.week
        5

        >>> p = pd.Period("2018-01-06", "D")
        >>> p.week
        1
        """
        return self.weekofyear

    @property
    def dayofweek(self) -> int:
        """
        Day of the week the period lies in, with Monday=0 and Sunday=6.

        If the period frequency is lower than daily (e.g. hourly), and the
        period spans over multiple days, the day at the start of the period is
        used.

        If the frequency is higher than daily (e.g. monthly), the last day
        of the period is used.

        Returns
        -------
        int
            Day of the week.

        See Also
        --------
        Period.dayofweek : Day of the week the period lies in.
        Period.weekday : Alias of Period.dayofweek.
        Period.day : Day of the month.
        Period.dayofyear : Day of the year.

        Examples
        --------
        >>> per = pd.Period('2017-12-31 22:00', 'H')
        >>> per.dayofweek
        6

        For periods that span over multiple days, the day at the beginning of
        the period is returned.

        >>> per = pd.Period('2017-12-31 22:00', '4H')
        >>> per.dayofweek
        6
        >>> per.start_time.dayofweek
        6

        For periods with a frequency higher than days, the last day of the
        period is returned.

        >>> per = pd.Period('2018-01', 'M')
        >>> per.dayofweek
        2
        >>> per.end_time.dayofweek
        2
        """
        base, mult = get_freq_code(self.freq)
        return pweekday(self.ordinal, base)

    @property
    def weekday(self) -> int:
        """
        Day of the week the period lies in, with Monday=0 and Sunday=6.

        If the period frequency is lower than daily (e.g. hourly), and the
        period spans over multiple days, the day at the start of the period is
        used.

        If the frequency is higher than daily (e.g. monthly), the last day
        of the period is used.

        Returns
        -------
        int
            Day of the week.

        See Also
        --------
        Period.dayofweek : Day of the week the period lies in.
        Period.weekday : Alias of Period.dayofweek.
        Period.day : Day of the month.
        Period.dayofyear : Day of the year.

        Examples
        --------
        >>> per = pd.Period('2017-12-31 22:00', 'H')
        >>> per.dayofweek
        6

        For periods that span over multiple days, the day at the beginning of
        the period is returned.

        >>> per = pd.Period('2017-12-31 22:00', '4H')
        >>> per.dayofweek
        6
        >>> per.start_time.dayofweek
        6

        For periods with a frequency higher than days, the last day of the
        period is returned.

        >>> per = pd.Period('2018-01', 'M')
        >>> per.dayofweek
        2
        >>> per.end_time.dayofweek
        2
        """
        # Docstring is a duplicate from dayofweek. Reusing docstrings with
        # Appender doesn't work for properties in Cython files, and setting
        # the __doc__ attribute is also not possible.
        return self.dayofweek

    @property
    def dayofyear(self) -> int:
        """
        Return the day of the year.

        This attribute returns the day of the year on which the particular
        date occurs. The return value ranges between 1 to 365 for regular
        years and 1 to 366 for leap years.

        Returns
        -------
        int
            The day of year.

        See Also
        --------
        Period.day : Return the day of the month.
        Period.dayofweek : Return the day of week.
        PeriodIndex.dayofyear : Return the day of year of all indexes.

        Examples
        --------
        >>> period = pd.Period("2015-10-23", freq='H')
        >>> period.dayofyear
        296
        >>> period = pd.Period("2012-12-31", freq='D')
        >>> period.dayofyear
        366
        >>> period = pd.Period("2013-01-01", freq='D')
        >>> period.dayofyear
        1
        """
        base, mult = get_freq_code(self.freq)
        return pday_of_year(self.ordinal, base)

    @property
    def quarter(self) -> int:
        base, mult = get_freq_code(self.freq)
        return pquarter(self.ordinal, base)

    @property
    def qyear(self) -> int:
        """
        Fiscal year the Period lies in according to its starting-quarter.

        The `year` and the `qyear` of the period will be the same if the fiscal
        and calendar years are the same. When they are not, the fiscal year
        can be different from the calendar year of the period.

        Returns
        -------
        int
            The fiscal year of the period.

        See Also
        --------
        Period.year : Return the calendar year of the period.

        Examples
        --------
        If the natural and fiscal year are the same, `qyear` and `year` will
        be the same.

        >>> per = pd.Period('2018Q1', freq='Q')
        >>> per.qyear
        2018
        >>> per.year
        2018

        If the fiscal year starts in April (`Q-MAR`), the first quarter of
        2018 will start in April 2017. `year` will then be 2018, but `qyear`
        will be the fiscal year, 2018.

        >>> per = pd.Period('2018Q1', freq='Q-MAR')
        >>> per.start_time
        Timestamp('2017-04-01 00:00:00')
        >>> per.qyear
        2018
        >>> per.year
        2017
        """
        base, mult = get_freq_code(self.freq)
        return pqyear(self.ordinal, base)

    @property
    def days_in_month(self) -> int:
        """
        Get the total number of days in the month that this period falls on.

        Returns
        -------
        int

        See Also
        --------
        Period.daysinmonth : Gets the number of days in the month.
        DatetimeIndex.daysinmonth : Gets the number of days in the month.
        calendar.monthrange : Returns a tuple containing weekday
            (0-6 ~ Mon-Sun) and number of days (28-31).

        Examples
        --------
        >>> p = pd.Period('2018-2-17')
        >>> p.days_in_month
        28

        >>> pd.Period('2018-03-01').days_in_month
        31

        Handles the leap year case as well:

        >>> p = pd.Period('2016-2-17')
        >>> p.days_in_month
        29
        """
        base, mult = get_freq_code(self.freq)
        return pdays_in_month(self.ordinal, base)

    @property
    def daysinmonth(self) -> int:
        """
        Get the total number of days of the month that the Period falls in.

        Returns
        -------
        int

        See Also
        --------
        Period.days_in_month : Return the days of the month.
        Period.dayofyear : Return the day of the year.

        Examples
        --------
        >>> p = pd.Period("2018-03-11", freq='H')
        >>> p.daysinmonth
        31
        """
        return self.days_in_month

    @property
    def is_leap_year(self) -> bool:
        return bool(is_leapyear(self.year))

    @classmethod
    def now(cls, freq=None):
        return Period(datetime.now(), freq=freq)

    @property
    def freqstr(self) -> str:
        return self.freq.freqstr

    def __repr__(self) -> str:
        base, mult = get_freq_code(self.freq)
        formatted = period_format(self.ordinal, base)
        return f"Period('{formatted}', '{self.freqstr}')"

    def __str__(self) -> str:
        """
        Return a string representation for a particular DataFrame
        """
        base, mult = get_freq_code(self.freq)
        formatted = period_format(self.ordinal, base)
        value = str(formatted)
        return value

    def __setstate__(self, state):
        self.freq = state[1]
        self.ordinal = state[2]

    def __reduce__(self):
        object_state = None, self.freq, self.ordinal
        return (Period, object_state)

    def strftime(self, fmt: str) -> str:
        """
        Returns the string representation of the :class:`Period`, depending
        on the selected ``fmt``. ``fmt`` must be a string
        containing one or several directives.  The method recognizes the same
        directives as the :func:`time.strftime` function of the standard Python
        distribution, as well as the specific additional directives ``%f``,
        ``%F``, ``%q``. (formatting & docs originally from scikits.timeries).

        +-----------+--------------------------------+-------+
        | Directive | Meaning                        | Notes |
        +===========+================================+=======+
        | ``%a``    | Locale's abbreviated weekday   |       |
        |           | name.                          |       |
        +-----------+--------------------------------+-------+
        | ``%A``    | Locale's full weekday name.    |       |
        +-----------+--------------------------------+-------+
        | ``%b``    | Locale's abbreviated month     |       |
        |           | name.                          |       |
        +-----------+--------------------------------+-------+
        | ``%B``    | Locale's full month name.      |       |
        +-----------+--------------------------------+-------+
        | ``%c``    | Locale's appropriate date and  |       |
        |           | time representation.           |       |
        +-----------+--------------------------------+-------+
        | ``%d``    | Day of the month as a decimal  |       |
        |           | number [01,31].                |       |
        +-----------+--------------------------------+-------+
        | ``%f``    | 'Fiscal' year without a        | \(1)  |
        |           | century  as a decimal number   |       |
        |           | [00,99]                        |       |
        +-----------+--------------------------------+-------+
        | ``%F``    | 'Fiscal' year with a century   | \(2)  |
        |           | as a decimal number            |       |
        +-----------+--------------------------------+-------+
        | ``%H``    | Hour (24-hour clock) as a      |       |
        |           | decimal number [00,23].        |       |
        +-----------+--------------------------------+-------+
        | ``%I``    | Hour (12-hour clock) as a      |       |
        |           | decimal number [01,12].        |       |
        +-----------+--------------------------------+-------+
        | ``%j``    | Day of the year as a decimal   |       |
        |           | number [001,366].              |       |
        +-----------+--------------------------------+-------+
        | ``%m``    | Month as a decimal number      |       |
        |           | [01,12].                       |       |
        +-----------+--------------------------------+-------+
        | ``%M``    | Minute as a decimal number     |       |
        |           | [00,59].                       |       |
        +-----------+--------------------------------+-------+
        | ``%p``    | Locale's equivalent of either  | \(3)  |
        |           | AM or PM.                      |       |
        +-----------+--------------------------------+-------+
        | ``%q``    | Quarter as a decimal number    |       |
        |           | [01,04]                        |       |
        +-----------+--------------------------------+-------+
        | ``%S``    | Second as a decimal number     | \(4)  |
        |           | [00,61].                       |       |
        +-----------+--------------------------------+-------+
        | ``%U``    | Week number of the year        | \(5)  |
        |           | (Sunday as the first day of    |       |
        |           | the week) as a decimal number  |       |
        |           | [00,53].  All days in a new    |       |
        |           | year preceding the first       |       |
        |           | Sunday are considered to be in |       |
        |           | week 0.                        |       |
        +-----------+--------------------------------+-------+
        | ``%w``    | Weekday as a decimal number    |       |
        |           | [0(Sunday),6].                 |       |
        +-----------+--------------------------------+-------+
        | ``%W``    | Week number of the year        | \(5)  |
        |           | (Monday as the first day of    |       |
        |           | the week) as a decimal number  |       |
        |           | [00,53].  All days in a new    |       |
        |           | year preceding the first       |       |
        |           | Monday are considered to be in |       |
        |           | week 0.                        |       |
        +-----------+--------------------------------+-------+
        | ``%x``    | Locale's appropriate date      |       |
        |           | representation.                |       |
        +-----------+--------------------------------+-------+
        | ``%X``    | Locale's appropriate time      |       |
        |           | representation.                |       |
        +-----------+--------------------------------+-------+
        | ``%y``    | Year without century as a      |       |
        |           | decimal number [00,99].        |       |
        +-----------+--------------------------------+-------+
        | ``%Y``    | Year with century as a decimal |       |
        |           | number.                        |       |
        +-----------+--------------------------------+-------+
        | ``%Z``    | Time zone name (no characters  |       |
        |           | if no time zone exists).       |       |
        +-----------+--------------------------------+-------+
        | ``%%``    | A literal ``'%'`` character.   |       |
        +-----------+--------------------------------+-------+

        Notes
        -----

        (1)
            The ``%f`` directive is the same as ``%y`` if the frequency is
            not quarterly.
            Otherwise, it corresponds to the 'fiscal' year, as defined by
            the :attr:`qyear` attribute.

        (2)
            The ``%F`` directive is the same as ``%Y`` if the frequency is
            not quarterly.
            Otherwise, it corresponds to the 'fiscal' year, as defined by
            the :attr:`qyear` attribute.

        (3)
            The ``%p`` directive only affects the output hour field
            if the ``%I`` directive is used to parse the hour.

        (4)
            The range really is ``0`` to ``61``; this accounts for leap
            seconds and the (very rare) double leap seconds.

        (5)
            The ``%U`` and ``%W`` directives are only used in calculations
            when the day of the week and the year are specified.

        Examples
        --------

        >>> a = Period(freq='Q-JUL', year=2006, quarter=1)
        >>> a.strftime('%F-Q%q')
        '2006-Q1'
        >>> # Output the last month in the quarter of this date
        >>> a.strftime('%b-%Y')
        'Oct-2005'
        >>>
        >>> a = Period(freq='D', year=2001, month=1, day=1)
        >>> a.strftime('%d-%b-%Y')
        '01-Jan-2006'
        >>> a.strftime('%b. %d, %Y was a %A')
        'Jan. 01, 2001 was a Monday'
        """
        base, mult = get_freq_code(self.freq)
        return period_format(self.ordinal, base, fmt)


class Period(_Period):
    """
    Represents a period of time.

    Parameters
    ----------
    value : Period or str, default None
        The time period represented (e.g., '4Q2005').
    freq : str, default None
        One of pandas period strings or corresponding objects.
    ordinal : int, default None
        The period offset from the gregorian proleptic epoch.
    year : int, default None
        Year value of the period.
    month : int, default 1
        Month value of the period.
    quarter : int, default None
        Quarter value of the period.
    day : int, default 1
        Day value of the period.
    hour : int, default 0
        Hour value of the period.
    minute : int, default 0
        Minute value of the period.
    second : int, default 0
        Second value of the period.
    """

    def __new__(cls, value=None, freq=None, ordinal=None,
                year=None, month=None, quarter=None, day=None,
                hour=None, minute=None, second=None):
        # freq points to a tuple (base, mult);  base is one of the defined
        # periods such as A, Q, etc. Every five minutes would be, e.g.,
        # ('T', 5) but may be passed in as a string like '5T'

        # ordinal is the period offset from the gregorian proleptic epoch
        cdef _Period self

        if freq is not None:
            freq = cls._maybe_convert_freq(freq)

        if ordinal is not None and value is not None:
            raise ValueError("Only value or ordinal but not both should be "
                             "given but not both")
        elif ordinal is not None:
            if not util.is_integer_object(ordinal):
                raise ValueError("Ordinal must be an integer")
            if freq is None:
                raise ValueError('Must supply freq for ordinal value')

        elif value is None:
            if (year is None and month is None and
                    quarter is None and day is None and
                    hour is None and minute is None and second is None):
                ordinal = NPY_NAT
            else:
                if freq is None:
                    raise ValueError("If value is None, freq cannot be None")

                # set defaults
                month = 1 if month is None else month
                day = 1 if day is None else day
                hour = 0 if hour is None else hour
                minute = 0 if minute is None else minute
                second = 0 if second is None else second

                ordinal = _ordinal_from_fields(year, month, quarter, day,
                                               hour, minute, second, freq)

        elif is_period_object(value):
            other = value
            if freq is None or get_freq_code(
                    freq) == get_freq_code(other.freq):
                ordinal = other.ordinal
                freq = other.freq
            else:
                converted = other.asfreq(freq)
                ordinal = converted.ordinal

        elif is_null_datetimelike(value) or (isinstance(value, str) and
                                             value in nat_strings):
            # explicit str check is necessary to avoid raising incorrectly
            #  if we have a non-hashable value.
            ordinal = NPY_NAT

        elif isinstance(value, str) or util.is_integer_object(value):
            if util.is_integer_object(value):
                value = str(value)
            value = value.upper()
            dt, reso = parse_time_string(value, freq)
            if dt is NaT:
                ordinal = NPY_NAT

            if freq is None:
                try:
                    freq = attrname_to_abbrevs[reso]
                except KeyError:
                    raise ValueError(f"Invalid frequency or could not "
                                     f"infer: {reso}")

        elif PyDateTime_Check(value):
            dt = value
            if freq is None:
                raise ValueError('Must supply freq for datetime value')
        elif util.is_datetime64_object(value):
            dt = Timestamp(value)
            if freq is None:
                raise ValueError('Must supply freq for datetime value')
        elif PyDate_Check(value):
            dt = datetime(year=value.year, month=value.month, day=value.day)
            if freq is None:
                raise ValueError('Must supply freq for datetime value')
        else:
            msg = "Value must be Period, string, integer, or datetime"
            raise ValueError(msg)

        if ordinal is None:
            base, mult = get_freq_code(freq)
            ordinal = period_ordinal(dt.year, dt.month, dt.day,
                                     dt.hour, dt.minute, dt.second,
                                     dt.microsecond, 0, base)

        return cls._from_ordinal(ordinal, freq)


cdef bint is_period_object(object obj):
    return isinstance(obj, _Period)


cdef int64_t _ordinal_from_fields(int year, int month, quarter, int day,
                                  int hour, int minute, int second, freq):
    base, mult = get_freq_code(freq)
    if quarter is not None:
        year, month = quarter_to_myear(year, quarter, freq)

    return period_ordinal(year, month, day, hour,
                          minute, second, 0, 0, base)


def quarter_to_myear(year: int, quarter: int, freq):
    """
    A quarterly frequency defines a "year" which may not coincide with
    the calendar-year.  Find the calendar-year and calendar-month associated
    with the given year and quarter under the `freq`-derived calendar.

    Parameters
    ----------
    year : int
    quarter : int
    freq : DateOffset

    Returns
    -------
    year : int
    month : int

    See Also
    --------
    Period.qyear
    """
    if quarter <= 0 or quarter > 4:
        raise ValueError('Quarter must be 1 <= q <= 4')

    mnum = c_MONTH_NUMBERS[get_rule_month(freq)] + 1
    month = (mnum + (quarter - 1) * 3) % 12 + 1
    if month > mnum:
        year -= 1

    return year, month


def validate_end_alias(how):
    how_dict = {'S': 'S', 'E': 'E',
                'START': 'S', 'FINISH': 'E',
                'BEGIN': 'S', 'END': 'E'}
    how = how_dict.get(str(how).upper())
    if how not in {'S', 'E'}:
        raise ValueError('How must be one of S or E')
    return how<|MERGE_RESOLUTION|>--- conflicted
+++ resolved
@@ -36,12 +36,6 @@
                                            npy_datetimestruct *d) nogil
 
 cimport pandas._libs.tslibs.util as util
-
-<<<<<<< HEAD
-from pandas._libs.tslibs.base cimport is_tick_object
-=======
-from pandas._libs.tslibs.base cimport ABCPeriod, is_period_object
->>>>>>> 1ce9f0ca
 
 from pandas._libs.tslibs.timestamps import Timestamp
 from pandas._libs.tslibs.timezones cimport is_utc, is_tzlocal, get_dst_info
