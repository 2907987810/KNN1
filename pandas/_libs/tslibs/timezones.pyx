from datetime import (
    timedelta,
    timezone,
)

from pandas.compat._optional import import_optional_dependency

try:
    # py39+
    import zoneinfo
    from zoneinfo import ZoneInfo
except ImportError:
    zoneinfo = None
    ZoneInfo = None

from cpython.datetime cimport (
    datetime,
    timedelta,
    tzinfo,
)

# dateutil compat

from dateutil.tz import (
    gettz as dateutil_gettz,
    tzfile as _dateutil_tzfile,
    tzlocal as _dateutil_tzlocal,
    tzutc as _dateutil_tzutc,
)
import pytz
from pytz.tzinfo import BaseTzInfo as _pytz_BaseTzInfo

UTC = pytz.utc


import numpy as np

cimport numpy as cnp
from numpy cimport int64_t

cnp.import_array()

# ----------------------------------------------------------------------
from pandas._libs.tslibs.util cimport (
    get_nat,
    is_integer_object,
)


cdef int64_t NPY_NAT = get_nat()
cdef tzinfo utc_stdlib = timezone.utc
cdef tzinfo utc_pytz = UTC
cdef tzinfo utc_dateutil_str = dateutil_gettz("UTC")  # NB: *not* the same as tzutc()

cdef tzinfo utc_zoneinfo = None


# ----------------------------------------------------------------------

cdef bint is_utc_zoneinfo(tzinfo tz):
    # Workaround for cases with missing tzdata
    #  https://github.com/pandas-dev/pandas/pull/46425#discussion_r830633025
    if tz is None or zoneinfo is None:
        return False

    global utc_zoneinfo
    if utc_zoneinfo is None:
        try:
            utc_zoneinfo = ZoneInfo("UTC")
        except zoneinfo.ZoneInfoNotFoundError:
            return False
        # Warn if tzdata is too old, even if there is a system tzdata to alert
        # users about the mismatch between local/system tzdata
        import_optional_dependency("tzdata", errors="warn", min_version="2022.1")

    return tz is utc_zoneinfo


cpdef inline bint is_utc(tzinfo tz):
    return (
        tz is utc_pytz
        or tz is utc_stdlib
        or isinstance(tz, _dateutil_tzutc)
        or tz is utc_dateutil_str
        or is_utc_zoneinfo(tz)
    )


cdef bint is_zoneinfo(tzinfo tz):
    if ZoneInfo is None:
        return False
    return isinstance(tz, ZoneInfo)


cdef bint is_tzlocal(tzinfo tz):
    return isinstance(tz, _dateutil_tzlocal)


<<<<<<< HEAD
cdef bint treat_tz_as_pytz(tzinfo tz):
    return (hasattr(tz, '_utc_transition_times') and
            hasattr(tz, '_transition_info'))


cdef bint treat_tz_as_dateutil(tzinfo tz):
    return hasattr(tz, '_trans_list') and hasattr(tz, '_trans_idx')
=======
cdef inline bint treat_tz_as_pytz(tzinfo tz):
    return (hasattr(tz, "_utc_transition_times") and
            hasattr(tz, "_transition_info"))


cdef inline bint treat_tz_as_dateutil(tzinfo tz):
    return hasattr(tz, "_trans_list") and hasattr(tz, "_trans_idx")
>>>>>>> 90757dc6


# Returns str or tzinfo object
cpdef inline object get_timezone(tzinfo tz):
    """
    We need to do several things here:
    1) Distinguish between pytz and dateutil timezones
    2) Not be over-specific (e.g. US/Eastern with/without DST is same *zone*
       but a different tz object)
    3) Provide something to serialize when we're storing a datetime object
       in pytables.

    We return a string prefaced with dateutil if it's a dateutil tz, else just
    the tz name. It needs to be a string so that we can serialize it with
    UJSON/pytables. maybe_get_tz (below) is the inverse of this process.
    """
    if tz is None:
        raise TypeError("tz argument cannot be None")
    if is_utc(tz):
        return tz
    else:
        if treat_tz_as_dateutil(tz):
            if ".tar.gz" in tz._filename:
                raise ValueError(
                    "Bad tz filename. Dateutil on python 3 on windows has a "
                    "bug which causes tzfile._filename to be the same for all "
                    "timezone files. Please construct dateutil timezones "
                    'implicitly by passing a string like "dateutil/Europe'
                    '/London" when you construct your pandas objects instead '
                    "of passing a timezone object. See "
                    "https://github.com/pandas-dev/pandas/pull/7362")
            return "dateutil/" + tz._filename
        else:
            # tz is a pytz timezone or unknown.
            try:
                zone = tz.zone
                if zone is None:
                    return tz
                return zone
            except AttributeError:
                return tz


cpdef inline tzinfo maybe_get_tz(object tz):
    """
    (Maybe) Construct a timezone object from a string. If tz is a string, use
    it to construct a timezone object. Otherwise, just return tz.
    """
    if isinstance(tz, str):
        if tz == "tzlocal()":
            tz = _dateutil_tzlocal()
        elif tz.startswith("dateutil/"):
            zone = tz[9:]
            tz = dateutil_gettz(zone)
            # On Python 3 on Windows, the filename is not always set correctly.
            if isinstance(tz, _dateutil_tzfile) and ".tar.gz" in tz._filename:
                tz._filename = zone
        elif tz[0] in {"-", "+"}:
            hours = int(tz[0:3])
            minutes = int(tz[0] + tz[4:6])
            tz = timezone(timedelta(hours=hours, minutes=minutes))
        elif tz[0:4] in {"UTC-", "UTC+"}:
            hours = int(tz[3:6])
            minutes = int(tz[3] + tz[7:9])
            tz = timezone(timedelta(hours=hours, minutes=minutes))
        else:
            tz = pytz.timezone(tz)
    elif is_integer_object(tz):
        tz = pytz.FixedOffset(tz / 60)
    elif isinstance(tz, tzinfo):
        pass
    elif tz is None:
        pass
    else:
        raise TypeError(type(tz))
    return tz


def _p_tz_cache_key(tz: tzinfo):
    """
    Python interface for cache function to facilitate testing.
    """
    return tz_cache_key(tz)


# Timezone data caches, key is the pytz string or dateutil file name.
dst_cache = {}


cdef object tz_cache_key(tzinfo tz):
    """
    Return the key in the cache for the timezone info object or None
    if unknown.

    The key is currently the tz string for pytz timezones, the filename for
    dateutil timezones.

    Notes
    -----
    This cannot just be the hash of a timezone object. Unfortunately, the
    hashes of two dateutil tz objects which represent the same timezone are
    not equal (even though the tz objects will compare equal and represent
    the same tz file). Also, pytz objects are not always hashable so we use
    str(tz) instead.
    """
    if isinstance(tz, _pytz_BaseTzInfo):
        return tz.zone
    elif isinstance(tz, _dateutil_tzfile):
        if ".tar.gz" in tz._filename:
            raise ValueError("Bad tz filename. Dateutil on python 3 on "
                             "windows has a bug which causes tzfile._filename "
                             "to be the same for all timezone files. Please "
                             "construct dateutil timezones implicitly by "
                             'passing a string like "dateutil/Europe/London" '
                             "when you construct your pandas objects instead "
                             "of passing a timezone object. See "
                             "https://github.com/pandas-dev/pandas/pull/7362")
        return "dateutil" + tz._filename
    else:
        return None


# ----------------------------------------------------------------------
# UTC Offsets


cdef timedelta get_utcoffset(tzinfo tz, datetime obj):
    try:
        return tz._utcoffset
    except AttributeError:
        return tz.utcoffset(obj)


cpdef inline bint is_fixed_offset(tzinfo tz):
    if treat_tz_as_dateutil(tz):
        if len(tz._trans_idx) == 0 and len(tz._trans_list) == 0:
            return 1
        else:
            return 0
    elif treat_tz_as_pytz(tz):
        if (len(tz._transition_info) == 0
                and len(tz._utc_transition_times) == 0):
            return 1
        else:
            return 0
    elif is_zoneinfo(tz):
        return 0
    # This also implicitly accepts datetime.timezone objects which are
    # considered fixed
    return 1


cdef object _get_utc_trans_times_from_dateutil_tz(tzinfo tz):
    """
    Transition times in dateutil timezones are stored in local non-dst
    time.  This code converts them to UTC. It's the reverse of the code
    in dateutil.tz.tzfile.__init__.
    """
    new_trans = list(tz._trans_list)
    last_std_offset = 0
    for i, (trans, tti) in enumerate(zip(tz._trans_list, tz._trans_idx)):
        if not tti.isdst:
            last_std_offset = tti.offset
        new_trans[i] = trans - last_std_offset
    return new_trans


cdef int64_t[::1] unbox_utcoffsets(object transinfo):
    cdef:
        Py_ssize_t i, sz
        int64_t[::1] arr

    sz = len(transinfo)
    arr = np.empty(sz, dtype="i8")

    for i in range(sz):
        arr[i] = int(transinfo[i][0].total_seconds()) * 1_000_000_000

    return arr


# ----------------------------------------------------------------------
# Daylight Savings


cdef object get_dst_info(tzinfo tz):
    """
    Returns
    -------
    ndarray[int64_t]
        Nanosecond UTC times of DST transitions.
    ndarray[int64_t]
        Nanosecond UTC offsets corresponding to DST transitions.
    str
        Describing the type of tzinfo object.
    """
    cache_key = tz_cache_key(tz)
    if cache_key is None:
        # e.g. pytz.FixedOffset, matplotlib.dates._UTC,
        # psycopg2.tz.FixedOffsetTimezone
        num = int(get_utcoffset(tz, None).total_seconds()) * 1_000_000_000
        # If we have e.g. ZoneInfo here, the get_utcoffset call will return None,
        #  so the total_seconds() call will raise AttributeError.
        return (np.array([NPY_NAT + 1], dtype=np.int64),
                np.array([num], dtype=np.int64),
                "unknown")

    if cache_key not in dst_cache:
        if treat_tz_as_pytz(tz):
            trans = np.array(tz._utc_transition_times, dtype="M8[ns]")
            trans = trans.view("i8")
            if tz._utc_transition_times[0].year == 1:
                trans[0] = NPY_NAT + 1
            deltas = unbox_utcoffsets(tz._transition_info)
            typ = "pytz"

        elif treat_tz_as_dateutil(tz):
            if len(tz._trans_list):
                # get utc trans times
                trans_list = _get_utc_trans_times_from_dateutil_tz(tz)
                trans = np.hstack([
                    np.array([0], dtype="M8[s]"),  # place holder for 1st item
                    np.array(trans_list, dtype="M8[s]")]).astype(
                    "M8[ns]")  # all trans listed
                trans = trans.view("i8")
                trans[0] = NPY_NAT + 1

                # deltas
                deltas = np.array([v.offset for v in (
                    tz._ttinfo_before,) + tz._trans_idx], dtype="i8")
                deltas *= 1_000_000_000
                typ = "dateutil"

            elif is_fixed_offset(tz):
                trans = np.array([NPY_NAT + 1], dtype=np.int64)
                deltas = np.array([tz._ttinfo_std.offset],
                                  dtype="i8") * 1_000_000_000
                typ = "fixed"
            else:
                # 2018-07-12 this is not reached in the tests, and this case
                # is not handled in any of the functions that call
                # get_dst_info.  If this case _were_ hit the calling
                # functions would then hit an IndexError because they assume
                # `deltas` is non-empty.
                # (under the just-deleted code that returned empty arrays)
                raise AssertionError("dateutil tzinfo is not a FixedOffset "
                                     "and has an empty `_trans_list`.", tz)
        else:
            # static tzinfo, we can get here with pytz.StaticTZInfo
            #  which are not caught by treat_tz_as_pytz
            trans = np.array([NPY_NAT + 1], dtype=np.int64)
            num = int(get_utcoffset(tz, None).total_seconds()) * 1_000_000_000
            deltas = np.array([num], dtype=np.int64)
            typ = "static"

        dst_cache[cache_key] = (trans, deltas, typ)

    return dst_cache[cache_key]


def infer_tzinfo(datetime start, datetime end):
    if start is not None and end is not None:
        tz = start.tzinfo
        if not tz_compare(tz, end.tzinfo):
            raise AssertionError(f"Inputs must both have the same timezone, "
                                 f"{tz} != {end.tzinfo}")
    elif start is not None:
        tz = start.tzinfo
    elif end is not None:
        tz = end.tzinfo
    else:
        tz = None
    return tz


cpdef bint tz_compare(tzinfo start, tzinfo end):
    """
    Compare string representations of timezones

    The same timezone can be represented as different instances of
    timezones. For example
    `<DstTzInfo 'Europe/Paris' LMT+0:09:00 STD>` and
    `<DstTzInfo 'Europe/Paris' CET+1:00:00 STD>` are essentially same
    timezones but aren't evaluated such, but the string representation
    for both of these is `'Europe/Paris'`.

    This exists only to add a notion of equality to pytz-style zones
    that is compatible with the notion of equality expected of tzinfo
    subclasses.

    Parameters
    ----------
    start : tzinfo
    end : tzinfo

    Returns:
    -------
    bool
    """
    # GH 18523
    if is_utc(start):
        # GH#38851 consider pytz/dateutil/stdlib UTCs as equivalent
        return is_utc(end)
    elif is_utc(end):
        # Ensure we don't treat tzlocal as equal to UTC when running in UTC
        return False
    elif start is None or end is None:
        return start is None and end is None
    return get_timezone(start) == get_timezone(end)


def tz_standardize(tz: tzinfo) -> tzinfo:
    """
    If the passed tz is a pytz timezone object, "normalize" it to the a
    consistent version

    Parameters
    ----------
    tz : tzinfo

    Returns
    -------
    tzinfo

    Examples
    --------
    >>> from datetime import datetime
    >>> from pytz import timezone
    >>> tz = timezone('US/Pacific').normalize(
    ...     datetime(2014, 1, 1, tzinfo=pytz.utc)
    ... ).tzinfo
    >>> tz
    <DstTzInfo 'US/Pacific' PST-1 day, 16:00:00 STD>
    >>> tz_standardize(tz)
    <DstTzInfo 'US/Pacific' LMT-1 day, 16:07:00 STD>

    >>> tz = timezone('US/Pacific')
    >>> tz
    <DstTzInfo 'US/Pacific' LMT-1 day, 16:07:00 STD>
    >>> tz_standardize(tz)
    <DstTzInfo 'US/Pacific' LMT-1 day, 16:07:00 STD>
    """
    if treat_tz_as_pytz(tz):
        return pytz.timezone(str(tz))
    return tz<|MERGE_RESOLUTION|>--- conflicted
+++ resolved
@@ -96,23 +96,13 @@
     return isinstance(tz, _dateutil_tzlocal)
 
 
-<<<<<<< HEAD
 cdef bint treat_tz_as_pytz(tzinfo tz):
-    return (hasattr(tz, '_utc_transition_times') and
-            hasattr(tz, '_transition_info'))
-
-
-cdef bint treat_tz_as_dateutil(tzinfo tz):
-    return hasattr(tz, '_trans_list') and hasattr(tz, '_trans_idx')
-=======
-cdef inline bint treat_tz_as_pytz(tzinfo tz):
     return (hasattr(tz, "_utc_transition_times") and
             hasattr(tz, "_transition_info"))
 
 
-cdef inline bint treat_tz_as_dateutil(tzinfo tz):
+cdef bint treat_tz_as_dateutil(tzinfo tz):
     return hasattr(tz, "_trans_list") and hasattr(tz, "_trans_idx")
->>>>>>> 90757dc6
 
 
 # Returns str or tzinfo object
