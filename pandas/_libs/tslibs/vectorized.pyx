import cython

from cpython.datetime cimport (
    date,
    datetime,
    time,
    tzinfo,
)

import numpy as np

cimport numpy as cnp
from numpy cimport (
    int64_t,
    intp_t,
    ndarray,
)

cnp.import_array()

from .conversion cimport normalize_i8_stamp

from .dtypes import Resolution
from .ccalendar cimport DAY_NANOS
from .nattype cimport (
    NPY_NAT,
    c_NaT as NaT,
)
from .np_datetime cimport (
    dt64_to_dtstruct,
    npy_datetimestruct,
)
from .offsets cimport BaseOffset
from .period cimport get_period_ordinal
from .timestamps cimport create_timestamp_from_ts
from .timezones cimport (
    get_dst_info,
    is_tzlocal,
    is_utc,
    is_zoneinfo,
)
from .tzconversion cimport (
    bisect_right_i8,
<<<<<<< HEAD
    tz_convert_utc_to_tz,
=======
    localize_tzinfo_api,
>>>>>>> 6033ed4b
)

# -------------------------------------------------------------------------


@cython.wraparound(False)
@cython.boundscheck(False)
def ints_to_pydatetime(
    const int64_t[:] stamps,
    tzinfo tz=None,
    BaseOffset freq=None,
    bint fold=False,
    str box="datetime"
) -> np.ndarray:
    """
    Convert an i8 repr to an ndarray of datetimes, date, time or Timestamp.

    Parameters
    ----------
    stamps : array of i8
    tz : str, optional
         convert to this timezone
    freq : BaseOffset, optional
         freq to convert
    fold : bint, default is 0
        Due to daylight saving time, one wall clock time can occur twice
        when shifting from summer to winter time; fold describes whether the
        datetime-like corresponds  to the first (0) or the second time (1)
        the wall clock hits the ambiguous time

        .. versionadded:: 1.1.0
    box : {'datetime', 'timestamp', 'date', 'time'}, default 'datetime'
        * If datetime, convert to datetime.datetime
        * If date, convert to datetime.date
        * If time, convert to datetime.time
        * If Timestamp, convert to pandas.Timestamp

    Returns
    -------
    ndarray[object] of type specified by box
    """
    cdef:
        Py_ssize_t i, ntrans = -1, n = stamps.shape[0]
        ndarray[int64_t] trans
        int64_t[::1] deltas
        int64_t* tdata = NULL
        intp_t pos
        int64_t utc_val, local_val, delta = NPY_NAT
        bint use_utc = False, use_tzlocal = False, use_fixed = False
        str typ

        npy_datetimestruct dts
        tzinfo new_tz
        ndarray[object] result = np.empty(n, dtype=object)
        bint use_pytz = False
        bint use_date = False, use_time = False, use_ts = False, use_pydt = False

    if box == "date":
        assert (tz is None), "tz should be None when converting to date"
        use_date = True
    elif box == "timestamp":
        use_ts = True
    elif box == "time":
        use_time = True
    elif box == "datetime":
        use_pydt = True
    else:
        raise ValueError(
            "box must be one of 'datetime', 'date', 'time' or 'timestamp'"
        )

    if is_utc(tz) or tz is None:
        use_utc = True
    elif is_tzlocal(tz) or is_zoneinfo(tz):
        use_tzlocal = True
    else:
        trans, deltas, typ = get_dst_info(tz)
        ntrans = trans.shape[0]
        if typ not in ["pytz", "dateutil"]:
            # static/fixed; in this case we know that len(delta) == 1
            use_fixed = True
            delta = deltas[0]
        else:
            tdata = <int64_t*>cnp.PyArray_DATA(trans)
            use_pytz = typ == "pytz"

    for i in range(n):
        utc_val = stamps[i]
        new_tz = tz

        if utc_val == NPY_NAT:
            result[i] = <object>NaT
            continue

        if use_utc:
            local_val = utc_val
        elif use_tzlocal:
<<<<<<< HEAD
            local_val = tz_convert_utc_to_tz(value, tz)
=======
            local_val = utc_val + localize_tzinfo_api(utc_val, tz)
>>>>>>> 6033ed4b
        elif use_fixed:
            local_val = utc_val + delta
        else:
            pos = bisect_right_i8(tdata, utc_val, ntrans) - 1
            local_val = utc_val + deltas[pos]

            if use_pytz:
                # find right representation of dst etc in pytz timezone
                new_tz = tz._tzinfos[tz._transition_info[pos]]

        dt64_to_dtstruct(local_val, &dts)

        if use_ts:
            result[i] = create_timestamp_from_ts(utc_val, dts, new_tz, freq, fold)
        elif use_pydt:
            result[i] = datetime(
                dts.year, dts.month, dts.day, dts.hour, dts.min, dts.sec, dts.us,
                new_tz, fold=fold,
            )
        elif use_date:
            result[i] = date(dts.year, dts.month, dts.day)
        else:
            result[i] = time(dts.hour, dts.min, dts.sec, dts.us, new_tz, fold=fold)

    return result


# -------------------------------------------------------------------------

cdef:
    int RESO_US = Resolution.RESO_US.value
    int RESO_MS = Resolution.RESO_MS.value
    int RESO_SEC = Resolution.RESO_SEC.value
    int RESO_MIN = Resolution.RESO_MIN.value
    int RESO_HR = Resolution.RESO_HR.value
    int RESO_DAY = Resolution.RESO_DAY.value


cdef inline int _reso_stamp(npy_datetimestruct *dts):
    if dts.us != 0:
        if dts.us % 1000 == 0:
            return RESO_MS
        return RESO_US
    elif dts.sec != 0:
        return RESO_SEC
    elif dts.min != 0:
        return RESO_MIN
    elif dts.hour != 0:
        return RESO_HR
    return RESO_DAY


@cython.wraparound(False)
@cython.boundscheck(False)
def get_resolution(const int64_t[:] stamps, tzinfo tz=None) -> Resolution:
    cdef:
        Py_ssize_t i, ntrans = -1, n = stamps.shape[0]
        ndarray[int64_t] trans
        int64_t[::1] deltas
        int64_t* tdata = NULL
        intp_t pos
        int64_t utc_val, local_val, delta = NPY_NAT
        bint use_utc = False, use_tzlocal = False, use_fixed = False
        str typ

        npy_datetimestruct dts
        int reso = RESO_DAY, curr_reso

    if is_utc(tz) or tz is None:
        use_utc = True
    elif is_tzlocal(tz) or is_zoneinfo(tz):
        use_tzlocal = True
    else:
        trans, deltas, typ = get_dst_info(tz)
        ntrans = trans.shape[0]
        if typ not in ["pytz", "dateutil"]:
            # static/fixed; in this case we know that len(delta) == 1
            use_fixed = True
            delta = deltas[0]
        else:
            tdata = <int64_t*>cnp.PyArray_DATA(trans)

    for i in range(n):
        utc_val = stamps[i]
        if utc_val == NPY_NAT:
            continue

        if use_utc:
            local_val = utc_val
        elif use_tzlocal:
<<<<<<< HEAD
            local_val = tz_convert_utc_to_tz(stamps[i], tz)
=======
            local_val = utc_val + localize_tzinfo_api(utc_val, tz)
>>>>>>> 6033ed4b
        elif use_fixed:
            local_val = utc_val + delta
        else:
            pos = bisect_right_i8(tdata, utc_val, ntrans) - 1
            local_val = utc_val + deltas[pos]

        dt64_to_dtstruct(local_val, &dts)
        curr_reso = _reso_stamp(&dts)
        if curr_reso < reso:
            reso = curr_reso

    return Resolution(reso)


# -------------------------------------------------------------------------

@cython.wraparound(False)
@cython.boundscheck(False)
cpdef ndarray[int64_t] normalize_i8_timestamps(const int64_t[:] stamps, tzinfo tz):
    """
    Normalize each of the (nanosecond) timezone aware timestamps in the given
    array by rounding down to the beginning of the day (i.e. midnight).
    This is midnight for timezone, `tz`.

    Parameters
    ----------
    stamps : int64 ndarray
    tz : tzinfo or None

    Returns
    -------
    result : int64 ndarray of converted of normalized nanosecond timestamps
    """
    cdef:
        Py_ssize_t i, ntrans = -1, n = stamps.shape[0]
        ndarray[int64_t] trans
        int64_t[::1] deltas
        int64_t* tdata = NULL
        intp_t pos
        int64_t utc_val, local_val, delta = NPY_NAT
        bint use_utc = False, use_tzlocal = False, use_fixed = False
        str typ

        int64_t[::1] result = np.empty(n, dtype=np.int64)

    if is_utc(tz) or tz is None:
        use_utc = True
    elif is_tzlocal(tz) or is_zoneinfo(tz):
        use_tzlocal = True
    else:
        trans, deltas, typ = get_dst_info(tz)
        ntrans = trans.shape[0]
        if typ not in ["pytz", "dateutil"]:
            # static/fixed; in this case we know that len(delta) == 1
            use_fixed = True
            delta = deltas[0]
        else:
            tdata = <int64_t*>cnp.PyArray_DATA(trans)

    for i in range(n):
        utc_val = stamps[i]
        if utc_val == NPY_NAT:
            result[i] = NPY_NAT
            continue

        if use_utc:
            local_val = utc_val
        elif use_tzlocal:
<<<<<<< HEAD
            local_val = tz_convert_utc_to_tz(stamps[i], tz)
=======
            local_val = utc_val + localize_tzinfo_api(utc_val, tz)
>>>>>>> 6033ed4b
        elif use_fixed:
            local_val = utc_val + delta
        else:
            pos = bisect_right_i8(tdata, utc_val, ntrans) - 1
            local_val = utc_val + deltas[pos]

        result[i] = normalize_i8_stamp(local_val)

    return result.base  # `.base` to access underlying ndarray


@cython.wraparound(False)
@cython.boundscheck(False)
def is_date_array_normalized(const int64_t[:] stamps, tzinfo tz=None) -> bool:
    """
    Check if all of the given (nanosecond) timestamps are normalized to
    midnight, i.e. hour == minute == second == 0.  If the optional timezone
    `tz` is not None, then this is midnight for this timezone.

    Parameters
    ----------
    stamps : int64 ndarray
    tz : tzinfo or None

    Returns
    -------
    is_normalized : bool True if all stamps are normalized
    """
    cdef:
        Py_ssize_t i, ntrans = -1, n = stamps.shape[0]
        ndarray[int64_t] trans
        int64_t[::1] deltas
        int64_t* tdata = NULL
        intp_t pos
        int64_t utc_val, local_val, delta = NPY_NAT
        bint use_utc = False, use_tzlocal = False, use_fixed = False
        str typ

    if is_utc(tz) or tz is None:
        use_utc = True
    elif is_tzlocal(tz) or is_zoneinfo(tz):
        use_tzlocal = True
    else:
        trans, deltas, typ = get_dst_info(tz)
        ntrans = trans.shape[0]
        if typ not in ["pytz", "dateutil"]:
            # static/fixed; in this case we know that len(delta) == 1
            use_fixed = True
            delta = deltas[0]
        else:
            tdata = <int64_t*>cnp.PyArray_DATA(trans)

    for i in range(n):
        utc_val = stamps[i]
        if use_utc:
            local_val = utc_val
        elif use_tzlocal:
<<<<<<< HEAD
            local_val = tz_convert_utc_to_tz(stamps[i], tz)
=======
            local_val = utc_val + localize_tzinfo_api(utc_val, tz)
>>>>>>> 6033ed4b
        elif use_fixed:
            local_val = utc_val + delta
        else:
            pos = bisect_right_i8(tdata, utc_val, ntrans) - 1
            local_val = utc_val + deltas[pos]

        if local_val % DAY_NANOS != 0:
            return False

    return True


# -------------------------------------------------------------------------


@cython.wraparound(False)
@cython.boundscheck(False)
def dt64arr_to_periodarr(const int64_t[:] stamps, int freq, tzinfo tz):
    cdef:
        Py_ssize_t i, ntrans = -1, n = stamps.shape[0]
        ndarray[int64_t] trans
        int64_t[::1] deltas
        int64_t* tdata = NULL
        intp_t pos
        int64_t utc_val, local_val, delta = NPY_NAT
        bint use_utc = False, use_tzlocal = False, use_fixed = False
        str typ

        npy_datetimestruct dts
        int64_t[::1] result = np.empty(n, dtype=np.int64)

    if is_utc(tz) or tz is None:
        use_utc = True
    elif is_tzlocal(tz) or is_zoneinfo(tz):
        use_tzlocal = True
    else:
        trans, deltas, typ = get_dst_info(tz)
        ntrans = trans.shape[0]
        if typ not in ["pytz", "dateutil"]:
            # static/fixed; in this case we know that len(delta) == 1
            use_fixed = True
            delta = deltas[0]
        else:
            tdata = <int64_t*>cnp.PyArray_DATA(trans)

    for i in range(n):
        utc_val = stamps[i]
        if utc_val == NPY_NAT:
            result[i] = NPY_NAT
            continue

        if use_utc:
            local_val = utc_val
        elif use_tzlocal:
<<<<<<< HEAD
            local_val = tz_convert_utc_to_tz(stamps[i], tz)
=======
            local_val = utc_val + localize_tzinfo_api(utc_val, tz)
>>>>>>> 6033ed4b
        elif use_fixed:
            local_val = utc_val + delta
        else:
            pos = bisect_right_i8(tdata, utc_val, ntrans) - 1
            local_val = utc_val + deltas[pos]

        dt64_to_dtstruct(local_val, &dts)
        result[i] = get_period_ordinal(&dts, freq)

    return result.base  # .base to get underlying ndarray<|MERGE_RESOLUTION|>--- conflicted
+++ resolved
@@ -41,11 +41,7 @@
 )
 from .tzconversion cimport (
     bisect_right_i8,
-<<<<<<< HEAD
-    tz_convert_utc_to_tz,
-=======
     localize_tzinfo_api,
->>>>>>> 6033ed4b
 )
 
 # -------------------------------------------------------------------------
@@ -143,11 +139,7 @@
         if use_utc:
             local_val = utc_val
         elif use_tzlocal:
-<<<<<<< HEAD
-            local_val = tz_convert_utc_to_tz(value, tz)
-=======
             local_val = utc_val + localize_tzinfo_api(utc_val, tz)
->>>>>>> 6033ed4b
         elif use_fixed:
             local_val = utc_val + delta
         else:
@@ -238,11 +230,7 @@
         if use_utc:
             local_val = utc_val
         elif use_tzlocal:
-<<<<<<< HEAD
-            local_val = tz_convert_utc_to_tz(stamps[i], tz)
-=======
             local_val = utc_val + localize_tzinfo_api(utc_val, tz)
->>>>>>> 6033ed4b
         elif use_fixed:
             local_val = utc_val + delta
         else:
@@ -311,11 +299,7 @@
         if use_utc:
             local_val = utc_val
         elif use_tzlocal:
-<<<<<<< HEAD
-            local_val = tz_convert_utc_to_tz(stamps[i], tz)
-=======
             local_val = utc_val + localize_tzinfo_api(utc_val, tz)
->>>>>>> 6033ed4b
         elif use_fixed:
             local_val = utc_val + delta
         else:
@@ -373,11 +357,7 @@
         if use_utc:
             local_val = utc_val
         elif use_tzlocal:
-<<<<<<< HEAD
-            local_val = tz_convert_utc_to_tz(stamps[i], tz)
-=======
             local_val = utc_val + localize_tzinfo_api(utc_val, tz)
->>>>>>> 6033ed4b
         elif use_fixed:
             local_val = utc_val + delta
         else:
@@ -432,11 +412,7 @@
         if use_utc:
             local_val = utc_val
         elif use_tzlocal:
-<<<<<<< HEAD
-            local_val = tz_convert_utc_to_tz(stamps[i], tz)
-=======
             local_val = utc_val + localize_tzinfo_api(utc_val, tz)
->>>>>>> 6033ed4b
         elif use_fixed:
             local_val = utc_val + delta
         else:
