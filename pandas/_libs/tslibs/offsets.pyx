--- conflicted
+++ resolved
@@ -457,17 +457,10 @@
         all_paras = self.__dict__.copy()
         all_paras["n"] = self.n
         all_paras["normalize"] = self.normalize
-<<<<<<< HEAD
-        for key in self._attributes:
-            if key not in all_paras:
-                # cython attributes are not in __dict__
-                all_paras[key] = getattr(self, key)
-=======
         for attr in self._attributes:
             if hasattr(self, attr) and attr not in self.__dict__:
                 # cython attributes are not in __dict__
                 all_paras[attr] = getattr(self, attr)
->>>>>>> 23c7e85d
 
         if 'holidays' in all_paras and not all_paras['holidays']:
             all_paras.pop('holidays')
@@ -566,13 +559,9 @@
         exclude = {"n", "inc", "normalize"}
         attrs = []
         for attr in sorted(self._attributes):
-<<<<<<< HEAD
             # _attributes instead of __dict__ because cython attrs are not in __dict__
-            if attr.startswith("_") or attr == "kwds":
-=======
             if attr.startswith("_") or attr == "kwds" or not hasattr(self, attr):
                 # DateOffset may not have some of these attributes
->>>>>>> 23c7e85d
                 continue
             elif attr not in exclude:
                 value = getattr(self, attr)
