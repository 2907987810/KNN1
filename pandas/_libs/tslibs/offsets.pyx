import cython

import time
from typing import Any
import warnings
from cpython.datetime cimport (PyDateTime_IMPORT,
                               PyDateTime_Check,
                               PyDate_Check,
                               PyDelta_Check,
                               datetime, timedelta, date,
                               time as dt_time)
PyDateTime_IMPORT

from dateutil.relativedelta import relativedelta

import numpy as np
cimport numpy as cnp
from numpy cimport int64_t
cnp.import_array()


from pandas._libs.tslibs cimport util
from pandas._libs.tslibs.util cimport is_integer_object, is_datetime64_object

from pandas._libs.tslibs.base cimport ABCTimestamp

from pandas._libs.tslibs.ccalendar import (
    MONTHS, DAYS, MONTH_ALIASES, MONTH_TO_CAL_NUM, weekday_to_int, int_to_weekday,
)
from pandas._libs.tslibs.ccalendar cimport get_days_in_month, dayofweek
from pandas._libs.tslibs.conversion cimport (
    convert_datetime_to_tsobject,
    localize_pydatetime,
)
from pandas._libs.tslibs.nattype cimport NPY_NAT, c_NaT as NaT
from pandas._libs.tslibs.np_datetime cimport (
    npy_datetimestruct, dtstruct_to_dt64, dt64_to_dtstruct)
from pandas._libs.tslibs.timezones cimport utc_pytz as UTC
from pandas._libs.tslibs.tzconversion cimport tz_convert_single

from .timedeltas cimport delta_to_nanoseconds

# ---------------------------------------------------------------------
# Constants

_offset_to_period_map = {
    'WEEKDAY': 'D',
    'EOM': 'M',
    'BM': 'M',
    'BQS': 'Q',
    'QS': 'Q',
    'BQ': 'Q',
    'BA': 'A',
    'AS': 'A',
    'BAS': 'A',
    'MS': 'M',
    'D': 'D',
    'C': 'C',
    'B': 'B',
    'T': 'T',
    'S': 'S',
    'L': 'L',
    'U': 'U',
    'N': 'N',
    'H': 'H',
    'Q': 'Q',
    'A': 'A',
    'W': 'W',
    'M': 'M',
    'Y': 'A',
    'BY': 'A',
    'YS': 'A',
    'BYS': 'A'}

need_suffix = ['QS', 'BQ', 'BQS', 'YS', 'AS', 'BY', 'BA', 'BYS', 'BAS']

for __prefix in need_suffix:
    for _m in MONTHS:
        key = f'{__prefix}-{_m}'
        _offset_to_period_map[key] = _offset_to_period_map[__prefix]

for __prefix in ['A', 'Q']:
    for _m in MONTHS:
        _alias = f'{__prefix}-{_m}'
        _offset_to_period_map[_alias] = _alias

for _d in DAYS:
    _offset_to_period_map[f'W-{_d}'] = f'W-{_d}'


# ---------------------------------------------------------------------
# Misc Helpers

cdef bint is_offset_object(object obj):
    return isinstance(obj, BaseOffset)


cdef bint is_tick_object(object obj):
    return isinstance(obj, Tick)


cdef to_offset(object obj):
    """
    Wrap pandas.tseries.frequencies.to_offset to keep centralize runtime
    imports
    """
    if isinstance(obj, BaseOffset):
        return obj
    from pandas.tseries.frequencies import to_offset
    return to_offset(obj)


def as_datetime(obj: datetime) -> datetime:
    if isinstance(obj, ABCTimestamp):
        return obj.to_pydatetime()
    return obj


cpdef bint is_normalized(datetime dt):
    if dt.hour != 0 or dt.minute != 0 or dt.second != 0 or dt.microsecond != 0:
        # Regardless of whether dt is datetime vs Timestamp
        return False
    if isinstance(dt, ABCTimestamp):
        return dt.nanosecond == 0
    return True


def apply_index_wraps(func):
    # Note: normally we would use `@functools.wraps(func)`, but this does
    # not play nicely with cython class methods
    def wrapper(self, other):

        is_index = not util.is_array(other._data)

        # operate on DatetimeArray
        arr = other._data if is_index else other

        result = func(self, arr)

        if is_index:
            # Wrap DatetimeArray result back to DatetimeIndex
            result = type(other)._simple_new(result, name=other.name)

        if self.normalize:
            result = result.to_period('D').to_timestamp()
        return result

    # do @functools.wraps(func) manually since it doesn't work on cdef funcs
    wrapper.__name__ = func.__name__
    wrapper.__doc__ = func.__doc__
    try:
        wrapper.__module__ = func.__module__
    except AttributeError:
        # AttributeError: 'method_descriptor' object has no
        # attribute '__module__'
        pass
    return wrapper


def apply_wraps(func):
    # Note: normally we would use `@functools.wraps(func)`, but this does
    # not play nicely with cython class methods

    def wrapper(self, other):
        from pandas import Timestamp

        if other is NaT:
            return NaT
        elif isinstance(other, BaseOffset) or PyDelta_Check(other):
            # timedelta path
            return func(self, other)
        elif is_datetime64_object(other) or PyDate_Check(other):
            # PyDate_Check includes date, datetime
            other = Timestamp(other)
        else:
            # This will end up returning NotImplemented back in __add__
            raise ApplyTypeError

        tz = other.tzinfo
        nano = other.nanosecond

        if self._adjust_dst:
            other = other.tz_localize(None)

        result = func(self, other)

        result = Timestamp(result)
        if self._adjust_dst:
            result = result.tz_localize(tz)

        if self.normalize:
            result = result.normalize()

        # nanosecond may be deleted depending on offset process
        if not self.normalize and nano != 0:
            if result.nanosecond != nano:
                if result.tz is not None:
                    # convert to UTC
                    value = result.tz_localize(None).value
                else:
                    value = result.value
                result = Timestamp(value + nano)

        if tz is not None and result.tzinfo is None:
            result = result.tz_localize(tz)

        return result

    # do @functools.wraps(func) manually since it doesn't work on cdef funcs
    wrapper.__name__ = func.__name__
    wrapper.__doc__ = func.__doc__
    try:
        wrapper.__module__ = func.__module__
    except AttributeError:
        # AttributeError: 'method_descriptor' object has no
        # attribute '__module__'
        pass
    return wrapper


cdef _wrap_timedelta_result(result):
    """
    Tick operations dispatch to their Timedelta counterparts.  Wrap the result
    of these operations in a Tick if possible.

    Parameters
    ----------
    result : object

    Returns
    -------
    object
    """
    if PyDelta_Check(result):
        # convert Timedelta back to a Tick
        return delta_to_tick(result)

    return result

# ---------------------------------------------------------------------
# Business Helpers

cpdef int get_lastbday(int year, int month) nogil:
    """
    Find the last day of the month that is a business day.

    Parameters
    ----------
    year : int
    month : int

    Returns
    -------
    last_bday : int
    """
    cdef:
        int wkday, days_in_month

    wkday = dayofweek(year, month, 1)
    days_in_month = get_days_in_month(year, month)
    return days_in_month - max(((wkday + days_in_month - 1) % 7) - 4, 0)


cpdef int get_firstbday(int year, int month) nogil:
    """
    Find the first day of the month that is a business day.

    Parameters
    ----------
    year : int
    month : int

    Returns
    -------
    first_bday : int
    """
    cdef:
        int first, wkday

    wkday = dayofweek(year, month, 1)
    first = 1
    if wkday == 5:  # on Saturday
        first = 3
    elif wkday == 6:  # on Sunday
        first = 2
    return first


def _get_calendar(weekmask, holidays, calendar):
    """Generate busdaycalendar"""
    if isinstance(calendar, np.busdaycalendar):
        if not holidays:
            holidays = tuple(calendar.holidays)
        elif not isinstance(holidays, tuple):
            holidays = tuple(holidays)
        else:
            # trust that calendar.holidays and holidays are
            # consistent
            pass
        return calendar, holidays

    if holidays is None:
        holidays = []
    try:
        holidays = holidays + calendar.holidays().tolist()
    except AttributeError:
        pass
    holidays = [to_dt64D(dt) for dt in holidays]
    holidays = tuple(sorted(holidays))

    kwargs = {'weekmask': weekmask}
    if holidays:
        kwargs['holidays'] = holidays

    busdaycalendar = np.busdaycalendar(**kwargs)
    return busdaycalendar, holidays


def to_dt64D(dt):
    # Currently
    # > np.datetime64(dt.datetime(2013,5,1),dtype='datetime64[D]')
    # numpy.datetime64('2013-05-01T02:00:00.000000+0200')
    # Thus astype is needed to cast datetime to datetime64[D]
    if getattr(dt, 'tzinfo', None) is not None:
        # Get the nanosecond timestamp,
        #  equiv `Timestamp(dt).value` or `dt.timestamp() * 10**9`
        nanos = getattr(dt, "nanosecond", 0)
        i8 = convert_datetime_to_tsobject(dt, tz=None, nanos=nanos).value
        dt = tz_convert_single(i8, UTC, dt.tzinfo)
        dt = np.int64(dt).astype('datetime64[ns]')
    else:
        dt = np.datetime64(dt)
    if dt.dtype.name != "datetime64[D]":
        dt = dt.astype("datetime64[D]")
    return dt


# ---------------------------------------------------------------------
# Validation


def _validate_business_time(t_input):
    if isinstance(t_input, str):
        try:
            t = time.strptime(t_input, '%H:%M')
            return dt_time(hour=t.tm_hour, minute=t.tm_min)
        except ValueError:
            raise ValueError("time data must match '%H:%M' format")
    elif isinstance(t_input, dt_time):
        if t_input.second != 0 or t_input.microsecond != 0:
            raise ValueError(
                "time data must be specified only with hour and minute")
        return t_input
    else:
        raise ValueError("time data must be string or datetime.time")


# ---------------------------------------------------------------------
# Constructor Helpers

relativedelta_kwds = {'years', 'months', 'weeks', 'days', 'year', 'month',
                      'day', 'weekday', 'hour', 'minute', 'second',
                      'microsecond', 'nanosecond', 'nanoseconds', 'hours',
                      'minutes', 'seconds', 'microseconds'}


def _determine_offset(kwds):
    # timedelta is used for sub-daily plural offsets and all singular
    # offsets relativedelta is used for plural offsets of daily length or
    # more nanosecond(s) are handled by apply_wraps
    kwds_no_nanos = dict(
        (k, v) for k, v in kwds.items()
        if k not in ('nanosecond', 'nanoseconds')
    )
    # TODO: Are nanosecond and nanoseconds allowed somewhere?

    _kwds_use_relativedelta = ('years', 'months', 'weeks', 'days',
                               'year', 'month', 'week', 'day', 'weekday',
                               'hour', 'minute', 'second', 'microsecond')

    use_relativedelta = False
    if len(kwds_no_nanos) > 0:
        if any(k in _kwds_use_relativedelta for k in kwds_no_nanos):
            offset = relativedelta(**kwds_no_nanos)
            use_relativedelta = True
        else:
            # sub-daily offset - use timedelta (tz-aware)
            offset = timedelta(**kwds_no_nanos)
    else:
        offset = timedelta(1)
    return offset, use_relativedelta


# ---------------------------------------------------------------------
# Mixins & Singletons


class ApplyTypeError(TypeError):
    # sentinel class for catching the apply error to return NotImplemented
    pass


# ---------------------------------------------------------------------
# Base Classes

cdef class BaseOffset:
    """
    Base class for DateOffset methods that are not overridden by subclasses
    and will (after pickle errors are resolved) go into a cdef class.
    """
    _typ = "dateoffset"
    _day_opt = None
    _attributes = frozenset(['n', 'normalize'])
    _use_relativedelta = False
    _adjust_dst = True
    _deprecations = frozenset(["isAnchored", "onOffset"])

    cdef readonly:
        int64_t n
        bint normalize
        dict _cache

    def __init__(self, n=1, normalize=False):
        n = self._validate_n(n)
        self.n = n
        self.normalize = normalize
        self._cache = {}

    def __eq__(self, other: Any) -> bool:
        if isinstance(other, str):
            try:
                # GH#23524 if to_offset fails, we are dealing with an
                #  incomparable type so == is False and != is True
                other = to_offset(other)
            except ValueError:
                # e.g. "infer"
                return False
        try:
            return self._params == other._params
        except AttributeError:
            # other is not a DateOffset object
            return False

    def __ne__(self, other):
        return not self == other

    def __hash__(self):
        return hash(self._params)

    @property
    def _params(self):
        """
        Returns a tuple containing all of the attributes needed to evaluate
        equality between two DateOffset objects.
        """
        # NB: non-cython subclasses override property with cache_readonly
        all_paras = self.__dict__.copy()
        all_paras["n"] = self.n
        all_paras["normalize"] = self.normalize
        for attr in self._attributes:
            if hasattr(self, attr) and attr not in self.__dict__:
                # cython attributes are not in __dict__
                all_paras[attr] = getattr(self, attr)

        if 'holidays' in all_paras and not all_paras['holidays']:
            all_paras.pop('holidays')
        exclude = ['kwds', 'name', 'calendar']
        attrs = [(k, v) for k, v in all_paras.items()
                 if (k not in exclude) and (k[0] != '_')]
        attrs = sorted(set(attrs))
        params = tuple([str(type(self))] + attrs)
        return params

    @property
    def kwds(self):
        # for backwards-compatibility
        kwds = {name: getattr(self, name, None) for name in self._attributes
                if name not in ['n', 'normalize']}
        return {name: kwds[name] for name in kwds if kwds[name] is not None}

    @property
    def base(self):
        """
        Returns a copy of the calling offset object with n=1 and all other
        attributes equal.
        """
        return type(self)(n=1, normalize=self.normalize, **self.kwds)

    def __add__(self, other):
        if not isinstance(self, BaseOffset):
            # cython semantics; this is __radd__
            return other.__add__(self)
        try:
            return self.apply(other)
        except ApplyTypeError:
            return NotImplemented

    def __sub__(self, other):
        if PyDateTime_Check(other):
            raise TypeError('Cannot subtract datetime from offset.')
        elif type(other) == type(self):
            return type(self)(self.n - other.n, normalize=self.normalize,
                              **self.kwds)
        elif not isinstance(self, BaseOffset):
            # cython semantics, this is __rsub__
            return (-other).__add__(self)
        else:  # pragma: no cover
            return NotImplemented

    def __call__(self, other):
        warnings.warn(
            "DateOffset.__call__ is deprecated and will be removed in a future "
            "version.  Use `offset + other` instead.",
            FutureWarning,
            stacklevel=1,
        )
        return self.apply(other)

    def __mul__(self, other):
        if util.is_array(other):
            return np.array([self * x for x in other])
        elif is_integer_object(other):
            return type(self)(n=other * self.n, normalize=self.normalize,
                              **self.kwds)
        elif not isinstance(self, BaseOffset):
            # cython semantics, this is __rmul__
            return other.__mul__(self)
        return NotImplemented

    def __neg__(self):
        # Note: we are deferring directly to __mul__ instead of __rmul__, as
        # that allows us to use methods that can go in a `cdef class`
        return self * -1

    def copy(self):
        # Note: we are deferring directly to __mul__ instead of __rmul__, as
        # that allows us to use methods that can go in a `cdef class`
        return self * 1

    # ------------------------------------------------------------------
    # Name and Rendering Methods

    def __repr__(self) -> str:
        className = getattr(self, '_outputName', type(self).__name__)

        if abs(self.n) != 1:
            plural = 's'
        else:
            plural = ''

        n_str = ""
        if self.n != 1:
            n_str = f"{self.n} * "

        out = f'<{n_str}{className}{plural}{self._repr_attrs()}>'
        return out

    def _repr_attrs(self) -> str:
        exclude = {"n", "inc", "normalize"}
        attrs = []
        for attr in sorted(self._attributes):
            if attr.startswith("_") or attr == "kwds" or not hasattr(self, attr):
                # DateOffset may not have some of these attributes
                continue
            elif attr not in exclude:
                value = getattr(self, attr)
                attrs.append(f"{attr}={value}")

        out = ""
        if attrs:
            out += ": " + ", ".join(attrs)
        return out

    @property
    def name(self) -> str:
        return self.rule_code

    @property
    def _prefix(self) -> str:
        raise NotImplementedError("Prefix not defined")

    @property
    def rule_code(self) -> str:
        return self._prefix

    @property
    def freqstr(self) -> str:
        try:
            code = self.rule_code
        except NotImplementedError:
            return str(repr(self))

        if self.n != 1:
            fstr = f"{self.n}{code}"
        else:
            fstr = code

        try:
            if self._offset:
                fstr += self._offset_str()
        except AttributeError:
            # TODO: standardize `_offset` vs `offset` naming convention
            pass

        return fstr

    def _offset_str(self) -> str:
        return ""

    # ------------------------------------------------------------------

    @apply_index_wraps
    def apply_index(self, index):
        """
        Vectorized apply of DateOffset to DatetimeIndex,
        raises NotImplementedError for offsets without a
        vectorized implementation.

        Parameters
        ----------
        index : DatetimeIndex

        Returns
        -------
        DatetimeIndex
        """
        raise NotImplementedError(
            f"DateOffset subclass {type(self).__name__} "
            "does not have a vectorized implementation"
        )

    def rollback(self, dt):
        """
        Roll provided date backward to next offset only if not on offset.

        Returns
        -------
        TimeStamp
            Rolled timestamp if not on offset, otherwise unchanged timestamp.
        """
        from pandas import Timestamp
        dt = Timestamp(dt)
        if not self.is_on_offset(dt):
            dt = dt - type(self)(1, normalize=self.normalize, **self.kwds)
        return dt

    def rollforward(self, dt):
        """
        Roll provided date forward to next offset only if not on offset.

        Returns
        -------
        TimeStamp
            Rolled timestamp if not on offset, otherwise unchanged timestamp.
        """
        from pandas import Timestamp
        dt = Timestamp(dt)
        if not self.is_on_offset(dt):
            dt = dt + type(self)(1, normalize=self.normalize, **self.kwds)
        return dt

    def _get_offset_day(self, datetime other):
        # subclass must implement `_day_opt`; calling from the base class
        # will raise NotImplementedError.
        return get_day_of_month(other, self._day_opt)

    def is_on_offset(self, dt) -> bool:
        if self.normalize and not is_normalized(dt):
            return False

        # Default (slow) method for determining if some date is a member of the
        # date range generated by this offset. Subclasses may have this
        # re-implemented in a nicer way.
        a = dt
        b = (dt + self) - self
        return a == b

    # ------------------------------------------------------------------

    # Staticmethod so we can call from Tick.__init__, will be unnecessary
    #  once BaseOffset is a cdef class and is inherited by Tick
    @staticmethod
    def _validate_n(n):
        """
        Require that `n` be an integer.

        Parameters
        ----------
        n : int

        Returns
        -------
        nint : int

        Raises
        ------
        TypeError if `int(n)` raises
        ValueError if n != int(n)
        """
        if util.is_timedelta64_object(n):
            raise TypeError(f'`n` argument must be an integer, got {type(n)}')
        try:
            nint = int(n)
        except (ValueError, TypeError):
            raise TypeError(f'`n` argument must be an integer, got {type(n)}')
        if n != nint:
            raise ValueError(f'`n` argument must be an integer, got {n}')
        return nint

    def __setstate__(self, state):
        """Reconstruct an instance from a pickled state"""
        if 'offset' in state:
            # Older (<0.22.0) versions have offset attribute instead of _offset
            if '_offset' in state:  # pragma: no cover
                raise AssertionError('Unexpected key `_offset`')
            state['_offset'] = state.pop('offset')
            state['kwds']['offset'] = state['_offset']

        if '_offset' in state and not isinstance(state['_offset'], timedelta):
            # relativedelta, we need to populate using its kwds
            offset = state['_offset']
            odict = offset.__dict__
            kwds = {key: odict[key] for key in odict if odict[key]}
            state.update(kwds)

        self.n = state.pop("n")
        self.normalize = state.pop("normalize")
        self._cache = state.pop("_cache", {})
        self.__dict__.update(state)

        if 'weekmask' in state and 'holidays' in state:
            calendar, holidays = _get_calendar(weekmask=self.weekmask,
                                               holidays=self.holidays,
                                               calendar=None)
            object.__setattr__(self, "calendar", calendar)
            object.__setattr__(self, "holidays", holidays)

    def __getstate__(self):
        """Return a pickleable state"""
        state = self.__dict__.copy()
        state["n"] = self.n
        state["normalize"] = self.normalize

        # we don't want to actually pickle the calendar object
        # as its a np.busyday; we recreate on deserialization
        if 'calendar' in state:
            del state['calendar']
        try:
            state['kwds'].pop('calendar')
        except KeyError:
            pass

        return state

    @property
    def nanos(self):
        raise ValueError(f"{self} is a non-fixed frequency")

    def onOffset(self, dt) -> bool:
        warnings.warn(
            "onOffset is a deprecated, use is_on_offset instead",
            FutureWarning,
            stacklevel=1,
        )
        return self.is_on_offset(dt)

    def isAnchored(self) -> bool:
        warnings.warn(
            "isAnchored is a deprecated, use is_anchored instead",
            FutureWarning,
            stacklevel=1,
        )
        return self.is_anchored()

    def is_anchored(self) -> bool:
        # TODO: Does this make sense for the general case?  It would help
        # if there were a canonical docstring for what is_anchored means.
        return self.n == 1


cdef class Tick(BaseOffset):
    # ensure that reversed-ops with numpy scalars return NotImplemented
    __array_priority__ = 1000
    _adjust_dst = False
    _prefix = "undefined"
    _attributes = frozenset(["n", "normalize"])

    def __init__(self, n=1, normalize=False):
        n = self._validate_n(n)
        self.n = n
        self.normalize = False
        self._cache = {}
        if normalize:
            # GH#21427
            raise ValueError(
                "Tick offset with `normalize=True` are not allowed."
            )

    @classmethod
    def _from_name(cls, suffix=None):
        # default _from_name calls cls with no args
        if suffix:
            raise ValueError(f"Bad freq suffix {suffix}")
        return cls()

    def _repr_attrs(self) -> str:
        # Since cdef classes have no __dict__, we need to override
        return ""

    @property
    def delta(self):
        from .timedeltas import Timedelta
        return self.n * Timedelta(self._nanos_inc)

    @property
    def nanos(self) -> int64_t:
        return self.n * self._nanos_inc

    def is_on_offset(self, dt) -> bool:
        return True

    def is_anchored(self) -> bool:
        return False

    # --------------------------------------------------------------------
    # Comparison and Arithmetic Methods

    def __eq__(self, other):
        if isinstance(other, str):
            try:
                # GH#23524 if to_offset fails, we are dealing with an
                #  incomparable type so == is False and != is True
                other = to_offset(other)
            except ValueError:
                # e.g. "infer"
                return False
        return self.delta == other

    def __ne__(self, other):
        return not (self == other)

    def __le__(self, other):
        return self.delta.__le__(other)

    def __lt__(self, other):
        return self.delta.__lt__(other)

    def __ge__(self, other):
        return self.delta.__ge__(other)

    def __gt__(self, other):
        return self.delta.__gt__(other)

    def __truediv__(self, other):
        if not isinstance(self, Tick):
            # cython semantics mean the args are sometimes swapped
            result = other.delta.__rtruediv__(self)
        else:
            result = self.delta.__truediv__(other)
        return _wrap_timedelta_result(result)

    def __add__(self, other):
        if not isinstance(self, Tick):
            # cython semantics; this is __radd__
            return other.__add__(self)

        if isinstance(other, Tick):
            if type(self) == type(other):
                return type(self)(self.n + other.n)
            else:
                return delta_to_tick(self.delta + other.delta)
        try:
            return self.apply(other)
        except ApplyTypeError:
            # Includes pd.Period
            return NotImplemented
        except OverflowError as err:
            raise OverflowError(
                f"the add operation between {self} and {other} will overflow"
            ) from err

    def apply(self, other):
        # Timestamp can handle tz and nano sec, thus no need to use apply_wraps
        if isinstance(other, ABCTimestamp):

            # GH#15126
            # in order to avoid a recursive
            # call of __add__ and __radd__ if there is
            # an exception, when we call using the + operator,
            # we directly call the known method
            result = other.__add__(self)
            if result is NotImplemented:
                raise OverflowError
            return result
        elif other is NaT:
            return NaT
        elif is_datetime64_object(other) or PyDate_Check(other):
            # PyDate_Check includes date, datetime
            from pandas import Timestamp
            return Timestamp(other) + self

        if PyDelta_Check(other):
            return other + self.delta
        elif isinstance(other, type(self)):
            # TODO: this is reached in tests that specifically call apply,
            #  but should not be reached "naturally" because __add__ should
            #  catch this case first.
            return type(self)(self.n + other.n)

        raise ApplyTypeError(f"Unhandled type: {type(other).__name__}")

    # --------------------------------------------------------------------
    # Pickle Methods

    def __reduce__(self):
        return (type(self), (self.n,))

    def __setstate__(self, state):
        self.n = state["n"]
        self.normalize = False


cdef class Day(Tick):
    _nanos_inc = 24 * 3600 * 1_000_000_000
    _prefix = "D"


cdef class Hour(Tick):
    _nanos_inc = 3600 * 1_000_000_000
    _prefix = "H"


cdef class Minute(Tick):
    _nanos_inc = 60 * 1_000_000_000
    _prefix = "T"


cdef class Second(Tick):
    _nanos_inc = 1_000_000_000
    _prefix = "S"


cdef class Milli(Tick):
    _nanos_inc = 1_000_000
    _prefix = "L"


cdef class Micro(Tick):
    _nanos_inc = 1000
    _prefix = "U"


cdef class Nano(Tick):
    _nanos_inc = 1
    _prefix = "N"


def delta_to_tick(delta: timedelta) -> Tick:
    if delta.microseconds == 0 and getattr(delta, "nanoseconds", 0) == 0:
        # nanoseconds only for pd.Timedelta
        if delta.seconds == 0:
            return Day(delta.days)
        else:
            seconds = delta.days * 86400 + delta.seconds
            if seconds % 3600 == 0:
                return Hour(seconds / 3600)
            elif seconds % 60 == 0:
                return Minute(seconds / 60)
            else:
                return Second(seconds)
    else:
        nanos = delta_to_nanoseconds(delta)
        if nanos % 1_000_000 == 0:
            return Milli(nanos // 1_000_000)
        elif nanos % 1000 == 0:
            return Micro(nanos // 1000)
        else:  # pragma: no cover
            return Nano(nanos)


# --------------------------------------------------------------------


class BusinessMixin(BaseOffset):
    """
    Mixin to business types to provide related functions.
    """
    def __init__(self, n=1, normalize=False, offset=timedelta(0)):
        BaseOffset.__init__(self, n, normalize)
        object.__setattr__(self, "_offset", offset)

    @property
    def offset(self):
        """
        Alias for self._offset.
        """
        # Alias for backward compat
        return self._offset

    def _repr_attrs(self) -> str:
        if self.offset:
            attrs = [f"offset={repr(self.offset)}"]
        else:
            attrs = []
        out = ""
        if attrs:
            out += ": " + ", ".join(attrs)
        return out


class BusinessHourMixin(BusinessMixin):
    _adjust_dst = False

    def __init__(
            self, n=1, normalize=False, start="09:00", end="17:00", offset=timedelta(0)
        ):
        BusinessMixin.__init__(self, n, normalize, offset)

        # must be validated here to equality check
        if np.ndim(start) == 0:
            # i.e. not is_list_like
            start = [start]
        if not len(start):
            raise ValueError("Must include at least 1 start time")

        if np.ndim(end) == 0:
            # i.e. not is_list_like
            end = [end]
        if not len(end):
            raise ValueError("Must include at least 1 end time")

        start = np.array([_validate_business_time(x) for x in start])
        end = np.array([_validate_business_time(x) for x in end])

        # Validation of input
        if len(start) != len(end):
            raise ValueError("number of starting time and ending time must be the same")
        num_openings = len(start)

        # sort starting and ending time by starting time
        index = np.argsort(start)

        # convert to tuple so that start and end are hashable
        start = tuple(start[index])
        end = tuple(end[index])

        total_secs = 0
        for i in range(num_openings):
            total_secs += self._get_business_hours_by_sec(start[i], end[i])
            total_secs += self._get_business_hours_by_sec(
                end[i], start[(i + 1) % num_openings]
            )
        if total_secs != 24 * 60 * 60:
            raise ValueError(
                "invalid starting and ending time(s): "
                "opening hours should not touch or overlap with "
                "one another"
            )

        object.__setattr__(self, "start", start)
        object.__setattr__(self, "end", end)

    @classmethod
    def _from_name(cls, suffix=None):
        # default _from_name calls cls with no args
        if suffix:
            raise ValueError(f"Bad freq suffix {suffix}")
        return cls()

    def _repr_attrs(self) -> str:
        out = super()._repr_attrs()
        hours = ",".join(
            f'{st.strftime("%H:%M")}-{en.strftime("%H:%M")}'
            for st, en in zip(self.start, self.end)
        )
        attrs = [f"{self._prefix}={hours}"]
        out += ": " + ", ".join(attrs)
        return out

    def _get_business_hours_by_sec(self, start, end):
        """
        Return business hours in a day by seconds.
        """
        # create dummy datetime to calculate business hours in a day
        dtstart = datetime(2014, 4, 1, start.hour, start.minute)
        day = 1 if start < end else 2
        until = datetime(2014, 4, day, end.hour, end.minute)
        return int((until - dtstart).total_seconds())

    def _get_closing_time(self, dt):
        """
        Get the closing time of a business hour interval by its opening time.

        Parameters
        ----------
        dt : datetime
            Opening time of a business hour interval.

        Returns
        -------
        result : datetime
            Corresponding closing time.
        """
        for i, st in enumerate(self.start):
            if st.hour == dt.hour and st.minute == dt.minute:
                return dt + timedelta(
                    seconds=self._get_business_hours_by_sec(st, self.end[i])
                )
        assert False


class CustomMixin:
    """
    Mixin for classes that define and validate calendar, holidays,
    and weekdays attributes.
    """

    def __init__(self, weekmask, holidays, calendar):
        calendar, holidays = _get_calendar(
            weekmask=weekmask, holidays=holidays, calendar=calendar
        )
        # Custom offset instances are identified by the
        # following two attributes. See DateOffset._params()
        # holidays, weekmask

        object.__setattr__(self, "weekmask", weekmask)
        object.__setattr__(self, "holidays", holidays)
        object.__setattr__(self, "calendar", calendar)


class WeekOfMonthMixin(BaseOffset):
    """
    Mixin for methods common to WeekOfMonth and LastWeekOfMonth.
    """
    def __init__(self, n=1, normalize=False, weekday=0):
        BaseOffset.__init__(self, n, normalize)
        object.__setattr__(self, "weekday", weekday)

        if weekday < 0 or weekday > 6:
            raise ValueError(f"Day must be 0<=day<=6, got {weekday}")

    @apply_wraps
    def apply(self, other):
        compare_day = self._get_offset_day(other)

        months = self.n
        if months > 0 and compare_day > other.day:
            months -= 1
        elif months <= 0 and compare_day < other.day:
            months += 1

        shifted = shift_month(other, months, "start")
        to_day = self._get_offset_day(shifted)
        return shift_day(shifted, to_day - shifted.day)

    def is_on_offset(self, dt) -> bool:
        if self.normalize and not is_normalized(dt):
            return False
        return dt.day == self._get_offset_day(dt)

    @property
    def rule_code(self) -> str:
        weekday = int_to_weekday.get(self.weekday, "")
        if self.week == -1:
            # LastWeekOfMonth
            return f"{self._prefix}-{weekday}"
        return f"{self._prefix}-{self.week + 1}{weekday}"


# ----------------------------------------------------------------------

cdef class YearOffset(BaseOffset):
    """
    DateOffset that just needs a month.
    """
    _attributes = frozenset(["n", "normalize", "month"])

    # _default_month: int  # FIXME: python annotation here breaks things

    cdef readonly:
        int month

    def __init__(self, n=1, normalize=False, month=None):
        BaseOffset.__init__(self, n, normalize)

        month = month if month is not None else self._default_month
        self.month = month

        if month < 1 or month > 12:
            raise ValueError("Month must go from 1 to 12")

    def __reduce__(self):
        return type(self), (self.n, self.normalize, self.month)

    @classmethod
    def _from_name(cls, suffix=None):
        kwargs = {}
        if suffix:
            kwargs["month"] = MONTH_TO_CAL_NUM[suffix]
        return cls(**kwargs)

    @property
    def rule_code(self) -> str:
        month = MONTH_ALIASES[self.month]
        return f"{self._prefix}-{month}"

    def is_on_offset(self, dt) -> bool:
        if self.normalize and not is_normalized(dt):
            return False
        return dt.month == self.month and dt.day == self._get_offset_day(dt)

    def _get_offset_day(self, other) -> int:
        # override BaseOffset method to use self.month instead of other.month
        # TODO: there may be a more performant way to do this
        return get_day_of_month(
            other.replace(month=self.month), self._day_opt
        )

    @apply_wraps
    def apply(self, other):
        years = roll_yearday(other, self.n, self.month, self._day_opt)
        months = years * 12 + (self.month - other.month)
        return shift_month(other, months, self._day_opt)

    @apply_index_wraps
    def apply_index(self, dtindex):
        shifted = shift_quarters(
            dtindex.asi8, self.n, self.month, self._day_opt, modby=12
        )
        return type(dtindex)._simple_new(shifted, dtype=dtindex.dtype)


<<<<<<< HEAD
# ---------------------------------------------------------------------
# Special Offset Classes

cdef class FY5253Mixin(BaseOffset):
    cdef readonly:
        int startingMonth
        int weekday
        str variation

    def __init__(
        self, n=1, normalize=False, weekday=0, startingMonth=1, variation="nearest"
    ):
        BaseOffset.__init__(self, n, normalize)
        self.startingMonth = startingMonth
        self.weekday = weekday
        self.variation = variation

        if self.n == 0:
            raise ValueError("N cannot be 0")

        if self.variation not in ["nearest", "last"]:
            raise ValueError(f"{self.variation} is not a valid variation")

    def is_anchored(self) -> bool:
        return (
            self.n == 1 and self.startingMonth is not None and self.weekday is not None
        )

    # --------------------------------------------------------------------
    # Name-related methods

    @property
    def rule_code(self) -> str:
        prefix = self._prefix
        suffix = self.get_rule_code_suffix()
        return f"{prefix}-{suffix}"

    def _get_suffix_prefix(self) -> str:
        if self.variation == "nearest":
            return "N"
        else:
            return "L"

    def get_rule_code_suffix(self) -> str:
        prefix = self._get_suffix_prefix()
        month = MONTH_ALIASES[self.startingMonth]
        weekday = int_to_weekday[self.weekday]
        return f"{prefix}-{month}-{weekday}"
=======
cdef class QuarterOffset(BaseOffset):
    _attributes = frozenset(["n", "normalize", "startingMonth"])
    # TODO: Consider combining QuarterOffset and YearOffset __init__ at some
    #       point.  Also apply_index, is_on_offset, rule_code if
    #       startingMonth vs month attr names are resolved

    # FIXME: python annotations here breaks things
    # _default_startingMonth: int
    # _from_name_startingMonth: int

    cdef readonly:
        int startingMonth

    def __init__(self, n=1, normalize=False, startingMonth=None):
        BaseOffset.__init__(self, n, normalize)

        if startingMonth is None:
            startingMonth = self._default_startingMonth
        self.startingMonth = startingMonth

    def __reduce__(self):
        return type(self), (self.n, self.normalize, self.startingMonth)

    @classmethod
    def _from_name(cls, suffix=None):
        kwargs = {}
        if suffix:
            kwargs["startingMonth"] = MONTH_TO_CAL_NUM[suffix]
        else:
            if cls._from_name_startingMonth is not None:
                kwargs["startingMonth"] = cls._from_name_startingMonth
        return cls(**kwargs)

    @property
    def rule_code(self) -> str:
        month = MONTH_ALIASES[self.startingMonth]
        return f"{self._prefix}-{month}"

    def is_anchored(self) -> bool:
        return self.n == 1 and self.startingMonth is not None

    def is_on_offset(self, dt) -> bool:
        if self.normalize and not is_normalized(dt):
            return False
        mod_month = (dt.month - self.startingMonth) % 3
        return mod_month == 0 and dt.day == self._get_offset_day(dt)

    @apply_wraps
    def apply(self, other):
        # months_since: find the calendar quarter containing other.month,
        # e.g. if other.month == 8, the calendar quarter is [Jul, Aug, Sep].
        # Then find the month in that quarter containing an is_on_offset date for
        # self.  `months_since` is the number of months to shift other.month
        # to get to this on-offset month.
        months_since = other.month % 3 - self.startingMonth % 3
        qtrs = roll_qtrday(
            other, self.n, self.startingMonth, day_opt=self._day_opt, modby=3
        )
        months = qtrs * 3 - months_since
        return shift_month(other, months, self._day_opt)

    @apply_index_wraps
    def apply_index(self, dtindex):
        shifted = shift_quarters(
            dtindex.asi8, self.n, self.startingMonth, self._day_opt
        )
        return type(dtindex)._simple_new(shifted, dtype=dtindex.dtype)
>>>>>>> e06e3811


# ----------------------------------------------------------------------
# RelativeDelta Arithmetic

def shift_day(other: datetime, days: int) -> datetime:
    """
    Increment the datetime `other` by the given number of days, retaining
    the time-portion of the datetime.  For tz-naive datetimes this is
    equivalent to adding a timedelta.  For tz-aware datetimes it is similar to
    dateutil's relativedelta.__add__, but handles pytz tzinfo objects.

    Parameters
    ----------
    other : datetime or Timestamp
    days : int

    Returns
    -------
    shifted: datetime or Timestamp
    """
    if other.tzinfo is None:
        return other + timedelta(days=days)

    tz = other.tzinfo
    naive = other.replace(tzinfo=None)
    shifted = naive + timedelta(days=days)
    return localize_pydatetime(shifted, tz)


cdef inline int year_add_months(npy_datetimestruct dts, int months) nogil:
    """new year number after shifting npy_datetimestruct number of months"""
    return dts.year + (dts.month + months - 1) // 12


cdef inline int month_add_months(npy_datetimestruct dts, int months) nogil:
    """
    New month number after shifting npy_datetimestruct
    number of months.
    """
    cdef:
        int new_month = (dts.month + months) % 12
    return 12 if new_month == 0 else new_month


@cython.wraparound(False)
@cython.boundscheck(False)
cdef shift_quarters(
    const int64_t[:] dtindex,
    int quarters,
    int q1start_month,
    object day,
    int modby=3,
):
    """
    Given an int64 array representing nanosecond timestamps, shift all elements
    by the specified number of quarters using DateOffset semantics.

    Parameters
    ----------
    dtindex : int64_t[:] timestamps for input dates
    quarters : int number of quarters to shift
    q1start_month : int month in which Q1 begins by convention
    day : {'start', 'end', 'business_start', 'business_end'}
    modby : int (3 for quarters, 12 for years)

    Returns
    -------
    out : ndarray[int64_t]
    """
    cdef:
        Py_ssize_t i
        npy_datetimestruct dts
        int count = len(dtindex)
        int months_to_roll, months_since, n, compare_day
        bint roll_check
        int64_t[:] out = np.empty(count, dtype='int64')

    if day == 'start':
        with nogil:
            for i in range(count):
                if dtindex[i] == NPY_NAT:
                    out[i] = NPY_NAT
                    continue

                dt64_to_dtstruct(dtindex[i], &dts)
                n = quarters

                months_since = (dts.month - q1start_month) % modby

                # offset semantics - if on the anchor point and going backwards
                # shift to next
                if n <= 0 and (months_since != 0 or
                               (months_since == 0 and dts.day > 1)):
                    n += 1

                dts.year = year_add_months(dts, modby * n - months_since)
                dts.month = month_add_months(dts, modby * n - months_since)
                dts.day = 1

                out[i] = dtstruct_to_dt64(&dts)

    elif day == 'end':
        with nogil:
            for i in range(count):
                if dtindex[i] == NPY_NAT:
                    out[i] = NPY_NAT
                    continue

                dt64_to_dtstruct(dtindex[i], &dts)
                n = quarters

                months_since = (dts.month - q1start_month) % modby

                if n <= 0 and months_since != 0:
                    # The general case of this condition would be
                    # `months_since != 0 or (months_since == 0 and
                    #    dts.day > get_days_in_month(dts.year, dts.month))`
                    # but the get_days_in_month inequality would never hold.
                    n += 1
                elif n > 0 and (months_since == 0 and
                                dts.day < get_days_in_month(dts.year,
                                                            dts.month)):
                    n -= 1

                dts.year = year_add_months(dts, modby * n - months_since)
                dts.month = month_add_months(dts, modby * n - months_since)
                dts.day = get_days_in_month(dts.year, dts.month)

                out[i] = dtstruct_to_dt64(&dts)

    elif day == 'business_start':
        with nogil:
            for i in range(count):
                if dtindex[i] == NPY_NAT:
                    out[i] = NPY_NAT
                    continue

                dt64_to_dtstruct(dtindex[i], &dts)
                n = quarters

                months_since = (dts.month - q1start_month) % modby
                # compare_day is only relevant for comparison in the case
                # where months_since == 0.
                compare_day = get_firstbday(dts.year, dts.month)

                if n <= 0 and (months_since != 0 or
                               (months_since == 0 and dts.day > compare_day)):
                    # make sure to roll forward, so negate
                    n += 1
                elif n > 0 and (months_since == 0 and dts.day < compare_day):
                    # pretend to roll back if on same month but
                    # before compare_day
                    n -= 1

                dts.year = year_add_months(dts, modby * n - months_since)
                dts.month = month_add_months(dts, modby * n - months_since)

                dts.day = get_firstbday(dts.year, dts.month)

                out[i] = dtstruct_to_dt64(&dts)

    elif day == 'business_end':
        with nogil:
            for i in range(count):
                if dtindex[i] == NPY_NAT:
                    out[i] = NPY_NAT
                    continue

                dt64_to_dtstruct(dtindex[i], &dts)
                n = quarters

                months_since = (dts.month - q1start_month) % modby
                # compare_day is only relevant for comparison in the case
                # where months_since == 0.
                compare_day = get_lastbday(dts.year, dts.month)

                if n <= 0 and (months_since != 0 or
                               (months_since == 0 and dts.day > compare_day)):
                    # make sure to roll forward, so negate
                    n += 1
                elif n > 0 and (months_since == 0 and dts.day < compare_day):
                    # pretend to roll back if on same month but
                    # before compare_day
                    n -= 1

                dts.year = year_add_months(dts, modby * n - months_since)
                dts.month = month_add_months(dts, modby * n - months_since)

                dts.day = get_lastbday(dts.year, dts.month)

                out[i] = dtstruct_to_dt64(&dts)

    else:
        raise ValueError("day must be None, 'start', 'end', "
                         "'business_start', or 'business_end'")

    return np.asarray(out)


@cython.wraparound(False)
@cython.boundscheck(False)
def shift_months(const int64_t[:] dtindex, int months, object day=None):
    """
    Given an int64-based datetime index, shift all elements
    specified number of months using DateOffset semantics

    day: {None, 'start', 'end'}
       * None: day of month
       * 'start' 1st day of month
       * 'end' last day of month
    """
    cdef:
        Py_ssize_t i
        npy_datetimestruct dts
        int count = len(dtindex)
        int months_to_roll
        bint roll_check
        int64_t[:] out = np.empty(count, dtype='int64')

    if day is None:
        with nogil:
            for i in range(count):
                if dtindex[i] == NPY_NAT:
                    out[i] = NPY_NAT
                    continue

                dt64_to_dtstruct(dtindex[i], &dts)
                dts.year = year_add_months(dts, months)
                dts.month = month_add_months(dts, months)

                dts.day = min(dts.day, get_days_in_month(dts.year, dts.month))
                out[i] = dtstruct_to_dt64(&dts)
    elif day == 'start':
        roll_check = False
        if months <= 0:
            months += 1
            roll_check = True
        with nogil:
            for i in range(count):
                if dtindex[i] == NPY_NAT:
                    out[i] = NPY_NAT
                    continue

                dt64_to_dtstruct(dtindex[i], &dts)
                months_to_roll = months

                # offset semantics - if on the anchor point and going backwards
                # shift to next
                if roll_check and dts.day == 1:
                    months_to_roll -= 1

                dts.year = year_add_months(dts, months_to_roll)
                dts.month = month_add_months(dts, months_to_roll)
                dts.day = 1

                out[i] = dtstruct_to_dt64(&dts)
    elif day == 'end':
        roll_check = False
        if months > 0:
            months -= 1
            roll_check = True
        with nogil:
            for i in range(count):
                if dtindex[i] == NPY_NAT:
                    out[i] = NPY_NAT
                    continue

                dt64_to_dtstruct(dtindex[i], &dts)
                months_to_roll = months

                # similar semantics - when adding shift forward by one
                # month if already at an end of month
                if roll_check and dts.day == get_days_in_month(dts.year,
                                                               dts.month):
                    months_to_roll += 1

                dts.year = year_add_months(dts, months_to_roll)
                dts.month = month_add_months(dts, months_to_roll)

                dts.day = get_days_in_month(dts.year, dts.month)
                out[i] = dtstruct_to_dt64(&dts)

    elif day == 'business_start':
        with nogil:
            for i in range(count):
                if dtindex[i] == NPY_NAT:
                    out[i] = NPY_NAT
                    continue

                dt64_to_dtstruct(dtindex[i], &dts)
                months_to_roll = months
                compare_day = get_firstbday(dts.year, dts.month)

                months_to_roll = roll_convention(dts.day, months_to_roll,
                                                 compare_day)

                dts.year = year_add_months(dts, months_to_roll)
                dts.month = month_add_months(dts, months_to_roll)

                dts.day = get_firstbday(dts.year, dts.month)
                out[i] = dtstruct_to_dt64(&dts)

    elif day == 'business_end':
        with nogil:
            for i in range(count):
                if dtindex[i] == NPY_NAT:
                    out[i] = NPY_NAT
                    continue

                dt64_to_dtstruct(dtindex[i], &dts)
                months_to_roll = months
                compare_day = get_lastbday(dts.year, dts.month)

                months_to_roll = roll_convention(dts.day, months_to_roll,
                                                 compare_day)

                dts.year = year_add_months(dts, months_to_roll)
                dts.month = month_add_months(dts, months_to_roll)

                dts.day = get_lastbday(dts.year, dts.month)
                out[i] = dtstruct_to_dt64(&dts)

    else:
        raise ValueError("day must be None, 'start', 'end', "
                         "'business_start', or 'business_end'")

    return np.asarray(out)


def shift_month(stamp: datetime, months: int,
                day_opt: object=None) -> datetime:
    """
    Given a datetime (or Timestamp) `stamp`, an integer `months` and an
    option `day_opt`, return a new datetimelike that many months later,
    with day determined by `day_opt` using relativedelta semantics.

    Scalar analogue of shift_months

    Parameters
    ----------
    stamp : datetime or Timestamp
    months : int
    day_opt : None, 'start', 'end', 'business_start', 'business_end', or int
        None: returned datetimelike has the same day as the input, or the
              last day of the month if the new month is too short
        'start': returned datetimelike has day=1
        'end': returned datetimelike has day on the last day of the month
        'business_start': returned datetimelike has day on the first
            business day of the month
        'business_end': returned datetimelike has day on the last
            business day of the month
        int: returned datetimelike has day equal to day_opt

    Returns
    -------
    shifted : datetime or Timestamp (same as input `stamp`)
    """
    cdef:
        int year, month, day
        int days_in_month, dy

    dy = (stamp.month + months) // 12
    month = (stamp.month + months) % 12

    if month == 0:
        month = 12
        dy -= 1
    year = stamp.year + dy

    if day_opt is None:
        days_in_month = get_days_in_month(year, month)
        day = min(stamp.day, days_in_month)
    elif day_opt == 'start':
        day = 1
    elif day_opt == 'end':
        day = get_days_in_month(year, month)
    elif day_opt == 'business_start':
        # first business day of month
        day = get_firstbday(year, month)
    elif day_opt == 'business_end':
        # last business day of month
        day = get_lastbday(year, month)
    elif is_integer_object(day_opt):
        days_in_month = get_days_in_month(year, month)
        day = min(day_opt, days_in_month)
    else:
        raise ValueError(day_opt)
    return stamp.replace(year=year, month=month, day=day)


cdef int get_day_of_month(datetime other, day_opt) except? -1:
    """
    Find the day in `other`'s month that satisfies a DateOffset's is_on_offset
    policy, as described by the `day_opt` argument.

    Parameters
    ----------
    other : datetime or Timestamp
    day_opt : 'start', 'end', 'business_start', 'business_end', or int
        'start': returns 1
        'end': returns last day of the month
        'business_start': returns the first business day of the month
        'business_end': returns the last business day of the month
        int: returns the day in the month indicated by `other`, or the last of
            day the month if the value exceeds in that month's number of days.

    Returns
    -------
    day_of_month : int

    Examples
    -------
    >>> other = datetime(2017, 11, 14)
    >>> get_day_of_month(other, 'start')
    1
    >>> get_day_of_month(other, 'end')
    30

    """
    cdef:
        int days_in_month

    if day_opt == 'start':
        return 1
    elif day_opt == 'end':
        days_in_month = get_days_in_month(other.year, other.month)
        return days_in_month
    elif day_opt == 'business_start':
        # first business day of month
        return get_firstbday(other.year, other.month)
    elif day_opt == 'business_end':
        # last business day of month
        return get_lastbday(other.year, other.month)
    elif is_integer_object(day_opt):
        days_in_month = get_days_in_month(other.year, other.month)
        return min(day_opt, days_in_month)
    elif day_opt is None:
        # Note: unlike `shift_month`, get_day_of_month does not
        # allow day_opt = None
        raise NotImplementedError
    else:
        raise ValueError(day_opt)


cpdef int roll_convention(int other, int n, int compare) nogil:
    """
    Possibly increment or decrement the number of periods to shift
    based on rollforward/rollbackward conventions.

    Parameters
    ----------
    other : int, generally the day component of a datetime
    n : number of periods to increment, before adjusting for rolling
    compare : int, generally the day component of a datetime, in the same
              month as the datetime form which `other` was taken.

    Returns
    -------
    n : int number of periods to increment
    """
    if n > 0 and other < compare:
        n -= 1
    elif n <= 0 and other > compare:
        # as if rolled forward already
        n += 1
    return n


def roll_qtrday(other: datetime, n: int, month: int,
                day_opt: object, modby: int=3) -> int:
    """
    Possibly increment or decrement the number of periods to shift
    based on rollforward/rollbackward conventions.

    Parameters
    ----------
    other : datetime or Timestamp
    n : number of periods to increment, before adjusting for rolling
    month : int reference month giving the first month of the year
    day_opt : 'start', 'end', 'business_start', 'business_end', or int
        The convention to use in finding the day in a given month against
        which to compare for rollforward/rollbackward decisions.
    modby : int 3 for quarters, 12 for years

    Returns
    -------
    n : int number of periods to increment

    See Also
    --------
    get_day_of_month : Find the day in a month provided an offset.
    """
    cdef:
        int months_since
    # TODO: Merge this with roll_yearday by setting modby=12 there?
    #       code de-duplication versus perf hit?
    # TODO: with small adjustments this could be used in shift_quarters
    months_since = other.month % modby - month % modby

    if n > 0:
        if months_since < 0 or (months_since == 0 and
                                other.day < get_day_of_month(other,
                                                             day_opt)):
            # pretend to roll back if on same month but
            # before compare_day
            n -= 1
    else:
        if months_since > 0 or (months_since == 0 and
                                other.day > get_day_of_month(other,
                                                             day_opt)):
            # make sure to roll forward, so negate
            n += 1
    return n


def roll_yearday(other: datetime, n: int, month: int, day_opt: object) -> int:
    """
    Possibly increment or decrement the number of periods to shift
    based on rollforward/rollbackward conventions.

    Parameters
    ----------
    other : datetime or Timestamp
    n : number of periods to increment, before adjusting for rolling
    month : reference month giving the first month of the year
    day_opt : 'start', 'end', 'business_start', 'business_end', or int
        The day of the month to compare against that of `other` when
        incrementing or decrementing the number of periods:

        'start': 1
        'end': last day of the month
        'business_start': first business day of the month
        'business_end': last business day of the month
        int: day in the month indicated by `other`, or the last of day
            the month if the value exceeds in that month's number of days.

    Returns
    -------
    n : int number of periods to increment

    Notes
    -----
    * Mirrors `roll_check` in shift_months

    Examples
    -------
    >>> month = 3
    >>> day_opt = 'start'              # `other` will be compared to March 1
    >>> other = datetime(2017, 2, 10)  # before March 1
    >>> roll_yearday(other, 2, month, day_opt)
    1
    >>> roll_yearday(other, -7, month, day_opt)
    -7
    >>>
    >>> other = Timestamp('2014-03-15', tz='US/Eastern')  # after March 1
    >>> roll_yearday(other, 2, month, day_opt)
    2
    >>> roll_yearday(other, -7, month, day_opt)
    -6

    >>> month = 6
    >>> day_opt = 'end'                # `other` will be compared to June 30
    >>> other = datetime(1999, 6, 29)  # before June 30
    >>> roll_yearday(other, 5, month, day_opt)
    4
    >>> roll_yearday(other, -7, month, day_opt)
    -7
    >>>
    >>> other = Timestamp(2072, 8, 24, 6, 17, 18)  # after June 30
    >>> roll_yearday(other, 5, month, day_opt)
    5
    >>> roll_yearday(other, -7, month, day_opt)
    -6

    """
    # Note: The other.day < ... condition will never hold when day_opt=='start'
    # and the other.day > ... condition will never hold when day_opt=='end'.
    # At some point these extra checks may need to be optimized away.
    # But that point isn't today.
    if n > 0:
        if other.month < month or (other.month == month and
                                   other.day < get_day_of_month(other,
                                                                day_opt)):
            n -= 1
    else:
        if other.month > month or (other.month == month and
                                   other.day > get_day_of_month(other,
                                                                day_opt)):
            n += 1
    return n<|MERGE_RESOLUTION|>--- conflicted
+++ resolved
@@ -1230,56 +1230,6 @@
         return type(dtindex)._simple_new(shifted, dtype=dtindex.dtype)
 
 
-<<<<<<< HEAD
-# ---------------------------------------------------------------------
-# Special Offset Classes
-
-cdef class FY5253Mixin(BaseOffset):
-    cdef readonly:
-        int startingMonth
-        int weekday
-        str variation
-
-    def __init__(
-        self, n=1, normalize=False, weekday=0, startingMonth=1, variation="nearest"
-    ):
-        BaseOffset.__init__(self, n, normalize)
-        self.startingMonth = startingMonth
-        self.weekday = weekday
-        self.variation = variation
-
-        if self.n == 0:
-            raise ValueError("N cannot be 0")
-
-        if self.variation not in ["nearest", "last"]:
-            raise ValueError(f"{self.variation} is not a valid variation")
-
-    def is_anchored(self) -> bool:
-        return (
-            self.n == 1 and self.startingMonth is not None and self.weekday is not None
-        )
-
-    # --------------------------------------------------------------------
-    # Name-related methods
-
-    @property
-    def rule_code(self) -> str:
-        prefix = self._prefix
-        suffix = self.get_rule_code_suffix()
-        return f"{prefix}-{suffix}"
-
-    def _get_suffix_prefix(self) -> str:
-        if self.variation == "nearest":
-            return "N"
-        else:
-            return "L"
-
-    def get_rule_code_suffix(self) -> str:
-        prefix = self._get_suffix_prefix()
-        month = MONTH_ALIASES[self.startingMonth]
-        weekday = int_to_weekday[self.weekday]
-        return f"{prefix}-{month}-{weekday}"
-=======
 cdef class QuarterOffset(BaseOffset):
     _attributes = frozenset(["n", "normalize", "startingMonth"])
     # TODO: Consider combining QuarterOffset and YearOffset __init__ at some
@@ -1347,7 +1297,56 @@
             dtindex.asi8, self.n, self.startingMonth, self._day_opt
         )
         return type(dtindex)._simple_new(shifted, dtype=dtindex.dtype)
->>>>>>> e06e3811
+
+
+# ---------------------------------------------------------------------
+# Special Offset Classes
+
+cdef class FY5253Mixin(BaseOffset):
+    cdef readonly:
+        int startingMonth
+        int weekday
+        str variation
+
+    def __init__(
+        self, n=1, normalize=False, weekday=0, startingMonth=1, variation="nearest"
+    ):
+        BaseOffset.__init__(self, n, normalize)
+        self.startingMonth = startingMonth
+        self.weekday = weekday
+        self.variation = variation
+
+        if self.n == 0:
+            raise ValueError("N cannot be 0")
+
+        if self.variation not in ["nearest", "last"]:
+            raise ValueError(f"{self.variation} is not a valid variation")
+
+    def is_anchored(self) -> bool:
+        return (
+            self.n == 1 and self.startingMonth is not None and self.weekday is not None
+        )
+
+    # --------------------------------------------------------------------
+    # Name-related methods
+
+    @property
+    def rule_code(self) -> str:
+        prefix = self._prefix
+        suffix = self.get_rule_code_suffix()
+        return f"{prefix}-{suffix}"
+
+    def _get_suffix_prefix(self) -> str:
+        if self.variation == "nearest":
+            return "N"
+        else:
+            return "L"
+
+    def get_rule_code_suffix(self) -> str:
+        prefix = self._get_suffix_prefix()
+        month = MONTH_ALIASES[self.startingMonth]
+        weekday = int_to_weekday[self.weekday]
+        return f"{prefix}-{month}-{weekday}"
 
 
 # ----------------------------------------------------------------------
