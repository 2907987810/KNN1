import cython

import time
from typing import Any
import warnings
from cpython.datetime cimport (PyDateTime_IMPORT,
                               PyDateTime_Check,
                               PyDate_Check,
                               PyDelta_Check,
                               datetime, timedelta, date,
                               time as dt_time)
PyDateTime_IMPORT

from dateutil.relativedelta import relativedelta

import numpy as np
cimport numpy as cnp
from numpy cimport int64_t
cnp.import_array()

# TODO: formalize having _libs.properties "above" tslibs in the dependency structure
from pandas._libs.properties import cache_readonly

from pandas._libs.tslibs cimport util
from pandas._libs.tslibs.util cimport is_integer_object, is_datetime64_object

from pandas._libs.tslibs.base cimport ABCTimestamp

from pandas._libs.tslibs.ccalendar import (
    MONTHS, DAYS, MONTH_ALIASES, MONTH_TO_CAL_NUM, weekday_to_int, int_to_weekday,
)
from pandas._libs.tslibs.ccalendar cimport get_days_in_month, dayofweek
from pandas._libs.tslibs.conversion cimport (
    convert_datetime_to_tsobject,
    localize_pydatetime,
)
from pandas._libs.tslibs.nattype cimport NPY_NAT, c_NaT as NaT
from pandas._libs.tslibs.np_datetime cimport (
    npy_datetimestruct, dtstruct_to_dt64, dt64_to_dtstruct)
from pandas._libs.tslibs.timezones cimport utc_pytz as UTC
from pandas._libs.tslibs.tzconversion cimport tz_convert_single

from .timedeltas cimport delta_to_nanoseconds

# ---------------------------------------------------------------------
# Constants

_offset_to_period_map = {
    'WEEKDAY': 'D',
    'EOM': 'M',
    'BM': 'M',
    'BQS': 'Q',
    'QS': 'Q',
    'BQ': 'Q',
    'BA': 'A',
    'AS': 'A',
    'BAS': 'A',
    'MS': 'M',
    'D': 'D',
    'C': 'C',
    'B': 'B',
    'T': 'T',
    'S': 'S',
    'L': 'L',
    'U': 'U',
    'N': 'N',
    'H': 'H',
    'Q': 'Q',
    'A': 'A',
    'W': 'W',
    'M': 'M',
    'Y': 'A',
    'BY': 'A',
    'YS': 'A',
    'BYS': 'A'}

need_suffix = ['QS', 'BQ', 'BQS', 'YS', 'AS', 'BY', 'BA', 'BYS', 'BAS']

for __prefix in need_suffix:
    for _m in MONTHS:
        key = f'{__prefix}-{_m}'
        _offset_to_period_map[key] = _offset_to_period_map[__prefix]

for __prefix in ['A', 'Q']:
    for _m in MONTHS:
        _alias = f'{__prefix}-{_m}'
        _offset_to_period_map[_alias] = _alias

for _d in DAYS:
    _offset_to_period_map[f'W-{_d}'] = f'W-{_d}'


# ---------------------------------------------------------------------
# Misc Helpers

cdef bint is_offset_object(object obj):
    return isinstance(obj, BaseOffset)


cdef bint is_tick_object(object obj):
    return isinstance(obj, Tick)


cdef to_offset(object obj):
    """
    Wrap pandas.tseries.frequencies.to_offset to keep centralize runtime
    imports
    """
    if isinstance(obj, BaseOffset):
        return obj
    from pandas.tseries.frequencies import to_offset
    return to_offset(obj)


cdef datetime _as_datetime(datetime obj):
    if isinstance(obj, ABCTimestamp):
        return obj.to_pydatetime()
    return obj


cpdef bint is_normalized(datetime dt):
    if dt.hour != 0 or dt.minute != 0 or dt.second != 0 or dt.microsecond != 0:
        # Regardless of whether dt is datetime vs Timestamp
        return False
    if isinstance(dt, ABCTimestamp):
        return dt.nanosecond == 0
    return True


def apply_index_wraps(func):
    # Note: normally we would use `@functools.wraps(func)`, but this does
    # not play nicely with cython class methods
    def wrapper(self, other):

        is_index = not util.is_array(other._data)

        # operate on DatetimeArray
        arr = other._data if is_index else other

        result = func(self, arr)

        if is_index:
            # Wrap DatetimeArray result back to DatetimeIndex
            result = type(other)._simple_new(result, name=other.name)

        if self.normalize:
            result = result.to_period('D').to_timestamp()
        return result

    # do @functools.wraps(func) manually since it doesn't work on cdef funcs
    wrapper.__name__ = func.__name__
    wrapper.__doc__ = func.__doc__
    try:
        wrapper.__module__ = func.__module__
    except AttributeError:
        # AttributeError: 'method_descriptor' object has no
        # attribute '__module__'
        pass
    return wrapper


def apply_wraps(func):
    # Note: normally we would use `@functools.wraps(func)`, but this does
    # not play nicely with cython class methods

    def wrapper(self, other):
        from pandas import Timestamp

        if other is NaT:
            return NaT
        elif isinstance(other, BaseOffset) or PyDelta_Check(other):
            # timedelta path
            return func(self, other)
        elif is_datetime64_object(other) or PyDate_Check(other):
            # PyDate_Check includes date, datetime
            other = Timestamp(other)
        else:
            # This will end up returning NotImplemented back in __add__
            raise ApplyTypeError

        tz = other.tzinfo
        nano = other.nanosecond

        if self._adjust_dst:
            other = other.tz_localize(None)

        result = func(self, other)

        result = Timestamp(result)
        if self._adjust_dst:
            result = result.tz_localize(tz)

        if self.normalize:
            result = result.normalize()

        # nanosecond may be deleted depending on offset process
        if not self.normalize and nano != 0:
            if result.nanosecond != nano:
                if result.tz is not None:
                    # convert to UTC
                    value = result.tz_localize(None).value
                else:
                    value = result.value
                result = Timestamp(value + nano)

        if tz is not None and result.tzinfo is None:
            result = result.tz_localize(tz)

        return result

    # do @functools.wraps(func) manually since it doesn't work on cdef funcs
    wrapper.__name__ = func.__name__
    wrapper.__doc__ = func.__doc__
    try:
        wrapper.__module__ = func.__module__
    except AttributeError:
        # AttributeError: 'method_descriptor' object has no
        # attribute '__module__'
        pass
    return wrapper


cdef _wrap_timedelta_result(result):
    """
    Tick operations dispatch to their Timedelta counterparts.  Wrap the result
    of these operations in a Tick if possible.

    Parameters
    ----------
    result : object

    Returns
    -------
    object
    """
    if PyDelta_Check(result):
        # convert Timedelta back to a Tick
        return delta_to_tick(result)

    return result

# ---------------------------------------------------------------------
# Business Helpers

cpdef int get_lastbday(int year, int month) nogil:
    """
    Find the last day of the month that is a business day.

    Parameters
    ----------
    year : int
    month : int

    Returns
    -------
    last_bday : int
    """
    cdef:
        int wkday, days_in_month

    wkday = dayofweek(year, month, 1)
    days_in_month = get_days_in_month(year, month)
    return days_in_month - max(((wkday + days_in_month - 1) % 7) - 4, 0)


cpdef int get_firstbday(int year, int month) nogil:
    """
    Find the first day of the month that is a business day.

    Parameters
    ----------
    year : int
    month : int

    Returns
    -------
    first_bday : int
    """
    cdef:
        int first, wkday

    wkday = dayofweek(year, month, 1)
    first = 1
    if wkday == 5:  # on Saturday
        first = 3
    elif wkday == 6:  # on Sunday
        first = 2
    return first


def _get_calendar(weekmask, holidays, calendar):
    """Generate busdaycalendar"""
    if isinstance(calendar, np.busdaycalendar):
        if not holidays:
            holidays = tuple(calendar.holidays)
        elif not isinstance(holidays, tuple):
            holidays = tuple(holidays)
        else:
            # trust that calendar.holidays and holidays are
            # consistent
            pass
        return calendar, holidays

    if holidays is None:
        holidays = []
    try:
        holidays = holidays + calendar.holidays().tolist()
    except AttributeError:
        pass
    holidays = [to_dt64D(dt) for dt in holidays]
    holidays = tuple(sorted(holidays))

    kwargs = {'weekmask': weekmask}
    if holidays:
        kwargs['holidays'] = holidays

    busdaycalendar = np.busdaycalendar(**kwargs)
    return busdaycalendar, holidays


def to_dt64D(dt):
    # Currently
    # > np.datetime64(dt.datetime(2013,5,1),dtype='datetime64[D]')
    # numpy.datetime64('2013-05-01T02:00:00.000000+0200')
    # Thus astype is needed to cast datetime to datetime64[D]
    if getattr(dt, 'tzinfo', None) is not None:
        # Get the nanosecond timestamp,
        #  equiv `Timestamp(dt).value` or `dt.timestamp() * 10**9`
        nanos = getattr(dt, "nanosecond", 0)
        i8 = convert_datetime_to_tsobject(dt, tz=None, nanos=nanos).value
        dt = tz_convert_single(i8, UTC, dt.tzinfo)
        dt = np.int64(dt).astype('datetime64[ns]')
    else:
        dt = np.datetime64(dt)
    if dt.dtype.name != "datetime64[D]":
        dt = dt.astype("datetime64[D]")
    return dt


# ---------------------------------------------------------------------
# Validation


def _validate_business_time(t_input):
    if isinstance(t_input, str):
        try:
            t = time.strptime(t_input, '%H:%M')
            return dt_time(hour=t.tm_hour, minute=t.tm_min)
        except ValueError:
            raise ValueError("time data must match '%H:%M' format")
    elif isinstance(t_input, dt_time):
        if t_input.second != 0 or t_input.microsecond != 0:
            raise ValueError(
                "time data must be specified only with hour and minute")
        return t_input
    else:
        raise ValueError("time data must be string or datetime.time")


# ---------------------------------------------------------------------
# Constructor Helpers

_relativedelta_kwds = {"years", "months", "weeks", "days", "year", "month",
                       "day", "weekday", "hour", "minute", "second",
                       "microsecond", "nanosecond", "nanoseconds", "hours",
                       "minutes", "seconds", "microseconds"}


def _determine_offset(kwds):
    # timedelta is used for sub-daily plural offsets and all singular
    # offsets relativedelta is used for plural offsets of daily length or
    # more nanosecond(s) are handled by apply_wraps
    kwds_no_nanos = dict(
        (k, v) for k, v in kwds.items()
        if k not in ('nanosecond', 'nanoseconds')
    )
    # TODO: Are nanosecond and nanoseconds allowed somewhere?

    _kwds_use_relativedelta = ('years', 'months', 'weeks', 'days',
                               'year', 'month', 'week', 'day', 'weekday',
                               'hour', 'minute', 'second', 'microsecond')

    use_relativedelta = False
    if len(kwds_no_nanos) > 0:
        if any(k in _kwds_use_relativedelta for k in kwds_no_nanos):
            offset = relativedelta(**kwds_no_nanos)
            use_relativedelta = True
        else:
            # sub-daily offset - use timedelta (tz-aware)
            offset = timedelta(**kwds_no_nanos)
    else:
        offset = timedelta(1)
    return offset, use_relativedelta


# ---------------------------------------------------------------------
# Mixins & Singletons


class ApplyTypeError(TypeError):
    # sentinel class for catching the apply error to return NotImplemented
    pass


# ---------------------------------------------------------------------
# Base Classes

cdef class BaseOffset:
    """
    Base class for DateOffset methods that are not overridden by subclasses
    and will (after pickle errors are resolved) go into a cdef class.
    """
    _typ = "dateoffset"
    _day_opt = None
    _attributes = frozenset(['n', 'normalize'])
    _use_relativedelta = False
    _adjust_dst = True
    _deprecations = frozenset(["isAnchored", "onOffset"])

    cdef readonly:
        int64_t n
        bint normalize
        dict _cache

    def __init__(self, n=1, normalize=False):
        n = self._validate_n(n)
        self.n = n
        self.normalize = normalize
        self._cache = {}

    def __eq__(self, other: Any) -> bool:
        if isinstance(other, str):
            try:
                # GH#23524 if to_offset fails, we are dealing with an
                #  incomparable type so == is False and != is True
                other = to_offset(other)
            except ValueError:
                # e.g. "infer"
                return False
        try:
            return self._params == other._params
        except AttributeError:
            # other is not a DateOffset object
            return False

    def __ne__(self, other):
        return not self == other

    def __hash__(self):
        return hash(self._params)

    @cache_readonly
    def _params(self):
        """
        Returns a tuple containing all of the attributes needed to evaluate
        equality between two DateOffset objects.
        """
        # NB: non-cython subclasses override property with cache_readonly
        all_paras = self.__dict__.copy()
        all_paras["n"] = self.n
        all_paras["normalize"] = self.normalize
        for attr in self._attributes:
            if hasattr(self, attr) and attr not in self.__dict__:
                # cython attributes are not in __dict__
                all_paras[attr] = getattr(self, attr)

        if 'holidays' in all_paras and not all_paras['holidays']:
            all_paras.pop('holidays')
        exclude = ['kwds', 'name', 'calendar']
        attrs = [(k, v) for k, v in all_paras.items()
                 if (k not in exclude) and (k[0] != '_')]
        attrs = sorted(set(attrs))
        params = tuple([str(type(self))] + attrs)
        return params

    @property
    def kwds(self):
        # for backwards-compatibility
        kwds = {name: getattr(self, name, None) for name in self._attributes
                if name not in ['n', 'normalize']}
        return {name: kwds[name] for name in kwds if kwds[name] is not None}

    @property
    def base(self):
        """
        Returns a copy of the calling offset object with n=1 and all other
        attributes equal.
        """
        return type(self)(n=1, normalize=self.normalize, **self.kwds)

    def __add__(self, other):
        if not isinstance(self, BaseOffset):
            # cython semantics; this is __radd__
            return other.__add__(self)
        try:
            return self.apply(other)
        except ApplyTypeError:
            return NotImplemented

    def __sub__(self, other):
        if PyDateTime_Check(other):
            raise TypeError('Cannot subtract datetime from offset.')
        elif type(other) == type(self):
            return type(self)(self.n - other.n, normalize=self.normalize,
                              **self.kwds)
        elif not isinstance(self, BaseOffset):
            # cython semantics, this is __rsub__
            return (-other).__add__(self)
        else:  # pragma: no cover
            return NotImplemented

    def __call__(self, other):
        warnings.warn(
            "DateOffset.__call__ is deprecated and will be removed in a future "
            "version.  Use `offset + other` instead.",
            FutureWarning,
            stacklevel=1,
        )
        return self.apply(other)

    def __mul__(self, other):
        if util.is_array(other):
            return np.array([self * x for x in other])
        elif is_integer_object(other):
            return type(self)(n=other * self.n, normalize=self.normalize,
                              **self.kwds)
        elif not isinstance(self, BaseOffset):
            # cython semantics, this is __rmul__
            return other.__mul__(self)
        return NotImplemented

    def __neg__(self):
        # Note: we are deferring directly to __mul__ instead of __rmul__, as
        # that allows us to use methods that can go in a `cdef class`
        return self * -1

    def copy(self):
        # Note: we are deferring directly to __mul__ instead of __rmul__, as
        # that allows us to use methods that can go in a `cdef class`
        return self * 1

    # ------------------------------------------------------------------
    # Name and Rendering Methods

    def __repr__(self) -> str:
        className = getattr(self, '_outputName', type(self).__name__)

        if abs(self.n) != 1:
            plural = 's'
        else:
            plural = ''

        n_str = ""
        if self.n != 1:
            n_str = f"{self.n} * "

        out = f'<{n_str}{className}{plural}{self._repr_attrs()}>'
        return out

    def _repr_attrs(self) -> str:
        exclude = {"n", "inc", "normalize"}
        attrs = []
        for attr in sorted(self._attributes):
            if attr.startswith("_") or attr == "kwds" or not hasattr(self, attr):
                # DateOffset may not have some of these attributes
                continue
            elif attr not in exclude:
                value = getattr(self, attr)
                attrs.append(f"{attr}={value}")

        out = ""
        if attrs:
            out += ": " + ", ".join(attrs)
        return out

    @property
    def name(self) -> str:
        return self.rule_code

    @property
    def _prefix(self) -> str:
        raise NotImplementedError("Prefix not defined")

    @property
    def rule_code(self) -> str:
        return self._prefix

    @cache_readonly
    def freqstr(self) -> str:
        try:
            code = self.rule_code
        except NotImplementedError:
            return str(repr(self))

        if self.n != 1:
            fstr = f"{self.n}{code}"
        else:
            fstr = code

        try:
            if self._offset:
                fstr += self._offset_str()
        except AttributeError:
            # TODO: standardize `_offset` vs `offset` naming convention
            pass

        return fstr

    def _offset_str(self) -> str:
        return ""

    # ------------------------------------------------------------------

    @apply_index_wraps
    def apply_index(self, index):
        """
        Vectorized apply of DateOffset to DatetimeIndex,
        raises NotImplementedError for offsets without a
        vectorized implementation.

        Parameters
        ----------
        index : DatetimeIndex

        Returns
        -------
        DatetimeIndex
        """
        raise NotImplementedError(
            f"DateOffset subclass {type(self).__name__} "
            "does not have a vectorized implementation"
        )

    def rollback(self, dt):
        """
        Roll provided date backward to next offset only if not on offset.

        Returns
        -------
        TimeStamp
            Rolled timestamp if not on offset, otherwise unchanged timestamp.
        """
        from pandas import Timestamp
        dt = Timestamp(dt)
        if not self.is_on_offset(dt):
            dt = dt - type(self)(1, normalize=self.normalize, **self.kwds)
        return dt

    def rollforward(self, dt):
        """
        Roll provided date forward to next offset only if not on offset.

        Returns
        -------
        TimeStamp
            Rolled timestamp if not on offset, otherwise unchanged timestamp.
        """
        from pandas import Timestamp
        dt = Timestamp(dt)
        if not self.is_on_offset(dt):
            dt = dt + type(self)(1, normalize=self.normalize, **self.kwds)
        return dt

    def _get_offset_day(self, datetime other):
        # subclass must implement `_day_opt`; calling from the base class
        # will raise NotImplementedError.
        return get_day_of_month(other, self._day_opt)

    def is_on_offset(self, dt) -> bool:
        if self.normalize and not is_normalized(dt):
            return False

        # Default (slow) method for determining if some date is a member of the
        # date range generated by this offset. Subclasses may have this
        # re-implemented in a nicer way.
        a = dt
        b = (dt + self) - self
        return a == b

    # ------------------------------------------------------------------

    # Staticmethod so we can call from Tick.__init__, will be unnecessary
    #  once BaseOffset is a cdef class and is inherited by Tick
    @staticmethod
    def _validate_n(n):
        """
        Require that `n` be an integer.

        Parameters
        ----------
        n : int

        Returns
        -------
        nint : int

        Raises
        ------
        TypeError if `int(n)` raises
        ValueError if n != int(n)
        """
        if util.is_timedelta64_object(n):
            raise TypeError(f'`n` argument must be an integer, got {type(n)}')
        try:
            nint = int(n)
        except (ValueError, TypeError):
            raise TypeError(f'`n` argument must be an integer, got {type(n)}')
        if n != nint:
            raise ValueError(f'`n` argument must be an integer, got {n}')
        return nint

    def __setstate__(self, state):
        """Reconstruct an instance from a pickled state"""
        if 'offset' in state:
            # Older (<0.22.0) versions have offset attribute instead of _offset
            if '_offset' in state:  # pragma: no cover
                raise AssertionError('Unexpected key `_offset`')
            state['_offset'] = state.pop('offset')
            state['kwds']['offset'] = state['_offset']

        if '_offset' in state and not isinstance(state['_offset'], timedelta):
            # relativedelta, we need to populate using its kwds
            offset = state['_offset']
            odict = offset.__dict__
            kwds = {key: odict[key] for key in odict if odict[key]}
            state.update(kwds)

        self.n = state.pop("n")
        self.normalize = state.pop("normalize")
        self._cache = state.pop("_cache", {})
        self.__dict__.update(state)

        if 'weekmask' in state and 'holidays' in state:
            calendar, holidays = _get_calendar(weekmask=self.weekmask,
                                               holidays=self.holidays,
                                               calendar=None)
            object.__setattr__(self, "calendar", calendar)
            object.__setattr__(self, "holidays", holidays)

    def __getstate__(self):
        """Return a pickleable state"""
        state = self.__dict__.copy()
        state["n"] = self.n
        state["normalize"] = self.normalize

        # we don't want to actually pickle the calendar object
        # as its a np.busyday; we recreate on deserialization
        if 'calendar' in state:
            del state['calendar']
        try:
            state['kwds'].pop('calendar')
        except KeyError:
            pass

        return state

    @property
    def nanos(self):
        raise ValueError(f"{self} is a non-fixed frequency")

    def onOffset(self, dt) -> bool:
        warnings.warn(
            "onOffset is a deprecated, use is_on_offset instead",
            FutureWarning,
            stacklevel=1,
        )
        return self.is_on_offset(dt)

    def isAnchored(self) -> bool:
        warnings.warn(
            "isAnchored is a deprecated, use is_anchored instead",
            FutureWarning,
            stacklevel=1,
        )
        return self.is_anchored()

    def is_anchored(self) -> bool:
        # TODO: Does this make sense for the general case?  It would help
        # if there were a canonical docstring for what is_anchored means.
        return self.n == 1


cdef class SingleConstructorOffset(BaseOffset):
    @classmethod
    def _from_name(cls, suffix=None):
        # default _from_name calls cls with no args
        if suffix:
            raise ValueError(f"Bad freq suffix {suffix}")
        return cls()


# ---------------------------------------------------------------------
# Tick Offsets

cdef class Tick(SingleConstructorOffset):
    # ensure that reversed-ops with numpy scalars return NotImplemented
    __array_priority__ = 1000
    _adjust_dst = False
    _prefix = "undefined"
    _attributes = frozenset(["n", "normalize"])

    def __init__(self, n=1, normalize=False):
        n = self._validate_n(n)
        self.n = n
        self.normalize = False
        self._cache = {}
        if normalize:
            # GH#21427
            raise ValueError(
                "Tick offset with `normalize=True` are not allowed."
            )

    def _repr_attrs(self) -> str:
        # Since cdef classes have no __dict__, we need to override
        return ""

    @property
    def delta(self):
        from .timedeltas import Timedelta
        return self.n * Timedelta(self._nanos_inc)

    @property
    def nanos(self) -> int64_t:
        return self.n * self._nanos_inc

    def is_on_offset(self, dt) -> bool:
        return True

    def is_anchored(self) -> bool:
        return False

    # --------------------------------------------------------------------
    # Comparison and Arithmetic Methods

    def __eq__(self, other):
        if isinstance(other, str):
            try:
                # GH#23524 if to_offset fails, we are dealing with an
                #  incomparable type so == is False and != is True
                other = to_offset(other)
            except ValueError:
                # e.g. "infer"
                return False
        return self.delta == other

    def __ne__(self, other):
        return not (self == other)

    def __le__(self, other):
        return self.delta.__le__(other)

    def __lt__(self, other):
        return self.delta.__lt__(other)

    def __ge__(self, other):
        return self.delta.__ge__(other)

    def __gt__(self, other):
        return self.delta.__gt__(other)

    def __truediv__(self, other):
        if not isinstance(self, Tick):
            # cython semantics mean the args are sometimes swapped
            result = other.delta.__rtruediv__(self)
        else:
            result = self.delta.__truediv__(other)
        return _wrap_timedelta_result(result)

    def __add__(self, other):
        if not isinstance(self, Tick):
            # cython semantics; this is __radd__
            return other.__add__(self)

        if isinstance(other, Tick):
            if type(self) == type(other):
                return type(self)(self.n + other.n)
            else:
                return delta_to_tick(self.delta + other.delta)
        try:
            return self.apply(other)
        except ApplyTypeError:
            # Includes pd.Period
            return NotImplemented
        except OverflowError as err:
            raise OverflowError(
                f"the add operation between {self} and {other} will overflow"
            ) from err

    def apply(self, other):
        # Timestamp can handle tz and nano sec, thus no need to use apply_wraps
        if isinstance(other, ABCTimestamp):

            # GH#15126
            # in order to avoid a recursive
            # call of __add__ and __radd__ if there is
            # an exception, when we call using the + operator,
            # we directly call the known method
            result = other.__add__(self)
            if result is NotImplemented:
                raise OverflowError
            return result
        elif other is NaT:
            return NaT
        elif is_datetime64_object(other) or PyDate_Check(other):
            # PyDate_Check includes date, datetime
            from pandas import Timestamp
            return Timestamp(other) + self

        if PyDelta_Check(other):
            return other + self.delta
        elif isinstance(other, type(self)):
            # TODO: this is reached in tests that specifically call apply,
            #  but should not be reached "naturally" because __add__ should
            #  catch this case first.
            return type(self)(self.n + other.n)

        raise ApplyTypeError(f"Unhandled type: {type(other).__name__}")

    # --------------------------------------------------------------------
    # Pickle Methods

    def __reduce__(self):
        return (type(self), (self.n,))

    def __setstate__(self, state):
        self.n = state["n"]
        self.normalize = False


cdef class Day(Tick):
    _nanos_inc = 24 * 3600 * 1_000_000_000
    _prefix = "D"


cdef class Hour(Tick):
    _nanos_inc = 3600 * 1_000_000_000
    _prefix = "H"


cdef class Minute(Tick):
    _nanos_inc = 60 * 1_000_000_000
    _prefix = "T"


cdef class Second(Tick):
    _nanos_inc = 1_000_000_000
    _prefix = "S"


cdef class Milli(Tick):
    _nanos_inc = 1_000_000
    _prefix = "L"


cdef class Micro(Tick):
    _nanos_inc = 1000
    _prefix = "U"


cdef class Nano(Tick):
    _nanos_inc = 1
    _prefix = "N"


def delta_to_tick(delta: timedelta) -> Tick:
    if delta.microseconds == 0 and getattr(delta, "nanoseconds", 0) == 0:
        # nanoseconds only for pd.Timedelta
        if delta.seconds == 0:
            return Day(delta.days)
        else:
            seconds = delta.days * 86400 + delta.seconds
            if seconds % 3600 == 0:
                return Hour(seconds / 3600)
            elif seconds % 60 == 0:
                return Minute(seconds / 60)
            else:
                return Second(seconds)
    else:
        nanos = delta_to_nanoseconds(delta)
        if nanos % 1_000_000 == 0:
            return Milli(nanos // 1_000_000)
        elif nanos % 1000 == 0:
            return Micro(nanos // 1000)
        else:  # pragma: no cover
            return Nano(nanos)


# --------------------------------------------------------------------

class RelativeDeltaOffset(BaseOffset):
    """
    DateOffset subclass backed by a dateutil relativedelta object.
    """
    _attributes = frozenset(["n", "normalize"] + list(_relativedelta_kwds))
    _adjust_dst = False

    def __init__(self, n=1, normalize=False, **kwds):
        BaseOffset.__init__(self, n, normalize)

        off, use_rd = _determine_offset(kwds)
        object.__setattr__(self, "_offset", off)
        object.__setattr__(self, "_use_relativedelta", use_rd)
        for key in kwds:
            val = kwds[key]
            object.__setattr__(self, key, val)

    @apply_wraps
    def apply(self, other):
        if self._use_relativedelta:
            other = _as_datetime(other)

        if len(self.kwds) > 0:
            tzinfo = getattr(other, "tzinfo", None)
            if tzinfo is not None and self._use_relativedelta:
                # perform calculation in UTC
                other = other.replace(tzinfo=None)

            if self.n > 0:
                for i in range(self.n):
                    other = other + self._offset
            else:
                for i in range(-self.n):
                    other = other - self._offset

            if tzinfo is not None and self._use_relativedelta:
                # bring tz back from UTC calculation
                other = localize_pydatetime(other, tzinfo)

            from .timestamps import Timestamp
            return Timestamp(other)
        else:
            return other + timedelta(self.n)

    @apply_index_wraps
    def apply_index(self, index):
        """
        Vectorized apply of DateOffset to DatetimeIndex,
        raises NotImplementedError for offsets without a
        vectorized implementation.

        Parameters
        ----------
        index : DatetimeIndex

        Returns
        -------
        DatetimeIndex
        """
        kwds = self.kwds
        relativedelta_fast = {
            "years",
            "months",
            "weeks",
            "days",
            "hours",
            "minutes",
            "seconds",
            "microseconds",
        }
        # relativedelta/_offset path only valid for base DateOffset
        if self._use_relativedelta and set(kwds).issubset(relativedelta_fast):

            months = (kwds.get("years", 0) * 12 + kwds.get("months", 0)) * self.n
            if months:
                shifted = shift_months(index.asi8, months)
                index = type(index)(shifted, dtype=index.dtype)

            weeks = kwds.get("weeks", 0) * self.n
            if weeks:
                # integer addition on PeriodIndex is deprecated,
                #   so we directly use _time_shift instead
                asper = index.to_period("W")
                shifted = asper._time_shift(weeks)
                index = shifted.to_timestamp() + index.to_perioddelta("W")

            timedelta_kwds = {
                k: v
                for k, v in kwds.items()
                if k in ["days", "hours", "minutes", "seconds", "microseconds"]
            }
            if timedelta_kwds:
                from .timedeltas import Timedelta
                delta = Timedelta(**timedelta_kwds)
                index = index + (self.n * delta)
            return index
        elif not self._use_relativedelta and hasattr(self, "_offset"):
            # timedelta
            return index + (self._offset * self.n)
        else:
            # relativedelta with other keywords
            kwd = set(kwds) - relativedelta_fast
            raise NotImplementedError(
                "DateOffset with relativedelta "
                f"keyword(s) {kwd} not able to be "
                "applied vectorized"
            )

    def is_on_offset(self, dt) -> bool:
        if self.normalize and not is_normalized(dt):
            return False
        # TODO: see GH#1395
        return True


# --------------------------------------------------------------------


cdef class BusinessMixin(SingleConstructorOffset):
    """
    Mixin to business types to provide related functions.
    """

    cdef readonly:
        timedelta _offset

    def __init__(self, n=1, normalize=False, offset=timedelta(0)):
        BaseOffset.__init__(self, n, normalize)
        self._offset = offset

    @property
    def offset(self):
        """
        Alias for self._offset.
        """
        # Alias for backward compat
        return self._offset

    def _repr_attrs(self) -> str:
        if self.offset:
            attrs = [f"offset={repr(self.offset)}"]
        else:
            attrs = []
        out = ""
        if attrs:
            out += ": " + ", ".join(attrs)
        return out

    cpdef __setstate__(self, state):
        # We need to use a cdef/cpdef method to set the readonly _offset attribute
        BaseOffset.__setstate__(self, state)
        self._offset = state["_offset"]


class BusinessHourMixin(BusinessMixin):
    _adjust_dst = False

    def __init__(
            self, n=1, normalize=False, start="09:00", end="17:00", offset=timedelta(0)
        ):
        BusinessMixin.__init__(self, n, normalize, offset)

        # must be validated here to equality check
        if np.ndim(start) == 0:
            # i.e. not is_list_like
            start = [start]
        if not len(start):
            raise ValueError("Must include at least 1 start time")

        if np.ndim(end) == 0:
            # i.e. not is_list_like
            end = [end]
        if not len(end):
            raise ValueError("Must include at least 1 end time")

        start = np.array([_validate_business_time(x) for x in start])
        end = np.array([_validate_business_time(x) for x in end])

        # Validation of input
        if len(start) != len(end):
            raise ValueError("number of starting time and ending time must be the same")
        num_openings = len(start)

        # sort starting and ending time by starting time
        index = np.argsort(start)

        # convert to tuple so that start and end are hashable
        start = tuple(start[index])
        end = tuple(end[index])

        total_secs = 0
        for i in range(num_openings):
            total_secs += self._get_business_hours_by_sec(start[i], end[i])
            total_secs += self._get_business_hours_by_sec(
                end[i], start[(i + 1) % num_openings]
            )
        if total_secs != 24 * 60 * 60:
            raise ValueError(
                "invalid starting and ending time(s): "
                "opening hours should not touch or overlap with "
                "one another"
            )

        object.__setattr__(self, "start", start)
        object.__setattr__(self, "end", end)

    def __reduce__(self):
        return type(self), (self.n, self.normalize, self.start, self.end, self.offset)

    def _repr_attrs(self) -> str:
        out = super()._repr_attrs()
        hours = ",".join(
            f'{st.strftime("%H:%M")}-{en.strftime("%H:%M")}'
            for st, en in zip(self.start, self.end)
        )
        attrs = [f"{self._prefix}={hours}"]
        out += ": " + ", ".join(attrs)
        return out

    def _get_business_hours_by_sec(self, start, end):
        """
        Return business hours in a day by seconds.
        """
        # create dummy datetime to calculate business hours in a day
        dtstart = datetime(2014, 4, 1, start.hour, start.minute)
        day = 1 if start < end else 2
        until = datetime(2014, 4, day, end.hour, end.minute)
        return int((until - dtstart).total_seconds())

    def _get_closing_time(self, dt):
        """
        Get the closing time of a business hour interval by its opening time.

        Parameters
        ----------
        dt : datetime
            Opening time of a business hour interval.

        Returns
        -------
        result : datetime
            Corresponding closing time.
        """
        for i, st in enumerate(self.start):
            if st.hour == dt.hour and st.minute == dt.minute:
                return dt + timedelta(
                    seconds=self._get_business_hours_by_sec(st, self.end[i])
                )
        assert False


class CustomMixin:
    """
    Mixin for classes that define and validate calendar, holidays,
    and weekdays attributes.
    """

    def __init__(self, weekmask, holidays, calendar):
        calendar, holidays = _get_calendar(
            weekmask=weekmask, holidays=holidays, calendar=calendar
        )
        # Custom offset instances are identified by the
        # following two attributes. See DateOffset._params()
        # holidays, weekmask

        object.__setattr__(self, "weekmask", weekmask)
        object.__setattr__(self, "holidays", holidays)
        object.__setattr__(self, "calendar", calendar)


class WeekOfMonthMixin(SingleConstructorOffset):
    """
    Mixin for methods common to WeekOfMonth and LastWeekOfMonth.
    """
    def __init__(self, n=1, normalize=False, weekday=0):
        BaseOffset.__init__(self, n, normalize)
        object.__setattr__(self, "weekday", weekday)

        if weekday < 0 or weekday > 6:
            raise ValueError(f"Day must be 0<=day<=6, got {weekday}")

    @apply_wraps
    def apply(self, other):
        compare_day = self._get_offset_day(other)

        months = self.n
        if months > 0 and compare_day > other.day:
            months -= 1
        elif months <= 0 and compare_day < other.day:
            months += 1

        shifted = shift_month(other, months, "start")
        to_day = self._get_offset_day(shifted)
        return shift_day(shifted, to_day - shifted.day)

    def is_on_offset(self, dt) -> bool:
        if self.normalize and not is_normalized(dt):
            return False
        return dt.day == self._get_offset_day(dt)

    @property
    def rule_code(self) -> str:
        weekday = int_to_weekday.get(self.weekday, "")
        if self.week == -1:
            # LastWeekOfMonth
            return f"{self._prefix}-{weekday}"
        return f"{self._prefix}-{self.week + 1}{weekday}"


# ----------------------------------------------------------------------

cdef class YearOffset(SingleConstructorOffset):
    """
    DateOffset that just needs a month.
    """
    _attributes = frozenset(["n", "normalize", "month"])

    # _default_month: int  # FIXME: python annotation here breaks things

    cdef readonly:
        int month

    def __init__(self, n=1, normalize=False, month=None):
        BaseOffset.__init__(self, n, normalize)

        month = month if month is not None else self._default_month
        self.month = month

        if month < 1 or month > 12:
            raise ValueError("Month must go from 1 to 12")

    def __reduce__(self):
        return type(self), (self.n, self.normalize, self.month)

    @classmethod
    def _from_name(cls, suffix=None):
        kwargs = {}
        if suffix:
            kwargs["month"] = MONTH_TO_CAL_NUM[suffix]
        return cls(**kwargs)

    @property
    def rule_code(self) -> str:
        month = MONTH_ALIASES[self.month]
        return f"{self._prefix}-{month}"

    def is_on_offset(self, dt) -> bool:
        if self.normalize and not is_normalized(dt):
            return False
        return dt.month == self.month and dt.day == self._get_offset_day(dt)

    def _get_offset_day(self, other) -> int:
        # override BaseOffset method to use self.month instead of other.month
        # TODO: there may be a more performant way to do this
        return get_day_of_month(
            other.replace(month=self.month), self._day_opt
        )

    @apply_wraps
    def apply(self, other):
        years = roll_yearday(other, self.n, self.month, self._day_opt)
        months = years * 12 + (self.month - other.month)
        return shift_month(other, months, self._day_opt)

    @apply_index_wraps
    def apply_index(self, dtindex):
        shifted = shift_quarters(
            dtindex.asi8, self.n, self.month, self._day_opt, modby=12
        )
        return type(dtindex)._simple_new(shifted, dtype=dtindex.dtype)


cdef class QuarterOffset(SingleConstructorOffset):
    _attributes = frozenset(["n", "normalize", "startingMonth"])
    # TODO: Consider combining QuarterOffset and YearOffset __init__ at some
    #       point.  Also apply_index, is_on_offset, rule_code if
    #       startingMonth vs month attr names are resolved

    # FIXME: python annotations here breaks things
    # _default_startingMonth: int
    # _from_name_startingMonth: int

    cdef readonly:
        int startingMonth

    def __init__(self, n=1, normalize=False, startingMonth=None):
        BaseOffset.__init__(self, n, normalize)

        if startingMonth is None:
            startingMonth = self._default_startingMonth
        self.startingMonth = startingMonth

    def __reduce__(self):
        return type(self), (self.n, self.normalize, self.startingMonth)

    @classmethod
    def _from_name(cls, suffix=None):
        kwargs = {}
        if suffix:
            kwargs["startingMonth"] = MONTH_TO_CAL_NUM[suffix]
        else:
            if cls._from_name_startingMonth is not None:
                kwargs["startingMonth"] = cls._from_name_startingMonth
        return cls(**kwargs)

    @property
    def rule_code(self) -> str:
        month = MONTH_ALIASES[self.startingMonth]
        return f"{self._prefix}-{month}"

    def is_anchored(self) -> bool:
        return self.n == 1 and self.startingMonth is not None

    def is_on_offset(self, dt) -> bool:
        if self.normalize and not is_normalized(dt):
            return False
        mod_month = (dt.month - self.startingMonth) % 3
        return mod_month == 0 and dt.day == self._get_offset_day(dt)

    @apply_wraps
    def apply(self, other):
        # months_since: find the calendar quarter containing other.month,
        # e.g. if other.month == 8, the calendar quarter is [Jul, Aug, Sep].
        # Then find the month in that quarter containing an is_on_offset date for
        # self.  `months_since` is the number of months to shift other.month
        # to get to this on-offset month.
        months_since = other.month % 3 - self.startingMonth % 3
        qtrs = roll_qtrday(
            other, self.n, self.startingMonth, day_opt=self._day_opt, modby=3
        )
        months = qtrs * 3 - months_since
        return shift_month(other, months, self._day_opt)

    @apply_index_wraps
    def apply_index(self, dtindex):
        shifted = shift_quarters(
            dtindex.asi8, self.n, self.startingMonth, self._day_opt
        )
        return type(dtindex)._simple_new(shifted, dtype=dtindex.dtype)


cdef class MonthOffset(SingleConstructorOffset):
    def is_on_offset(self, dt) -> bool:
        if self.normalize and not is_normalized(dt):
            return False
        return dt.day == self._get_offset_day(dt)

    @apply_wraps
    def apply(self, other):
        compare_day = self._get_offset_day(other)
        n = roll_convention(other.day, self.n, compare_day)
        return shift_month(other, n, self._day_opt)

    @apply_index_wraps
    def apply_index(self, dtindex):
        shifted = shift_months(dtindex.asi8, self.n, self._day_opt)
        return type(dtindex)._simple_new(shifted, dtype=dtindex.dtype)

<<<<<<< HEAD
=======

# ---------------------------------------------------------------------
# Special Offset Classes

cdef class FY5253Mixin(SingleConstructorOffset):
    cdef readonly:
        int startingMonth
        int weekday
        str variation

    def __init__(
        self, n=1, normalize=False, weekday=0, startingMonth=1, variation="nearest"
    ):
        BaseOffset.__init__(self, n, normalize)
        self.startingMonth = startingMonth
        self.weekday = weekday
        self.variation = variation

        if self.n == 0:
            raise ValueError("N cannot be 0")

        if self.variation not in ["nearest", "last"]:
            raise ValueError(f"{self.variation} is not a valid variation")

    def is_anchored(self) -> bool:
        return (
            self.n == 1 and self.startingMonth is not None and self.weekday is not None
        )

    # --------------------------------------------------------------------
    # Name-related methods

    @property
    def rule_code(self) -> str:
        prefix = self._prefix
        suffix = self.get_rule_code_suffix()
        return f"{prefix}-{suffix}"

    def _get_suffix_prefix(self) -> str:
        if self.variation == "nearest":
            return "N"
        else:
            return "L"

    def get_rule_code_suffix(self) -> str:
        prefix = self._get_suffix_prefix()
        month = MONTH_ALIASES[self.startingMonth]
        weekday = int_to_weekday[self.weekday]
        return f"{prefix}-{month}-{weekday}"

>>>>>>> 21c7cbb2

# ----------------------------------------------------------------------
# RelativeDelta Arithmetic

def shift_day(other: datetime, days: int) -> datetime:
    """
    Increment the datetime `other` by the given number of days, retaining
    the time-portion of the datetime.  For tz-naive datetimes this is
    equivalent to adding a timedelta.  For tz-aware datetimes it is similar to
    dateutil's relativedelta.__add__, but handles pytz tzinfo objects.

    Parameters
    ----------
    other : datetime or Timestamp
    days : int

    Returns
    -------
    shifted: datetime or Timestamp
    """
    if other.tzinfo is None:
        return other + timedelta(days=days)

    tz = other.tzinfo
    naive = other.replace(tzinfo=None)
    shifted = naive + timedelta(days=days)
    return localize_pydatetime(shifted, tz)


cdef inline int year_add_months(npy_datetimestruct dts, int months) nogil:
    """new year number after shifting npy_datetimestruct number of months"""
    return dts.year + (dts.month + months - 1) // 12


cdef inline int month_add_months(npy_datetimestruct dts, int months) nogil:
    """
    New month number after shifting npy_datetimestruct
    number of months.
    """
    cdef:
        int new_month = (dts.month + months) % 12
    return 12 if new_month == 0 else new_month


@cython.wraparound(False)
@cython.boundscheck(False)
cdef shift_quarters(
    const int64_t[:] dtindex,
    int quarters,
    int q1start_month,
    object day,
    int modby=3,
):
    """
    Given an int64 array representing nanosecond timestamps, shift all elements
    by the specified number of quarters using DateOffset semantics.

    Parameters
    ----------
    dtindex : int64_t[:] timestamps for input dates
    quarters : int number of quarters to shift
    q1start_month : int month in which Q1 begins by convention
    day : {'start', 'end', 'business_start', 'business_end'}
    modby : int (3 for quarters, 12 for years)

    Returns
    -------
    out : ndarray[int64_t]
    """
    cdef:
        Py_ssize_t i
        npy_datetimestruct dts
        int count = len(dtindex)
        int months_to_roll, months_since, n, compare_day
        bint roll_check
        int64_t[:] out = np.empty(count, dtype='int64')

    if day == 'start':
        with nogil:
            for i in range(count):
                if dtindex[i] == NPY_NAT:
                    out[i] = NPY_NAT
                    continue

                dt64_to_dtstruct(dtindex[i], &dts)
                n = quarters

                months_since = (dts.month - q1start_month) % modby

                # offset semantics - if on the anchor point and going backwards
                # shift to next
                if n <= 0 and (months_since != 0 or
                               (months_since == 0 and dts.day > 1)):
                    n += 1

                dts.year = year_add_months(dts, modby * n - months_since)
                dts.month = month_add_months(dts, modby * n - months_since)
                dts.day = 1

                out[i] = dtstruct_to_dt64(&dts)

    elif day == 'end':
        with nogil:
            for i in range(count):
                if dtindex[i] == NPY_NAT:
                    out[i] = NPY_NAT
                    continue

                dt64_to_dtstruct(dtindex[i], &dts)
                n = quarters

                months_since = (dts.month - q1start_month) % modby

                if n <= 0 and months_since != 0:
                    # The general case of this condition would be
                    # `months_since != 0 or (months_since == 0 and
                    #    dts.day > get_days_in_month(dts.year, dts.month))`
                    # but the get_days_in_month inequality would never hold.
                    n += 1
                elif n > 0 and (months_since == 0 and
                                dts.day < get_days_in_month(dts.year,
                                                            dts.month)):
                    n -= 1

                dts.year = year_add_months(dts, modby * n - months_since)
                dts.month = month_add_months(dts, modby * n - months_since)
                dts.day = get_days_in_month(dts.year, dts.month)

                out[i] = dtstruct_to_dt64(&dts)

    elif day == 'business_start':
        with nogil:
            for i in range(count):
                if dtindex[i] == NPY_NAT:
                    out[i] = NPY_NAT
                    continue

                dt64_to_dtstruct(dtindex[i], &dts)
                n = quarters

                months_since = (dts.month - q1start_month) % modby
                # compare_day is only relevant for comparison in the case
                # where months_since == 0.
                compare_day = get_firstbday(dts.year, dts.month)

                if n <= 0 and (months_since != 0 or
                               (months_since == 0 and dts.day > compare_day)):
                    # make sure to roll forward, so negate
                    n += 1
                elif n > 0 and (months_since == 0 and dts.day < compare_day):
                    # pretend to roll back if on same month but
                    # before compare_day
                    n -= 1

                dts.year = year_add_months(dts, modby * n - months_since)
                dts.month = month_add_months(dts, modby * n - months_since)

                dts.day = get_firstbday(dts.year, dts.month)

                out[i] = dtstruct_to_dt64(&dts)

    elif day == 'business_end':
        with nogil:
            for i in range(count):
                if dtindex[i] == NPY_NAT:
                    out[i] = NPY_NAT
                    continue

                dt64_to_dtstruct(dtindex[i], &dts)
                n = quarters

                months_since = (dts.month - q1start_month) % modby
                # compare_day is only relevant for comparison in the case
                # where months_since == 0.
                compare_day = get_lastbday(dts.year, dts.month)

                if n <= 0 and (months_since != 0 or
                               (months_since == 0 and dts.day > compare_day)):
                    # make sure to roll forward, so negate
                    n += 1
                elif n > 0 and (months_since == 0 and dts.day < compare_day):
                    # pretend to roll back if on same month but
                    # before compare_day
                    n -= 1

                dts.year = year_add_months(dts, modby * n - months_since)
                dts.month = month_add_months(dts, modby * n - months_since)

                dts.day = get_lastbday(dts.year, dts.month)

                out[i] = dtstruct_to_dt64(&dts)

    else:
        raise ValueError("day must be None, 'start', 'end', "
                         "'business_start', or 'business_end'")

    return np.asarray(out)


@cython.wraparound(False)
@cython.boundscheck(False)
def shift_months(const int64_t[:] dtindex, int months, object day=None):
    """
    Given an int64-based datetime index, shift all elements
    specified number of months using DateOffset semantics

    day: {None, 'start', 'end'}
       * None: day of month
       * 'start' 1st day of month
       * 'end' last day of month
    """
    cdef:
        Py_ssize_t i
        npy_datetimestruct dts
        int count = len(dtindex)
        int months_to_roll
        bint roll_check
        int64_t[:] out = np.empty(count, dtype='int64')

    if day is None:
        with nogil:
            for i in range(count):
                if dtindex[i] == NPY_NAT:
                    out[i] = NPY_NAT
                    continue

                dt64_to_dtstruct(dtindex[i], &dts)
                dts.year = year_add_months(dts, months)
                dts.month = month_add_months(dts, months)

                dts.day = min(dts.day, get_days_in_month(dts.year, dts.month))
                out[i] = dtstruct_to_dt64(&dts)
    elif day == 'start':
        roll_check = False
        if months <= 0:
            months += 1
            roll_check = True
        with nogil:
            for i in range(count):
                if dtindex[i] == NPY_NAT:
                    out[i] = NPY_NAT
                    continue

                dt64_to_dtstruct(dtindex[i], &dts)
                months_to_roll = months

                # offset semantics - if on the anchor point and going backwards
                # shift to next
                if roll_check and dts.day == 1:
                    months_to_roll -= 1

                dts.year = year_add_months(dts, months_to_roll)
                dts.month = month_add_months(dts, months_to_roll)
                dts.day = 1

                out[i] = dtstruct_to_dt64(&dts)
    elif day == 'end':
        roll_check = False
        if months > 0:
            months -= 1
            roll_check = True
        with nogil:
            for i in range(count):
                if dtindex[i] == NPY_NAT:
                    out[i] = NPY_NAT
                    continue

                dt64_to_dtstruct(dtindex[i], &dts)
                months_to_roll = months

                # similar semantics - when adding shift forward by one
                # month if already at an end of month
                if roll_check and dts.day == get_days_in_month(dts.year,
                                                               dts.month):
                    months_to_roll += 1

                dts.year = year_add_months(dts, months_to_roll)
                dts.month = month_add_months(dts, months_to_roll)

                dts.day = get_days_in_month(dts.year, dts.month)
                out[i] = dtstruct_to_dt64(&dts)

    elif day == 'business_start':
        with nogil:
            for i in range(count):
                if dtindex[i] == NPY_NAT:
                    out[i] = NPY_NAT
                    continue

                dt64_to_dtstruct(dtindex[i], &dts)
                months_to_roll = months
                compare_day = get_firstbday(dts.year, dts.month)

                months_to_roll = roll_convention(dts.day, months_to_roll,
                                                 compare_day)

                dts.year = year_add_months(dts, months_to_roll)
                dts.month = month_add_months(dts, months_to_roll)

                dts.day = get_firstbday(dts.year, dts.month)
                out[i] = dtstruct_to_dt64(&dts)

    elif day == 'business_end':
        with nogil:
            for i in range(count):
                if dtindex[i] == NPY_NAT:
                    out[i] = NPY_NAT
                    continue

                dt64_to_dtstruct(dtindex[i], &dts)
                months_to_roll = months
                compare_day = get_lastbday(dts.year, dts.month)

                months_to_roll = roll_convention(dts.day, months_to_roll,
                                                 compare_day)

                dts.year = year_add_months(dts, months_to_roll)
                dts.month = month_add_months(dts, months_to_roll)

                dts.day = get_lastbday(dts.year, dts.month)
                out[i] = dtstruct_to_dt64(&dts)

    else:
        raise ValueError("day must be None, 'start', 'end', "
                         "'business_start', or 'business_end'")

    return np.asarray(out)


def shift_month(stamp: datetime, months: int,
                day_opt: object=None) -> datetime:
    """
    Given a datetime (or Timestamp) `stamp`, an integer `months` and an
    option `day_opt`, return a new datetimelike that many months later,
    with day determined by `day_opt` using relativedelta semantics.

    Scalar analogue of shift_months

    Parameters
    ----------
    stamp : datetime or Timestamp
    months : int
    day_opt : None, 'start', 'end', 'business_start', 'business_end', or int
        None: returned datetimelike has the same day as the input, or the
              last day of the month if the new month is too short
        'start': returned datetimelike has day=1
        'end': returned datetimelike has day on the last day of the month
        'business_start': returned datetimelike has day on the first
            business day of the month
        'business_end': returned datetimelike has day on the last
            business day of the month
        int: returned datetimelike has day equal to day_opt

    Returns
    -------
    shifted : datetime or Timestamp (same as input `stamp`)
    """
    cdef:
        int year, month, day
        int days_in_month, dy

    dy = (stamp.month + months) // 12
    month = (stamp.month + months) % 12

    if month == 0:
        month = 12
        dy -= 1
    year = stamp.year + dy

    if day_opt is None:
        days_in_month = get_days_in_month(year, month)
        day = min(stamp.day, days_in_month)
    elif day_opt == 'start':
        day = 1
    elif day_opt == 'end':
        day = get_days_in_month(year, month)
    elif day_opt == 'business_start':
        # first business day of month
        day = get_firstbday(year, month)
    elif day_opt == 'business_end':
        # last business day of month
        day = get_lastbday(year, month)
    elif is_integer_object(day_opt):
        days_in_month = get_days_in_month(year, month)
        day = min(day_opt, days_in_month)
    else:
        raise ValueError(day_opt)
    return stamp.replace(year=year, month=month, day=day)


cdef int get_day_of_month(datetime other, day_opt) except? -1:
    """
    Find the day in `other`'s month that satisfies a DateOffset's is_on_offset
    policy, as described by the `day_opt` argument.

    Parameters
    ----------
    other : datetime or Timestamp
    day_opt : 'start', 'end', 'business_start', 'business_end', or int
        'start': returns 1
        'end': returns last day of the month
        'business_start': returns the first business day of the month
        'business_end': returns the last business day of the month
        int: returns the day in the month indicated by `other`, or the last of
            day the month if the value exceeds in that month's number of days.

    Returns
    -------
    day_of_month : int

    Examples
    -------
    >>> other = datetime(2017, 11, 14)
    >>> get_day_of_month(other, 'start')
    1
    >>> get_day_of_month(other, 'end')
    30

    """
    cdef:
        int days_in_month

    if day_opt == 'start':
        return 1
    elif day_opt == 'end':
        days_in_month = get_days_in_month(other.year, other.month)
        return days_in_month
    elif day_opt == 'business_start':
        # first business day of month
        return get_firstbday(other.year, other.month)
    elif day_opt == 'business_end':
        # last business day of month
        return get_lastbday(other.year, other.month)
    elif is_integer_object(day_opt):
        days_in_month = get_days_in_month(other.year, other.month)
        return min(day_opt, days_in_month)
    elif day_opt is None:
        # Note: unlike `shift_month`, get_day_of_month does not
        # allow day_opt = None
        raise NotImplementedError
    else:
        raise ValueError(day_opt)


cpdef int roll_convention(int other, int n, int compare) nogil:
    """
    Possibly increment or decrement the number of periods to shift
    based on rollforward/rollbackward conventions.

    Parameters
    ----------
    other : int, generally the day component of a datetime
    n : number of periods to increment, before adjusting for rolling
    compare : int, generally the day component of a datetime, in the same
              month as the datetime form which `other` was taken.

    Returns
    -------
    n : int number of periods to increment
    """
    if n > 0 and other < compare:
        n -= 1
    elif n <= 0 and other > compare:
        # as if rolled forward already
        n += 1
    return n


def roll_qtrday(other: datetime, n: int, month: int,
                day_opt: object, modby: int=3) -> int:
    """
    Possibly increment or decrement the number of periods to shift
    based on rollforward/rollbackward conventions.

    Parameters
    ----------
    other : datetime or Timestamp
    n : number of periods to increment, before adjusting for rolling
    month : int reference month giving the first month of the year
    day_opt : 'start', 'end', 'business_start', 'business_end', or int
        The convention to use in finding the day in a given month against
        which to compare for rollforward/rollbackward decisions.
    modby : int 3 for quarters, 12 for years

    Returns
    -------
    n : int number of periods to increment

    See Also
    --------
    get_day_of_month : Find the day in a month provided an offset.
    """
    cdef:
        int months_since
    # TODO: Merge this with roll_yearday by setting modby=12 there?
    #       code de-duplication versus perf hit?
    # TODO: with small adjustments this could be used in shift_quarters
    months_since = other.month % modby - month % modby

    if n > 0:
        if months_since < 0 or (months_since == 0 and
                                other.day < get_day_of_month(other,
                                                             day_opt)):
            # pretend to roll back if on same month but
            # before compare_day
            n -= 1
    else:
        if months_since > 0 or (months_since == 0 and
                                other.day > get_day_of_month(other,
                                                             day_opt)):
            # make sure to roll forward, so negate
            n += 1
    return n


def roll_yearday(other: datetime, n: int, month: int, day_opt: object) -> int:
    """
    Possibly increment or decrement the number of periods to shift
    based on rollforward/rollbackward conventions.

    Parameters
    ----------
    other : datetime or Timestamp
    n : number of periods to increment, before adjusting for rolling
    month : reference month giving the first month of the year
    day_opt : 'start', 'end', 'business_start', 'business_end', or int
        The day of the month to compare against that of `other` when
        incrementing or decrementing the number of periods:

        'start': 1
        'end': last day of the month
        'business_start': first business day of the month
        'business_end': last business day of the month
        int: day in the month indicated by `other`, or the last of day
            the month if the value exceeds in that month's number of days.

    Returns
    -------
    n : int number of periods to increment

    Notes
    -----
    * Mirrors `roll_check` in shift_months

    Examples
    -------
    >>> month = 3
    >>> day_opt = 'start'              # `other` will be compared to March 1
    >>> other = datetime(2017, 2, 10)  # before March 1
    >>> roll_yearday(other, 2, month, day_opt)
    1
    >>> roll_yearday(other, -7, month, day_opt)
    -7
    >>>
    >>> other = Timestamp('2014-03-15', tz='US/Eastern')  # after March 1
    >>> roll_yearday(other, 2, month, day_opt)
    2
    >>> roll_yearday(other, -7, month, day_opt)
    -6

    >>> month = 6
    >>> day_opt = 'end'                # `other` will be compared to June 30
    >>> other = datetime(1999, 6, 29)  # before June 30
    >>> roll_yearday(other, 5, month, day_opt)
    4
    >>> roll_yearday(other, -7, month, day_opt)
    -7
    >>>
    >>> other = Timestamp(2072, 8, 24, 6, 17, 18)  # after June 30
    >>> roll_yearday(other, 5, month, day_opt)
    5
    >>> roll_yearday(other, -7, month, day_opt)
    -6

    """
    # Note: The other.day < ... condition will never hold when day_opt=='start'
    # and the other.day > ... condition will never hold when day_opt=='end'.
    # At some point these extra checks may need to be optimized away.
    # But that point isn't today.
    if n > 0:
        if other.month < month or (other.month == month and
                                   other.day < get_day_of_month(other,
                                                                day_opt)):
            n -= 1
    else:
        if other.month > month or (other.month == month and
                                   other.day > get_day_of_month(other,
                                                                day_opt)):
            n += 1
    return n<|MERGE_RESOLUTION|>--- conflicted
+++ resolved
@@ -1445,8 +1445,6 @@
         shifted = shift_months(dtindex.asi8, self.n, self._day_opt)
         return type(dtindex)._simple_new(shifted, dtype=dtindex.dtype)
 
-<<<<<<< HEAD
-=======
 
 # ---------------------------------------------------------------------
 # Special Offset Classes
@@ -1497,7 +1495,6 @@
         weekday = int_to_weekday[self.weekday]
         return f"{prefix}-{month}-{weekday}"
 
->>>>>>> 21c7cbb2
 
 # ----------------------------------------------------------------------
 # RelativeDelta Arithmetic
