import cython

import operator
import re
import time
from typing import Any
import warnings
from cpython.datetime cimport (PyDateTime_IMPORT,
                               PyDateTime_Check,
                               PyDate_Check,
                               PyDelta_Check,
                               datetime, timedelta, date,
                               time as dt_time)
PyDateTime_IMPORT

from dateutil.relativedelta import relativedelta
from dateutil.easter import easter

import numpy as np
cimport numpy as cnp
from numpy cimport int64_t, ndarray
cnp.import_array()

# TODO: formalize having _libs.properties "above" tslibs in the dependency structure
from pandas._libs.properties import cache_readonly

from pandas._libs.tslibs cimport util
from pandas._libs.tslibs.util cimport (
    is_integer_object,
    is_datetime64_object,
    is_float_object,
)

from pandas._libs.tslibs.ccalendar import (
    MONTH_ALIASES, MONTH_TO_CAL_NUM, weekday_to_int, int_to_weekday,
)
from pandas._libs.tslibs.ccalendar cimport DAY_NANOS, get_days_in_month, dayofweek
from pandas._libs.tslibs.conversion cimport (
    convert_datetime_to_tsobject,
    localize_pydatetime,
    normalize_i8_timestamps,
)
from pandas._libs.tslibs.nattype cimport NPY_NAT, c_NaT as NaT
from pandas._libs.tslibs.np_datetime cimport (
    npy_datetimestruct,
    dtstruct_to_dt64,
    dt64_to_dtstruct,
    pydate_to_dtstruct,
)
from pandas._libs.tslibs.timezones cimport utc_pytz as UTC
from pandas._libs.tslibs.tzconversion cimport tz_convert_single

from .dtypes cimport PeriodDtypeCode
from .fields import get_start_end_field
from .timedeltas cimport delta_to_nanoseconds
from .timedeltas import Timedelta
from .timestamps cimport _Timestamp
from .timestamps import Timestamp

# ---------------------------------------------------------------------
# Misc Helpers

cdef bint is_offset_object(object obj):
    return isinstance(obj, BaseOffset)


cdef bint is_tick_object(object obj):
    return isinstance(obj, Tick)


cdef datetime _as_datetime(datetime obj):
    if isinstance(obj, _Timestamp):
        return obj.to_pydatetime()
    return obj


cdef bint _is_normalized(datetime dt):
    if dt.hour != 0 or dt.minute != 0 or dt.second != 0 or dt.microsecond != 0:
        # Regardless of whether dt is datetime vs Timestamp
        return False
    if isinstance(dt, _Timestamp):
        return dt.nanosecond == 0
    return True


def apply_index_wraps(func):
    # Note: normally we would use `@functools.wraps(func)`, but this does
    # not play nicely with cython class methods
    def wrapper(self, other) -> np.ndarray:
        # other is a DatetimeArray

        result = func(self, other)
        result = np.asarray(result)

        if self.normalize:
            result = normalize_i8_timestamps(result.view("i8"), None)
        return result

    # do @functools.wraps(func) manually since it doesn't work on cdef funcs
    wrapper.__name__ = func.__name__
    wrapper.__doc__ = func.__doc__
    try:
        wrapper.__module__ = func.__module__
    except AttributeError:
        # AttributeError: 'method_descriptor' object has no
        # attribute '__module__'
        pass
    return wrapper


def apply_wraps(func):
    # Note: normally we would use `@functools.wraps(func)`, but this does
    # not play nicely with cython class methods

    def wrapper(self, other):

        if other is NaT:
            return NaT
        elif isinstance(other, BaseOffset) or PyDelta_Check(other):
            # timedelta path
            return func(self, other)
        elif is_datetime64_object(other) or PyDate_Check(other):
            # PyDate_Check includes date, datetime
            other = Timestamp(other)
        else:
            # This will end up returning NotImplemented back in __add__
            raise ApplyTypeError

        tz = other.tzinfo
        nano = other.nanosecond

        if self._adjust_dst:
            other = other.tz_localize(None)

        result = func(self, other)

        result = Timestamp(result)
        if self._adjust_dst:
            result = result.tz_localize(tz)

        if self.normalize:
            result = result.normalize()

        # nanosecond may be deleted depending on offset process
        if not self.normalize and nano != 0:
            if result.nanosecond != nano:
                if result.tz is not None:
                    # convert to UTC
                    value = result.tz_localize(None).value
                else:
                    value = result.value
                result = Timestamp(value + nano)

        if tz is not None and result.tzinfo is None:
            result = result.tz_localize(tz)

        return result

    # do @functools.wraps(func) manually since it doesn't work on cdef funcs
    wrapper.__name__ = func.__name__
    wrapper.__doc__ = func.__doc__
    try:
        wrapper.__module__ = func.__module__
    except AttributeError:
        # AttributeError: 'method_descriptor' object has no
        # attribute '__module__'
        pass
    return wrapper


cdef _wrap_timedelta_result(result):
    """
    Tick operations dispatch to their Timedelta counterparts.  Wrap the result
    of these operations in a Tick if possible.

    Parameters
    ----------
    result : object

    Returns
    -------
    object
    """
    if PyDelta_Check(result):
        # convert Timedelta back to a Tick
        return delta_to_tick(result)

    return result

# ---------------------------------------------------------------------
# Business Helpers

cpdef int get_lastbday(int year, int month) nogil:
    """
    Find the last day of the month that is a business day.

    Parameters
    ----------
    year : int
    month : int

    Returns
    -------
    last_bday : int
    """
    cdef:
        int wkday, days_in_month

    wkday = dayofweek(year, month, 1)
    days_in_month = get_days_in_month(year, month)
    return days_in_month - max(((wkday + days_in_month - 1) % 7) - 4, 0)


cpdef int get_firstbday(int year, int month) nogil:
    """
    Find the first day of the month that is a business day.

    Parameters
    ----------
    year : int
    month : int

    Returns
    -------
    first_bday : int
    """
    cdef:
        int first, wkday

    wkday = dayofweek(year, month, 1)
    first = 1
    if wkday == 5:  # on Saturday
        first = 3
    elif wkday == 6:  # on Sunday
        first = 2
    return first


cdef _get_calendar(weekmask, holidays, calendar):
    """Generate busdaycalendar"""
    if isinstance(calendar, np.busdaycalendar):
        if not holidays:
            holidays = tuple(calendar.holidays)
        elif not isinstance(holidays, tuple):
            holidays = tuple(holidays)
        else:
            # trust that calendar.holidays and holidays are
            # consistent
            pass
        return calendar, holidays

    if holidays is None:
        holidays = []
    try:
        holidays = holidays + calendar.holidays().tolist()
    except AttributeError:
        pass
    holidays = [_to_dt64D(dt) for dt in holidays]
    holidays = tuple(sorted(holidays))

    kwargs = {'weekmask': weekmask}
    if holidays:
        kwargs['holidays'] = holidays

    busdaycalendar = np.busdaycalendar(**kwargs)
    return busdaycalendar, holidays


cdef _to_dt64D(dt):
    # Currently
    # > np.datetime64(dt.datetime(2013,5,1),dtype='datetime64[D]')
    # numpy.datetime64('2013-05-01T02:00:00.000000+0200')
    # Thus astype is needed to cast datetime to datetime64[D]
    if getattr(dt, 'tzinfo', None) is not None:
        # Get the nanosecond timestamp,
        #  equiv `Timestamp(dt).value` or `dt.timestamp() * 10**9`
        nanos = getattr(dt, "nanosecond", 0)
        i8 = convert_datetime_to_tsobject(dt, tz=None, nanos=nanos).value
        dt = tz_convert_single(i8, UTC, dt.tzinfo)
        dt = np.int64(dt).astype('datetime64[ns]')
    else:
        dt = np.datetime64(dt)
    if dt.dtype.name != "datetime64[D]":
        dt = dt.astype("datetime64[D]")
    return dt


# ---------------------------------------------------------------------
# Validation


cdef _validate_business_time(t_input):
    if isinstance(t_input, str):
        try:
            t = time.strptime(t_input, '%H:%M')
            return dt_time(hour=t.tm_hour, minute=t.tm_min)
        except ValueError:
            raise ValueError("time data must match '%H:%M' format")
    elif isinstance(t_input, dt_time):
        if t_input.second != 0 or t_input.microsecond != 0:
            raise ValueError(
                "time data must be specified only with hour and minute")
        return t_input
    else:
        raise ValueError("time data must be string or datetime.time")


# ---------------------------------------------------------------------
# Constructor Helpers

_relativedelta_kwds = {"years", "months", "weeks", "days", "year", "month",
                       "day", "weekday", "hour", "minute", "second",
                       "microsecond", "nanosecond", "nanoseconds", "hours",
                       "minutes", "seconds", "microseconds"}


cdef _determine_offset(kwds):
    # timedelta is used for sub-daily plural offsets and all singular
    # offsets relativedelta is used for plural offsets of daily length or
    # more nanosecond(s) are handled by apply_wraps
    kwds_no_nanos = dict(
        (k, v) for k, v in kwds.items()
        if k not in ('nanosecond', 'nanoseconds')
    )
    # TODO: Are nanosecond and nanoseconds allowed somewhere?

    _kwds_use_relativedelta = ('years', 'months', 'weeks', 'days',
                               'year', 'month', 'week', 'day', 'weekday',
                               'hour', 'minute', 'second', 'microsecond')

    use_relativedelta = False
    if len(kwds_no_nanos) > 0:
        if any(k in _kwds_use_relativedelta for k in kwds_no_nanos):
            offset = relativedelta(**kwds_no_nanos)
            use_relativedelta = True
        else:
            # sub-daily offset - use timedelta (tz-aware)
            offset = timedelta(**kwds_no_nanos)
    else:
        offset = timedelta(1)
    return offset, use_relativedelta


# ---------------------------------------------------------------------
# Mixins & Singletons


class ApplyTypeError(TypeError):
    # sentinel class for catching the apply error to return NotImplemented
    pass


# ---------------------------------------------------------------------
# Base Classes

cdef class BaseOffset:
    """
    Base class for DateOffset methods that are not overridden by subclasses
    and will (after pickle errors are resolved) go into a cdef class.
    """
    _typ = "dateoffset"
    _day_opt = None
    _attributes = tuple(["n", "normalize"])
    _use_relativedelta = False
    _adjust_dst = True
    _deprecations = frozenset(["isAnchored", "onOffset"])

    # cdef readonly:
    #    int64_t n
    #    bint normalize
    #    dict _cache

    def __init__(self, n=1, normalize=False):
        n = self._validate_n(n)
        self.n = n
        self.normalize = normalize
        self._cache = {}

    def __eq__(self, other: Any) -> bool:
        if isinstance(other, str):
            try:
                # GH#23524 if to_offset fails, we are dealing with an
                #  incomparable type so == is False and != is True
                other = to_offset(other)
            except ValueError:
                # e.g. "infer"
                return False
        try:
            return self._params == other._params
        except AttributeError:
            # other is not a DateOffset object
            return False

    def __ne__(self, other):
        return not self == other

    def __hash__(self):
        return hash(self._params)

    @cache_readonly
    def _params(self):
        """
        Returns a tuple containing all of the attributes needed to evaluate
        equality between two DateOffset objects.
        """
        d = getattr(self, "__dict__", {})
        all_paras = d.copy()
        all_paras["n"] = self.n
        all_paras["normalize"] = self.normalize
        for attr in self._attributes:
            if hasattr(self, attr) and attr not in d:
                # cython attributes are not in __dict__
                all_paras[attr] = getattr(self, attr)

        if 'holidays' in all_paras and not all_paras['holidays']:
            all_paras.pop('holidays')
        exclude = ['kwds', 'name', 'calendar']
        attrs = [(k, v) for k, v in all_paras.items()
                 if (k not in exclude) and (k[0] != '_')]
        attrs = sorted(set(attrs))
        params = tuple([str(type(self))] + attrs)
        return params

    @property
    def kwds(self):
        # for backwards-compatibility
        kwds = {name: getattr(self, name, None) for name in self._attributes
                if name not in ['n', 'normalize']}
        return {name: kwds[name] for name in kwds if kwds[name] is not None}

    @property
    def base(self):
        """
        Returns a copy of the calling offset object with n=1 and all other
        attributes equal.
        """
        return type(self)(n=1, normalize=self.normalize, **self.kwds)

    def __add__(self, other):
        if not isinstance(self, BaseOffset):
            # cython semantics; this is __radd__
            return other.__add__(self)
        try:
            return self.apply(other)
        except ApplyTypeError:
            return NotImplemented

    def __sub__(self, other):
        if PyDateTime_Check(other):
            raise TypeError('Cannot subtract datetime from offset.')
        elif type(other) == type(self):
            return type(self)(self.n - other.n, normalize=self.normalize,
                              **self.kwds)
        elif not isinstance(self, BaseOffset):
            # cython semantics, this is __rsub__
            return (-other).__add__(self)
        else:  # pragma: no cover
            return NotImplemented

    def __call__(self, other):
        warnings.warn(
            "DateOffset.__call__ is deprecated and will be removed in a future "
            "version.  Use `offset + other` instead.",
            FutureWarning,
            stacklevel=1,
        )
        return self.apply(other)

    def __mul__(self, other):
        if util.is_array(other):
            return np.array([self * x for x in other])
        elif is_integer_object(other):
            return type(self)(n=other * self.n, normalize=self.normalize,
                              **self.kwds)
        elif not isinstance(self, BaseOffset):
            # cython semantics, this is __rmul__
            return other.__mul__(self)
        return NotImplemented

    def __neg__(self):
        # Note: we are deferring directly to __mul__ instead of __rmul__, as
        # that allows us to use methods that can go in a `cdef class`
        return self * -1

    def copy(self):
        # Note: we are deferring directly to __mul__ instead of __rmul__, as
        # that allows us to use methods that can go in a `cdef class`
        return self * 1

    # ------------------------------------------------------------------
    # Name and Rendering Methods

    def __repr__(self) -> str:
        className = getattr(self, '_outputName', type(self).__name__)

        if abs(self.n) != 1:
            plural = 's'
        else:
            plural = ''

        n_str = ""
        if self.n != 1:
            n_str = f"{self.n} * "

        out = f'<{n_str}{className}{plural}{self._repr_attrs()}>'
        return out

    def _repr_attrs(self) -> str:
        exclude = {"n", "inc", "normalize"}
        attrs = []
        for attr in sorted(self._attributes):
            # _attributes instead of __dict__ because cython attrs are not in __dict__
            if attr.startswith("_") or attr == "kwds" or not hasattr(self, attr):
                # DateOffset may not have some of these attributes
                continue
            elif attr not in exclude:
                value = getattr(self, attr)
                attrs.append(f"{attr}={value}")

        out = ""
        if attrs:
            out += ": " + ", ".join(attrs)
        return out

    @property
    def name(self) -> str:
        return self.rule_code

    @property
    def _prefix(self) -> str:
        raise NotImplementedError("Prefix not defined")

    @property
    def rule_code(self) -> str:
        return self._prefix

    @cache_readonly
    def freqstr(self) -> str:
        try:
            code = self.rule_code
        except NotImplementedError:
            return str(repr(self))

        if self.n != 1:
            fstr = f"{self.n}{code}"
        else:
            fstr = code

        try:
            if self._offset:
                fstr += self._offset_str()
        except AttributeError:
            # TODO: standardize `_offset` vs `offset` naming convention
            pass

        return fstr

    def _offset_str(self) -> str:
        return ""

    # ------------------------------------------------------------------

    @apply_index_wraps
    def apply_index(self, dtindex):
        """
        Vectorized apply of DateOffset to DatetimeIndex,
        raises NotImplementedError for offsets without a
        vectorized implementation.

        Parameters
        ----------
        index : DatetimeIndex

        Returns
        -------
        DatetimeIndex
        """
        raise NotImplementedError(
            f"DateOffset subclass {type(self).__name__} "
            "does not have a vectorized implementation"
        )

    def rollback(self, dt):
        """
        Roll provided date backward to next offset only if not on offset.

        Returns
        -------
        TimeStamp
            Rolled timestamp if not on offset, otherwise unchanged timestamp.
        """
        dt = Timestamp(dt)
        if not self.is_on_offset(dt):
            dt = dt - type(self)(1, normalize=self.normalize, **self.kwds)
        return dt

    def rollforward(self, dt):
        """
        Roll provided date forward to next offset only if not on offset.

        Returns
        -------
        TimeStamp
            Rolled timestamp if not on offset, otherwise unchanged timestamp.
        """
        dt = Timestamp(dt)
        if not self.is_on_offset(dt):
            dt = dt + type(self)(1, normalize=self.normalize, **self.kwds)
        return dt

    def _get_offset_day(self, datetime other):
        # subclass must implement `_day_opt`; calling from the base class
        # will raise NotImplementedError.
        cdef:
            npy_datetimestruct dts
        pydate_to_dtstruct(other, &dts)
        return get_day_of_month(&dts, self._day_opt)

    def is_on_offset(self, dt) -> bool:
        if self.normalize and not _is_normalized(dt):
            return False

        # Default (slow) method for determining if some date is a member of the
        # date range generated by this offset. Subclasses may have this
        # re-implemented in a nicer way.
        a = dt
        b = (dt + self) - self
        return a == b

    # ------------------------------------------------------------------

    # Staticmethod so we can call from Tick.__init__, will be unnecessary
    #  once BaseOffset is a cdef class and is inherited by Tick
    @staticmethod
    def _validate_n(n):
        """
        Require that `n` be an integer.

        Parameters
        ----------
        n : int

        Returns
        -------
        nint : int

        Raises
        ------
        TypeError if `int(n)` raises
        ValueError if n != int(n)
        """
        if util.is_timedelta64_object(n):
            raise TypeError(f'`n` argument must be an integer, got {type(n)}')
        try:
            nint = int(n)
        except (ValueError, TypeError):
            raise TypeError(f'`n` argument must be an integer, got {type(n)}')
        if n != nint:
            raise ValueError(f'`n` argument must be an integer, got {n}')
        return nint

    def __setstate__(self, state):
        """Reconstruct an instance from a pickled state"""
        self.n = state.pop("n")
        self.normalize = state.pop("normalize")
        self._cache = state.pop("_cache", {})
        # At this point we expect state to be empty

    def __getstate__(self):
        """Return a pickleable state"""
        state = {}
        state["n"] = self.n
        state["normalize"] = self.normalize

        # we don't want to actually pickle the calendar object
        # as its a np.busyday; we recreate on deserialization
        state.pop("calendar", None)
        if "kwds" in state:
            state["kwds"].pop("calendar", None)

        return state

    @property
    def nanos(self):
        raise ValueError(f"{self} is a non-fixed frequency")

    def onOffset(self, dt) -> bool:
        warnings.warn(
            "onOffset is a deprecated, use is_on_offset instead",
            FutureWarning,
            stacklevel=1,
        )
        return self.is_on_offset(dt)

    def isAnchored(self) -> bool:
        warnings.warn(
            "isAnchored is a deprecated, use is_anchored instead",
            FutureWarning,
            stacklevel=1,
        )
        return self.is_anchored()

    def is_anchored(self) -> bool:
        # TODO: Does this make sense for the general case?  It would help
        # if there were a canonical docstring for what is_anchored means.
        return self.n == 1


cdef class SingleConstructorOffset(BaseOffset):
    @classmethod
    def _from_name(cls, suffix=None):
        # default _from_name calls cls with no args
        if suffix:
            raise ValueError(f"Bad freq suffix {suffix}")
        return cls()

    def __reduce__(self):
        # This __reduce__ implementation is for all BaseOffset subclasses
        #  except for RelativeDeltaOffset
        # np.busdaycalendar objects do not pickle nicely, but we can reconstruct
        #  from attributes that do get pickled.
        tup = tuple(
            getattr(self, attr) if attr != "calendar" else None
            for attr in self._attributes
        )
        return type(self), tup


# ---------------------------------------------------------------------
# Tick Offsets

cdef class Tick(SingleConstructorOffset):
    # ensure that reversed-ops with numpy scalars return NotImplemented
    __array_priority__ = 1000
    _adjust_dst = False
    _prefix = "undefined"
    _attributes = tuple(["n", "normalize"])

    def __init__(self, n=1, normalize=False):
        n = self._validate_n(n)
        self.n = n
        self.normalize = False
        self._cache = {}
        if normalize:
            # GH#21427
            raise ValueError(
                "Tick offset with `normalize=True` are not allowed."
            )

    # FIXME: Without making this cpdef, we get AttributeError when calling
    #  from __mul__
    cpdef Tick _next_higher_resolution(Tick self):
        if type(self) is Day:
            return Hour(self.n * 24)
        if type(self) is Hour:
            return Minute(self.n * 60)
        if type(self) is Minute:
            return Second(self.n * 60)
        if type(self) is Second:
            return Milli(self.n * 1000)
        if type(self) is Milli:
            return Micro(self.n * 1000)
        if type(self) is Micro:
            return Nano(self.n * 1000)
        raise ValueError("Could not convert to integer offset at any resolution")

    # --------------------------------------------------------------------

    def _repr_attrs(self) -> str:
        # Since cdef classes have no __dict__, we need to override
        return ""

    @property
    def delta(self):
        return self.n * Timedelta(self._nanos_inc)

    @property
    def nanos(self) -> int64_t:
        return self.n * self._nanos_inc

    def is_on_offset(self, dt) -> bool:
        return True

    def is_anchored(self) -> bool:
        return False

    # --------------------------------------------------------------------
    # Comparison and Arithmetic Methods

    def __eq__(self, other):
        if isinstance(other, str):
            try:
                # GH#23524 if to_offset fails, we are dealing with an
                #  incomparable type so == is False and != is True
                other = to_offset(other)
            except ValueError:
                # e.g. "infer"
                return False
        return self.delta == other

    def __ne__(self, other):
        return not (self == other)

    def __le__(self, other):
        return self.delta.__le__(other)

    def __lt__(self, other):
        return self.delta.__lt__(other)

    def __ge__(self, other):
        return self.delta.__ge__(other)

    def __gt__(self, other):
        return self.delta.__gt__(other)

    def __mul__(self, other):
        if not isinstance(self, Tick):
            # cython semantics, this is __rmul__
            return other.__mul__(self)
        if is_float_object(other):
            n = other * self.n
            # If the new `n` is an integer, we can represent it using the
            #  same Tick subclass as self, otherwise we need to move up
            #  to a higher-resolution subclass
            if np.isclose(n % 1, 0):
                return type(self)(int(n))
            new_self = self._next_higher_resolution()
            return new_self * other
        return BaseOffset.__mul__(self, other)

    def __truediv__(self, other):
        if not isinstance(self, Tick):
            # cython semantics mean the args are sometimes swapped
            result = other.delta.__rtruediv__(self)
        else:
            result = self.delta.__truediv__(other)
        return _wrap_timedelta_result(result)

    def __add__(self, other):
        if not isinstance(self, Tick):
            # cython semantics; this is __radd__
            return other.__add__(self)

        if isinstance(other, Tick):
            if type(self) == type(other):
                return type(self)(self.n + other.n)
            else:
                return delta_to_tick(self.delta + other.delta)
        try:
            return self.apply(other)
        except ApplyTypeError:
            # Includes pd.Period
            return NotImplemented
        except OverflowError as err:
            raise OverflowError(
                f"the add operation between {self} and {other} will overflow"
            ) from err

    def apply(self, other):
        # Timestamp can handle tz and nano sec, thus no need to use apply_wraps
        if isinstance(other, _Timestamp):

            # GH#15126
            # in order to avoid a recursive
            # call of __add__ and __radd__ if there is
            # an exception, when we call using the + operator,
            # we directly call the known method
            result = other.__add__(self)
            if result is NotImplemented:
                raise OverflowError
            return result
        elif other is NaT:
            return NaT
        elif is_datetime64_object(other) or PyDate_Check(other):
            # PyDate_Check includes date, datetime
            return Timestamp(other) + self

        if PyDelta_Check(other):
            return other + self.delta
        elif isinstance(other, type(self)):
            # TODO: this is reached in tests that specifically call apply,
            #  but should not be reached "naturally" because __add__ should
            #  catch this case first.
            return type(self)(self.n + other.n)

        raise ApplyTypeError(f"Unhandled type: {type(other).__name__}")

    # --------------------------------------------------------------------
    # Pickle Methods

    def __setstate__(self, state):
        self.n = state["n"]
        self.normalize = False


cdef class Day(Tick):
    _nanos_inc = 24 * 3600 * 1_000_000_000
    _prefix = "D"
    _period_dtype_code = PeriodDtypeCode.D


cdef class Hour(Tick):
    _nanos_inc = 3600 * 1_000_000_000
    _prefix = "H"
    _period_dtype_code = PeriodDtypeCode.H


cdef class Minute(Tick):
    _nanos_inc = 60 * 1_000_000_000
    _prefix = "T"
    _period_dtype_code = PeriodDtypeCode.T


cdef class Second(Tick):
    _nanos_inc = 1_000_000_000
    _prefix = "S"
    _period_dtype_code = PeriodDtypeCode.S


cdef class Milli(Tick):
    _nanos_inc = 1_000_000
    _prefix = "L"
    _period_dtype_code = PeriodDtypeCode.L


cdef class Micro(Tick):
    _nanos_inc = 1000
    _prefix = "U"
    _period_dtype_code = PeriodDtypeCode.U


cdef class Nano(Tick):
    _nanos_inc = 1
    _prefix = "N"
    _period_dtype_code = PeriodDtypeCode.N


def delta_to_tick(delta: timedelta) -> Tick:
    if delta.microseconds == 0 and getattr(delta, "nanoseconds", 0) == 0:
        # nanoseconds only for pd.Timedelta
        if delta.seconds == 0:
            return Day(delta.days)
        else:
            seconds = delta.days * 86400 + delta.seconds
            if seconds % 3600 == 0:
                return Hour(seconds / 3600)
            elif seconds % 60 == 0:
                return Minute(seconds / 60)
            else:
                return Second(seconds)
    else:
        nanos = delta_to_nanoseconds(delta)
        if nanos % 1_000_000 == 0:
            return Milli(nanos // 1_000_000)
        elif nanos % 1000 == 0:
            return Micro(nanos // 1000)
        else:  # pragma: no cover
            return Nano(nanos)


# --------------------------------------------------------------------

cdef class RelativeDeltaOffset(BaseOffset):
    """
    DateOffset subclass backed by a dateutil relativedelta object.
    """
    _attributes = tuple(["n", "normalize"] + list(_relativedelta_kwds))
    _adjust_dst = False

    def __init__(self, n=1, normalize=False, **kwds):
        BaseOffset.__init__(self, n, normalize)

        off, use_rd = _determine_offset(kwds)
        object.__setattr__(self, "_offset", off)
        object.__setattr__(self, "_use_relativedelta", use_rd)
        for key in kwds:
            val = kwds[key]
            object.__setattr__(self, key, val)

    def __getstate__(self):
        """Return a pickleable state"""
        # RelativeDeltaOffset (technically DateOffset) is the only non-cdef
        #  class, so the only one with __dict__
        state = self.__dict__.copy()
        state["n"] = self.n
        state["normalize"] = self.normalize
        return state

    def __setstate__(self, state):
        """Reconstruct an instance from a pickled state"""

        if "offset" in state:
            # Older (<0.22.0) versions have offset attribute instead of _offset
            if "_offset" in state:  # pragma: no cover
                raise AssertionError("Unexpected key `_offset`")
            state["_offset"] = state.pop("offset")
            state["kwds"]["offset"] = state["_offset"]

        if "_offset" in state and not isinstance(state["_offset"], timedelta):
            # relativedelta, we need to populate using its kwds
            offset = state["_offset"]
            odict = offset.__dict__
            kwds = {key: odict[key] for key in odict if odict[key]}
            state.update(kwds)

        self.n = state.pop("n")
        self.normalize = state.pop("normalize")
        self._cache = state.pop("_cache", {})

        self.__dict__.update(state)

    @apply_wraps
    def apply(self, other):
        if self._use_relativedelta:
            other = _as_datetime(other)

        if len(self.kwds) > 0:
            tzinfo = getattr(other, "tzinfo", None)
            if tzinfo is not None and self._use_relativedelta:
                # perform calculation in UTC
                other = other.replace(tzinfo=None)

            if self.n > 0:
                for i in range(self.n):
                    other = other + self._offset
            else:
                for i in range(-self.n):
                    other = other - self._offset

            if tzinfo is not None and self._use_relativedelta:
                # bring tz back from UTC calculation
                other = localize_pydatetime(other, tzinfo)

            return Timestamp(other)
        else:
            return other + timedelta(self.n)

    @apply_index_wraps
    def apply_index(self, dtindex):
        """
        Vectorized apply of DateOffset to DatetimeIndex,
        raises NotImplementedError for offsets without a
        vectorized implementation.

        Parameters
        ----------
        index : DatetimeIndex

        Returns
        -------
        ndarray[datetime64[ns]]
        """
        dt64other = np.asarray(dtindex)
        kwds = self.kwds
        relativedelta_fast = {
            "years",
            "months",
            "weeks",
            "days",
            "hours",
            "minutes",
            "seconds",
            "microseconds",
        }
        # relativedelta/_offset path only valid for base DateOffset
        if self._use_relativedelta and set(kwds).issubset(relativedelta_fast):

            months = (kwds.get("years", 0) * 12 + kwds.get("months", 0)) * self.n
            if months:
                shifted = shift_months(dt64other.view("i8"), months)
                dt64other = shifted.view("datetime64[ns]")

            weeks = kwds.get("weeks", 0) * self.n
            if weeks:
                dt64other = dt64other + Timedelta(days=7 * weeks)

            timedelta_kwds = {
                k: v
                for k, v in kwds.items()
                if k in ["days", "hours", "minutes", "seconds", "microseconds"]
            }
            if timedelta_kwds:
                delta = Timedelta(**timedelta_kwds)
                dt64other = dt64other + (self.n * delta)
            return dt64other
        elif not self._use_relativedelta and hasattr(self, "_offset"):
            # timedelta
            return dt64other + Timedelta(self._offset * self.n)
        else:
            # relativedelta with other keywords
            kwd = set(kwds) - relativedelta_fast
            raise NotImplementedError(
                "DateOffset with relativedelta "
                f"keyword(s) {kwd} not able to be "
                "applied vectorized"
            )

    def is_on_offset(self, dt) -> bool:
        if self.normalize and not _is_normalized(dt):
            return False
        # TODO: see GH#1395
        return True


class OffsetMeta(type):
    """
    Metaclass that allows us to pretend that all BaseOffset subclasses
    inherit from DateOffset (which is needed for backward-compatibility).
    """

    @classmethod
    def __instancecheck__(cls, obj) -> bool:
        return isinstance(obj, BaseOffset)

    @classmethod
    def __subclasscheck__(cls, obj) -> bool:
        return issubclass(obj, BaseOffset)


# TODO: figure out a way to use a metaclass with a cdef class
class DateOffset(RelativeDeltaOffset, metaclass=OffsetMeta):
    """
    Standard kind of date increment used for a date range.

    Works exactly like relativedelta in terms of the keyword args you
    pass in, use of the keyword n is discouraged-- you would be better
    off specifying n in the keywords you use, but regardless it is
    there for you. n is needed for DateOffset subclasses.

    DateOffset work as follows.  Each offset specify a set of dates
    that conform to the DateOffset.  For example, Bday defines this
    set to be the set of dates that are weekdays (M-F).  To test if a
    date is in the set of a DateOffset dateOffset we can use the
    is_on_offset method: dateOffset.is_on_offset(date).

    If a date is not on a valid date, the rollback and rollforward
    methods can be used to roll the date to the nearest valid date
    before/after the date.

    DateOffsets can be created to move dates forward a given number of
    valid dates.  For example, Bday(2) can be added to a date to move
    it two business days forward.  If the date does not start on a
    valid date, first it is moved to a valid date.  Thus pseudo code
    is:

    def __add__(date):
      date = rollback(date) # does nothing if date is valid
      return date + <n number of periods>

    When a date offset is created for a negative number of periods,
    the date is first rolled forward.  The pseudo code is:

    def __add__(date):
      date = rollforward(date) # does nothing is date is valid
      return date + <n number of periods>

    Zero presents a problem.  Should it roll forward or back?  We
    arbitrarily have it rollforward:

    date + BDay(0) == BDay.rollforward(date)

    Since 0 is a bit weird, we suggest avoiding its use.

    Parameters
    ----------
    n : int, default 1
        The number of time periods the offset represents.
    normalize : bool, default False
        Whether to round the result of a DateOffset addition down to the
        previous midnight.
    **kwds
        Temporal parameter that add to or replace the offset value.

        Parameters that **add** to the offset (like Timedelta):

        - years
        - months
        - weeks
        - days
        - hours
        - minutes
        - seconds
        - microseconds
        - nanoseconds

        Parameters that **replace** the offset value:

        - year
        - month
        - day
        - weekday
        - hour
        - minute
        - second
        - microsecond
        - nanosecond.

    See Also
    --------
    dateutil.relativedelta.relativedelta : The relativedelta type is designed
        to be applied to an existing datetime an can replace specific components of
        that datetime, or represents an interval of time.

    Examples
    --------
    >>> from pandas.tseries.offsets import DateOffset
    >>> ts = pd.Timestamp('2017-01-01 09:10:11')
    >>> ts + DateOffset(months=3)
    Timestamp('2017-04-01 09:10:11')

    >>> ts = pd.Timestamp('2017-01-01 09:10:11')
    >>> ts + DateOffset(months=2)
    Timestamp('2017-03-01 09:10:11')
    """

    pass


# --------------------------------------------------------------------


cdef class BusinessMixin(SingleConstructorOffset):
    """
    Mixin to business types to provide related functions.
    """

    cdef readonly:
        timedelta _offset
        # Only Custom subclasses use weekmask, holiday, calendar
        object weekmask, holidays, calendar

    def __init__(self, n=1, normalize=False, offset=timedelta(0)):
        BaseOffset.__init__(self, n, normalize)
        self._offset = offset

    cpdef _init_custom(self, weekmask, holidays, calendar):
        """
        Additional __init__ for Custom subclasses.
        """
        calendar, holidays = _get_calendar(
            weekmask=weekmask, holidays=holidays, calendar=calendar
        )
        # Custom offset instances are identified by the
        # following two attributes. See DateOffset._params()
        # holidays, weekmask
        self.weekmask = weekmask
        self.holidays = holidays
        self.calendar = calendar

    @property
    def offset(self):
        """
        Alias for self._offset.
        """
        # Alias for backward compat
        return self._offset

    def _repr_attrs(self) -> str:
        if self.offset:
            attrs = [f"offset={repr(self.offset)}"]
        else:
            attrs = []
        out = ""
        if attrs:
            out += ": " + ", ".join(attrs)
        return out

    cpdef __setstate__(self, state):
        # We need to use a cdef/cpdef method to set the readonly _offset attribute
        if "_offset" in state:
            self._offset = state.pop("_offset")
        elif "offset" in state:
            # Older (<0.22.0) versions have offset attribute instead of _offset
            self._offset = state.pop("offset")

        if self._prefix.startswith("C"):
            # i.e. this is a Custom class
            weekmask = state.pop("weekmask")
            holidays = state.pop("holidays")
            calendar, holidays = _get_calendar(weekmask=weekmask,
                                               holidays=holidays,
                                               calendar=None)
            self.weekmask = weekmask
            self.calendar = calendar
            self.holidays = holidays

        BaseOffset.__setstate__(self, state)


cdef class BusinessDay(BusinessMixin):
    """
    DateOffset subclass representing possibly n business days.
    """
    _period_dtype_code = PeriodDtypeCode.B
    _prefix = "B"
    _attributes = tuple(["n", "normalize", "offset"])

    cpdef __setstate__(self, state):
        self.n = state.pop("n")
        self.normalize = state.pop("normalize")
        if "_offset" in state:
            self._offset = state.pop("_offset")
        elif "offset" in state:
            self._offset = state.pop("offset")
        self._cache = state.pop("_cache", {})

    def _offset_str(self) -> str:
        def get_str(td):
            off_str = ""
            if td.days > 0:
                off_str += str(td.days) + "D"
            if td.seconds > 0:
                s = td.seconds
                hrs = int(s / 3600)
                if hrs != 0:
                    off_str += str(hrs) + "H"
                    s -= hrs * 3600
                mts = int(s / 60)
                if mts != 0:
                    off_str += str(mts) + "Min"
                    s -= mts * 60
                if s != 0:
                    off_str += str(s) + "s"
            if td.microseconds > 0:
                off_str += str(td.microseconds) + "us"
            return off_str

        if PyDelta_Check(self.offset):
            zero = timedelta(0, 0, 0)
            if self.offset >= zero:
                off_str = "+" + get_str(self.offset)
            else:
                off_str = "-" + get_str(-self.offset)
            return off_str
        else:
            return "+" + repr(self.offset)

    @apply_wraps
    def apply(self, other):
        if PyDateTime_Check(other):
            n = self.n
            wday = other.weekday()

            # avoid slowness below by operating on weeks first
            weeks = n // 5
            if n <= 0 and wday > 4:
                # roll forward
                n += 1

            n -= 5 * weeks

            # n is always >= 0 at this point
            if n == 0 and wday > 4:
                # roll back
                days = 4 - wday
            elif wday > 4:
                # roll forward
                days = (7 - wday) + (n - 1)
            elif wday + n <= 4:
                # shift by n days without leaving the current week
                days = n
            else:
                # shift by n days plus 2 to get past the weekend
                days = n + 2

            result = other + timedelta(days=7 * weeks + days)
            if self.offset:
                result = result + self.offset
            return result

        elif PyDelta_Check(other) or isinstance(other, Tick):
            return BusinessDay(
                self.n, offset=self.offset + other, normalize=self.normalize
            )
        else:
            raise ApplyTypeError(
                "Only know how to combine business day with datetime or timedelta."
            )

    @apply_index_wraps
    def apply_index(self, dtindex):
        i8other = dtindex.asi8
        return shift_bdays(i8other, self.n)

    def is_on_offset(self, dt) -> bool:
        if self.normalize and not _is_normalized(dt):
            return False
        return dt.weekday() < 5


cdef class BusinessHour(BusinessMixin):
    """
    DateOffset subclass representing possibly n business hours.
    """

    _prefix = "BH"
    _anchor = 0
    _attributes = tuple(["n", "normalize", "start", "end", "offset"])
    _adjust_dst = False

    cdef readonly:
        tuple start, end

    def __init__(
            self, n=1, normalize=False, start="09:00", end="17:00", offset=timedelta(0)
        ):
        BusinessMixin.__init__(self, n, normalize, offset)

        # must be validated here to equality check
        if np.ndim(start) == 0:
            # i.e. not is_list_like
            start = [start]
        if not len(start):
            raise ValueError("Must include at least 1 start time")

        if np.ndim(end) == 0:
            # i.e. not is_list_like
            end = [end]
        if not len(end):
            raise ValueError("Must include at least 1 end time")

        start = np.array([_validate_business_time(x) for x in start])
        end = np.array([_validate_business_time(x) for x in end])

        # Validation of input
        if len(start) != len(end):
            raise ValueError("number of starting time and ending time must be the same")
        num_openings = len(start)

        # sort starting and ending time by starting time
        index = np.argsort(start)

        # convert to tuple so that start and end are hashable
        start = tuple(start[index])
        end = tuple(end[index])

        total_secs = 0
        for i in range(num_openings):
            total_secs += self._get_business_hours_by_sec(start[i], end[i])
            total_secs += self._get_business_hours_by_sec(
                end[i], start[(i + 1) % num_openings]
            )
        if total_secs != 24 * 60 * 60:
            raise ValueError(
                "invalid starting and ending time(s): "
                "opening hours should not touch or overlap with "
                "one another"
            )

        self.start = start
        self.end = end

    cpdef __setstate__(self, state):
        start = state.pop("start")
        start = (start,) if np.ndim(start) == 0 else tuple(start)
        end = state.pop("end")
        end = (end,) if np.ndim(end) == 0 else tuple(end)
        self.start = start
        self.end = end

        state.pop("kwds", {})
        state.pop("next_bday", None)
        BusinessMixin.__setstate__(self, state)

    def _repr_attrs(self) -> str:
        out = super()._repr_attrs()
        hours = ",".join(
            f'{st.strftime("%H:%M")}-{en.strftime("%H:%M")}'
            for st, en in zip(self.start, self.end)
        )
        attrs = [f"{self._prefix}={hours}"]
        out += ": " + ", ".join(attrs)
        return out

    def _get_business_hours_by_sec(self, start, end):
        """
        Return business hours in a day by seconds.
        """
        # create dummy datetime to calculate business hours in a day
        dtstart = datetime(2014, 4, 1, start.hour, start.minute)
        day = 1 if start < end else 2
        until = datetime(2014, 4, day, end.hour, end.minute)
        return int((until - dtstart).total_seconds())

    def _get_closing_time(self, dt):
        """
        Get the closing time of a business hour interval by its opening time.

        Parameters
        ----------
        dt : datetime
            Opening time of a business hour interval.

        Returns
        -------
        result : datetime
            Corresponding closing time.
        """
        for i, st in enumerate(self.start):
            if st.hour == dt.hour and st.minute == dt.minute:
                return dt + timedelta(
                    seconds=self._get_business_hours_by_sec(st, self.end[i])
                )
        assert False

    @cache_readonly
    def next_bday(self):
        """
        Used for moving to next business day.
        """
        if self.n >= 0:
            nb_offset = 1
        else:
            nb_offset = -1
        if self._prefix.startswith("C"):
            # CustomBusinessHour
            return CustomBusinessDay(
                n=nb_offset,
                weekmask=self.weekmask,
                holidays=self.holidays,
                calendar=self.calendar,
            )
        else:
            return BusinessDay(n=nb_offset)

    def _next_opening_time(self, other, sign=1):
        """
        If self.n and sign have the same sign, return the earliest opening time
        later than or equal to current time.
        Otherwise the latest opening time earlier than or equal to current
        time.

        Opening time always locates on BusinessDay.
        However, closing time may not if business hour extends over midnight.

        Parameters
        ----------
        other : datetime
            Current time.
        sign : int, default 1.
            Either 1 or -1. Going forward in time if it has the same sign as
            self.n. Going backward in time otherwise.

        Returns
        -------
        result : datetime
            Next opening time.
        """
        earliest_start = self.start[0]
        latest_start = self.start[-1]

        if not self.next_bday.is_on_offset(other):
            # today is not business day
            other = other + sign * self.next_bday
            if self.n * sign >= 0:
                hour, minute = earliest_start.hour, earliest_start.minute
            else:
                hour, minute = latest_start.hour, latest_start.minute
        else:
            if self.n * sign >= 0:
                if latest_start < other.time():
                    # current time is after latest starting time in today
                    other = other + sign * self.next_bday
                    hour, minute = earliest_start.hour, earliest_start.minute
                else:
                    # find earliest starting time no earlier than current time
                    for st in self.start:
                        if other.time() <= st:
                            hour, minute = st.hour, st.minute
                            break
            else:
                if other.time() < earliest_start:
                    # current time is before earliest starting time in today
                    other = other + sign * self.next_bday
                    hour, minute = latest_start.hour, latest_start.minute
                else:
                    # find latest starting time no later than current time
                    for st in reversed(self.start):
                        if other.time() >= st:
                            hour, minute = st.hour, st.minute
                            break

        return datetime(other.year, other.month, other.day, hour, minute)

    def _prev_opening_time(self, other):
        """
        If n is positive, return the latest opening time earlier than or equal
        to current time.
        Otherwise the earliest opening time later than or equal to current
        time.

        Parameters
        ----------
        other : datetime
            Current time.

        Returns
        -------
        result : datetime
            Previous opening time.
        """
        return self._next_opening_time(other, sign=-1)

    @apply_wraps
    def rollback(self, dt):
        """
        Roll provided date backward to next offset only if not on offset.
        """
        if not self.is_on_offset(dt):
            if self.n >= 0:
                dt = self._prev_opening_time(dt)
            else:
                dt = self._next_opening_time(dt)
            return self._get_closing_time(dt)
        return dt

    @apply_wraps
    def rollforward(self, dt):
        """
        Roll provided date forward to next offset only if not on offset.
        """
        if not self.is_on_offset(dt):
            if self.n >= 0:
                return self._next_opening_time(dt)
            else:
                return self._prev_opening_time(dt)
        return dt

    @apply_wraps
    def apply(self, other):
        if PyDateTime_Check(other):
            # used for detecting edge condition
            nanosecond = getattr(other, "nanosecond", 0)
            # reset timezone and nanosecond
            # other may be a Timestamp, thus not use replace
            other = datetime(
                other.year,
                other.month,
                other.day,
                other.hour,
                other.minute,
                other.second,
                other.microsecond,
            )
            n = self.n

            # adjust other to reduce number of cases to handle
            if n >= 0:
                if other.time() in self.end or not self._is_on_offset(other):
                    other = self._next_opening_time(other)
            else:
                if other.time() in self.start:
                    # adjustment to move to previous business day
                    other = other - timedelta(seconds=1)
                if not self._is_on_offset(other):
                    other = self._next_opening_time(other)
                    other = self._get_closing_time(other)

            # get total business hours by sec in one business day
            businesshours = sum(
                self._get_business_hours_by_sec(st, en)
                for st, en in zip(self.start, self.end)
            )

            bd, r = divmod(abs(n * 60), businesshours // 60)
            if n < 0:
                bd, r = -bd, -r

            # adjust by business days first
            if bd != 0:
                if self._prefix.startswith("C"):
                    # GH#30593 this is a Custom offset
                    skip_bd = CustomBusinessDay(
                        n=bd,
                        weekmask=self.weekmask,
                        holidays=self.holidays,
                        calendar=self.calendar,
                    )
                else:
                    skip_bd = BusinessDay(n=bd)
                # midnight business hour may not on BusinessDay
                if not self.next_bday.is_on_offset(other):
                    prev_open = self._prev_opening_time(other)
                    remain = other - prev_open
                    other = prev_open + skip_bd + remain
                else:
                    other = other + skip_bd

            # remaining business hours to adjust
            bhour_remain = timedelta(minutes=r)

            if n >= 0:
                while bhour_remain != timedelta(0):
                    # business hour left in this business time interval
                    bhour = (
                        self._get_closing_time(self._prev_opening_time(other)) - other
                    )
                    if bhour_remain < bhour:
                        # finish adjusting if possible
                        other += bhour_remain
                        bhour_remain = timedelta(0)
                    else:
                        # go to next business time interval
                        bhour_remain -= bhour
                        other = self._next_opening_time(other + bhour)
            else:
                while bhour_remain != timedelta(0):
                    # business hour left in this business time interval
                    bhour = self._next_opening_time(other) - other
                    if (
                        bhour_remain > bhour
                        or bhour_remain == bhour
                        and nanosecond != 0
                    ):
                        # finish adjusting if possible
                        other += bhour_remain
                        bhour_remain = timedelta(0)
                    else:
                        # go to next business time interval
                        bhour_remain -= bhour
                        other = self._get_closing_time(
                            self._next_opening_time(
                                other + bhour - timedelta(seconds=1)
                            )
                        )

            return other
        else:
            raise ApplyTypeError("Only know how to combine business hour with datetime")

    def is_on_offset(self, dt):
        if self.normalize and not _is_normalized(dt):
            return False

        if dt.tzinfo is not None:
            dt = datetime(
                dt.year, dt.month, dt.day, dt.hour, dt.minute, dt.second, dt.microsecond
            )
        # Valid BH can be on the different BusinessDay during midnight
        # Distinguish by the time spent from previous opening time
        return self._is_on_offset(dt)

    def _is_on_offset(self, dt):
        """
        Slight speedups using calculated values.
        """
        # if self.normalize and not _is_normalized(dt):
        #     return False
        # Valid BH can be on the different BusinessDay during midnight
        # Distinguish by the time spent from previous opening time
        if self.n >= 0:
            op = self._prev_opening_time(dt)
        else:
            op = self._next_opening_time(dt)
        span = (dt - op).total_seconds()
        businesshours = 0
        for i, st in enumerate(self.start):
            if op.hour == st.hour and op.minute == st.minute:
                businesshours = self._get_business_hours_by_sec(st, self.end[i])
        if span <= businesshours:
            return True
        else:
            return False


cdef class WeekOfMonthMixin(SingleConstructorOffset):
    """
    Mixin for methods common to WeekOfMonth and LastWeekOfMonth.
    """

    cdef readonly:
        int weekday, week

    def __init__(self, n=1, normalize=False, weekday=0):
        BaseOffset.__init__(self, n, normalize)
        self.weekday = weekday

        if weekday < 0 or weekday > 6:
            raise ValueError(f"Day must be 0<=day<=6, got {weekday}")

    @apply_wraps
    def apply(self, other):
        compare_day = self._get_offset_day(other)

        months = self.n
        if months > 0 and compare_day > other.day:
            months -= 1
        elif months <= 0 and compare_day < other.day:
            months += 1

        shifted = shift_month(other, months, "start")
        to_day = self._get_offset_day(shifted)
        return shift_day(shifted, to_day - shifted.day)

    def is_on_offset(self, dt) -> bool:
        if self.normalize and not _is_normalized(dt):
            return False
        return dt.day == self._get_offset_day(dt)

    @property
    def rule_code(self) -> str:
        weekday = int_to_weekday.get(self.weekday, "")
        if self.week == -1:
            # LastWeekOfMonth
            return f"{self._prefix}-{weekday}"
        return f"{self._prefix}-{self.week + 1}{weekday}"


# ----------------------------------------------------------------------
# Year-Based Offset Classes

cdef class YearOffset(SingleConstructorOffset):
    """
    DateOffset that just needs a month.
    """
    _attributes = tuple(["n", "normalize", "month"])

    # _default_month: int  # FIXME: python annotation here breaks things

    cdef readonly:
        int month

    def __init__(self, n=1, normalize=False, month=None):
        BaseOffset.__init__(self, n, normalize)

        month = month if month is not None else self._default_month
        self.month = month

        if month < 1 or month > 12:
            raise ValueError("Month must go from 1 to 12")

    cpdef __setstate__(self, state):
        self.month = state.pop("month")
        self.n = state.pop("n")
        self.normalize = state.pop("normalize")
        self._cache = {}

    @classmethod
    def _from_name(cls, suffix=None):
        kwargs = {}
        if suffix:
            kwargs["month"] = MONTH_TO_CAL_NUM[suffix]
        return cls(**kwargs)

    @property
    def rule_code(self) -> str:
        month = MONTH_ALIASES[self.month]
        return f"{self._prefix}-{month}"

    def is_on_offset(self, dt) -> bool:
        if self.normalize and not _is_normalized(dt):
            return False
        return dt.month == self.month and dt.day == self._get_offset_day(dt)

    def _get_offset_day(self, other) -> int:
        # override BaseOffset method to use self.month instead of other.month
        cdef:
            npy_datetimestruct dts
        pydate_to_dtstruct(other, &dts)
        dts.month = self.month
        return get_day_of_month(&dts, self._day_opt)

    @apply_wraps
    def apply(self, other):
        years = roll_qtrday(other, self.n, self.month, self._day_opt, modby=12)
        months = years * 12 + (self.month - other.month)
        return shift_month(other, months, self._day_opt)

    @apply_index_wraps
    def apply_index(self, dtindex):
        shifted = shift_quarters(
            dtindex.asi8, self.n, self.month, self._day_opt, modby=12
        )
        return shifted


cdef class BYearEnd(YearOffset):
    """
    DateOffset increments between the last business day of the year.

    Examples
    --------
    >>> from pandas.tseries.offset import BYearEnd
    >>> ts = pd.Timestamp('2020-05-24 05:01:15')
    >>> ts - BYearEnd()
    Timestamp('2019-12-31 05:01:15')
    >>> ts + BYearEnd()
    Timestamp('2020-12-31 05:01:15')
    >>> ts + BYearEnd(3)
    Timestamp('2022-12-30 05:01:15')
    >>> ts + BYearEnd(-3)
    Timestamp('2017-12-29 05:01:15')
    >>> ts + BYearEnd(month=11)
    Timestamp('2020-11-30 05:01:15')
    """

    _outputName = "BusinessYearEnd"
    _default_month = 12
    _prefix = "BA"
    _day_opt = "business_end"


cdef class BYearBegin(YearOffset):
    """
    DateOffset increments between the first business day of the year.

    Examples
    --------
    >>> from pandas.tseries.offset import BYearBegin
    >>> ts = pd.Timestamp('2020-05-24 05:01:15')
    >>> ts + BYearBegin()
    Timestamp('2021-01-01 05:01:15')
    >>> ts - BYearBegin()
    Timestamp('2020-01-01 05:01:15')
    >>> ts + BYearBegin(-1)
    Timestamp('2020-01-01 05:01:15')
    >>> ts + BYearBegin(2)
    Timestamp('2022-01-03 05:01:15')
    """

    _outputName = "BusinessYearBegin"
    _default_month = 1
    _prefix = "BAS"
    _day_opt = "business_start"


cdef class YearEnd(YearOffset):
    """
    DateOffset increments between calendar year ends.
    """

    _default_month = 12
    _prefix = "A"
    _day_opt = "end"

    cdef readonly:
        int _period_dtype_code

    def __init__(self, n=1, normalize=False, month=None):
        # Because YearEnd can be the freq for a Period, define its
        #  _period_dtype_code at construction for performance
        YearOffset.__init__(self, n, normalize, month)
        self._period_dtype_code = PeriodDtypeCode.A + self.month % 12


cdef class YearBegin(YearOffset):
    """
    DateOffset increments between calendar year begin dates.
    """

    _default_month = 1
    _prefix = "AS"
    _day_opt = "start"


# ----------------------------------------------------------------------
# Quarter-Based Offset Classes

cdef class QuarterOffset(SingleConstructorOffset):
    _attributes = tuple(["n", "normalize", "startingMonth"])
    # TODO: Consider combining QuarterOffset and YearOffset __init__ at some
    #       point.  Also apply_index, is_on_offset, rule_code if
    #       startingMonth vs month attr names are resolved

    # FIXME: python annotations here breaks things
    # _default_startingMonth: int
    # _from_name_startingMonth: int

    cdef readonly:
        int startingMonth

    def __init__(self, n=1, normalize=False, startingMonth=None):
        BaseOffset.__init__(self, n, normalize)

        if startingMonth is None:
            startingMonth = self._default_startingMonth
        self.startingMonth = startingMonth

    cpdef __setstate__(self, state):
        self.startingMonth = state.pop("startingMonth")
        self.n = state.pop("n")
        self.normalize = state.pop("normalize")

    @classmethod
    def _from_name(cls, suffix=None):
        kwargs = {}
        if suffix:
            kwargs["startingMonth"] = MONTH_TO_CAL_NUM[suffix]
        else:
            if cls._from_name_startingMonth is not None:
                kwargs["startingMonth"] = cls._from_name_startingMonth
        return cls(**kwargs)

    @property
    def rule_code(self) -> str:
        month = MONTH_ALIASES[self.startingMonth]
        return f"{self._prefix}-{month}"

    def is_anchored(self) -> bool:
        return self.n == 1 and self.startingMonth is not None

    def is_on_offset(self, dt) -> bool:
        if self.normalize and not _is_normalized(dt):
            return False
        mod_month = (dt.month - self.startingMonth) % 3
        return mod_month == 0 and dt.day == self._get_offset_day(dt)

    @apply_wraps
    def apply(self, other):
        # months_since: find the calendar quarter containing other.month,
        # e.g. if other.month == 8, the calendar quarter is [Jul, Aug, Sep].
        # Then find the month in that quarter containing an is_on_offset date for
        # self.  `months_since` is the number of months to shift other.month
        # to get to this on-offset month.
        months_since = other.month % 3 - self.startingMonth % 3
        qtrs = roll_qtrday(
            other, self.n, self.startingMonth, day_opt=self._day_opt, modby=3
        )
        months = qtrs * 3 - months_since
        return shift_month(other, months, self._day_opt)

    @apply_index_wraps
    def apply_index(self, dtindex):
        shifted = shift_quarters(
            dtindex.asi8, self.n, self.startingMonth, self._day_opt
        )
        return shifted


cdef class BQuarterEnd(QuarterOffset):
    """
    DateOffset increments between the last business day of each Quarter.

    startingMonth = 1 corresponds to dates like 1/31/2007, 4/30/2007, ...
    startingMonth = 2 corresponds to dates like 2/28/2007, 5/31/2007, ...
    startingMonth = 3 corresponds to dates like 3/30/2007, 6/29/2007, ...

    Examples
    --------
    >>> from pandas.tseries.offset import BQuarterEnd
    >>> ts = pd.Timestamp('2020-05-24 05:01:15')
    >>> ts + BQuarterEnd()
    Timestamp('2020-06-30 05:01:15')
    >>> ts + BQuarterEnd(2)
    Timestamp('2020-09-30 05:01:15')
    >>> ts + BQuarterEnd(1, startingMonth=2)
    Timestamp('2020-05-29 05:01:15')
    >>> ts + BQuarterEnd(startingMonth=2)
    Timestamp('2020-05-29 05:01:15')
    """
    _outputName = "BusinessQuarterEnd"
    _default_startingMonth = 3
    _from_name_startingMonth = 12
    _prefix = "BQ"
    _day_opt = "business_end"


cdef class BQuarterBegin(QuarterOffset):
    """
    DateOffset increments between the first business day of each Quarter.

    startingMonth = 1 corresponds to dates like 1/01/2007, 4/01/2007, ...
    startingMonth = 2 corresponds to dates like 2/01/2007, 5/01/2007, ...
    startingMonth = 3 corresponds to dates like 3/01/2007, 6/01/2007, ...

    Examples
    --------
    >>> from pandas.tseries.offset import BQuarterBegin
    >>> ts = pd.Timestamp('2020-05-24 05:01:15')
    >>> ts + BQuarterBegin()
    Timestamp('2020-06-01 05:01:15')
    >>> ts + BQuarterBegin(2)
    Timestamp('2020-09-01 05:01:15')
    >>> ts + BQuarterBegin(startingMonth=2)
    Timestamp('2020-08-03 05:01:15')
    >>> ts + BQuarterBegin(-1)
    Timestamp('2020-03-02 05:01:15')
    """
    _outputName = "BusinessQuarterBegin"
    _default_startingMonth = 3
    _from_name_startingMonth = 1
    _prefix = "BQS"
    _day_opt = "business_start"


cdef class QuarterEnd(QuarterOffset):
    """
    DateOffset increments between Quarter end dates.

    startingMonth = 1 corresponds to dates like 1/31/2007, 4/30/2007, ...
    startingMonth = 2 corresponds to dates like 2/28/2007, 5/31/2007, ...
    startingMonth = 3 corresponds to dates like 3/31/2007, 6/30/2007, ...
    """
    _outputName = "QuarterEnd"
    _default_startingMonth = 3
    _prefix = "Q"
    _day_opt = "end"

    cdef readonly:
        int _period_dtype_code

    def __init__(self, n=1, normalize=False, startingMonth=None):
        # Because QuarterEnd can be the freq for a Period, define its
        #  _period_dtype_code at construction for performance
        QuarterOffset.__init__(self, n, normalize, startingMonth)
        self._period_dtype_code = PeriodDtypeCode.Q_DEC + self.startingMonth % 12

cdef class QuarterBegin(QuarterOffset):
    """
    DateOffset increments between Quarter start dates.

    startingMonth = 1 corresponds to dates like 1/01/2007, 4/01/2007, ...
    startingMonth = 2 corresponds to dates like 2/01/2007, 5/01/2007, ...
    startingMonth = 3 corresponds to dates like 3/01/2007, 6/01/2007, ...
    """
    _outputName = "QuarterBegin"
    _default_startingMonth = 3
    _from_name_startingMonth = 1
    _prefix = "QS"
    _day_opt = "start"


# ----------------------------------------------------------------------
# Month-Based Offset Classes

cdef class MonthOffset(SingleConstructorOffset):
    def is_on_offset(self, dt) -> bool:
        if self.normalize and not _is_normalized(dt):
            return False
        return dt.day == self._get_offset_day(dt)

    @apply_wraps
    def apply(self, other):
        compare_day = self._get_offset_day(other)
        n = roll_convention(other.day, self.n, compare_day)
        return shift_month(other, n, self._day_opt)

    @apply_index_wraps
    def apply_index(self, dtindex):
        shifted = shift_months(dtindex.asi8, self.n, self._day_opt)
        return shifted

    cpdef __setstate__(self, state):
        state.pop("_use_relativedelta", False)
        state.pop("offset", None)
        state.pop("_offset", None)
        state.pop("kwds", {})

        BaseOffset.__setstate__(self, state)


cdef class MonthEnd(MonthOffset):
    """
    DateOffset of one month end.
    """
    _period_dtype_code = PeriodDtypeCode.M
    _prefix = "M"
    _day_opt = "end"


cdef class MonthBegin(MonthOffset):
    """
    DateOffset of one month at beginning.
    """
    _prefix = "MS"
    _day_opt = "start"


cdef class BusinessMonthEnd(MonthOffset):
    """
    DateOffset increments between the last business day of the month

    Examples
    --------
    >>> from pandas.tseries.offset import BMonthEnd
    >>> ts = pd.Timestamp('2020-05-24 05:01:15')
    >>> ts + BMonthEnd()
    Timestamp('2020-05-29 05:01:15')
    >>> ts + BMonthEnd(2)
    Timestamp('2020-06-30 05:01:15')
    >>> ts + BMonthEnd(-2)
    Timestamp('2020-03-31 05:01:15')
    """
    _prefix = "BM"
    _day_opt = "business_end"


cdef class BusinessMonthBegin(MonthOffset):
    """
    DateOffset of one month at the first business day.

    Examples
    --------
    >>> from pandas.tseries.offset import BMonthBegin
    >>> ts=pd.Timestamp('2020-05-24 05:01:15')
    >>> ts + BMonthBegin()
    Timestamp('2020-06-01 05:01:15')
    >>> ts + BMonthBegin(2)
    Timestamp('2020-07-01 05:01:15')
    >>> ts + BMonthBegin(-3)
    Timestamp('2020-03-02 05:01:15')
    """
    _prefix = "BMS"
    _day_opt = "business_start"


# ---------------------------------------------------------------------
# Semi-Month Based Offsets

cdef class SemiMonthOffset(SingleConstructorOffset):
    _default_day_of_month = 15
    _min_day_of_month = 2
    _attributes = tuple(["n", "normalize", "day_of_month"])

    cdef readonly:
        int day_of_month

    def __init__(self, n=1, normalize=False, day_of_month=None):
        BaseOffset.__init__(self, n, normalize)

        if day_of_month is None:
            day_of_month = self._default_day_of_month

        self.day_of_month = int(day_of_month)
        if not self._min_day_of_month <= self.day_of_month <= 27:
            raise ValueError(
                "day_of_month must be "
                f"{self._min_day_of_month}<=day_of_month<=27, "
                f"got {self.day_of_month}"
            )

    cpdef __setstate__(self, state):
        self.n = state.pop("n")
        self.normalize = state.pop("normalize")
        self.day_of_month = state.pop("day_of_month")

    @classmethod
    def _from_name(cls, suffix=None):
        return cls(day_of_month=suffix)

    @property
    def rule_code(self) -> str:
        suffix = f"-{self.day_of_month}"
        return self._prefix + suffix

    @apply_wraps
    def apply(self, other):
        # shift `other` to self.day_of_month, incrementing `n` if necessary
        n = roll_convention(other.day, self.n, self.day_of_month)

        days_in_month = get_days_in_month(other.year, other.month)

        # For SemiMonthBegin on other.day == 1 and
        # SemiMonthEnd on other.day == days_in_month,
        # shifting `other` to `self.day_of_month` _always_ requires
        # incrementing/decrementing `n`, regardless of whether it is
        # initially positive.
        if type(self) is SemiMonthBegin and (self.n <= 0 and other.day == 1):
            n -= 1
        elif type(self) is SemiMonthEnd and (self.n > 0 and other.day == days_in_month):
            n += 1

        return self._apply(n, other)

    def _apply(self, n, other):
        """
        Handle specific apply logic for child classes.
        """
        raise NotImplementedError(self)

    @apply_index_wraps
    def apply_index(self, dtindex):
        # determine how many days away from the 1st of the month we are

        dti = dtindex
        i8other = dtindex.asi8
        days_from_start = dtindex.to_perioddelta("M").asi8
        delta = Timedelta(days=self.day_of_month - 1).value

        # get boolean array for each element before the day_of_month
        before_day_of_month = days_from_start < delta

        # get boolean array for each element after the day_of_month
        after_day_of_month = days_from_start > delta

        # determine the correct n for each date in dtindex
        roll = self._get_roll(i8other, before_day_of_month, after_day_of_month)

        # isolate the time since it will be striped away one the next line
        time = (i8other % DAY_NANOS).view("timedelta64[ns]")

        # apply the correct number of months

        # integer-array addition on PeriodIndex is deprecated,
        #  so we use _addsub_int_array directly
        asper = dtindex.to_period("M")

        shifted = asper._addsub_int_array(roll // 2, operator.add)
        dtindex = type(dti)(shifted.to_timestamp())
        dt64other = np.asarray(dtindex)

        # apply the correct day
        dt64result = self._apply_index_days(dt64other, roll)

        return dt64result + time

    def _get_roll(self, i8other, before_day_of_month, after_day_of_month):
        """
        Return an array with the correct n for each date in dtindex.

        The roll array is based on the fact that dtindex gets rolled back to
        the first day of the month.
        """
        # before_day_of_month and after_day_of_month are ndarray[bool]
        raise NotImplementedError

    def _apply_index_days(self, dt64other, roll):
        """
        Apply the correct day for each date in dt64other.
        """
        raise NotImplementedError


cdef class SemiMonthEnd(SemiMonthOffset):
    """
    Two DateOffset's per month repeating on the last
    day of the month and day_of_month.

    Parameters
    ----------
    n : int
    normalize : bool, default False
    day_of_month : int, {1, 3,...,27}, default 15
    """

    _prefix = "SM"
    _min_day_of_month = 1

    def is_on_offset(self, dt) -> bool:
        if self.normalize and not _is_normalized(dt):
            return False
        days_in_month = get_days_in_month(dt.year, dt.month)
        return dt.day in (self.day_of_month, days_in_month)

    def _apply(self, n, other):
        months = n // 2
        day = 31 if n % 2 else self.day_of_month
        return shift_month(other, months, day)

    def _get_roll(self, i8other, before_day_of_month, after_day_of_month):
        # before_day_of_month and after_day_of_month are ndarray[bool]
        n = self.n
        is_month_end = get_start_end_field(i8other, "is_month_end")
        if n > 0:
            roll_end = np.where(is_month_end, 1, 0)
            roll_before = np.where(before_day_of_month, n, n + 1)
            roll = roll_end + roll_before
        elif n == 0:
            roll_after = np.where(after_day_of_month, 2, 0)
            roll_before = np.where(~after_day_of_month, 1, 0)
            roll = roll_before + roll_after
        else:
            roll = np.where(after_day_of_month, n + 2, n + 1)
        return roll

    def _apply_index_days(self, dt64other, roll):
        """
        Add days portion of offset to dt64other.

        Parameters
        ----------
        dt64other : ndarray[datetime64[ns]]
        roll : ndarray[int64_t]

        Returns
        -------
        ndarray[datetime64[ns]]
        """
        nanos = (roll % 2) * Timedelta(days=self.day_of_month).value
        dt64other += nanos.astype("timedelta64[ns]")
        return dt64other + Timedelta(days=-1)


cdef class SemiMonthBegin(SemiMonthOffset):
    """
    Two DateOffset's per month repeating on the first
    day of the month and day_of_month.

    Parameters
    ----------
    n : int
    normalize : bool, default False
    day_of_month : int, {2, 3,...,27}, default 15
    """

    _prefix = "SMS"

    def is_on_offset(self, dt) -> bool:
        if self.normalize and not _is_normalized(dt):
            return False
        return dt.day in (1, self.day_of_month)

    def _apply(self, n, other):
        months = n // 2 + n % 2
        day = 1 if n % 2 else self.day_of_month
        return shift_month(other, months, day)

    def _get_roll(self, i8other, before_day_of_month, after_day_of_month):
        # before_day_of_month and after_day_of_month are ndarray[bool]
        n = self.n
        is_month_start = get_start_end_field(i8other, "is_month_start")
        if n > 0:
            roll = np.where(before_day_of_month, n, n + 1)
        elif n == 0:
            roll_start = np.where(is_month_start, 0, 1)
            roll_after = np.where(after_day_of_month, 1, 0)
            roll = roll_start + roll_after
        else:
            roll_after = np.where(after_day_of_month, n + 2, n + 1)
            roll_start = np.where(is_month_start, -1, 0)
            roll = roll_after + roll_start
        return roll

    def _apply_index_days(self, dt64other, roll):
        """
        Add days portion of offset to dt64other.

        Parameters
        ----------
        dt64other : ndarray[datetime64[ns]]
        roll : ndarray[int64_t]

        Returns
        -------
        ndarray[datetime64[ns]]
        """
        nanos = (roll % 2) * Timedelta(days=self.day_of_month - 1).value
        return dt64other + nanos.astype("timedelta64[ns]")


# ---------------------------------------------------------------------
# Week-Based Offset Classes


cdef class Week(SingleConstructorOffset):
    """
    Weekly offset.

    Parameters
    ----------f
    weekday : int, default None
        Always generate specific day of week. 0 for Monday.
    """

    _inc = timedelta(weeks=1)
    _prefix = "W"
    _attributes = tuple(["n", "normalize", "weekday"])

    cdef readonly:
        object weekday  # int or None
        int _period_dtype_code

    def __init__(self, n=1, normalize=False, weekday=None):
        BaseOffset.__init__(self, n, normalize)
        self.weekday = weekday

        if self.weekday is not None:
            if self.weekday < 0 or self.weekday > 6:
                raise ValueError(f"Day must be 0<=day<=6, got {self.weekday}")

            self._period_dtype_code = PeriodDtypeCode.W_SUN + (weekday + 1) % 7

    cpdef __setstate__(self, state):
        self.n = state.pop("n")
        self.normalize = state.pop("normalize")
        self.weekday = state.pop("weekday")
        self._cache = state.pop("_cache", {})

    def is_anchored(self) -> bool:
        return self.n == 1 and self.weekday is not None

    @apply_wraps
    def apply(self, other):
        if self.weekday is None:
            return other + self.n * self._inc

        if not PyDateTime_Check(other):
            raise TypeError(
                f"Cannot add {type(other).__name__} to {type(self).__name__}"
            )

        k = self.n
        otherDay = other.weekday()
        if otherDay != self.weekday:
            other = other + timedelta((self.weekday - otherDay) % 7)
            if k > 0:
                k -= 1

        return other + timedelta(weeks=k)

    @apply_index_wraps
    def apply_index(self, dtindex):
        if self.weekday is None:
            td = timedelta(days=7 * self.n)
            td64 = np.timedelta64(td, "ns")
            return dtindex + td64
        else:
            return self._end_apply_index(dtindex)

    def _end_apply_index(self, dtindex):
        """
        Add self to the given DatetimeIndex, specialized for case where
        self.weekday is non-null.

        Parameters
        ----------
        dtindex : DatetimeIndex

        Returns
        -------
        result : DatetimeIndex
        """
        i8other = dtindex.asi8
        off = (i8other % DAY_NANOS).view("timedelta64[ns]")

        base = self._period_dtype_code
        base_period = dtindex.to_period(base)

        if self.n > 0:
            # when adding, dates on end roll to next
            normed = dtindex - off + Timedelta(1, "D") - Timedelta(1, "ns")
            roll = np.where(
                base_period.to_timestamp(how="end") == normed, self.n, self.n - 1
            )
            # integer-array addition on PeriodIndex is deprecated,
            #  so we use _addsub_int_array directly
            shifted = base_period._addsub_int_array(roll, operator.add)
            base = shifted.to_timestamp(how="end")
        else:
            # integer addition on PeriodIndex is deprecated,
            #  so we use _time_shift directly
            roll = self.n
            base = base_period._time_shift(roll).to_timestamp(how="end")

        return base + off + Timedelta(1, "ns") - Timedelta(1, "D")

    def is_on_offset(self, dt) -> bool:
        if self.normalize and not _is_normalized(dt):
            return False
        elif self.weekday is None:
            return True
        return dt.weekday() == self.weekday

    @property
    def rule_code(self) -> str:
        suffix = ""
        if self.weekday is not None:
            weekday = int_to_weekday[self.weekday]
            suffix = f"-{weekday}"
        return self._prefix + suffix

    @classmethod
    def _from_name(cls, suffix=None):
        if not suffix:
            weekday = None
        else:
            weekday = weekday_to_int[suffix]
        return cls(weekday=weekday)


cdef class WeekOfMonth(WeekOfMonthMixin):
    """
    Describes monthly dates like "the Tuesday of the 2nd week of each month".

    Parameters
    ----------
    n : int
    week : int {0, 1, 2, 3, ...}, default 0
        A specific integer for the week of the month.
        e.g. 0 is 1st week of month, 1 is the 2nd week, etc.
    weekday : int {0, 1, ..., 6}, default 0
        A specific integer for the day of the week.

        - 0 is Monday
        - 1 is Tuesday
        - 2 is Wednesday
        - 3 is Thursday
        - 4 is Friday
        - 5 is Saturday
        - 6 is Sunday.
    """

    _prefix = "WOM"
    _attributes = tuple(["n", "normalize", "week", "weekday"])

    def __init__(self, n=1, normalize=False, week=0, weekday=0):
        WeekOfMonthMixin.__init__(self, n, normalize, weekday)
        self.week = week

        if self.week < 0 or self.week > 3:
            raise ValueError(f"Week must be 0<=week<=3, got {self.week}")

    cpdef __setstate__(self, state):
        self.n = state.pop("n")
        self.normalize = state.pop("normalize")
        self.weekday = state.pop("weekday")
        self.week = state.pop("week")

    def _get_offset_day(self, other: datetime) -> int:
        """
        Find the day in the same month as other that has the same
        weekday as self.weekday and is the self.week'th such day in the month.

        Parameters
        ----------
        other : datetime

        Returns
        -------
        day : int
        """
        mstart = datetime(other.year, other.month, 1)
        wday = mstart.weekday()
        shift_days = (self.weekday - wday) % 7
        return 1 + shift_days + self.week * 7

    @classmethod
    def _from_name(cls, suffix=None):
        if not suffix:
            raise ValueError(f"Prefix {repr(cls._prefix)} requires a suffix.")
        # TODO: handle n here...
        # only one digit weeks (1 --> week 0, 2 --> week 1, etc.)
        week = int(suffix[0]) - 1
        weekday = weekday_to_int[suffix[1:]]
        return cls(week=week, weekday=weekday)


cdef class LastWeekOfMonth(WeekOfMonthMixin):
    """
    Describes monthly dates in last week of month like "the last Tuesday of
    each month".

    Parameters
    ----------
    n : int, default 1
    weekday : int {0, 1, ..., 6}, default 0
        A specific integer for the day of the week.

        - 0 is Monday
        - 1 is Tuesday
        - 2 is Wednesday
        - 3 is Thursday
        - 4 is Friday
        - 5 is Saturday
        - 6 is Sunday.
    """

    _prefix = "LWOM"
    _attributes = tuple(["n", "normalize", "weekday"])

    def __init__(self, n=1, normalize=False, weekday=0):
        WeekOfMonthMixin.__init__(self, n, normalize, weekday)
        self.week = -1

        if self.n == 0:
            raise ValueError("N cannot be 0")

    cpdef __setstate__(self, state):
        self.n = state.pop("n")
        self.normalize = state.pop("normalize")
        self.weekday = state.pop("weekday")
        self.week = -1

    def _get_offset_day(self, other: datetime) -> int:
        """
        Find the day in the same month as other that has the same
        weekday as self.weekday and is the last such day in the month.

        Parameters
        ----------
        other: datetime

        Returns
        -------
        day: int
        """
        dim = get_days_in_month(other.year, other.month)
        mend = datetime(other.year, other.month, dim)
        wday = mend.weekday()
        shift_days = (wday - self.weekday) % 7
        return dim - shift_days

    @classmethod
    def _from_name(cls, suffix=None):
        if not suffix:
            raise ValueError(f"Prefix {repr(cls._prefix)} requires a suffix.")
        # TODO: handle n here...
        weekday = weekday_to_int[suffix]
        return cls(weekday=weekday)

# ---------------------------------------------------------------------
# Special Offset Classes

cdef class FY5253Mixin(SingleConstructorOffset):
    cdef readonly:
        int startingMonth
        int weekday
        str variation

    def __init__(
        self, n=1, normalize=False, weekday=0, startingMonth=1, variation="nearest"
    ):
        BaseOffset.__init__(self, n, normalize)
        self.startingMonth = startingMonth
        self.weekday = weekday
        self.variation = variation

        if self.n == 0:
            raise ValueError("N cannot be 0")

        if self.variation not in ["nearest", "last"]:
            raise ValueError(f"{self.variation} is not a valid variation")

    cpdef __setstate__(self, state):
        self.n = state.pop("n")
        self.normalize = state.pop("normalize")
        self.weekday = state.pop("weekday")
        self.variation = state.pop("variation")

    def is_anchored(self) -> bool:
        return (
            self.n == 1 and self.startingMonth is not None and self.weekday is not None
        )

    # --------------------------------------------------------------------
    # Name-related methods

    @property
    def rule_code(self) -> str:
        prefix = self._prefix
        suffix = self.get_rule_code_suffix()
        return f"{prefix}-{suffix}"

    def _get_suffix_prefix(self) -> str:
        if self.variation == "nearest":
            return "N"
        else:
            return "L"

    def get_rule_code_suffix(self) -> str:
        prefix = self._get_suffix_prefix()
        month = MONTH_ALIASES[self.startingMonth]
        weekday = int_to_weekday[self.weekday]
        return f"{prefix}-{month}-{weekday}"


cdef class FY5253(FY5253Mixin):
    """
    Describes 52-53 week fiscal year. This is also known as a 4-4-5 calendar.

    It is used by companies that desire that their
    fiscal year always end on the same day of the week.

    It is a method of managing accounting periods.
    It is a common calendar structure for some industries,
    such as retail, manufacturing and parking industry.

    For more information see:
    https://en.wikipedia.org/wiki/4-4-5_calendar

    The year may either:

    - end on the last X day of the Y month.
    - end on the last X day closest to the last day of the Y month.

    X is a specific day of the week.
    Y is a certain month of the year

    Parameters
    ----------
    n : int
    weekday : int {0, 1, ..., 6}, default 0
        A specific integer for the day of the week.

        - 0 is Monday
        - 1 is Tuesday
        - 2 is Wednesday
        - 3 is Thursday
        - 4 is Friday
        - 5 is Saturday
        - 6 is Sunday.

    startingMonth : int {1, 2, ... 12}, default 1
        The month in which the fiscal year ends.

    variation : str, default "nearest"
        Method of employing 4-4-5 calendar.

        There are two options:

        - "nearest" means year end is **weekday** closest to last day of month in year.
        - "last" means year end is final **weekday** of the final month in fiscal year.
    """

    _prefix = "RE"
    _attributes = tuple(["n", "normalize", "weekday", "startingMonth", "variation"])

    def is_on_offset(self, dt: datetime) -> bool:
        if self.normalize and not _is_normalized(dt):
            return False
        dt = datetime(dt.year, dt.month, dt.day)
        year_end = self.get_year_end(dt)

        if self.variation == "nearest":
            # We have to check the year end of "this" cal year AND the previous
            return year_end == dt or self.get_year_end(shift_month(dt, -1, None)) == dt
        else:
            return year_end == dt

    @apply_wraps
    def apply(self, other):
        norm = Timestamp(other).normalize()

        n = self.n
        prev_year = self.get_year_end(datetime(other.year - 1, self.startingMonth, 1))
        cur_year = self.get_year_end(datetime(other.year, self.startingMonth, 1))
        next_year = self.get_year_end(datetime(other.year + 1, self.startingMonth, 1))

        prev_year = localize_pydatetime(prev_year, other.tzinfo)
        cur_year = localize_pydatetime(cur_year, other.tzinfo)
        next_year = localize_pydatetime(next_year, other.tzinfo)

        # Note: next_year.year == other.year + 1, so we will always
        # have other < next_year
        if norm == prev_year:
            n -= 1
        elif norm == cur_year:
            pass
        elif n > 0:
            if norm < prev_year:
                n -= 2
            elif prev_year < norm < cur_year:
                n -= 1
            elif cur_year < norm < next_year:
                pass
        else:
            if cur_year < norm < next_year:
                n += 1
            elif prev_year < norm < cur_year:
                pass
            elif (
                norm.year == prev_year.year
                and norm < prev_year
                and prev_year - norm <= timedelta(6)
            ):
                # GH#14774, error when next_year.year == cur_year.year
                # e.g. prev_year == datetime(2004, 1, 3),
                # other == datetime(2004, 1, 1)
                n -= 1
            else:
                assert False

        shifted = datetime(other.year + n, self.startingMonth, 1)
        result = self.get_year_end(shifted)
        result = datetime(
            result.year,
            result.month,
            result.day,
            other.hour,
            other.minute,
            other.second,
            other.microsecond,
        )
        return result

    def get_year_end(self, dt):
        assert dt.tzinfo is None

        dim = get_days_in_month(dt.year, self.startingMonth)
        target_date = datetime(dt.year, self.startingMonth, dim)
        wkday_diff = self.weekday - target_date.weekday()
        if wkday_diff == 0:
            # year_end is the same for "last" and "nearest" cases
            return target_date

        if self.variation == "last":
            days_forward = (wkday_diff % 7) - 7

            # days_forward is always negative, so we always end up
            # in the same year as dt
            return target_date + timedelta(days=days_forward)
        else:
            # variation == "nearest":
            days_forward = wkday_diff % 7
            if days_forward <= 3:
                # The upcoming self.weekday is closer than the previous one
                return target_date + timedelta(days_forward)
            else:
                # The previous self.weekday is closer than the upcoming one
                return target_date + timedelta(days_forward - 7)

    @classmethod
    def _parse_suffix(cls, varion_code, startingMonth_code, weekday_code):
        if varion_code == "N":
            variation = "nearest"
        elif varion_code == "L":
            variation = "last"
        else:
            raise ValueError(f"Unable to parse varion_code: {varion_code}")

        startingMonth = MONTH_TO_CAL_NUM[startingMonth_code]
        weekday = weekday_to_int[weekday_code]

        return {
            "weekday": weekday,
            "startingMonth": startingMonth,
            "variation": variation,
        }

    @classmethod
    def _from_name(cls, *args):
        return cls(**cls._parse_suffix(*args))


cdef class FY5253Quarter(FY5253Mixin):
    """
    DateOffset increments between business quarter dates
    for 52-53 week fiscal year (also known as a 4-4-5 calendar).

    It is used by companies that desire that their
    fiscal year always end on the same day of the week.

    It is a method of managing accounting periods.
    It is a common calendar structure for some industries,
    such as retail, manufacturing and parking industry.

    For more information see:
    https://en.wikipedia.org/wiki/4-4-5_calendar

    The year may either:

    - end on the last X day of the Y month.
    - end on the last X day closest to the last day of the Y month.

    X is a specific day of the week.
    Y is a certain month of the year

    startingMonth = 1 corresponds to dates like 1/31/2007, 4/30/2007, ...
    startingMonth = 2 corresponds to dates like 2/28/2007, 5/31/2007, ...
    startingMonth = 3 corresponds to dates like 3/30/2007, 6/29/2007, ...

    Parameters
    ----------
    n : int
    weekday : int {0, 1, ..., 6}, default 0
        A specific integer for the day of the week.

        - 0 is Monday
        - 1 is Tuesday
        - 2 is Wednesday
        - 3 is Thursday
        - 4 is Friday
        - 5 is Saturday
        - 6 is Sunday.

    startingMonth : int {1, 2, ..., 12}, default 1
        The month in which fiscal years end.

    qtr_with_extra_week : int {1, 2, 3, 4}, default 1
        The quarter number that has the leap or 14 week when needed.

    variation : str, default "nearest"
        Method of employing 4-4-5 calendar.

        There are two options:

        - "nearest" means year end is **weekday** closest to last day of month in year.
        - "last" means year end is final **weekday** of the final month in fiscal year.
    """

    _prefix = "REQ"
    _attributes = tuple(
        [
            "n",
            "normalize",
            "weekday",
            "startingMonth",
            "qtr_with_extra_week",
            "variation",
        ]
    )

    cdef readonly:
        int qtr_with_extra_week

    def __init__(
        self,
        n=1,
        normalize=False,
        weekday=0,
        startingMonth=1,
        qtr_with_extra_week=1,
        variation="nearest",
    ):
        FY5253Mixin.__init__(
            self, n, normalize, weekday, startingMonth, variation
        )
        self.qtr_with_extra_week = qtr_with_extra_week

    cpdef __setstate__(self, state):
        FY5253Mixin.__setstate__(self, state)
        self.qtr_with_extra_week = state.pop("qtr_with_extra_week")

    @cache_readonly
    def _offset(self):
        return FY5253(
            startingMonth=self.startingMonth,
            weekday=self.weekday,
            variation=self.variation,
        )

    def _rollback_to_year(self, other):
        """
        Roll `other` back to the most recent date that was on a fiscal year
        end.

        Return the date of that year-end, the number of full quarters
        elapsed between that year-end and other, and the remaining Timedelta
        since the most recent quarter-end.

        Parameters
        ----------
        other : datetime or Timestamp

        Returns
        -------
        tuple of
        prev_year_end : Timestamp giving most recent fiscal year end
        num_qtrs : int
        tdelta : Timedelta
        """
        num_qtrs = 0

        norm = Timestamp(other).tz_localize(None)
        start = self._offset.rollback(norm)
        # Note: start <= norm and self._offset.is_on_offset(start)

        if start < norm:
            # roll adjustment
            qtr_lens = self.get_weeks(norm)

            # check that qtr_lens is consistent with self._offset addition
            end = shift_day(start, days=7 * sum(qtr_lens))
            assert self._offset.is_on_offset(end), (start, end, qtr_lens)

            tdelta = norm - start
            for qlen in qtr_lens:
                if qlen * 7 <= tdelta.days:
                    num_qtrs += 1
                    tdelta -= Timedelta(days=qlen * 7)
                else:
                    break
        else:
            tdelta = Timedelta(0)

        # Note: we always have tdelta.value >= 0
        return start, num_qtrs, tdelta

    @apply_wraps
    def apply(self, other):
        # Note: self.n == 0 is not allowed.

        n = self.n

        prev_year_end, num_qtrs, tdelta = self._rollback_to_year(other)
        res = prev_year_end
        n += num_qtrs
        if self.n <= 0 and tdelta.value > 0:
            n += 1

        # Possible speedup by handling years first.
        years = n // 4
        if years:
            res += self._offset * years
            n -= years * 4

        # Add an extra day to make *sure* we are getting the quarter lengths
        # for the upcoming year, not the previous year
        qtr_lens = self.get_weeks(res + Timedelta(days=1))

        # Note: we always have 0 <= n < 4
        weeks = sum(qtr_lens[:n])
        if weeks:
            res = shift_day(res, days=weeks * 7)

        return res

    def get_weeks(self, dt):
        ret = [13] * 4

        year_has_extra_week = self.year_has_extra_week(dt)

        if year_has_extra_week:
            ret[self.qtr_with_extra_week - 1] = 14

        return ret

    def year_has_extra_week(self, dt: datetime) -> bool:
        # Avoid round-down errors --> normalize to get
        # e.g. '370D' instead of '360D23H'
        norm = Timestamp(dt).normalize().tz_localize(None)

        next_year_end = self._offset.rollforward(norm)
        prev_year_end = norm - self._offset
        weeks_in_year = (next_year_end - prev_year_end).days / 7
        assert weeks_in_year in [52, 53], weeks_in_year
        return weeks_in_year == 53

    def is_on_offset(self, dt: datetime) -> bool:
        if self.normalize and not _is_normalized(dt):
            return False
        if self._offset.is_on_offset(dt):
            return True

        next_year_end = dt - self._offset

        qtr_lens = self.get_weeks(dt)

        current = next_year_end
        for qtr_len in qtr_lens:
            current = shift_day(current, days=qtr_len * 7)
            if dt == current:
                return True
        return False

    @property
    def rule_code(self) -> str:
        suffix = FY5253Mixin.rule_code.__get__(self)
        qtr = self.qtr_with_extra_week
        return f"{suffix}-{qtr}"

    @classmethod
    def _from_name(cls, *args):
        return cls(
            **dict(FY5253._parse_suffix(*args[:-1]), qtr_with_extra_week=int(args[-1]))
        )


cdef class Easter(SingleConstructorOffset):
    """
    DateOffset for the Easter holiday using logic defined in dateutil.

    Right now uses the revised method which is valid in years 1583-4099.
    """

    cpdef __setstate__(self, state):
        self.n = state.pop("n")
        self.normalize = state.pop("normalize")

    @apply_wraps
    def apply(self, other):
        current_easter = easter(other.year)
        current_easter = datetime(
            current_easter.year, current_easter.month, current_easter.day
        )
        current_easter = localize_pydatetime(current_easter, other.tzinfo)

        n = self.n
        if n >= 0 and other < current_easter:
            n -= 1
        elif n < 0 and other > current_easter:
            n += 1
        # TODO: Why does this handle the 0 case the opposite of others?

        # NOTE: easter returns a datetime.date so we have to convert to type of
        # other
        new = easter(other.year + n)
        new = datetime(
            new.year,
            new.month,
            new.day,
            other.hour,
            other.minute,
            other.second,
            other.microsecond,
        )
        return new

    def is_on_offset(self, dt: datetime) -> bool:
        if self.normalize and not _is_normalized(dt):
            return False
        return date(dt.year, dt.month, dt.day) == easter(dt.year)


# ----------------------------------------------------------------------
# Custom Offset classes


cdef class CustomBusinessDay(BusinessDay):
    """
    DateOffset subclass representing custom business days excluding holidays.

    Parameters
    ----------
    n : int, default 1
    normalize : bool, default False
        Normalize start/end dates to midnight before generating date range.
    weekmask : str, Default 'Mon Tue Wed Thu Fri'
        Weekmask of valid business days, passed to ``numpy.busdaycalendar``.
    holidays : list
        List/array of dates to exclude from the set of valid business days,
        passed to ``numpy.busdaycalendar``.
    calendar : pd.HolidayCalendar or np.busdaycalendar
    offset : timedelta, default timedelta(0)
    """

    _prefix = "C"
    _attributes = tuple(
        ["n", "normalize", "weekmask", "holidays", "calendar", "offset"]
    )

    def __init__(
        self,
        n=1,
        normalize=False,
        weekmask="Mon Tue Wed Thu Fri",
        holidays=None,
        calendar=None,
        offset=timedelta(0),
    ):
        BusinessDay.__init__(self, n, normalize, offset)
        self._init_custom(weekmask, holidays, calendar)

    cpdef __setstate__(self, state):
        self.holidays = state.pop("holidays")
        self.weekmask = state.pop("weekmask")
        BusinessDay.__setstate__(self, state)

    @apply_wraps
    def apply(self, other):
        if self.n <= 0:
            roll = "forward"
        else:
            roll = "backward"

        if PyDateTime_Check(other):
            date_in = other
            np_dt = np.datetime64(date_in.date())

            np_incr_dt = np.busday_offset(
                np_dt, self.n, roll=roll, busdaycal=self.calendar
            )

            dt_date = np_incr_dt.astype(datetime)
            result = datetime.combine(dt_date, date_in.time())

            if self.offset:
                result = result + self.offset
            return result

        elif PyDelta_Check(other) or isinstance(other, Tick):
            return BDay(self.n, offset=self.offset + other, normalize=self.normalize)
        else:
            raise ApplyTypeError(
                "Only know how to combine trading day with "
                "datetime, datetime64 or timedelta."
            )

    def apply_index(self, dtindex):
        raise NotImplementedError

    def is_on_offset(self, dt: datetime) -> bool:
        if self.normalize and not _is_normalized(dt):
            return False
        day64 = _to_dt64D(dt)
        return np.is_busday(day64, busdaycal=self.calendar)


cdef class CustomBusinessHour(BusinessHour):
    """
    DateOffset subclass representing possibly n custom business days.
    """

    _prefix = "CBH"
    _anchor = 0
    _attributes = tuple(
        ["n", "normalize", "weekmask", "holidays", "calendar", "start", "end", "offset"]
    )

    def __init__(
        self,
        n=1,
        normalize=False,
        weekmask="Mon Tue Wed Thu Fri",
        holidays=None,
        calendar=None,
        start="09:00",
        end="17:00",
        offset=timedelta(0),
    ):
        BusinessHour.__init__(self, n, normalize, start=start, end=end, offset=offset)
        self._init_custom(weekmask, holidays, calendar)


cdef class _CustomBusinessMonth(BusinessMixin):
    """
    DateOffset subclass representing custom business month(s).

    Increments between beginning/end of month dates.

    Parameters
    ----------
    n : int, default 1
        The number of months represented.
    normalize : bool, default False
        Normalize start/end dates to midnight before generating date range.
    weekmask : str, Default 'Mon Tue Wed Thu Fri'
        Weekmask of valid business days, passed to ``numpy.busdaycalendar``.
    holidays : list
        List/array of dates to exclude from the set of valid business days,
        passed to ``numpy.busdaycalendar``.
    calendar : pd.HolidayCalendar or np.busdaycalendar
        Calendar to integrate.
    offset : timedelta, default timedelta(0)
        Time offset to apply.
    """

    _attributes = tuple(
        ["n", "normalize", "weekmask", "holidays", "calendar", "offset"]
    )

    def __init__(
        self,
        n=1,
        normalize=False,
        weekmask="Mon Tue Wed Thu Fri",
        holidays=None,
        calendar=None,
        offset=timedelta(0),
    ):
        BusinessMixin.__init__(self, n, normalize, offset)
        self._init_custom(weekmask, holidays, calendar)

    @cache_readonly
    def cbday_roll(self):
        """
        Define default roll function to be called in apply method.
        """
        cbday = CustomBusinessDay(n=self.n, normalize=False, **self.kwds)

        if self._prefix.endswith("S"):
            # MonthBegin
            roll_func = cbday.rollforward
        else:
            # MonthEnd
            roll_func = cbday.rollback
        return roll_func

    @cache_readonly
    def m_offset(self):
        if self._prefix.endswith("S"):
            # MonthBegin
            moff = MonthBegin(n=1, normalize=False)
        else:
            # MonthEnd
            moff = MonthEnd(n=1, normalize=False)
        return moff

    @cache_readonly
    def month_roll(self):
        """
        Define default roll function to be called in apply method.
        """
        if self._prefix.endswith("S"):
            # MonthBegin
            roll_func = self.m_offset.rollback
        else:
            # MonthEnd
            roll_func = self.m_offset.rollforward
        return roll_func

    @apply_wraps
    def apply(self, other):
        # First move to month offset
        cur_month_offset_date = self.month_roll(other)

        # Find this custom month offset
        compare_date = self.cbday_roll(cur_month_offset_date)
        n = roll_convention(other.day, self.n, compare_date.day)

        new = cur_month_offset_date + n * self.m_offset
        result = self.cbday_roll(new)
        return result


cdef class CustomBusinessMonthEnd(_CustomBusinessMonth):
    _prefix = "CBM"


cdef class CustomBusinessMonthBegin(_CustomBusinessMonth):
    _prefix = "CBMS"


BDay = BusinessDay
BMonthEnd = BusinessMonthEnd
BMonthBegin = BusinessMonthBegin
CBMonthEnd = CustomBusinessMonthEnd
CBMonthBegin = CustomBusinessMonthBegin
CDay = CustomBusinessDay

# ----------------------------------------------------------------------
# to_offset helpers

prefix_mapping = {
    offset._prefix: offset
    for offset in [
        YearBegin,  # 'AS'
        YearEnd,  # 'A'
        BYearBegin,  # 'BAS'
        BYearEnd,  # 'BA'
        BusinessDay,  # 'B'
        BusinessMonthBegin,  # 'BMS'
        BusinessMonthEnd,  # 'BM'
        BQuarterEnd,  # 'BQ'
        BQuarterBegin,  # 'BQS'
        BusinessHour,  # 'BH'
        CustomBusinessDay,  # 'C'
        CustomBusinessMonthEnd,  # 'CBM'
        CustomBusinessMonthBegin,  # 'CBMS'
        CustomBusinessHour,  # 'CBH'
        MonthEnd,  # 'M'
        MonthBegin,  # 'MS'
        Nano,  # 'N'
        SemiMonthEnd,  # 'SM'
        SemiMonthBegin,  # 'SMS'
        Week,  # 'W'
        Second,  # 'S'
        Minute,  # 'T'
        Micro,  # 'U'
        QuarterEnd,  # 'Q'
        QuarterBegin,  # 'QS'
        Milli,  # 'L'
        Hour,  # 'H'
        Day,  # 'D'
        WeekOfMonth,  # 'WOM'
        FY5253,
        FY5253Quarter,
    ]
}

# hack to handle WOM-1MON
opattern = re.compile(
    r"([+\-]?\d*|[+\-]?\d*\.\d*)\s*([A-Za-z]+([\-][\dA-Za-z\-]+)?)"
)

_lite_rule_alias = {
    "W": "W-SUN",
    "Q": "Q-DEC",

    "A": "A-DEC",      # YearEnd(month=12),
    "Y": "A-DEC",
    "AS": "AS-JAN",    # YearBegin(month=1),
    "YS": "AS-JAN",
    "BA": "BA-DEC",    # BYearEnd(month=12),
    "BY": "BA-DEC",
    "BAS": "BAS-JAN",  # BYearBegin(month=1),
    "BYS": "BAS-JAN",

    "Min": "T",
    "min": "T",
    "ms": "L",
    "us": "U",
    "ns": "N",
}

_dont_uppercase = {"MS", "ms"}

INVALID_FREQ_ERR_MSG = "Invalid frequency: {0}"

# TODO: still needed?
# cache of previously seen offsets
_offset_map = {}


cdef _base_and_stride(str freqstr):
    """
    Return base freq and stride info from string representation

    Returns
    -------
    base : str
    stride : int

    Examples
    --------
    _base_and_stride('5Min') -> 'Min', 5
    """
    groups = opattern.match(freqstr)

    if not groups:
        raise ValueError(f"Could not evaluate {freqstr}")

    stride = groups.group(1)

    if len(stride):
        stride = int(stride)
    else:
        stride = 1

    base = groups.group(2)

    return base, stride


# TODO: better name?
def _get_offset(name: str) -> BaseOffset:
    """
    Return DateOffset object associated with rule name.

    Examples
    --------
    _get_offset('EOM') --> BMonthEnd(1)
    """
    if name not in _dont_uppercase:
        name = name.upper()
        name = _lite_rule_alias.get(name, name)
        name = _lite_rule_alias.get(name.lower(), name)
    else:
        name = _lite_rule_alias.get(name, name)

    if name not in _offset_map:
        try:
            split = name.split("-")
            klass = prefix_mapping[split[0]]
            # handles case where there's no suffix (and will TypeError if too
            # many '-')
            offset = klass._from_name(*split[1:])
        except (ValueError, TypeError, KeyError) as err:
            # bad prefix or suffix
            raise ValueError(INVALID_FREQ_ERR_MSG.format(name)) from err
        # cache
        _offset_map[name] = offset

    return _offset_map[name]


cpdef to_offset(freq):
    """
    Return DateOffset object from string or tuple representation
    or datetime.timedelta object.

    Parameters
    ----------
    freq : str, tuple, datetime.timedelta, DateOffset or None

    Returns
    -------
    DateOffset or None

    Raises
    ------
    ValueError
        If freq is an invalid frequency

    See Also
    --------
    DateOffset : Standard kind of date increment used for a date range.

    Examples
    --------
    >>> to_offset("5min")
    <5 * Minutes>

    >>> to_offset("1D1H")
    <25 * Hours>

    >>> to_offset(("W", 2))
    <2 * Weeks: weekday=6>

    >>> to_offset((2, "B"))
    <2 * BusinessDays>

    >>> to_offset(pd.Timedelta(days=1))
    <Day>

    >>> to_offset(Hour())
    <Hour>
    """
    if freq is None:
        return None

    if isinstance(freq, BaseOffset):
        return freq

    if isinstance(freq, tuple):
        name = freq[0]
        stride = freq[1]
        if isinstance(stride, str):
            name, stride = stride, name
        name, _ = _base_and_stride(name)
        delta = _get_offset(name) * stride

    elif isinstance(freq, timedelta):
        return delta_to_tick(freq)

    elif isinstance(freq, str):
        delta = None
        stride_sign = None

        try:
            split = re.split(opattern, freq)
            if split[-1] != "" and not split[-1].isspace():
                # the last element must be blank
                raise ValueError("last element must be blank")

            tups = zip(split[0::4], split[1::4], split[2::4])
            for n, (sep, stride, name) in enumerate(tups):
                if sep != "" and not sep.isspace():
                    raise ValueError("separator must be spaces")
                prefix = _lite_rule_alias.get(name) or name
                if stride_sign is None:
                    stride_sign = -1 if stride.startswith("-") else 1
                if not stride:
                    stride = 1

                if prefix in {"D", "H", "T", "S", "L", "U", "N"}:
                    # For these prefixes, we have something like "3H" or
                    #  "2.5T", so we can construct a Timedelta with the
                    #  matching unit and get our offset from delta_to_tick
                    td = Timedelta(1, unit=prefix)
                    off = delta_to_tick(td)
                    offset = off * float(stride)
                    if n != 0:
                        # If n==0, then stride_sign is already incorporated
                        #  into the offset
                        offset *= stride_sign
                else:
                    stride = int(stride)
                    offset = _get_offset(name)
                    offset = offset * int(np.fabs(stride) * stride_sign)

                if delta is None:
                    delta = offset
                else:
                    delta = delta + offset
        except (ValueError, TypeError) as err:
            raise ValueError(INVALID_FREQ_ERR_MSG.format(freq)) from err
    else:
        delta = None

    if delta is None:
        raise ValueError(INVALID_FREQ_ERR_MSG.format(freq))

    return delta


# ----------------------------------------------------------------------
# RelativeDelta Arithmetic

def shift_day(other: datetime, days: int) -> datetime:
    """
    Increment the datetime `other` by the given number of days, retaining
    the time-portion of the datetime.  For tz-naive datetimes this is
    equivalent to adding a timedelta.  For tz-aware datetimes it is similar to
    dateutil's relativedelta.__add__, but handles pytz tzinfo objects.

    Parameters
    ----------
    other : datetime or Timestamp
    days : int

    Returns
    -------
    shifted: datetime or Timestamp
    """
    if other.tzinfo is None:
        return other + timedelta(days=days)

    tz = other.tzinfo
    naive = other.replace(tzinfo=None)
    shifted = naive + timedelta(days=days)
    return localize_pydatetime(shifted, tz)


cdef inline int year_add_months(npy_datetimestruct dts, int months) nogil:
    """new year number after shifting npy_datetimestruct number of months"""
    return dts.year + (dts.month + months - 1) // 12


cdef inline int month_add_months(npy_datetimestruct dts, int months) nogil:
    """
    New month number after shifting npy_datetimestruct
    number of months.
    """
    cdef:
        int new_month = (dts.month + months) % 12
    return 12 if new_month == 0 else new_month


@cython.wraparound(False)
@cython.boundscheck(False)
cdef shift_quarters(
    const int64_t[:] dtindex,
    int quarters,
    int q1start_month,
    object day_opt,
    int modby=3,
):
    """
    Given an int64 array representing nanosecond timestamps, shift all elements
    by the specified number of quarters using DateOffset semantics.

    Parameters
    ----------
    dtindex : int64_t[:] timestamps for input dates
    quarters : int number of quarters to shift
    q1start_month : int month in which Q1 begins by convention
    day_opt : {'start', 'end', 'business_start', 'business_end'}
    modby : int (3 for quarters, 12 for years)

    Returns
    -------
    out : ndarray[int64_t]
    """
    cdef:
        Py_ssize_t count = len(dtindex)
        int64_t[:] out = np.empty(count, dtype="int64")

    if day_opt not in ["start", "end", "business_start", "business_end"]:
        raise ValueError("day must be None, 'start', 'end', "
                         "'business_start', or 'business_end'")

    _shift_quarters(dtindex, out, count, quarters, q1start_month, day_opt, modby)
    return np.asarray(out)


@cython.wraparound(False)
@cython.boundscheck(False)
def shift_months(const int64_t[:] dtindex, int months, object day_opt=None):
    """
    Given an int64-based datetime index, shift all elements
    specified number of months using DateOffset semantics

    day_opt: {None, 'start', 'end', 'business_start', 'business_end'}
       * None: day of month
       * 'start' 1st day of month
       * 'end' last day of month
    """
    cdef:
        Py_ssize_t i
        npy_datetimestruct dts
        int count = len(dtindex)
        int64_t[:] out = np.empty(count, dtype="int64")

    if day_opt is None:
        with nogil:
            for i in range(count):
                if dtindex[i] == NPY_NAT:
                    out[i] = NPY_NAT
                    continue

                dt64_to_dtstruct(dtindex[i], &dts)
                dts.year = year_add_months(dts, months)
                dts.month = month_add_months(dts, months)

                dts.day = min(dts.day, get_days_in_month(dts.year, dts.month))
                out[i] = dtstruct_to_dt64(&dts)
    elif day_opt in ["start", "end", "business_start", "business_end"]:
        _shift_months(dtindex, out, count, months, day_opt)

    else:
        raise ValueError("day must be None, 'start', 'end', "
                         "'business_start', or 'business_end'")

    return np.asarray(out)


@cython.wraparound(False)
@cython.boundscheck(False)
cdef inline void _shift_months(const int64_t[:] dtindex,
                               int64_t[:] out,
                               Py_ssize_t count,
                               int months,
                               str day_opt) nogil:
    """See shift_months.__doc__"""
    cdef:
        Py_ssize_t i
        int months_to_roll, compare_day
        npy_datetimestruct dts

    for i in range(count):
        if dtindex[i] == NPY_NAT:
            out[i] = NPY_NAT
            continue

        dt64_to_dtstruct(dtindex[i], &dts)
        months_to_roll = months
        compare_day = get_day_of_month(&dts, day_opt)

        months_to_roll = roll_convention(dts.day, months_to_roll,
                                         compare_day)

        dts.year = year_add_months(dts, months_to_roll)
        dts.month = month_add_months(dts, months_to_roll)
        dts.day = get_day_of_month(&dts, day_opt)

        out[i] = dtstruct_to_dt64(&dts)


@cython.wraparound(False)
@cython.boundscheck(False)
cdef inline void _shift_quarters(const int64_t[:] dtindex,
                                 int64_t[:] out,
                                 Py_ssize_t count,
                                 int quarters,
                                 int q1start_month,
                                 str day_opt,
                                 int modby) nogil:
    """See shift_quarters.__doc__"""
    cdef:
        Py_ssize_t i
        int months_since, compare_day, n
        npy_datetimestruct dts

    for i in range(count):
        if dtindex[i] == NPY_NAT:
            out[i] = NPY_NAT
            continue

        dt64_to_dtstruct(dtindex[i], &dts)
        n = quarters

        months_since = (dts.month - q1start_month) % modby
        compare_day = get_day_of_month(&dts, day_opt)

        # offset semantics - if on the anchor point and going backwards
        # shift to next
        if n <= 0 and (months_since != 0 or
                       (months_since == 0 and dts.day > compare_day)):
            # make sure to roll forward, so negate
            n += 1
        elif n > 0 and (months_since == 0 and dts.day < compare_day):
            # pretend to roll back if on same month but
            # before compare_day
            n -= 1

        dts.year = year_add_months(dts, modby * n - months_since)
        dts.month = month_add_months(dts, modby * n - months_since)
        dts.day = get_day_of_month(&dts, day_opt)

        out[i] = dtstruct_to_dt64(&dts)


<<<<<<< HEAD
def shift_month(stamp: datetime, months: int, day_opt: object=None) -> datetime:
=======
cdef ndarray[int64_t] shift_bdays(const int64_t[:] i8other, int periods):
    """
    Implementation of BusinessDay.apply_offset.

    Parameters
    ----------
    i8other : const int64_t[:]
    periods : int

    Returns
    -------
    ndarray[int64_t]
    """
    cdef:
        Py_ssize_t i, n = len(i8other)
        int64_t[:] result = np.empty(n, dtype="i8")
        int64_t val, res
        int wday, nadj, days
        npy_datetimestruct dts

    for i in range(n):
        val = i8other[i]
        if val == NPY_NAT:
            result[i] = NPY_NAT
        else:
            # The rest of this is effectively a copy of BusinessDay.apply
            nadj = periods
            weeks = nadj // 5
            dt64_to_dtstruct(val, &dts)
            wday = dayofweek(dts.year, dts.month, dts.day)

            if nadj <= 0 and wday > 4:
                # roll forward
                nadj += 1

            nadj -= 5 * weeks

            # nadj is always >= 0 at this point
            if nadj == 0 and wday > 4:
                # roll back
                days = 4 - wday
            elif wday > 4:
                # roll forward
                days = (7 - wday) + (nadj - 1)
            elif wday + nadj <= 4:
                # shift by n days without leaving the current week
                days = nadj
            else:
                # shift by nadj days plus 2 to get past the weekend
                days = nadj + 2

            res = val + (7 * weeks + days) * DAY_NANOS
            result[i] = res

    return result.base


def shift_month(stamp: datetime, months: int,
                day_opt: object=None) -> datetime:
>>>>>>> 87d8b5ec
    """
    Given a datetime (or Timestamp) `stamp`, an integer `months` and an
    option `day_opt`, return a new datetimelike that many months later,
    with day determined by `day_opt` using relativedelta semantics.

    Scalar analogue of shift_months

    Parameters
    ----------
    stamp : datetime or Timestamp
    months : int
    day_opt : None, 'start', 'end', 'business_start', 'business_end', or int
        None: returned datetimelike has the same day as the input, or the
              last day of the month if the new month is too short
        'start': returned datetimelike has day=1
        'end': returned datetimelike has day on the last day of the month
        'business_start': returned datetimelike has day on the first
            business day of the month
        'business_end': returned datetimelike has day on the last
            business day of the month
        int: returned datetimelike has day equal to day_opt

    Returns
    -------
    shifted : datetime or Timestamp (same as input `stamp`)
    """
    cdef:
        int year, month, day
        int days_in_month, dy

    dy = (stamp.month + months) // 12
    month = (stamp.month + months) % 12

    if month == 0:
        month = 12
        dy -= 1
    year = stamp.year + dy

    if day_opt is None:
        days_in_month = get_days_in_month(year, month)
        day = min(stamp.day, days_in_month)
    elif day_opt == "start":
        day = 1
    elif day_opt == "end":
        day = get_days_in_month(year, month)
    elif day_opt == "business_start":
        # first business day of month
        day = get_firstbday(year, month)
    elif day_opt == "business_end":
        # last business day of month
        day = get_lastbday(year, month)
    elif is_integer_object(day_opt):
        days_in_month = get_days_in_month(year, month)
        day = min(day_opt, days_in_month)
    else:
        raise ValueError(day_opt)
    return stamp.replace(year=year, month=month, day=day)


cdef inline int get_day_of_month(npy_datetimestruct* dts, day_opt) nogil except? -1:
    """
    Find the day in `other`'s month that satisfies a DateOffset's is_on_offset
    policy, as described by the `day_opt` argument.

    Parameters
    ----------
    dts : npy_datetimestruct*
    day_opt : {'start', 'end', 'business_start', 'business_end'}
        'start': returns 1
        'end': returns last day of the month
        'business_start': returns the first business day of the month
        'business_end': returns the last business day of the month

    Returns
    -------
    day_of_month : int

    Examples
    -------
    >>> other = datetime(2017, 11, 14)
    >>> get_day_of_month(other, 'start')
    1
    >>> get_day_of_month(other, 'end')
    30

    """
    cdef:
        int days_in_month

    if day_opt == "start":
        return 1
    elif day_opt == "end":
        days_in_month = get_days_in_month(dts.year, dts.month)
        return days_in_month
    elif day_opt == "business_start":
        # first business day of month
        return get_firstbday(dts.year, dts.month)
    elif day_opt == "business_end":
        # last business day of month
        return get_lastbday(dts.year, dts.month)
    elif day_opt is not None:
        raise ValueError(day_opt)
    elif day_opt is None:
        # Note: unlike `shift_month`, get_day_of_month does not
        # allow day_opt = None
        raise NotImplementedError


cpdef int roll_convention(int other, int n, int compare) nogil:
    """
    Possibly increment or decrement the number of periods to shift
    based on rollforward/rollbackward conventions.

    Parameters
    ----------
    other : int, generally the day component of a datetime
    n : number of periods to increment, before adjusting for rolling
    compare : int, generally the day component of a datetime, in the same
              month as the datetime form which `other` was taken.

    Returns
    -------
    n : int number of periods to increment
    """
    if n > 0 and other < compare:
        n -= 1
    elif n <= 0 and other > compare:
        # as if rolled forward already
        n += 1
    return n


def roll_qtrday(other: datetime, n: int, month: int,
                day_opt: object, modby: int=3) -> int:
    """
    Possibly increment or decrement the number of periods to shift
    based on rollforward/rollbackward conventions.

    Parameters
    ----------
    other : datetime or Timestamp
    n : number of periods to increment, before adjusting for rolling
    month : int reference month giving the first month of the year
    day_opt : 'start', 'end', 'business_start', 'business_end', or int
        The convention to use in finding the day in a given month against
        which to compare for rollforward/rollbackward decisions.
    modby : int 3 for quarters, 12 for years

    Returns
    -------
    n : int number of periods to increment

    See Also
    --------
    get_day_of_month : Find the day in a month provided an offset.
    """
    cdef:
        int months_since
        npy_datetimestruct dts
    pydate_to_dtstruct(other, &dts)

    # TODO: with small adjustments this could be used in shift_quarters

    if modby == 12:
        # We care about the month-of-year, not month-of-quarter, so skip mod
        months_since = other.month - month
    else:
        months_since = other.month % modby - month % modby

    if n > 0:
        if months_since < 0 or (months_since == 0 and
                                other.day < get_day_of_month(&dts,
                                                             day_opt)):
            # pretend to roll back if on same month but
            # before compare_day
            n -= 1
    else:
        if months_since > 0 or (months_since == 0 and
                                other.day > get_day_of_month(&dts,
                                                             day_opt)):
            # make sure to roll forward, so negate
            n += 1
    return n<|MERGE_RESOLUTION|>--- conflicted
+++ resolved
@@ -3851,9 +3851,6 @@
         out[i] = dtstruct_to_dt64(&dts)
 
 
-<<<<<<< HEAD
-def shift_month(stamp: datetime, months: int, day_opt: object=None) -> datetime:
-=======
 cdef ndarray[int64_t] shift_bdays(const int64_t[:] i8other, int periods):
     """
     Implementation of BusinessDay.apply_offset.
@@ -3911,9 +3908,7 @@
     return result.base
 
 
-def shift_month(stamp: datetime, months: int,
-                day_opt: object=None) -> datetime:
->>>>>>> 87d8b5ec
+def shift_month(stamp: datetime, months: int, day_opt: object=None) -> datetime:
     """
     Given a datetime (or Timestamp) `stamp`, an integer `months` and an
     option `day_opt`, return a new datetimelike that many months later,
