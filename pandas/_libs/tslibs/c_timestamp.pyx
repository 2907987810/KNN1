"""
_Timestamp is a c-defined subclass of datetime.datetime

It is separate from timestamps.pyx to prevent circular cimports

This allows _Timestamp to be imported in other modules
so that isinstance(obj, _Timestamp) checks can be performed

_Timestamp is PITA. Because we inherit from datetime, which has very specific
construction requirements, we need to do object instantiation in python
(see Timestamp class below). This will serve as a C extension type that
shadows the python class, where we do any heavy lifting.
"""

import warnings

from cpython.object cimport (PyObject_RichCompareBool, PyObject_RichCompare,
                             Py_GT, Py_GE, Py_EQ, Py_NE, Py_LT, Py_LE)

import numpy as np
cimport numpy as cnp
from numpy cimport int64_t, int8_t, uint8_t, ndarray
cnp.import_array()

from cpython.datetime cimport (datetime,
                               PyDateTime_Check, PyDelta_Check,
                               PyDateTime_IMPORT)
PyDateTime_IMPORT

from pandas._libs.tslibs.util cimport (
    is_datetime64_object, is_timedelta64_object, is_integer_object,
    is_array)

from pandas._libs.tslibs.fields import get_start_end_field, get_date_name_field
from pandas._libs.tslibs.nattype cimport c_NaT as NaT
from pandas._libs.tslibs.np_datetime import OutOfBoundsDatetime
from pandas._libs.tslibs.np_datetime cimport (
    reverse_ops, cmp_scalar)
from pandas._libs.tslibs.timezones cimport (
    get_timezone, is_utc, tz_compare)
from pandas._libs.tslibs.timezones import UTC
from pandas._libs.tslibs.tzconversion cimport tz_convert_single


class NullFrequencyError(ValueError):
    """
    Error raised when a null `freq` attribute is used in an operation
    that needs a non-null frequency, particularly `DatetimeIndex.shift`,
    `TimedeltaIndex.shift`, `PeriodIndex.shift`.
    """
    pass


def integer_op_not_supported(obj):
    # GH#22535 add/sub of integers and int-arrays is no longer allowed
    # Note we return rather than raise the exception so we can raise in
    #  the caller; mypy finds this more palatable.
    cls = type(obj).__name__

    # GH#30886 using an fstring raises SystemError
    int_addsub_msg = (
        "Addition/subtraction of integers and integer-arrays with {cls} is "
        "no longer supported.  Instead of adding/subtracting `n`, "
        "use `n * obj.freq`"
    ).format(cls=cls)
    return TypeError(int_addsub_msg)


cdef class _Timestamp(datetime):

    # higher than np.ndarray and np.matrix
    __array_priority__ = 100

    def __hash__(_Timestamp self):
        if self.nanosecond:
            return hash(self.value)
        return datetime.__hash__(self)

    def __richcmp__(_Timestamp self, object other, int op):
        cdef:
            _Timestamp ots
            int ndim

        if isinstance(other, _Timestamp):
            ots = other
        elif other is NaT:
            return op == Py_NE
        elif PyDateTime_Check(other):
            if self.nanosecond == 0:
                val = self.to_pydatetime()
                return PyObject_RichCompareBool(val, other, op)

            try:
                ots = type(self)(other)
            except ValueError:
                return self._compare_outside_nanorange(other, op)
        else:
            ndim = getattr(other, "ndim", -1)

            if ndim != -1:
                if ndim == 0:
                    if is_datetime64_object(other):
                        other = type(self)(other)
                    elif is_array(other):
                        # zero-dim array, occurs if try comparison with
                        #  datetime64 scalar on the left hand side
                        # Unfortunately, for datetime64 values, other.item()
                        #  incorrectly returns an integer, so we need to use
                        #  the numpy C api to extract it.
                        other = cnp.PyArray_ToScalar(cnp.PyArray_DATA(other),
                                                     other)
                        other = type(self)(other)
                    else:
                        return NotImplemented
                elif is_array(other):
                    # avoid recursion error GH#15183
                    if other.dtype.kind == "M":
                        if self.tz is None:
                            return PyObject_RichCompare(self.asm8, other, op)
                        raise TypeError(
<<<<<<< HEAD
                            'Cannot compare tz-naive and tz-aware timestamps'
=======
                            "Cannot compare tz-naive and tz-aware timestamps"
>>>>>>> 48838da2
                        )
                    if other.dtype.kind == "O":
                        # Operate element-wise
                        return np.array(
                            [PyObject_RichCompare(self, x, op) for x in other],
                            dtype=bool,
                        )
                    return PyObject_RichCompare(np.array([self]), other, op)
                return PyObject_RichCompare(other, self, reverse_ops[op])
            else:
                return NotImplemented

        if self._assert_tzawareness_compat(other, op) is False:
            return op == Py_NE
        return cmp_scalar(self.value, ots.value, op)

    def __reduce_ex__(self, protocol):
        # python 3.6 compat
        # https://bugs.python.org/issue28730
        # now __reduce_ex__ is defined and higher priority than __reduce__
        return self.__reduce__()

    def __repr__(self) -> str:
        stamp = self._repr_base
        zone = None

        try:
            stamp += self.strftime('%z')
            if self.tzinfo:
                zone = get_timezone(self.tzinfo)
        except ValueError:
            year2000 = self.replace(year=2000)
            stamp += year2000.strftime('%z')
            if self.tzinfo:
                zone = get_timezone(self.tzinfo)

        try:
            stamp += zone.strftime(' %%Z')
        except AttributeError:
            # e.g. tzlocal has no `strftime`
            pass

        tz = f", tz='{zone}'" if zone is not None else ""
        freq = "" if self.freq is None else f", freq='{self.freqstr}'"

        return f"Timestamp('{stamp}'{tz}{freq})"

    cdef bint _compare_outside_nanorange(_Timestamp self, datetime other,
                                         int op) except -1:
        cdef:
            datetime dtval = self.to_pydatetime()

        if self._assert_tzawareness_compat(other, op) is False:
            return op == Py_NE

        if self.nanosecond == 0:
            return PyObject_RichCompareBool(dtval, other, op)
        else:
            if op == Py_EQ:
                return False
            elif op == Py_NE:
                return True
            elif op == Py_LT:
                return dtval < other
            elif op == Py_LE:
                return dtval < other
            elif op == Py_GT:
                return dtval >= other
            elif op == Py_GE:
                return dtval >= other

    cdef _assert_tzawareness_compat(_Timestamp self, datetime other, int op):
        is_inequality = not (op == Py_EQ or op == Py_NE)

        if self.tzinfo is None:
            if other.tzinfo is not None:
                if not is_inequality:
                    return False
                raise TypeError('Cannot compare tz-naive and tz-aware '
                                'timestamps')
        elif other.tzinfo is None:
            if not is_inequality:
                return False
            raise TypeError('Cannot compare tz-naive and tz-aware timestamps')

    cpdef datetime to_pydatetime(_Timestamp self, bint warn=True):
        """
        Convert a Timestamp object to a native Python datetime object.

        If warn=True, issue a warning if nanoseconds is nonzero.
        """
        if self.nanosecond != 0 and warn:
            warnings.warn("Discarding nonzero nanoseconds in conversion",
                          UserWarning, stacklevel=2)

        return datetime(self.year, self.month, self.day,
                        self.hour, self.minute, self.second,
                        self.microsecond, self.tzinfo)

    cpdef to_datetime64(self):
        """
        Return a numpy.datetime64 object with 'ns' precision.
        """
        return np.datetime64(self.value, 'ns')

    def to_numpy(self, dtype=None, copy=False) -> np.datetime64:
        """
        Convert the Timestamp to a NumPy datetime64.

        .. versionadded:: 0.25.0

        This is an alias method for `Timestamp.to_datetime64()`. The dtype and
        copy parameters are available here only for compatibility. Their values
        will not affect the return value.

        Returns
        -------
        numpy.datetime64

        See Also
        --------
        DatetimeIndex.to_numpy : Similar method for DatetimeIndex.
        """
        return self.to_datetime64()

    def __add__(self, other):
        cdef:
            int64_t other_int, nanos = 0

        if is_timedelta64_object(other):
            other_int = other.astype('timedelta64[ns]').view('i8')
            return type(self)(self.value + other_int, tz=self.tzinfo, freq=self.freq)

        elif is_integer_object(other):
            raise integer_op_not_supported(self)

        elif PyDelta_Check(other) or hasattr(other, 'delta'):
            # delta --> offsets.Tick
            # logic copied from delta_to_nanoseconds to prevent circular import
            if hasattr(other, 'nanos'):
                nanos = other.nanos
            elif hasattr(other, 'delta'):
                nanos = other.delta
            elif PyDelta_Check(other):
                nanos = (other.days * 24 * 60 * 60 * 1000000 +
                         other.seconds * 1000000 +
                         other.microseconds) * 1000

            result = type(self)(self.value + nanos, tz=self.tzinfo, freq=self.freq)
            return result

        elif is_array(other):
            if other.dtype.kind in ['i', 'u']:
                raise integer_op_not_supported(self)
            if other.dtype.kind == "m":
                if self.tz is None:
                    return self.asm8 + other
                return np.asarray(
                    [self + other[n] for n in range(len(other))],
                    dtype=object,
                )

        # index/series like
        elif hasattr(other, '_typ'):
            return NotImplemented

        result = datetime.__add__(self, other)
        if PyDateTime_Check(result):
            result = type(self)(result)
            result.nanosecond = self.nanosecond
        return result

    def __sub__(self, other):

        if (is_timedelta64_object(other) or is_integer_object(other) or
                PyDelta_Check(other) or hasattr(other, 'delta')):
            # `delta` attribute is for offsets.Tick or offsets.Week obj
            neg_other = -other
            return self + neg_other

        elif is_array(other):
            if other.dtype.kind in ['i', 'u']:
                raise integer_op_not_supported(self)
            if other.dtype.kind == "m":
                if self.tz is None:
                    return self.asm8 - other
                return np.asarray(
                    [self - other[n] for n in range(len(other))],
                    dtype=object,
                )

        typ = getattr(other, '_typ', None)
        if typ is not None:
            return NotImplemented

        if other is NaT:
            return NaT

        # coerce if necessary if we are a Timestamp-like
        if (PyDateTime_Check(self)
                and (PyDateTime_Check(other) or is_datetime64_object(other))):
            # both_timestamps is to determine whether Timedelta(self - other)
            # should raise the OOB error, or fall back returning a timedelta.
            both_timestamps = (isinstance(other, _Timestamp) and
                               isinstance(self, _Timestamp))
            if isinstance(self, _Timestamp):
                other = type(self)(other)
            else:
                self = type(other)(self)

            # validate tz's
            if not tz_compare(self.tzinfo, other.tzinfo):
                raise TypeError("Timestamp subtraction must have the "
                                "same timezones or no timezones")

            # scalar Timestamp/datetime - Timestamp/datetime -> yields a
            # Timedelta
            from pandas._libs.tslibs.timedeltas import Timedelta
            try:
                return Timedelta(self.value - other.value)
            except (OverflowError, OutOfBoundsDatetime) as err:
                if isinstance(other, _Timestamp):
                    if both_timestamps:
                        raise OutOfBoundsDatetime(
                            "Result is too large for pandas.Timedelta. Convert inputs "
                            "to datetime.datetime with 'Timestamp.to_pydatetime()' "
                            "before subtracting."
                        ) from err
                pass
        elif is_datetime64_object(self):
            # GH#28286 cython semantics for __rsub__, `other` is actually
            #  the Timestamp
            return type(other)(self) - other

        return NotImplemented

    cdef int64_t _maybe_convert_value_to_local(self):
        """Convert UTC i8 value to local i8 value if tz exists"""
        cdef:
            int64_t val
        val = self.value
        if self.tz is not None and not is_utc(self.tz):
            val = tz_convert_single(self.value, UTC, self.tz)
        return val

    cpdef bint _get_start_end_field(self, str field):
        cdef:
            int64_t val
            dict kwds
            ndarray[uint8_t, cast=True] out
            int month_kw

        freq = self.freq
        if freq:
            kwds = freq.kwds
            month_kw = kwds.get('startingMonth', kwds.get('month', 12))
            freqstr = self.freqstr
        else:
            month_kw = 12
            freqstr = None

        val = self._maybe_convert_value_to_local()
        out = get_start_end_field(np.array([val], dtype=np.int64),
                                  field, freqstr, month_kw)
        return out[0]

    cpdef _get_date_name_field(self, object field, object locale):
        cdef:
            int64_t val
            object[:] out

        val = self._maybe_convert_value_to_local()
        out = get_date_name_field(np.array([val], dtype=np.int64),
                                  field, locale=locale)
        return out[0]

    @property
    def _repr_base(self) -> str:
        return f"{self._date_repr} {self._time_repr}"

    @property
    def _date_repr(self) -> str:
        # Ideal here would be self.strftime("%Y-%m-%d"), but
        # the datetime strftime() methods require year >= 1900
        return f'{self.year}-{self.month:02d}-{self.day:02d}'

    @property
    def _time_repr(self) -> str:
        result = f'{self.hour:02d}:{self.minute:02d}:{self.second:02d}'

        if self.nanosecond != 0:
            result += f'.{self.nanosecond + 1000 * self.microsecond:09d}'
        elif self.microsecond != 0:
            result += f'.{self.microsecond:06d}'

        return result

    @property
    def _short_repr(self) -> str:
        # format a Timestamp with only _date_repr if possible
        # otherwise _repr_base
        if (self.hour == 0 and
                self.minute == 0 and
                self.second == 0 and
                self.microsecond == 0 and
                self.nanosecond == 0):
            return self._date_repr
        return self._repr_base

    @property
    def asm8(self) -> np.datetime64:
        """
        Return numpy datetime64 format in nanoseconds.
        """
        return np.datetime64(self.value, 'ns')

    def timestamp(self):
        """Return POSIX timestamp as float."""
        # GH 17329
        # Note: Naive timestamps will not match datetime.stdlib
        return round(self.value / 1e9, 6)<|MERGE_RESOLUTION|>--- conflicted
+++ resolved
@@ -118,11 +118,7 @@
                         if self.tz is None:
                             return PyObject_RichCompare(self.asm8, other, op)
                         raise TypeError(
-<<<<<<< HEAD
-                            'Cannot compare tz-naive and tz-aware timestamps'
-=======
                             "Cannot compare tz-naive and tz-aware timestamps"
->>>>>>> 48838da2
                         )
                     if other.dtype.kind == "O":
                         # Operate element-wise
