--- conflicted
+++ resolved
@@ -320,19 +320,12 @@
                 return Timedelta(self.value - other.value)
             except (OverflowError, OutOfBoundsDatetime):
                 pass
-
-<<<<<<< HEAD
-        return NotImplemented
-=======
         elif is_datetime64_object(self):
             # GH#28286 cython semantics for __rsub__, `other` is actually
             #  the Timestamp
             return type(other)(self) - other
 
-        # scalar Timestamp/datetime - Timedelta -> yields a Timestamp (with
-        # same timezone if specified)
-        return datetime.__sub__(self, other)
->>>>>>> 1cd7ae6a
+        return NotImplemented
 
     cdef int64_t _maybe_convert_value_to_local(self):
         """Convert UTC i8 value to local i8 value if tz exists"""
