--- conflicted
+++ resolved
@@ -1053,45 +1053,10 @@
         # TODO: add nanos/1e9?
         return self.days * 24 * 3600 + self.seconds + self.microseconds / 1_000_000
 
-<<<<<<< HEAD
-    @property
-    def freq(self) -> None:
-        """
-        Freq property.
-
-        .. deprecated:: 1.5.0
-            This argument is deprecated.
-        """
-        # GH#46430
-        warnings.warn(
-            "Timedelta.freq is deprecated and will be removed in a future version",
-            FutureWarning,
-            stacklevel=find_stack_level(),
-        )
-        return None
-
-    @property
-    def is_populated(self) -> bool:
-        """
-        Is_populated property.
-
-        .. deprecated:: 1.5.0
-            This argument is deprecated.
-        """
-        # GH#46430
-        warnings.warn(
-            "Timedelta.is_populated is deprecated and will be removed in a future version",
-            FutureWarning,
-            stacklevel=find_stack_level(),
-        )
-        return self._is_populated
-
     @property
     def unit(self) -> str:
         return npy_unit_to_abbrev(self._creso)
 
-=======
->>>>>>> e5961e2d
     def __hash__(_Timedelta self):
         if self._has_ns():
             # Note: this does *not* satisfy the invariance
