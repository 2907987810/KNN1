--- conflicted
+++ resolved
@@ -1413,15 +1413,6 @@
         """
         Return a numpy.timedelta64 object with 'ns' precision.
 
-<<<<<<< HEAD
-        Returns
-        -------
-        numpy.timedelta64
-
-        See Also
-        --------
-        Timedelta.to_numpy : Alias method.
-=======
         Since NumPy uses ``timedelta64`` objects for its time operations, converting
         a pandas ``Timedelta`` into a NumPy ``timedelta64`` provides seamless
         integration between the two libraries, especially when working in environments
@@ -1433,7 +1424,6 @@
         numpy.timedelta64 : A NumPy object for time duration.
         Timedelta : Represents a duration, the difference between two dates
             or times.
->>>>>>> 90c26ce7
 
         Examples
         --------
