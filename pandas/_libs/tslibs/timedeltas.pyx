import collections
import warnings

from pandas.util._exceptions import find_stack_level

cimport cython
from cpython.object cimport (
    Py_EQ,
    Py_NE,
    PyObject,
    PyObject_RichCompare,
)

import numpy as np

cimport numpy as cnp
from numpy cimport (
    int64_t,
    ndarray,
)

cnp.import_array()

from cpython.datetime cimport (
    PyDateTime_Check,
    PyDelta_Check,
    import_datetime,
    timedelta,
)

import_datetime()


cimport pandas._libs.tslibs.util as util
from pandas._libs.tslibs.base cimport ABCTimestamp
from pandas._libs.tslibs.conversion cimport (
    cast_from_unit,
    precision_from_unit,
)
from pandas._libs.tslibs.dtypes cimport (
    get_supported_reso,
    npy_unit_to_abbrev,
)
from pandas._libs.tslibs.nattype cimport (
    NPY_NAT,
    c_NaT as NaT,
    c_nat_strings as nat_strings,
    checknull_with_nat,
)
from pandas._libs.tslibs.np_datetime cimport (
    NPY_DATETIMEUNIT,
    NPY_FR_ns,
    cmp_dtstructs,
    cmp_scalar,
    convert_reso,
    get_datetime64_unit,
    get_timedelta64_value,
    get_unit_from_dtype,
    npy_datetimestruct,
    pandas_datetime_to_datetimestruct,
    pandas_timedelta_to_timedeltastruct,
    pandas_timedeltastruct,
)

from pandas._libs.tslibs.np_datetime import (
    OutOfBoundsDatetime,
    OutOfBoundsTimedelta,
)

from pandas._libs.tslibs.offsets cimport is_tick_object
from pandas._libs.tslibs.util cimport (
    is_array,
    is_datetime64_object,
    is_float_object,
    is_integer_object,
    is_timedelta64_object,
)

from pandas._libs.tslibs.fields import (
    RoundTo,
    round_nsint64,
)

# ----------------------------------------------------------------------
# Constants

# components named tuple
Components = collections.namedtuple(
    "Components",
    [
        "days",
        "hours",
        "minutes",
        "seconds",
        "milliseconds",
        "microseconds",
        "nanoseconds",
    ],
)

# This should be kept consistent with UnitChoices in pandas/_libs/tslibs/timedeltas.pyi
cdef dict timedelta_abbrevs = {
    "Y": "Y",
    "y": "Y",
    "M": "M",
    "W": "W",
    "w": "W",
    "D": "D",
    "d": "D",
    "days": "D",
    "day": "D",
    "hours": "h",
    "hour": "h",
    "hr": "h",
    "h": "h",
    "m": "m",
    "minute": "m",
    "min": "m",
    "minutes": "m",
    "t": "m",
    "s": "s",
    "seconds": "s",
    "sec": "s",
    "second": "s",
    "ms": "ms",
    "milliseconds": "ms",
    "millisecond": "ms",
    "milli": "ms",
    "millis": "ms",
    "l": "ms",
    "us": "us",
    "microseconds": "us",
    "microsecond": "us",
    "µs": "us",
    "micro": "us",
    "micros": "us",
    "u": "us",
    "ns": "ns",
    "nanoseconds": "ns",
    "nano": "ns",
    "nanos": "ns",
    "nanosecond": "ns",
    "n": "ns",
}

_no_input = object()


# ----------------------------------------------------------------------
# API

@cython.boundscheck(False)
@cython.wraparound(False)
def ints_to_pytimedelta(ndarray m8values, box=False):
    """
    convert an i8 repr to an ndarray of timedelta or Timedelta (if box ==
    True)

    Parameters
    ----------
    arr : ndarray[timedelta64]
    box : bool, default False

    Returns
    -------
    result : ndarray[object]
        array of Timedelta or timedeltas objects
    """
    cdef:
        NPY_DATETIMEUNIT reso = get_unit_from_dtype(m8values.dtype)
        Py_ssize_t i, n = m8values.size
        int64_t value
        object res_val

        # Note that `result` (and thus `result_flat`) is C-order and
        #  `it` iterates C-order as well, so the iteration matches
        #  See discussion at
        #  github.com/pandas-dev/pandas/pull/46886#discussion_r860261305
        ndarray result = cnp.PyArray_EMPTY(m8values.ndim, m8values.shape, cnp.NPY_OBJECT, 0)
        object[::1] res_flat = result.ravel()     # should NOT be a copy

        ndarray arr = m8values.view("i8")
        cnp.flatiter it = cnp.PyArray_IterNew(arr)

    for i in range(n):
        # Analogous to: value = arr[i]
        value = (<int64_t*>cnp.PyArray_ITER_DATA(it))[0]

        if value == NPY_NAT:
            res_val = <object>NaT
        else:
            if box:
                res_val = _timedelta_from_value_and_reso(value, reso=reso)
            elif reso == NPY_DATETIMEUNIT.NPY_FR_ns:
                res_val = timedelta(microseconds=int(value) / 1000)
            elif reso == NPY_DATETIMEUNIT.NPY_FR_us:
                res_val = timedelta(microseconds=value)
            elif reso == NPY_DATETIMEUNIT.NPY_FR_ms:
                res_val = timedelta(milliseconds=value)
            elif reso == NPY_DATETIMEUNIT.NPY_FR_s:
                res_val = timedelta(seconds=value)
            elif reso == NPY_DATETIMEUNIT.NPY_FR_m:
                res_val = timedelta(minutes=value)
            elif reso == NPY_DATETIMEUNIT.NPY_FR_h:
                res_val = timedelta(hours=value)
            elif reso == NPY_DATETIMEUNIT.NPY_FR_D:
                res_val = timedelta(days=value)
            elif reso == NPY_DATETIMEUNIT.NPY_FR_W:
                res_val = timedelta(weeks=value)
            else:
                # Month, Year, NPY_FR_GENERIC, pico, femto, atto
                raise NotImplementedError(reso)

        # Note: we can index result directly instead of using PyArray_MultiIter_DATA
        #  like we do for the other functions because result is known C-contiguous
        #  and is the first argument to PyArray_MultiIterNew2.  The usual pattern
        #  does not seem to work with object dtype.
        #  See discussion at
        #  github.com/pandas-dev/pandas/pull/46886#discussion_r860261305
        res_flat[i] = res_val

        cnp.PyArray_ITER_NEXT(it)

    return result


# ----------------------------------------------------------------------


cpdef int64_t delta_to_nanoseconds(
    delta,
    NPY_DATETIMEUNIT reso=NPY_FR_ns,
    bint round_ok=True,
) except? -1:
    # Note: this will raise on timedelta64 with Y or M unit

    cdef:
        NPY_DATETIMEUNIT in_reso
        int64_t n

    if is_tick_object(delta):
        n = delta.n
        in_reso = delta._reso

    elif isinstance(delta, _Timedelta):
        n = delta.value
        in_reso = delta._reso

    elif is_timedelta64_object(delta):
        in_reso = get_datetime64_unit(delta)
        if in_reso == NPY_DATETIMEUNIT.NPY_FR_Y or in_reso == NPY_DATETIMEUNIT.NPY_FR_M:
            raise ValueError(
                "delta_to_nanoseconds does not support Y or M units, "
                "as their duration in nanoseconds is ambiguous."
            )
        n = get_timedelta64_value(delta)

    elif PyDelta_Check(delta):
        in_reso = NPY_DATETIMEUNIT.NPY_FR_us
        try:
            n = (
                delta.days * 24 * 3600 * 1_000_000
                + delta.seconds * 1_000_000
                + delta.microseconds
                )
        except OverflowError as err:
            raise OutOfBoundsTimedelta(*err.args) from err

    else:
        raise TypeError(type(delta))

    try:
        return convert_reso(n, in_reso, reso, round_ok=round_ok)
    except (OutOfBoundsDatetime, OverflowError) as err:
        # Catch OutOfBoundsDatetime bc convert_reso can call check_dts_bounds
        #  for Y/M-resolution cases
        unit_str = npy_unit_to_abbrev(reso)
        raise OutOfBoundsTimedelta(
            f"Cannot cast {str(delta)} to unit={unit_str} without overflow."
        ) from err


@cython.overflowcheck(True)
cdef object ensure_td64ns(object ts):
    """
    Overflow-safe implementation of td64.astype("m8[ns]")

    Parameters
    ----------
    ts : np.timedelta64

    Returns
    -------
    np.timedelta64[ns]
    """
    cdef:
        NPY_DATETIMEUNIT td64_unit
        int64_t td64_value, mult
        str unitstr

    td64_unit = get_datetime64_unit(ts)
    if (
        td64_unit != NPY_DATETIMEUNIT.NPY_FR_ns
        and td64_unit != NPY_DATETIMEUNIT.NPY_FR_GENERIC
    ):
        unitstr = npy_unit_to_abbrev(td64_unit)

        td64_value = get_timedelta64_value(ts)

        mult = precision_from_unit(unitstr)[0]
        try:
            # NB: cython#1381 this cannot be *=
            td64_value = td64_value * mult
        except OverflowError as err:
            raise OutOfBoundsTimedelta(ts) from err

        return np.timedelta64(td64_value, "ns")

    return ts


cdef convert_to_timedelta64(object ts, str unit):
    """
    Convert an incoming object to a timedelta64 if possible.
    Before calling, unit must be standardized to avoid repeated unit conversion

    Handle these types of objects:
        - timedelta/Timedelta
        - timedelta64
        - an offset
        - np.int64 (with unit providing a possible modifier)
        - None/NaT

    Return an ns based int64
    """
    # Caller is responsible for checking unit not in ["Y", "y", "M"]

    if checknull_with_nat(ts):
        return np.timedelta64(NPY_NAT, "ns")
    elif isinstance(ts, _Timedelta):
        # already in the proper format
        if ts._reso != NPY_FR_ns:
            ts = ts._as_unit("ns").asm8
        else:
            ts = np.timedelta64(ts.value, "ns")
    elif is_timedelta64_object(ts):
        ts = ensure_td64ns(ts)
    elif is_integer_object(ts):
        if ts == NPY_NAT:
            return np.timedelta64(NPY_NAT, "ns")
        else:
            ts = _maybe_cast_from_unit(ts, unit)
    elif is_float_object(ts):
        ts = _maybe_cast_from_unit(ts, unit)
    elif isinstance(ts, str):
        if (len(ts) > 0 and ts[0] == "P") or (len(ts) > 1 and ts[:2] == "-P"):
            ts = parse_iso_format_string(ts)
        else:
            ts = parse_timedelta_string(ts)
        ts = np.timedelta64(ts, "ns")
    elif is_tick_object(ts):
        ts = np.timedelta64(ts.nanos, "ns")

    if PyDelta_Check(ts):
        ts = np.timedelta64(delta_to_nanoseconds(ts), "ns")
    elif not is_timedelta64_object(ts):
        raise ValueError(f"Invalid type for timedelta scalar: {type(ts)}")
    return ts.astype("timedelta64[ns]")


cdef _maybe_cast_from_unit(ts, str unit):
    # caller is responsible for checking
    #  assert unit not in ["Y", "y", "M"]
    try:
        ts = cast_from_unit(ts, unit)
    except OverflowError as err:
        raise OutOfBoundsTimedelta(
            f"Cannot cast {ts} from {unit} to 'ns' without overflow."
        ) from err

    ts = np.timedelta64(ts, "ns")
    return ts


@cython.boundscheck(False)
@cython.wraparound(False)
def array_to_timedelta64(
    ndarray values, str unit=None, str errors="raise"
) -> ndarray:
    # values is object-dtype, may be 2D
    """
    Convert an ndarray to an array of timedeltas. If errors == 'coerce',
    coerce non-convertible objects to NaT. Otherwise, raise.

    Returns
    -------
    np.ndarray[timedelta64ns]
    """
    # Caller is responsible for checking
    assert unit not in ["Y", "y", "M"]

    cdef:
        Py_ssize_t i, n = values.size
        ndarray result = np.empty((<object>values).shape, dtype="m8[ns]")
        object item
        int64_t ival
        cnp.broadcast mi = cnp.PyArray_MultiIterNew2(result, values)
        cnp.flatiter it

    if values.descr.type_num != cnp.NPY_OBJECT:
        # raise here otherwise we segfault below
        raise TypeError("array_to_timedelta64 'values' must have object dtype")

    if errors not in {'ignore', 'raise', 'coerce'}:
        raise ValueError("errors must be one of {'ignore', 'raise', or 'coerce'}")

    if unit is not None and errors != "coerce":
        it = cnp.PyArray_IterNew(values)
        for i in range(n):
            # Analogous to: item = values[i]
            item = cnp.PyArray_GETITEM(values, cnp.PyArray_ITER_DATA(it))
            if isinstance(item, str):
                raise ValueError(
                    "unit must not be specified if the input contains a str"
                )
            cnp.PyArray_ITER_NEXT(it)

    # Usually, we have all strings. If so, we hit the fast path.
    # If this path fails, we try conversion a different way, and
    # this is where all of the error handling will take place.
    try:
        for i in range(n):
            # Analogous to: item = values[i]
            item = <object>(<PyObject**>cnp.PyArray_MultiIter_DATA(mi, 1))[0]

            ival = _item_to_timedelta64_fastpath(item)

            # Analogous to: iresult[i] = ival
            (<int64_t*>cnp.PyArray_MultiIter_DATA(mi, 0))[0] = ival

            cnp.PyArray_MultiIter_NEXT(mi)

    except (TypeError, ValueError):
        cnp.PyArray_MultiIter_RESET(mi)

        parsed_unit = parse_timedelta_unit(unit or 'ns')
        for i in range(n):
            item = <object>(<PyObject**>cnp.PyArray_MultiIter_DATA(mi, 1))[0]

            ival = _item_to_timedelta64(item, parsed_unit, errors)

            (<int64_t*>cnp.PyArray_MultiIter_DATA(mi, 0))[0] = ival

            cnp.PyArray_MultiIter_NEXT(mi)

    return result


cdef inline int64_t _item_to_timedelta64_fastpath(object item) except? -1:
    """
    See array_to_timedelta64.
    """
    if item is NaT:
        # we allow this check in the fast-path because NaT is a C-object
        #  so this is an inexpensive check
        return NPY_NAT
    else:
        return parse_timedelta_string(item)


cdef inline int64_t _item_to_timedelta64(object item, str parsed_unit, str errors) except? -1:
    """
    See array_to_timedelta64.
    """
    try:
        return get_timedelta64_value(convert_to_timedelta64(item, parsed_unit))
    except ValueError as err:
        if errors == "coerce":
            return NPY_NAT
        elif "unit abbreviation w/o a number" in str(err):
            # re-raise with more pertinent message
            msg = f"Could not convert '{item}' to NumPy timedelta"
            raise ValueError(msg) from err
        else:
            raise


cdef inline int64_t parse_timedelta_string(str ts) except? -1:
    """
    Parse a regular format timedelta string. Return an int64_t (in ns)
    or raise a ValueError on an invalid parse.
    """

    cdef:
        unicode c
        bint neg = 0, have_dot = 0, have_value = 0, have_hhmmss = 0
        object current_unit = None
        int64_t result = 0, m = 0, r
        list number = [], frac = [], unit = []

    # neg : tracks if we have a leading negative for the value
    # have_dot : tracks if we are processing a dot (either post hhmmss or
    #            inside an expression)
    # have_value : track if we have at least 1 leading unit
    # have_hhmmss : tracks if we have a regular format hh:mm:ss

    if len(ts) == 0 or ts in nat_strings:
        return NPY_NAT

    for c in ts:

        # skip whitespace / commas
        if c == ' ' or c == ',':
            pass

        # positive signs are ignored
        elif c == '+':
            pass

        # neg
        elif c == '-':

            if neg or have_value or have_hhmmss:
                raise ValueError("only leading negative signs are allowed")

            neg = 1

        # number (ascii codes)
        elif ord(c) >= 48 and ord(c) <= 57:

            if have_dot:

                # we found a dot, but now its just a fraction
                if len(unit):
                    number.append(c)
                    have_dot = 0
                else:
                    frac.append(c)

            elif not len(unit):
                number.append(c)

            else:
                r = timedelta_from_spec(number, frac, unit)
                unit, number, frac = [], [c], []

                result += timedelta_as_neg(r, neg)

        # hh:mm:ss.
        elif c == ':':

            # we flip this off if we have a leading value
            if have_value:
                neg = 0

            # we are in the pattern hh:mm:ss pattern
            if len(number):
                if current_unit is None:
                    current_unit = 'h'
                    m = 1000000000 * 3600
                elif current_unit == 'h':
                    current_unit = 'm'
                    m = 1000000000 * 60
                elif current_unit == 'm':
                    current_unit = 's'
                    m = 1000000000
                r = <int64_t>int(''.join(number)) * m
                result += timedelta_as_neg(r, neg)
                have_hhmmss = 1
            else:
                raise ValueError(f"expecting hh:mm:ss format, received: {ts}")

            unit, number = [], []

        # after the decimal point
        elif c == '.':

            if len(number) and current_unit is not None:

                # by definition we had something like
                # so we need to evaluate the final field from a
                # hh:mm:ss (so current_unit is 'm')
                if current_unit != 'm':
                    raise ValueError("expected hh:mm:ss format before .")
                m = 1000000000
                r = <int64_t>int(''.join(number)) * m
                result += timedelta_as_neg(r, neg)
                have_value = 1
                unit, number, frac = [], [], []

            have_dot = 1

        # unit
        else:
            unit.append(c)
            have_value = 1
            have_dot = 0

    # we had a dot, but we have a fractional
    # value since we have an unit
    if have_dot and len(unit):
        r = timedelta_from_spec(number, frac, unit)
        result += timedelta_as_neg(r, neg)

    # we have a dot as part of a regular format
    # e.g. hh:mm:ss.fffffff
    elif have_dot:

        if ((len(number) or len(frac)) and not len(unit)
                and current_unit is None):
            raise ValueError("no units specified")

        if len(frac) > 0 and len(frac) <= 3:
            m = 10**(3 -len(frac)) * 1000 * 1000
        elif len(frac) > 3 and len(frac) <= 6:
            m = 10**(6 -len(frac)) * 1000
        elif len(frac) > 6 and len(frac) <= 9:
            m = 10**(9 -len(frac))
        else:
            m = 1
            frac = frac[:9]
        r = <int64_t>int(''.join(frac)) * m
        result += timedelta_as_neg(r, neg)

    # we have a regular format
    # we must have seconds at this point (hence the unit is still 'm')
    elif current_unit is not None:
        if current_unit != 'm':
            raise ValueError("expected hh:mm:ss format")
        m = 1000000000
        r = <int64_t>int(''.join(number)) * m
        result += timedelta_as_neg(r, neg)

    # we have a last abbreviation
    elif len(unit):
        if len(number):
            r = timedelta_from_spec(number, frac, unit)
            result += timedelta_as_neg(r, neg)
        else:
            raise ValueError("unit abbreviation w/o a number")

    # we only have symbols and no numbers
    elif len(number) == 0:
        raise ValueError("symbols w/o a number")

    # treat as nanoseconds
    # but only if we don't have anything else
    else:
        if have_value:
            raise ValueError("have leftover units")
        if len(number):
            r = timedelta_from_spec(number, frac, 'ns')
            result += timedelta_as_neg(r, neg)

    return result


cdef inline int64_t timedelta_as_neg(int64_t value, bint neg):
    """

    Parameters
    ----------
    value : int64_t of the timedelta value
    neg : bool if the a negative value
    """
    if neg:
        return -value
    return value


cdef inline timedelta_from_spec(object number, object frac, object unit):
    """

    Parameters
    ----------
    number : a list of number digits
    frac : a list of frac digits
    unit : a list of unit characters
    """
    cdef:
        str n

    unit = ''.join(unit)
    if unit in ["M", "Y", "y"]:
        warnings.warn(
            "Units 'M', 'Y' and 'y' do not represent unambiguous "
            "timedelta values and will be removed in a future version.",
            FutureWarning,
            stacklevel=find_stack_level(),
        )

    if unit == 'M':
        # To parse ISO 8601 string, 'M' should be treated as minute,
        # not month
        unit = 'm'
    unit = parse_timedelta_unit(unit)

    n = ''.join(number) + '.' + ''.join(frac)
    return cast_from_unit(float(n), unit)


cpdef inline str parse_timedelta_unit(str unit):
    """
    Parameters
    ----------
    unit : str or None

    Returns
    -------
    str
        Canonical unit string.

    Raises
    ------
    ValueError : on non-parseable input
    """
    if unit is None:
        return "ns"
    elif unit == "M":
        return unit
    try:
        return timedelta_abbrevs[unit.lower()]
    except KeyError:
        raise ValueError(f"invalid unit abbreviation: {unit}")

# ----------------------------------------------------------------------
# Timedelta ops utilities

cdef bint _validate_ops_compat(other):
    # return True if we are compat with operating
    if checknull_with_nat(other):
        return True
    elif is_any_td_scalar(other):
        return True
    elif isinstance(other, str):
        return True
    return False


def _op_unary_method(func, name):
    def f(self):
        new_value = func(self.value)
        return _timedelta_from_value_and_reso(new_value, self._reso)
    f.__name__ = name
    return f


def _binary_op_method_timedeltalike(op, name):
    # define a binary operation that only works if the other argument is
    # timedelta like or an array of timedeltalike
    def f(self, other):
        if other is NaT:
            return NaT

        elif is_datetime64_object(other) or (
            PyDateTime_Check(other) and not isinstance(other, ABCTimestamp)
        ):
            # this case is for a datetime object that is specifically
            # *not* a Timestamp, as the Timestamp case will be
            # handled after `_validate_ops_compat` returns False below
            from pandas._libs.tslibs.timestamps import Timestamp
            return op(self, Timestamp(other))
            # We are implicitly requiring the canonical behavior to be
            # defined by Timestamp methods.

        elif is_array(other):
            if other.ndim == 0:
                # see also: item_from_zerodim
                item = cnp.PyArray_ToScalar(cnp.PyArray_DATA(other), other)
                return f(self, item)

            elif other.dtype.kind in ['m', 'M']:
                return op(self.to_timedelta64(), other)
            elif other.dtype.kind == 'O':
                return np.array([op(self, x) for x in other])
            else:
                return NotImplemented

        elif not _validate_ops_compat(other):
            # Includes any of our non-cython classes
            return NotImplemented

        try:
            other = Timedelta(other)
        except ValueError:
            # failed to parse as timedelta
            return NotImplemented

        if other is NaT:
            # e.g. if original other was timedelta64('NaT')
            return NaT

        # Matching numpy, we cast to the higher resolution. Unlike numpy,
        #  we raise instead of silently overflowing during this casting.
        if self._reso < other._reso:
            self = (<_Timedelta>self)._as_reso(other._reso, round_ok=True)
        elif self._reso > other._reso:
            other = (<_Timedelta>other)._as_reso(self._reso, round_ok=True)

        res = op(self.value, other.value)
        if res == NPY_NAT:
            # e.g. test_implementation_limits
            # TODO: more generally could do an overflowcheck in op?
            return NaT

        return _timedelta_from_value_and_reso(res, reso=self._reso)

    f.__name__ = name
    return f


# ----------------------------------------------------------------------
# Timedelta Construction

cdef inline int64_t parse_iso_format_string(str ts) except? -1:
    """
    Extracts and cleanses the appropriate values from a match object with
    groups for each component of an ISO 8601 duration

    Parameters
    ----------
    ts: str
        ISO 8601 Duration formatted string

    Returns
    -------
    ns: int64_t
        Precision in nanoseconds of matched ISO 8601 duration

    Raises
    ------
    ValueError
        If ``ts`` cannot be parsed
    """

    cdef:
        unicode c
        int64_t result = 0, r
        int p = 0, sign = 1
        object dec_unit = 'ms', err_msg
        bint have_dot = 0, have_value = 0, neg = 0
        list number = [], unit = []

    err_msg = f"Invalid ISO 8601 Duration format - {ts}"

    if ts[0] == "-":
        sign = -1
        ts = ts[1:]

    for c in ts:
        # number (ascii codes)
        if 48 <= ord(c) <= 57:

            have_value = 1
            if have_dot:
                if p == 3 and dec_unit != 'ns':
                    unit.append(dec_unit)
                    if dec_unit == 'ms':
                        dec_unit = 'us'
                    elif dec_unit == 'us':
                        dec_unit = 'ns'
                    p = 0
                p += 1

            if not len(unit):
                number.append(c)
            else:
                r = timedelta_from_spec(number, '0', unit)
                result += timedelta_as_neg(r, neg)

                neg = 0
                unit, number = [], [c]
        else:
            if c == 'P' or c == 'T':
                pass  # ignore marking characters P and T
            elif c == '-':
                if neg or have_value:
                    raise ValueError(err_msg)
                else:
                    neg = 1
            elif c == "+":
                pass
            elif c in ['W', 'D', 'H', 'M']:
                if c in ['H', 'M'] and len(number) > 2:
                    raise ValueError(err_msg)
                if c == 'M':
                    c = 'min'
                unit.append(c)
                r = timedelta_from_spec(number, '0', unit)
                result += timedelta_as_neg(r, neg)

                neg = 0
                unit, number = [], []
            elif c == '.':
                # append any seconds
                if len(number):
                    r = timedelta_from_spec(number, '0', 'S')
                    result += timedelta_as_neg(r, neg)
                    unit, number = [], []
                have_dot = 1
            elif c == 'S':
                if have_dot:  # ms, us, or ns
                    if not len(number) or p > 3:
                        raise ValueError(err_msg)
                    # pad to 3 digits as required
                    pad = 3 - p
                    while pad > 0:
                        number.append('0')
                        pad -= 1

                    r = timedelta_from_spec(number, '0', dec_unit)
                    result += timedelta_as_neg(r, neg)
                else:  # seconds
                    r = timedelta_from_spec(number, '0', 'S')
                    result += timedelta_as_neg(r, neg)
            else:
                raise ValueError(err_msg)

    if not have_value:
        # Received string only - never parsed any values
        raise ValueError(err_msg)

    return sign*result


cdef _to_py_int_float(v):
    # Note: This used to be defined inside Timedelta.__new__
    # but cython will not allow `cdef` functions to be defined dynamically.
    if is_integer_object(v):
        return int(v)
    elif is_float_object(v):
        return float(v)
    raise TypeError(f"Invalid type {type(v)}. Must be int or float.")


def _timedelta_unpickle(value, reso):
    return _timedelta_from_value_and_reso(value, reso)


cdef _timedelta_from_value_and_reso(int64_t value, NPY_DATETIMEUNIT reso):
    # Could make this a classmethod if/when cython supports cdef classmethods
    cdef:
        _Timedelta td_base

    assert value != NPY_NAT
    # For millisecond and second resos, we cannot actually pass int(value) because
    #  many cases would fall outside of the pytimedelta implementation bounds.
    #  We pass 0 instead, and override seconds, microseconds, days.
    #  In principle we could pass 0 for ns and us too.
    if reso == NPY_FR_ns:
        td_base = _Timedelta.__new__(Timedelta, microseconds=int(value) // 1000)
    elif reso == NPY_DATETIMEUNIT.NPY_FR_us:
        td_base = _Timedelta.__new__(Timedelta, microseconds=int(value))
    elif reso == NPY_DATETIMEUNIT.NPY_FR_ms:
        td_base = _Timedelta.__new__(Timedelta, milliseconds=0)
    elif reso == NPY_DATETIMEUNIT.NPY_FR_s:
        td_base = _Timedelta.__new__(Timedelta, seconds=0)
    # Other resolutions are disabled but could potentially be implemented here:
    # elif reso == NPY_DATETIMEUNIT.NPY_FR_m:
    #    td_base = _Timedelta.__new__(Timedelta, minutes=int(value))
    # elif reso == NPY_DATETIMEUNIT.NPY_FR_h:
    #    td_base = _Timedelta.__new__(Timedelta, hours=int(value))
    # elif reso == NPY_DATETIMEUNIT.NPY_FR_D:
    #    td_base = _Timedelta.__new__(Timedelta, days=int(value))
    else:
        raise NotImplementedError(
            "Only resolutions 's', 'ms', 'us', 'ns' are supported."
        )


    td_base.value = value
    td_base._is_populated = 0
    td_base._reso = reso
    return td_base


class MinMaxReso:
    """
    We need to define min/max/resolution on both the Timedelta _instance_
    and Timedelta class.  On an instance, these depend on the object's _reso.
    On the class, we default to the values we would get with nanosecond _reso.
    """
    def __init__(self, name):
        self._name = name

    def __get__(self, obj, type=None):
        if self._name == "min":
            val = np.iinfo(np.int64).min + 1
        elif self._name == "max":
            val = np.iinfo(np.int64).max
        else:
            assert self._name == "resolution"
            val = 1

        if obj is None:
            # i.e. this is on the class, default to nanos
            return Timedelta(val)
        else:
            return Timedelta._from_value_and_reso(val, obj._reso)

    def __set__(self, obj, value):
        raise AttributeError(f"{self._name} is not settable.")


# Similar to Timestamp/datetime, this is a construction requirement for
# timedeltas that we need to do object instantiation in python. This will
# serve as a C extension type that shadows the Python class, where we do any
# heavy lifting.
cdef class _Timedelta(timedelta):
    # cdef readonly:
    #    int64_t value      # nanoseconds
    #    bint _is_populated  # are my components populated
    #    int64_t _d, _h, _m, _s, _ms, _us, _ns
    #    NPY_DATETIMEUNIT _reso

    # higher than np.ndarray and np.matrix
    __array_priority__ = 100
    min = MinMaxReso("min")
    max = MinMaxReso("max")
    resolution = MinMaxReso("resolution")

    @property
    def _unit(self) -> str:
        """
        The abbreviation associated with self._reso.
        """
        return npy_unit_to_abbrev(self._reso)

    @property
    def days(self) -> int:  # TODO(cython3): make cdef property
        # NB: using the python C-API PyDateTime_DELTA_GET_DAYS will fail
        #  (or be incorrect)
        self._ensure_components()
        return self._d

    @property
    def seconds(self) -> int:  # TODO(cython3): make cdef property
        # NB: using the python C-API PyDateTime_DELTA_GET_SECONDS will fail
        #  (or be incorrect)
        self._ensure_components()
        return self._h * 3600 + self._m * 60 + self._s

    @property
    def microseconds(self) -> int:  # TODO(cython3): make cdef property
        # NB: using the python C-API PyDateTime_DELTA_GET_MICROSECONDS will fail
        #  (or be incorrect)
        self._ensure_components()
        return self._ms * 1000 + self._us

    def total_seconds(self) -> float:
        """Total seconds in the duration."""
        # We need to override bc we overrided days/seconds/microseconds
        # TODO: add nanos/1e9?
        return self.days * 24 * 3600 + self.seconds + self.microseconds / 1_000_000

<<<<<<< HEAD
=======
    @property
    def freq(self) -> None:
        """
        Freq property.

        .. deprecated:: 1.5.0
            This argument is deprecated.
        """
        # GH#46430
        warnings.warn(
            "Timedelta.freq is deprecated and will be removed in a future version",
            FutureWarning,
            stacklevel=find_stack_level(),
        )
        return None

    @property
    def is_populated(self) -> bool:
        """
        Is_populated property.

        .. deprecated:: 1.5.0
            This argument is deprecated.
        """
        # GH#46430
        warnings.warn(
            "Timedelta.is_populated is deprecated and will be removed in a future version",
            FutureWarning,
            stacklevel=find_stack_level(),
        )
        return self._is_populated

>>>>>>> e3d0126e
    def __hash__(_Timedelta self):
        if self._has_ns():
            # Note: this does *not* satisfy the invariance
            #  td1 == td2 \\Rightarrow hash(td1) == hash(td2)
            #  if td1 and td2 have different _resos. timedelta64 also has this
            #  non-invariant behavior.
            #  see GH#44504
            return hash(self.value)
        else:
            return timedelta.__hash__(self)

    def __richcmp__(_Timedelta self, object other, int op):
        cdef:
            _Timedelta ots

        if isinstance(other, _Timedelta):
            ots = other
        elif is_any_td_scalar(other):
            ots = Timedelta(other)
            # TODO: watch out for overflows

        elif other is NaT:
            return op == Py_NE

        elif util.is_array(other):
            if other.dtype.kind == "m":
                return PyObject_RichCompare(self.asm8, other, op)
            elif other.dtype.kind == "O":
                # operate element-wise
                return np.array(
                    [PyObject_RichCompare(self, x, op) for x in other],
                    dtype=bool,
                )
            if op == Py_EQ:
                return np.zeros(other.shape, dtype=bool)
            elif op == Py_NE:
                return np.ones(other.shape, dtype=bool)
            return NotImplemented  # let other raise TypeError

        else:
            return NotImplemented

        if self._reso == ots._reso:
            return cmp_scalar(self.value, ots.value, op)
        return self._compare_mismatched_resos(ots, op)

    # TODO: re-use/share with Timestamp
    cdef inline bint _compare_mismatched_resos(self, _Timedelta other, op):
        # Can't just dispatch to numpy as they silently overflow and get it wrong
        cdef:
            npy_datetimestruct dts_self
            npy_datetimestruct dts_other

        # dispatch to the datetimestruct utils instead of writing new ones!
        pandas_datetime_to_datetimestruct(self.value, self._reso, &dts_self)
        pandas_datetime_to_datetimestruct(other.value, other._reso, &dts_other)
        return cmp_dtstructs(&dts_self,  &dts_other, op)

    cdef bint _has_ns(self):
        if self._reso == NPY_FR_ns:
            return self.value % 1000 != 0
        elif self._reso < NPY_FR_ns:
            # i.e. seconds, millisecond, microsecond
            return False
        else:
            raise NotImplementedError(self._reso)

    cdef _ensure_components(_Timedelta self):
        """
        compute the components
        """
        if self._is_populated:
            return

        cdef:
            pandas_timedeltastruct tds

        pandas_timedelta_to_timedeltastruct(self.value, self._reso, &tds)
        self._d = tds.days
        self._h = tds.hrs
        self._m = tds.min
        self._s = tds.sec
        self._ms = tds.ms
        self._us = tds.us
        self._ns = tds.ns
        self._seconds = tds.seconds
        self._microseconds = tds.microseconds

        self._is_populated = 1

    cpdef timedelta to_pytimedelta(_Timedelta self):
        """
        Convert a pandas Timedelta object into a python ``datetime.timedelta`` object.

        Timedelta objects are internally saved as numpy datetime64[ns] dtype.
        Use to_pytimedelta() to convert to object dtype.

        Returns
        -------
        datetime.timedelta or numpy.array of datetime.timedelta

        See Also
        --------
        to_timedelta : Convert argument to Timedelta type.

        Notes
        -----
        Any nanosecond resolution will be lost.
        """
        if self._reso == NPY_FR_ns:
            return timedelta(microseconds=int(self.value) / 1000)

        # TODO(@WillAyd): is this the right way to use components?
        self._ensure_components()
        return timedelta(
            days=self._d, seconds=self._seconds, microseconds=self._microseconds
        )

    def to_timedelta64(self) -> np.timedelta64:
        """
        Return a numpy.timedelta64 object with 'ns' precision.
        """
        cdef:
            str abbrev = npy_unit_to_abbrev(self._reso)
        # TODO: way to create a np.timedelta64 obj with the reso directly
        #  instead of having to get the abbrev?
        return np.timedelta64(self.value, abbrev)

    def to_numpy(self, dtype=None, copy=False) -> np.timedelta64:
        """
        Convert the Timedelta to a NumPy timedelta64.

        .. versionadded:: 0.25.0

        This is an alias method for `Timedelta.to_timedelta64()`. The dtype and
        copy parameters are available here only for compatibility. Their values
        will not affect the return value.

        Returns
        -------
        numpy.timedelta64

        See Also
        --------
        Series.to_numpy : Similar method for Series.
        """
        if dtype is not None or copy is not False:
            raise ValueError(
                "Timedelta.to_numpy dtype and copy arguments are ignored"
            )
        return self.to_timedelta64()

    def view(self, dtype):
        """
        Array view compatibility.
        """
        return np.timedelta64(self.value).view(dtype)

    @property
    def components(self):
        """
        Return a components namedtuple-like.
        """
        self._ensure_components()
        # return the named tuple
        return Components(self._d, self._h, self._m, self._s,
                          self._ms, self._us, self._ns)

    @property
<<<<<<< HEAD
=======
    def delta(self):
        """
        Return the timedelta in nanoseconds (ns), for internal compatibility.

        .. deprecated:: 1.5.0
            This argument is deprecated.

        Returns
        -------
        int
            Timedelta in nanoseconds.

        Examples
        --------
        >>> td = pd.Timedelta('1 days 42 ns')
        >>> td.delta
        86400000000042

        >>> td = pd.Timedelta('3 s')
        >>> td.delta
        3000000000

        >>> td = pd.Timedelta('3 ms 5 us')
        >>> td.delta
        3005000

        >>> td = pd.Timedelta(42, unit='ns')
        >>> td.delta
        42
        """
        # Deprecated GH#46476
        warnings.warn(
            "Timedelta.delta is deprecated and will be removed in a future version.",
            FutureWarning,
            stacklevel=find_stack_level(),
        )
        return self.value

    @property
>>>>>>> e3d0126e
    def asm8(self) -> np.timedelta64:
        """
        Return a numpy timedelta64 array scalar view.

        Provides access to the array scalar view (i.e. a combination of the
        value and the units) associated with the numpy.timedelta64().view(),
        including a 64-bit integer representation of the timedelta in
        nanoseconds (Python int compatible).

        Returns
        -------
        numpy timedelta64 array scalar view
            Array scalar view of the timedelta in nanoseconds.

        Examples
        --------
        >>> td = pd.Timedelta('1 days 2 min 3 us 42 ns')
        >>> td.asm8
        numpy.timedelta64(86520000003042,'ns')

        >>> td = pd.Timedelta('2 min 3 s')
        >>> td.asm8
        numpy.timedelta64(123000000000,'ns')

        >>> td = pd.Timedelta('3 ms 5 us')
        >>> td.asm8
        numpy.timedelta64(3005000,'ns')

        >>> td = pd.Timedelta(42, unit='ns')
        >>> td.asm8
        numpy.timedelta64(42,'ns')
        """
        return self.to_timedelta64()

    @property
    def resolution_string(self) -> str:
        """
        Return a string representing the lowest timedelta resolution.

        Each timedelta has a defined resolution that represents the lowest OR
        most granular level of precision. Each level of resolution is
        represented by a short string as defined below:

        Resolution:     Return value

        * Days:         'D'
        * Hours:        'H'
        * Minutes:      'T'
        * Seconds:      'S'
        * Milliseconds: 'L'
        * Microseconds: 'U'
        * Nanoseconds:  'N'

        Returns
        -------
        str
            Timedelta resolution.

        Examples
        --------
        >>> td = pd.Timedelta('1 days 2 min 3 us 42 ns')
        >>> td.resolution_string
        'N'

        >>> td = pd.Timedelta('1 days 2 min 3 us')
        >>> td.resolution_string
        'U'

        >>> td = pd.Timedelta('2 min 3 s')
        >>> td.resolution_string
        'S'

        >>> td = pd.Timedelta(36, unit='us')
        >>> td.resolution_string
        'U'
        """
        self._ensure_components()
        if self._ns:
            return "N"
        elif self._us:
            return "U"
        elif self._ms:
            return "L"
        elif self._s:
            return "S"
        elif self._m:
            return "T"
        elif self._h:
            return "H"
        else:
            return "D"

    @property
    def nanoseconds(self):
        """
        Return the number of nanoseconds (n), where 0 <= n < 1 microsecond.

        Returns
        -------
        int
            Number of nanoseconds.

        See Also
        --------
        Timedelta.components : Return all attributes with assigned values
            (i.e. days, hours, minutes, seconds, milliseconds, microseconds,
            nanoseconds).

        Examples
        --------
        **Using string input**

        >>> td = pd.Timedelta('1 days 2 min 3 us 42 ns')

        >>> td.nanoseconds
        42

        **Using integer input**

        >>> td = pd.Timedelta(42, unit='ns')
        >>> td.nanoseconds
        42
        """
        self._ensure_components()
        return self._ns

    def _repr_base(self, format=None) -> str:
        """

        Parameters
        ----------
        format : None|all|sub_day|long

        Returns
        -------
        converted : string of a Timedelta

        """
        cdef:
            str sign, fmt
            dict comp_dict
            object subs

        self._ensure_components()

        if self._d < 0:
            sign = " +"
        else:
            sign = " "

        if format == 'all':
            fmt = ("{days} days{sign}{hours:02}:{minutes:02}:{seconds:02}."
                   "{milliseconds:03}{microseconds:03}{nanoseconds:03}")
        else:
            # if we have a partial day
            subs = (self._h or self._m or self._s or
                    self._ms or self._us or self._ns)

            if self._ms or self._us or self._ns:
                seconds_fmt = "{seconds:02}.{milliseconds:03}{microseconds:03}"
                if self._ns:
                    # GH#9309
                    seconds_fmt += "{nanoseconds:03}"
            else:
                seconds_fmt = "{seconds:02}"

            if format == 'sub_day' and not self._d:
                fmt = "{hours:02}:{minutes:02}:" + seconds_fmt
            elif subs or format == 'long':
                fmt = "{days} days{sign}{hours:02}:{minutes:02}:" + seconds_fmt
            else:
                fmt = "{days} days"

        comp_dict = self.components._asdict()
        comp_dict['sign'] = sign

        return fmt.format(**comp_dict)

    def __repr__(self) -> str:
        repr_based = self._repr_base(format='long')
        return f"Timedelta('{repr_based}')"

    def __str__(self) -> str:
        return self._repr_base(format='long')

    def __bool__(self) -> bool:
        return self.value != 0

    def isoformat(self) -> str:
        """
        Format the Timedelta as ISO 8601 Duration.

        ``P[n]Y[n]M[n]DT[n]H[n]M[n]S``, where the ``[n]`` s are replaced by the
        values. See https://en.wikipedia.org/wiki/ISO_8601#Durations.

        Returns
        -------
        str

        See Also
        --------
        Timestamp.isoformat : Function is used to convert the given
            Timestamp object into the ISO format.

        Notes
        -----
        The longest component is days, whose value may be larger than
        365.
        Every component is always included, even if its value is 0.
        Pandas uses nanosecond precision, so up to 9 decimal places may
        be included in the seconds component.
        Trailing 0's are removed from the seconds component after the decimal.
        We do not 0 pad components, so it's `...T5H...`, not `...T05H...`

        Examples
        --------
        >>> td = pd.Timedelta(days=6, minutes=50, seconds=3,
        ...                   milliseconds=10, microseconds=10, nanoseconds=12)

        >>> td.isoformat()
        'P6DT0H50M3.010010012S'
        >>> pd.Timedelta(hours=1, seconds=10).isoformat()
        'P0DT1H0M10S'
        >>> pd.Timedelta(days=500.5).isoformat()
        'P500DT12H0M0S'
        """
        components = self.components
        seconds = (f'{components.seconds}.'
                   f'{components.milliseconds:0>3}'
                   f'{components.microseconds:0>3}'
                   f'{components.nanoseconds:0>3}')
        # Trim unnecessary 0s, 1.000000000 -> 1
        seconds = seconds.rstrip('0').rstrip('.')
        tpl = (f'P{components.days}DT{components.hours}'
               f'H{components.minutes}M{seconds}S')
        return tpl

    # ----------------------------------------------------------------
    # Constructors

    @classmethod
    def _from_value_and_reso(cls, int64_t value, NPY_DATETIMEUNIT reso):
        # exposing as classmethod for testing
        return _timedelta_from_value_and_reso(value, reso)

    def _as_unit(self, str unit, bint round_ok=True):
        dtype = np.dtype(f"m8[{unit}]")
        reso = get_unit_from_dtype(dtype)
        return self._as_reso(reso, round_ok=round_ok)

    @cython.cdivision(False)
    cdef _Timedelta _as_reso(self, NPY_DATETIMEUNIT reso, bint round_ok=True):
        cdef:
            int64_t value

        if reso == self._reso:
            return self

        try:
            value = convert_reso(self.value, self._reso, reso, round_ok=round_ok)
        except OverflowError as err:
            unit = npy_unit_to_abbrev(reso)
            raise OutOfBoundsTimedelta(
                f"Cannot cast {self} to unit='{unit}' without overflow."
            ) from err

        return type(self)._from_value_and_reso(value, reso=reso)

    cpdef _maybe_cast_to_matching_resos(self, _Timedelta other):
        """
        If _resos do not match, cast to the higher resolution, raising on overflow.
        """
        if self._reso > other._reso:
            other = other._as_reso(self._reso)
        elif self._reso < other._reso:
            self = self._as_reso(other._reso)
        return self, other


# Python front end to C extension type _Timedelta
# This serves as the box for timedelta64

class Timedelta(_Timedelta):
    """
    Represents a duration, the difference between two dates or times.

    Timedelta is the pandas equivalent of python's ``datetime.timedelta``
    and is interchangeable with it in most cases.

    Parameters
    ----------
    value : Timedelta, timedelta, np.timedelta64, str, or int
    unit : str, default 'ns'
        Denote the unit of the input, if input is an integer.

        Possible values:

        * 'W', 'D', 'T', 'S', 'L', 'U', or 'N'
        * 'days' or 'day'
        * 'hours', 'hour', 'hr', or 'h'
        * 'minutes', 'minute', 'min', or 'm'
        * 'seconds', 'second', or 'sec'
        * 'milliseconds', 'millisecond', 'millis', or 'milli'
        * 'microseconds', 'microsecond', 'micros', or 'micro'
        * 'nanoseconds', 'nanosecond', 'nanos', 'nano', or 'ns'.

    **kwargs
        Available kwargs: {days, seconds, microseconds,
        milliseconds, minutes, hours, weeks}.
        Values for construction in compat with datetime.timedelta.
        Numpy ints and floats will be coerced to python ints and floats.

    Notes
    -----
    The constructor may take in either both values of value and unit or
    kwargs as above. Either one of them must be used during initialization

    The ``.value`` attribute is always in ns.

    If the precision is higher than nanoseconds, the precision of the duration is
    truncated to nanoseconds.

    Examples
    --------
    Here we initialize Timedelta object with both value and unit

    >>> td = pd.Timedelta(1, "d")
    >>> td
    Timedelta('1 days 00:00:00')

    Here we initialize the Timedelta object with kwargs

    >>> td2 = pd.Timedelta(days=1)
    >>> td2
    Timedelta('1 days 00:00:00')

    We see that either way we get the same result
    """

    _req_any_kwargs_new = {"weeks", "days", "hours", "minutes", "seconds",
                           "milliseconds", "microseconds", "nanoseconds"}

    def __new__(cls, object value=_no_input, unit=None, **kwargs):
        cdef _Timedelta td_base

        if value is _no_input:
            if not len(kwargs):
                raise ValueError("cannot construct a Timedelta without a "
                                 "value/unit or descriptive keywords "
                                 "(days,seconds....)")

            kwargs = {key: _to_py_int_float(kwargs[key]) for key in kwargs}

            unsupported_kwargs = set(kwargs)
            unsupported_kwargs.difference_update(cls._req_any_kwargs_new)
            if unsupported_kwargs or not cls._req_any_kwargs_new.intersection(kwargs):
                raise ValueError(
                    "cannot construct a Timedelta from the passed arguments, "
                    "allowed keywords are "
                    "[weeks, days, hours, minutes, seconds, "
                    "milliseconds, microseconds, nanoseconds]"
                )

            # GH43764, convert any input to nanoseconds first and then
            # create the timestamp. This ensures that any potential
            # nanosecond contributions from kwargs parsed as floats
            # are taken into consideration.
            seconds = int((
                (
                    (kwargs.get('days', 0) + kwargs.get('weeks', 0) * 7) * 24
                    + kwargs.get('hours', 0)
                ) * 3600
                + kwargs.get('minutes', 0) * 60
                + kwargs.get('seconds', 0)
                ) * 1_000_000_000
            )

            value = np.timedelta64(
                int(kwargs.get('nanoseconds', 0))
                + int(kwargs.get('microseconds', 0) * 1_000)
                + int(kwargs.get('milliseconds', 0) * 1_000_000)
                + seconds
            )

        if unit in {'Y', 'y', 'M'}:
            raise ValueError(
                "Units 'M', 'Y', and 'y' are no longer supported, as they do not "
                "represent unambiguous timedelta values durations."
            )

        # GH 30543 if pd.Timedelta already passed, return it
        # check that only value is passed
        if isinstance(value, _Timedelta):
            # 'unit' is benign in this case, but e.g. days or seconds
            #  doesn't make sense here.
            if len(kwargs):
                # GH#48898
                raise ValueError(
                    "Cannot pass both a Timedelta input and timedelta keyword arguments, got "
                    f"{list(kwargs.keys())}"
                )
            return value
        elif isinstance(value, str):
            if unit is not None:
                raise ValueError("unit must not be specified if the value is a str")
            if (len(value) > 0 and value[0] == 'P') or (
                len(value) > 1 and value[:2] == '-P'
            ):
                value = parse_iso_format_string(value)
            else:
                value = parse_timedelta_string(value)
            value = np.timedelta64(value)
        elif PyDelta_Check(value):
            # pytimedelta object -> microsecond resolution
            new_value = delta_to_nanoseconds(
                value, reso=NPY_DATETIMEUNIT.NPY_FR_us
            )
            return cls._from_value_and_reso(
                new_value, reso=NPY_DATETIMEUNIT.NPY_FR_us
            )
        elif is_timedelta64_object(value):
            # Retain the resolution if possible, otherwise cast to the nearest
            #  supported resolution.
            new_value = get_timedelta64_value(value)
            if new_value == NPY_NAT:
                # i.e. np.timedelta64("NaT")
                return NaT

            reso = get_datetime64_unit(value)
            new_reso = get_supported_reso(reso)
            if reso != NPY_DATETIMEUNIT.NPY_FR_GENERIC:
                try:
                    new_value = convert_reso(
                        new_value,
                        reso,
                        new_reso,
                        round_ok=True,
                    )
                except (OverflowError, OutOfBoundsDatetime) as err:
                    raise OutOfBoundsTimedelta(value) from err
            return cls._from_value_and_reso(new_value, reso=new_reso)

        elif is_tick_object(value):
            new_reso = get_supported_reso(value._reso)
            new_value = delta_to_nanoseconds(value, reso=new_reso)
            return cls._from_value_and_reso(new_value, reso=new_reso)

        elif is_integer_object(value) or is_float_object(value):
            # unit=None is de-facto 'ns'
            unit = parse_timedelta_unit(unit)
            value = convert_to_timedelta64(value, unit)
        elif checknull_with_nat(value):
            return NaT
        else:
            raise ValueError(
                "Value must be Timedelta, string, integer, "
                f"float, timedelta or convertible, not {type(value).__name__}"
            )

        if is_timedelta64_object(value):
            value = value.view('i8')

        # nat
        if value == NPY_NAT:
            return NaT

        return _timedelta_from_value_and_reso(value, NPY_FR_ns)

    def __setstate__(self, state):
        if len(state) == 1:
            # older pickle, only supported nanosecond
            value = state[0]
            reso = NPY_FR_ns
        else:
            value, reso = state
        self.value = value
        self._reso = reso

    def __reduce__(self):
        object_state = self.value, self._reso
        return (_timedelta_unpickle, object_state)

    @cython.cdivision(True)
    def _round(self, freq, mode):
        cdef:
            int64_t result, unit, remainder
            ndarray[int64_t] arr

        from pandas._libs.tslibs.offsets import to_offset

        to_offset(freq).nanos  # raises on non-fixed freq
        unit = delta_to_nanoseconds(to_offset(freq), self._reso)

        arr = np.array([self.value], dtype="i8")
        result = round_nsint64(arr, mode, unit)[0]
        return Timedelta._from_value_and_reso(result, self._reso)

    def round(self, freq):
        """
        Round the Timedelta to the specified resolution.

        Parameters
        ----------
        freq : str
            Frequency string indicating the rounding resolution.

        Returns
        -------
        a new Timedelta rounded to the given resolution of `freq`

        Raises
        ------
        ValueError if the freq cannot be converted
        """
        return self._round(freq, RoundTo.NEAREST_HALF_EVEN)

    def floor(self, freq):
        """
        Return a new Timedelta floored to this resolution.

        Parameters
        ----------
        freq : str
            Frequency string indicating the flooring resolution.
        """
        return self._round(freq, RoundTo.MINUS_INFTY)

    def ceil(self, freq):
        """
        Return a new Timedelta ceiled to this resolution.

        Parameters
        ----------
        freq : str
            Frequency string indicating the ceiling resolution.
        """
        return self._round(freq, RoundTo.PLUS_INFTY)

    # ----------------------------------------------------------------
    # Arithmetic Methods
    # TODO: Can some of these be defined in the cython class?

    __neg__ = _op_unary_method(lambda x: -x, '__neg__')
    __pos__ = _op_unary_method(lambda x: x, '__pos__')
    __abs__ = _op_unary_method(lambda x: abs(x), '__abs__')

    __add__ = _binary_op_method_timedeltalike(lambda x, y: x + y, '__add__')
    __radd__ = _binary_op_method_timedeltalike(lambda x, y: x + y, '__radd__')
    __sub__ = _binary_op_method_timedeltalike(lambda x, y: x - y, '__sub__')
    __rsub__ = _binary_op_method_timedeltalike(lambda x, y: y - x, '__rsub__')

    def __mul__(self, other):
        if is_integer_object(other) or is_float_object(other):
            if util.is_nan(other):
                # np.nan * timedelta -> np.timedelta64("NaT"), in this case NaT
                return NaT

            return _timedelta_from_value_and_reso(
                <int64_t>(other * self.value),
                reso=self._reso,
            )

        elif is_array(other):
            if other.ndim == 0:
                # see also: item_from_zerodim
                item = cnp.PyArray_ToScalar(cnp.PyArray_DATA(other), other)
                return self.__mul__(item)
            return other * self.to_timedelta64()

        return NotImplemented

    __rmul__ = __mul__

    def __truediv__(self, other):
        cdef:
            int64_t new_value

        if _should_cast_to_timedelta(other):
            # We interpret NaT as timedelta64("NaT")
            other = Timedelta(other)
            if other is NaT:
                return np.nan
            if other._reso != self._reso:
                self, other = self._maybe_cast_to_matching_resos(other)
            return self.value / float(other.value)

        elif is_integer_object(other) or is_float_object(other):
            # integers or floats
            if util.is_nan(other):
                return NaT
            return Timedelta._from_value_and_reso(
                <int64_t>(self.value / other), self._reso
            )

        elif is_array(other):
            if other.ndim == 0:
                # see also: item_from_zerodim
                item = cnp.PyArray_ToScalar(cnp.PyArray_DATA(other), other)
                return self.__truediv__(item)
            return self.to_timedelta64() / other

        return NotImplemented

    def __rtruediv__(self, other):
        if _should_cast_to_timedelta(other):
            # We interpret NaT as timedelta64("NaT")
            other = Timedelta(other)
            if other is NaT:
                return np.nan
            if self._reso != other._reso:
                self, other = self._maybe_cast_to_matching_resos(other)
            return float(other.value) / self.value

        elif is_array(other):
            if other.ndim == 0:
                # see also: item_from_zerodim
                item = cnp.PyArray_ToScalar(cnp.PyArray_DATA(other), other)
                return self.__rtruediv__(item)
            elif other.dtype.kind == "O":
                # GH#31869
                return np.array([x / self for x in other])

            # TODO: if other.dtype.kind == "m" and other.dtype != self.asm8.dtype
            #  then should disallow for consistency with scalar behavior; requires
            #  deprecation cycle. (or changing scalar behavior)
            return other / self.to_timedelta64()

        return NotImplemented

    def __floordiv__(self, other):
        # numpy does not implement floordiv for timedelta64 dtype, so we cannot
        # just defer
        if _should_cast_to_timedelta(other):
            # We interpret NaT as timedelta64("NaT")
            other = Timedelta(other)
            if other is NaT:
                return np.nan
            if self._reso != other._reso:
                self, other = self._maybe_cast_to_matching_resos(other)
            return self.value // other.value

        elif is_integer_object(other) or is_float_object(other):
            if util.is_nan(other):
                return NaT
            return type(self)._from_value_and_reso(self.value // other, self._reso)

        elif is_array(other):
            if other.ndim == 0:
                # see also: item_from_zerodim
                item = cnp.PyArray_ToScalar(cnp.PyArray_DATA(other), other)
                return self.__floordiv__(item)

            if other.dtype.kind == 'm':
                # also timedelta-like
                # TODO: could suppress
                #  RuntimeWarning: invalid value encountered in floor_divide
                result = self.asm8 // other
                mask = other.view("i8") == NPY_NAT
                if mask.any():
                    # We differ from numpy here
                    result = result.astype("f8")
                    result[mask] = np.nan
                return result

            elif other.dtype.kind in ['i', 'u', 'f']:
                if other.ndim == 0:
                    return self // other.item()
                else:
                    return self.to_timedelta64() // other

            raise TypeError(f'Invalid dtype {other.dtype} for __floordiv__')

        return NotImplemented

    def __rfloordiv__(self, other):
        # numpy does not implement floordiv for timedelta64 dtype, so we cannot
        # just defer
        if _should_cast_to_timedelta(other):
            # We interpret NaT as timedelta64("NaT")
            other = Timedelta(other)
            if other is NaT:
                return np.nan
            if self._reso != other._reso:
                self, other = self._maybe_cast_to_matching_resos(other)
            return other.value // self.value

        elif is_array(other):
            if other.ndim == 0:
                # see also: item_from_zerodim
                item = cnp.PyArray_ToScalar(cnp.PyArray_DATA(other), other)
                return self.__rfloordiv__(item)

            if other.dtype.kind == 'm':
                # also timedelta-like
                # TODO: could suppress
                #  RuntimeWarning: invalid value encountered in floor_divide
                result = other // self.asm8
                mask = other.view("i8") == NPY_NAT
                if mask.any():
                    # We differ from numpy here
                    result = result.astype("f8")
                    result[mask] = np.nan
                return result

            # Includes integer array // Timedelta, disallowed in GH#19761
            raise TypeError(f'Invalid dtype {other.dtype} for __floordiv__')

        return NotImplemented

    def __mod__(self, other):
        # Naive implementation, room for optimization
        return self.__divmod__(other)[1]

    def __rmod__(self, other):
        # Naive implementation, room for optimization
        return self.__rdivmod__(other)[1]

    def __divmod__(self, other):
        # Naive implementation, room for optimization
        div = self // other
        return div, self - div * other

    def __rdivmod__(self, other):
        # Naive implementation, room for optimization
        div = other // self
        return div, other - div * self


cdef bint is_any_td_scalar(object obj):
    """
    Cython equivalent for `isinstance(obj, (timedelta, np.timedelta64, Tick))`

    Parameters
    ----------
    obj : object

    Returns
    -------
    bool
    """
    return (
        PyDelta_Check(obj) or is_timedelta64_object(obj) or is_tick_object(obj)
    )


cdef bint _should_cast_to_timedelta(object obj):
    """
    Should we treat this object as a Timedelta for the purpose of a binary op
    """
    return (
        is_any_td_scalar(obj) or obj is None or obj is NaT or isinstance(obj, str)
    )<|MERGE_RESOLUTION|>--- conflicted
+++ resolved
@@ -1053,41 +1053,6 @@
         # TODO: add nanos/1e9?
         return self.days * 24 * 3600 + self.seconds + self.microseconds / 1_000_000
 
-<<<<<<< HEAD
-=======
-    @property
-    def freq(self) -> None:
-        """
-        Freq property.
-
-        .. deprecated:: 1.5.0
-            This argument is deprecated.
-        """
-        # GH#46430
-        warnings.warn(
-            "Timedelta.freq is deprecated and will be removed in a future version",
-            FutureWarning,
-            stacklevel=find_stack_level(),
-        )
-        return None
-
-    @property
-    def is_populated(self) -> bool:
-        """
-        Is_populated property.
-
-        .. deprecated:: 1.5.0
-            This argument is deprecated.
-        """
-        # GH#46430
-        warnings.warn(
-            "Timedelta.is_populated is deprecated and will be removed in a future version",
-            FutureWarning,
-            stacklevel=find_stack_level(),
-        )
-        return self._is_populated
-
->>>>>>> e3d0126e
     def __hash__(_Timedelta self):
         if self._has_ns():
             # Note: this does *not* satisfy the invariance
@@ -1257,48 +1222,6 @@
                           self._ms, self._us, self._ns)
 
     @property
-<<<<<<< HEAD
-=======
-    def delta(self):
-        """
-        Return the timedelta in nanoseconds (ns), for internal compatibility.
-
-        .. deprecated:: 1.5.0
-            This argument is deprecated.
-
-        Returns
-        -------
-        int
-            Timedelta in nanoseconds.
-
-        Examples
-        --------
-        >>> td = pd.Timedelta('1 days 42 ns')
-        >>> td.delta
-        86400000000042
-
-        >>> td = pd.Timedelta('3 s')
-        >>> td.delta
-        3000000000
-
-        >>> td = pd.Timedelta('3 ms 5 us')
-        >>> td.delta
-        3005000
-
-        >>> td = pd.Timedelta(42, unit='ns')
-        >>> td.delta
-        42
-        """
-        # Deprecated GH#46476
-        warnings.warn(
-            "Timedelta.delta is deprecated and will be removed in a future version.",
-            FutureWarning,
-            stacklevel=find_stack_level(),
-        )
-        return self.value
-
-    @property
->>>>>>> e3d0126e
     def asm8(self) -> np.timedelta64:
         """
         Return a numpy timedelta64 array scalar view.
