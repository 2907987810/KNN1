--- conflicted
+++ resolved
@@ -1684,12 +1684,8 @@
             if len(kwargs):
                 # GH#48898
                 raise ValueError(
-<<<<<<< HEAD
-                    "Cannot pass both a Timedelta input and timedelta keyword arguments."
-=======
                     "Cannot pass both a Timedelta input and timedelta keyword arguments, got "
                     f"{list(kwargs.keys())}"
->>>>>>> 8bcc1ebb
                 )
             return value
         elif isinstance(value, str):
@@ -1705,7 +1701,6 @@
         elif PyDelta_Check(value):
             value = convert_to_timedelta64(value, 'ns')
         elif is_timedelta64_object(value):
-<<<<<<< HEAD
             # Retain the resolution if possible, otherwise cast to the nearest
             #  supported resolution.
             new_value = get_timedelta64_value(value)
@@ -1727,12 +1722,6 @@
                     raise OutOfBoundsTimedelta(value) from err
             return cls._from_value_and_reso(new_value, reso=new_reso)
 
-=======
-            if get_timedelta64_value(value) == NPY_NAT:
-                # i.e. np.timedelta64("NaT")
-                return NaT
-            value = ensure_td64ns(value)
->>>>>>> 8bcc1ebb
         elif is_tick_object(value):
             value = np.timedelta64(value.nanos, 'ns')
         elif is_integer_object(value) or is_float_object(value):
