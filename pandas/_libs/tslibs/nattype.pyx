from cpython.datetime cimport (
    PyDate_Check,
    PyDateTime_Check,
    PyDelta_Check,
    datetime,
    import_datetime,
)

import_datetime()
from cpython.object cimport (
    Py_EQ,
    Py_NE,
    PyObject_RichCompare,
)

import numpy as np

cimport numpy as cnp
from numpy cimport int64_t

cnp.import_array()

cimport pandas._libs.tslibs.util as util
from pandas._libs.tslibs.np_datetime cimport (
    get_datetime64_value,
    get_timedelta64_value,
)

# ----------------------------------------------------------------------
# Constants
nat_strings = {"NaT", "nat", "NAT", "nan", "NaN", "NAN"}
cdef set c_nat_strings = nat_strings

cdef int64_t NPY_NAT = util.get_nat()
iNaT = NPY_NAT  # python-visible constant

# ----------------------------------------------------------------------


def _make_nan_func(func_name: str, doc: str):
    def f(*args, **kwargs):
        return np.nan
    f.__name__ = func_name
    f.__doc__ = doc
    return f


def _make_nat_func(func_name: str, doc: str):
    def f(*args, **kwargs):
        return c_NaT
    f.__name__ = func_name
    f.__doc__ = doc
    return f


def _make_error_func(func_name: str, cls):
    def f(*args, **kwargs):
        raise ValueError(f"NaTType does not support {func_name}")

    f.__name__ = func_name
    if isinstance(cls, str):
        # passed the literal docstring directly
        f.__doc__ = cls
    elif cls is not None:
        f.__doc__ = getattr(cls, func_name).__doc__
    return f


cdef _nat_divide_op(self, other):
    if PyDelta_Check(other) or util.is_timedelta64_object(other) or other is c_NaT:
        return np.nan
    if util.is_integer_object(other) or util.is_float_object(other):
        return c_NaT
    return NotImplemented


cdef _nat_rdivide_op(self, other):
    if PyDelta_Check(other):
        return np.nan
    return NotImplemented


def __nat_unpickle(*args):
    # return constant defined in the module
    return c_NaT

# ----------------------------------------------------------------------


cdef class _NaT(datetime):
    # cdef readonly:
    #    int64_t value

    # higher than np.ndarray and np.matrix
    __array_priority__ = 100

    def __richcmp__(_NaT self, object other, int op):
        if util.is_datetime64_object(other) or PyDateTime_Check(other):
            # We treat NaT as datetime-like for this comparison
            return op == Py_NE

        elif util.is_timedelta64_object(other) or PyDelta_Check(other):
            # We treat NaT as timedelta-like for this comparison
            return op == Py_NE

        elif util.is_array(other):
            if other.dtype.kind in "mM":
                result = np.empty(other.shape, dtype=np.bool_)
                result.fill(op == Py_NE)
            elif other.dtype.kind == "O":
                result = np.array([PyObject_RichCompare(self, x, op) for x in other])
            elif op == Py_EQ:
                result = np.zeros(other.shape, dtype=bool)
            elif op == Py_NE:
                result = np.ones(other.shape, dtype=bool)
            else:
                return NotImplemented
            return result

        elif PyDate_Check(other):
            # GH#39151 don't defer to datetime.date object
            if op == Py_EQ:
                return False
            if op == Py_NE:
                return True
            raise TypeError("Cannot compare NaT with datetime.date object")

        return NotImplemented

    def __add__(self, other):
        if self is not c_NaT:
            # TODO(cython3): remove this it moved to __radd__
            # cython __radd__ semantics
            self, other = other, self

        if PyDateTime_Check(other):
            return c_NaT
        elif PyDelta_Check(other):
            return c_NaT
        elif util.is_datetime64_object(other) or util.is_timedelta64_object(other):
            return c_NaT

        elif util.is_integer_object(other):
            # For Period compat
            return c_NaT

        elif util.is_array(other):
            if other.dtype.kind in "mM":
                # If we are adding to datetime64, we treat NaT as timedelta
                #  Either way, result dtype is datetime64
                result = np.empty(other.shape, dtype="datetime64[ns]")
                result.fill("NaT")
                return result
            raise TypeError(f"Cannot add NaT to ndarray with dtype {other.dtype}")

        # Includes Period, DateOffset going through here
        return NotImplemented

    def __radd__(self, other):
        return self.__add__(other)

    def __sub__(self, other):
        # Duplicate some logic from _Timestamp.__sub__ to avoid needing
        # to subclass; allows us to @final(_Timestamp.__sub__)
        cdef:
            bint is_rsub = False

        if self is not c_NaT:
            # cython __rsub__ semantics
            # TODO(cython3): remove __rsub__ logic from here
            self, other = other, self
            is_rsub = True

        if PyDateTime_Check(other):
            return c_NaT
        elif PyDelta_Check(other):
            return c_NaT
        elif util.is_datetime64_object(other) or util.is_timedelta64_object(other):
            return c_NaT

        elif util.is_integer_object(other):
            # For Period compat
            return c_NaT

        elif util.is_array(other):
            if other.dtype.kind == "m":
                if not is_rsub:
                    # NaT - timedelta64 we treat NaT as datetime64, so result
                    #  is datetime64
                    result = np.empty(other.shape, dtype="datetime64[ns]")
                    result.fill("NaT")
                    return result

                # __rsub__ logic here
                # TODO(cython3): remove this, move above code out of
                # ``if not is_rsub`` block
                # timedelta64 - NaT we have to treat NaT as timedelta64
                # for this to be meaningful, and the result is timedelta64
                result = np.empty(other.shape, dtype="timedelta64[ns]")
                result.fill("NaT")
                return result

            elif other.dtype.kind == "M":
                # We treat NaT as a datetime, so regardless of whether this is
                #  NaT - other or other - NaT, the result is timedelta64
                result = np.empty(other.shape, dtype="timedelta64[ns]")
                result.fill("NaT")
                return result

            raise TypeError(
                f"Cannot subtract NaT from ndarray with dtype {other.dtype}"
            )

        # Includes Period, DateOffset going through here
        return NotImplemented

    def __rsub__(self, other):
        if util.is_array(other):
            if other.dtype.kind == "m":
                # timedelta64 - NaT we have to treat NaT as timedelta64
                #  for this to be meaningful, and the result is timedelta64
                result = np.empty(other.shape, dtype="timedelta64[ns]")
                result.fill("NaT")
                return result

            elif other.dtype.kind == "M":
                # We treat NaT as a datetime, so regardless of whether this is
                #  NaT - other or other - NaT, the result is timedelta64
                result = np.empty(other.shape, dtype="timedelta64[ns]")
                result.fill("NaT")
                return result
        # other cases are same, swap operands is allowed even though we subtract
        # because this is NaT
        return self.__sub__(other)

    def __pos__(self):
        return NaT

    def __neg__(self):
        return NaT

    def __truediv__(self, other):
        return _nat_divide_op(self, other)

    def __floordiv__(self, other):
        return _nat_divide_op(self, other)

    def __mul__(self, other):
        if util.is_integer_object(other) or util.is_float_object(other):
            return NaT
        return NotImplemented

    @property
    def asm8(self) -> np.datetime64:
        return np.datetime64(NPY_NAT, "ns")

    def to_datetime64(self) -> np.datetime64:
        """
        Return a numpy.datetime64 object with 'ns' precision.
        """
        return np.datetime64("NaT", "ns")

    def to_numpy(self, dtype=None, copy=False) -> np.datetime64 | np.timedelta64:
        """
        Convert the Timestamp to a NumPy datetime64 or timedelta64.

        With the default 'dtype', this is an alias method for `NaT.to_datetime64()`.

        The copy parameter is available here only for compatibility. Its value
        will not affect the return value.

        Returns
        -------
        numpy.datetime64 or numpy.timedelta64

        See Also
        --------
        DatetimeIndex.to_numpy : Similar method for DatetimeIndex.

        Examples
        --------
        >>> ts = pd.Timestamp('2020-03-14T15:32:52.192548651')
        >>> ts.to_numpy()
        numpy.datetime64('2020-03-14T15:32:52.192548651')

        Analogous for ``pd.NaT``:

        >>> pd.NaT.to_numpy()
        numpy.datetime64('NaT')

        >>> pd.NaT.to_numpy("m8[ns]")
        numpy.timedelta64('NaT','ns')
        """
        if dtype is not None:
            # GH#44460
            dtype = np.dtype(dtype)
            if dtype.kind == "M":
                return np.datetime64("NaT").astype(dtype)
            elif dtype.kind == "m":
                return np.timedelta64("NaT").astype(dtype)
            else:
                raise ValueError(
                    "NaT.to_numpy dtype must be a datetime64 dtype, timedelta64 "
                    "dtype, or None."
                )
        return self.to_datetime64()

    def __repr__(self) -> str:
        return "NaT"

    def __str__(self) -> str:
        return "NaT"

    def isoformat(self, sep: str = "T", timespec: str = "auto") -> str:
        # This allows Timestamp(ts.isoformat()) to always correctly roundtrip.
        return "NaT"

    def __hash__(self) -> int:
        return NPY_NAT

    @property
    def is_leap_year(self) -> bool:
        return False

    @property
    def is_month_start(self) -> bool:
        return False

    @property
    def is_quarter_start(self) -> bool:
        return False

    @property
    def is_year_start(self) -> bool:
        return False

    @property
    def is_month_end(self) -> bool:
        return False

    @property
    def is_quarter_end(self) -> bool:
        return False

    @property
    def is_year_end(self) -> bool:
        return False


class NaTType(_NaT):
    """
    (N)ot-(A)-(T)ime, the time equivalent of NaN.
    """

    def __new__(cls):
        cdef _NaT base

        base = _NaT.__new__(cls, 1, 1, 1)
        base._value= NPY_NAT

        return base

    @property
    def value(self) -> int:
        return self._value

    def __reduce_ex__(self, protocol):
        # python 3.6 compat
        # https://bugs.python.org/issue28730
        # now __reduce_ex__ is defined and higher priority than __reduce__
        return self.__reduce__()

    def __reduce__(self):
        return (__nat_unpickle, (None, ))

    def __rtruediv__(self, other):
        return _nat_rdivide_op(self, other)

    def __rfloordiv__(self, other):
        return _nat_rdivide_op(self, other)

    def __rmul__(self, other):
        if util.is_integer_object(other) or util.is_float_object(other):
            return c_NaT
        return NotImplemented

    # ----------------------------------------------------------------------
    # inject the Timestamp field properties
    # these by definition return np.nan

    year = property(fget=lambda self: np.nan)
    quarter = property(fget=lambda self: np.nan)
    month = property(fget=lambda self: np.nan)
    day = property(fget=lambda self: np.nan)
    hour = property(fget=lambda self: np.nan)
    minute = property(fget=lambda self: np.nan)
    second = property(fget=lambda self: np.nan)
    millisecond = property(fget=lambda self: np.nan)
    microsecond = property(fget=lambda self: np.nan)
    nanosecond = property(fget=lambda self: np.nan)

    week = property(fget=lambda self: np.nan)
    dayofyear = property(fget=lambda self: np.nan)
    day_of_year = property(fget=lambda self: np.nan)
    weekofyear = property(fget=lambda self: np.nan)
    days_in_month = property(fget=lambda self: np.nan)
    daysinmonth = property(fget=lambda self: np.nan)
    dayofweek = property(fget=lambda self: np.nan)
    day_of_week = property(fget=lambda self: np.nan)

    # inject Timedelta properties
    days = property(fget=lambda self: np.nan)
    seconds = property(fget=lambda self: np.nan)
    microseconds = property(fget=lambda self: np.nan)
    nanoseconds = property(fget=lambda self: np.nan)

    # inject pd.Period properties
    qyear = property(fget=lambda self: np.nan)

    # ----------------------------------------------------------------------
    # GH9513 NaT methods (except to_datetime64) to raise, return np.nan, or
    # return NaT create functions that raise, for binding to NaTType
    # These are the ones that can get their docstrings from datetime.

    # nan methods
    weekday = _make_nan_func(
        "weekday",
        """
        Return the day of the week represented by the date.

        Monday == 0 ... Sunday == 6.

        Examples
        --------
        >>> ts = pd.Timestamp('2023-01-01')
        >>> ts
        Timestamp('2023-01-01  00:00:00')
        >>> ts.weekday()
        6
        """,
    )
    isoweekday = _make_nan_func(
        "isoweekday",
        """
        Return the day of the week represented by the date.

        Monday == 1 ... Sunday == 7.

        Examples
        --------
        >>> ts = pd.Timestamp('2023-01-01 10:00:00')
        >>> ts
        Timestamp('2023-01-01 10:00:00')
        >>> ts.isoweekday()
        7
        """,
    )
    total_seconds = _make_nan_func(
        "total_seconds",
        """
        Total seconds in the duration.

        Examples
        --------
        >>> td = pd.Timedelta('1min')
        >>> td
        Timedelta('0 days 00:01:00')
        >>> td.total_seconds()
        60.0
        """,
    )
    month_name = _make_nan_func(
        "month_name",
        """
        Return the month name of the Timestamp with specified locale.

        Parameters
        ----------
        locale : str, default None (English locale)
            Locale determining the language in which to return the month name.

        Returns
        -------
        str

        Examples
        --------
        >>> ts = pd.Timestamp('2020-03-14T15:32:52.192548651')
        >>> ts.month_name()
        'March'

        Analogous for ``pd.NaT``:

        >>> pd.NaT.month_name()
        nan
        """,
    )
    day_name = _make_nan_func(
        "day_name",
        """
        Return the day name of the Timestamp with specified locale.

        Parameters
        ----------
        locale : str, default None (English locale)
            Locale determining the language in which to return the day name.

        Returns
        -------
        str

        Examples
        --------
        >>> ts = pd.Timestamp('2020-03-14T15:32:52.192548651')
        >>> ts.day_name()
        'Saturday'

        Analogous for ``pd.NaT``:

        >>> pd.NaT.day_name()
        nan
        """,
    )
    # _nat_methods
<<<<<<< HEAD
    date = _make_nat_func("date", datetime.date.__doc__)

=======
    utctimetuple = _make_error_func("utctimetuple", datetime)
>>>>>>> 8cf7ac1a
    timetz = _make_error_func("timetz", datetime)
    timetuple = _make_error_func("timetuple", datetime)
    time = _make_error_func("time", datetime)
    toordinal = _make_error_func("toordinal", datetime)

    # "fromisocalendar" was introduced in 3.8
    fromisocalendar = _make_error_func("fromisocalendar", datetime)

    # ----------------------------------------------------------------------
    # The remaining methods have docstrings copy/pasted from the analogous
    # Timestamp methods.
<<<<<<< HEAD
    utctimetuple = _make_error_func(
        "utctimetuple",
        """
        Return UTC time tuple, compatible with time.localtime().

        Examples
        --------
        >>> ts = pd.Timestamp('2023-01-01 10:00:00', tz='Europe/Brussels')
        >>> ts
        Timestamp('2023-01-01 10:00:00+0100', tz='Europe/Brussels')
        >>> ts.utctimetuple()
        time.struct_time(tm_year=2023, tm_mon=1, tm_mday=1, tm_hour=9,
        tm_min=0, tm_sec=0, tm_wday=6, tm_yday=1, tm_isdst=0)
        """
        )
    utcoffset = _make_error_func(
        "utcoffset",
        """
        Return utc offset.

        Examples
        --------
        >>> ts = pd.Timestamp('2023-01-01 10:00:00', tz='Europe/Brussels')
        >>> ts
        Timestamp('2023-01-01 10:00:00+0100', tz='Europe/Brussels')
        >>> ts.utcoffset()
        datetime.timedelta(seconds=3600)
        """
        )
    tzname = _make_error_func(
        "tzname",
        """
        Return time zone name.
=======
    isocalendar = _make_error_func(
        "isocalendar",
        """
        Return a named tuple containing ISO year, week number, and weekday.

        Examples
        --------
        >>> ts = pd.Timestamp('2023-01-01 10:00:00')
        >>> ts
        Timestamp('2023-01-01 10:00:00')
        >>> ts.isocalendar()
        datetime.IsoCalendarDate(year=2022, week=52, weekday=7)
        """
        )
    dst = _make_error_func(
        "dst",
        """
        Return the daylight saving time (DST) adjustment.

        Examples
        --------
        >>> ts = pd.Timestamp('2000-06-01 00:00:00', tz='Europe/Brussels')
        >>> ts
        Timestamp('2000-06-01 00:00:00+0200', tz='Europe/Brussels')
        >>> ts.dst()
        datetime.timedelta(seconds=3600)
        """
        )
    date = _make_nat_func(
        "date",
        """
        Return date object with same year, month and day.

        Examples
        --------
        >>> ts = pd.Timestamp('2023-01-01 10:00:00.00')
        >>> ts
        Timestamp('2023-01-01 10:00:00')
        >>> ts.date()
        datetime.date(2023, 1, 1)
        """
        )
>>>>>>> 8cf7ac1a

        Examples
        --------
        >>> ts = pd.Timestamp('2023-01-01 10:00:00', tz='Europe/Brussels')
        >>> ts
        Timestamp('2023-01-01 10:00:00+0100', tz='Europe/Brussels')
        >>> ts.tzname()
        'CET'
        """
        )
    ctime = _make_error_func(
        "ctime",
        """
        Return ctime() style string.

        Examples
        --------
        >>> ts = pd.Timestamp('2023-01-01 10:00:00.00')
        >>> ts
        Timestamp('2023-01-01 10:00:00')
        >>> ts.ctime()
        'Sun Jan  1 10:00:00 2023'
        """,
    )

    strftime = _make_error_func(
        "strftime",
        """
        Return a formatted string of the Timestamp.

        Parameters
        ----------
        format : str
            Format string to convert Timestamp to string.
            See strftime documentation for more information on the format string:
            https://docs.python.org/3/library/datetime.html#strftime-and-strptime-behavior.

        Examples
        --------
        >>> ts = pd.Timestamp('2020-03-14T15:32:52.192548651')
        >>> ts.strftime('%Y-%m-%d %X')
        '2020-03-14 15:32:52'
        """,
    )

    strptime = _make_error_func(
        "strptime",
        """
        Timestamp.strptime(string, format)

        Function is not implemented. Use pd.to_datetime().

        Examples
        --------
        >>> pd.Timestamp.strptime("2023-01-01", "%d/%m/%y")
        Traceback (most recent call last):
        NotImplementedError
        """,
    )

    utcfromtimestamp = _make_error_func(
        "utcfromtimestamp",
        """
        Timestamp.utcfromtimestamp(ts)

        Construct a timezone-aware UTC datetime from a POSIX timestamp.

        Notes
        -----
        Timestamp.utcfromtimestamp behavior differs from datetime.utcfromtimestamp
        in returning a timezone-aware object.

        Examples
        --------
        >>> pd.Timestamp.utcfromtimestamp(1584199972)
        Timestamp('2020-03-14 15:32:52+0000', tz='UTC')
        """,
    )
    fromtimestamp = _make_error_func(
        "fromtimestamp",
        """
        Timestamp.fromtimestamp(ts)

        Transform timestamp[, tz] to tz's local time from POSIX timestamp.

        Examples
        --------
        >>> pd.Timestamp.fromtimestamp(1584199972)  # doctest: +SKIP
        Timestamp('2020-03-14 15:32:52')

        Note that the output may change depending on your local time.
        """,
    )
    combine = _make_error_func(
        "combine",
        """
        Timestamp.combine(date, time)

        Combine date, time into datetime with same date and time fields.

        Examples
        --------
        >>> from datetime import date, time
        >>> pd.Timestamp.combine(date(2020, 3, 14), time(15, 30, 15))
        Timestamp('2020-03-14 15:30:15')
        """,
    )
    utcnow = _make_error_func(
        "utcnow",
        """
        Timestamp.utcnow()

        Return a new Timestamp representing UTC day and time.

        Examples
        --------
        >>> pd.Timestamp.utcnow()   # doctest: +SKIP
        Timestamp('2020-11-16 22:50:18.092888+0000', tz='UTC')
        """,
    )

    timestamp = _make_error_func(
        "timestamp",
        """
        Return POSIX timestamp as float.

        Examples
        --------
        >>> ts = pd.Timestamp('2020-03-14T15:32:52.192548')
        >>> ts.timestamp()
        1584199972.192548
        """
    )

    # GH9513 NaT methods (except to_datetime64) to raise, return np.nan, or
    # return NaT create functions that raise, for binding to NaTType
    astimezone = _make_error_func(
        "astimezone",
        """
        Convert timezone-aware Timestamp to another time zone.

        Parameters
        ----------
        tz : str, pytz.timezone, dateutil.tz.tzfile or None
            Time zone for time which Timestamp will be converted to.
            None will remove timezone holding UTC time.

        Returns
        -------
        converted : Timestamp

        Raises
        ------
        TypeError
            If Timestamp is tz-naive.

        Examples
        --------
        Create a timestamp object with UTC timezone:

        >>> ts = pd.Timestamp('2020-03-14T15:32:52.192548651', tz='UTC')
        >>> ts
        Timestamp('2020-03-14 15:32:52.192548651+0000', tz='UTC')

        Change to Tokyo timezone:

        >>> ts.tz_convert(tz='Asia/Tokyo')
        Timestamp('2020-03-15 00:32:52.192548651+0900', tz='Asia/Tokyo')

        Can also use ``astimezone``:

        >>> ts.astimezone(tz='Asia/Tokyo')
        Timestamp('2020-03-15 00:32:52.192548651+0900', tz='Asia/Tokyo')

        Analogous for ``pd.NaT``:

        >>> pd.NaT.tz_convert(tz='Asia/Tokyo')
        NaT
        """,
    )
    fromordinal = _make_error_func(
        "fromordinal",
        """
        Construct a timestamp from a a proleptic Gregorian ordinal.

        Parameters
        ----------
        ordinal : int
            Date corresponding to a proleptic Gregorian ordinal.
        tz : str, pytz.timezone, dateutil.tz.tzfile or None
            Time zone for the Timestamp.

        Notes
        -----
        By definition there cannot be any tz info on the ordinal itself.

        Examples
        --------
        >>> pd.Timestamp.fromordinal(737425)
        Timestamp('2020-01-01 00:00:00')
        """,
    )

    # _nat_methods
    to_pydatetime = _make_nat_func(
        "to_pydatetime",
        """
        Convert a Timestamp object to a native Python datetime object.

        If warn=True, issue a warning if nanoseconds is nonzero.

        Examples
        --------
        >>> ts = pd.Timestamp('2020-03-14T15:32:52.192548')
        >>> ts.to_pydatetime()
        datetime.datetime(2020, 3, 14, 15, 32, 52, 192548)

        Analogous for ``pd.NaT``:

        >>> pd.NaT.to_pydatetime()
        NaT
        """,
    )

    now = _make_nat_func(
        "now",
        """
        Return new Timestamp object representing current time local to tz.

        Parameters
        ----------
        tz : str or timezone object, default None
            Timezone to localize to.

        Examples
        --------
        >>> pd.Timestamp.now()  # doctest: +SKIP
        Timestamp('2020-11-16 22:06:16.378782')

        Analogous for ``pd.NaT``:

        >>> pd.NaT.now()
        NaT
        """,
    )
    today = _make_nat_func(
        "today",
        """
        Return the current time in the local timezone.

        This differs from datetime.today() in that it can be localized to a
        passed timezone.

        Parameters
        ----------
        tz : str or timezone object, default None
            Timezone to localize to.

        Examples
        --------
        >>> pd.Timestamp.today()    # doctest: +SKIP
        Timestamp('2020-11-16 22:37:39.969883')

        Analogous for ``pd.NaT``:

        >>> pd.NaT.today()
        NaT
        """,
    )
    round = _make_nat_func(
        "round",
        """
        Round the Timestamp to the specified resolution.

        Parameters
        ----------
        freq : str
            Frequency string indicating the rounding resolution.
        ambiguous : bool or {'raise', 'NaT'}, default 'raise'
            The behavior is as follows:

            * bool contains flags to determine if time is dst or not (note
              that this flag is only applicable for ambiguous fall dst dates).
            * 'NaT' will return NaT for an ambiguous time.
            * 'raise' will raise an AmbiguousTimeError for an ambiguous time.

        nonexistent : {'raise', 'shift_forward', 'shift_backward, 'NaT', \
timedelta}, default 'raise'
            A nonexistent time does not exist in a particular timezone
            where clocks moved forward due to DST.

            * 'shift_forward' will shift the nonexistent time forward to the
              closest existing time.
            * 'shift_backward' will shift the nonexistent time backward to the
              closest existing time.
            * 'NaT' will return NaT where there are nonexistent times.
            * timedelta objects will shift nonexistent times by the timedelta.
            * 'raise' will raise an NonExistentTimeError if there are
              nonexistent times.

        Returns
        -------
        a new Timestamp rounded to the given resolution of `freq`

        Raises
        ------
        ValueError if the freq cannot be converted

        Notes
        -----
        If the Timestamp has a timezone, rounding will take place relative to the
        local ("wall") time and re-localized to the same timezone. When rounding
        near daylight savings time, use ``nonexistent`` and ``ambiguous`` to
        control the re-localization behavior.

        Examples
        --------
        Create a timestamp object:

        >>> ts = pd.Timestamp('2020-03-14T15:32:52.192548651')

        A timestamp can be rounded using multiple frequency units:

        >>> ts.round(freq='H') # hour
        Timestamp('2020-03-14 16:00:00')

        >>> ts.round(freq='T') # minute
        Timestamp('2020-03-14 15:33:00')

        >>> ts.round(freq='S') # seconds
        Timestamp('2020-03-14 15:32:52')

        >>> ts.round(freq='L') # milliseconds
        Timestamp('2020-03-14 15:32:52.193000')

        ``freq`` can also be a multiple of a single unit, like '5T' (i.e.  5 minutes):

        >>> ts.round(freq='5T')
        Timestamp('2020-03-14 15:35:00')

        or a combination of multiple units, like '1H30T' (i.e. 1 hour and 30 minutes):

        >>> ts.round(freq='1H30T')
        Timestamp('2020-03-14 15:00:00')

        Analogous for ``pd.NaT``:

        >>> pd.NaT.round()
        NaT

        When rounding near a daylight savings time transition, use ``ambiguous`` or
        ``nonexistent`` to control how the timestamp should be re-localized.

        >>> ts_tz = pd.Timestamp("2021-10-31 01:30:00").tz_localize("Europe/Amsterdam")

        >>> ts_tz.round("H", ambiguous=False)
        Timestamp('2021-10-31 02:00:00+0100', tz='Europe/Amsterdam')

        >>> ts_tz.round("H", ambiguous=True)
        Timestamp('2021-10-31 02:00:00+0200', tz='Europe/Amsterdam')
        """,
    )
    floor = _make_nat_func(
        "floor",
        """
        Return a new Timestamp floored to this resolution.

        Parameters
        ----------
        freq : str
            Frequency string indicating the flooring resolution.
        ambiguous : bool or {'raise', 'NaT'}, default 'raise'
            The behavior is as follows:

            * bool contains flags to determine if time is dst or not (note
              that this flag is only applicable for ambiguous fall dst dates).
            * 'NaT' will return NaT for an ambiguous time.
            * 'raise' will raise an AmbiguousTimeError for an ambiguous time.

        nonexistent : {'raise', 'shift_forward', 'shift_backward, 'NaT', \
timedelta}, default 'raise'
            A nonexistent time does not exist in a particular timezone
            where clocks moved forward due to DST.

            * 'shift_forward' will shift the nonexistent time forward to the
              closest existing time.
            * 'shift_backward' will shift the nonexistent time backward to the
              closest existing time.
            * 'NaT' will return NaT where there are nonexistent times.
            * timedelta objects will shift nonexistent times by the timedelta.
            * 'raise' will raise an NonExistentTimeError if there are
              nonexistent times.

        Raises
        ------
        ValueError if the freq cannot be converted.

        Notes
        -----
        If the Timestamp has a timezone, flooring will take place relative to the
        local ("wall") time and re-localized to the same timezone. When flooring
        near daylight savings time, use ``nonexistent`` and ``ambiguous`` to
        control the re-localization behavior.

        Examples
        --------
        Create a timestamp object:

        >>> ts = pd.Timestamp('2020-03-14T15:32:52.192548651')

        A timestamp can be floored using multiple frequency units:

        >>> ts.floor(freq='H') # hour
        Timestamp('2020-03-14 15:00:00')

        >>> ts.floor(freq='T') # minute
        Timestamp('2020-03-14 15:32:00')

        >>> ts.floor(freq='S') # seconds
        Timestamp('2020-03-14 15:32:52')

        >>> ts.floor(freq='N') # nanoseconds
        Timestamp('2020-03-14 15:32:52.192548651')

        ``freq`` can also be a multiple of a single unit, like '5T' (i.e.  5 minutes):

        >>> ts.floor(freq='5T')
        Timestamp('2020-03-14 15:30:00')

        or a combination of multiple units, like '1H30T' (i.e. 1 hour and 30 minutes):

        >>> ts.floor(freq='1H30T')
        Timestamp('2020-03-14 15:00:00')

        Analogous for ``pd.NaT``:

        >>> pd.NaT.floor()
        NaT

        When rounding near a daylight savings time transition, use ``ambiguous`` or
        ``nonexistent`` to control how the timestamp should be re-localized.

        >>> ts_tz = pd.Timestamp("2021-10-31 03:30:00").tz_localize("Europe/Amsterdam")

        >>> ts_tz.floor("2H", ambiguous=False)
        Timestamp('2021-10-31 02:00:00+0100', tz='Europe/Amsterdam')

        >>> ts_tz.floor("2H", ambiguous=True)
        Timestamp('2021-10-31 02:00:00+0200', tz='Europe/Amsterdam')
        """,
    )
    ceil = _make_nat_func(
        "ceil",
        """
        Return a new Timestamp ceiled to this resolution.

        Parameters
        ----------
        freq : str
            Frequency string indicating the ceiling resolution.
        ambiguous : bool or {'raise', 'NaT'}, default 'raise'
            The behavior is as follows:

            * bool contains flags to determine if time is dst or not (note
              that this flag is only applicable for ambiguous fall dst dates).
            * 'NaT' will return NaT for an ambiguous time.
            * 'raise' will raise an AmbiguousTimeError for an ambiguous time.

        nonexistent : {'raise', 'shift_forward', 'shift_backward, 'NaT', \
timedelta}, default 'raise'
            A nonexistent time does not exist in a particular timezone
            where clocks moved forward due to DST.

            * 'shift_forward' will shift the nonexistent time forward to the
              closest existing time.
            * 'shift_backward' will shift the nonexistent time backward to the
              closest existing time.
            * 'NaT' will return NaT where there are nonexistent times.
            * timedelta objects will shift nonexistent times by the timedelta.
            * 'raise' will raise an NonExistentTimeError if there are
              nonexistent times.

        Raises
        ------
        ValueError if the freq cannot be converted.

        Notes
        -----
        If the Timestamp has a timezone, ceiling will take place relative to the
        local ("wall") time and re-localized to the same timezone. When ceiling
        near daylight savings time, use ``nonexistent`` and ``ambiguous`` to
        control the re-localization behavior.

        Examples
        --------
        Create a timestamp object:

        >>> ts = pd.Timestamp('2020-03-14T15:32:52.192548651')

        A timestamp can be ceiled using multiple frequency units:

        >>> ts.ceil(freq='H') # hour
        Timestamp('2020-03-14 16:00:00')

        >>> ts.ceil(freq='T') # minute
        Timestamp('2020-03-14 15:33:00')

        >>> ts.ceil(freq='S') # seconds
        Timestamp('2020-03-14 15:32:53')

        >>> ts.ceil(freq='U') # microseconds
        Timestamp('2020-03-14 15:32:52.192549')

        ``freq`` can also be a multiple of a single unit, like '5T' (i.e.  5 minutes):

        >>> ts.ceil(freq='5T')
        Timestamp('2020-03-14 15:35:00')

        or a combination of multiple units, like '1H30T' (i.e. 1 hour and 30 minutes):

        >>> ts.ceil(freq='1H30T')
        Timestamp('2020-03-14 16:30:00')

        Analogous for ``pd.NaT``:

        >>> pd.NaT.ceil()
        NaT

        When rounding near a daylight savings time transition, use ``ambiguous`` or
        ``nonexistent`` to control how the timestamp should be re-localized.

        >>> ts_tz = pd.Timestamp("2021-10-31 01:30:00").tz_localize("Europe/Amsterdam")

        >>> ts_tz.ceil("H", ambiguous=False)
        Timestamp('2021-10-31 02:00:00+0100', tz='Europe/Amsterdam')

        >>> ts_tz.ceil("H", ambiguous=True)
        Timestamp('2021-10-31 02:00:00+0200', tz='Europe/Amsterdam')
        """,
    )

    tz_convert = _make_nat_func(
        "tz_convert",
        """
        Convert timezone-aware Timestamp to another time zone.

        Parameters
        ----------
        tz : str, pytz.timezone, dateutil.tz.tzfile or None
            Time zone for time which Timestamp will be converted to.
            None will remove timezone holding UTC time.

        Returns
        -------
        converted : Timestamp

        Raises
        ------
        TypeError
            If Timestamp is tz-naive.

        Examples
        --------
        Create a timestamp object with UTC timezone:

        >>> ts = pd.Timestamp('2020-03-14T15:32:52.192548651', tz='UTC')
        >>> ts
        Timestamp('2020-03-14 15:32:52.192548651+0000', tz='UTC')

        Change to Tokyo timezone:

        >>> ts.tz_convert(tz='Asia/Tokyo')
        Timestamp('2020-03-15 00:32:52.192548651+0900', tz='Asia/Tokyo')

        Can also use ``astimezone``:

        >>> ts.astimezone(tz='Asia/Tokyo')
        Timestamp('2020-03-15 00:32:52.192548651+0900', tz='Asia/Tokyo')

        Analogous for ``pd.NaT``:

        >>> pd.NaT.tz_convert(tz='Asia/Tokyo')
        NaT
        """,
    )
    tz_localize = _make_nat_func(
        "tz_localize",
        """
        Localize the Timestamp to a timezone.

        Convert naive Timestamp to local time zone or remove
        timezone from timezone-aware Timestamp.

        Parameters
        ----------
        tz : str, pytz.timezone, dateutil.tz.tzfile or None
            Time zone for time which Timestamp will be converted to.
            None will remove timezone holding local time.

        ambiguous : bool, 'NaT', default 'raise'
            When clocks moved backward due to DST, ambiguous times may arise.
            For example in Central European Time (UTC+01), when going from
            03:00 DST to 02:00 non-DST, 02:30:00 local time occurs both at
            00:30:00 UTC and at 01:30:00 UTC. In such a situation, the
            `ambiguous` parameter dictates how ambiguous times should be
            handled.

            The behavior is as follows:

            * bool contains flags to determine if time is dst or not (note
              that this flag is only applicable for ambiguous fall dst dates).
            * 'NaT' will return NaT for an ambiguous time.
            * 'raise' will raise an AmbiguousTimeError for an ambiguous time.

        nonexistent : 'shift_forward', 'shift_backward, 'NaT', timedelta, \
default 'raise'
            A nonexistent time does not exist in a particular timezone
            where clocks moved forward due to DST.

            The behavior is as follows:

            * 'shift_forward' will shift the nonexistent time forward to the
              closest existing time.
            * 'shift_backward' will shift the nonexistent time backward to the
              closest existing time.
            * 'NaT' will return NaT where there are nonexistent times.
            * timedelta objects will shift nonexistent times by the timedelta.
            * 'raise' will raise an NonExistentTimeError if there are
              nonexistent times.

        Returns
        -------
        localized : Timestamp

        Raises
        ------
        TypeError
            If the Timestamp is tz-aware and tz is not None.

        Examples
        --------
        Create a naive timestamp object:

        >>> ts = pd.Timestamp('2020-03-14T15:32:52.192548651')
        >>> ts
        Timestamp('2020-03-14 15:32:52.192548651')

        Add 'Europe/Stockholm' as timezone:

        >>> ts.tz_localize(tz='Europe/Stockholm')
        Timestamp('2020-03-14 15:32:52.192548651+0100', tz='Europe/Stockholm')

        Analogous for ``pd.NaT``:

        >>> pd.NaT.tz_localize()
        NaT
        """,
    )
    replace = _make_nat_func(
        "replace",
        """
        Implements datetime.replace, handles nanoseconds.

        Parameters
        ----------
        year : int, optional
        month : int, optional
        day : int, optional
        hour : int, optional
        minute : int, optional
        second : int, optional
        microsecond : int, optional
        nanosecond : int, optional
        tzinfo : tz-convertible, optional
        fold : int, optional

        Returns
        -------
        Timestamp with fields replaced

        Examples
        --------
        Create a timestamp object:

        >>> ts = pd.Timestamp('2020-03-14T15:32:52.192548651', tz='UTC')
        >>> ts
        Timestamp('2020-03-14 15:32:52.192548651+0000', tz='UTC')

        Replace year and the hour:

        >>> ts.replace(year=1999, hour=10)
        Timestamp('1999-03-14 10:32:52.192548651+0000', tz='UTC')

        Replace timezone (not a conversion):

        >>> import pytz
        >>> ts.replace(tzinfo=pytz.timezone('US/Pacific'))
        Timestamp('2020-03-14 15:32:52.192548651-0700', tz='US/Pacific')

        Analogous for ``pd.NaT``:

        >>> pd.NaT.replace(tzinfo=pytz.timezone('US/Pacific'))
        NaT
        """,
    )

    @property
    def tz(self) -> None:
        return None

    @property
    def tzinfo(self) -> None:
        return None

    def as_unit(self, str unit, bint round_ok=True) -> "NaTType":
        """
        Convert the underlying int64 representaton to the given unit.

        Parameters
        ----------
        unit : {"ns", "us", "ms", "s"}
        round_ok : bool, default True
            If False and the conversion requires rounding, raise.

        Returns
        -------
        Timestamp

        Examples
        --------
        >>> ts = pd.Timestamp('2023-01-01 00:00:00.01')
        >>> ts
        Timestamp('2023-01-01 00:00:00.010000')
        >>> ts.unit
        'ms'
        >>> ts = ts.as_unit('s')
        >>> ts
        Timestamp('2023-01-01 00:00:00')
        >>> ts.unit
        's'
        """
        return c_NaT


c_NaT = NaTType()  # C-visible
NaT = c_NaT        # Python-visible


# ----------------------------------------------------------------------

cdef bint checknull_with_nat(object val):
    """
    Utility to check if a value is a nat or not.
    """
    return val is None or util.is_nan(val) or val is c_NaT


cdef bint is_dt64nat(object val):
    """
    Is this a np.datetime64 object np.datetime64("NaT").
    """
    if util.is_datetime64_object(val):
        return get_datetime64_value(val) == NPY_NAT
    return False


cdef bint is_td64nat(object val):
    """
    Is this a np.timedelta64 object np.timedelta64("NaT").
    """
    if util.is_timedelta64_object(val):
        return get_timedelta64_value(val) == NPY_NAT
    return False<|MERGE_RESOLUTION|>--- conflicted
+++ resolved
@@ -522,12 +522,6 @@
         """,
     )
     # _nat_methods
-<<<<<<< HEAD
-    date = _make_nat_func("date", datetime.date.__doc__)
-
-=======
-    utctimetuple = _make_error_func("utctimetuple", datetime)
->>>>>>> 8cf7ac1a
     timetz = _make_error_func("timetz", datetime)
     timetuple = _make_error_func("timetuple", datetime)
     time = _make_error_func("time", datetime)
@@ -539,7 +533,48 @@
     # ----------------------------------------------------------------------
     # The remaining methods have docstrings copy/pasted from the analogous
     # Timestamp methods.
-<<<<<<< HEAD
+    isocalendar = _make_error_func(
+        "isocalendar",
+        """
+        Return a named tuple containing ISO year, week number, and weekday.
+
+        Examples
+        --------
+        >>> ts = pd.Timestamp('2023-01-01 10:00:00')
+        >>> ts
+        Timestamp('2023-01-01 10:00:00')
+        >>> ts.isocalendar()
+        datetime.IsoCalendarDate(year=2022, week=52, weekday=7)
+        """
+        )
+    dst = _make_error_func(
+        "dst",
+        """
+        Return the daylight saving time (DST) adjustment.
+
+        Examples
+        --------
+        >>> ts = pd.Timestamp('2000-06-01 00:00:00', tz='Europe/Brussels')
+        >>> ts
+        Timestamp('2000-06-01 00:00:00+0200', tz='Europe/Brussels')
+        >>> ts.dst()
+        datetime.timedelta(seconds=3600)
+        """
+        )
+    date = _make_nat_func(
+        "date",
+        """
+        Return date object with same year, month and day.
+
+        Examples
+        --------
+        >>> ts = pd.Timestamp('2023-01-01 10:00:00.00')
+        >>> ts
+        Timestamp('2023-01-01 10:00:00')
+        >>> ts.date()
+        datetime.date(2023, 1, 1)
+        """
+        )
     utctimetuple = _make_error_func(
         "utctimetuple",
         """
@@ -573,50 +608,6 @@
         "tzname",
         """
         Return time zone name.
-=======
-    isocalendar = _make_error_func(
-        "isocalendar",
-        """
-        Return a named tuple containing ISO year, week number, and weekday.
-
-        Examples
-        --------
-        >>> ts = pd.Timestamp('2023-01-01 10:00:00')
-        >>> ts
-        Timestamp('2023-01-01 10:00:00')
-        >>> ts.isocalendar()
-        datetime.IsoCalendarDate(year=2022, week=52, weekday=7)
-        """
-        )
-    dst = _make_error_func(
-        "dst",
-        """
-        Return the daylight saving time (DST) adjustment.
-
-        Examples
-        --------
-        >>> ts = pd.Timestamp('2000-06-01 00:00:00', tz='Europe/Brussels')
-        >>> ts
-        Timestamp('2000-06-01 00:00:00+0200', tz='Europe/Brussels')
-        >>> ts.dst()
-        datetime.timedelta(seconds=3600)
-        """
-        )
-    date = _make_nat_func(
-        "date",
-        """
-        Return date object with same year, month and day.
-
-        Examples
-        --------
-        >>> ts = pd.Timestamp('2023-01-01 10:00:00.00')
-        >>> ts
-        Timestamp('2023-01-01 10:00:00')
-        >>> ts.date()
-        datetime.date(2023, 1, 1)
-        """
-        )
->>>>>>> 8cf7ac1a
 
         Examples
         --------
