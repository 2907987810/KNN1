cimport numpy as cnp
from cpython.datetime cimport (
    date,
    datetime,
)
from numpy cimport (
    int32_t,
    int64_t,
)


# TODO(cython3): most of these can be cimported directly from numpy
cdef extern from "numpy/ndarrayobject.h":
    ctypedef int64_t npy_timedelta
    ctypedef int64_t npy_datetime

cdef extern from "numpy/ndarraytypes.h":
    ctypedef struct PyArray_DatetimeMetaData:
        NPY_DATETIMEUNIT base
        int64_t num

cdef extern from "numpy/arrayscalars.h":
    ctypedef struct PyDatetimeScalarObject:
        # PyObject_HEAD
        npy_datetime obval
        PyArray_DatetimeMetaData obmeta

    ctypedef struct PyTimedeltaScalarObject:
        # PyObject_HEAD
        npy_timedelta obval
        PyArray_DatetimeMetaData obmeta

cdef extern from "numpy/ndarraytypes.h":
    ctypedef struct npy_datetimestruct:
        int64_t year
        int32_t month, day, hour, min, sec, us, ps, as

    ctypedef enum NPY_DATETIMEUNIT:
        NPY_FR_Y
        NPY_FR_M
        NPY_FR_W
        NPY_FR_D
        NPY_FR_B
        NPY_FR_h
        NPY_FR_m
        NPY_FR_s
        NPY_FR_ms
        NPY_FR_us
        NPY_FR_ns
        NPY_FR_ps
        NPY_FR_fs
        NPY_FR_as
        NPY_FR_GENERIC

    int64_t NPY_DATETIME_NAT  # elswhere we call this NPY_NAT

cdef extern from "src/datetime/np_datetime.h":
    ctypedef struct pandas_timedeltastruct:
        int64_t days
        int32_t hrs, min, sec, ms, us, ns, seconds, microseconds, nanoseconds

    void pandas_datetime_to_datetimestruct(npy_datetime val,
                                           NPY_DATETIMEUNIT fr,
                                           npy_datetimestruct *result) nogil

    npy_datetime npy_datetimestruct_to_datetime(NPY_DATETIMEUNIT fr,
                                                npy_datetimestruct *d) nogil

    void pandas_timedelta_to_timedeltastruct(npy_timedelta val,
                                             NPY_DATETIMEUNIT fr,
                                             pandas_timedeltastruct *result
                                             ) nogil

<<<<<<< HEAD
    Py_hash_t hash_datetime_from_struct(npy_datetimestruct* dts) except? -1

    void PandasDateTime_IMPORT()

    ctypedef enum FormatRequirement:
        PARTIAL_MATCH
        EXACT_MATCH
        INFER_FORMAT

# You must call this before using the PandasDateTime CAPI functions
cdef inline void import_pandas_datetime():
    PandasDateTime_IMPORT

=======
>>>>>>> c8ea34c6
cdef bint cmp_scalar(int64_t lhs, int64_t rhs, int op) except -1

cdef check_dts_bounds(npy_datetimestruct *dts, NPY_DATETIMEUNIT unit=?)

cdef int64_t pydatetime_to_dt64(
    datetime val, npy_datetimestruct *dts, NPY_DATETIMEUNIT reso=?
)
cdef void pydatetime_to_dtstruct(datetime dt, npy_datetimestruct *dts)
cdef int64_t pydate_to_dt64(
    date val, npy_datetimestruct *dts, NPY_DATETIMEUNIT reso=?
)
cdef void pydate_to_dtstruct(date val, npy_datetimestruct *dts)

cdef npy_datetime get_datetime64_value(object obj) nogil
cdef npy_timedelta get_timedelta64_value(object obj) nogil
cdef NPY_DATETIMEUNIT get_datetime64_unit(object obj) nogil

cdef int string_to_dts(
    str val,
    npy_datetimestruct* dts,
    NPY_DATETIMEUNIT* out_bestunit,
    int* out_local,
    int* out_tzoffset,
    bint want_exc,
    format: str | None = *,
    bint exact = *
) except? -1

cdef NPY_DATETIMEUNIT get_unit_from_dtype(cnp.dtype dtype)

cpdef cnp.ndarray astype_overflowsafe(
    cnp.ndarray values,  # ndarray[datetime64[anyunit]]
    cnp.dtype dtype,  # ndarray[datetime64[anyunit]]
    bint copy=*,
    bint round_ok=*,
    bint is_coerce=*,
)
cdef int64_t get_conversion_factor(
    NPY_DATETIMEUNIT from_unit,
    NPY_DATETIMEUNIT to_unit,
) except? -1

cdef bint cmp_dtstructs(npy_datetimestruct* left, npy_datetimestruct* right, int op)
cdef get_implementation_bounds(
    NPY_DATETIMEUNIT reso, npy_datetimestruct *lower, npy_datetimestruct *upper
)

cdef int64_t convert_reso(
    int64_t value,
    NPY_DATETIMEUNIT from_reso,
    NPY_DATETIMEUNIT to_reso,
    bint round_ok,
) except? -1

cdef extern from "src/datetime/np_datetime_strings.h":
    ctypedef enum FormatRequirement:
        PARTIAL_MATCH
        EXACT_MATCH
        INFER_FORMAT<|MERGE_RESOLUTION|>--- conflicted
+++ resolved
@@ -71,22 +71,8 @@
                                              pandas_timedeltastruct *result
                                              ) nogil
 
-<<<<<<< HEAD
     Py_hash_t hash_datetime_from_struct(npy_datetimestruct* dts) except? -1
 
-    void PandasDateTime_IMPORT()
-
-    ctypedef enum FormatRequirement:
-        PARTIAL_MATCH
-        EXACT_MATCH
-        INFER_FORMAT
-
-# You must call this before using the PandasDateTime CAPI functions
-cdef inline void import_pandas_datetime():
-    PandasDateTime_IMPORT
-
-=======
->>>>>>> c8ea34c6
 cdef bint cmp_scalar(int64_t lhs, int64_t rhs, int op) except -1
 
 cdef check_dts_bounds(npy_datetimestruct *dts, NPY_DATETIMEUNIT unit=?)
