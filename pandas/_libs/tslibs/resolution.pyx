--- conflicted
+++ resolved
@@ -148,27 +148,6 @@
         # TODO: annotate as returning FreqGroup once that is an enum
         if self == Resolution.RESO_NS:
             return FreqGroup.FR_NS
-<<<<<<< HEAD
-        if self == Resolution.RESO_US:
-            return FreqGroup.FR_US
-        if self == Resolution.RESO_MS:
-            return FreqGroup.FR_MS
-        if self == Resolution.RESO_SEC:
-            return FreqGroup.FR_SEC
-        if self == Resolution.RESO_MIN:
-            return FreqGroup.FR_MIN
-        if self == Resolution.RESO_HR:
-            return FreqGroup.FR_HR
-        if self == Resolution.RESO_DAY:
-            return FreqGroup.FR_DAY
-        if self == Resolution.RESO_MTH:
-            return FreqGroup.FR_MTH
-        if self == Resolution.RESO_QTR:
-            return FreqGroup.FR_QTR
-        if self == Resolution.RESO_YR:
-            return FreqGroup.FR_ANN
-        raise ValueError(self)
-=======
         elif self == Resolution.RESO_US:
             return FreqGroup.FR_US
         elif self == Resolution.RESO_MS:
@@ -189,7 +168,6 @@
             return FreqGroup.FR_ANN
         else:
             raise ValueError(self)
->>>>>>> 3334c8c5
 
     @property
     def attrname(self) -> str:
