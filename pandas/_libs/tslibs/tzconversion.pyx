--- conflicted
+++ resolved
@@ -42,11 +42,8 @@
     is_fixed_offset,
     is_tzlocal,
     is_utc,
-<<<<<<< HEAD
     is_zoneinfo,
-=======
     utc_pytz,
->>>>>>> 6033ed4b
 )
 
 
@@ -64,13 +61,8 @@
     elif is_utc(tz) or tz is None:
         return val
 
-<<<<<<< HEAD
     elif is_tzlocal(tz) or is_zoneinfo(tz):
-        return _tz_localize_using_tzinfo_api(val, tz, to_utc=True)
-=======
-    elif is_tzlocal(tz):
         return val - _tz_localize_using_tzinfo_api(val, tz, to_utc=True)
->>>>>>> 6033ed4b
 
     elif is_fixed_offset(tz):
         # TODO: in this case we should be able to use get_utcoffset,
@@ -151,11 +143,7 @@
             if v == NPY_NAT:
                 result[i] = NPY_NAT
             else:
-<<<<<<< HEAD
-                result[i] = _tz_localize_using_tzinfo_api(v, tz, to_utc=True)
-=======
                 result[i] = v - _tz_localize_using_tzinfo_api(v, tz, to_utc=True)
->>>>>>> 6033ed4b
         return result
 
     # silence false-positive compiler warning
@@ -427,11 +415,7 @@
 # ----------------------------------------------------------------------
 # Timezone Conversion
 
-<<<<<<< HEAD
-cdef int64_t tz_convert_utc_to_tz(
-=======
 cdef int64_t localize_tzinfo_api(
->>>>>>> 6033ed4b
     int64_t utc_val, tzinfo tz, bint* fold=NULL
 ) except? -1:
     """
@@ -477,15 +461,9 @@
         return utc_val
 
     if is_utc(tz):
-<<<<<<< HEAD
-        return val
+        return utc_val
     elif is_tzlocal(tz) or is_zoneinfo(tz):
-        return _tz_localize_using_tzinfo_api(val, tz, to_utc=False)
-=======
-        return utc_val
-    elif is_tzlocal(tz):
         return utc_val + _tz_localize_using_tzinfo_api(utc_val, tz, to_utc=False)
->>>>>>> 6033ed4b
     elif is_fixed_offset(tz):
         _, deltas, _ = get_dst_info(tz)
         delta = deltas[0]
@@ -576,11 +554,7 @@
         # The pattern used in vectorized.pyx checks for use_utc here,
         #  but we handle that case above.
         if use_tzlocal:
-<<<<<<< HEAD
-            converted[i] = _tz_localize_using_tzinfo_api(val, tz, to_utc=False)
-=======
             local_val = utc_val + _tz_localize_using_tzinfo_api(utc_val, tz, to_utc=False)
->>>>>>> 6033ed4b
         elif use_fixed:
             local_val = utc_val + delta
         else:
@@ -598,11 +572,7 @@
     int64_t val, tzinfo tz, bint to_utc=True, bint* fold=NULL
 ) except? -1:
     """
-<<<<<<< HEAD
     Convert the i8 representation of a datetime from a general-case timezone to
-=======
-    Convert the i8 representation of a datetime from a general-cast timezone to
->>>>>>> 6033ed4b
     UTC, or vice-versa using the datetime/tzinfo API.
 
     Private, not intended for use outside of tslibs.tzconversion.
