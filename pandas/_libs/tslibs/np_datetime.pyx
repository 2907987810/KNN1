# -*- coding: utf-8 -*-
# cython: profile=False

from cpython cimport Py_EQ, Py_NE, Py_GE, Py_GT, Py_LT, Py_LE

from cpython.datetime cimport (datetime, date,
                               PyDateTime_IMPORT,
                               PyDateTime_GET_YEAR, PyDateTime_GET_MONTH,
                               PyDateTime_GET_DAY, PyDateTime_DATE_GET_HOUR,
                               PyDateTime_DATE_GET_MINUTE,
                               PyDateTime_DATE_GET_SECOND,
                               PyDateTime_DATE_GET_MICROSECOND)
PyDateTime_IMPORT

from numpy cimport int64_t

cdef extern from "../src/datetime/np_datetime.h":
    int cmp_pandas_datetimestruct(pandas_datetimestruct *a,
                                  pandas_datetimestruct *b)

    npy_datetime pandas_datetimestruct_to_datetime(PANDAS_DATETIMEUNIT fr,
                                                   pandas_datetimestruct *d
                                                   ) nogil

    void pandas_datetime_to_datetimestruct(npy_datetime val,
                                           PANDAS_DATETIMEUNIT fr,
                                           pandas_datetimestruct *result) nogil

    pandas_datetimestruct _NS_MIN_DTS, _NS_MAX_DTS

# ----------------------------------------------------------------------
<<<<<<< HEAD
# numpy object inspection

cdef inline npy_datetime get_datetime64_value(object obj) nogil:
    """
    Adapted from numpy_helper.h version:

    PANDAS_INLINE npy_datetime get_datetime64_value(PyObject* obj) {
        return ((PyDatetimeScalarObject*)obj)->obval;
    }
    """
    return (<PyDatetimeScalarObject*>obj).obval


cdef inline npy_timedelta get_timedelta64_value(object obj) nogil:
    """
    Adapted from numpy_helper.h version:

    PANDAS_INLINE npy_timedelta get_timedelta64_value(PyObject* obj) {
        return ((PyTimedeltaScalarObject*)obj)->obval;
    }
    """
    return (<PyTimedeltaScalarObject*>obj).obval


cdef inline PANDAS_DATETIMEUNIT get_datetime64_unit(object obj) nogil:
    return <PANDAS_DATETIMEUNIT>(<PyDatetimeScalarObject*>obj).obmeta.base

# ----------------------------------------------------------------------
=======
# Comparison

cdef int reverse_ops[6]

reverse_ops[Py_LT] = Py_GT
reverse_ops[Py_LE] = Py_GE
reverse_ops[Py_EQ] = Py_EQ
reverse_ops[Py_NE] = Py_NE
reverse_ops[Py_GT] = Py_LT
reverse_ops[Py_GE] = Py_LE


cdef inline bint cmp_scalar(int64_t lhs, int64_t rhs, int op) except -1:
    """
    cmp_scalar is a more performant version of PyObject_RichCompare
    typed for int64_t arguments.
    """
    if op == Py_EQ:
        return lhs == rhs
    elif op == Py_NE:
        return lhs != rhs
    elif op == Py_LT:
        return lhs < rhs
    elif op == Py_LE:
        return lhs <= rhs
    elif op == Py_GT:
        return lhs > rhs
    elif op == Py_GE:
        return lhs >= rhs
>>>>>>> 427d2839


class OutOfBoundsDatetime(ValueError):
    pass


cdef inline check_dts_bounds(pandas_datetimestruct *dts):
    """Raises OutOfBoundsDatetime if the given date is outside the range that
    can be represented by nanosecond-resolution 64-bit integers."""
    cdef:
        bint error = False

    if (dts.year <= 1677 and
            cmp_pandas_datetimestruct(dts, &_NS_MIN_DTS) == -1):
        error = True
    elif (dts.year >= 2262 and
          cmp_pandas_datetimestruct(dts, &_NS_MAX_DTS) == 1):
        error = True

    if error:
        fmt = '%d-%.2d-%.2d %.2d:%.2d:%.2d' % (dts.year, dts.month,
                                               dts.day, dts.hour,
                                               dts.min, dts.sec)
        raise OutOfBoundsDatetime(
            'Out of bounds nanosecond timestamp: {fmt}'.format(fmt=fmt))


# ----------------------------------------------------------------------
# Conversion

cdef inline int64_t dtstruct_to_dt64(pandas_datetimestruct* dts) nogil:
    """Convenience function to call pandas_datetimestruct_to_datetime
    with the by-far-most-common frequency PANDAS_FR_ns"""
    return pandas_datetimestruct_to_datetime(PANDAS_FR_ns, dts)


cdef inline void dt64_to_dtstruct(int64_t dt64,
                                  pandas_datetimestruct* out) nogil:
    """Convenience function to call pandas_datetime_to_datetimestruct
    with the by-far-most-common frequency PANDAS_FR_ns"""
    pandas_datetime_to_datetimestruct(dt64, PANDAS_FR_ns, out)
    return


cdef inline int64_t pydatetime_to_dt64(datetime val,
                                       pandas_datetimestruct *dts):
    dts.year = PyDateTime_GET_YEAR(val)
    dts.month = PyDateTime_GET_MONTH(val)
    dts.day = PyDateTime_GET_DAY(val)
    dts.hour = PyDateTime_DATE_GET_HOUR(val)
    dts.min = PyDateTime_DATE_GET_MINUTE(val)
    dts.sec = PyDateTime_DATE_GET_SECOND(val)
    dts.us = PyDateTime_DATE_GET_MICROSECOND(val)
    dts.ps = dts.as = 0
    return dtstruct_to_dt64(dts)


cdef inline int64_t pydate_to_dt64(date val,
                                   pandas_datetimestruct *dts):
    dts.year = PyDateTime_GET_YEAR(val)
    dts.month = PyDateTime_GET_MONTH(val)
    dts.day = PyDateTime_GET_DAY(val)
    dts.hour = dts.min = dts.sec = dts.us = 0
    dts.ps = dts.as = 0
    return dtstruct_to_dt64(dts)<|MERGE_RESOLUTION|>--- conflicted
+++ resolved
@@ -29,36 +29,32 @@
     pandas_datetimestruct _NS_MIN_DTS, _NS_MAX_DTS
 
 # ----------------------------------------------------------------------
-<<<<<<< HEAD
 # numpy object inspection
 
 cdef inline npy_datetime get_datetime64_value(object obj) nogil:
     """
-    Adapted from numpy_helper.h version:
+    returns the int64 value underlying scalar numpy datetime64 object
 
-    PANDAS_INLINE npy_datetime get_datetime64_value(PyObject* obj) {
-        return ((PyDatetimeScalarObject*)obj)->obval;
-    }
+    Note that to interpret this as a datetime, the corresponding unit is
+    also needed.  That can be found using `get_datetime64_unit`.
     """
     return (<PyDatetimeScalarObject*>obj).obval
 
 
 cdef inline npy_timedelta get_timedelta64_value(object obj) nogil:
     """
-    Adapted from numpy_helper.h version:
-
-    PANDAS_INLINE npy_timedelta get_timedelta64_value(PyObject* obj) {
-        return ((PyTimedeltaScalarObject*)obj)->obval;
-    }
+    returns the int64 value underlying scalar numpy timedelta64 object
     """
     return (<PyTimedeltaScalarObject*>obj).obval
 
 
 cdef inline PANDAS_DATETIMEUNIT get_datetime64_unit(object obj) nogil:
+    """
+    returns the unit part of the dtype for a numpy datetime64 object.
+    """
     return <PANDAS_DATETIMEUNIT>(<PyDatetimeScalarObject*>obj).obmeta.base
 
 # ----------------------------------------------------------------------
-=======
 # Comparison
 
 cdef int reverse_ops[6]
@@ -88,7 +84,6 @@
         return lhs > rhs
     elif op == Py_GE:
         return lhs >= rhs
->>>>>>> 427d2839
 
 
 class OutOfBoundsDatetime(ValueError):
