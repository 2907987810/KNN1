--- conflicted
+++ resolved
@@ -72,11 +72,7 @@
 )
 from pandas._libs.tslibs.tzconversion cimport (
     bisect_right_i8,
-<<<<<<< HEAD
     infer_dateutil_fold,
-=======
-    infer_datetuil_fold,
->>>>>>> 9a2d9ea2
     localize_tzinfo_api,
     tz_convert_from_utc_single,
     tz_localize_to_utc_single,
@@ -536,11 +532,7 @@
         if typ == 'dateutil':
             tdata = <int64_t*>cnp.PyArray_DATA(trans)
             pos = bisect_right_i8(tdata, obj.value, trans.shape[0]) - 1
-<<<<<<< HEAD
             obj.fold = infer_dateutil_fold(obj.value, trans, deltas, pos)
-=======
-            obj.fold = infer_datetuil_fold(obj.value, trans, deltas, pos)
->>>>>>> 9a2d9ea2
 
     # Keep the converter same as PyDateTime's
     dt = datetime(obj.dts.year, obj.dts.month, obj.dts.day,
@@ -704,19 +696,9 @@
     else:
         local_val = tz_convert_from_utc_single(obj.value, tz, &obj.fold, &outpos)
 
-<<<<<<< HEAD
         if outpos != -1:
             # infer we went through a pytz path
             tz = tz._tzinfos[tz._transition_info[outpos]]
-=======
-            # dateutil supports fold, so we infer fold from value
-            obj.fold = infer_datetuil_fold(obj.value, trans, deltas, pos)
-        else:
-            # All other cases have len(deltas) == 1. As of 2018-07-17
-            #  (and 2022-03-07), all test cases that get here have
-            #  is_fixed_offset(tz).
-            local_val = obj.value + deltas[0]
->>>>>>> 9a2d9ea2
 
         dt64_to_dtstruct(local_val, &obj.dts)
 
