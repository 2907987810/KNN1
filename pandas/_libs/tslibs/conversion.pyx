--- conflicted
+++ resolved
@@ -50,21 +50,6 @@
 
 from pandas._libs.tslibs.np_datetime import OutOfBoundsDatetime
 
-<<<<<<< HEAD
-=======
-from pandas._libs.tslibs.timezones cimport (
-    get_utcoffset,
-    is_utc,
-)
-from pandas._libs.tslibs.util cimport (
-    is_datetime64_object,
-    is_float_object,
-    is_integer_object,
-)
-
-from pandas._libs.tslibs.parsing import parse_datetime_string
-
->>>>>>> 07c3186a
 from pandas._libs.tslibs.nattype cimport (
     NPY_NAT,
     c_NaT as NaT,
@@ -75,7 +60,6 @@
 from pandas._libs.tslibs.timezones cimport (
     get_utcoffset,
     is_utc,
-    maybe_get_tz,
 )
 from pandas._libs.tslibs.tzconversion cimport (
     Localizer,
