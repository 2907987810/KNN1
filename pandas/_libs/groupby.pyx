--- conflicted
+++ resolved
@@ -1335,12 +1335,8 @@
                  ndarray[groupby_t, ndim=2] values,
                  const intp_t[:] labels,
                  int ngroups,
-<<<<<<< HEAD
                  bint is_datetimelike,
-                 uint8_t[:, ::1] mask=None):
-=======
-                 bint is_datetimelike) -> None:
->>>>>>> 6c15d95c
+                 uint8_t[:, ::1] mask=None) -> None:
     """See group_cummin_max.__doc__"""
     group_cummin_max(
         out,
@@ -1359,12 +1355,8 @@
                  ndarray[groupby_t, ndim=2] values,
                  const intp_t[:] labels,
                  int ngroups,
-<<<<<<< HEAD
                  bint is_datetimelike,
-                 uint8_t[:, ::1] mask=None):
-=======
-                 bint is_datetimelike) -> None:
->>>>>>> 6c15d95c
+                 uint8_t[:, ::1] mask=None) -> None:
     """See group_cummin_max.__doc__"""
     group_cummin_max(
         out,
