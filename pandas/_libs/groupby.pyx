import cython
from cython import Py_ssize_t

from cython cimport floating
from libc.stdlib cimport (
    free,
    malloc,
)

import numpy as np

cimport numpy as cnp
from numpy cimport (
    complex64_t,
    complex128_t,
    float32_t,
    float64_t,
    int8_t,
    int16_t,
    int32_t,
    int64_t,
    intp_t,
    ndarray,
    uint8_t,
    uint16_t,
    uint32_t,
    uint64_t,
)
from numpy.math cimport NAN

cnp.import_array()

from pandas._libs.algos cimport kth_smallest_c
from pandas._libs.util cimport (
    get_nat,
    numeric,
)

from pandas._libs.algos import (
    ensure_platform_int,
    groupsort_indexer,
    rank_1d,
    take_2d_axis1_float64_float64,
)

from pandas._libs.missing cimport checknull


cdef int64_t NPY_NAT = get_nat()
_int64_max = np.iinfo(np.int64).max

cdef float64_t NaN = <float64_t>np.NaN

cdef enum InterpolationEnumType:
    INTERPOLATION_LINEAR,
    INTERPOLATION_LOWER,
    INTERPOLATION_HIGHER,
    INTERPOLATION_NEAREST,
    INTERPOLATION_MIDPOINT


cdef inline float64_t median_linear(float64_t* a, int n) nogil:
    cdef:
        int i, j, na_count = 0
        float64_t result
        float64_t* tmp

    if n == 0:
        return NaN

    # count NAs
    for i in range(n):
        if a[i] != a[i]:
            na_count += 1

    if na_count:
        if na_count == n:
            return NaN

        tmp = <float64_t*>malloc((n - na_count) * sizeof(float64_t))

        j = 0
        for i in range(n):
            if a[i] == a[i]:
                tmp[j] = a[i]
                j += 1

        a = tmp
        n -= na_count

    if n % 2:
        result = kth_smallest_c(a, n // 2, n)
    else:
        result = (kth_smallest_c(a, n // 2, n) +
                  kth_smallest_c(a, n // 2 - 1, n)) / 2

    if na_count:
        free(a)

    return result


@cython.boundscheck(False)
@cython.wraparound(False)
def group_median_float64(ndarray[float64_t, ndim=2] out,
                         ndarray[int64_t] counts,
                         ndarray[float64_t, ndim=2] values,
                         ndarray[intp_t] labels,
                         Py_ssize_t min_count=-1) -> None:
    """
    Only aggregates on axis=0
    """
    cdef:
        Py_ssize_t i, j, N, K, ngroups, size
        ndarray[intp_t] _counts
        ndarray[float64_t, ndim=2] data
        ndarray[intp_t] indexer
        float64_t* ptr

    assert min_count == -1, "'min_count' only used in add and prod"

    ngroups = len(counts)
    N, K = (<object>values).shape

    indexer, _counts = groupsort_indexer(labels, ngroups)
    counts[:] = _counts[1:]

    data = np.empty((K, N), dtype=np.float64)
    ptr = <float64_t*>cnp.PyArray_DATA(data)

    take_2d_axis1_float64_float64(values.T, indexer, out=data)

    with nogil:

        for i in range(K):
            # exclude NA group
            ptr += _counts[0]
            for j in range(ngroups):
                size = _counts[j + 1]
                out[j, i] = median_linear(ptr, size)
                ptr += size


@cython.boundscheck(False)
@cython.wraparound(False)
def group_cumprod_float64(float64_t[:, ::1] out,
                          const float64_t[:, :] values,
                          const intp_t[::1] labels,
                          int ngroups,
                          bint is_datetimelike,
                          bint skipna=True) -> None:
    """
    Cumulative product of columns of `values`, in row groups `labels`.

    Parameters
    ----------
    out : np.ndarray[np.float64, ndim=2]
        Array to store cumprod in.
    values : np.ndarray[np.float64, ndim=2]
        Values to take cumprod of.
    labels : np.ndarray[np.intp]
        Labels to group by.
    ngroups : int
        Number of groups, larger than all entries of `labels`.
    is_datetimelike : bool
        Always false, `values` is never datetime-like.
    skipna : bool
        If true, ignore nans in `values`.

    Notes
    -----
    This method modifies the `out` parameter, rather than returning an object.
    """
    cdef:
        Py_ssize_t i, j, N, K, size
        float64_t val
        float64_t[:, ::1] accum
        intp_t lab

    N, K = (<object>values).shape
    accum = np.ones((ngroups, K), dtype=np.float64)

    with nogil:
        for i in range(N):
            lab = labels[i]

            if lab < 0:
                continue
            for j in range(K):
                val = values[i, j]
                if val == val:
                    accum[lab, j] *= val
                    out[i, j] = accum[lab, j]
                else:
                    out[i, j] = NaN
                    if not skipna:
                        accum[lab, j] = NaN
                        break


@cython.boundscheck(False)
@cython.wraparound(False)
def group_cumsum(numeric[:, ::1] out,
                 ndarray[numeric, ndim=2] values,
                 const intp_t[::1] labels,
                 int ngroups,
                 is_datetimelike,
                 bint skipna=True) -> None:
    """
    Cumulative sum of columns of `values`, in row groups `labels`.

    Parameters
    ----------
    out : np.ndarray[ndim=2]
        Array to store cumsum in.
    values : np.ndarray[ndim=2]
        Values to take cumsum of.
    labels : np.ndarray[np.intp]
        Labels to group by.
    ngroups : int
        Number of groups, larger than all entries of `labels`.
    is_datetimelike : bool
        True if `values` contains datetime-like entries.
    skipna : bool
        If true, ignore nans in `values`.

    Notes
    -----
    This method modifies the `out` parameter, rather than returning an object.
    """
    cdef:
        Py_ssize_t i, j, N, K, size
        numeric val, y, t
        numeric[:, ::1] accum, compensation
        intp_t lab

    N, K = (<object>values).shape
    accum = np.zeros((ngroups, K), dtype=np.asarray(values).dtype)
    compensation = np.zeros((ngroups, K), dtype=np.asarray(values).dtype)

    with nogil:
        for i in range(N):
            lab = labels[i]

            if lab < 0:
                continue
            for j in range(K):
                val = values[i, j]

                # For floats, use Kahan summation to reduce floating-point
                # error (https://en.wikipedia.org/wiki/Kahan_summation_algorithm)
                if numeric == float32_t or numeric == float64_t:
                    if val == val:
                        y = val - compensation[lab, j]
                        t = accum[lab, j] + y
                        compensation[lab, j] = t - accum[lab, j] - y
                        accum[lab, j] = t
                        out[i, j] = t
                    else:
                        out[i, j] = NaN
                        if not skipna:
                            accum[lab, j] = NaN
                            break
                else:
                    t = val + accum[lab, j]
                    accum[lab, j] = t
                    out[i, j] = t


@cython.boundscheck(False)
@cython.wraparound(False)
def group_shift_indexer(int64_t[::1] out, const intp_t[::1] labels,
                        int ngroups, int periods) -> None:
    cdef:
        Py_ssize_t N, i, j, ii, lab
        int offset = 0, sign
        int64_t idxer, idxer_slot
        int64_t[::1] label_seen = np.zeros(ngroups, dtype=np.int64)
        int64_t[:, ::1] label_indexer

    N, = (<object>labels).shape

    if periods < 0:
        periods = -periods
        offset = N - 1
        sign = -1
    elif periods > 0:
        offset = 0
        sign = 1

    if periods == 0:
        with nogil:
            for i in range(N):
                out[i] = i
    else:
        # array of each previous indexer seen
        label_indexer = np.zeros((ngroups, periods), dtype=np.int64)
        with nogil:
            for i in range(N):
                # reverse iterator if shifting backwards
                ii = offset + sign * i
                lab = labels[ii]

                # Skip null keys
                if lab == -1:
                    out[ii] = -1
                    continue

                label_seen[lab] += 1

                idxer_slot = label_seen[lab] % periods
                idxer = label_indexer[lab, idxer_slot]

                if label_seen[lab] > periods:
                    out[ii] = idxer
                else:
                    out[ii] = -1

                label_indexer[lab, idxer_slot] = ii


@cython.wraparound(False)
@cython.boundscheck(False)
def group_fillna_indexer(ndarray[int64_t] out, ndarray[intp_t] labels,
                         ndarray[uint8_t] mask, str direction,
                         int64_t limit, bint dropna) -> None:
    """
    Indexes how to fill values forwards or backwards within a group.

    Parameters
    ----------
    out : np.ndarray[np.int64]
        Values into which this method will write its results.
    labels : np.ndarray[np.intp]
        Array containing unique label for each group, with its ordering
        matching up to the corresponding record in `values`.
    values : np.ndarray[np.uint8]
        Containing the truth value of each element.
    mask : np.ndarray[np.uint8]
        Indicating whether a value is na or not.
    direction : {'ffill', 'bfill'}
        Direction for fill to be applied (forwards or backwards, respectively)
    limit : Consecutive values to fill before stopping, or -1 for no limit
    dropna : Flag to indicate if NaN groups should return all NaN values

    Notes
    -----
    This method modifies the `out` parameter rather than returning an object
    """
    cdef:
        Py_ssize_t i, N, idx
        intp_t[:] sorted_labels
        intp_t curr_fill_idx=-1
        int64_t filled_vals = 0

    N = len(out)

    # Make sure all arrays are the same size
    assert N == len(labels) == len(mask)

    sorted_labels = np.argsort(labels, kind='mergesort').astype(
        np.intp, copy=False)
    if direction == 'bfill':
        sorted_labels = sorted_labels[::-1]

    with nogil:
        for i in range(N):
            idx = sorted_labels[i]
            if dropna and labels[idx] == -1:  # nan-group gets nan-values
                curr_fill_idx = -1
            elif mask[idx] == 1:  # is missing
                # Stop filling once we've hit the limit
                if filled_vals >= limit and limit != -1:
                    curr_fill_idx = -1
                filled_vals += 1
            else:  # reset items when not missing
                filled_vals = 0
                curr_fill_idx = idx

            out[idx] = curr_fill_idx

            # If we move to the next group, reset
            # the fill_idx and counter
            if i == N - 1 or labels[idx] != labels[sorted_labels[i + 1]]:
                curr_fill_idx = -1
                filled_vals = 0


@cython.boundscheck(False)
@cython.wraparound(False)
<<<<<<< HEAD
def group_any_all(int8_t[:, ::1] out,
                  const int8_t[:, :] values,
                  const intp_t[::1] labels,
                  const uint8_t[:, :] mask,
=======
def group_any_all(int8_t[::1] out,
                  const int8_t[::1] values,
                  const intp_t[::1] labels,
                  const uint8_t[::1] mask,
>>>>>>> 098661e8
                  str val_test,
                  bint skipna,
                  bint nullable) -> None:
    """
    Aggregated boolean values to show truthfulness of group elements. If the
    input is a nullable type (nullable=True), the result will be computed
    using Kleene logic.

    Parameters
    ----------
    out : np.ndarray[np.int8]
        Values into which this method will write its results.
    labels : np.ndarray[np.intp]
        Array containing unique label for each group, with its
        ordering matching up to the corresponding record in `values`
    values : np.ndarray[np.int8]
        Containing the truth value of each element.
    mask : np.ndarray[np.uint8]
        Indicating whether a value is na or not.
    val_test : {'any', 'all'}
        String object dictating whether to use any or all truth testing
    skipna : bool
        Flag to ignore nan values during truth testing
    nullable : bool
        Whether or not the input is a nullable type. If True, the
        result will be computed using Kleene logic

    Notes
    -----
    This method modifies the `out` parameter rather than returning an object.
    The returned values will either be 0, 1 (False or True, respectively), or
    -1 to signify a masked position in the case of a nullable input.
    """
    cdef:
        Py_ssize_t i, j, N = len(labels), K = out.shape[1]
        intp_t lab
        int8_t flag_val, val

    if val_test == 'all':
        # Because the 'all' value of an empty iterable in Python is True we can
        # start with an array full of ones and set to zero when a False value
        # is encountered
        flag_val = 0
    elif val_test == 'any':
        # Because the 'any' value of an empty iterable in Python is False we
        # can start with an array full of zeros and set to one only if any
        # value encountered is True
        flag_val = 1
    else:
        raise ValueError("'bool_func' must be either 'any' or 'all'!")

    out[:] = 1 - flag_val

    with nogil:
        for i in range(N):
            lab = labels[i]
            if lab < 0:
                continue

            for j in range(K):
                if skipna and mask[i, j]:
                    continue

                if nullable and mask[i, j]:
                    # Set the position as masked if `out[lab] != flag_val`, which
                    # would indicate True/False has not yet been seen for any/all,
                    # so by Kleene logic the result is currently unknown
                    if out[lab, j] != flag_val:
                        out[lab, j] = -1
                    continue

                val = values[i, j]

                # If True and 'any' or False and 'all', the result is
                # already determined
                if val == flag_val:
                    out[lab, j] = flag_val


# ----------------------------------------------------------------------
# group_add, group_prod, group_var, group_mean, group_ohlc
# ----------------------------------------------------------------------

ctypedef fused add_t:
    float64_t
    float32_t
    complex64_t
    complex128_t
    object


@cython.wraparound(False)
@cython.boundscheck(False)
def group_add(add_t[:, ::1] out,
              int64_t[::1] counts,
              ndarray[add_t, ndim=2] values,
              const intp_t[::1] labels,
              Py_ssize_t min_count=0) -> None:
    """
    Only aggregates on axis=0 using Kahan summation
    """
    cdef:
        Py_ssize_t i, j, N, K, lab, ncounts = len(counts)
        add_t val, t, y
        add_t[:, ::1] sumx, compensation
        int64_t[:, ::1] nobs
        Py_ssize_t len_values = len(values), len_labels = len(labels)

    if len_values != len_labels:
        raise ValueError("len(index) != len(labels)")

    nobs = np.zeros((<object>out).shape, dtype=np.int64)
    # the below is equivalent to `np.zeros_like(out)` but faster
    sumx = np.zeros((<object>out).shape, dtype=(<object>out).base.dtype)
    compensation = np.zeros((<object>out).shape, dtype=(<object>out).base.dtype)

    N, K = (<object>values).shape

    if add_t is object:
        # NB: this does not use 'compensation' like the non-object track does.
        for i in range(N):
            lab = labels[i]
            if lab < 0:
                continue

            counts[lab] += 1
            for j in range(K):
                val = values[i, j]

                # not nan
                if not checknull(val):
                    nobs[lab, j] += 1

                    if nobs[lab, j] == 1:
                        # i.e. we havent added anything yet; avoid TypeError
                        #  if e.g. val is a str and sumx[lab, j] is 0
                        t = val
                    else:
                        t = sumx[lab, j] + val
                    sumx[lab, j] = t

        for i in range(ncounts):
            for j in range(K):
                if nobs[i, j] < min_count:
                    out[i, j] = NAN
                else:
                    out[i, j] = sumx[i, j]
    else:
        with nogil:
            for i in range(N):
                lab = labels[i]
                if lab < 0:
                    continue

                counts[lab] += 1
                for j in range(K):
                    val = values[i, j]

                    # not nan
                    if val == val:
                        nobs[lab, j] += 1
                        y = val - compensation[lab, j]
                        t = sumx[lab, j] + y
                        compensation[lab, j] = t - sumx[lab, j] - y
                        sumx[lab, j] = t

            for i in range(ncounts):
                for j in range(K):
                    if nobs[i, j] < min_count:
                        out[i, j] = NAN
                    else:
                        out[i, j] = sumx[i, j]


@cython.wraparound(False)
@cython.boundscheck(False)
def group_prod(floating[:, ::1] out,
               int64_t[::1] counts,
               ndarray[floating, ndim=2] values,
               const intp_t[::1] labels,
               Py_ssize_t min_count=0) -> None:
    """
    Only aggregates on axis=0
    """
    cdef:
        Py_ssize_t i, j, N, K, lab, ncounts = len(counts)
        floating val, count
        floating[:, ::1] prodx
        int64_t[:, ::1] nobs
        Py_ssize_t len_values = len(values), len_labels = len(labels)

    if len_values != len_labels:
        raise ValueError("len(index) != len(labels)")

    nobs = np.zeros((<object>out).shape, dtype=np.int64)
    prodx = np.ones((<object>out).shape, dtype=(<object>out).base.dtype)

    N, K = (<object>values).shape

    with nogil:
        for i in range(N):
            lab = labels[i]
            if lab < 0:
                continue

            counts[lab] += 1
            for j in range(K):
                val = values[i, j]

                # not nan
                if val == val:
                    nobs[lab, j] += 1
                    prodx[lab, j] *= val

        for i in range(ncounts):
            for j in range(K):
                if nobs[i, j] < min_count:
                    out[i, j] = NAN
                else:
                    out[i, j] = prodx[i, j]


@cython.wraparound(False)
@cython.boundscheck(False)
@cython.cdivision(True)
def group_var(floating[:, ::1] out,
              int64_t[::1] counts,
              ndarray[floating, ndim=2] values,
              const intp_t[::1] labels,
              Py_ssize_t min_count=-1,
              int64_t ddof=1) -> None:
    cdef:
        Py_ssize_t i, j, N, K, lab, ncounts = len(counts)
        floating val, ct, oldmean
        floating[:, ::1] mean
        int64_t[:, ::1] nobs
        Py_ssize_t len_values = len(values), len_labels = len(labels)

    assert min_count == -1, "'min_count' only used in add and prod"

    if len_values != len_labels:
        raise ValueError("len(index) != len(labels)")

    nobs = np.zeros((<object>out).shape, dtype=np.int64)
    mean = np.zeros((<object>out).shape, dtype=(<object>out).base.dtype)

    N, K = (<object>values).shape

    out[:, :] = 0.0

    with nogil:
        for i in range(N):
            lab = labels[i]
            if lab < 0:
                continue

            counts[lab] += 1

            for j in range(K):
                val = values[i, j]

                # not nan
                if val == val:
                    nobs[lab, j] += 1
                    oldmean = mean[lab, j]
                    mean[lab, j] += (val - oldmean) / nobs[lab, j]
                    out[lab, j] += (val - mean[lab, j]) * (val - oldmean)

        for i in range(ncounts):
            for j in range(K):
                ct = nobs[i, j]
                if ct <= ddof:
                    out[i, j] = NAN
                else:
                    out[i, j] /= (ct - ddof)


@cython.wraparound(False)
@cython.boundscheck(False)
def group_mean(floating[:, ::1] out,
               int64_t[::1] counts,
               ndarray[floating, ndim=2] values,
               const intp_t[::1] labels,
               Py_ssize_t min_count=-1) -> None:
    cdef:
        Py_ssize_t i, j, N, K, lab, ncounts = len(counts)
        floating val, count, y, t
        floating[:, ::1] sumx, compensation
        int64_t[:, ::1] nobs
        Py_ssize_t len_values = len(values), len_labels = len(labels)

    assert min_count == -1, "'min_count' only used in add and prod"

    if len_values != len_labels:
        raise ValueError("len(index) != len(labels)")

    nobs = np.zeros((<object>out).shape, dtype=np.int64)
    # the below is equivalent to `np.zeros_like(out)` but faster
    sumx = np.zeros((<object>out).shape, dtype=(<object>out).base.dtype)
    compensation = np.zeros((<object>out).shape, dtype=(<object>out).base.dtype)

    N, K = (<object>values).shape

    with nogil:
        for i in range(N):
            lab = labels[i]
            if lab < 0:
                continue

            counts[lab] += 1
            for j in range(K):
                val = values[i, j]
                # not nan
                if val == val:
                    nobs[lab, j] += 1
                    y = val - compensation[lab, j]
                    t = sumx[lab, j] + y
                    compensation[lab, j] = t - sumx[lab, j] - y
                    sumx[lab, j] = t

        for i in range(ncounts):
            for j in range(K):
                count = nobs[i, j]
                if nobs[i, j] == 0:
                    out[i, j] = NAN
                else:
                    out[i, j] = sumx[i, j] / count


@cython.wraparound(False)
@cython.boundscheck(False)
def group_ohlc(floating[:, ::1] out,
               int64_t[::1] counts,
               ndarray[floating, ndim=2] values,
               const intp_t[::1] labels,
               Py_ssize_t min_count=-1) -> None:
    """
    Only aggregates on axis=0
    """
    cdef:
        Py_ssize_t i, j, N, K, lab
        floating val

    assert min_count == -1, "'min_count' only used in add and prod"

    if len(labels) == 0:
        return

    N, K = (<object>values).shape

    if out.shape[1] != 4:
        raise ValueError('Output array must have 4 columns')

    if K > 1:
        raise NotImplementedError("Argument 'values' must have only one dimension")
    out[:] = np.nan

    with nogil:
        for i in range(N):
            lab = labels[i]
            if lab == -1:
                continue

            counts[lab] += 1
            val = values[i, 0]
            if val != val:
                continue

            if out[lab, 0] != out[lab, 0]:
                out[lab, 0] = out[lab, 1] = out[lab, 2] = out[lab, 3] = val
            else:
                out[lab, 1] = max(out[lab, 1], val)
                out[lab, 2] = min(out[lab, 2], val)
                out[lab, 3] = val


@cython.boundscheck(False)
@cython.wraparound(False)
def group_quantile(ndarray[float64_t] out,
                   ndarray[numeric, ndim=1] values,
                   ndarray[intp_t] labels,
                   ndarray[uint8_t] mask,
                   float64_t q,
                   str interpolation) -> None:
    """
    Calculate the quantile per group.

    Parameters
    ----------
    out : np.ndarray[np.float64]
        Array of aggregated values that will be written to.
    values : np.ndarray
        Array containing the values to apply the function against.
    labels : ndarray[np.intp]
        Array containing the unique group labels.
    q : float
        The quantile value to search for.
    interpolation : {'linear', 'lower', 'highest', 'nearest', 'midpoint'}

    Notes
    -----
    Rather than explicitly returning a value, this function modifies the
    provided `out` parameter.
    """
    cdef:
        Py_ssize_t i, N=len(labels), ngroups, grp_sz, non_na_sz
        Py_ssize_t grp_start=0, idx=0
        intp_t lab
        uint8_t interp
        float64_t q_idx, frac, val, next_val
        ndarray[int64_t] counts, non_na_counts, sort_arr

    assert values.shape[0] == N

    if not (0 <= q <= 1):
        raise ValueError(f"'q' must be between 0 and 1. Got '{q}' instead")

    inter_methods = {
        'linear': INTERPOLATION_LINEAR,
        'lower': INTERPOLATION_LOWER,
        'higher': INTERPOLATION_HIGHER,
        'nearest': INTERPOLATION_NEAREST,
        'midpoint': INTERPOLATION_MIDPOINT,
    }
    interp = inter_methods[interpolation]

    counts = np.zeros_like(out, dtype=np.int64)
    non_na_counts = np.zeros_like(out, dtype=np.int64)
    ngroups = len(counts)

    # First figure out the size of every group
    with nogil:
        for i in range(N):
            lab = labels[i]
            if lab == -1:  # NA group label
                continue

            counts[lab] += 1
            if not mask[i]:
                non_na_counts[lab] += 1

    # Get an index of values sorted by labels and then values
    if labels.any():
        # Put '-1' (NaN) labels as the last group so it does not interfere
        # with the calculations.
        labels_for_lexsort = np.where(labels == -1, labels.max() + 1, labels)
    else:
        labels_for_lexsort = labels
    order = (values, labels_for_lexsort)
    sort_arr = np.lexsort(order).astype(np.int64, copy=False)

    with nogil:
        for i in range(ngroups):
            # Figure out how many group elements there are
            grp_sz = counts[i]
            non_na_sz = non_na_counts[i]

            if non_na_sz == 0:
                out[i] = NaN
            else:
                # Calculate where to retrieve the desired value
                # Casting to int will intentionally truncate result
                idx = grp_start + <int64_t>(q * <float64_t>(non_na_sz - 1))

                val = values[sort_arr[idx]]
                # If requested quantile falls evenly on a particular index
                # then write that index's value out. Otherwise interpolate
                q_idx = q * (non_na_sz - 1)
                frac = q_idx % 1

                if frac == 0.0 or interp == INTERPOLATION_LOWER:
                    out[i] = val
                else:
                    next_val = values[sort_arr[idx + 1]]
                    if interp == INTERPOLATION_LINEAR:
                        out[i] = val + (next_val - val) * frac
                    elif interp == INTERPOLATION_HIGHER:
                        out[i] = next_val
                    elif interp == INTERPOLATION_MIDPOINT:
                        out[i] = (val + next_val) / 2.0
                    elif interp == INTERPOLATION_NEAREST:
                        if frac > .5 or (frac == .5 and q > .5):  # Always OK?
                            out[i] = next_val
                        else:
                            out[i] = val

            # Increment the index reference in sorted_arr for the next group
            grp_start += grp_sz


# ----------------------------------------------------------------------
# group_nth, group_last, group_rank
# ----------------------------------------------------------------------

ctypedef fused rank_t:
    float64_t
    float32_t
    int64_t
    uint64_t
    object


cdef inline bint _treat_as_na(rank_t val, bint is_datetimelike) nogil:
    if rank_t is object:
        # Should never be used, but we need to avoid the `val != val` below
        #  or else cython will raise about gil acquisition.
        raise NotImplementedError

    elif rank_t is int64_t:
        return is_datetimelike and val == NPY_NAT
    elif rank_t is uint64_t:
        # There is no NA value for uint64
        return False
    else:
        return val != val


# GH#31710 use memorviews once cython 0.30 is released so we can
#  use `const rank_t[:, :] values`
@cython.wraparound(False)
@cython.boundscheck(False)
def group_last(rank_t[:, ::1] out,
               int64_t[::1] counts,
               ndarray[rank_t, ndim=2] values,
               const intp_t[::1] labels,
               Py_ssize_t min_count=-1) -> None:
    """
    Only aggregates on axis=0
    """
    cdef:
        Py_ssize_t i, j, N, K, lab, ncounts = len(counts)
        rank_t val
        ndarray[rank_t, ndim=2] resx
        ndarray[int64_t, ndim=2] nobs
        bint runtime_error = False

    # TODO(cython 3.0):
    # Instead of `labels.shape[0]` use `len(labels)`
    if not len(values) == labels.shape[0]:
        raise AssertionError("len(index) != len(labels)")

    min_count = max(min_count, 1)
    nobs = np.zeros((<object>out).shape, dtype=np.int64)
    if rank_t is object:
        resx = np.empty((<object>out).shape, dtype=object)
    else:
        resx = np.empty_like(out)

    N, K = (<object>values).shape

    if rank_t is object:
        # TODO: De-duplicate once conditional-nogil is available
        for i in range(N):
            lab = labels[i]
            if lab < 0:
                continue

            counts[lab] += 1
            for j in range(K):
                val = values[i, j]

                if not checknull(val):
                    # NB: use _treat_as_na here once
                    #  conditional-nogil is available.
                    nobs[lab, j] += 1
                    resx[lab, j] = val

        for i in range(ncounts):
            for j in range(K):
                if nobs[i, j] < min_count:
                    out[i, j] = None
                else:
                    out[i, j] = resx[i, j]
    else:
        with nogil:
            for i in range(N):
                lab = labels[i]
                if lab < 0:
                    continue

                counts[lab] += 1
                for j in range(K):
                    val = values[i, j]

                    if not _treat_as_na(val, True):
                        # TODO: Sure we always want is_datetimelike=True?
                        nobs[lab, j] += 1
                        resx[lab, j] = val

            for i in range(ncounts):
                for j in range(K):
                    if nobs[i, j] < min_count:
                        if rank_t is int64_t:
                            out[i, j] = NPY_NAT
                        elif rank_t is uint64_t:
                            runtime_error = True
                            break
                        else:
                            out[i, j] = NAN

                    else:
                        out[i, j] = resx[i, j]

    if runtime_error:
        # We cannot raise directly above because that is within a nogil
        #  block.
        raise RuntimeError("empty group with uint64_t")


# GH#31710 use memorviews once cython 0.30 is released so we can
#  use `const rank_t[:, :] values`
@cython.wraparound(False)
@cython.boundscheck(False)
def group_nth(rank_t[:, ::1] out,
              int64_t[::1] counts,
              ndarray[rank_t, ndim=2] values,
              const intp_t[::1] labels,
              int64_t min_count=-1,
              int64_t rank=1,
              ) -> None:
    """
    Only aggregates on axis=0
    """
    cdef:
        Py_ssize_t i, j, N, K, lab, ncounts = len(counts)
        rank_t val
        ndarray[rank_t, ndim=2] resx
        ndarray[int64_t, ndim=2] nobs
        bint runtime_error = False

    # TODO(cython 3.0):
    # Instead of `labels.shape[0]` use `len(labels)`
    if not len(values) == labels.shape[0]:
        raise AssertionError("len(index) != len(labels)")

    min_count = max(min_count, 1)
    nobs = np.zeros((<object>out).shape, dtype=np.int64)
    if rank_t is object:
        resx = np.empty((<object>out).shape, dtype=object)
    else:
        resx = np.empty_like(out)

    N, K = (<object>values).shape

    if rank_t is object:
        # TODO: De-duplicate once conditional-nogil is available
        for i in range(N):
            lab = labels[i]
            if lab < 0:
                continue

            counts[lab] += 1
            for j in range(K):
                val = values[i, j]

                if not checknull(val):
                    # NB: use _treat_as_na here once
                    #  conditional-nogil is available.
                    nobs[lab, j] += 1
                    if nobs[lab, j] == rank:
                        resx[lab, j] = val

        for i in range(ncounts):
            for j in range(K):
                if nobs[i, j] < min_count:
                    out[i, j] = None
                else:
                    out[i, j] = resx[i, j]

    else:
        with nogil:
            for i in range(N):
                lab = labels[i]
                if lab < 0:
                    continue

                counts[lab] += 1
                for j in range(K):
                    val = values[i, j]

                    if not _treat_as_na(val, True):
                        # TODO: Sure we always want is_datetimelike=True?
                        nobs[lab, j] += 1
                        if nobs[lab, j] == rank:
                            resx[lab, j] = val

            for i in range(ncounts):
                for j in range(K):
                    if nobs[i, j] < min_count:
                        if rank_t is int64_t:
                            out[i, j] = NPY_NAT
                        elif rank_t is uint64_t:
                            runtime_error = True
                            break
                        else:
                            out[i, j] = NAN
                    else:
                        out[i, j] = resx[i, j]

    if runtime_error:
        # We cannot raise directly above because that is within a nogil
        #  block.
        raise RuntimeError("empty group with uint64_t")


@cython.boundscheck(False)
@cython.wraparound(False)
def group_rank(float64_t[:, ::1] out,
               ndarray[rank_t, ndim=2] values,
               const intp_t[::1] labels,
               int ngroups,
               bint is_datetimelike, str ties_method="average",
               bint ascending=True, bint pct=False, str na_option="keep") -> None:
    """
    Provides the rank of values within each group.

    Parameters
    ----------
    out : np.ndarray[np.float64, ndim=2]
        Values to which this method will write its results.
    values : np.ndarray of rank_t values to be ranked
    labels : np.ndarray[np.intp]
        Array containing unique label for each group, with its ordering
        matching up to the corresponding record in `values`
    ngroups : int
        This parameter is not used, is needed to match signatures of other
        groupby functions.
    is_datetimelike : bool
        True if `values` contains datetime-like entries.
    ties_method : {'average', 'min', 'max', 'first', 'dense'}, default 'average'
        * average: average rank of group
        * min: lowest rank in group
        * max: highest rank in group
        * first: ranks assigned in order they appear in the array
        * dense: like 'min', but rank always increases by 1 between groups
    ascending : bool, default True
        False for ranks by high (1) to low (N)
        na_option : {'keep', 'top', 'bottom'}, default 'keep'
    pct : bool, default False
        Compute percentage rank of data within each group
    na_option : {'keep', 'top', 'bottom'}, default 'keep'
        * keep: leave NA values where they are
        * top: smallest rank if ascending
        * bottom: smallest rank if descending

    Notes
    -----
    This method modifies the `out` parameter rather than returning an object
    """
    cdef:
        Py_ssize_t i, k, N
        ndarray[float64_t, ndim=1] result

    N = values.shape[1]

    for k in range(N):
        result = rank_1d(
            values=values[:, k],
            labels=labels,
            is_datetimelike=is_datetimelike,
            ties_method=ties_method,
            ascending=ascending,
            pct=pct,
            na_option=na_option
        )
        for i in range(len(result)):
            # TODO: why cant we do out[:, k] = result?
            out[i, k] = result[i]


# ----------------------------------------------------------------------
# group_min, group_max
# ----------------------------------------------------------------------

# TODO: consider implementing for more dtypes
ctypedef fused groupby_t:
    float64_t
    float32_t
    int64_t
    uint64_t


@cython.wraparound(False)
@cython.boundscheck(False)
cdef group_min_max(groupby_t[:, ::1] out,
                   int64_t[::1] counts,
                   ndarray[groupby_t, ndim=2] values,
                   const intp_t[::1] labels,
                   Py_ssize_t min_count=-1,
                   bint is_datetimelike=False,
                   bint compute_max=True):
    """
    Compute minimum/maximum  of columns of `values`, in row groups `labels`.

    Parameters
    ----------
    out : np.ndarray[groupby_t, ndim=2]
        Array to store result in.
    counts : np.ndarray[int64]
        Input as a zeroed array, populated by group sizes during algorithm
    values : array
        Values to find column-wise min/max of.
    labels : np.ndarray[np.intp]
        Labels to group by.
    min_count : Py_ssize_t, default -1
        The minimum number of non-NA group elements, NA result if threshold
        is not met
    is_datetimelike : bool
        True if `values` contains datetime-like entries.
    compute_max : bint, default True
        True to compute group-wise max, False to compute min

    Notes
    -----
    This method modifies the `out` parameter, rather than returning an object.
    `counts` is modified to hold group sizes
    """
    cdef:
        Py_ssize_t i, j, N, K, lab, ngroups = len(counts)
        groupby_t val, nan_val
        ndarray[groupby_t, ndim=2] group_min_or_max
        bint runtime_error = False
        int64_t[:, ::1] nobs

    # TODO(cython 3.0):
    # Instead of `labels.shape[0]` use `len(labels)`
    if not len(values) == labels.shape[0]:
        raise AssertionError("len(index) != len(labels)")

    min_count = max(min_count, 1)
    nobs = np.zeros((<object>out).shape, dtype=np.int64)

    group_min_or_max = np.empty_like(out)
    if groupby_t is int64_t:
        group_min_or_max[:] = -_int64_max if compute_max else _int64_max
        nan_val = NPY_NAT
    elif groupby_t is uint64_t:
        # NB: We do not define nan_val because there is no such thing
        # for uint64_t.  We carefully avoid having to reference it in this
        # case.
        group_min_or_max[:] = 0 if compute_max else np.iinfo(np.uint64).max
    else:
        group_min_or_max[:] = -np.inf if compute_max else np.inf
        nan_val = NAN

    N, K = (<object>values).shape

    with nogil:
        for i in range(N):
            lab = labels[i]
            if lab < 0:
                continue

            counts[lab] += 1
            for j in range(K):
                val = values[i, j]

                if not _treat_as_na(val, is_datetimelike):
                    nobs[lab, j] += 1
                    if compute_max:
                        if val > group_min_or_max[lab, j]:
                            group_min_or_max[lab, j] = val
                    else:
                        if val < group_min_or_max[lab, j]:
                            group_min_or_max[lab, j] = val

        for i in range(ngroups):
            for j in range(K):
                if nobs[i, j] < min_count:
                    if groupby_t is uint64_t:
                        runtime_error = True
                        break
                    else:
                        out[i, j] = nan_val
                else:
                    out[i, j] = group_min_or_max[i, j]

    if runtime_error:
        # We cannot raise directly above because that is within a nogil
        #  block.
        raise RuntimeError("empty group with uint64_t")


@cython.wraparound(False)
@cython.boundscheck(False)
def group_max(groupby_t[:, ::1] out,
              int64_t[::1] counts,
              ndarray[groupby_t, ndim=2] values,
              const intp_t[::1] labels,
              Py_ssize_t min_count=-1,
              bint is_datetimelike=False) -> None:
    """See group_min_max.__doc__"""
    group_min_max(
        out,
        counts,
        values,
        labels,
        min_count=min_count,
        is_datetimelike=is_datetimelike,
        compute_max=True,
    )


@cython.wraparound(False)
@cython.boundscheck(False)
def group_min(groupby_t[:, ::1] out,
              int64_t[::1] counts,
              ndarray[groupby_t, ndim=2] values,
              const intp_t[::1] labels,
              Py_ssize_t min_count=-1,
              bint is_datetimelike=False) -> None:
    """See group_min_max.__doc__"""
    group_min_max(
        out,
        counts,
        values,
        labels,
        min_count=min_count,
        is_datetimelike=is_datetimelike,
        compute_max=False,
    )


@cython.boundscheck(False)
@cython.wraparound(False)
cdef group_cummin_max(groupby_t[:, ::1] out,
                      ndarray[groupby_t, ndim=2] values,
                      uint8_t[:, ::1] mask,
                      const intp_t[::1] labels,
                      int ngroups,
                      bint is_datetimelike,
                      bint skipna,
                      bint compute_max):
    """
    Cumulative minimum/maximum of columns of `values`, in row groups `labels`.

    Parameters
    ----------
    out : np.ndarray[groupby_t, ndim=2]
        Array to store cummin/max in.
    values : np.ndarray[groupby_t, ndim=2]
        Values to take cummin/max of.
    mask : np.ndarray[bool] or None
        If not None, indices represent missing values,
        otherwise the mask will not be used
    labels : np.ndarray[np.intp]
        Labels to group by.
    ngroups : int
        Number of groups, larger than all entries of `labels`.
    is_datetimelike : bool
        True if `values` contains datetime-like entries.
    skipna : bool
        If True, ignore nans in `values`.
    compute_max : bool
        True if cumulative maximum should be computed, False
        if cumulative minimum should be computed

    Notes
    -----
    This method modifies the `out` parameter, rather than returning an object.
    """
    cdef:
        groupby_t[:, ::1] accum

    accum = np.empty((ngroups, (<object>values).shape[1]), dtype=values.dtype)
    if groupby_t is int64_t:
        accum[:] = -_int64_max if compute_max else _int64_max
    elif groupby_t is uint64_t:
        accum[:] = 0 if compute_max else np.iinfo(np.uint64).max
    else:
        accum[:] = -np.inf if compute_max else np.inf

    if mask is not None:
        masked_cummin_max(out, values, mask, labels, accum, skipna, compute_max)
    else:
        cummin_max(out, values, labels, accum, skipna, is_datetimelike, compute_max)


@cython.boundscheck(False)
@cython.wraparound(False)
cdef cummin_max(groupby_t[:, ::1] out,
                ndarray[groupby_t, ndim=2] values,
                const intp_t[::1] labels,
                groupby_t[:, ::1] accum,
                bint skipna,
                bint is_datetimelike,
                bint compute_max):
    """
    Compute the cumulative minimum/maximum of columns of `values`, in row groups
    `labels`.
    """
    cdef:
        Py_ssize_t i, j, N, K
        groupby_t val, mval, na_val
        uint8_t[:, ::1] seen_na
        intp_t lab
        bint na_possible

    if groupby_t is float64_t or groupby_t is float32_t:
        na_val = NaN
        na_possible = True
    elif is_datetimelike:
        na_val = NPY_NAT
        na_possible = True
    # Will never be used, just to avoid uninitialized warning
    else:
        na_val = 0
        na_possible = False

    if na_possible:
        seen_na = np.zeros((<object>accum).shape, dtype=np.uint8)

    N, K = (<object>values).shape
    with nogil:
        for i in range(N):
            lab = labels[i]
            if lab < 0:
                continue
            for j in range(K):
                if not skipna and na_possible and seen_na[lab, j]:
                    out[i, j] = na_val
                else:
                    val = values[i, j]
                    if not _treat_as_na(val, is_datetimelike):
                        mval = accum[lab, j]
                        if compute_max:
                            if val > mval:
                                accum[lab, j] = mval = val
                        else:
                            if val < mval:
                                accum[lab, j] = mval = val
                        out[i, j] = mval
                    else:
                        seen_na[lab, j] = 1
                        out[i, j] = val


@cython.boundscheck(False)
@cython.wraparound(False)
cdef masked_cummin_max(groupby_t[:, ::1] out,
                       ndarray[groupby_t, ndim=2] values,
                       uint8_t[:, ::1] mask,
                       const intp_t[::1] labels,
                       groupby_t[:, ::1] accum,
                       bint skipna,
                       bint compute_max):
    """
    Compute the cumulative minimum/maximum of columns of `values`, in row groups
    `labels` with a masked algorithm.
    """
    cdef:
        Py_ssize_t i, j, N, K
        groupby_t val, mval
        uint8_t[:, ::1] seen_na
        intp_t lab

    N, K = (<object>values).shape
    seen_na = np.zeros((<object>accum).shape, dtype=np.uint8)
    with nogil:
        for i in range(N):
            lab = labels[i]
            if lab < 0:
                continue
            for j in range(K):
                if not skipna and seen_na[lab, j]:
                    mask[i, j] = 1
                else:
                    if not mask[i, j]:
                        val = values[i, j]
                        mval = accum[lab, j]
                        if compute_max:
                            if val > mval:
                                accum[lab, j] = mval = val
                        else:
                            if val < mval:
                                accum[lab, j] = mval = val
                        out[i, j] = mval
                    else:
                        seen_na[lab, j] = 1


@cython.boundscheck(False)
@cython.wraparound(False)
def group_cummin(groupby_t[:, ::1] out,
                 ndarray[groupby_t, ndim=2] values,
                 const intp_t[::1] labels,
                 int ngroups,
                 bint is_datetimelike,
                 uint8_t[:, ::1] mask=None,
                 bint skipna=True) -> None:
    """See group_cummin_max.__doc__"""
    group_cummin_max(
        out,
        values,
        mask,
        labels,
        ngroups,
        is_datetimelike,
        skipna,
        compute_max=False
    )


@cython.boundscheck(False)
@cython.wraparound(False)
def group_cummax(groupby_t[:, ::1] out,
                 ndarray[groupby_t, ndim=2] values,
                 const intp_t[::1] labels,
                 int ngroups,
                 bint is_datetimelike,
                 uint8_t[:, ::1] mask=None,
                 bint skipna=True) -> None:
    """See group_cummin_max.__doc__"""
    group_cummin_max(
        out,
        values,
        mask,
        labels,
        ngroups,
        is_datetimelike,
        skipna,
        compute_max=True
    )<|MERGE_RESOLUTION|>--- conflicted
+++ resolved
@@ -388,17 +388,10 @@
 
 @cython.boundscheck(False)
 @cython.wraparound(False)
-<<<<<<< HEAD
 def group_any_all(int8_t[:, ::1] out,
                   const int8_t[:, :] values,
                   const intp_t[::1] labels,
                   const uint8_t[:, :] mask,
-=======
-def group_any_all(int8_t[::1] out,
-                  const int8_t[::1] values,
-                  const intp_t[::1] labels,
-                  const uint8_t[::1] mask,
->>>>>>> 098661e8
                   str val_test,
                   bint skipna,
                   bint nullable) -> None:
