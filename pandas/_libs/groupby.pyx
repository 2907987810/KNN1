import cython
from cython import Py_ssize_t

from cython cimport floating
from libc.stdlib cimport (
    free,
    malloc,
)

import numpy as np

cimport numpy as cnp
from numpy cimport (
    complex64_t,
    complex128_t,
    float32_t,
    float64_t,
    int8_t,
    int16_t,
    int32_t,
    int64_t,
    intp_t,
    ndarray,
    uint8_t,
    uint16_t,
    uint32_t,
    uint64_t,
)
from numpy.math cimport NAN

cnp.import_array()

from pandas._libs.algos cimport kth_smallest_c
from pandas._libs.util cimport (
    get_nat,
    numeric,
)

from pandas._libs.algos import (
    ensure_platform_int,
    groupsort_indexer,
    rank_1d,
    take_2d_axis1_float64_float64,
)

from pandas._libs.missing cimport checknull


cdef int64_t NPY_NAT = get_nat()
_int64_max = np.iinfo(np.int64).max

cdef float64_t NaN = <float64_t>np.NaN

cdef enum InterpolationEnumType:
    INTERPOLATION_LINEAR,
    INTERPOLATION_LOWER,
    INTERPOLATION_HIGHER,
    INTERPOLATION_NEAREST,
    INTERPOLATION_MIDPOINT


cdef inline float64_t median_linear(float64_t* a, int n) nogil:
    cdef:
        int i, j, na_count = 0
        float64_t result
        float64_t* tmp

    if n == 0:
        return NaN

    # count NAs
    for i in range(n):
        if a[i] != a[i]:
            na_count += 1

    if na_count:
        if na_count == n:
            return NaN

        tmp = <float64_t*>malloc((n - na_count) * sizeof(float64_t))

        j = 0
        for i in range(n):
            if a[i] == a[i]:
                tmp[j] = a[i]
                j += 1

        a = tmp
        n -= na_count

    if n % 2:
        result = kth_smallest_c(a, n // 2, n)
    else:
        result = (kth_smallest_c(a, n // 2, n) +
                  kth_smallest_c(a, n // 2 - 1, n)) / 2

    if na_count:
        free(a)

    return result


@cython.boundscheck(False)
@cython.wraparound(False)
def group_median_float64(ndarray[float64_t, ndim=2] out,
                         ndarray[int64_t] counts,
                         ndarray[float64_t, ndim=2] values,
                         ndarray[intp_t] labels,
                         Py_ssize_t min_count=-1):
    """
    Only aggregates on axis=0
    """
    cdef:
        Py_ssize_t i, j, N, K, ngroups, size
        ndarray[intp_t] _counts
        ndarray[float64_t, ndim=2] data
        ndarray[intp_t] indexer
        float64_t* ptr

    assert min_count == -1, "'min_count' only used in add and prod"

    ngroups = len(counts)
    N, K = (<object>values).shape

    indexer, _counts = groupsort_indexer(labels, ngroups)
    counts[:] = _counts[1:]

    data = np.empty((K, N), dtype=np.float64)
    ptr = <float64_t*>cnp.PyArray_DATA(data)

    take_2d_axis1_float64_float64(values.T, indexer, out=data)

    with nogil:

        for i in range(K):
            # exclude NA group
            ptr += _counts[0]
            for j in range(ngroups):
                size = _counts[j + 1]
                out[j, i] = median_linear(ptr, size)
                ptr += size


@cython.boundscheck(False)
@cython.wraparound(False)
def group_cumprod_float64(float64_t[:, ::1] out,
                          const float64_t[:, :] values,
                          const intp_t[:] labels,
                          int ngroups,
                          bint is_datetimelike,
                          bint skipna=True):
    """
    Cumulative product of columns of `values`, in row groups `labels`.

    Parameters
    ----------
    out : np.ndarray[np.float64, ndim=2]
        Array to store cumprod in.
    values : np.ndarray[np.float64, ndim=2]
        Values to take cumprod of.
    labels : np.ndarray[np.intp]
        Labels to group by.
    ngroups : int
        Number of groups, larger than all entries of `labels`.
    is_datetimelike : bool
        Always false, `values` is never datetime-like.
    skipna : bool
        If true, ignore nans in `values`.

    Notes
    -----
    This method modifies the `out` parameter, rather than returning an object.
    """
    cdef:
        Py_ssize_t i, j, N, K, size
        float64_t val
        float64_t[:, ::1] accum
        intp_t lab

    N, K = (<object>values).shape
    accum = np.ones((ngroups, K), dtype=np.float64)

    with nogil:
        for i in range(N):
            lab = labels[i]

            if lab < 0:
                continue
            for j in range(K):
                val = values[i, j]
                if val == val:
                    accum[lab, j] *= val
                    out[i, j] = accum[lab, j]
                else:
                    out[i, j] = NaN
                    if not skipna:
                        accum[lab, j] = NaN
                        break


@cython.boundscheck(False)
@cython.wraparound(False)
def group_cumsum(numeric[:, ::1] out,
                 ndarray[numeric, ndim=2] values,
                 const intp_t[:] labels,
                 int ngroups,
                 is_datetimelike,
                 bint skipna=True):
    """
    Cumulative sum of columns of `values`, in row groups `labels`.

    Parameters
    ----------
    out : np.ndarray[ndim=2]
        Array to store cumsum in.
    values : np.ndarray[ndim=2]
        Values to take cumsum of.
    labels : np.ndarray[np.intp]
        Labels to group by.
    ngroups : int
        Number of groups, larger than all entries of `labels`.
    is_datetimelike : bool
        True if `values` contains datetime-like entries.
    skipna : bool
        If true, ignore nans in `values`.

    Notes
    -----
    This method modifies the `out` parameter, rather than returning an object.
    """
    cdef:
        Py_ssize_t i, j, N, K, size
        numeric val, y, t
        numeric[:, ::1] accum, compensation
        intp_t lab

    N, K = (<object>values).shape
    accum = np.zeros((ngroups, K), dtype=np.asarray(values).dtype)
    compensation = np.zeros((ngroups, K), dtype=np.asarray(values).dtype)

    with nogil:
        for i in range(N):
            lab = labels[i]

            if lab < 0:
                continue
            for j in range(K):
                val = values[i, j]

                if numeric == float32_t or numeric == float64_t:
                    if val == val:
                        y = val - compensation[lab, j]
                        t = accum[lab, j] + y
                        compensation[lab, j] = t - accum[lab, j] - y
                        accum[lab, j] = t
                        out[i, j] = accum[lab, j]
                    else:
                        out[i, j] = NaN
                        if not skipna:
                            accum[lab, j] = NaN
                            break
                else:
                    y = val - compensation[lab, j]
                    t = accum[lab, j] + y
                    compensation[lab, j] = t - accum[lab, j] - y
                    accum[lab, j] = t
                    out[i, j] = accum[lab, j]


@cython.boundscheck(False)
@cython.wraparound(False)
def group_shift_indexer(int64_t[::1] out, const intp_t[:] labels,
                        int ngroups, int periods):
    cdef:
        Py_ssize_t N, i, j, ii, lab
        int offset = 0, sign
        int64_t idxer, idxer_slot
        int64_t[::1] label_seen = np.zeros(ngroups, dtype=np.int64)
        int64_t[:, ::1] label_indexer

    N, = (<object>labels).shape

    if periods < 0:
        periods = -periods
        offset = N - 1
        sign = -1
    elif periods > 0:
        offset = 0
        sign = 1

    if periods == 0:
        with nogil:
            for i in range(N):
                out[i] = i
    else:
        # array of each previous indexer seen
        label_indexer = np.zeros((ngroups, periods), dtype=np.int64)
        with nogil:
            for i in range(N):
                # reverse iterator if shifting backwards
                ii = offset + sign * i
                lab = labels[ii]

                # Skip null keys
                if lab == -1:
                    out[ii] = -1
                    continue

                label_seen[lab] += 1

                idxer_slot = label_seen[lab] % periods
                idxer = label_indexer[lab, idxer_slot]

                if label_seen[lab] > periods:
                    out[ii] = idxer
                else:
                    out[ii] = -1

                label_indexer[lab, idxer_slot] = ii


@cython.wraparound(False)
@cython.boundscheck(False)
def group_fillna_indexer(ndarray[int64_t] out, ndarray[intp_t] labels,
                         ndarray[uint8_t] mask, object direction,
                         int64_t limit, bint dropna):
    """
    Indexes how to fill values forwards or backwards within a group.

    Parameters
    ----------
    out : np.ndarray[np.uint8]
        Values into which this method will write its results.
    labels : np.ndarray[np.intp]
        Array containing unique label for each group, with its ordering
        matching up to the corresponding record in `values`.
    values : np.ndarray[np.uint8]
        Containing the truth value of each element.
    mask : np.ndarray[np.uint8]
        Indicating whether a value is na or not.
    direction : {'ffill', 'bfill'}
        Direction for fill to be applied (forwards or backwards, respectively)
    limit : Consecutive values to fill before stopping, or -1 for no limit
    dropna : Flag to indicate if NaN groups should return all NaN values

    Notes
    -----
    This method modifies the `out` parameter rather than returning an object
    """
    cdef:
        Py_ssize_t i, N, idx
        intp_t[:] sorted_labels
        intp_t curr_fill_idx=-1
        int64_t filled_vals = 0

    N = len(out)

    # Make sure all arrays are the same size
    assert N == len(labels) == len(mask)

    sorted_labels = np.argsort(labels, kind='mergesort').astype(
        np.intp, copy=False)
    if direction == 'bfill':
        sorted_labels = sorted_labels[::-1]

    with nogil:
        for i in range(N):
            idx = sorted_labels[i]
            if dropna and labels[idx] == -1:  # nan-group gets nan-values
                curr_fill_idx = -1
            elif mask[idx] == 1:  # is missing
                # Stop filling once we've hit the limit
                if filled_vals >= limit and limit != -1:
                    curr_fill_idx = -1
                filled_vals += 1
            else:  # reset items when not missing
                filled_vals = 0
                curr_fill_idx = idx

            out[idx] = curr_fill_idx

            # If we move to the next group, reset
            # the fill_idx and counter
            if i == N - 1 or labels[idx] != labels[sorted_labels[i + 1]]:
                curr_fill_idx = -1
                filled_vals = 0


@cython.boundscheck(False)
@cython.wraparound(False)
def group_any_all(uint8_t[::1] out,
                  const uint8_t[::1] values,
                  const intp_t[:] labels,
                  const uint8_t[::1] mask,
                  object val_test,
                  bint skipna):
    """
    Aggregated boolean values to show truthfulness of group elements.

    Parameters
    ----------
    out : np.ndarray[np.uint8]
        Values into which this method will write its results.
    labels : np.ndarray[np.intp]
        Array containing unique label for each group, with its
        ordering matching up to the corresponding record in `values`
    values : np.ndarray[np.uint8]
        Containing the truth value of each element.
    mask : np.ndarray[np.uint8]
        Indicating whether a value is na or not.
    val_test : {'any', 'all'}
        String object dictating whether to use any or all truth testing
    skipna : bool
        Flag to ignore nan values during truth testing

    Notes
    -----
    This method modifies the `out` parameter rather than returning an object.
    The returned values will either be 0 or 1 (False or True, respectively).
    """
    cdef:
        Py_ssize_t i, N = len(labels)
        intp_t lab
        uint8_t flag_val

    if val_test == 'all':
        # Because the 'all' value of an empty iterable in Python is True we can
        # start with an array full of ones and set to zero when a False value
        # is encountered
        flag_val = 0
    elif val_test == 'any':
        # Because the 'any' value of an empty iterable in Python is False we
        # can start with an array full of zeros and set to one only if any
        # value encountered is True
        flag_val = 1
    else:
        raise ValueError("'bool_func' must be either 'any' or 'all'!")

    out[:] = 1 - flag_val

    with nogil:
        for i in range(N):
            lab = labels[i]
            if lab < 0 or (skipna and mask[i]):
                continue

            if values[i] == flag_val:
                out[lab] = flag_val


# ----------------------------------------------------------------------
# group_add, group_prod, group_var, group_mean, group_ohlc
# ----------------------------------------------------------------------

ctypedef fused complexfloating_t:
    float64_t
    float32_t
    complex64_t
    complex128_t


@cython.wraparound(False)
@cython.boundscheck(False)
def group_add(complexfloating_t[:, ::1] out,
              int64_t[::1] counts,
              ndarray[complexfloating_t, ndim=2] values,
              const intp_t[:] labels,
              Py_ssize_t min_count=0):
    """
    Only aggregates on axis=0 using Kahan summation
    """
    cdef:
        Py_ssize_t i, j, N, K, lab, ncounts = len(counts)
        complexfloating_t val, count, t, y
        complexfloating_t[:, ::1] sumx, compensation
        int64_t[:, ::1] nobs
        Py_ssize_t len_values = len(values), len_labels = len(labels)

    if len_values != len_labels:
        raise ValueError("len(index) != len(labels)")

    nobs = np.zeros((<object>out).shape, dtype=np.int64)
    # the below is equivalent to `np.zeros_like(out)` but faster
    sumx = np.zeros((<object>out).shape, dtype=(<object>out).base.dtype)
    compensation = np.zeros((<object>out).shape, dtype=(<object>out).base.dtype)

    N, K = (<object>values).shape

    with nogil:
        for i in range(N):
            lab = labels[i]
            if lab < 0:
                continue

            counts[lab] += 1
            for j in range(K):
                val = values[i, j]

                # not nan
                if val == val:
                    nobs[lab, j] += 1
                    y = val - compensation[lab, j]
                    t = sumx[lab, j] + y
                    compensation[lab, j] = t - sumx[lab, j] - y
                    sumx[lab, j] = t

        for i in range(ncounts):
            for j in range(K):
                if nobs[i, j] < min_count:
                    out[i, j] = NAN
                else:
                    out[i, j] = sumx[i, j]


@cython.wraparound(False)
@cython.boundscheck(False)
def group_prod(floating[:, ::1] out,
               int64_t[::1] counts,
               ndarray[floating, ndim=2] values,
               const intp_t[:] labels,
               Py_ssize_t min_count=0):
    """
    Only aggregates on axis=0
    """
    cdef:
        Py_ssize_t i, j, N, K, lab, ncounts = len(counts)
        floating val, count
        floating[:, ::1] prodx
        int64_t[:, ::1] nobs
        Py_ssize_t len_values = len(values), len_labels = len(labels)

    if len_values != len_labels:
        raise ValueError("len(index) != len(labels)")

    nobs = np.zeros((<object>out).shape, dtype=np.int64)
    prodx = np.ones((<object>out).shape, dtype=(<object>out).base.dtype)

    N, K = (<object>values).shape

    with nogil:
        for i in range(N):
            lab = labels[i]
            if lab < 0:
                continue

            counts[lab] += 1
            for j in range(K):
                val = values[i, j]

                # not nan
                if val == val:
                    nobs[lab, j] += 1
                    prodx[lab, j] *= val

        for i in range(ncounts):
            for j in range(K):
                if nobs[i, j] < min_count:
                    out[i, j] = NAN
                else:
                    out[i, j] = prodx[i, j]


@cython.wraparound(False)
@cython.boundscheck(False)
@cython.cdivision(True)
def group_var(floating[:, ::1] out,
              int64_t[::1] counts,
              ndarray[floating, ndim=2] values,
              const intp_t[:] labels,
              Py_ssize_t min_count=-1,
              int64_t ddof=1):
    cdef:
        Py_ssize_t i, j, N, K, lab, ncounts = len(counts)
        floating val, ct, oldmean
        floating[:, ::1] mean
        int64_t[:, ::1] nobs
        Py_ssize_t len_values = len(values), len_labels = len(labels)

    assert min_count == -1, "'min_count' only used in add and prod"

    if len_values != len_labels:
        raise ValueError("len(index) != len(labels)")

    nobs = np.zeros((<object>out).shape, dtype=np.int64)
    mean = np.zeros((<object>out).shape, dtype=(<object>out).base.dtype)

    N, K = (<object>values).shape

    out[:, :] = 0.0

    with nogil:
        for i in range(N):
            lab = labels[i]
            if lab < 0:
                continue

            counts[lab] += 1

            for j in range(K):
                val = values[i, j]

                # not nan
                if val == val:
                    nobs[lab, j] += 1
                    oldmean = mean[lab, j]
                    mean[lab, j] += (val - oldmean) / nobs[lab, j]
                    out[lab, j] += (val - mean[lab, j]) * (val - oldmean)

        for i in range(ncounts):
            for j in range(K):
                ct = nobs[i, j]
                if ct <= ddof:
                    out[i, j] = NAN
                else:
                    out[i, j] /= (ct - ddof)


@cython.wraparound(False)
@cython.boundscheck(False)
def group_mean(floating[:, ::1] out,
               int64_t[::1] counts,
               ndarray[floating, ndim=2] values,
               const intp_t[::1] labels,
               Py_ssize_t min_count=-1):
    cdef:
        Py_ssize_t i, j, N, K, lab, ncounts = len(counts)
        floating val, count, y, t
        floating[:, ::1] sumx, compensation
        int64_t[:, ::1] nobs
        Py_ssize_t len_values = len(values), len_labels = len(labels)

    assert min_count == -1, "'min_count' only used in add and prod"

    if len_values != len_labels:
        raise ValueError("len(index) != len(labels)")

    nobs = np.zeros((<object>out).shape, dtype=np.int64)
    # the below is equivalent to `np.zeros_like(out)` but faster
    sumx = np.zeros((<object>out).shape, dtype=(<object>out).base.dtype)
    compensation = np.zeros((<object>out).shape, dtype=(<object>out).base.dtype)

    N, K = (<object>values).shape

    with nogil:
        for i in range(N):
            lab = labels[i]
            if lab < 0:
                continue

            counts[lab] += 1
            for j in range(K):
                val = values[i, j]
                # not nan
                if val == val:
                    nobs[lab, j] += 1
                    y = val - compensation[lab, j]
                    t = sumx[lab, j] + y
                    compensation[lab, j] = t - sumx[lab, j] - y
                    sumx[lab, j] = t

        for i in range(ncounts):
            for j in range(K):
                count = nobs[i, j]
                if nobs[i, j] == 0:
                    out[i, j] = NAN
                else:
                    out[i, j] = sumx[i, j] / count


@cython.wraparound(False)
@cython.boundscheck(False)
def group_ohlc(floating[:, ::1] out,
               int64_t[::1] counts,
               ndarray[floating, ndim=2] values,
               const intp_t[:] labels,
               Py_ssize_t min_count=-1):
    """
    Only aggregates on axis=0
    """
    cdef:
        Py_ssize_t i, j, N, K, lab
        floating val

    assert min_count == -1, "'min_count' only used in add and prod"

    if len(labels) == 0:
        return

    N, K = (<object>values).shape

    if out.shape[1] != 4:
        raise ValueError('Output array must have 4 columns')

    if K > 1:
        raise NotImplementedError("Argument 'values' must have only one dimension")
    out[:] = np.nan

    with nogil:
        for i in range(N):
            lab = labels[i]
            if lab == -1:
                continue

            counts[lab] += 1
            val = values[i, 0]
            if val != val:
                continue

            if out[lab, 0] != out[lab, 0]:
                out[lab, 0] = out[lab, 1] = out[lab, 2] = out[lab, 3] = val
            else:
                out[lab, 1] = max(out[lab, 1], val)
                out[lab, 2] = min(out[lab, 2], val)
                out[lab, 3] = val


@cython.boundscheck(False)
@cython.wraparound(False)
def group_quantile(ndarray[float64_t] out,
                   ndarray[numeric, ndim=1] values,
                   ndarray[intp_t] labels,
                   ndarray[uint8_t] mask,
                   float64_t q,
                   object interpolation):
    """
    Calculate the quantile per group.

    Parameters
    ----------
    out : np.ndarray[np.float64]
        Array of aggregated values that will be written to.
    values : np.ndarray
        Array containing the values to apply the function against.
    labels : ndarray[np.intp]
        Array containing the unique group labels.
    values : ndarray
        Array containing the values to apply the function against.
    q : float
        The quantile value to search for.
    interpolation : {'linear', 'lower', 'highest', 'nearest', 'midpoint'}

    Notes
    -----
    Rather than explicitly returning a value, this function modifies the
    provided `out` parameter.
    """
    cdef:
        Py_ssize_t i, N=len(labels), ngroups, grp_sz, non_na_sz
        Py_ssize_t grp_start=0, idx=0
        intp_t lab
        uint8_t interp
        float64_t q_idx, frac, val, next_val
        ndarray[int64_t] counts, non_na_counts, sort_arr

    assert values.shape[0] == N

    if not (0 <= q <= 1):
        raise ValueError(f"'q' must be between 0 and 1. Got '{q}' instead")

    inter_methods = {
        'linear': INTERPOLATION_LINEAR,
        'lower': INTERPOLATION_LOWER,
        'higher': INTERPOLATION_HIGHER,
        'nearest': INTERPOLATION_NEAREST,
        'midpoint': INTERPOLATION_MIDPOINT,
    }
    interp = inter_methods[interpolation]

    counts = np.zeros_like(out, dtype=np.int64)
    non_na_counts = np.zeros_like(out, dtype=np.int64)
    ngroups = len(counts)

    # First figure out the size of every group
    with nogil:
        for i in range(N):
            lab = labels[i]
            if lab == -1:  # NA group label
                continue

            counts[lab] += 1
            if not mask[i]:
                non_na_counts[lab] += 1

    # Get an index of values sorted by labels and then values
    if labels.any():
        # Put '-1' (NaN) labels as the last group so it does not interfere
        # with the calculations.
        labels_for_lexsort = np.where(labels == -1, labels.max() + 1, labels)
    else:
        labels_for_lexsort = labels
    order = (values, labels_for_lexsort)
    sort_arr = np.lexsort(order).astype(np.int64, copy=False)

    with nogil:
        for i in range(ngroups):
            # Figure out how many group elements there are
            grp_sz = counts[i]
            non_na_sz = non_na_counts[i]

            if non_na_sz == 0:
                out[i] = NaN
            else:
                # Calculate where to retrieve the desired value
                # Casting to int will intentionally truncate result
                idx = grp_start + <int64_t>(q * <float64_t>(non_na_sz - 1))

                val = values[sort_arr[idx]]
                # If requested quantile falls evenly on a particular index
                # then write that index's value out. Otherwise interpolate
                q_idx = q * (non_na_sz - 1)
                frac = q_idx % 1

                if frac == 0.0 or interp == INTERPOLATION_LOWER:
                    out[i] = val
                else:
                    next_val = values[sort_arr[idx + 1]]
                    if interp == INTERPOLATION_LINEAR:
                        out[i] = val + (next_val - val) * frac
                    elif interp == INTERPOLATION_HIGHER:
                        out[i] = next_val
                    elif interp == INTERPOLATION_MIDPOINT:
                        out[i] = (val + next_val) / 2.0
                    elif interp == INTERPOLATION_NEAREST:
                        if frac > .5 or (frac == .5 and q > .5):  # Always OK?
                            out[i] = next_val
                        else:
                            out[i] = val

            # Increment the index reference in sorted_arr for the next group
            grp_start += grp_sz


# ----------------------------------------------------------------------
# group_nth, group_last, group_rank
# ----------------------------------------------------------------------

ctypedef fused rank_t:
    float64_t
    float32_t
    int64_t
    uint64_t
    object


cdef inline bint _treat_as_na(rank_t val, bint is_datetimelike) nogil:
    if rank_t is object:
        # Should never be used, but we need to avoid the `val != val` below
        #  or else cython will raise about gil acquisition.
        raise NotImplementedError

    elif rank_t is int64_t:
        return is_datetimelike and val == NPY_NAT
    elif rank_t is uint64_t:
        # There is no NA value for uint64
        return False
    else:
        return val != val


# GH#31710 use memorviews once cython 0.30 is released so we can
#  use `const rank_t[:, :] values`
@cython.wraparound(False)
@cython.boundscheck(False)
def group_last(rank_t[:, ::1] out,
               int64_t[::1] counts,
               ndarray[rank_t, ndim=2] values,
               const intp_t[:] labels,
               Py_ssize_t min_count=-1):
    """
    Only aggregates on axis=0
    """
    cdef:
        Py_ssize_t i, j, N, K, lab, ncounts = len(counts)
        rank_t val
        ndarray[rank_t, ndim=2] resx
        ndarray[int64_t, ndim=2] nobs
        bint runtime_error = False

    # TODO(cython 3.0):
    # Instead of `labels.shape[0]` use `len(labels)`
    if not len(values) == labels.shape[0]:
        raise AssertionError("len(index) != len(labels)")

    min_count = max(min_count, 1)
    nobs = np.zeros((<object>out).shape, dtype=np.int64)
    if rank_t is object:
        resx = np.empty((<object>out).shape, dtype=object)
    else:
        resx = np.empty_like(out)

    N, K = (<object>values).shape

    if rank_t is object:
        # TODO: De-duplicate once conditional-nogil is available
        for i in range(N):
            lab = labels[i]
            if lab < 0:
                continue

            counts[lab] += 1
            for j in range(K):
                val = values[i, j]

                if not checknull(val):
                    # NB: use _treat_as_na here once
                    #  conditional-nogil is available.
                    nobs[lab, j] += 1
                    resx[lab, j] = val

        for i in range(ncounts):
            for j in range(K):
                if nobs[i, j] < min_count:
                    out[i, j] = None
                else:
                    out[i, j] = resx[i, j]
    else:
        with nogil:
            for i in range(N):
                lab = labels[i]
                if lab < 0:
                    continue

                counts[lab] += 1
                for j in range(K):
                    val = values[i, j]

                    if not _treat_as_na(val, True):
                        # TODO: Sure we always want is_datetimelike=True?
                        nobs[lab, j] += 1
                        resx[lab, j] = val

            for i in range(ncounts):
                for j in range(K):
                    if nobs[i, j] < min_count:
                        if rank_t is int64_t:
                            out[i, j] = NPY_NAT
                        elif rank_t is uint64_t:
                            runtime_error = True
                            break
                        else:
                            out[i, j] = NAN

                    else:
                        out[i, j] = resx[i, j]

    if runtime_error:
        # We cannot raise directly above because that is within a nogil
        #  block.
        raise RuntimeError("empty group with uint64_t")


# GH#31710 use memorviews once cython 0.30 is released so we can
#  use `const rank_t[:, :] values`
@cython.wraparound(False)
@cython.boundscheck(False)
def group_nth(rank_t[:, ::1] out,
              int64_t[::1] counts,
              ndarray[rank_t, ndim=2] values,
              const intp_t[:] labels,
              int64_t min_count=-1, int64_t rank=1
              ):
    """
    Only aggregates on axis=0
    """
    cdef:
        Py_ssize_t i, j, N, K, lab, ncounts = len(counts)
        rank_t val
        ndarray[rank_t, ndim=2] resx
        ndarray[int64_t, ndim=2] nobs
        bint runtime_error = False

    # TODO(cython 3.0):
    # Instead of `labels.shape[0]` use `len(labels)`
    if not len(values) == labels.shape[0]:
        raise AssertionError("len(index) != len(labels)")

    min_count = max(min_count, 1)
    nobs = np.zeros((<object>out).shape, dtype=np.int64)
    if rank_t is object:
        resx = np.empty((<object>out).shape, dtype=object)
    else:
        resx = np.empty_like(out)

    N, K = (<object>values).shape

    if rank_t is object:
        # TODO: De-duplicate once conditional-nogil is available
        for i in range(N):
            lab = labels[i]
            if lab < 0:
                continue

            counts[lab] += 1
            for j in range(K):
                val = values[i, j]

                if not checknull(val):
                    # NB: use _treat_as_na here once
                    #  conditional-nogil is available.
                    nobs[lab, j] += 1
                    if nobs[lab, j] == rank:
                        resx[lab, j] = val

        for i in range(ncounts):
            for j in range(K):
                if nobs[i, j] < min_count:
                    out[i, j] = None
                else:
                    out[i, j] = resx[i, j]

    else:
        with nogil:
            for i in range(N):
                lab = labels[i]
                if lab < 0:
                    continue

                counts[lab] += 1
                for j in range(K):
                    val = values[i, j]

                    if not _treat_as_na(val, True):
                        # TODO: Sure we always want is_datetimelike=True?
                        nobs[lab, j] += 1
                        if nobs[lab, j] == rank:
                            resx[lab, j] = val

            for i in range(ncounts):
                for j in range(K):
                    if nobs[i, j] < min_count:
                        if rank_t is int64_t:
                            out[i, j] = NPY_NAT
                        elif rank_t is uint64_t:
                            runtime_error = True
                            break
                        else:
                            out[i, j] = NAN
                    else:
                        out[i, j] = resx[i, j]

    if runtime_error:
        # We cannot raise directly above because that is within a nogil
        #  block.
        raise RuntimeError("empty group with uint64_t")


@cython.boundscheck(False)
@cython.wraparound(False)
def group_rank(float64_t[:, ::1] out,
               ndarray[rank_t, ndim=2] values,
               const intp_t[:] labels,
               int ngroups,
               bint is_datetimelike, object ties_method="average",
               bint ascending=True, bint pct=False, object na_option="keep"):
    """
    Provides the rank of values within each group.

    Parameters
    ----------
    out : np.ndarray[np.float64, ndim=2]
        Values to which this method will write its results.
    values : np.ndarray of rank_t values to be ranked
    labels : np.ndarray[np.intp]
        Array containing unique label for each group, with its ordering
        matching up to the corresponding record in `values`
    ngroups : int
        This parameter is not used, is needed to match signatures of other
        groupby functions.
    is_datetimelike : bool
        True if `values` contains datetime-like entries.
    ties_method : {'average', 'min', 'max', 'first', 'dense'}, default 'average'
        * average: average rank of group
        * min: lowest rank in group
        * max: highest rank in group
        * first: ranks assigned in order they appear in the array
        * dense: like 'min', but rank always increases by 1 between groups
    ascending : bool, default True
        False for ranks by high (1) to low (N)
        na_option : {'keep', 'top', 'bottom'}, default 'keep'
    pct : bool, default False
        Compute percentage rank of data within each group
    na_option : {'keep', 'top', 'bottom'}, default 'keep'
        * keep: leave NA values where they are
        * top: smallest rank if ascending
        * bottom: smallest rank if descending

    Notes
    -----
    This method modifies the `out` parameter rather than returning an object
    """
    cdef:
        ndarray[float64_t, ndim=1] result

    result = rank_1d(
        values=values[:, 0],
        labels=labels,
        is_datetimelike=is_datetimelike,
        ties_method=ties_method,
        ascending=ascending,
        pct=pct,
        na_option=na_option
    )
    for i in range(len(result)):
        out[i, 0] = result[i]


# ----------------------------------------------------------------------
# group_min, group_max
# ----------------------------------------------------------------------

# TODO: consider implementing for more dtypes
ctypedef fused groupby_t:
    float64_t
    float32_t
    int64_t
    uint64_t


@cython.wraparound(False)
@cython.boundscheck(False)
cdef group_min_max(groupby_t[:, ::1] out,
                   int64_t[::1] counts,
                   ndarray[groupby_t, ndim=2] values,
                   const intp_t[:] labels,
                   Py_ssize_t min_count=-1,
                   bint compute_max=True):
    """
    Compute minimum/maximum  of columns of `values`, in row groups `labels`.

    Parameters
    ----------
    out : np.ndarray[groupby_t, ndim=2]
        Array to store result in.
    counts : np.ndarray[int64]
        Input as a zeroed array, populated by group sizes during algorithm
    values : array
        Values to find column-wise min/max of.
    labels : np.ndarray[np.intp]
        Labels to group by.
    min_count : Py_ssize_t, default -1
        The minimum number of non-NA group elements, NA result if threshold
        is not met
    compute_max : bint, default True
        True to compute group-wise max, False to compute min

    Notes
    -----
    This method modifies the `out` parameter, rather than returning an object.
    `counts` is modified to hold group sizes
    """
    cdef:
        Py_ssize_t i, j, N, K, lab, ngroups = len(counts)
        groupby_t val, nan_val
        ndarray[groupby_t, ndim=2] group_min_or_max
        bint runtime_error = False
        int64_t[:, ::1] nobs

    # TODO(cython 3.0):
    # Instead of `labels.shape[0]` use `len(labels)`
    if not len(values) == labels.shape[0]:
        raise AssertionError("len(index) != len(labels)")

    min_count = max(min_count, 1)
    nobs = np.zeros((<object>out).shape, dtype=np.int64)

    group_min_or_max = np.empty_like(out)
    if groupby_t is int64_t:
        group_min_or_max[:] = -_int64_max if compute_max else _int64_max
        nan_val = NPY_NAT
    elif groupby_t is uint64_t:
        # NB: We do not define nan_val because there is no such thing
        # for uint64_t.  We carefully avoid having to reference it in this
        # case.
        group_min_or_max[:] = 0 if compute_max else np.iinfo(np.uint64).max
    else:
        group_min_or_max[:] = -np.inf if compute_max else np.inf
        nan_val = NAN

    N, K = (<object>values).shape

    with nogil:
        for i in range(N):
            lab = labels[i]
            if lab < 0:
                continue

            counts[lab] += 1
            for j in range(K):
                val = values[i, j]

                if not _treat_as_na(val, True):
                    # TODO: Sure we always want is_datetimelike=True?
                    nobs[lab, j] += 1
                    if compute_max:
                        if val > group_min_or_max[lab, j]:
                            group_min_or_max[lab, j] = val
                    else:
                        if val < group_min_or_max[lab, j]:
                            group_min_or_max[lab, j] = val

        for i in range(ngroups):
            for j in range(K):
                if nobs[i, j] < min_count:
                    if groupby_t is uint64_t:
                        runtime_error = True
                        break
                    else:
                        out[i, j] = nan_val
                else:
                    out[i, j] = group_min_or_max[i, j]

    if runtime_error:
        # We cannot raise directly above because that is within a nogil
        #  block.
        raise RuntimeError("empty group with uint64_t")


@cython.wraparound(False)
@cython.boundscheck(False)
def group_max(groupby_t[:, ::1] out,
              int64_t[::1] counts,
              ndarray[groupby_t, ndim=2] values,
              const intp_t[:] labels,
              Py_ssize_t min_count=-1):
    """See group_min_max.__doc__"""
    group_min_max(out, counts, values, labels, min_count=min_count, compute_max=True)


@cython.wraparound(False)
@cython.boundscheck(False)
def group_min(groupby_t[:, ::1] out,
              int64_t[::1] counts,
              ndarray[groupby_t, ndim=2] values,
              const intp_t[:] labels,
              Py_ssize_t min_count=-1):
    """See group_min_max.__doc__"""
    group_min_max(out, counts, values, labels, min_count=min_count, compute_max=False)


@cython.boundscheck(False)
@cython.wraparound(False)
cdef group_cummin_max(groupby_t[:, ::1] out,
                      ndarray[groupby_t, ndim=2] values,
<<<<<<< HEAD
                      uint8_t[:, ::1] mask,
=======
>>>>>>> e69df38c
                      const intp_t[:] labels,
                      int ngroups,
                      bint is_datetimelike,
                      bint compute_max):
    """
    Cumulative minimum/maximum of columns of `values`, in row groups `labels`.

    Parameters
    ----------
    out : np.ndarray[groupby_t, ndim=2]
        Array to store cummin/max in.
    values : np.ndarray[groupby_t, ndim=2]
        Values to take cummin/max of.
    mask : array[uint8_t] or None
        If not None, indices represent missing values,
        otherwise the mask will not be used
    labels : np.ndarray[np.intp]
        Labels to group by.
    ngroups : int
        Number of groups, larger than all entries of `labels`.
    is_datetimelike : bool
        True if `values` contains datetime-like entries.
    compute_max : bool
        True if cumulative maximum should be computed, False
        if cumulative minimum should be computed

    Notes
    -----
    This method modifies the `out` parameter, rather than returning an object.
    """
    cdef:
        Py_ssize_t i, j, N, K, size
        groupby_t val, mval
        groupby_t[:, ::1] accum
        intp_t lab
        bint val_is_nan, use_mask

    use_mask = mask is not None

    N, K = (<object>values).shape
    accum = np.empty((ngroups, K), dtype=np.asarray(values).dtype, order='C')
    if groupby_t is int64_t:
        accum[:] = -_int64_max if compute_max else _int64_max
    elif groupby_t is uint64_t:
        accum[:] = 0 if compute_max else np.iinfo(np.uint64).max
    else:
        accum[:] = -np.inf if compute_max else np.inf

    with nogil:
        for i in range(N):
            lab = labels[i]

            if lab < 0:
                continue
            for j in range(K):
                val_is_nan = False

                if use_mask:
                    if mask[i, j]:

                        # `out` does not need to be set since it
                        # will be masked anyway
                        val_is_nan = True
                    else:

                        # If using the mask, we can avoid grabbing the
                        # value unless necessary
                        val = values[i, j]

                # Otherwise, `out` must be set accordingly if the
                # value is missing
                else:
                    val = values[i, j]
                    if _treat_as_na(val, is_datetimelike):
                        val_is_nan = True
                        out[i, j] = val

                if not val_is_nan:
                    mval = accum[lab, j]
                    if compute_max:
                        if val > mval:
                            accum[lab, j] = mval = val
                    else:
                        if val < mval:
                            accum[lab, j] = mval = val
                    out[i, j] = mval


@cython.boundscheck(False)
@cython.wraparound(False)
def group_cummin(groupby_t[:, ::1] out,
                 ndarray[groupby_t, ndim=2] values,
                 uint8_t[:, ::1] mask,
                 const intp_t[:] labels,
                 int ngroups,
                 bint is_datetimelike):
    """See group_cummin_max.__doc__"""
    group_cummin_max(
        out,
        values,
        mask,
        labels,
        ngroups,
        is_datetimelike,
        compute_max=False
    )


@cython.boundscheck(False)
@cython.wraparound(False)
def group_cummax(groupby_t[:, ::1] out,
                 ndarray[groupby_t, ndim=2] values,
                 uint8_t[:, ::1] mask,
                 const intp_t[:] labels,
                 int ngroups,
                 bint is_datetimelike):
    """See group_cummin_max.__doc__"""
    group_cummin_max(
        out,
        values,
        mask,
        labels,
        ngroups,
        is_datetimelike,
        compute_max=True
    )<|MERGE_RESOLUTION|>--- conflicted
+++ resolved
@@ -1241,10 +1241,7 @@
 @cython.wraparound(False)
 cdef group_cummin_max(groupby_t[:, ::1] out,
                       ndarray[groupby_t, ndim=2] values,
-<<<<<<< HEAD
                       uint8_t[:, ::1] mask,
-=======
->>>>>>> e69df38c
                       const intp_t[:] labels,
                       int ngroups,
                       bint is_datetimelike,
@@ -1337,10 +1334,10 @@
 @cython.wraparound(False)
 def group_cummin(groupby_t[:, ::1] out,
                  ndarray[groupby_t, ndim=2] values,
-                 uint8_t[:, ::1] mask,
                  const intp_t[:] labels,
                  int ngroups,
-                 bint is_datetimelike):
+                 bint is_datetimelike,
+                 uint8_t[:, ::1] mask=None):
     """See group_cummin_max.__doc__"""
     group_cummin_max(
         out,
@@ -1357,10 +1354,10 @@
 @cython.wraparound(False)
 def group_cummax(groupby_t[:, ::1] out,
                  ndarray[groupby_t, ndim=2] values,
-                 uint8_t[:, ::1] mask,
                  const intp_t[:] labels,
                  int ngroups,
-                 bint is_datetimelike):
+                 bint is_datetimelike,
+                 uint8_t[:, ::1] mask=None):
     """See group_cummin_max.__doc__"""
     group_cummin_max(
         out,
