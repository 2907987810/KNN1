--- conflicted
+++ resolved
@@ -637,11 +637,7 @@
 
 @cython.boundscheck(False)
 @cython.wraparound(False)
-<<<<<<< HEAD
-def pad_2d_inplace(algos_t[:, :] values, uint8_t[:, :] mask, limit=None):
-=======
-def pad_2d_inplace(numeric_object_t[:, :] values, const uint8_t[:, :] mask, limit=None):
->>>>>>> 4463fb17
+def pad_2d_inplace(numeric_object_t[:, :] values, uint8_t[:, :] mask, limit=None):
     cdef:
         Py_ssize_t i, j, N, K
         numeric_object_t val
@@ -763,13 +759,8 @@
     pad_inplace(values[::-1], mask[::-1], limit=limit)
 
 
-<<<<<<< HEAD
-def backfill_2d_inplace(algos_t[:, :] values,
+def backfill_2d_inplace(numeric_object_t[:, :] values,
                         uint8_t[:, :] mask,
-=======
-def backfill_2d_inplace(numeric_object_t[:, :] values,
-                        const uint8_t[:, :] mask,
->>>>>>> 4463fb17
                         limit=None):
     pad_2d_inplace(values[:, ::-1], mask[:, ::-1], limit)
 
