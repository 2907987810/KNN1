--- conflicted
+++ resolved
@@ -41,11 +41,8 @@
     _get_dst_info,
     _nat_scalar_rules)
 
-<<<<<<< HEAD
-from .parsing import parse_time_string, NAT_SENTINEL
-=======
+from tslibs.parsing import parse_time_string, NAT_SENTINEL
 from tslibs.frequencies cimport get_freq_code
->>>>>>> d6df8ea9
 
 from pandas.tseries import offsets
 from pandas.tseries import frequencies
