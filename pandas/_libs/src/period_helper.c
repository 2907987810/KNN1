/*
Copyright (c) 2016, PyData Development Team
All rights reserved.

Distributed under the terms of the BSD Simplified License.

The full license is in the LICENSE file, distributed with this software.

Borrowed and derived code from scikits.timeseries that we will expose via
Cython to pandas. This primarily concerns interval representation and
frequency conversion routines.

See end of file for stuff pandas uses (search for 'pandas').
*/

#include "period_helper.h"
#include "../datetime/np_datetime.h"

/* ------------------------------------------------------------------
 * Code derived from scikits.timeseries
 * ------------------------------------------------------------------*/

static int mod_compat(int x, int m) {
    int result = x % m;
    if (result < 0) return result + m;
    return result;
}

static int floordiv(int x, int divisor) {
    if (x < 0) {
        if (mod_compat(x, divisor)) {
            return x / divisor - 1;
        } else {
            return x / divisor;
        }
    } else {
        return x / divisor;
    }
}


static int monthToQuarter(int month) { return ((month - 1) / 3) + 1; }


/* Find the absdate (days elapsed since datetime(1, 1, 1)
 * for the given year/month/day.
 * Assumes GREGORIAN_CALENDAR */
static npy_int64 dInfoCalc_SetFromDateAndTime(int year, int month, int day) {
    /* Calculate the absolute date */
    pandas_datetimestruct dts;
    npy_int64 unix_date;

    memset(&dts, 0, sizeof(pandas_datetimestruct));
    dts.year = year;
    dts.month = month;
    dts.day = day;
    unix_date = pandas_datetimestruct_to_datetime(PANDAS_FR_D, &dts);
    return ORD_OFFSET + unix_date;
}

/* Sets the date part of the date_info struct
   Assumes GREGORIAN_CALENDAR */
static int dInfoCalc_SetFromAbsDate(register struct date_info *dinfo,
                                    npy_int64 absdate) {
    pandas_datetimestruct dts;

    pandas_datetime_to_datetimestruct(absdate - ORD_OFFSET, PANDAS_FR_D, &dts);
    dinfo->year = dts.year;
    dinfo->month = dts.month;
    dinfo->day = dts.day;

    dinfo->absdate = absdate;
    return 0;
}

///////////////////////////////////////////////

// frequency specific conversion routines
// each function must take an integer fromDate and
// a char relation ('S' or 'E' for 'START' or 'END')
///////////////////////////////////////////////////////////////////////

// helpers for frequency conversion routines //

static npy_int64 daytime_conversion_factor_matrix[7][7] = {
    {1, 24, 1440, 86400, 86400000, 86400000000, 86400000000000},
    {0,  1,   60,  3600,  3600000,  3600000000,  3600000000000},
    {0,  0,   1,     60,    60000,    60000000,    60000000000},
    {0,  0,   0,      1,     1000,     1000000,     1000000000},
    {0,  0,   0,      0,        1,        1000,        1000000},
    {0,  0,   0,      0,        0,           1,           1000},
    {0,  0,   0,      0,        0,           0,              1}};

PANDAS_INLINE int max_value(int a, int b) { return a > b ? a : b; }

PANDAS_INLINE int min_value(int a, int b) { return a < b ? a : b; }

PANDAS_INLINE int get_freq_group(int freq) { return (freq / 1000) * 1000; }

PANDAS_INLINE int get_freq_group_index(int freq) { return freq / 1000; }


PANDAS_INLINE npy_int64 get_daytime_conversion_factor(int from_index,
                                                      int to_index) {
    int row = min_value(from_index, to_index);
    int col = max_value(from_index, to_index);
    // row or col < 6 means frequency strictly lower than Daily, which
    // do not use daytime_conversion_factors
    if (row < 6) {
        return 0;
    } else if (col < 6) {
        return 0;
    }
    return daytime_conversion_factor_matrix[row - 6][col - 6];
}

PANDAS_INLINE npy_int64 upsample_daytime(npy_int64 ordinal,
                                         asfreq_info *af_info) {
    if (af_info->is_end) {
        return (ordinal + 1) * af_info->intraday_conversion_factor - 1;
    } else {
        return ordinal * af_info->intraday_conversion_factor;
    }
}

PANDAS_INLINE npy_int64 downsample_daytime(npy_int64 ordinal,
                                           asfreq_info *af_info) {
    return ordinal / (af_info->intraday_conversion_factor);
}

PANDAS_INLINE npy_int64 transform_via_day(npy_int64 ordinal,
                                          asfreq_info *af_info,
                                          freq_conv_func first_func,
                                          freq_conv_func second_func) {
    npy_int64 result;

    result = (*first_func)(ordinal, af_info);
    result = (*second_func)(result, af_info);

    return result;
}

static npy_int64 DtoB_weekday(npy_int64 absdate) {
    return (((absdate) / 7) * 5) + (absdate) % 7 - BDAY_OFFSET;
}

static npy_int64 DtoB(struct date_info *dinfo, int roll_back) {
    int day_of_week = dayofweek(dinfo->year, dinfo->month, dinfo->day);
    npy_int64 absdate = dinfo->absdate;

    if (roll_back == 1) {
        if (day_of_week > 4) {
            // change to friday before weekend
            absdate -= (day_of_week - 4);
        }
    } else {
        if (day_of_week > 4) {
            // change to Monday after weekend
            absdate += (7 - day_of_week);
        }
    }
    return DtoB_weekday(absdate);
}

static npy_int64 absdate_from_ymd(int y, int m, int d) {
    return dInfoCalc_SetFromDateAndTime(y, m, d);
}

//************ FROM DAILY ***************

static npy_int64 asfreq_DTtoA(npy_int64 ordinal, asfreq_info *af_info) {
    struct date_info dinfo;
<<<<<<< HEAD
    ordinal = downsample_daytime(ordinal, af_info);
    if (dInfoCalc_SetFromAbsDate(&dinfo, ordinal + ORD_OFFSET))
        return INT_ERR_CODE;
=======
    ordinal = downsample_daytime(ordinal, af_info, 0);
    dInfoCalc_SetFromAbsDate(&dinfo, ordinal + ORD_OFFSET);
>>>>>>> 36f90528
    if (dinfo.month > af_info->to_a_year_end) {
        return (npy_int64)(dinfo.year + 1 - BASE_YEAR);
    } else {
        return (npy_int64)(dinfo.year - BASE_YEAR);
    }
}

static npy_int64 DtoQ_yq(npy_int64 ordinal, asfreq_info *af_info, int *year,
                         int *quarter) {
    struct date_info dinfo;
    dInfoCalc_SetFromAbsDate(&dinfo, ordinal + ORD_OFFSET);
    if (af_info->to_q_year_end != 12) {
        dinfo.month -= af_info->to_q_year_end;
        if (dinfo.month <= 0) {
            dinfo.month += 12;
        } else {
            dinfo.year += 1;
        }
    }

    *year = dinfo.year;
    *quarter = monthToQuarter(dinfo.month);

    return 0;
}

static npy_int64 asfreq_DTtoQ(npy_int64 ordinal, asfreq_info *af_info) {
    int year, quarter;

    ordinal = downsample_daytime(ordinal, af_info);

    DtoQ_yq(ordinal, af_info, &year, &quarter);
    return (npy_int64)((year - BASE_YEAR) * 4 + quarter - 1);
}

static npy_int64 asfreq_DTtoM(npy_int64 ordinal, asfreq_info *af_info) {
    struct date_info dinfo;

    ordinal = downsample_daytime(ordinal, af_info);

    dInfoCalc_SetFromAbsDate(&dinfo, ordinal + ORD_OFFSET);
    return (npy_int64)((dinfo.year - BASE_YEAR) * 12 + dinfo.month - 1);
}

static npy_int64 asfreq_DTtoW(npy_int64 ordinal, asfreq_info *af_info) {
    ordinal = downsample_daytime(ordinal, af_info);
    return (ordinal + ORD_OFFSET - (1 + af_info->to_week_end)) / 7 + 1 -
           WEEK_OFFSET;
}

static npy_int64 asfreq_DTtoB(npy_int64 ordinal, asfreq_info *af_info) {
    struct date_info dinfo;
    int roll_back;

    ordinal = downsample_daytime(ordinal, af_info);

    dInfoCalc_SetFromAbsDate(&dinfo, ordinal + ORD_OFFSET);

<<<<<<< HEAD
    if (!af_info->is_end) {
        return DtoB_WeekendToFriday(dinfo.absdate, dinfo.day_of_week);
    } else {
        return DtoB_WeekendToMonday(dinfo.absdate, dinfo.day_of_week);
    }
=======
    // This usage defines roll_back the opposite way from the others
    roll_back = (relation == 'S') ? 1 : 0;
    return DtoB(&dinfo, roll_back);
>>>>>>> 36f90528
}

// all intra day calculations are now done within one function
static npy_int64 asfreq_DownsampleWithinDay(npy_int64 ordinal,
                                            asfreq_info *af_info) {
    return downsample_daytime(ordinal, af_info);
}

static npy_int64 asfreq_UpsampleWithinDay(npy_int64 ordinal,
                                          asfreq_info *af_info) {
    return upsample_daytime(ordinal, af_info);
}
//************ FROM BUSINESS ***************

static npy_int64 asfreq_BtoDT(npy_int64 ordinal, asfreq_info *af_info) {
    ordinal += BDAY_OFFSET;
    ordinal =
        (((ordinal - 1) / 5) * 7 + mod_compat(ordinal - 1, 5) + 1 - ORD_OFFSET);

    return upsample_daytime(ordinal, af_info);
}

static npy_int64 asfreq_BtoA(npy_int64 ordinal, asfreq_info *af_info) {
    return transform_via_day(ordinal, af_info, asfreq_BtoDT, asfreq_DTtoA);
}

static npy_int64 asfreq_BtoQ(npy_int64 ordinal, asfreq_info *af_info) {
    return transform_via_day(ordinal, af_info, asfreq_BtoDT, asfreq_DTtoQ);
}

static npy_int64 asfreq_BtoM(npy_int64 ordinal, asfreq_info *af_info) {
    return transform_via_day(ordinal, af_info, asfreq_BtoDT, asfreq_DTtoM);
}

static npy_int64 asfreq_BtoW(npy_int64 ordinal, asfreq_info *af_info) {
    return transform_via_day(ordinal, af_info, asfreq_BtoDT, asfreq_DTtoW);
}

//************ FROM WEEKLY ***************

static npy_int64 asfreq_WtoDT(npy_int64 ordinal, asfreq_info *af_info) {
    ordinal = (ordinal + WEEK_OFFSET) * 7 +
               af_info->from_week_end - ORD_OFFSET +
               (7 - 1) * (af_info->is_end - 1);
    return upsample_daytime(ordinal, af_info);
}

static npy_int64 asfreq_WtoA(npy_int64 ordinal, asfreq_info *af_info) {
    return transform_via_day(ordinal, af_info, asfreq_WtoDT, asfreq_DTtoA);
}

static npy_int64 asfreq_WtoQ(npy_int64 ordinal, asfreq_info *af_info) {
    return transform_via_day(ordinal, af_info, asfreq_WtoDT, asfreq_DTtoQ);
}

static npy_int64 asfreq_WtoM(npy_int64 ordinal, asfreq_info *af_info) {
    return transform_via_day(ordinal, af_info, asfreq_WtoDT, asfreq_DTtoM);
}

static npy_int64 asfreq_WtoW(npy_int64 ordinal, asfreq_info *af_info) {
    return transform_via_day(ordinal, af_info, asfreq_WtoDT, asfreq_DTtoW);
}

static npy_int64 asfreq_WtoB(npy_int64 ordinal, asfreq_info *af_info) {
    struct date_info dinfo;
<<<<<<< HEAD
    if (dInfoCalc_SetFromAbsDate(
            &dinfo, asfreq_WtoDT(ordinal, af_info) + ORD_OFFSET))
        return INT_ERR_CODE;

    if (!af_info->is_end) {
        return DtoB_WeekendToMonday(dinfo.absdate, dinfo.day_of_week);
    } else {
        return DtoB_WeekendToFriday(dinfo.absdate, dinfo.day_of_week);
    }
=======
    int roll_back;
    dInfoCalc_SetFromAbsDate(
            &dinfo, asfreq_WtoDT(ordinal, relation, af_info) + ORD_OFFSET);

    roll_back = (relation == 'S') ? 0 : 1;
    return DtoB(&dinfo, roll_back);
>>>>>>> 36f90528
}

//************ FROM MONTHLY ***************
static void MtoD_ym(npy_int64 ordinal, int *y, int *m) {
    *y = floordiv(ordinal, 12) + BASE_YEAR;
    *m = mod_compat(ordinal, 12) + 1;
}

static npy_int64 asfreq_MtoDT(npy_int64 ordinal, asfreq_info *af_info) {
    npy_int64 absdate;
    int y, m;

    ordinal += af_info->is_end;
    MtoD_ym(ordinal, &y, &m);
    absdate = absdate_from_ymd(y, m, 1);
    ordinal = absdate - ORD_OFFSET;

    ordinal -= af_info->is_end;
    return upsample_daytime(ordinal, af_info);
}

static npy_int64 asfreq_MtoA(npy_int64 ordinal, asfreq_info *af_info) {
    return transform_via_day(ordinal, af_info, asfreq_MtoDT, asfreq_DTtoA);
}

static npy_int64 asfreq_MtoQ(npy_int64 ordinal, asfreq_info *af_info) {
    return transform_via_day(ordinal, af_info, asfreq_MtoDT, asfreq_DTtoQ);
}

static npy_int64 asfreq_MtoW(npy_int64 ordinal, asfreq_info *af_info) {
    return transform_via_day(ordinal, af_info, asfreq_MtoDT, asfreq_DTtoW);
}

static npy_int64 asfreq_MtoB(npy_int64 ordinal, asfreq_info *af_info) {
    struct date_info dinfo;
    int roll_back;

<<<<<<< HEAD
    if (dInfoCalc_SetFromAbsDate(
            &dinfo, asfreq_MtoDT(ordinal, af_info) + ORD_OFFSET))
        return INT_ERR_CODE;

    if (!af_info->is_end) {
        return DtoB_WeekendToMonday(dinfo.absdate, dinfo.day_of_week);
    } else {
        return DtoB_WeekendToFriday(dinfo.absdate, dinfo.day_of_week);
    }
=======
    dInfoCalc_SetFromAbsDate(
            &dinfo, asfreq_MtoDT(ordinal, relation, af_info) + ORD_OFFSET);

    roll_back = (relation == 'S') ? 0 : 1;
    return DtoB(&dinfo, roll_back);
>>>>>>> 36f90528
}

//************ FROM QUARTERLY ***************

static void QtoD_ym(npy_int64 ordinal, int *y, int *m, asfreq_info *af_info) {
    *y = floordiv(ordinal, 4) + BASE_YEAR;
    *m = mod_compat(ordinal, 4) * 3 + 1;

    if (af_info->from_q_year_end != 12) {
        *m += af_info->from_q_year_end;
        if (*m > 12) {
            *m -= 12;
        } else {
            *y -= 1;
        }
    }
}

static npy_int64 asfreq_QtoDT(npy_int64 ordinal, asfreq_info *af_info) {
    npy_int64 absdate;
    int y, m;

    ordinal += af_info->is_end;
    QtoD_ym(ordinal, &y, &m, af_info);

    absdate = absdate_from_ymd(y, m, 1);

    absdate -= af_info->is_end;
    return upsample_daytime(absdate - ORD_OFFSET, af_info);
}

static npy_int64 asfreq_QtoQ(npy_int64 ordinal, asfreq_info *af_info) {
    return transform_via_day(ordinal, af_info, asfreq_QtoDT, asfreq_DTtoQ);
}

static npy_int64 asfreq_QtoA(npy_int64 ordinal, asfreq_info *af_info) {
    return transform_via_day(ordinal, af_info, asfreq_QtoDT, asfreq_DTtoA);
}

static npy_int64 asfreq_QtoM(npy_int64 ordinal, asfreq_info *af_info) {
    return transform_via_day(ordinal, af_info, asfreq_QtoDT, asfreq_DTtoM);
}

static npy_int64 asfreq_QtoW(npy_int64 ordinal, asfreq_info *af_info) {
    return transform_via_day(ordinal, af_info, asfreq_QtoDT, asfreq_DTtoW);
}

static npy_int64 asfreq_QtoB(npy_int64 ordinal, asfreq_info *af_info) {
    struct date_info dinfo;
<<<<<<< HEAD
    if (dInfoCalc_SetFromAbsDate(
            &dinfo, asfreq_QtoDT(ordinal, af_info) + ORD_OFFSET))
        return INT_ERR_CODE;

    if (!af_info->is_end) {
        return DtoB_WeekendToMonday(dinfo.absdate, dinfo.day_of_week);
    } else {
        return DtoB_WeekendToFriday(dinfo.absdate, dinfo.day_of_week);
    }
=======
    int roll_back;
    dInfoCalc_SetFromAbsDate(
            &dinfo, asfreq_QtoDT(ordinal, relation, af_info) + ORD_OFFSET);

    roll_back = (relation == 'S') ? 0 : 1;
    return DtoB(&dinfo, roll_back);
>>>>>>> 36f90528
}

//************ FROM ANNUAL ***************

static npy_int64 asfreq_AtoDT(npy_int64 ordinal, asfreq_info *af_info) {
    npy_int64 absdate;

    // start from 1970
    npy_int64 year = ordinal + BASE_YEAR;

    int month = (af_info->from_a_year_end % 12) + 1;
    if (af_info->from_a_year_end != 12) {
        year -= 1;
    }

    year += af_info->is_end;
    absdate = absdate_from_ymd(year, month, 1);

<<<<<<< HEAD
    if (absdate == INT_ERR_CODE) {
        return INT_ERR_CODE;
    }

    absdate -= af_info->is_end;
    return upsample_daytime(absdate - ORD_OFFSET, af_info);
=======
    if (relation == 'E') {
        absdate -= 1;
    }

    return upsample_daytime(absdate - ORD_OFFSET, af_info, relation != 'S');
>>>>>>> 36f90528
}

static npy_int64 asfreq_AtoA(npy_int64 ordinal, asfreq_info *af_info) {
    return transform_via_day(ordinal, af_info, asfreq_AtoDT, asfreq_DTtoA);
}

static npy_int64 asfreq_AtoQ(npy_int64 ordinal, asfreq_info *af_info) {
    return transform_via_day(ordinal, af_info, asfreq_AtoDT, asfreq_DTtoQ);
}

static npy_int64 asfreq_AtoM(npy_int64 ordinal, asfreq_info *af_info) {
    return transform_via_day(ordinal, af_info, asfreq_AtoDT, asfreq_DTtoM);
}

static npy_int64 asfreq_AtoW(npy_int64 ordinal, asfreq_info *af_info) {
    return transform_via_day(ordinal, af_info, asfreq_AtoDT, asfreq_DTtoW);
}

static npy_int64 asfreq_AtoB(npy_int64 ordinal, asfreq_info *af_info) {
    struct date_info dinfo;
<<<<<<< HEAD
    if (dInfoCalc_SetFromAbsDate(
            &dinfo, asfreq_AtoDT(ordinal, af_info) + ORD_OFFSET))
        return INT_ERR_CODE;

    if (!af_info->is_end) {
        return DtoB_WeekendToMonday(dinfo.absdate, dinfo.day_of_week);
    } else {
        return DtoB_WeekendToFriday(dinfo.absdate, dinfo.day_of_week);
    }
=======
    int roll_back;
    dInfoCalc_SetFromAbsDate(
            &dinfo, asfreq_AtoDT(ordinal, relation, af_info) + ORD_OFFSET);

    roll_back = (relation == 'S') ? 0 : 1;
    return DtoB(&dinfo, roll_back);
>>>>>>> 36f90528
}

static npy_int64 nofunc(npy_int64 ordinal, asfreq_info *af_info) {
    return INT_ERR_CODE;
}
static npy_int64 no_op(npy_int64 ordinal, asfreq_info *af_info) {
    return ordinal;
}

// end of frequency specific conversion routines

static int calc_a_year_end(int freq, int group) {
    int result = (freq - group) % 12;
    if (result == 0) {
        return 12;
    } else {
        return result;
    }
}

static int calc_week_end(int freq, int group) { return freq - group; }

void get_asfreq_info(int fromFreq, int toFreq, char relation,
                     asfreq_info *af_info) {
    int fromGroup = get_freq_group(fromFreq);
    int toGroup = get_freq_group(toFreq);

    if (relation == 'E') {
        af_info->is_end = 1;
    } else {
        af_info->is_end = 0;
    }

    af_info->intraday_conversion_factor = get_daytime_conversion_factor(
        get_freq_group_index(max_value(fromGroup, FR_DAY)),
        get_freq_group_index(max_value(toGroup, FR_DAY)));

    switch (fromGroup) {
        case FR_WK:
            af_info->from_week_end = calc_week_end(fromFreq, fromGroup);
            break;
        case FR_ANN:
            af_info->from_a_year_end = calc_a_year_end(fromFreq, fromGroup);
            break;
        case FR_QTR:
            af_info->from_q_year_end = calc_a_year_end(fromFreq, fromGroup);
            break;
    }

    switch (toGroup) {
        case FR_WK:
            af_info->to_week_end = calc_week_end(toFreq, toGroup);
            break;
        case FR_ANN:
            af_info->to_a_year_end = calc_a_year_end(toFreq, toGroup);
            break;
        case FR_QTR:
            af_info->to_q_year_end = calc_a_year_end(toFreq, toGroup);
            break;
    }
}

freq_conv_func get_asfreq_func(int fromFreq, int toFreq) {
    int fromGroup = get_freq_group(fromFreq);
    int toGroup = get_freq_group(toFreq);

    if (fromGroup == FR_UND) {
        fromGroup = FR_DAY;
    }

    switch (fromGroup) {
        case FR_ANN:
            switch (toGroup) {
                case FR_ANN:
                    return &asfreq_AtoA;
                case FR_QTR:
                    return &asfreq_AtoQ;
                case FR_MTH:
                    return &asfreq_AtoM;
                case FR_WK:
                    return &asfreq_AtoW;
                case FR_BUS:
                    return &asfreq_AtoB;
                case FR_DAY:
                case FR_HR:
                case FR_MIN:
                case FR_SEC:
                case FR_MS:
                case FR_US:
                case FR_NS:
                    return &asfreq_AtoDT;

                default:
                    return &nofunc;
            }

        case FR_QTR:
            switch (toGroup) {
                case FR_ANN:
                    return &asfreq_QtoA;
                case FR_QTR:
                    return &asfreq_QtoQ;
                case FR_MTH:
                    return &asfreq_QtoM;
                case FR_WK:
                    return &asfreq_QtoW;
                case FR_BUS:
                    return &asfreq_QtoB;
                case FR_DAY:
                case FR_HR:
                case FR_MIN:
                case FR_SEC:
                case FR_MS:
                case FR_US:
                case FR_NS:
                    return &asfreq_QtoDT;
                default:
                    return &nofunc;
            }

        case FR_MTH:
            switch (toGroup) {
                case FR_ANN:
                    return &asfreq_MtoA;
                case FR_QTR:
                    return &asfreq_MtoQ;
                case FR_MTH:
                    return &no_op;
                case FR_WK:
                    return &asfreq_MtoW;
                case FR_BUS:
                    return &asfreq_MtoB;
                case FR_DAY:
                case FR_HR:
                case FR_MIN:
                case FR_SEC:
                case FR_MS:
                case FR_US:
                case FR_NS:
                    return &asfreq_MtoDT;
                default:
                    return &nofunc;
            }

        case FR_WK:
            switch (toGroup) {
                case FR_ANN:
                    return &asfreq_WtoA;
                case FR_QTR:
                    return &asfreq_WtoQ;
                case FR_MTH:
                    return &asfreq_WtoM;
                case FR_WK:
                    return &asfreq_WtoW;
                case FR_BUS:
                    return &asfreq_WtoB;
                case FR_DAY:
                case FR_HR:
                case FR_MIN:
                case FR_SEC:
                case FR_MS:
                case FR_US:
                case FR_NS:
                    return &asfreq_WtoDT;
                default:
                    return &nofunc;
            }

        case FR_BUS:
            switch (toGroup) {
                case FR_ANN:
                    return &asfreq_BtoA;
                case FR_QTR:
                    return &asfreq_BtoQ;
                case FR_MTH:
                    return &asfreq_BtoM;
                case FR_WK:
                    return &asfreq_BtoW;
                case FR_BUS:
                    return &no_op;
                case FR_DAY:
                case FR_HR:
                case FR_MIN:
                case FR_SEC:
                case FR_MS:
                case FR_US:
                case FR_NS:
                    return &asfreq_BtoDT;
                default:
                    return &nofunc;
            }

        case FR_DAY:
        case FR_HR:
        case FR_MIN:
        case FR_SEC:
        case FR_MS:
        case FR_US:
        case FR_NS:
            switch (toGroup) {
                case FR_ANN:
                    return &asfreq_DTtoA;
                case FR_QTR:
                    return &asfreq_DTtoQ;
                case FR_MTH:
                    return &asfreq_DTtoM;
                case FR_WK:
                    return &asfreq_DTtoW;
                case FR_BUS:
                    return &asfreq_DTtoB;
                case FR_DAY:
                case FR_HR:
                case FR_MIN:
                case FR_SEC:
                case FR_MS:
                case FR_US:
                case FR_NS:
                    if (fromGroup > toGroup) {
                        return &asfreq_DownsampleWithinDay;
                    } else {
                        return &asfreq_UpsampleWithinDay;
                    }
                default:
                    return &nofunc;
            }

        default:
            return &nofunc;
    }
}

double get_abs_time(int freq, npy_int64 date_ordinal, npy_int64 ordinal) {
    int freq_index, day_index, base_index;
    npy_int64 per_day, start_ord;
    double unit, result;

    if (freq <= FR_DAY) {
        return 0;
    }

    freq_index = get_freq_group_index(freq);
    day_index = get_freq_group_index(FR_DAY);
    base_index = get_freq_group_index(FR_SEC);

    per_day = get_daytime_conversion_factor(day_index, freq_index);
    unit = get_daytime_conversion_factor(freq_index, base_index);

    if (base_index < freq_index) {
        unit = 1 / unit;
    }

    start_ord = date_ordinal * per_day;
    result = (double)(unit * (ordinal - start_ord));
    return result;
}

/* Sets the time part of the DateTime object. */
static int dInfoCalc_SetFromAbsTime(struct date_info *dinfo, double abstime) {
    int inttime;
    int hour, minute;
    double second;

    inttime = (int)abstime;
    hour = inttime / 3600;
    minute = (inttime % 3600) / 60;
    second = abstime - (double)(hour * 3600 + minute * 60);

    dinfo->hour = hour;
    dinfo->minute = minute;
    dinfo->second = second;
    return 0;
}

/* Set the instance's value using the given date and time.
   Assumes GREGORIAN_CALENDAR. */
static int dInfoCalc_SetFromAbsDateTime(struct date_info *dinfo,
                                        npy_int64 absdate, double abstime) {
    /* Bounds check */
    // The calling function is responsible for ensuring that
    // abstime >= 0.0 && abstime <= 86400

    /* Calculate the date */
    dInfoCalc_SetFromAbsDate(dinfo, absdate);

    /* Calculate the time */
    dInfoCalc_SetFromAbsTime(dinfo, abstime);

    return 0;
}

/* ------------------------------------------------------------------
 * New pandas API-helper code, to expose to cython
 * ------------------------------------------------------------------*/

npy_int64 asfreq(npy_int64 period_ordinal, int freq1, int freq2,
                 char relation) {
    npy_int64 val;
    freq_conv_func func;
    asfreq_info finfo;

    func = get_asfreq_func(freq1, freq2);

    get_asfreq_info(freq1, freq2, relation, &finfo);

<<<<<<< HEAD
    // printf("\n%x %d %d %ld %ld\n", func, freq1, freq2,
    // finfo.intraday_conversion_factor, -finfo.intraday_conversion_factor);

    val = (*func)(period_ordinal, &finfo);

    if (val == INT_ERR_CODE) {
        // Py_Error(PyExc_ValueError, "Unable to convert to desired
        // frequency.");
        goto onError;
    }
=======
    val = (*func)(period_ordinal, relation, &finfo);
>>>>>>> 36f90528
    return val;
}

/* generate an ordinal in period space */
npy_int64 get_period_ordinal(int year, int month, int day, int hour, int minute,
                             int second, int microseconds, int picoseconds,
                             int freq) {
    npy_int64 absdays, delta, seconds;
    npy_int64 weeks, days;
    npy_int64 ordinal, day_adj;
    int freq_group, fmonth, mdiff;
    freq_group = get_freq_group(freq);

    if (freq == FR_SEC || freq == FR_MS || freq == FR_US || freq == FR_NS) {
        absdays = absdate_from_ymd(year, month, day);
        delta = (absdays - ORD_OFFSET);
        seconds =
            (npy_int64)(delta * 86400 + hour * 3600 + minute * 60 + second);

        switch (freq) {
            case FR_MS:
                return seconds * 1000 + microseconds / 1000;

            case FR_US:
                return seconds * 1000000 + microseconds;

            case FR_NS:
                return seconds * 1000000000 + microseconds * 1000 +
                       picoseconds / 1000;
        }

        return seconds;
    }

    if (freq == FR_MIN) {
        absdays = absdate_from_ymd(year, month, day);
        delta = (absdays - ORD_OFFSET);
        return (npy_int64)(delta * 1440 + hour * 60 + minute);
    }

    if (freq == FR_HR) {
        absdays = absdate_from_ymd(year, month, day);
        delta = (absdays - ORD_OFFSET);
        return (npy_int64)(delta * 24 + hour);
    }

    if (freq == FR_DAY) {
        return (npy_int64)(absdate_from_ymd(year, month, day) - ORD_OFFSET);
    }

    if (freq == FR_UND) {
        return (npy_int64)(absdate_from_ymd(year, month, day) - ORD_OFFSET);
    }

    if (freq == FR_BUS) {
        days = absdate_from_ymd(year, month, day);
        // calculate the current week assuming sunday as last day of a week
        weeks = (days - BASE_WEEK_TO_DAY_OFFSET) / DAYS_PER_WEEK;
        // calculate the current weekday (in range 1 .. 7)
        delta = (days - BASE_WEEK_TO_DAY_OFFSET) % DAYS_PER_WEEK + 1;
        // return the number of business days in full weeks plus the business
        // days in the last - possible partial - week
        return (npy_int64)(weeks * BUSINESS_DAYS_PER_WEEK) +
               (delta <= BUSINESS_DAYS_PER_WEEK ? delta
                                                : BUSINESS_DAYS_PER_WEEK + 1) -
               BDAY_OFFSET;
    }

    if (freq_group == FR_WK) {
        ordinal = (npy_int64)absdate_from_ymd(year, month, day);
        day_adj = freq - FR_WK;
        return (ordinal - (1 + day_adj)) / 7 + 1 - WEEK_OFFSET;
    }

    if (freq == FR_MTH) {
        return (year - BASE_YEAR) * 12 + month - 1;
    }

    if (freq_group == FR_QTR) {
        fmonth = freq - FR_QTR;
        if (fmonth == 0) fmonth = 12;

        mdiff = month - fmonth;
        if (mdiff < 0) mdiff += 12;
        if (month >= fmonth) mdiff += 12;

        return (year - BASE_YEAR) * 4 + (mdiff - 1) / 3;
    }

    if (freq_group == FR_ANN) {
        fmonth = freq - FR_ANN;
        if (fmonth == 0) fmonth = 12;
        if (month <= fmonth) {
            return year - BASE_YEAR;
        } else {
            return year - BASE_YEAR + 1;
        }
    }

    Py_Error(PyExc_RuntimeError, "Unable to generate frequency ordinal");

onError:
    return INT_ERR_CODE;
}

/*
   Returns the proleptic Gregorian ordinal of the date, as an integer.
   This corresponds to the number of days since Jan., 1st, 1AD.
   When the instance has a frequency less than daily, the proleptic date
   is calculated for the last day of the period.
 */

npy_int64 get_python_ordinal(npy_int64 period_ordinal, int freq) {
    asfreq_info af_info;
    freq_conv_func toDaily = NULL;

    if (freq == FR_DAY) return period_ordinal + ORD_OFFSET;

    toDaily = get_asfreq_func(freq, FR_DAY);
    get_asfreq_info(freq, FR_DAY, 'E', &af_info);

    return toDaily(period_ordinal, &af_info) + ORD_OFFSET;
}


int get_yq(npy_int64 ordinal, int freq, int *quarter, int *year) {
    asfreq_info af_info;
    int qtr_freq;
    npy_int64 daily_ord;
    freq_conv_func toDaily = NULL;

    toDaily = get_asfreq_func(freq, FR_DAY);
    get_asfreq_info(freq, FR_DAY, 'E', &af_info);

    daily_ord = toDaily(ordinal, &af_info);

    if (get_freq_group(freq) == FR_QTR) {
        qtr_freq = freq;
    } else {
        qtr_freq = FR_QTR;
    }
    get_asfreq_info(FR_DAY, qtr_freq, 'E', &af_info);

    DtoQ_yq(daily_ord, &af_info, year, quarter);
    return 0;
}

int _quarter_year(npy_int64 ordinal, int freq, int *year, int *quarter) {
    asfreq_info af_info;
    int qtr_freq;

    ordinal = get_python_ordinal(ordinal, freq) - ORD_OFFSET;

    if (get_freq_group(freq) == FR_QTR)
        qtr_freq = freq;
    else
        qtr_freq = FR_QTR;

    get_asfreq_info(FR_DAY, qtr_freq, 'E', &af_info);

    DtoQ_yq(ordinal, &af_info, year, quarter);

    if ((qtr_freq % 1000) > 12) *year -= 1;

    return 0;
}


int get_date_info(npy_int64 ordinal, int freq, struct date_info *dinfo) {
    npy_int64 absdate = get_python_ordinal(ordinal, freq);
    double abstime = get_abs_time(freq, absdate - ORD_OFFSET, ordinal);

    while (abstime < 0) {
        abstime += 86400;
        absdate -= 1;
    }
    while (abstime >= 86400) {
        abstime -= 86400;
        absdate += 1;
    }

    dInfoCalc_SetFromAbsDateTime(dinfo, absdate, abstime);
    return 0;
}<|MERGE_RESOLUTION|>--- conflicted
+++ resolved
@@ -170,14 +170,8 @@
 
 static npy_int64 asfreq_DTtoA(npy_int64 ordinal, asfreq_info *af_info) {
     struct date_info dinfo;
-<<<<<<< HEAD
     ordinal = downsample_daytime(ordinal, af_info);
-    if (dInfoCalc_SetFromAbsDate(&dinfo, ordinal + ORD_OFFSET))
-        return INT_ERR_CODE;
-=======
-    ordinal = downsample_daytime(ordinal, af_info, 0);
     dInfoCalc_SetFromAbsDate(&dinfo, ordinal + ORD_OFFSET);
->>>>>>> 36f90528
     if (dinfo.month > af_info->to_a_year_end) {
         return (npy_int64)(dinfo.year + 1 - BASE_YEAR);
     } else {
@@ -236,17 +230,9 @@
 
     dInfoCalc_SetFromAbsDate(&dinfo, ordinal + ORD_OFFSET);
 
-<<<<<<< HEAD
-    if (!af_info->is_end) {
-        return DtoB_WeekendToFriday(dinfo.absdate, dinfo.day_of_week);
-    } else {
-        return DtoB_WeekendToMonday(dinfo.absdate, dinfo.day_of_week);
-    }
-=======
     // This usage defines roll_back the opposite way from the others
-    roll_back = (relation == 'S') ? 1 : 0;
+    roll_back = 1 - af_info->roll_back;
     return DtoB(&dinfo, roll_back);
->>>>>>> 36f90528
 }
 
 // all intra day calculations are now done within one function
@@ -312,24 +298,11 @@
 
 static npy_int64 asfreq_WtoB(npy_int64 ordinal, asfreq_info *af_info) {
     struct date_info dinfo;
-<<<<<<< HEAD
-    if (dInfoCalc_SetFromAbsDate(
-            &dinfo, asfreq_WtoDT(ordinal, af_info) + ORD_OFFSET))
-        return INT_ERR_CODE;
-
-    if (!af_info->is_end) {
-        return DtoB_WeekendToMonday(dinfo.absdate, dinfo.day_of_week);
-    } else {
-        return DtoB_WeekendToFriday(dinfo.absdate, dinfo.day_of_week);
-    }
-=======
-    int roll_back;
+    int roll_back = af_info->is_end;
     dInfoCalc_SetFromAbsDate(
             &dinfo, asfreq_WtoDT(ordinal, relation, af_info) + ORD_OFFSET);
 
-    roll_back = (relation == 'S') ? 0 : 1;
     return DtoB(&dinfo, roll_back);
->>>>>>> 36f90528
 }
 
 //************ FROM MONTHLY ***************
@@ -365,25 +338,12 @@
 
 static npy_int64 asfreq_MtoB(npy_int64 ordinal, asfreq_info *af_info) {
     struct date_info dinfo;
-    int roll_back;
-
-<<<<<<< HEAD
-    if (dInfoCalc_SetFromAbsDate(
-            &dinfo, asfreq_MtoDT(ordinal, af_info) + ORD_OFFSET))
-        return INT_ERR_CODE;
-
-    if (!af_info->is_end) {
-        return DtoB_WeekendToMonday(dinfo.absdate, dinfo.day_of_week);
-    } else {
-        return DtoB_WeekendToFriday(dinfo.absdate, dinfo.day_of_week);
-    }
-=======
+    int roll_back = af_info->is_end;
+
     dInfoCalc_SetFromAbsDate(
             &dinfo, asfreq_MtoDT(ordinal, relation, af_info) + ORD_OFFSET);
 
-    roll_back = (relation == 'S') ? 0 : 1;
     return DtoB(&dinfo, roll_back);
->>>>>>> 36f90528
 }
 
 //************ FROM QUARTERLY ***************
@@ -433,24 +393,12 @@
 
 static npy_int64 asfreq_QtoB(npy_int64 ordinal, asfreq_info *af_info) {
     struct date_info dinfo;
-<<<<<<< HEAD
-    if (dInfoCalc_SetFromAbsDate(
-            &dinfo, asfreq_QtoDT(ordinal, af_info) + ORD_OFFSET))
-        return INT_ERR_CODE;
-
-    if (!af_info->is_end) {
-        return DtoB_WeekendToMonday(dinfo.absdate, dinfo.day_of_week);
-    } else {
-        return DtoB_WeekendToFriday(dinfo.absdate, dinfo.day_of_week);
-    }
-=======
-    int roll_back;
+    int roll_back = af_info->is_end;
+
     dInfoCalc_SetFromAbsDate(
             &dinfo, asfreq_QtoDT(ordinal, relation, af_info) + ORD_OFFSET);
 
-    roll_back = (relation == 'S') ? 0 : 1;
     return DtoB(&dinfo, roll_back);
->>>>>>> 36f90528
 }
 
 //************ FROM ANNUAL ***************
@@ -469,20 +417,8 @@
     year += af_info->is_end;
     absdate = absdate_from_ymd(year, month, 1);
 
-<<<<<<< HEAD
-    if (absdate == INT_ERR_CODE) {
-        return INT_ERR_CODE;
-    }
-
     absdate -= af_info->is_end;
     return upsample_daytime(absdate - ORD_OFFSET, af_info);
-=======
-    if (relation == 'E') {
-        absdate -= 1;
-    }
-
-    return upsample_daytime(absdate - ORD_OFFSET, af_info, relation != 'S');
->>>>>>> 36f90528
 }
 
 static npy_int64 asfreq_AtoA(npy_int64 ordinal, asfreq_info *af_info) {
@@ -503,24 +439,11 @@
 
 static npy_int64 asfreq_AtoB(npy_int64 ordinal, asfreq_info *af_info) {
     struct date_info dinfo;
-<<<<<<< HEAD
-    if (dInfoCalc_SetFromAbsDate(
-            &dinfo, asfreq_AtoDT(ordinal, af_info) + ORD_OFFSET))
-        return INT_ERR_CODE;
-
-    if (!af_info->is_end) {
-        return DtoB_WeekendToMonday(dinfo.absdate, dinfo.day_of_week);
-    } else {
-        return DtoB_WeekendToFriday(dinfo.absdate, dinfo.day_of_week);
-    }
-=======
-    int roll_back;
+    int roll_back = af_info->is_end;
     dInfoCalc_SetFromAbsDate(
             &dinfo, asfreq_AtoDT(ordinal, relation, af_info) + ORD_OFFSET);
 
-    roll_back = (relation == 'S') ? 0 : 1;
     return DtoB(&dinfo, roll_back);
->>>>>>> 36f90528
 }
 
 static npy_int64 nofunc(npy_int64 ordinal, asfreq_info *af_info) {
@@ -824,21 +747,7 @@
     func = get_asfreq_func(freq1, freq2);
 
     get_asfreq_info(freq1, freq2, relation, &finfo);
-
-<<<<<<< HEAD
-    // printf("\n%x %d %d %ld %ld\n", func, freq1, freq2,
-    // finfo.intraday_conversion_factor, -finfo.intraday_conversion_factor);
-
     val = (*func)(period_ordinal, &finfo);
-
-    if (val == INT_ERR_CODE) {
-        // Py_Error(PyExc_ValueError, "Unable to convert to desired
-        // frequency.");
-        goto onError;
-    }
-=======
-    val = (*func)(period_ordinal, relation, &finfo);
->>>>>>> 36f90528
     return val;
 }
 
