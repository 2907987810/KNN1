--- conflicted
+++ resolved
@@ -22,8 +22,8 @@
 #define NPY_NO_DEPRECATED_API NPY_1_7_API_VERSION
 #endif // NPY_NO_DEPRECATED_API
 
+#include <Python.h>
 #include <stdbool.h>
-#include <Python.h>
 
 #include "pandas/vendored/numpy/datetime/np_datetime.h"
 #include <numpy/arrayobject.h>
@@ -308,142 +308,6 @@
  * overflow argument to true
  */
 npy_datetime npy_datetimestruct_to_datetime(NPY_DATETIMEUNIT base,
-<<<<<<< HEAD
-                                            const npy_datetimestruct *dts,
-                                            bool *overflow) {
-    npy_datetime ret;
-
-    if (base == NPY_FR_Y) {
-        /* Truncate to the year */
-      if (dts->year < INT64_MIN + 1970) {
-        *overflow = true;
-        return -1;
-      }
-        ret = dts->year - 1970;
-    } else if (base == NPY_FR_M) {
-      /* Truncate to the month */
-      if (dts->year < INT64_MIN + 1970) {
-        *overflow = true;
-        return -1;
-      }
-      const npy_int64 years = dts->year - 1970;
-
-      if ((years > INT64_MAX / 12) || (years < INT64_MIN / 12)) {
-        *overflow = true;
-        return -1;
-      }
-      const npy_int64 months = years * 12;
-
-      if (dts->month == INT32_MIN) {
-        *overflow = true;
-        return -1;
-      }
-
-      ret = months + dts->month - 1;
-    } else {
-        /* Otherwise calculate the number of days to start */
-        npy_int64 days = get_datetimestruct_days(dts);
-
-        switch (base) {
-            case NPY_FR_W:
-                /* Truncate to weeks */
-                if (days >= 0) {
-                    ret = days / 7;
-                } else {
-                  if (days < INT64_MIN + 6) {
-                    *overflow = true;
-                    return -1;
-                  }
-                  ret = (days - 6) / 7;
-                }
-                break;
-            case NPY_FR_D:
-                ret = days;
-                break;
-        case NPY_FR_h: {
-          if ((days > INT64_MAX / 24) || (days < INT64_MIN / 24)) {
-            *overflow = true;
-            return -1;
-          }
-          npy_int64 hours = days * 24;
-
-          if (
-              ((dts->hour > 0) && (hours > INT64_MAX - dts->hour))
-              || ((dts->hour < 0) && (hours < INT64_MIN - dts->hour))
-              ) {
-            *overflow = true;
-            return -1;
-          }
-
-          ret = hours + dts->hour;
-          break;
-        }
-            case NPY_FR_m:
-                ret = (days * 24 + dts->hour) * 60 + dts->min;
-                break;
-            case NPY_FR_s:
-                ret = ((days * 24 + dts->hour) * 60 + dts->min) * 60 + dts->sec;
-                break;
-            case NPY_FR_ms:
-                ret = (((days * 24 + dts->hour) * 60 + dts->min) * 60 +
-                       dts->sec) *
-                          1000 +
-                      dts->us / 1000;
-                break;
-            case NPY_FR_us:
-                ret = (((days * 24 + dts->hour) * 60 + dts->min) * 60 +
-                       dts->sec) *
-                          1000000 +
-                      dts->us;
-                break;
-            case NPY_FR_ns:
-                ret = ((((days * 24 + dts->hour) * 60 + dts->min) * 60 +
-                        dts->sec) *
-                           1000000 +
-                       dts->us) *
-                          1000 +
-                      dts->ps / 1000;
-                break;
-            case NPY_FR_ps:
-                ret = ((((days * 24 + dts->hour) * 60 + dts->min) * 60 +
-                        dts->sec) *
-                           1000000 +
-                       dts->us) *
-                          1000000 +
-                      dts->ps;
-                break;
-            case NPY_FR_fs:
-                /* only 2.6 hours */
-                ret = (((((days * 24 + dts->hour) * 60 + dts->min) * 60 +
-                         dts->sec) *
-                            1000000 +
-                        dts->us) *
-                           1000000 +
-                       dts->ps) *
-                          1000 +
-                      dts->as / 1000;
-                break;
-            case NPY_FR_as:
-                /* only 9.2 secs */
-                ret = (((((days * 24 + dts->hour) * 60 + dts->min) * 60 +
-                         dts->sec) *
-                            1000000 +
-                        dts->us) *
-                           1000000 +
-                       dts->ps) *
-                          1000000 +
-                      dts->as;
-                break;
-            default:
-                /* Something got corrupted */
-                PyErr_SetString(
-                    PyExc_ValueError,
-                    "NumPy datetime metadata with corrupt unit value");
-                return -1;
-        }
-    }
-    return ret;
-=======
                                             const npy_datetimestruct *dts) {
   npy_datetime ret;
 
@@ -529,7 +393,6 @@
     }
   }
   return ret;
->>>>>>> 0cbe41ad
 }
 
 /*
