--- conflicted
+++ resolved
@@ -417,14 +417,7 @@
 
 /*
  * Converts a datetime from a datetimestruct to a datetime based
-<<<<<<< HEAD
- * on a metadata unit. The date is assumed to be valid.
- *
- * In case of an overflow, the library returns -1 and sets the
- * overflow argument to true
-=======
  * on a metadata unit. Returns -1 on and sets PyErr on error.
->>>>>>> d999aac0
  */
 npy_datetime npy_datetimestruct_to_datetime(NPY_DATETIMEUNIT base,
                                             const npy_datetimestruct *dts) {
