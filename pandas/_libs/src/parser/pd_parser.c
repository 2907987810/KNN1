/*

Copyright (c) 2023, PyData Development Team
All rights reserved.

Distributed under the terms of the BSD Simplified License.

*/
#define _PANDAS_PARSER_IMPL

#include "pandas/parser/pd_parser.h"
#include "pandas/parser/io.h"
#include "pandas/portable.h"

<<<<<<< HEAD
static int to_double(char *item, double *p_value, char sci, char dec, char tsep, int *maybe_int) {
=======
static int to_double(char *item, double *p_value, char sci, char decimal,
                     int *maybe_int) {
>>>>>>> 02011f2b
  char *p_end = NULL;
  int error = 0;

  /* Switch to precise xstrtod GH 31364 */
  *p_value =
      precise_xstrtod(item, &p_end, dec, sci, tsep, 1, &error, maybe_int);

  return (error == 0) && (!*p_end);
}

<<<<<<< HEAD
static int floatify(PyObject *str, double *result, int *maybe_int, char dec, char tsep) {
  int status;
=======
static int floatify(PyObject *str, double *result, int *maybe_int) {
>>>>>>> 02011f2b
  char *data;
  PyObject *tmp = NULL;
  const char sci = 'E';

  if (PyBytes_Check(str)) {
    data = PyBytes_AS_STRING(str);
  } else if (PyUnicode_Check(str)) {
    tmp = PyUnicode_AsUTF8String(str);
    if (tmp == NULL) {
      return -1;
    }
    data = PyBytes_AS_STRING(tmp);
  } else {
    PyErr_SetString(PyExc_TypeError, "Invalid object type");
    return -1;
  }

<<<<<<< HEAD
  status = to_double(data, result, sci, dec, tsep, maybe_int);
=======
  const int status = to_double(data, result, sci, dec, maybe_int);
>>>>>>> 02011f2b

  if (!status) {
    /* handle inf/-inf infinity/-infinity */
    if (strlen(data) == 3) {
      if (0 == strcasecmp(data, "inf")) {
        *result = HUGE_VAL;
        *maybe_int = 0;
      } else {
        goto parsingerror;
      }
    } else if (strlen(data) == 4) {
      if (0 == strcasecmp(data, "-inf")) {
        *result = -HUGE_VAL;
        *maybe_int = 0;
      } else if (0 == strcasecmp(data, "+inf")) {
        *result = HUGE_VAL;
        *maybe_int = 0;
      } else {
        goto parsingerror;
      }
    } else if (strlen(data) == 8) {
      if (0 == strcasecmp(data, "infinity")) {
        *result = HUGE_VAL;
        *maybe_int = 0;
      } else {
        goto parsingerror;
      }
    } else if (strlen(data) == 9) {
      if (0 == strcasecmp(data, "-infinity")) {
        *result = -HUGE_VAL;
        *maybe_int = 0;
      } else if (0 == strcasecmp(data, "+infinity")) {
        *result = HUGE_VAL;
        *maybe_int = 0;
      } else {
        goto parsingerror;
      }
    } else {
      goto parsingerror;
    }
  }

  Py_XDECREF(tmp);
  return 0;

parsingerror:
  PyErr_Format(PyExc_ValueError, "Unable to parse string \"%s\"", data);
  Py_XDECREF(tmp);
  return -1;
}

static void pandas_parser_destructor(PyObject *op) {
  void *ptr = PyCapsule_GetPointer(op, PandasParser_CAPSULE_NAME);
  PyMem_Free(ptr);
}

static int pandas_parser_exec(PyObject *Py_UNUSED(module)) {
  PandasParser_CAPI *capi = PyMem_Malloc(sizeof(PandasParser_CAPI));
  if (capi == NULL) {
    PyErr_NoMemory();
    return -1;
  }

  capi->to_double = to_double;
  capi->floatify = floatify;
  capi->new_rd_source = new_rd_source;
  capi->del_rd_source = del_rd_source;
  capi->buffer_rd_bytes = buffer_rd_bytes;
  capi->uint_state_init = uint_state_init;
  capi->uint64_conflict = uint64_conflict;
  capi->coliter_setup = coliter_setup;
  capi->parser_new = parser_new;
  capi->parser_init = parser_init;
  capi->parser_free = parser_free;
  capi->parser_del = parser_del;
  capi->parser_add_skiprow = parser_add_skiprow;
  capi->parser_set_skipfirstnrows = parser_set_skipfirstnrows;
  capi->parser_set_default_options = parser_set_default_options;
  capi->parser_consume_rows = parser_consume_rows;
  capi->parser_trim_buffers = parser_trim_buffers;
  capi->tokenize_all_rows = tokenize_all_rows;
  capi->tokenize_nrows = tokenize_nrows;
  capi->str_to_int64 = str_to_int64;
  capi->str_to_uint64 = str_to_uint64;
  capi->xstrtod = xstrtod;
  capi->precise_xstrtod = precise_xstrtod;
  capi->round_trip = round_trip;
  capi->to_boolean = to_boolean;

  PyObject *capsule =
      PyCapsule_New(capi, PandasParser_CAPSULE_NAME, pandas_parser_destructor);
  if (capsule == NULL) {
    PyMem_Free(capi);
    return -1;
  }

  // Monkeypatch the top level pandas module to have an attribute for the
  // C-API. This is required because Python capsules do not support setting
  // this attribute on anything but the top level package. Ideally not
  // done when cpython gh-6898 gets implemented
  PyObject *pandas = PyImport_ImportModule("pandas");
  if (!pandas) {
    PyErr_SetString(PyExc_ImportError,
                    "pd_parser.c could not import module pandas");
    Py_DECREF(capsule);
    return -1;
  }

  if (PyModule_AddObject(pandas, "_pandas_parser_CAPI", capsule) < 0) {
    Py_DECREF(capsule);
    return -1;
  }

  return 0;
}

static PyModuleDef_Slot pandas_parser_slots[] = {
    {Py_mod_exec, pandas_parser_exec}, {0, NULL}};

static struct PyModuleDef pandas_parsermodule = {
    PyModuleDef_HEAD_INIT,
    .m_name = "pandas._libs.pandas_parser",

    .m_doc = "Internal module with parser support for other extensions",
    .m_size = 0,
    .m_methods = NULL,
    .m_slots = pandas_parser_slots};

PyMODINIT_FUNC PyInit_pandas_parser(void) {
  return PyModuleDef_Init(&pandas_parsermodule);
}<|MERGE_RESOLUTION|>--- conflicted
+++ resolved
@@ -12,12 +12,8 @@
 #include "pandas/parser/io.h"
 #include "pandas/portable.h"
 
-<<<<<<< HEAD
-static int to_double(char *item, double *p_value, char sci, char dec, char tsep, int *maybe_int) {
-=======
-static int to_double(char *item, double *p_value, char sci, char decimal,
+static int to_double(char *item, double *p_value, char sci, char decimal, char tsep
                      int *maybe_int) {
->>>>>>> 02011f2b
   char *p_end = NULL;
   int error = 0;
 
@@ -28,12 +24,8 @@
   return (error == 0) && (!*p_end);
 }
 
-<<<<<<< HEAD
-static int floatify(PyObject *str, double *result, int *maybe_int, char dec, char tsep) {
-  int status;
-=======
-static int floatify(PyObject *str, double *result, int *maybe_int) {
->>>>>>> 02011f2b
+
+static int floatify(PyObject *str, double *result, int *maybe_int, char tsep) {
   char *data;
   PyObject *tmp = NULL;
   const char sci = 'E';
@@ -51,11 +43,7 @@
     return -1;
   }
 
-<<<<<<< HEAD
-  status = to_double(data, result, sci, dec, tsep, maybe_int);
-=======
-  const int status = to_double(data, result, sci, dec, maybe_int);
->>>>>>> 02011f2b
+  const int status = to_double(data, result, sci, dec, tsep, maybe_int);
 
   if (!status) {
     /* handle inf/-inf infinity/-infinity */
