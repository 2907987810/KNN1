--- conflicted
+++ resolved
@@ -51,11 +51,8 @@
     def __len__(self) -> int: ...
     def delete(self, loc) -> BlockPlacement: ...
     def append(self, others: list[BlockPlacement]) -> BlockPlacement: ...
-<<<<<<< HEAD
+    def tile_for_unstack(self, factor: int) -> np.ndarray: ...
     def to_slices(self) -> list[BlockPlacement]: ...
-=======
-    def tile_for_unstack(self, factor: int) -> np.ndarray: ...
->>>>>>> 8814de9f
 
 class SharedBlock:
     _mgr_locs: BlockPlacement
