from typing import Literal

import numpy as np

from pandas._typing import npt

def group_median_float64(
    out: np.ndarray,  # ndarray[float64_t, ndim=2]
    counts: npt.NDArray[np.int64],
    values: np.ndarray,  # ndarray[float64_t, ndim=2]
    labels: npt.NDArray[np.int64],
    min_count: int = ...,  # Py_ssize_t
    mask: np.ndarray | None = ...,
    result_mask: np.ndarray | None = ...,
) -> None: ...
def group_cumprod(
    out: np.ndarray,  # float64_t[:, ::1]
    values: np.ndarray,  # const float64_t[:, :]
    labels: np.ndarray,  # const int64_t[:]
    ngroups: int,
    is_datetimelike: bool,
    skipna: bool = ...,
    mask: np.ndarray | None = ...,
    result_mask: np.ndarray | None = ...,
) -> None: ...
def group_cumsum(
    out: np.ndarray,  # int64float_t[:, ::1]
    values: np.ndarray,  # ndarray[int64float_t, ndim=2]
    labels: np.ndarray,  # const int64_t[:]
    ngroups: int,
    is_datetimelike: bool,
    skipna: bool = ...,
    mask: np.ndarray | None = ...,
    result_mask: np.ndarray | None = ...,
) -> None: ...
def group_shift_indexer(
    out: np.ndarray,  # int64_t[::1]
    labels: np.ndarray,  # const int64_t[:]
    ngroups: int,
    periods: int,
) -> None: ...
def group_fillna_indexer(
    out: np.ndarray,  # ndarray[intp_t]
    labels: np.ndarray,  # ndarray[int64_t]
    sorted_labels: npt.NDArray[np.intp],
    mask: npt.NDArray[np.uint8],
    direction: Literal["ffill", "bfill"],
    limit: int,  # int64_t
    dropna: bool,
) -> None: ...
def group_any_all(
    out: np.ndarray,  # uint8_t[::1]
    values: np.ndarray,  # const uint8_t[::1]
    labels: np.ndarray,  # const int64_t[:]
    mask: np.ndarray,  # const uint8_t[::1]
    val_test: Literal["any", "all"],
    skipna: bool,
    nullable: bool,
) -> None: ...
def group_sum(
    out: np.ndarray,  # complexfloatingintuint_t[:, ::1]
    counts: np.ndarray,  # int64_t[::1]
    values: np.ndarray,  # ndarray[complexfloatingintuint_t, ndim=2]
    labels: np.ndarray,  # const intp_t[:]
    mask: np.ndarray | None,
    result_mask: np.ndarray | None = ...,
    min_count: int = ...,
    is_datetimelike: bool = ...,
) -> None: ...
def group_prod(
    out: np.ndarray,  # int64float_t[:, ::1]
    counts: np.ndarray,  # int64_t[::1]
    values: np.ndarray,  # ndarray[int64float_t, ndim=2]
    labels: np.ndarray,  # const intp_t[:]
    mask: np.ndarray | None,
    result_mask: np.ndarray | None = ...,
    min_count: int = ...,
) -> None: ...
def group_var(
    out: np.ndarray,  # floating[:, ::1]
    counts: np.ndarray,  # int64_t[::1]
    values: np.ndarray,  # ndarray[floating, ndim=2]
    labels: np.ndarray,  # const intp_t[:]
    min_count: int = ...,  # Py_ssize_t
    ddof: int = ...,  # int64_t
    mask: np.ndarray | None = ...,
    result_mask: np.ndarray | None = ...,
    is_datetimelike: bool = ...,
    name: str = ...,
) -> None: ...
def group_skew(
    out: np.ndarray,  # float64_t[:, ::1]
    counts: np.ndarray,  # int64_t[::1]
    values: np.ndarray,  # ndarray[float64_T, ndim=2]
    labels: np.ndarray,  # const intp_t[::1]
    mask: np.ndarray | None = ...,
    result_mask: np.ndarray | None = ...,
    skipna: bool = ...,
) -> None: ...
def group_mean(
    out: np.ndarray,  # floating[:, ::1]
    counts: np.ndarray,  # int64_t[::1]
    values: np.ndarray,  # ndarray[floating, ndim=2]
    labels: np.ndarray,  # const intp_t[:]
    min_count: int = ...,  # Py_ssize_t
    is_datetimelike: bool = ...,  # bint
    mask: np.ndarray | None = ...,
    result_mask: np.ndarray | None = ...,
) -> None: ...
def group_ohlc(
    out: np.ndarray,  # floatingintuint_t[:, ::1]
    counts: np.ndarray,  # int64_t[::1]
    values: np.ndarray,  # ndarray[floatingintuint_t, ndim=2]
    labels: np.ndarray,  # const intp_t[:]
    min_count: int = ...,
    mask: np.ndarray | None = ...,
    result_mask: np.ndarray | None = ...,
) -> None: ...
def group_quantile(
    out: npt.NDArray[np.float64],
    values: np.ndarray,  # ndarray[numeric, ndim=1]
    labels: npt.NDArray[np.intp],
    mask: npt.NDArray[np.uint8],
    qs: npt.NDArray[np.float64],  # const
    starts: npt.NDArray[np.int64],
    ends: npt.NDArray[np.int64],
    interpolation: Literal["linear", "lower", "higher", "nearest", "midpoint"],
    result_mask: np.ndarray | None,
    is_datetimelike: bool,
) -> None: ...
def group_last(
    out: np.ndarray,  # rank_t[:, ::1]
    counts: np.ndarray,  # int64_t[::1]
    values: np.ndarray,  # ndarray[rank_t, ndim=2]
    labels: np.ndarray,  # const int64_t[:]
    mask: npt.NDArray[np.bool_] | None,
    result_mask: npt.NDArray[np.bool_] | None = ...,
    min_count: int = ...,  # Py_ssize_t
    is_datetimelike: bool = ...,
) -> None: ...
def group_nth(
    out: np.ndarray,  # rank_t[:, ::1]
    counts: np.ndarray,  # int64_t[::1]
    values: np.ndarray,  # ndarray[rank_t, ndim=2]
    labels: np.ndarray,  # const int64_t[:]
    mask: npt.NDArray[np.bool_] | None,
    result_mask: npt.NDArray[np.bool_] | None = ...,
    min_count: int = ...,  # int64_t
    rank: int = ...,  # int64_t
    is_datetimelike: bool = ...,
) -> None: ...
def group_rank(
    out: np.ndarray,  # float64_t[:, ::1]
    values: np.ndarray,  # ndarray[rank_t, ndim=2]
    labels: np.ndarray,  # const int64_t[:]
    ngroups: int,
    is_datetimelike: bool,
    ties_method: Literal["average", "min", "max", "first", "dense"] = ...,
    ascending: bool = ...,
    pct: bool = ...,
    na_option: Literal["keep", "top", "bottom"] = ...,
    mask: npt.NDArray[np.bool_] | None = ...,
) -> None: ...
def group_max(
    out: np.ndarray,  # groupby_t[:, ::1]
    counts: np.ndarray,  # int64_t[::1]
    values: np.ndarray,  # ndarray[groupby_t, ndim=2]
    labels: np.ndarray,  # const int64_t[:]
    min_count: int = ...,
    is_datetimelike: bool = ...,
    mask: np.ndarray | None = ...,
    result_mask: np.ndarray | None = ...,
) -> None: ...
def group_min(
    out: np.ndarray,  # groupby_t[:, ::1]
    counts: np.ndarray,  # int64_t[::1]
    values: np.ndarray,  # ndarray[groupby_t, ndim=2]
    labels: np.ndarray,  # const int64_t[:]
    min_count: int = ...,
    is_datetimelike: bool = ...,
    mask: np.ndarray | None = ...,
    result_mask: np.ndarray | None = ...,
) -> None: ...
def group_idxmin_idxmax(
    out: np.ndarray,  # intp_t[:, ::1]
    counts: np.ndarray,  # int64_t[::1]
    values: np.ndarray,  # ndarray[groupby_t, ndim=2]
    labels: np.ndarray,  # const intp[:]
    min_count: int = ...,
    is_datetimelike: bool = ...,
    mask: np.ndarray | None = ...,
    name: str = ...,
<<<<<<< HEAD
=======
    skipna: bool = ...,
>>>>>>> 51432ecb
    result_mask: np.ndarray | None = ...,
) -> None: ...
def group_cummin(
    out: np.ndarray,  # groupby_t[:, ::1]
    values: np.ndarray,  # ndarray[groupby_t, ndim=2]
    labels: np.ndarray,  # const int64_t[:]
    ngroups: int,
    is_datetimelike: bool,
    mask: np.ndarray | None = ...,
    result_mask: np.ndarray | None = ...,
    skipna: bool = ...,
) -> None: ...
def group_cummax(
    out: np.ndarray,  # groupby_t[:, ::1]
    values: np.ndarray,  # ndarray[groupby_t, ndim=2]
    labels: np.ndarray,  # const int64_t[:]
    ngroups: int,
    is_datetimelike: bool,
    mask: np.ndarray | None = ...,
    result_mask: np.ndarray | None = ...,
    skipna: bool = ...,
) -> None: ...<|MERGE_RESOLUTION|>--- conflicted
+++ resolved
@@ -190,10 +190,7 @@
     is_datetimelike: bool = ...,
     mask: np.ndarray | None = ...,
     name: str = ...,
-<<<<<<< HEAD
-=======
-    skipna: bool = ...,
->>>>>>> 51432ecb
+    skipna: bool = ...,
     result_mask: np.ndarray | None = ...,
 ) -> None: ...
 def group_cummin(
