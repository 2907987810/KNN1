--- conflicted
+++ resolved
@@ -14,13 +14,8 @@
     int64_t num_values,
     int64_t window_size,
     object min_periods,  # unused but here to match get_window_bounds signature
-<<<<<<< HEAD
-    object center,  # unused but here to match get_window_bounds signature
+    bint center,
     str closed,
-=======
-    bint center,
-    object closed,
->>>>>>> 73da0ff2
     const int64_t[:] index
 ):
     """
