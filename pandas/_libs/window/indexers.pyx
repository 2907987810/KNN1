--- conflicted
+++ resolved
@@ -106,7 +106,6 @@
                 start[i] = end[i-1]
                 end[i] = end[i-1]
                 continue
-
             else:
                 step_bound = index[i] + step_size
 
@@ -121,17 +120,14 @@
             if left_closed:
                 start_bound -= 1 * index_growth_sign
 
-            # advance the start bound until we are
-            # within the constraint
+            # advance the start bound until we are within the constraint
             start[i] = i
             for j in range(start[last_valid], i):
                 if (index[j] - start_bound) * index_growth_sign > 0:
                     start[i] = j
                     break
 
-            # for centered window advance the end bound until we are
-            # outside the constraint
-<<<<<<< HEAD
+            # advance the end bound until we are outside the constraint
             end[i] = num_values
             for j in range(max(end[last_valid], i), num_values):
                 if (index[j] - end_bound) * index_growth_sign == 0 and right_closed:
@@ -141,23 +137,5 @@
                     break
 
             last_valid = i
-=======
-            if center:
-                for j in range(end[i - 1], num_values + 1):
-                    if j == num_values:
-                        end[i] = j
-                    elif ((index[j] - end_bound) * index_growth_sign == 0 and
-                          right_closed):
-                        end[i] = j + 1
-                    elif (index[j] - end_bound) * index_growth_sign >= 0:
-                        end[i] = j
-                        break
-            # end bound is previous end
-            # or current index
-            elif (index[end[i - 1]] - end_bound) * index_growth_sign <= 0:
-                end[i] = i + 1
-            else:
-                end[i] = end[i - 1]
->>>>>>> 22de58e6
 
     return start, end