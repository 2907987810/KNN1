--- conflicted
+++ resolved
@@ -541,12 +541,8 @@
 
 cdef int PLATFORM_INT = (<ndarray> np.arange(0, dtype=np.intp)).descr.type_num
 
-<<<<<<< HEAD
+
 def ensure_platform_int(object arr):
-=======
-
-cpdef ensure_platform_int(object arr):
->>>>>>> 513c02cb
     # GH3033, GH1392
     # platform int is the size of the int pointer, e.g. np.intp
     if util.is_array(arr):
@@ -557,12 +553,8 @@
     else:
         return np.array(arr, dtype=np.intp)
 
-<<<<<<< HEAD
+
 def ensure_object(object arr):
-=======
-
-cpdef ensure_object(object arr):
->>>>>>> 513c02cb
     if util.is_array(arr):
         if (<ndarray> arr).descr.type_num == NPY_OBJECT:
             return arr
