import warnings

cimport cython

import numpy as np

cimport numpy as cnp
from numpy cimport (
    float32_t,
    float64_t,
    int8_t,
    int16_t,
    int32_t,
    int64_t,
    intp_t,
    ndarray,
    uint8_t,
    uint16_t,
    uint32_t,
    uint64_t,
)

cnp.import_array()


from pandas._libs cimport util
from pandas._libs.hashtable cimport HashTable
from pandas._libs.tslibs.nattype cimport c_NaT as NaT
from pandas._libs.tslibs.period cimport is_period_object
from pandas._libs.tslibs.timedeltas cimport _Timedelta
from pandas._libs.tslibs.timestamps cimport _Timestamp

from pandas._libs import (
    algos,
    hashtable as _hash,
)
from pandas._libs.missing import checknull


cdef inline bint is_definitely_invalid_key(object val):
    try:
        hash(val)
    except TypeError:
        return True
    return False


# Don't populate hash tables in monotonic indexes larger than this
_SIZE_CUTOFF = 1_000_000


@cython.freelist(32)
cdef class IndexEngine:

    cdef readonly:
        object vgetter
        HashTable mapping
        bint over_size_threshold

    cdef:
        bint unique, monotonic_inc, monotonic_dec
        bint need_monotonic_check, need_unique_check

    def __init__(self, vgetter, n):
        self.vgetter = vgetter

        self.over_size_threshold = n >= _SIZE_CUTOFF
        self.clear_mapping()

    def __contains__(self, val: object) -> bool:
        # We assume before we get here:
        #  - val is hashable
        self._ensure_mapping_populated()
        return val in self.mapping

    cpdef get_loc(self, object val):
        cdef:
            Py_ssize_t loc

        if is_definitely_invalid_key(val):
            raise TypeError(f"'{val}' is an invalid key")

        if self.over_size_threshold and self.is_monotonic_increasing:
            if not self.is_unique:
                return self._get_loc_duplicates(val)
            values = self._get_index_values()

            self._check_type(val)
            try:
                loc = _bin_search(values, val)  # .searchsorted(val, side='left')
            except TypeError:
                # GH#35788 e.g. val=None with float64 values
                raise KeyError(val)
            if loc >= len(values):
                raise KeyError(val)
            if values[loc] != val:
                raise KeyError(val)
            return loc

        self._ensure_mapping_populated()
        if not self.unique:
            return self._get_loc_duplicates(val)

        self._check_type(val)

        try:
            return self.mapping.get_item(val)
        except (TypeError, ValueError):
            raise KeyError(val)

    cdef inline _get_loc_duplicates(self, object val):
        cdef:
            Py_ssize_t diff

        if self.is_monotonic_increasing:
            values = self._get_index_values()
            try:
                left = values.searchsorted(val, side='left')
                right = values.searchsorted(val, side='right')
            except TypeError:
                # e.g. GH#29189 get_loc(None) with a Float64Index
                raise KeyError(val)

            diff = right - left
            if diff == 0:
                raise KeyError(val)
            elif diff == 1:
                return left
            else:
                return slice(left, right)

        return self._maybe_get_bool_indexer(val)

    cdef _maybe_get_bool_indexer(self, object val):
        cdef:
            ndarray[uint8_t, ndim=1, cast=True] indexer

        indexer = self._get_index_values() == val
        return self._unpack_bool_indexer(indexer, val)

    cdef _unpack_bool_indexer(self,
                              ndarray[uint8_t, ndim=1, cast=True] indexer,
                              object val):
        cdef:
            ndarray[intp_t, ndim=1] found
            int count

        found = np.where(indexer)[0]
        count = len(found)

        if count > 1:
            return indexer
        if count == 1:
            return int(found[0])

        raise KeyError(val)

    def sizeof(self, deep: bool = False) -> int:
        """ return the sizeof our mapping """
        if not self.is_mapping_populated:
            return 0
        return self.mapping.sizeof(deep=deep)

    def __sizeof__(self) -> int:
        return self.sizeof()

    @property
    def is_unique(self) -> bool:
        if self.need_unique_check:
            self._do_unique_check()

        return self.unique == 1

    cdef inline _do_unique_check(self):

        # this de-facto the same
        self._ensure_mapping_populated()

    @property
    def is_monotonic_increasing(self) -> bool:
        if self.need_monotonic_check:
            self._do_monotonic_check()

        return self.monotonic_inc == 1

    @property
    def is_monotonic_decreasing(self) -> bool:
        if self.need_monotonic_check:
            self._do_monotonic_check()

        return self.monotonic_dec == 1

    cdef inline _do_monotonic_check(self):
        cdef:
            bint is_unique
        try:
            values = self._get_index_values()
            self.monotonic_inc, self.monotonic_dec, is_unique = \
                self._call_monotonic(values)
        except TypeError:
            self.monotonic_inc = 0
            self.monotonic_dec = 0
            is_unique = 0

        self.need_monotonic_check = 0

        # we can only be sure of uniqueness if is_unique=1
        if is_unique:
            self.unique = 1
            self.need_unique_check = 0

    cdef _get_index_values(self):
        return self.vgetter()

    cdef _call_monotonic(self, values):
        return algos.is_monotonic(values, timelike=False)

    def get_backfill_indexer(self, other: np.ndarray, limit=None) -> np.ndarray:
        return algos.backfill(self._get_index_values(), other, limit=limit)

    def get_pad_indexer(self, other: np.ndarray, limit=None) -> np.ndarray:
        return algos.pad(self._get_index_values(), other, limit=limit)

    cdef _make_hash_table(self, Py_ssize_t n):
        raise NotImplementedError

    cdef _check_type(self, object val):
        hash(val)

    @property
    def is_mapping_populated(self) -> bool:
        return self.mapping is not None

    cdef inline _ensure_mapping_populated(self):
        # this populates the mapping
        # if its not already populated
        # also satisfies the need_unique_check

        if not self.is_mapping_populated:

            values = self._get_index_values()
            self.mapping = self._make_hash_table(len(values))
            self._call_map_locations(values)

            if len(self.mapping) == len(values):
                self.unique = 1

        self.need_unique_check = 0

    cdef void _call_map_locations(self, values):
        self.mapping.map_locations(values)

    def clear_mapping(self):
        self.mapping = None
        self.need_monotonic_check = 1
        self.need_unique_check = 1

        self.unique = 0
        self.monotonic_inc = 0
        self.monotonic_dec = 0

    def get_indexer(self, ndarray values) -> np.ndarray:
        self._ensure_mapping_populated()
        return self.mapping.lookup(values)

    def get_indexer_non_unique(self, ndarray targets):
        """
        Return an indexer suitable for taking from a non unique index
        return the labels in the same order as the target
        and a missing indexer into the targets (which correspond
        to the -1 indices in the results

        Returns
        -------
        indexer : np.ndarray[np.intp]
        missing : np.ndarray[np.intp]
        """
        cdef:
            ndarray values, x
            ndarray[intp_t] result, missing
            set stargets, remaining_stargets
            dict d = {}
            object val
            int count = 0, count_missing = 0
            Py_ssize_t i, j, n, n_t, n_alloc

        self._ensure_mapping_populated()
        values = np.array(self._get_index_values(), copy=False)
        stargets = set(targets)
        n = len(values)
        n_t = len(targets)
        if n > 10_000:
            n_alloc = 10_000
        else:
            n_alloc = n

        result = np.empty(n_alloc, dtype=np.intp)
        missing = np.empty(n_t, dtype=np.intp)

        # map each starget to its position in the index
        if stargets and len(stargets) < 5 and self.is_monotonic_increasing:
            # if there are few enough stargets and the index is monotonically
            # increasing, then use binary search for each starget
            remaining_stargets = set()
            for starget in stargets:
                try:
                    start = values.searchsorted(starget, side='left')
                    end = values.searchsorted(starget, side='right')
                except TypeError:  # e.g. if we tried to search for string in int array
                    remaining_stargets.add(starget)
                else:
                    if start != end:
                        d[starget] = list(range(start, end))

            stargets = remaining_stargets

        if stargets:
            # otherwise, map by iterating through all items in the index
            for i in range(n):
                val = values[i]
                if val in stargets:
                    if val not in d:
                        d[val] = []
                    d[val].append(i)

        for i in range(n_t):
            val = targets[i]

            # found
            if val in d:
                for j in d[val]:

                    # realloc if needed
                    if count >= n_alloc:
                        n_alloc += 10_000
                        result = np.resize(result, n_alloc)

                    result[count] = j
                    count += 1

            # value not found
            else:

                if count >= n_alloc:
                    n_alloc += 10_000
                    result = np.resize(result, n_alloc)
                result[count] = -1
                count += 1
                missing[count_missing] = i
                count_missing += 1

        return result[0:count], missing[0:count_missing]


cdef Py_ssize_t _bin_search(ndarray values, object val) except -1:
    cdef:
        Py_ssize_t mid = 0, lo = 0, hi = len(values) - 1
        object pval

    if hi == 0 or (hi > 0 and val > values[hi]):
        return len(values)

    while lo < hi:
        mid = (lo + hi) // 2
        pval = values[mid]
        if val < pval:
            hi = mid
        elif val > pval:
            lo = mid + 1
        else:
            while mid > 0 and val == values[mid - 1]:
                mid -= 1
            return mid

    if val <= values[mid]:
        return mid
    else:
        return mid + 1


cdef class ObjectEngine(IndexEngine):
    """
    Index Engine for use with object-dtype Index, namely the base class Index.
    """
    cdef _make_hash_table(self, Py_ssize_t n):
        return _hash.PyObjectHashTable(n)


cdef class DatetimeEngine(Int64Engine):

    cdef str _get_box_dtype(self):
        return 'M8[ns]'

    cdef int64_t _unbox_scalar(self, scalar) except? -1:
        # NB: caller is responsible for ensuring tzawareness compat
        #  before we get here
        if not (isinstance(scalar, _Timestamp) or scalar is NaT):
            raise TypeError(scalar)
        return scalar.value

    def __contains__(self, val: object) -> bool:
        # We assume before we get here:
        #  - val is hashable
        cdef:
            int64_t loc, conv

        conv = self._unbox_scalar(val)
        if self.over_size_threshold and self.is_monotonic_increasing:
            if not self.is_unique:
                return self._get_loc_duplicates(conv)
            values = self._get_index_values()
            loc = values.searchsorted(conv, side='left')
            return values[loc] == conv

        self._ensure_mapping_populated()
        return conv in self.mapping

    cdef _get_index_values(self):
        return self.vgetter().view('i8')

    cdef _call_monotonic(self, values):
        return algos.is_monotonic(values, timelike=True)

    cpdef get_loc(self, object val):
        # NB: the caller is responsible for ensuring that we are called
        #  with either a Timestamp or NaT (Timedelta or NaT for TimedeltaEngine)

        cdef:
            int64_t loc
        if is_definitely_invalid_key(val):
            raise TypeError(f"'{val}' is an invalid key")

        try:
            conv = self._unbox_scalar(val)
        except TypeError:
            raise KeyError(val)

        # Welcome to the spaghetti factory
        if self.over_size_threshold and self.is_monotonic_increasing:
            if not self.is_unique:
                return self._get_loc_duplicates(conv)
            values = self._get_index_values()

            loc = values.searchsorted(conv, side='left')

            if loc == len(values) or values[loc] != conv:
                raise KeyError(val)
            return loc

        self._ensure_mapping_populated()
        if not self.unique:
            return self._get_loc_duplicates(conv)

        try:
            return self.mapping.get_item(conv)
        except KeyError:
            raise KeyError(val)

    def get_indexer_non_unique(self, ndarray targets):
        # we may get datetime64[ns] or timedelta64[ns], cast these to int64
        return super().get_indexer_non_unique(targets.view("i8"))

    def get_indexer(self, ndarray values) -> np.ndarray:
        self._ensure_mapping_populated()
        if values.dtype != self._get_box_dtype():
<<<<<<< HEAD
            return np.repeat(np.intp(-1), len(values))
=======
            return np.repeat(-1, len(values)).astype(np.intp)
>>>>>>> 7c71498a
        values = np.asarray(values).view('i8')
        return self.mapping.lookup(values)

    def get_pad_indexer(self, other: np.ndarray, limit=None) -> np.ndarray:
        if other.dtype != self._get_box_dtype():
<<<<<<< HEAD
            return np.repeat(np.intp(-1), len(other))
=======
            return np.repeat(-1, len(other)).astype(np.intp)
>>>>>>> 7c71498a
        other = np.asarray(other).view('i8')
        return algos.pad(self._get_index_values(), other, limit=limit)

    def get_backfill_indexer(self, other: np.ndarray, limit=None) -> np.ndarray:
        if other.dtype != self._get_box_dtype():
<<<<<<< HEAD
            return np.repeat(np.intp(-1), len(other))
=======
            return np.repeat(-1, len(other)).astype(np.intp)
>>>>>>> 7c71498a
        other = np.asarray(other).view('i8')
        return algos.backfill(self._get_index_values(), other, limit=limit)


cdef class TimedeltaEngine(DatetimeEngine):

    cdef str _get_box_dtype(self):
        return 'm8[ns]'

    cdef int64_t _unbox_scalar(self, scalar) except? -1:
        if not (isinstance(scalar, _Timedelta) or scalar is NaT):
            raise TypeError(scalar)
        return scalar.value


cdef class PeriodEngine(Int64Engine):

    cdef int64_t _unbox_scalar(self, scalar) except? -1:
        if scalar is NaT:
            return scalar.value
        if is_period_object(scalar):
            # NB: we assume that we have the correct freq here.
            return scalar.ordinal
        raise TypeError(scalar)

    cpdef get_loc(self, object val):
        # NB: the caller is responsible for ensuring that we are called
        #  with either a Period or NaT
        cdef:
            int64_t conv

        try:
            conv = self._unbox_scalar(val)
        except TypeError:
            raise KeyError(val)

        return Int64Engine.get_loc(self, conv)

    cdef _get_index_values(self):
        return super(PeriodEngine, self).vgetter().view("i8")

    cdef _call_monotonic(self, values):
        return algos.is_monotonic(values, timelike=True)


cdef class BaseMultiIndexCodesEngine:
    """
    Base class for MultiIndexUIntEngine and MultiIndexPyIntEngine, which
    represent each label in a MultiIndex as an integer, by juxtaposing the bits
    encoding each level, with appropriate offsets.

    For instance: if 3 levels have respectively 3, 6 and 1 possible values,
    then their labels can be represented using respectively 2, 3 and 1 bits,
    as follows:
     _ _ _ _____ _ __ __ __
    |0|0|0| ... |0| 0|a1|a0| -> offset 0 (first level)
     — — — ————— — —— —— ——
    |0|0|0| ... |0|b2|b1|b0| -> offset 2 (bits required for first level)
     — — — ————— — —— —— ——
    |0|0|0| ... |0| 0| 0|c0| -> offset 5 (bits required for first two levels)
     ‾ ‾ ‾ ‾‾‾‾‾ ‾ ‾‾ ‾‾ ‾‾
    and the resulting unsigned integer representation will be:
     _ _ _ _____ _ __ __ __ __ __ __
    |0|0|0| ... |0|c0|b2|b1|b0|a1|a0|
     ‾ ‾ ‾ ‾‾‾‾‾ ‾ ‾‾ ‾‾ ‾‾ ‾‾ ‾‾ ‾‾

    Offsets are calculated at initialization, labels are transformed by method
    _codes_to_ints.

    Keys are located by first locating each component against the respective
    level, then locating (the integer representation of) codes.
    """
    def __init__(self, object levels, object labels,
                 ndarray[uint64_t, ndim=1] offsets):
        """
        Parameters
        ----------
        levels : list-like of numpy arrays
            Levels of the MultiIndex.
        labels : list-like of numpy arrays of integer dtype
            Labels of the MultiIndex.
        offsets : numpy array of uint64 dtype
            Pre-calculated offsets, one for each level of the index.
        """
        self.levels = levels
        self.offsets = offsets

        # Transform labels in a single array, and add 1 so that we are working
        # with positive integers (-1 for NaN becomes 0):
        codes = (np.array(labels, dtype='int64').T + 1).astype('uint64',
                                                               copy=False)

        # Map each codes combination in the index to an integer unambiguously
        # (no collisions possible), based on the "offsets", which describe the
        # number of bits to switch labels for each level:
        lab_ints = self._codes_to_ints(codes)

        # Initialize underlying index (e.g. libindex.UInt64Engine) with
        # integers representing labels: we will use its get_loc and get_indexer
        self._base.__init__(self, lambda: lab_ints, len(lab_ints))

    def _codes_to_ints(self, ndarray[uint64_t] codes) -> np.ndarray:
        raise NotImplementedError("Implemented by subclass")

    def _extract_level_codes(self, ndarray[object] target) -> np.ndarray:
        """
        Map the requested list of (tuple) keys to their integer representations
        for searching in the underlying integer index.

        Parameters
        ----------
        target : ndarray[object]
            Each key is a tuple, with a label for each level of the index.

        Returns
        ------
        int_keys : 1-dimensional array of dtype uint64 or object
            Integers representing one combination each
        """
        level_codes = [lev.get_indexer(codes) + 1 for lev, codes
                       in zip(self.levels, zip(*target))]
        return self._codes_to_ints(np.array(level_codes, dtype='uint64').T)

    def get_indexer(self, ndarray[object] target) -> np.ndarray:
        """
        Returns an array giving the positions of each value of `target` in
        `self.values`, where -1 represents a value in `target` which does not
        appear in `self.values`

        Parameters
        ----------
        target : ndarray[object]
            Each key is a tuple, with a label for each level of the index

        Returns
        -------
        np.ndarray[intp_t, ndim=1] of the indexer of `target` into
        `self.values`
        """
        lab_ints = self._extract_level_codes(target)
        return self._base.get_indexer(self, lab_ints)

    def get_indexer_with_fill(self, ndarray target, ndarray values,
                              str method, object limit) -> np.ndarray:
        """
        Returns an array giving the positions of each value of `target` in
        `values`, where -1 represents a value in `target` which does not
        appear in `values`

        If `method` is "backfill" then the position for a value in `target`
        which does not appear in `values` is that of the next greater value
        in `values` (if one exists), and -1 if there is no such value.

        Similarly, if the method is "pad" then the position for a value in
        `target` which does not appear in `values` is that of the next smaller
        value in `values` (if one exists), and -1 if there is no such value.

        Parameters
        ----------
        target: ndarray[object] of tuples
            need not be sorted, but all must have the same length, which must be
            the same as the length of all tuples in `values`
        values : ndarray[object] of tuples
            must be sorted and all have the same length.  Should be the set of
            the MultiIndex's values.
        method: string
            "backfill" or "pad"
        limit: int or None
            if provided, limit the number of fills to this value

        Returns
        -------
        np.ndarray[int64_t, ndim=1] of the indexer of `target` into `values`,
        filled with the `method` (and optionally `limit`) specified
        """
        assert method in ("backfill", "pad")
        cdef:
            int64_t i, j, next_code
            int64_t num_values, num_target_values
            ndarray[int64_t, ndim=1] target_order
            ndarray[object, ndim=1] target_values
            ndarray[int64_t, ndim=1] new_codes, new_target_codes
            ndarray[intp_t, ndim=1] sorted_indexer

        target_order = np.argsort(target).astype('int64')
        target_values = target[target_order]
        num_values, num_target_values = len(values), len(target_values)
        new_codes, new_target_codes = (
            np.empty((num_values,)).astype('int64'),
            np.empty((num_target_values,)).astype('int64'),
        )

        # `values` and `target_values` are both sorted, so we walk through them
        # and memoize the (ordered) set of indices in the (implicit) merged-and
        # sorted list of the two which belong to each of them
        # the effect of this is to create a factorization for the (sorted)
        # merger of the index values, where `new_codes` and `new_target_codes`
        # are the subset of the factors which appear in `values` and `target`,
        # respectively
        i, j, next_code = 0, 0, 0
        while i < num_values and j < num_target_values:
            val, target_val = values[i], target_values[j]
            if val <= target_val:
                new_codes[i] = next_code
                i += 1
            if target_val <= val:
                new_target_codes[j] = next_code
                j += 1
            next_code += 1

        # at this point, at least one should have reached the end
        # the remaining values of the other should be added to the end
        assert i == num_values or j == num_target_values
        while i < num_values:
            new_codes[i] = next_code
            i += 1
            next_code += 1
        while j < num_target_values:
            new_target_codes[j] = next_code
            j += 1
            next_code += 1

        # get the indexer, and undo the sorting of `target.values`
        algo = algos.backfill if method == "backfill" else algos.pad
<<<<<<< HEAD
        sorted_indexer = algo(new_codes, new_target_codes, limit=limit).astype("int64")
=======
        sorted_indexer = algo(new_codes, new_target_codes, limit=limit)
>>>>>>> 7c71498a
        return sorted_indexer[np.argsort(target_order)]

    def get_loc(self, object key):
        if is_definitely_invalid_key(key):
            raise TypeError(f"'{key}' is an invalid key")
        if not isinstance(key, tuple):
            raise KeyError(key)
        try:
            indices = [0 if checknull(v) else lev.get_loc(v) + 1
                       for lev, v in zip(self.levels, key)]
        except KeyError:
            raise KeyError(key)

        # Transform indices into single integer:
        lab_int = self._codes_to_ints(np.array(indices, dtype='uint64'))

        return self._base.get_loc(self, lab_int)

    def get_indexer_non_unique(self, ndarray[object] target):

        lab_ints = self._extract_level_codes(target)
        indexer = self._base.get_indexer_non_unique(self, lab_ints)

        return indexer

    def __contains__(self, val: object) -> bool:
        # We assume before we get here:
        #  - val is hashable
        # Default __contains__ looks in the underlying mapping, which in this
        # case only contains integer representations.
        try:
            self.get_loc(val)
            return True
        except (KeyError, TypeError, ValueError):
            return False


# Generated from template.
include "index_class_helper.pxi"<|MERGE_RESOLUTION|>--- conflicted
+++ resolved
@@ -463,31 +463,19 @@
     def get_indexer(self, ndarray values) -> np.ndarray:
         self._ensure_mapping_populated()
         if values.dtype != self._get_box_dtype():
-<<<<<<< HEAD
-            return np.repeat(np.intp(-1), len(values))
-=======
             return np.repeat(-1, len(values)).astype(np.intp)
->>>>>>> 7c71498a
         values = np.asarray(values).view('i8')
         return self.mapping.lookup(values)
 
     def get_pad_indexer(self, other: np.ndarray, limit=None) -> np.ndarray:
         if other.dtype != self._get_box_dtype():
-<<<<<<< HEAD
-            return np.repeat(np.intp(-1), len(other))
-=======
             return np.repeat(-1, len(other)).astype(np.intp)
->>>>>>> 7c71498a
         other = np.asarray(other).view('i8')
         return algos.pad(self._get_index_values(), other, limit=limit)
 
     def get_backfill_indexer(self, other: np.ndarray, limit=None) -> np.ndarray:
         if other.dtype != self._get_box_dtype():
-<<<<<<< HEAD
-            return np.repeat(np.intp(-1), len(other))
-=======
             return np.repeat(-1, len(other)).astype(np.intp)
->>>>>>> 7c71498a
         other = np.asarray(other).view('i8')
         return algos.backfill(self._get_index_values(), other, limit=limit)
 
@@ -660,7 +648,7 @@
 
         Returns
         -------
-        np.ndarray[int64_t, ndim=1] of the indexer of `target` into `values`,
+        np.ndarray[intp_t, ndim=1] of the indexer of `target` into `values`,
         filled with the `method` (and optionally `limit`) specified
         """
         assert method in ("backfill", "pad")
@@ -712,11 +700,7 @@
 
         # get the indexer, and undo the sorting of `target.values`
         algo = algos.backfill if method == "backfill" else algos.pad
-<<<<<<< HEAD
-        sorted_indexer = algo(new_codes, new_target_codes, limit=limit).astype("int64")
-=======
         sorted_indexer = algo(new_codes, new_target_codes, limit=limit)
->>>>>>> 7c71498a
         return sorted_indexer[np.argsort(target_order)]
 
     def get_loc(self, object key):
