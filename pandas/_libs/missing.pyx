--- conflicted
+++ resolved
@@ -180,12 +180,7 @@
 
 @cython.wraparound(False)
 @cython.boundscheck(False)
-<<<<<<< HEAD
-cpdef object isnaobj(ndarray arr, bint inf_as_na=False,
-                     bint check_for_any_na=False):
-=======
-cpdef ndarray[uint8_t] isnaobj(ndarray arr):
->>>>>>> b2b1aae3
+cpdef object isnaobj(ndarray arr, bint check_for_any_na=False):
     """
     Return boolean mask denoting which elements of a 1-D array are na-like,
     according to the criteria defined in `checknull`:
@@ -200,8 +195,6 @@
     Parameters
     ----------
     arr : ndarray
-    inf_as_na : boolean
-       Treat inf as NA-like
     check_for_any_na : boolean
        If true, the return value of this function
     Returns
