from collections import abc
from decimal import Decimal
from enum import Enum
from typing import Literal

cimport cython
from cpython.datetime cimport (
    PyDate_Check,
    PyDateTime_Check,
    PyDelta_Check,
    PyTime_Check,
    import_datetime,
)
from cpython.iterator cimport PyIter_Check
from cpython.number cimport PyNumber_Check
from cpython.object cimport (
    Py_EQ,
    PyObject,
    PyObject_RichCompareBool,
    PyTypeObject,
)
from cpython.ref cimport Py_INCREF
from cpython.sequence cimport PySequence_Check
from cpython.tuple cimport (
    PyTuple_New,
    PyTuple_SET_ITEM,
)
from cython cimport (
    Py_ssize_t,
    floating,
)

from pandas._libs.missing import check_na_tuples_nonequal

import_datetime()

import numpy as np

cimport numpy as cnp
from numpy cimport (
    NPY_OBJECT,
    PyArray_Check,
    PyArray_GETITEM,
    PyArray_ITER_DATA,
    PyArray_ITER_NEXT,
    PyArray_IterNew,
    complex128_t,
    flatiter,
    float64_t,
    int64_t,
    intp_t,
    ndarray,
    uint8_t,
    uint64_t,
)

cnp.import_array()

cdef extern from "Python.h":
    # Note: importing extern-style allows us to declare these as nogil
    # functions, whereas `from cpython cimport` does not.
    bint PyObject_TypeCheck(object obj, PyTypeObject* type) nogil

cdef extern from "numpy/arrayobject.h":
    # cython's numpy.dtype specification is incorrect, which leads to
    # errors in issubclass(self.dtype.type, np.bool_), so we directly
    # include the correct version
    # https://github.com/cython/cython/issues/2022

    ctypedef class numpy.dtype [object PyArray_Descr]:
        # Use PyDataType_* macros when possible, however there are no macros
        # for accessing some of the fields, so some are defined. Please
        # ask on cython-dev if you need more.
        cdef:
            int type_num
            int itemsize "elsize"
            char byteorder
            object fields
            tuple names

    PyTypeObject PySignedIntegerArrType_Type
    PyTypeObject PyUnsignedIntegerArrType_Type

cdef extern from "numpy/ndarrayobject.h":
    bint PyArray_CheckScalar(obj) nogil


cdef extern from "src/parse_helper.h":
    int floatify(object, float64_t *result, int *maybe_int) except -1

from pandas._libs cimport util
from pandas._libs.util cimport (
    INT64_MAX,
    INT64_MIN,
    UINT64_MAX,
    is_nan,
)

from pandas._libs.tslibs import (
    OutOfBoundsDatetime,
    OutOfBoundsTimedelta,
)
from pandas._libs.tslibs.period import Period

from pandas._libs.missing cimport (
    C_NA,
    checknull,
    is_matching_na,
    is_null_datetime64,
    is_null_timedelta64,
)
from pandas._libs.tslibs.conversion cimport (
    _TSObject,
    convert_to_tsobject,
)
from pandas._libs.tslibs.nattype cimport (
    NPY_NAT,
    c_NaT as NaT,
    checknull_with_nat,
)
from pandas._libs.tslibs.np_datetime cimport NPY_FR_ns
from pandas._libs.tslibs.offsets cimport is_offset_object
from pandas._libs.tslibs.period cimport is_period_object
from pandas._libs.tslibs.timedeltas cimport convert_to_timedelta64
from pandas._libs.tslibs.timezones cimport tz_compare

# constants that will be compared to potentially arbitrarily large
# python int
cdef:
    object oINT64_MAX = <int64_t>INT64_MAX
    object oINT64_MIN = <int64_t>INT64_MIN
    object oUINT64_MAX = <uint64_t>UINT64_MAX

    float64_t NaN = <float64_t>np.NaN

# python-visible
i8max = <int64_t>INT64_MAX
u8max = <uint64_t>UINT64_MAX


@cython.wraparound(False)
@cython.boundscheck(False)
def memory_usage_of_objects(arr: object[:]) -> int64_t:
    """
    Return the memory usage of an object array in bytes.

    Does not include the actual bytes of the pointers
    """
    i: Py_ssize_t
    n: Py_ssize_t
    size: int64_t

    size = 0
    n = len(arr)
    for i in range(n):
        size += arr[i].__sizeof__()
    return size


# ----------------------------------------------------------------------


def is_scalar(val: object) -> bool:
    """
    Return True if given object is scalar.

    Parameters
    ----------
    val : object
        This includes:

        - numpy array scalar (e.g. np.int64)
        - Python builtin numerics
        - Python builtin byte arrays and strings
        - None
        - datetime.datetime
        - datetime.timedelta
        - Period
        - decimal.Decimal
        - Interval
        - DateOffset
        - Fraction
        - Number.

    Returns
    -------
    bool
        Return True if given object is scalar.

    Examples
    --------
    >>> import datetime
    >>> dt = datetime.datetime(2018, 10, 3)
    >>> pd.api.types.is_scalar(dt)
    True

    >>> pd.api.types.is_scalar([2, 3])
    False

    >>> pd.api.types.is_scalar({0: 1, 2: 3})
    False

    >>> pd.api.types.is_scalar((0, 2))
    False

    pandas supports PEP 3141 numbers:

    >>> from fractions import Fraction
    >>> pd.api.types.is_scalar(Fraction(3, 5))
    True
    """

    # Start with C-optimized checks
    if (cnp.PyArray_IsAnyScalar(val)
            # PyArray_IsAnyScalar is always False for bytearrays on Py3
            or PyDate_Check(val)
            or PyDelta_Check(val)
            or PyTime_Check(val)
            # We differ from numpy, which claims that None is not scalar;
            # see np.isscalar
            or val is C_NA
            or val is None):
        return True

    # Next use C-optimized checks to exclude common non-scalars before falling
    #  back to non-optimized checks.
    if PySequence_Check(val):
        # e.g. list, tuple
        # includes np.ndarray, Series which PyNumber_Check can return True for
        return False

    # Note: PyNumber_Check check includes Decimal, Fraction, numbers.Number
    return (PyNumber_Check(val)
            or is_period_object(val)
            or is_interval(val)
            or is_offset_object(val))


cdef inline int64_t get_itemsize(object val):
    """
    Get the itemsize of a NumPy scalar, -1 if not a NumPy scalar.

    Parameters
    ----------
    val : object

    Returns
    -------
    is_ndarray : bool
    """
    if PyArray_CheckScalar(val):
        return cnp.PyArray_DescrFromScalar(val).itemsize
    else:
        return -1


def is_iterator(obj: object) -> bool:
    """
    Check if the object is an iterator.

    This is intended for generators, not list-like objects.

    Parameters
    ----------
    obj : The object to check

    Returns
    -------
    is_iter : bool
        Whether `obj` is an iterator.

    Examples
    --------
    >>> import datetime
    >>> is_iterator((x for x in []))
    True
    >>> is_iterator([1, 2, 3])
    False
    >>> is_iterator(datetime.datetime(2017, 1, 1))
    False
    >>> is_iterator("foo")
    False
    >>> is_iterator(1)
    False
    """
    return PyIter_Check(obj)


def item_from_zerodim(val: object) -> object:
    """
    If the value is a zerodim array, return the item it contains.

    Parameters
    ----------
    val : object

    Returns
    -------
    object

    Examples
    --------
    >>> item_from_zerodim(1)
    1
    >>> item_from_zerodim('foobar')
    'foobar'
    >>> item_from_zerodim(np.array(1))
    1
    >>> item_from_zerodim(np.array([1]))
    array([1])
    """
    if cnp.PyArray_IsZeroDim(val):
        return cnp.PyArray_ToScalar(cnp.PyArray_DATA(val), val)
    return val


@cython.wraparound(False)
@cython.boundscheck(False)
def fast_unique_multiple_list(lists: list, sort: bool | None = True) -> list:
    cdef:
        list buf
        Py_ssize_t k = len(lists)
        Py_ssize_t i, j, n
        list uniques = []
        dict table = {}
        object val, stub = 0

    for i in range(k):
        buf = lists[i]
        n = len(buf)
        for j in range(n):
            val = buf[j]
            if val not in table:
                table[val] = stub
                uniques.append(val)
    if sort:
        try:
            uniques.sort()
        except TypeError:
            pass

    return uniques


@cython.wraparound(False)
@cython.boundscheck(False)
def fast_unique_multiple_list_gen(object gen, bint sort=True) -> list:
    """
    Generate a list of unique values from a generator of lists.

    Parameters
    ----------
    gen : generator object
        Generator of lists from which the unique list is created.
    sort : bool
        Whether or not to sort the resulting unique list.

    Returns
    -------
    list of unique values
    """
    cdef:
        list buf
        Py_ssize_t j, n
        list uniques = []
        dict table = {}
        object val, stub = 0

    for buf in gen:
        n = len(buf)
        for j in range(n):
            val = buf[j]
            if val not in table:
                table[val] = stub
                uniques.append(val)
    if sort:
        try:
            uniques.sort()
        except TypeError:
            pass

    return uniques


@cython.wraparound(False)
@cython.boundscheck(False)
def dicts_to_array(dicts: list, columns: list):
    cdef:
        Py_ssize_t i, j, k, n
        ndarray[object, ndim=2] result
        dict row
        object col, onan = np.nan

    k = len(columns)
    n = len(dicts)

    result = np.empty((n, k), dtype="O")

    for i in range(n):
        row = dicts[i]
        for j in range(k):
            col = columns[j]
            if col in row:
                result[i, j] = row[col]
            else:
                result[i, j] = onan

    return result


def fast_zip(list ndarrays) -> ndarray[object]:
    """
    For zipping multiple ndarrays into an ndarray of tuples.
    """
    cdef:
        Py_ssize_t i, j, k, n
        ndarray[object, ndim=1] result
        flatiter it
        object val, tup

    k = len(ndarrays)
    n = len(ndarrays[0])

    result = np.empty(n, dtype=object)

    # initialize tuples on first pass
    arr = ndarrays[0]
    it = <flatiter>PyArray_IterNew(arr)
    for i in range(n):
        val = PyArray_GETITEM(arr, PyArray_ITER_DATA(it))
        tup = PyTuple_New(k)

        PyTuple_SET_ITEM(tup, 0, val)
        Py_INCREF(val)
        result[i] = tup
        PyArray_ITER_NEXT(it)

    for j in range(1, k):
        arr = ndarrays[j]
        it = <flatiter>PyArray_IterNew(arr)
        if len(arr) != n:
            raise ValueError("all arrays must be same length")

        for i in range(n):
            val = PyArray_GETITEM(arr, PyArray_ITER_DATA(it))
            PyTuple_SET_ITEM(result[i], j, val)
            Py_INCREF(val)
            PyArray_ITER_NEXT(it)

    return result


def get_reverse_indexer(const intp_t[:] indexer, Py_ssize_t length) -> ndarray:
    """
    Reverse indexing operation.

    Given `indexer`, make `indexer_inv` of it, such that::

        indexer_inv[indexer[x]] = x

    Parameters
    ----------
    indexer : np.ndarray[np.intp]
    length : int

    Returns
    -------
    np.ndarray[np.intp]

    Notes
    -----
    If indexer is not unique, only first occurrence is accounted.
    """
    cdef:
        Py_ssize_t i, n = len(indexer)
        ndarray[intp_t, ndim=1] rev_indexer
        intp_t idx

    rev_indexer = np.empty(length, dtype=np.intp)
    rev_indexer[:] = -1
    for i in range(n):
        idx = indexer[i]
        if idx != -1:
            rev_indexer[idx] = i

    return rev_indexer


@cython.wraparound(False)
@cython.boundscheck(False)
# Can add const once https://github.com/cython/cython/issues/1772 resolved
def has_infs(floating[:] arr) -> bool:
    cdef:
        Py_ssize_t i, n = len(arr)
        floating inf, neginf, val
        bint ret = False

    inf = np.inf
    neginf = -inf
    with nogil:
        for i in range(n):
            val = arr[i]
            if val == inf or val == neginf:
                ret = True
                break
    return ret


def maybe_indices_to_slice(ndarray[intp_t, ndim=1] indices, int max_len):
    cdef:
        Py_ssize_t i, n = len(indices)
        intp_t k, vstart, vlast, v

    if n == 0:
        return slice(0, 0)

    vstart = indices[0]
    if vstart < 0 or max_len <= vstart:
        return indices

    if n == 1:
        return slice(vstart, <intp_t>(vstart + 1))

    vlast = indices[n - 1]
    if vlast < 0 or max_len <= vlast:
        return indices

    k = indices[1] - indices[0]
    if k == 0:
        return indices
    else:
        for i in range(2, n):
            v = indices[i]
            if v - indices[i - 1] != k:
                return indices

        if k > 0:
            return slice(vstart, <intp_t>(vlast + 1), k)
        else:
            if vlast == 0:
                return slice(vstart, None, k)
            else:
                return slice(vstart, <intp_t>(vlast - 1), k)


@cython.wraparound(False)
@cython.boundscheck(False)
def maybe_booleans_to_slice(ndarray[uint8_t, ndim=1] mask):
    cdef:
        Py_ssize_t i, n = len(mask)
        Py_ssize_t start = 0, end = 0
        bint started = False, finished = False

    for i in range(n):
        if mask[i]:
            if finished:
                return mask.view(np.bool_)
            if not started:
                started = True
                start = i
        else:
            if finished:
                continue

            if started:
                end = i
                finished = True

    if not started:
        return slice(0, 0)
    if not finished:
        return slice(start, None)
    else:
        return slice(start, end)


@cython.wraparound(False)
@cython.boundscheck(False)
def array_equivalent_object(ndarray left, ndarray right) -> bool:
    """
    Perform an element by element comparison on N-d object arrays
    taking into account nan positions.
    """
    # left and right both have object dtype, but we cannot annotate that
    #  without limiting ndim.
    cdef:
        Py_ssize_t i, n = left.size
        object x, y
        cnp.broadcast mi = cnp.PyArray_MultiIterNew2(left, right)

    # Caller is responsible for checking left.shape == right.shape

    for i in range(n):
        # Analogous to: x = left[i]
        x = <object>(<PyObject**>cnp.PyArray_MultiIter_DATA(mi, 0))[0]
        y = <object>(<PyObject**>cnp.PyArray_MultiIter_DATA(mi, 1))[0]

        # we are either not equal or both nan
        # I think None == None will be true here
        try:
            if PyArray_Check(x) and PyArray_Check(y):
                if x.shape != y.shape:
                    return False
                if x.dtype == y.dtype == object:
                    if not array_equivalent_object(x, y):
                        return False
                else:
                    # Circular import isn't great, but so it goes.
                    # TODO: could use np.array_equal?
                    from pandas.core.dtypes.missing import array_equivalent

                    if not array_equivalent(x, y):
                        return False

            elif (x is C_NA) ^ (y is C_NA):
                return False
            elif not (
                PyObject_RichCompareBool(x, y, Py_EQ)
                or is_matching_na(x, y, nan_matches_none=True)
            ):
                return False
        except (ValueError, TypeError):
            # Avoid raising ValueError when comparing Numpy arrays to other types
            if cnp.PyArray_IsAnyScalar(x) != cnp.PyArray_IsAnyScalar(y):
                # Only compare scalars to scalars and non-scalars to non-scalars
                return False
            elif (not (cnp.PyArray_IsPythonScalar(x) or cnp.PyArray_IsPythonScalar(y))
                  and not (isinstance(x, type(y)) or isinstance(y, type(x)))):
                # Check if non-scalars have the same type
                return False
            elif check_na_tuples_nonequal(x, y):
                # We have tuples where one Side has a NA and the other side does not
                # Only condition we may end up with a TypeError
                return False
            raise

        cnp.PyArray_MultiIter_NEXT(mi)

    return True


ctypedef fused ndarr_object:
    ndarray[object, ndim=1]
    ndarray[object, ndim=2]

# TODO: get rid of this in StringArray and modify
#  and go through ensure_string_array instead


@cython.wraparound(False)
@cython.boundscheck(False)
def convert_nans_to_NA(ndarr_object arr) -> ndarray:
    """
    Helper for StringArray that converts null values that
    are not pd.NA(e.g. np.nan, None) to pd.NA. Assumes elements
    have already been validated as null.
    """
    cdef:
        Py_ssize_t i, m, n
        object val
        ndarr_object result
    result = np.asarray(arr, dtype="object")
    if arr.ndim == 2:
        m, n = arr.shape[0], arr.shape[1]
        for i in range(m):
            for j in range(n):
                val = arr[i, j]
                if not isinstance(val, str):
                    result[i, j] = <object>C_NA
    else:
        n = len(arr)
        for i in range(n):
            val = arr[i]
            if not isinstance(val, str):
                result[i] = <object>C_NA
    return result


@cython.wraparound(False)
@cython.boundscheck(False)
cpdef ndarray[object] ensure_string_array(
        arr,
        object na_value=np.nan,
        bint convert_na_value=True,
        bint copy=True,
        bint skipna=True,
):
    """
    Returns a new numpy array with object dtype and only strings and na values.

    Parameters
    ----------
    arr : array-like
        The values to be converted to str, if needed.
    na_value : Any, default np.nan
        The value to use for na. For example, np.nan or pd.NA.
    convert_na_value : bool, default True
        If False, existing na values will be used unchanged in the new array.
    copy : bool, default True
        Whether to ensure that a new array is returned.
    skipna : bool, default True
        Whether or not to coerce nulls to their stringified form
        (e.g. if False, NaN becomes 'nan').

    Returns
    -------
    np.ndarray[object]
        An array with the input array's elements casted to str or nan-like.
    """
    cdef:
        Py_ssize_t i = 0, n = len(arr)

    if hasattr(arr, "to_numpy"):

        if hasattr(arr, "dtype") and arr.dtype.kind in ["m", "M"]:
            # dtype check to exclude DataFrame
            # GH#41409 TODO: not a great place for this
            out = arr.astype(str).astype(object)
            out[arr.isna()] = na_value
            return out

        arr = arr.to_numpy()
    elif not util.is_array(arr):
        arr = np.array(arr, dtype="object")

    result = np.asarray(arr, dtype="object")

    if copy and result is arr:
        result = result.copy()

    if issubclass(arr.dtype.type, np.str_):
        # short-circuit, all elements are str
        return result

    for i in range(n):
        val = arr[i]

        if isinstance(val, str):
            continue

        if not checknull(val):
            if not util.is_float_object(val):
                # f"{val}" is faster than str(val)
                result[i] = f"{val}"
            else:
                # f"{val}" is not always equivalent to str(val) for floats
                result[i] = str(val)
        else:
            if convert_na_value:
                val = na_value
            if skipna:
                result[i] = val
            else:
                result[i] = f"{val}"

    return result


def is_all_arraylike(obj: list) -> bool:
    """
    Should we treat these as levels of a MultiIndex, as opposed to Index items?
    """
    cdef:
        Py_ssize_t i, n = len(obj)
        object val
        bint all_arrays = True

    for i in range(n):
        val = obj[i]
        if not (isinstance(val, list) or
                util.is_array(val) or hasattr(val, "_data")):
            # TODO: EA?
            # exclude tuples, frozensets as they may be contained in an Index
            all_arrays = False
            break

    return all_arrays


# ------------------------------------------------------------------------------
# Groupby-related functions

# TODO: could do even better if we know something about the data. eg, index has
# 1-min data, binner has 5-min data, then bins are just strides in index. This
# is a general, O(max(len(values), len(binner))) method.
@cython.boundscheck(False)
@cython.wraparound(False)
def generate_bins_dt64(ndarray[int64_t, ndim=1] values, const int64_t[:] binner,
                       object closed="left", bint hasnans=False):
    """
    Int64 (datetime64) version of generic python version in ``groupby.py``.
    """
    cdef:
        Py_ssize_t lenidx, lenbin, i, j, bc
        ndarray[int64_t, ndim=1] bins
        int64_t r_bin, nat_count
        bint right_closed = closed == "right"

    nat_count = 0
    if hasnans:
        mask = values == NPY_NAT
        nat_count = np.sum(mask)
        values = values[~mask]

    lenidx = len(values)
    lenbin = len(binner)

    if lenidx <= 0 or lenbin <= 0:
        raise ValueError("Invalid length for values or for binner")

    # check binner fits data
    if values[0] < binner[0]:
        raise ValueError("Values falls before first bin")

    if values[lenidx - 1] > binner[lenbin - 1]:
        raise ValueError("Values falls after last bin")

    bins = np.empty(lenbin - 1, dtype=np.int64)

    j = 0  # index into values
    bc = 0  # bin count

    # linear scan
    if right_closed:
        for i in range(0, lenbin - 1):
            r_bin = binner[i + 1]
            # count values in current bin, advance to next bin
            while j < lenidx and values[j] <= r_bin:
                j += 1
            bins[bc] = j
            bc += 1
    else:
        for i in range(0, lenbin - 1):
            r_bin = binner[i + 1]
            # count values in current bin, advance to next bin
            while j < lenidx and values[j] < r_bin:
                j += 1
            bins[bc] = j
            bc += 1

    if nat_count > 0:
        # shift bins by the number of NaT
        bins = bins + nat_count
        bins = np.insert(bins, 0, nat_count)

    return bins


@cython.boundscheck(False)
@cython.wraparound(False)
def get_level_sorter(
    ndarray[int64_t, ndim=1] codes, const intp_t[:] starts
) -> ndarray:
    """
    Argsort for a single level of a multi-index, keeping the order of higher
    levels unchanged. `starts` points to starts of same-key indices w.r.t
    to leading levels; equivalent to:
        np.hstack([codes[starts[i]:starts[i+1]].argsort(kind='mergesort')
            + starts[i] for i in range(len(starts) - 1)])

    Parameters
    ----------
    codes : np.ndarray[int64_t, ndim=1]
    starts : np.ndarray[intp, ndim=1]

    Returns
    -------
    np.ndarray[np.int, ndim=1]
    """
    cdef:
        Py_ssize_t i, l, r
        ndarray[intp_t, ndim=1] out = cnp.PyArray_EMPTY(1, codes.shape, cnp.NPY_INTP, 0)

    for i in range(len(starts) - 1):
        l, r = starts[i], starts[i + 1]
        out[l:r] = l + codes[l:r].argsort(kind="mergesort")

    return out


@cython.boundscheck(False)
@cython.wraparound(False)
def count_level_2d(ndarray[uint8_t, ndim=2, cast=True] mask,
                   const intp_t[:] labels,
                   Py_ssize_t max_bin,
                   int axis):
    cdef:
        Py_ssize_t i, j, k, n
        ndarray[int64_t, ndim=2] counts

    assert (axis == 0 or axis == 1)
    n, k = (<object>mask).shape

    if axis == 0:
        counts = np.zeros((max_bin, k), dtype="i8")
        with nogil:
            for i in range(n):
                for j in range(k):
                    if mask[i, j]:
                        counts[labels[i], j] += 1

    else:  # axis == 1
        counts = np.zeros((n, max_bin), dtype="i8")
        with nogil:
            for i in range(n):
                for j in range(k):
                    if mask[i, j]:
                        counts[i, labels[j]] += 1

    return counts


@cython.wraparound(False)
@cython.boundscheck(False)
def generate_slices(const intp_t[:] labels, Py_ssize_t ngroups):
    cdef:
        Py_ssize_t i, group_size, n, start
        intp_t lab
        int64_t[::1] starts, ends

    n = len(labels)

    starts = np.zeros(ngroups, dtype=np.int64)
    ends = np.zeros(ngroups, dtype=np.int64)

    start = 0
    group_size = 0
    with nogil:
        for i in range(n):
            lab = labels[i]
            if lab < 0:
                start += 1
            else:
                group_size += 1
                if i == n - 1 or lab != labels[i + 1]:
                    starts[lab] = start
                    ends[lab] = start + group_size
                    start += group_size
                    group_size = 0

    return np.asarray(starts), np.asarray(ends)


def indices_fast(ndarray[intp_t, ndim=1] index, const int64_t[:] labels, list keys,
                 list sorted_labels) -> dict:
    """
    Parameters
    ----------
    index : ndarray[intp]
    labels : ndarray[int64]
    keys : list
    sorted_labels : list[ndarray[int64]]
    """
    cdef:
        Py_ssize_t i, j, k, lab, cur, start, n = len(labels)
        dict result = {}
        object tup

    k = len(keys)

    # Start at the first non-null entry
    j = 0
    for j in range(0, n):
        if labels[j] != -1:
            break
    else:
        return result
    cur = labels[j]
    start = j

    for i in range(j+1, n):
        lab = labels[i]

        if lab != cur:
            if lab != -1:
                if k == 1:
                    # When k = 1 we do not want to return a tuple as key
                    tup = keys[0][sorted_labels[0][i - 1]]
                else:
                    tup = PyTuple_New(k)
                    for j in range(k):
                        val = keys[j][sorted_labels[j][i - 1]]
                        PyTuple_SET_ITEM(tup, j, val)
                        Py_INCREF(val)
                result[tup] = index[start:i]
            start = i
        cur = lab

    if k == 1:
        # When k = 1 we do not want to return a tuple as key
        tup = keys[0][sorted_labels[0][n - 1]]
    else:
        tup = PyTuple_New(k)
        for j in range(k):
            val = keys[j][sorted_labels[j][n - 1]]
            PyTuple_SET_ITEM(tup, j, val)
            Py_INCREF(val)
    result[tup] = index[start:]

    return result


# core.common import for fast inference checks

def is_float(obj: object) -> bool:
    """
    Return True if given object is float.

    Returns
    -------
    bool
    """
    return util.is_float_object(obj)


def is_integer(obj: object) -> bool:
    """
    Return True if given object is integer.

    Returns
    -------
    bool
    """
    return util.is_integer_object(obj)


def is_bool(obj: object) -> bool:
    """
    Return True if given object is boolean.

    Returns
    -------
    bool
    """
    return util.is_bool_object(obj)


def is_complex(obj: object) -> bool:
    """
    Return True if given object is complex.

    Returns
    -------
    bool
    """
    return util.is_complex_object(obj)


cpdef bint is_decimal(object obj):
    return isinstance(obj, Decimal)


cpdef bint is_interval(object obj):
    return getattr(obj, "_typ", "_typ") == "interval"


def is_period(val: object) -> bool:
    """
    Return True if given object is Period.

    Returns
    -------
    bool
    """
    return is_period_object(val)


def is_list_like(obj: object, allow_sets: bool = True) -> bool:
    """
    Check if the object is list-like.

    Objects that are considered list-like are for example Python
    lists, tuples, sets, NumPy arrays, and Pandas Series.

    Strings and datetime objects, however, are not considered list-like.

    Parameters
    ----------
    obj : object
        Object to check.
    allow_sets : bool, default True
        If this parameter is False, sets will not be considered list-like.

    Returns
    -------
    bool
        Whether `obj` has list-like properties.

    Examples
    --------
    >>> import datetime
    >>> is_list_like([1, 2, 3])
    True
    >>> is_list_like({1, 2, 3})
    True
    >>> is_list_like(datetime.datetime(2017, 1, 1))
    False
    >>> is_list_like("foo")
    False
    >>> is_list_like(1)
    False
    >>> is_list_like(np.array([2]))
    True
    >>> is_list_like(np.array(2))
    False
    """
    return c_is_list_like(obj, allow_sets)


cdef inline bint c_is_list_like(object obj, bint allow_sets) except -1:
    # first, performance short-cuts for the most common cases
    if util.is_array(obj):
        # exclude zero-dimensional numpy arrays, effectively scalars
        return not cnp.PyArray_IsZeroDim(obj)
    elif isinstance(obj, list):
        return True
    # then the generic implementation
    return (
        # equiv: `isinstance(obj, abc.Iterable)`
        getattr(obj, "__iter__", None) is not None and not isinstance(obj, type)
        # we do not count strings/unicode/bytes as list-like
        and not isinstance(obj, (str, bytes))
        # exclude zero-dimensional duck-arrays, effectively scalars
        and not (hasattr(obj, "ndim") and obj.ndim == 0)
        # exclude sets if allow_sets is False
        and not (allow_sets is False and isinstance(obj, abc.Set))
    )


_TYPE_MAP = {
    "categorical": "categorical",
    "category": "categorical",
    "int8": "integer",
    "int16": "integer",
    "int32": "integer",
    "int64": "integer",
    "i": "integer",
    "uint8": "integer",
    "uint16": "integer",
    "uint32": "integer",
    "uint64": "integer",
    "u": "integer",
    "float32": "floating",
    "float64": "floating",
    "f": "floating",
    "complex64": "complex",
    "complex128": "complex",
    "c": "complex",
    "string": "string",
    str: "string",
    "S": "bytes",
    "U": "string",
    "bool": "boolean",
    "b": "boolean",
    "datetime64[ns]": "datetime64",
    "M": "datetime64",
    "timedelta64[ns]": "timedelta64",
    "m": "timedelta64",
    "interval": "interval",
    Period: "period",
}

# types only exist on certain platform
try:
    np.float128
    _TYPE_MAP["float128"] = "floating"
except AttributeError:
    pass
try:
    np.complex256
    _TYPE_MAP["complex256"] = "complex"
except AttributeError:
    pass
try:
    np.float16
    _TYPE_MAP["float16"] = "floating"
except AttributeError:
    pass


@cython.internal
cdef class Seen:
    """
    Class for keeping track of the types of elements
    encountered when trying to perform type conversions.
    """

    cdef:
        bint int_             # seen_int
        bint nat_             # seen nat
        bint bool_            # seen_bool
        bint null_            # seen_null
        bint nan_             # seen_np.nan
        bint uint_            # seen_uint (unsigned integer)
        bint sint_            # seen_sint (signed integer)
        bint float_           # seen_float
        bint object_          # seen_object
        bint complex_         # seen_complex
        bint datetime_        # seen_datetime
        bint coerce_numeric   # coerce data to numeric
        bint timedelta_       # seen_timedelta
        bint datetimetz_      # seen_datetimetz
        bint period_          # seen_period
        bint interval_        # seen_interval

    def __cinit__(self, bint coerce_numeric=False):
        """
        Initialize a Seen instance.

        Parameters
        ----------
        coerce_numeric : bool, default False
            Whether or not to force conversion to a numeric data type if
            initial methods to convert to numeric fail.
        """
        self.int_ = False
        self.nat_ = False
        self.bool_ = False
        self.null_ = False
        self.nan_ = False
        self.uint_ = False
        self.sint_ = False
        self.float_ = False
        self.object_ = False
        self.complex_ = False
        self.datetime_ = False
        self.timedelta_ = False
        self.datetimetz_ = False
        self.period_ = False
        self.interval_ = False
        self.coerce_numeric = coerce_numeric

    cdef inline bint check_uint64_conflict(self) except -1:
        """
        Check whether we can safely convert a uint64 array to a numeric dtype.

        There are two cases when conversion to numeric dtype with a uint64
        array is not safe (and will therefore not be performed)

        1) A NaN element is encountered.

           uint64 cannot be safely cast to float64 due to truncation issues
           at the extreme ends of the range.

        2) A negative number is encountered.

           There is no numerical dtype that can hold both negative numbers
           and numbers greater than INT64_MAX. Hence, at least one number
           will be improperly cast if we convert to a numeric dtype.

        Returns
        -------
        bool
            Whether or not we should return the original input array to avoid
            data truncation.

        Raises
        ------
        ValueError
            uint64 elements were detected, and at least one of the
            two conflict cases was also detected. However, we are
            trying to force conversion to a numeric dtype.
        """
        return (self.uint_ and (self.null_ or self.sint_)
                and not self.coerce_numeric)

    cdef inline saw_null(self):
        """
        Set flags indicating that a null value was encountered.
        """
        self.null_ = True
        self.float_ = True

    cdef saw_int(self, object val):
        """
        Set flags indicating that an integer value was encountered.

        In addition to setting a flag that an integer was seen, we
        also set two flags depending on the type of integer seen:

        1) sint_ : a signed numpy integer type or a negative (signed) number in the
                   range of [-2**63, 0) was encountered
        2) uint_ : an unsigned numpy integer type or a positive number in the range of
                   [2**63, 2**64) was encountered

        Parameters
        ----------
        val : Python int
            Value with which to set the flags.
        """
        self.int_ = True
        self.sint_ = (
            self.sint_
            or (oINT64_MIN <= val < 0)
            # Cython equivalent of `isinstance(val, np.signedinteger)`
            or PyObject_TypeCheck(val, &PySignedIntegerArrType_Type)
        )
        self.uint_ = (
            self.uint_
            or (oINT64_MAX < val <= oUINT64_MAX)
            # Cython equivalent of `isinstance(val, np.unsignedinteger)`
            or PyObject_TypeCheck(val, &PyUnsignedIntegerArrType_Type)
        )

    @property
    def numeric_(self):
        return self.complex_ or self.float_ or self.int_

    @property
    def is_bool(self):
        # i.e. not (anything but bool)
        return not (
            self.datetime_ or self.datetimetz_ or self.timedelta_ or self.nat_
            or self.period_ or self.interval_
            or self.numeric_ or self.nan_ or self.null_ or self.object_
        )

    @property
    def is_bool_or_na(self):
        # i.e. not (anything but bool or missing values)
        return not (
            self.datetime_ or self.datetimetz_ or self.nat_ or self.timedelta_
            or self.period_ or self.interval_ or self.numeric_ or self.object_
        )


cdef object _try_infer_map(object dtype):
    """
    If its in our map, just return the dtype.
    """
    cdef:
        object val
        str attr
    for attr in ["name", "kind", "base", "type"]:
        val = getattr(dtype, attr, None)
        if val in _TYPE_MAP:
            return _TYPE_MAP[val]
    return None


def infer_dtype(value: object, skipna: bool = True) -> str:
    """
    Return a string label of the type of a scalar or list-like of values.

    Parameters
    ----------
    value : scalar, list, ndarray, or pandas type
    skipna : bool, default True
        Ignore NaN values when inferring the type.

    Returns
    -------
    str
        Describing the common type of the input data.
    Results can include:

    - string
    - bytes
    - floating
    - integer
    - mixed-integer
    - mixed-integer-float
    - decimal
    - complex
    - categorical
    - boolean
    - datetime64
    - datetime
    - date
    - timedelta64
    - timedelta
    - time
    - period
    - mixed
    - unknown-array

    Raises
    ------
    TypeError
        If ndarray-like but cannot infer the dtype

    Notes
    -----
    - 'mixed' is the catchall for anything that is not otherwise
      specialized
    - 'mixed-integer-float' are floats and integers
    - 'mixed-integer' are integers mixed with non-integers
    - 'unknown-array' is the catchall for something that *is* an array (has
      a dtype attribute), but has a dtype unknown to pandas (e.g. external
      extension array)

    Examples
    --------
    >>> import datetime
    >>> infer_dtype(['foo', 'bar'])
    'string'

    >>> infer_dtype(['a', np.nan, 'b'], skipna=True)
    'string'

    >>> infer_dtype(['a', np.nan, 'b'], skipna=False)
    'mixed'

    >>> infer_dtype([b'foo', b'bar'])
    'bytes'

    >>> infer_dtype([1, 2, 3])
    'integer'

    >>> infer_dtype([1, 2, 3.5])
    'mixed-integer-float'

    >>> infer_dtype([1.0, 2.0, 3.5])
    'floating'

    >>> infer_dtype(['a', 1])
    'mixed-integer'

    >>> infer_dtype([Decimal(1), Decimal(2.0)])
    'decimal'

    >>> infer_dtype([True, False])
    'boolean'

    >>> infer_dtype([True, False, np.nan])
    'boolean'

    >>> infer_dtype([pd.Timestamp('20130101')])
    'datetime'

    >>> infer_dtype([datetime.date(2013, 1, 1)])
    'date'

    >>> infer_dtype([np.datetime64('2013-01-01')])
    'datetime64'

    >>> infer_dtype([datetime.timedelta(0, 1, 1)])
    'timedelta'

    >>> infer_dtype(pd.Series(list('aabc')).astype('category'))
    'categorical'
    """
    cdef:
        Py_ssize_t i, n
        object val
        ndarray values
        bint seen_pdnat = False
        bint seen_val = False
        flatiter it

    if util.is_array(value):
        values = value
    elif hasattr(value, "inferred_type") and skipna is False:
        # Index, use the cached attribute if possible, populate the cache otherwise
        return value.inferred_type
    elif hasattr(value, "dtype"):
        # this will handle ndarray-like
        # e.g. categoricals
        dtype = value.dtype
        if not cnp.PyArray_DescrCheck(dtype):
            # i.e. not isinstance(dtype, np.dtype)
            inferred = _try_infer_map(value.dtype)
            if inferred is not None:
                return inferred
            return "unknown-array"

        # Unwrap Series/Index
        values = np.asarray(value)

    else:
        if not isinstance(value, list):
            value = list(value)
        if not value:
            return "empty"

        from pandas.core.dtypes.cast import construct_1d_object_array_from_listlike
        values = construct_1d_object_array_from_listlike(value)

    val = _try_infer_map(values.dtype)
    if val is not None:
        # Anything other than object-dtype should return here.
        return val

    if values.descr.type_num != NPY_OBJECT:
        # i.e. values.dtype != np.object
        # This should not be reached
        values = values.astype(object)

    n = cnp.PyArray_SIZE(values)
    if n == 0:
        return "empty"

    # Iterate until we find our first valid value. We will use this
    #  value to decide which of the is_foo_array functions to call.
    it = PyArray_IterNew(values)
    for i in range(n):
        # The PyArray_GETITEM and PyArray_ITER_NEXT are faster
        #  equivalents to `val = values[i]`
        val = PyArray_GETITEM(values, PyArray_ITER_DATA(it))
        PyArray_ITER_NEXT(it)

        # do not use checknull to keep
        # np.datetime64('nat') and np.timedelta64('nat')
        if val is None or util.is_nan(val) or val is C_NA:
            pass
        elif val is NaT:
            seen_pdnat = True
        else:
            seen_val = True
            break

    # if all values are nan/NaT
    if seen_val is False and seen_pdnat is True:
        return "datetime"
        # float/object nan is handled in latter logic
    if seen_val is False and skipna:
        return "empty"

    if util.is_datetime64_object(val):
        if is_datetime64_array(values, skipna=skipna):
            return "datetime64"

    elif is_timedelta(val):
        if is_timedelta_or_timedelta64_array(values, skipna=skipna):
            return "timedelta"

    elif util.is_integer_object(val):
        # ordering matters here; this check must come after the is_timedelta
        #  check otherwise numpy timedelta64 objects would come through here

        if is_integer_array(values, skipna=skipna):
            return "integer"
        elif is_integer_float_array(values, skipna=skipna):
            if is_integer_na_array(values, skipna=skipna):
                return "integer-na"
            else:
                return "mixed-integer-float"
        return "mixed-integer"

    elif PyDateTime_Check(val):
        if is_datetime_array(values, skipna=skipna):
            return "datetime"
        elif is_date_array(values, skipna=skipna):
            return "date"

    elif PyDate_Check(val):
        if is_date_array(values, skipna=skipna):
            return "date"

    elif PyTime_Check(val):
        if is_time_array(values, skipna=skipna):
            return "time"

    elif is_decimal(val):
        if is_decimal_array(values, skipna=skipna):
            return "decimal"

    elif util.is_complex_object(val):
        if is_complex_array(values):
            return "complex"

    elif util.is_float_object(val):
        if is_float_array(values):
            return "floating"
        elif is_integer_float_array(values, skipna=skipna):
            if is_integer_na_array(values, skipna=skipna):
                return "integer-na"
            else:
                return "mixed-integer-float"

    elif util.is_bool_object(val):
        if is_bool_array(values, skipna=skipna):
            return "boolean"

    elif isinstance(val, str):
        if is_string_array(values, skipna=skipna):
            return "string"

    elif isinstance(val, bytes):
        if is_bytes_array(values, skipna=skipna):
            return "bytes"

    elif is_period_object(val):
        if is_period_array(values, skipna=skipna):
            return "period"

    elif is_interval(val):
        if is_interval_array(values):
            return "interval"

    cnp.PyArray_ITER_RESET(it)
    for i in range(n):
        val = PyArray_GETITEM(values, PyArray_ITER_DATA(it))
        PyArray_ITER_NEXT(it)

        if util.is_integer_object(val):
            return "mixed-integer"

    return "mixed"


cdef inline bint is_timedelta(object o):
    return PyDelta_Check(o) or util.is_timedelta64_object(o)


@cython.internal
cdef class Validator:

    cdef:
        Py_ssize_t n
        dtype dtype
        bint skipna

    def __cinit__(self, Py_ssize_t n, dtype dtype=np.dtype(np.object_),
                  bint skipna=False):
        self.n = n
        self.dtype = dtype
        self.skipna = skipna

    cdef bint validate(self, ndarray values) except -1:
        if not self.n:
            return False

        if self.is_array_typed():
            # i.e. this ndarray is already of the desired dtype
            return True
        elif self.dtype.type_num == NPY_OBJECT:
            if self.skipna:
                return self._validate_skipna(values)
            else:
                return self._validate(values)
        else:
            return False

    @cython.wraparound(False)
    @cython.boundscheck(False)
    cdef bint _validate(self, ndarray values) except -1:
        cdef:
            Py_ssize_t i
            Py_ssize_t n = values.size
            flatiter it = PyArray_IterNew(values)

        for i in range(n):
            # The PyArray_GETITEM and PyArray_ITER_NEXT are faster
            #  equivalents to `val = values[i]`
            val = PyArray_GETITEM(values, PyArray_ITER_DATA(it))
            PyArray_ITER_NEXT(it)
            if not self.is_valid(val):
                return False

        return True

    @cython.wraparound(False)
    @cython.boundscheck(False)
    cdef bint _validate_skipna(self, ndarray values) except -1:
        cdef:
            Py_ssize_t i
            Py_ssize_t n = values.size
            flatiter it = PyArray_IterNew(values)

        for i in range(n):
            # The PyArray_GETITEM and PyArray_ITER_NEXT are faster
            #  equivalents to `val = values[i]`
            val = PyArray_GETITEM(values, PyArray_ITER_DATA(it))
            PyArray_ITER_NEXT(it)
            if not self.is_valid_skipna(val):
                return False

        return True

    cdef bint is_valid(self, object value) except -1:
        return self.is_value_typed(value)

    cdef bint is_valid_skipna(self, object value) except -1:
        return self.is_valid(value) or self.is_valid_null(value)

    cdef bint is_value_typed(self, object value) except -1:
        raise NotImplementedError(f"{type(self).__name__} child class "
                                  "must define is_value_typed")

    cdef bint is_valid_null(self, object value) except -1:
        return value is None or value is C_NA or util.is_nan(value)

    cdef bint is_array_typed(self) except -1:
        return False


@cython.internal
cdef class BoolValidator(Validator):
    cdef inline bint is_value_typed(self, object value) except -1:
        return util.is_bool_object(value)

    cdef inline bint is_array_typed(self) except -1:
        return issubclass(self.dtype.type, np.bool_)


cpdef bint is_bool_array(ndarray values, bint skipna=False):
    cdef:
        BoolValidator validator = BoolValidator(len(values),
                                                values.dtype,
                                                skipna=skipna)
    return validator.validate(values)


@cython.internal
cdef class IntegerValidator(Validator):
    cdef inline bint is_value_typed(self, object value) except -1:
        return util.is_integer_object(value)

    cdef inline bint is_array_typed(self) except -1:
        return issubclass(self.dtype.type, np.integer)


# Note: only python-exposed for tests
cpdef bint is_integer_array(ndarray values, bint skipna=True):
    cdef:
        IntegerValidator validator = IntegerValidator(len(values),
                                                      values.dtype,
                                                      skipna=skipna)
    return validator.validate(values)


@cython.internal
cdef class IntegerNaValidator(Validator):
    cdef inline bint is_value_typed(self, object value) except -1:
        return (util.is_integer_object(value)
                or (util.is_nan(value) and util.is_float_object(value)))


cdef bint is_integer_na_array(ndarray values, bint skipna=True):
    cdef:
        IntegerNaValidator validator = IntegerNaValidator(len(values),
                                                          values.dtype, skipna=skipna)
    return validator.validate(values)


@cython.internal
cdef class IntegerFloatValidator(Validator):
    cdef inline bint is_value_typed(self, object value) except -1:
        return util.is_integer_object(value) or util.is_float_object(value)

    cdef inline bint is_array_typed(self) except -1:
        return issubclass(self.dtype.type, np.integer)


cdef bint is_integer_float_array(ndarray values, bint skipna=True):
    cdef:
        IntegerFloatValidator validator = IntegerFloatValidator(len(values),
                                                                values.dtype,
                                                                skipna=skipna)
    return validator.validate(values)


@cython.internal
cdef class FloatValidator(Validator):
    cdef inline bint is_value_typed(self, object value) except -1:
        return util.is_float_object(value)

    cdef inline bint is_array_typed(self) except -1:
        return issubclass(self.dtype.type, np.floating)


# Note: only python-exposed for tests
cpdef bint is_float_array(ndarray values):
    cdef:
        FloatValidator validator = FloatValidator(len(values), values.dtype)
    return validator.validate(values)


@cython.internal
cdef class ComplexValidator(Validator):
    cdef inline bint is_value_typed(self, object value) except -1:
        return (
            util.is_complex_object(value)
            or (util.is_float_object(value) and is_nan(value))
        )

    cdef inline bint is_array_typed(self) except -1:
        return issubclass(self.dtype.type, np.complexfloating)


cdef bint is_complex_array(ndarray values):
    cdef:
        ComplexValidator validator = ComplexValidator(len(values), values.dtype)
    return validator.validate(values)


@cython.internal
cdef class DecimalValidator(Validator):
    cdef inline bint is_value_typed(self, object value) except -1:
        return is_decimal(value)


cdef bint is_decimal_array(ndarray values, bint skipna=False):
    cdef:
        DecimalValidator validator = DecimalValidator(
            len(values), values.dtype, skipna=skipna
        )
    return validator.validate(values)


@cython.internal
cdef class StringValidator(Validator):
    cdef inline bint is_value_typed(self, object value) except -1:
        return isinstance(value, str)

    cdef inline bint is_array_typed(self) except -1:
        return issubclass(self.dtype.type, np.str_)


cpdef bint is_string_array(ndarray values, bint skipna=False):
    cdef:
        StringValidator validator = StringValidator(len(values),
                                                    values.dtype,
                                                    skipna=skipna)
    return validator.validate(values)


@cython.internal
cdef class BytesValidator(Validator):
    cdef inline bint is_value_typed(self, object value) except -1:
        return isinstance(value, bytes)

    cdef inline bint is_array_typed(self) except -1:
        return issubclass(self.dtype.type, np.bytes_)


cdef bint is_bytes_array(ndarray values, bint skipna=False):
    cdef:
        BytesValidator validator = BytesValidator(len(values), values.dtype,
                                                  skipna=skipna)
    return validator.validate(values)


@cython.internal
cdef class TemporalValidator(Validator):
    cdef:
        bint all_generic_na

    def __cinit__(self, Py_ssize_t n, dtype dtype=np.dtype(np.object_),
                  bint skipna=False):
        self.n = n
        self.dtype = dtype
        self.skipna = skipna
        self.all_generic_na = True

    cdef inline bint is_valid(self, object value) except -1:
        return self.is_value_typed(value) or self.is_valid_null(value)

    cdef bint is_valid_null(self, object value) except -1:
        raise NotImplementedError(f"{type(self).__name__} child class "
                                  "must define is_valid_null")

    cdef inline bint is_valid_skipna(self, object value) except -1:
        cdef:
            bint is_typed_null = self.is_valid_null(value)
            bint is_generic_null = value is None or util.is_nan(value)
        if not is_generic_null:
            self.all_generic_na = False
        return self.is_value_typed(value) or is_typed_null or is_generic_null

    cdef bint _validate_skipna(self, ndarray values) except -1:
        """
        If we _only_ saw non-dtype-specific NA values, even if they are valid
        for this dtype, we do not infer this dtype.
        """
        return Validator._validate_skipna(self, values) and not self.all_generic_na


@cython.internal
cdef class DatetimeValidator(TemporalValidator):
    cdef bint is_value_typed(self, object value) except -1:
        return PyDateTime_Check(value)

    cdef inline bint is_valid_null(self, object value) except -1:
        return is_null_datetime64(value)


cpdef bint is_datetime_array(ndarray values, bint skipna=True):
    cdef:
        DatetimeValidator validator = DatetimeValidator(len(values),
                                                        skipna=skipna)
    return validator.validate(values)


@cython.internal
cdef class Datetime64Validator(DatetimeValidator):
    cdef inline bint is_value_typed(self, object value) except -1:
        return util.is_datetime64_object(value)


# Note: only python-exposed for tests
cpdef bint is_datetime64_array(ndarray values, bint skipna=True):
    cdef:
        Datetime64Validator validator = Datetime64Validator(len(values),
                                                            skipna=skipna)
    return validator.validate(values)


@cython.internal
cdef class AnyDatetimeValidator(DatetimeValidator):
    cdef inline bint is_value_typed(self, object value) except -1:
        return util.is_datetime64_object(value) or (
            PyDateTime_Check(value) and value.tzinfo is None
        )


cdef bint is_datetime_or_datetime64_array(ndarray values, bint skipna=True):
    cdef:
        AnyDatetimeValidator validator = AnyDatetimeValidator(len(values),
                                                              skipna=skipna)
    return validator.validate(values)


# Note: only python-exposed for tests
def is_datetime_with_singletz_array(values: ndarray) -> bool:
    """
    Check values have the same tzinfo attribute.
    Doesn't check values are datetime-like types.
    """
    cdef:
        Py_ssize_t i = 0, j, n = len(values)
        object base_val, base_tz, val, tz

    if n == 0:
        return False

    # Get a reference timezone to compare with the rest of the tzs in the array
    for i in range(n):
        base_val = values[i]
        if base_val is not NaT and base_val is not None and not util.is_nan(base_val):
            base_tz = getattr(base_val, "tzinfo", None)
            break

    for j in range(i, n):
        # Compare val's timezone with the reference timezone
        # NaT can coexist with tz-aware datetimes, so skip if encountered
        val = values[j]
        if val is not NaT and val is not None and not util.is_nan(val):
            tz = getattr(val, "tzinfo", None)
            if not tz_compare(base_tz, tz):
                return False

    # Note: we should only be called if a tzaware datetime has been seen,
    #  so base_tz should always be set at this point.
    return True


@cython.internal
cdef class TimedeltaValidator(TemporalValidator):
    cdef bint is_value_typed(self, object value) except -1:
        return PyDelta_Check(value)

    cdef inline bint is_valid_null(self, object value) except -1:
        return is_null_timedelta64(value)


@cython.internal
cdef class AnyTimedeltaValidator(TimedeltaValidator):
    cdef inline bint is_value_typed(self, object value) except -1:
        return is_timedelta(value)


# Note: only python-exposed for tests
cpdef bint is_timedelta_or_timedelta64_array(ndarray values, bint skipna=True):
    """
    Infer with timedeltas and/or nat/none.
    """
    cdef:
        AnyTimedeltaValidator validator = AnyTimedeltaValidator(len(values),
                                                                skipna=skipna)
    return validator.validate(values)


@cython.internal
cdef class DateValidator(Validator):
    cdef inline bint is_value_typed(self, object value) except -1:
        return PyDate_Check(value)


# Note: only python-exposed for tests
cpdef bint is_date_array(ndarray values, bint skipna=False):
    cdef:
        DateValidator validator = DateValidator(len(values), skipna=skipna)
    return validator.validate(values)


@cython.internal
cdef class TimeValidator(Validator):
    cdef inline bint is_value_typed(self, object value) except -1:
        return PyTime_Check(value)


# Note: only python-exposed for tests
cpdef bint is_time_array(ndarray values, bint skipna=False):
    cdef:
        TimeValidator validator = TimeValidator(len(values), skipna=skipna)
    return validator.validate(values)


# FIXME: actually use skipna
cdef bint is_period_array(ndarray values, bint skipna=True):
    """
    Is this an ndarray of Period objects (or NaT) with a single `freq`?
    """
    # values should be object-dtype, but ndarray[object] assumes 1D, while
    #  this _may_ be 2D.
    cdef:
        Py_ssize_t i, N = values.size
        int dtype_code = -10000  # i.e. c_FreqGroup.FR_UND
        object val
        flatiter it

    if N == 0:
        return False

    it = PyArray_IterNew(values)
    for i in range(N):
        # The PyArray_GETITEM and PyArray_ITER_NEXT are faster
        #  equivalents to `val = values[i]`
        val = PyArray_GETITEM(values, PyArray_ITER_DATA(it))
        PyArray_ITER_NEXT(it)

        if is_period_object(val):
            if dtype_code == -10000:
                dtype_code = val._dtype._dtype_code
            elif dtype_code != val._dtype._dtype_code:
                # mismatched freqs
                return False
        elif checknull_with_nat(val):
            pass
        else:
            # Not a Period or NaT-like
            return False

    if dtype_code == -10000:
        # we saw all-NaTs, no actual Periods
        return False
    return True


# Note: only python-exposed for tests
cpdef bint is_interval_array(ndarray values):
    """
    Is this an ndarray of Interval (or np.nan) with a single dtype?
    """
    cdef:
        Py_ssize_t i, n = len(values)
        str closed = None
        bint numeric = False
        bint dt64 = False
        bint td64 = False
        object val

    if len(values) == 0:
        return False

    for i in range(n):
        val = values[i]

        if is_interval(val):
            if closed is None:
                closed = val.closed
                numeric = (
                    util.is_float_object(val.left)
                    or util.is_integer_object(val.left)
                )
                td64 = is_timedelta(val.left)
                dt64 = PyDateTime_Check(val.left)
            elif val.closed != closed:
                # mismatched closedness
                return False
            elif numeric:
                if not (
                    util.is_float_object(val.left)
                    or util.is_integer_object(val.left)
                ):
                    # i.e. datetime64 or timedelta64
                    return False
            elif td64:
                if not is_timedelta(val.left):
                    return False
            elif dt64:
                if not PyDateTime_Check(val.left):
                    return False
            else:
                raise ValueError(val)
        elif util.is_nan(val) or val is None:
            pass
        else:
            return False

    if closed is None:
        # we saw all-NAs, no actual Intervals
        return False
    return True


@cython.boundscheck(False)
@cython.wraparound(False)
def maybe_convert_numeric(
    ndarray[object, ndim=1] values,
    set na_values,
    bint convert_empty=True,
    bint coerce_numeric=False,
    bint convert_to_masked_nullable=False,
) -> tuple[np.ndarray, np.ndarray | None]:
    """
    Convert object array to a numeric array if possible.

    Parameters
    ----------
    values : ndarray[object]
        Array of object elements to convert.
    na_values : set
        Set of values that should be interpreted as NaN.
    convert_empty : bool, default True
        If an empty array-like object is encountered, whether to interpret
        that element as NaN or not. If set to False, a ValueError will be
        raised if such an element is encountered and 'coerce_numeric' is False.
    coerce_numeric : bool, default False
        If initial attempts to convert to numeric have failed, whether to
        force conversion to numeric via alternative methods or by setting the
        element to NaN. Otherwise, an Exception will be raised when such an
        element is encountered.

        This boolean also has an impact on how conversion behaves when a
        numeric array has no suitable numerical dtype to return (i.e. uint64,
        int32, uint8). If set to False, the original object array will be
        returned. Otherwise, a ValueError will be raised.
    convert_to_masked_nullable : bool, default False
        Whether to return a mask for the converted values. This also disables
        upcasting for ints with nulls to float64.
    Returns
    -------
    np.ndarray
        Array of converted object values to numerical ones.

    Optional[np.ndarray]
        If convert_to_masked_nullable is True,
        returns a boolean mask for the converted values, otherwise returns None.
    """
    if len(values) == 0:
        return (np.array([], dtype="i8"), None)

    # fastpath for ints - try to convert all based on first value
    cdef:
        object val = values[0]

    if util.is_integer_object(val):
        try:
            maybe_ints = values.astype("i8")
            if (maybe_ints == values).all():
                return (maybe_ints, None)
        except (ValueError, OverflowError, TypeError):
            pass

    # Otherwise, iterate and do full inference.
    cdef:
        int maybe_int
        Py_ssize_t i, n = values.size
        Seen seen = Seen(coerce_numeric)
        ndarray[float64_t, ndim=1] floats = cnp.PyArray_EMPTY(
            1, values.shape, cnp.NPY_FLOAT64, 0
        )
        ndarray[complex128_t, ndim=1] complexes = cnp.PyArray_EMPTY(
            1, values.shape, cnp.NPY_COMPLEX128, 0
        )
        ndarray[int64_t, ndim=1] ints = cnp.PyArray_EMPTY(
            1, values.shape, cnp.NPY_INT64, 0
        )
        ndarray[uint64_t, ndim=1] uints = cnp.PyArray_EMPTY(
            1, values.shape, cnp.NPY_UINT64, 0
        )
        ndarray[uint8_t, ndim=1] bools = cnp.PyArray_EMPTY(
            1, values.shape, cnp.NPY_UINT8, 0
        )
        ndarray[uint8_t, ndim=1] mask = np.zeros(n, dtype="u1")
        float64_t fval
        bint allow_null_in_int = convert_to_masked_nullable

    for i in range(n):
        val = values[i]
        # We only want to disable NaNs showing as float if
        # a) convert_to_masked_nullable = True
        # b) no floats have been seen ( assuming an int shows up later )
        # However, if no ints present (all null array), we need to return floats
        allow_null_in_int = convert_to_masked_nullable and not seen.float_

        if val.__hash__ is not None and val in na_values:
            if allow_null_in_int:
                seen.null_ = True
                mask[i] = 1
            else:
                if convert_to_masked_nullable:
                    mask[i] = 1
                seen.saw_null()
            floats[i] = complexes[i] = NaN
        elif util.is_float_object(val):
            fval = val
            if fval != fval:
                seen.null_ = True
                if allow_null_in_int:
                    mask[i] = 1
                else:
                    if convert_to_masked_nullable:
                        mask[i] = 1
                    seen.float_ = True
            else:
                seen.float_ = True
            floats[i] = complexes[i] = fval
        elif util.is_integer_object(val):
            floats[i] = complexes[i] = val

            val = int(val)
            seen.saw_int(val)

            if val >= 0:
                if val <= oUINT64_MAX:
                    uints[i] = val
                else:
                    seen.float_ = True

            if oINT64_MIN <= val <= oINT64_MAX:
                ints[i] = val

            if val < oINT64_MIN or (seen.sint_ and seen.uint_):
                seen.float_ = True

        elif util.is_bool_object(val):
            floats[i] = uints[i] = ints[i] = bools[i] = val
            seen.bool_ = True
        elif val is None or val is C_NA:
            if allow_null_in_int:
                seen.null_ = True
                mask[i] = 1
            else:
                if convert_to_masked_nullable:
                    mask[i] = 1
                seen.saw_null()
            floats[i] = complexes[i] = NaN
        elif hasattr(val, "__len__") and len(val) == 0:
            if convert_empty or seen.coerce_numeric:
                seen.saw_null()
                floats[i] = complexes[i] = NaN
            else:
                raise ValueError("Empty string encountered")
        elif util.is_complex_object(val):
            complexes[i] = val
            seen.complex_ = True
        elif is_decimal(val):
            floats[i] = complexes[i] = val
            seen.float_ = True
        else:
            try:
                floatify(val, &fval, &maybe_int)

                if fval in na_values:
                    seen.saw_null()
                    floats[i] = complexes[i] = NaN
                    mask[i] = 1
                else:
                    if fval != fval:
                        seen.null_ = True
                        mask[i] = 1

                    floats[i] = fval

                if maybe_int:
                    as_int = int(val)

                    if as_int in na_values:
                        mask[i] = 1
                        seen.null_ = True
                        if not allow_null_in_int:
                            seen.float_ = True
                    else:
                        seen.saw_int(as_int)

                    if as_int not in na_values:
                        if as_int < oINT64_MIN or as_int > oUINT64_MAX:
                            if seen.coerce_numeric:
                                seen.float_ = True
                            else:
                                raise ValueError("Integer out of range.")
                        else:
                            if as_int >= 0:
                                uints[i] = as_int

                            if as_int <= oINT64_MAX:
                                ints[i] = as_int

                    seen.float_ = seen.float_ or (seen.uint_ and seen.sint_)
                else:
                    seen.float_ = True
            except (TypeError, ValueError) as err:
                if not seen.coerce_numeric:
                    raise type(err)(f"{err} at position {i}")

                seen.saw_null()
                floats[i] = NaN

    if seen.check_uint64_conflict():
        return (values, None)

    # This occurs since we disabled float nulls showing as null in anticipation
    # of seeing ints that were never seen. So then, we return float
    if allow_null_in_int and seen.null_ and not seen.int_ and not seen.bool_:
        seen.float_ = True

    if seen.complex_:
        return (complexes, None)
    elif seen.float_:
        if seen.null_ and convert_to_masked_nullable:
            return (floats, mask.view(np.bool_))
        return (floats, None)
    elif seen.int_:
        if seen.null_ and convert_to_masked_nullable:
            if seen.uint_:
                return (uints, mask.view(np.bool_))
            else:
                return (ints, mask.view(np.bool_))
        if seen.uint_:
            return (uints, None)
        else:
            return (ints, None)
    elif seen.bool_:
        if allow_null_in_int:
            return (bools.view(np.bool_), mask.view(np.bool_))
        return (bools.view(np.bool_), None)
    elif seen.uint_:
        return (uints, None)
    return (ints, None)


@cython.boundscheck(False)
@cython.wraparound(False)
def maybe_convert_objects(ndarray[object] objects,
                          *,
                          bint try_float=False,
                          bint safe=False,
                          bint convert_datetime=False,
                          bint convert_timedelta=False,
                          bint convert_period=False,
                          bint convert_interval=False,
                          bint convert_to_nullable_dtype=False,
                          object dtype_if_all_nat=None) -> "ArrayLike":
    """
    Type inference function-- convert object array to proper dtype

    Parameters
    ----------
    objects : ndarray[object]
        Array of object elements to convert.
    try_float : bool, default False
        If an array-like object contains only float or NaN values is
        encountered, whether to convert and return an array of float dtype.
    safe : bool, default False
        Whether to upcast numeric type (e.g. int cast to float). If set to
        True, no upcasting will be performed.
    convert_datetime : bool, default False
        If an array-like object contains only datetime values or NaT is
        encountered, whether to convert and return an array of M8[ns] dtype.
    convert_timedelta : bool, default False
        If an array-like object contains only timedelta values or NaT is
        encountered, whether to convert and return an array of m8[ns] dtype.
    convert_period : bool, default False
        If an array-like object contains only (homogeneous-freq) Period values
        or NaT, whether to convert and return a PeriodArray.
    convert_interval : bool, default False
        If an array-like object contains only Interval objects (with matching
        dtypes and closedness) or NaN, whether to convert to IntervalArray.
    convert_to_nullable_dtype : bool, default False
        If an array-like object contains only integer or boolean values (and NaN) is
        encountered, whether to convert and return an Boolean/IntegerArray.
    dtype_if_all_nat : np.dtype, ExtensionDtype, or None, default None
        Dtype to cast to if we have all-NaT.

    Returns
    -------
    np.ndarray or ExtensionArray
        Array of converted object values to more specific dtypes if applicable.
    """
    cdef:
        Py_ssize_t i, n, itemsize_max = 0
        ndarray[float64_t] floats
        ndarray[complex128_t] complexes
        ndarray[int64_t] ints
        ndarray[uint64_t] uints
        ndarray[uint8_t] bools
        Seen seen = Seen()
        object val
        _TSObject tsobj
        float64_t fnan = np.nan

    if dtype_if_all_nat is not None:
        # in practice we don't expect to ever pass dtype_if_all_nat
        #  without both convert_datetime and convert_timedelta, so disallow
        #  it to avoid needing to handle it below.
        if not convert_datetime or not convert_timedelta:
            raise ValueError(
                "Cannot specify 'dtype_if_all_nat' without convert_datetime=True "
                "and convert_timedelta=True"
            )

    n = len(objects)

    floats = cnp.PyArray_EMPTY(1, objects.shape, cnp.NPY_FLOAT64, 0)
    complexes = cnp.PyArray_EMPTY(1, objects.shape, cnp.NPY_COMPLEX128, 0)
    ints = cnp.PyArray_EMPTY(1, objects.shape, cnp.NPY_INT64, 0)
    uints = cnp.PyArray_EMPTY(1, objects.shape, cnp.NPY_UINT64, 0)
    bools = cnp.PyArray_EMPTY(1, objects.shape, cnp.NPY_UINT8, 0)
    mask = np.full(n, False)

    for i in range(n):
        val = objects[i]
        if itemsize_max != -1:
            itemsize = get_itemsize(val)
            if itemsize > itemsize_max or itemsize == -1:
                itemsize_max = itemsize

        if val is None:
            seen.null_ = True
            floats[i] = complexes[i] = fnan
            mask[i] = True
        elif val is NaT:
            seen.nat_ = True
            if not (convert_datetime or convert_timedelta or convert_period):
                seen.object_ = True
                break
        elif util.is_nan(val):
            seen.nan_ = True
            mask[i] = True
            floats[i] = complexes[i] = val
        elif util.is_bool_object(val):
            seen.bool_ = True
            bools[i] = val
        elif util.is_float_object(val):
            floats[i] = complexes[i] = val
            seen.float_ = True
        elif is_timedelta(val):
            if convert_timedelta:
                seen.timedelta_ = True
                try:
                    convert_to_timedelta64(val, "ns")
                except OutOfBoundsTimedelta:
                    seen.object_ = True
                    break
                break
            else:
                seen.object_ = True
                break
        elif util.is_integer_object(val):
            seen.int_ = True
            floats[i] = <float64_t>val
            complexes[i] = <double complex>val
            if not seen.null_ or convert_to_nullable_integer:
                seen.saw_int(val)

                if ((seen.uint_ and seen.sint_) or
                        val > oUINT64_MAX or val < oINT64_MIN):
                    seen.object_ = True
                    break

                if seen.uint_:
                    uints[i] = val
                elif seen.sint_:
                    ints[i] = val
                else:
                    uints[i] = val
                    ints[i] = val

        elif util.is_complex_object(val):
            complexes[i] = val
            seen.complex_ = True
        elif PyDateTime_Check(val) or util.is_datetime64_object(val):

            # if we have an tz's attached then return the objects
            if convert_datetime:
                if getattr(val, "tzinfo", None) is not None:
                    seen.datetimetz_ = True
                    break
                else:
                    seen.datetime_ = True
                    try:
                        tsobj = convert_to_tsobject(val, None, None, 0, 0)
                        tsobj.ensure_reso(NPY_FR_ns)
                    except OutOfBoundsDatetime:
                        seen.object_ = True
                        break
            else:
                seen.object_ = True
                break
        elif is_period_object(val):
            if convert_period:
                seen.period_ = True
                break
            else:
                seen.object_ = True
                break
        elif try_float and not isinstance(val, str):
            # this will convert Decimal objects
            try:
                floats[i] = float(val)
                complexes[i] = complex(val)
                seen.float_ = True
            except (ValueError, TypeError):
                seen.object_ = True
                break
        elif is_interval(val):
            if convert_interval:
                seen.interval_ = True
                break
            else:
                seen.object_ = True
                break
        else:
            seen.object_ = True
            break

    # we try to coerce datetime w/tz but must all have the same tz
    if seen.datetimetz_:
        if is_datetime_with_singletz_array(objects):
            from pandas import DatetimeIndex

            try:
                dti = DatetimeIndex(objects)
            except OutOfBoundsDatetime:
                # e.g. test_to_datetime_cache_coerce_50_lines_outofbounds
                pass
            else:
                # unbox to DatetimeArray
                return dti._data
        seen.object_ = True

    elif seen.datetime_:
        if is_datetime_or_datetime64_array(objects):
            from pandas import DatetimeIndex

            try:
                dti = DatetimeIndex(objects)
            except OutOfBoundsDatetime:
                pass
            else:
                # unbox to ndarray[datetime64[ns]]
                return dti._data._ndarray
        seen.object_ = True

    elif seen.timedelta_:
        if is_timedelta_or_timedelta64_array(objects):
            from pandas import TimedeltaIndex

            try:
                tdi = TimedeltaIndex(objects)
            except OutOfBoundsTimedelta:
                pass
            else:
                # unbox to ndarray[timedelta64[ns]]
                return tdi._data._ndarray
        seen.object_ = True

    if seen.period_:
        if is_period_array(objects):
            from pandas import PeriodIndex
            pi = PeriodIndex(objects)

            # unbox to PeriodArray
            return pi._data
        seen.object_ = True

    if seen.interval_:
        if is_interval_array(objects):
            from pandas import IntervalIndex
            ii = IntervalIndex(objects)

            # unbox to IntervalArray
            return ii._data

        seen.object_ = True

    if seen.nat_:
        if not seen.object_ and not seen.numeric_ and not seen.bool_:
            # all NaT, None, or nan (at least one NaT)
            # see GH#49340 for discussion of desired behavior
            dtype = dtype_if_all_nat
            if cnp.PyArray_DescrCheck(dtype):
                # i.e. isinstance(dtype, np.dtype)
                if dtype.kind not in ["m", "M"]:
                    raise ValueError(dtype)
                else:
                    res = np.empty((<object>objects).shape, dtype=dtype)
                    res[:] = NPY_NAT
                    return res
            elif dtype is not None:
                # EA, we don't expect to get here, but _could_ implement
                raise NotImplementedError(dtype)
            elif convert_datetime and convert_timedelta:
                # we don't guess
                seen.object_ = True
            elif convert_datetime:
                res = np.empty((<object>objects).shape, dtype="M8[ns]")
                res[:] = NPY_NAT
                return res
            elif convert_timedelta:
                res = np.empty((<object>objects).shape, dtype="m8[ns]")
                res[:] = NPY_NAT
                return res
            else:
                seen.object_ = True
        else:
            seen.object_ = True

    if seen.bool_:
        if seen.is_bool:
            # is_bool property rules out everything else
            return bools.view(np.bool_)
        elif convert_to_nullable_dtype and seen.is_bool_or_na:
            from pandas.core.arrays import BooleanArray
            return BooleanArray(bools.view(np.bool_), mask)
        seen.object_ = True

    if not seen.object_:
        result = None
        if not safe:
            if seen.null_ or seen.nan_:
                if seen.complex_:
                    result = complexes
                elif seen.float_:
                    result = floats
<<<<<<< HEAD
                elif seen.int_:
                    if convert_to_nullable_dtype:
=======
                elif seen.int_ or seen.uint_:
                    if convert_to_nullable_integer:
>>>>>>> 1d5ce5b3
                        from pandas.core.arrays import IntegerArray
                        if seen.uint_:
                            result = IntegerArray(uints, mask)
                        else:
                            result = IntegerArray(ints, mask)
                    else:
                        result = floats
                elif seen.nan_:
                    result = floats
            else:
                if seen.complex_:
                    result = complexes
                elif seen.float_:
                    result = floats
                elif seen.int_:
                    if seen.uint_:
                        result = uints
                    else:
                        result = ints

        else:
            # don't cast int to float, etc.
            if seen.null_:
                if seen.complex_:
                    if not seen.int_:
                        result = complexes
                elif seen.float_ or seen.nan_:
                    if not seen.int_:
                        result = floats
            else:
                if seen.complex_:
                    if not seen.int_:
                        result = complexes
                elif seen.float_ or seen.nan_:
                    if not seen.int_:
                        result = floats
                elif seen.int_:
                    if seen.uint_:
                        result = uints
                    else:
                        result = ints

        if result is uints or result is ints or result is floats or result is complexes:
            # cast to the largest itemsize when all values are NumPy scalars
            if itemsize_max > 0 and itemsize_max != result.dtype.itemsize:
                result = result.astype(result.dtype.kind + str(itemsize_max))
            return result
        elif result is not None:
            return result

    return objects


class _NoDefault(Enum):
    # We make this an Enum
    # 1) because it round-trips through pickle correctly (see GH#40397)
    # 2) because mypy does not understand singletons
    no_default = "NO_DEFAULT"

    def __repr__(self) -> str:
        return "<no_default>"


# Note: no_default is exported to the public API in pandas.api.extensions
no_default = _NoDefault.no_default  # Sentinel indicating the default value.
NoDefault = Literal[_NoDefault.no_default]


@cython.boundscheck(False)
@cython.wraparound(False)
def map_infer_mask(ndarray arr, object f, const uint8_t[:] mask, bint convert=True,
                   object na_value=no_default, cnp.dtype dtype=np.dtype(object)
                   ) -> np.ndarray:
    """
    Substitute for np.vectorize with pandas-friendly dtype inference.

    Parameters
    ----------
    arr : ndarray
    f : function
    mask : ndarray
        uint8 dtype ndarray indicating values not to apply `f` to.
    convert : bool, default True
        Whether to call `maybe_convert_objects` on the resulting ndarray
    na_value : Any, optional
        The result value to use for masked values. By default, the
        input value is used
    dtype : numpy.dtype
        The numpy dtype to use for the result ndarray.

    Returns
    -------
    np.ndarray
    """
    cdef:
        Py_ssize_t i, n
        ndarray result
        object val

    n = len(arr)
    result = np.empty(n, dtype=dtype)
    for i in range(n):
        if mask[i]:
            if na_value is no_default:
                val = arr[i]
            else:
                val = na_value
        else:
            val = f(arr[i])

            if cnp.PyArray_IsZeroDim(val):
                # unbox 0-dim arrays, GH#690
                val = val.item()

        result[i] = val

    if convert:
        return maybe_convert_objects(result,
                                     try_float=False,
                                     convert_datetime=False,
                                     convert_timedelta=False)

    return result


@cython.boundscheck(False)
@cython.wraparound(False)
def map_infer(
    ndarray arr, object f, bint convert=True, bint ignore_na=False
) -> np.ndarray:
    """
    Substitute for np.vectorize with pandas-friendly dtype inference.

    Parameters
    ----------
    arr : ndarray
    f : function
    convert : bint
    ignore_na : bint
        If True, NA values will not have f applied

    Returns
    -------
    np.ndarray
    """
    cdef:
        Py_ssize_t i, n
        ndarray[object] result
        object val

    n = len(arr)
    result = cnp.PyArray_EMPTY(1, arr.shape, cnp.NPY_OBJECT, 0)
    for i in range(n):
        if ignore_na and checknull(arr[i]):
            result[i] = arr[i]
            continue
        val = f(arr[i])

        if cnp.PyArray_IsZeroDim(val):
            # unbox 0-dim arrays, GH#690
            val = val.item()

        result[i] = val

    if convert:
        return maybe_convert_objects(result,
                                     try_float=False,
                                     convert_datetime=False,
                                     convert_timedelta=False)

    return result


def to_object_array(rows: object, min_width: int = 0) -> ndarray:
    """
    Convert a list of lists into an object array.

    Parameters
    ----------
    rows : 2-d array (N, K)
        List of lists to be converted into an array.
    min_width : int
        Minimum width of the object array. If a list
        in `rows` contains fewer than `width` elements,
        the remaining elements in the corresponding row
        will all be `NaN`.

    Returns
    -------
    np.ndarray[object, ndim=2]
    """
    cdef:
        Py_ssize_t i, j, n, k, tmp
        ndarray[object, ndim=2] result
        list row

    rows = list(rows)
    n = len(rows)

    k = min_width
    for i in range(n):
        tmp = len(rows[i])
        if tmp > k:
            k = tmp

    result = np.empty((n, k), dtype=object)

    for i in range(n):
        row = list(rows[i])

        for j in range(len(row)):
            result[i, j] = row[j]

    return result


def tuples_to_object_array(ndarray[object] tuples):
    cdef:
        Py_ssize_t i, j, n, k
        ndarray[object, ndim=2] result
        tuple tup

    n = len(tuples)
    k = len(tuples[0])
    result = np.empty((n, k), dtype=object)
    for i in range(n):
        tup = tuples[i]
        for j in range(k):
            result[i, j] = tup[j]

    return result


def to_object_array_tuples(rows: object) -> np.ndarray:
    """
    Convert a list of tuples into an object array. Any subclass of
    tuple in `rows` will be casted to tuple.

    Parameters
    ----------
    rows : 2-d array (N, K)
        List of tuples to be converted into an array.

    Returns
    -------
    np.ndarray[object, ndim=2]
    """
    cdef:
        Py_ssize_t i, j, n, k, tmp
        ndarray[object, ndim=2] result
        tuple row

    rows = list(rows)
    n = len(rows)

    k = 0
    for i in range(n):
        tmp = 1 if checknull(rows[i]) else len(rows[i])
        if tmp > k:
            k = tmp

    result = np.empty((n, k), dtype=object)

    try:
        for i in range(n):
            row = rows[i]
            for j in range(len(row)):
                result[i, j] = row[j]
    except TypeError:
        # e.g. "Expected tuple, got list"
        # upcast any subclasses to tuple
        for i in range(n):
            row = (rows[i],) if checknull(rows[i]) else tuple(rows[i])
            for j in range(len(row)):
                result[i, j] = row[j]

    return result


@cython.wraparound(False)
@cython.boundscheck(False)
def fast_multiget(dict mapping, ndarray keys, default=np.nan) -> np.ndarray:
    cdef:
        Py_ssize_t i, n = len(keys)
        object val
        ndarray[object] output = np.empty(n, dtype="O")

    if n == 0:
        # kludge, for Series
        return np.empty(0, dtype="f8")

    for i in range(n):
        val = keys[i]
        if val in mapping:
            output[i] = mapping[val]
        else:
            output[i] = default

    return maybe_convert_objects(output)


def is_bool_list(obj: list) -> bool:
    """
    Check if this list contains only bool or np.bool_ objects.

    This is appreciably faster than checking `np.array(obj).dtype == bool`

    obj1 = [True, False] * 100
    obj2 = obj1 * 100
    obj3 = obj2 * 100
    obj4 = [True, None] + obj1

    for obj in [obj1, obj2, obj3, obj4]:
        %timeit is_bool_list(obj)
        %timeit np.array(obj).dtype.kind == "b"

    340 ns ± 8.22 ns
    8.78 µs ± 253 ns

    28.8 µs ± 704 ns
    813 µs ± 17.8 µs

    3.4 ms ± 168 µs
    78.4 ms ± 1.05 ms

    48.1 ns ± 1.26 ns
    8.1 µs ± 198 ns
    """
    cdef:
        object item

    for item in obj:
        if not util.is_bool_object(item):
            return False

    # Note: we return True for empty list
    return True


cpdef ndarray eq_NA_compat(ndarray[object] arr, object key):
    """
    Check for `arr == key`, treating all values as not-equal to pd.NA.

    key is assumed to have `not isna(key)`
    """
    cdef:
        ndarray[uint8_t, cast=True] result = cnp.PyArray_EMPTY(
            arr.ndim, arr.shape, cnp.NPY_BOOL, 0
        )
        Py_ssize_t i
        object item

    for i in range(len(arr)):
        item = arr[i]
        if item is C_NA:
            result[i] = False
        else:
            result[i] = item == key

    return result


def dtypes_all_equal(list types not None) -> bool:
    """
    Faster version for:

    first = types[0]
    all(is_dtype_equal(first, t) for t in types[1:])

    And assuming all elements in the list are np.dtype/ExtensionDtype objects

    See timings at https://github.com/pandas-dev/pandas/pull/44594
    """
    first = types[0]
    for t in types[1:]:
        try:
            if not t == first:
                return False
        except (TypeError, AttributeError):
            return False
    else:
        return True<|MERGE_RESOLUTION|>--- conflicted
+++ resolved
@@ -2627,13 +2627,8 @@
                     result = complexes
                 elif seen.float_:
                     result = floats
-<<<<<<< HEAD
-                elif seen.int_:
+                elif seen.int_ or seen.uint_:
                     if convert_to_nullable_dtype:
-=======
-                elif seen.int_ or seen.uint_:
-                    if convert_to_nullable_integer:
->>>>>>> 1d5ce5b3
                         from pandas.core.arrays import IntegerArray
                         if seen.uint_:
                             result = IntegerArray(uints, mask)
