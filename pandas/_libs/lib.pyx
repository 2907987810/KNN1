from collections import abc
from decimal import Decimal
from enum import Enum
import warnings

import cython
from cython import Py_ssize_t

from cpython.datetime cimport (
    PyDate_Check,
    PyDateTime_Check,
    PyDateTime_IMPORT,
    PyDelta_Check,
    PyTime_Check,
)
from cpython.iterator cimport PyIter_Check
from cpython.number cimport PyNumber_Check
from cpython.object cimport (
    Py_EQ,
    PyObject_RichCompareBool,
)
from cpython.ref cimport Py_INCREF
from cpython.sequence cimport PySequence_Check
from cpython.tuple cimport (
    PyTuple_New,
    PyTuple_SET_ITEM,
)

PyDateTime_IMPORT

import numpy as np

cimport numpy as cnp
from numpy cimport (
    NPY_OBJECT,
    PyArray_Check,
    PyArray_GETITEM,
    PyArray_ITER_DATA,
    PyArray_ITER_NEXT,
    PyArray_IterNew,
    complex128_t,
    flatiter,
    float32_t,
    float64_t,
    int64_t,
    intp_t,
    ndarray,
    uint8_t,
    uint64_t,
)

cnp.import_array()

cdef extern from "numpy/arrayobject.h":
    # cython's numpy.dtype specification is incorrect, which leads to
    # errors in issubclass(self.dtype.type, np.bool_), so we directly
    # include the correct version
    # https://github.com/cython/cython/issues/2022

    ctypedef class numpy.dtype [object PyArray_Descr]:
        # Use PyDataType_* macros when possible, however there are no macros
        # for accessing some of the fields, so some are defined. Please
        # ask on cython-dev if you need more.
        cdef:
            int type_num
            int itemsize "elsize"
            char byteorder
            object fields
            tuple names

cdef extern from "numpy/ndarrayobject.h":
    bint PyArray_CheckScalar(obj) nogil


cdef extern from "src/parse_helper.h":
    int floatify(object, float64_t *result, int *maybe_int) except -1

from pandas._libs cimport util
from pandas._libs.util cimport (
    INT64_MAX,
    INT64_MIN,
    UINT64_MAX,
    is_nan,
)

from pandas._libs.tslib import array_to_datetime
from pandas._libs.tslibs import (
    OutOfBoundsDatetime,
    OutOfBoundsTimedelta,
)
from pandas._libs.tslibs.period import Period

from pandas._libs.missing cimport (
    C_NA,
    checknull,
    is_matching_na,
    is_null_datetime64,
    is_null_timedelta64,
    isnaobj,
)
from pandas._libs.missing import checknull
from pandas._libs.tslibs.conversion cimport convert_to_tsobject
from pandas._libs.tslibs.nattype cimport (
    NPY_NAT,
    c_NaT as NaT,
    checknull_with_nat,
)
from pandas._libs.tslibs.offsets cimport is_offset_object
from pandas._libs.tslibs.period cimport is_period_object
from pandas._libs.tslibs.timedeltas cimport convert_to_timedelta64
from pandas._libs.tslibs.timezones cimport tz_compare

# constants that will be compared to potentially arbitrarily large
# python int
cdef:
    object oINT64_MAX = <int64_t>INT64_MAX
    object oINT64_MIN = <int64_t>INT64_MIN
    object oUINT64_MAX = <uint64_t>UINT64_MAX

    float64_t NaN = <float64_t>np.NaN


@cython.wraparound(False)
@cython.boundscheck(False)
def memory_usage_of_objects(arr: object[:]) -> int64_t:
    """
    Return the memory usage of an object array in bytes.

    Does not include the actual bytes of the pointers
    """
    i: Py_ssize_t
    n: Py_ssize_t
    size: int64_t

    size = 0
    n = len(arr)
    for i in range(n):
        size += arr[i].__sizeof__()
    return size


# ----------------------------------------------------------------------


def is_scalar(val: object) -> bool:
    """
    Return True if given object is scalar.

    Parameters
    ----------
    val : object
        This includes:

        - numpy array scalar (e.g. np.int64)
        - Python builtin numerics
        - Python builtin byte arrays and strings
        - None
        - datetime.datetime
        - datetime.timedelta
        - Period
        - decimal.Decimal
        - Interval
        - DateOffset
        - Fraction
        - Number.

    Returns
    -------
    bool
        Return True if given object is scalar.

    Examples
    --------
    >>> dt = datetime.datetime(2018, 10, 3)
    >>> pd.api.types.is_scalar(dt)
    True

    >>> pd.api.types.is_scalar([2, 3])
    False

    >>> pd.api.types.is_scalar({0: 1, 2: 3})
    False

    >>> pd.api.types.is_scalar((0, 2))
    False

    pandas supports PEP 3141 numbers:

    >>> from fractions import Fraction
    >>> pd.api.types.is_scalar(Fraction(3, 5))
    True
    """

    # Start with C-optimized checks
    if (cnp.PyArray_IsAnyScalar(val)
            # PyArray_IsAnyScalar is always False for bytearrays on Py3
            or PyDate_Check(val)
            or PyDelta_Check(val)
            or PyTime_Check(val)
            # We differ from numpy, which claims that None is not scalar;
            # see np.isscalar
            or val is C_NA
            or val is None):
        return True

    # Next use C-optimized checks to exclude common non-scalars before falling
    #  back to non-optimized checks.
    if PySequence_Check(val):
        # e.g. list, tuple
        # includes np.ndarray, Series which PyNumber_Check can return True for
        return False

    # Note: PyNumber_Check check includes Decimal, Fraction, numbers.Number
    return (PyNumber_Check(val)
            or is_period_object(val)
            or is_interval(val)
            or is_offset_object(val))


cdef inline int64_t get_itemsize(object val):
    """
    Get the itemsize of a NumPy scalar, -1 if not a NumPy scalar.

    Parameters
    ----------
    val : object

    Returns
    -------
    is_ndarray : bool
    """
    if PyArray_CheckScalar(val):
        return cnp.PyArray_DescrFromScalar(val).itemsize
    else:
        return -1


def is_iterator(obj: object) -> bool:
    """
    Check if the object is an iterator.

    This is intended for generators, not list-like objects.

    Parameters
    ----------
    obj : The object to check

    Returns
    -------
    is_iter : bool
        Whether `obj` is an iterator.

    Examples
    --------
    >>> is_iterator((x for x in []))
    True
    >>> is_iterator([1, 2, 3])
    False
    >>> is_iterator(datetime(2017, 1, 1))
    False
    >>> is_iterator("foo")
    False
    >>> is_iterator(1)
    False
    """
    return PyIter_Check(obj)


def item_from_zerodim(val: object) -> object:
    """
    If the value is a zerodim array, return the item it contains.

    Parameters
    ----------
    val : object

    Returns
    -------
    object

    Examples
    --------
    >>> item_from_zerodim(1)
    1
    >>> item_from_zerodim('foobar')
    'foobar'
    >>> item_from_zerodim(np.array(1))
    1
    >>> item_from_zerodim(np.array([1]))
    array([1])
    """
    if cnp.PyArray_IsZeroDim(val):
        return cnp.PyArray_ToScalar(cnp.PyArray_DATA(val), val)
    return val


@cython.wraparound(False)
@cython.boundscheck(False)
def fast_unique_multiple(list arrays, sort: bool = True):
    """
    Generate a list of unique values from a list of arrays.

    Parameters
    ----------
    list : array-like
        List of array-like objects.
    sort : bool
        Whether or not to sort the resulting unique list.

    Returns
    -------
    list of unique values
    """
    cdef:
        ndarray[object] buf
        Py_ssize_t k = len(arrays)
        Py_ssize_t i, j, n
        list uniques = []
        dict table = {}
        object val, stub = 0

    for i in range(k):
        buf = arrays[i]
        n = len(buf)
        for j in range(n):
            val = buf[j]
            if val not in table:
                table[val] = stub
                uniques.append(val)

    if sort is None:
        try:
            uniques.sort()
        except TypeError:
            warnings.warn(
                "The values in the array are unorderable. "
                "Pass `sort=False` to suppress this warning.",
                RuntimeWarning,
            )
            pass

    return uniques


@cython.wraparound(False)
@cython.boundscheck(False)
def fast_unique_multiple_list(lists: list, sort: bool = True) -> list:
    cdef:
        list buf
        Py_ssize_t k = len(lists)
        Py_ssize_t i, j, n
        list uniques = []
        dict table = {}
        object val, stub = 0

    for i in range(k):
        buf = lists[i]
        n = len(buf)
        for j in range(n):
            val = buf[j]
            if val not in table:
                table[val] = stub
                uniques.append(val)
    if sort:
        try:
            uniques.sort()
        except TypeError:
            pass

    return uniques


@cython.wraparound(False)
@cython.boundscheck(False)
def fast_unique_multiple_list_gen(object gen, bint sort=True) -> list:
    """
    Generate a list of unique values from a generator of lists.

    Parameters
    ----------
    gen : generator object
        Generator of lists from which the unique list is created.
    sort : bool
        Whether or not to sort the resulting unique list.

    Returns
    -------
    list of unique values
    """
    cdef:
        list buf
        Py_ssize_t j, n
        list uniques = []
        dict table = {}
        object val, stub = 0

    for buf in gen:
        n = len(buf)
        for j in range(n):
            val = buf[j]
            if val not in table:
                table[val] = stub
                uniques.append(val)
    if sort:
        try:
            uniques.sort()
        except TypeError:
            pass

    return uniques


@cython.wraparound(False)
@cython.boundscheck(False)
def dicts_to_array(dicts: list, columns: list):
    cdef:
        Py_ssize_t i, j, k, n
        ndarray[object, ndim=2] result
        dict row
        object col, onan = np.nan

    k = len(columns)
    n = len(dicts)

    result = np.empty((n, k), dtype='O')

    for i in range(n):
        row = dicts[i]
        for j in range(k):
            col = columns[j]
            if col in row:
                result[i, j] = row[col]
            else:
                result[i, j] = onan

    return result


def fast_zip(list ndarrays) -> ndarray[object]:
    """
    For zipping multiple ndarrays into an ndarray of tuples.
    """
    cdef:
        Py_ssize_t i, j, k, n
        ndarray[object] result
        flatiter it
        object val, tup

    k = len(ndarrays)
    n = len(ndarrays[0])

    result = np.empty(n, dtype=object)

    # initialize tuples on first pass
    arr = ndarrays[0]
    it = <flatiter>PyArray_IterNew(arr)
    for i in range(n):
        val = PyArray_GETITEM(arr, PyArray_ITER_DATA(it))
        tup = PyTuple_New(k)

        PyTuple_SET_ITEM(tup, 0, val)
        Py_INCREF(val)
        result[i] = tup
        PyArray_ITER_NEXT(it)

    for j in range(1, k):
        arr = ndarrays[j]
        it = <flatiter>PyArray_IterNew(arr)
        if len(arr) != n:
            raise ValueError("all arrays must be same length")

        for i in range(n):
            val = PyArray_GETITEM(arr, PyArray_ITER_DATA(it))
            PyTuple_SET_ITEM(result[i], j, val)
            Py_INCREF(val)
            PyArray_ITER_NEXT(it)

    return result


def get_reverse_indexer(const intp_t[:] indexer, Py_ssize_t length) -> ndarray:
    """
    Reverse indexing operation.

    Given `indexer`, make `indexer_inv` of it, such that::

        indexer_inv[indexer[x]] = x

    Parameters
    ----------
    indexer : np.ndarray[np.intp]
    length : int

    Returns
    -------
    np.ndarray[np.intp]

    Notes
    -----
    If indexer is not unique, only first occurrence is accounted.
    """
    cdef:
        Py_ssize_t i, n = len(indexer)
        ndarray[intp_t] rev_indexer
        intp_t idx

    rev_indexer = np.empty(length, dtype=np.intp)
    rev_indexer[:] = -1
    for i in range(n):
        idx = indexer[i]
        if idx != -1:
            rev_indexer[idx] = i

    return rev_indexer


@cython.wraparound(False)
@cython.boundscheck(False)
def has_infs_f4(const float32_t[:] arr) -> bool:
    cdef:
        Py_ssize_t i, n = len(arr)
        float32_t inf, neginf, val

    inf = np.inf
    neginf = -inf

    for i in range(n):
        val = arr[i]
        if val == inf or val == neginf:
            return True
    return False


@cython.wraparound(False)
@cython.boundscheck(False)
def has_infs_f8(const float64_t[:] arr) -> bool:
    cdef:
        Py_ssize_t i, n = len(arr)
        float64_t inf, neginf, val

    inf = np.inf
    neginf = -inf

    for i in range(n):
        val = arr[i]
        if val == inf or val == neginf:
            return True
    return False


def maybe_indices_to_slice(ndarray[intp_t] indices, int max_len):
    cdef:
        Py_ssize_t i, n = len(indices)
        int k, vstart, vlast, v

    if n == 0:
        return slice(0, 0)

    vstart = indices[0]
    if vstart < 0 or max_len <= vstart:
        return indices

    if n == 1:
        return slice(vstart, vstart + 1)

    vlast = indices[n - 1]
    if vlast < 0 or max_len <= vlast:
        return indices

    k = indices[1] - indices[0]
    if k == 0:
        return indices
    else:
        for i in range(2, n):
            v = indices[i]
            if v - indices[i - 1] != k:
                return indices

        if k > 0:
            return slice(vstart, vlast + 1, k)
        else:
            if vlast == 0:
                return slice(vstart, None, k)
            else:
                return slice(vstart, vlast - 1, k)


@cython.wraparound(False)
@cython.boundscheck(False)
def maybe_booleans_to_slice(ndarray[uint8_t] mask):
    cdef:
        Py_ssize_t i, n = len(mask)
        Py_ssize_t start = 0, end = 0
        bint started = False, finished = False

    for i in range(n):
        if mask[i]:
            if finished:
                return mask.view(np.bool_)
            if not started:
                started = True
                start = i
        else:
            if finished:
                continue

            if started:
                end = i
                finished = True

    if not started:
        return slice(0, 0)
    if not finished:
        return slice(start, None)
    else:
        return slice(start, end)


@cython.wraparound(False)
@cython.boundscheck(False)
def array_equivalent_object(left: object[:], right: object[:]) -> bool:
    """
    Perform an element by element comparison on 1-d object arrays
    taking into account nan positions.
    """
    cdef:
        Py_ssize_t i, n = left.shape[0]
        object x, y

    for i in range(n):
        x = left[i]
        y = right[i]

        # we are either not equal or both nan
        # I think None == None will be true here
        try:
            if PyArray_Check(x) and PyArray_Check(y):
                if not array_equivalent_object(x, y):
                    return False
            elif (x is C_NA) ^ (y is C_NA):
                return False
            elif not (
                PyObject_RichCompareBool(x, y, Py_EQ)
                or is_matching_na(x, y, nan_matches_none=True)
            ):
                return False
        except ValueError:
            # Avoid raising ValueError when comparing Numpy arrays to other types
            if cnp.PyArray_IsAnyScalar(x) != cnp.PyArray_IsAnyScalar(y):
                # Only compare scalars to scalars and non-scalars to non-scalars
                return False
            elif (not (cnp.PyArray_IsPythonScalar(x) or cnp.PyArray_IsPythonScalar(y))
                  and not (isinstance(x, type(y)) or isinstance(y, type(x)))):
                # Check if non-scalars have the same type
                return False
            raise
    return True


@cython.wraparound(False)
@cython.boundscheck(False)
def astype_intsafe(ndarray[object] arr, cnp.dtype new_dtype) -> ndarray:
    cdef:
        Py_ssize_t i, n = len(arr)
        object val
        bint is_datelike
        ndarray result

    is_datelike = new_dtype == 'm8[ns]'
    result = np.empty(n, dtype=new_dtype)
    for i in range(n):
        val = arr[i]
        if is_datelike and checknull(val):
            result[i] = NPY_NAT
        else:
            result[i] = val

    return result


@cython.wraparound(False)
@cython.boundscheck(False)
cpdef ndarray[object] ensure_string_array(
        arr,
        object na_value=np.nan,
<<<<<<< HEAD
        bint convert_na_value=True,
        bint coerce=True,
=======
        coerce="all",
>>>>>>> 41f49d21
        bint copy=True,
        bint skipna=True,
):
    """
<<<<<<< HEAD
    Checks that all elements in numpy are string or null and returns a new numpy array
    with object dtype and only strings and na values if so. Otherwise,
    raise a ValueError.
=======
    Checks that all elements in numpy array are string or null
    and returns a new numpy array with object dtype
    and only strings and na values if so. Otherwise, raise a ValueError.
>>>>>>> 41f49d21

    Parameters
    ----------
    arr : array-like
        The values to be converted to str, if needed.
    na_value : Any, default np.nan
        The value to use for na. For example, np.nan or pd.NA.
<<<<<<< HEAD
    convert_na_value : bool, default True
        If False, existing na values will be used unchanged in the new array.
    coerce : bool, default True
        Whether to coerce non-null non-string elements to strings.
        Will raise ValueError otherwise.
=======
    coerce : {{'all', 'null', 'non-null', None}}, default 'all'
        Whether to coerce non-string elements to strings.
            - 'all' will convert null values and non-null non-string values.
            - 'strict-null' will only convert pd.NA, np.nan, or None to na_value
              without converting other non-strings.
            - 'null' will convert nulls to na_value w/out converting other non-strings.
            - 'non-null' will only convert non-null non-string elements to string.
            - None will not convert anything.
        If coerce is not 'all', a ValueError will be raised for values
        that are not strings or na_value.
>>>>>>> 41f49d21
    copy : bool, default True
        Whether to ensure that a new array is returned.
    skipna : bool, default True
        Whether or not to coerce nulls to their stringified form
        (e.g. if False, NaN becomes 'nan').

    Returns
    -------
    np.ndarray[object]
        An array with the input array's elements casted to str or nan-like.
    """
    cdef:
        Py_ssize_t i = 0, n = len(arr)
        set strict_na_values = {C_NA, np.nan, None}

    if hasattr(arr, "to_numpy"):
        arr = arr.to_numpy()
    elif not isinstance(arr, np.ndarray):
        arr = np.array(arr, dtype="object")

    result = np.asarray(arr, dtype="object")

    if copy and result is arr:
        result = result.copy()

    if coerce == 'strict-null':
        # We don't use checknull, since NaT, Decimal("NaN"), etc. aren't valid
        # If they are present, they are treated like a regular Python object
        # and will either cause an exception to be raised or be coerced.
        check_null = strict_na_values.__contains__
    else:
        check_null = checknull

    for i in range(n):
        val = arr[i]

        if isinstance(val, str):
            continue

<<<<<<< HEAD
        if not checknull(val):
            if coerce:
=======
        if not check_null(val):
            if coerce =="all" or coerce == "non-null":
>>>>>>> 41f49d21
                result[i] = str(val)
            else:
                raise ValueError("Non-string element encountered in array.")
        else:
            if coerce=="all" or coerce == "null" or coerce == 'strict-null':
                val = na_value
            if skipna:
                result[i] = val
            else:
                result[i] = str(val)

    return result


def is_all_arraylike(obj: list) -> bool:
    """
    Should we treat these as levels of a MultiIndex, as opposed to Index items?
    """
    cdef:
        Py_ssize_t i, n = len(obj)
        object val
        bint all_arrays = True

    for i in range(n):
        val = obj[i]
        if not (isinstance(val, list) or
                util.is_array(val) or hasattr(val, '_data')):
            # TODO: EA?
            # exclude tuples, frozensets as they may be contained in an Index
            all_arrays = False
            break

    return all_arrays


# ------------------------------------------------------------------------------
# Groupby-related functions

# TODO: could do even better if we know something about the data. eg, index has
# 1-min data, binner has 5-min data, then bins are just strides in index. This
# is a general, O(max(len(values), len(binner))) method.
@cython.boundscheck(False)
@cython.wraparound(False)
def generate_bins_dt64(ndarray[int64_t] values, const int64_t[:] binner,
                       object closed='left', bint hasnans=False):
    """
    Int64 (datetime64) version of generic python version in ``groupby.py``.
    """
    cdef:
        Py_ssize_t lenidx, lenbin, i, j, bc, vc
        ndarray[int64_t] bins
        int64_t l_bin, r_bin, nat_count
        bint right_closed = closed == 'right'

    nat_count = 0
    if hasnans:
        mask = values == NPY_NAT
        nat_count = np.sum(mask)
        values = values[~mask]

    lenidx = len(values)
    lenbin = len(binner)

    if lenidx <= 0 or lenbin <= 0:
        raise ValueError("Invalid length for values or for binner")

    # check binner fits data
    if values[0] < binner[0]:
        raise ValueError("Values falls before first bin")

    if values[lenidx - 1] > binner[lenbin - 1]:
        raise ValueError("Values falls after last bin")

    bins = np.empty(lenbin - 1, dtype=np.int64)

    j = 0  # index into values
    bc = 0  # bin count

    # linear scan
    if right_closed:
        for i in range(0, lenbin - 1):
            r_bin = binner[i + 1]
            # count values in current bin, advance to next bin
            while j < lenidx and values[j] <= r_bin:
                j += 1
            bins[bc] = j
            bc += 1
    else:
        for i in range(0, lenbin - 1):
            r_bin = binner[i + 1]
            # count values in current bin, advance to next bin
            while j < lenidx and values[j] < r_bin:
                j += 1
            bins[bc] = j
            bc += 1

    if nat_count > 0:
        # shift bins by the number of NaT
        bins = bins + nat_count
        bins = np.insert(bins, 0, nat_count)

    return bins


@cython.boundscheck(False)
@cython.wraparound(False)
def get_level_sorter(
    ndarray[int64_t, ndim=1] codes, const intp_t[:] starts
) -> ndarray:
    """
    Argsort for a single level of a multi-index, keeping the order of higher
    levels unchanged. `starts` points to starts of same-key indices w.r.t
    to leading levels; equivalent to:
        np.hstack([codes[starts[i]:starts[i+1]].argsort(kind='mergesort')
            + starts[i] for i in range(len(starts) - 1)])

    Parameters
    ----------
    codes : np.ndarray[int64_t, ndim=1]
    starts : np.ndarray[intp, ndim=1]

    Returns
    -------
    np.ndarray[np.int, ndim=1]
    """
    cdef:
        Py_ssize_t i, l, r
        ndarray[intp_t, ndim=1] out = np.empty(len(codes), dtype=np.intp)

    for i in range(len(starts) - 1):
        l, r = starts[i], starts[i + 1]
        out[l:r] = l + codes[l:r].argsort(kind='mergesort')

    return out


@cython.boundscheck(False)
@cython.wraparound(False)
def count_level_2d(ndarray[uint8_t, ndim=2, cast=True] mask,
                   const intp_t[:] labels,
                   Py_ssize_t max_bin,
                   int axis):
    cdef:
        Py_ssize_t i, j, k, n
        ndarray[int64_t, ndim=2] counts

    assert (axis == 0 or axis == 1)
    n, k = (<object>mask).shape

    if axis == 0:
        counts = np.zeros((max_bin, k), dtype='i8')
        with nogil:
            for i in range(n):
                for j in range(k):
                    if mask[i, j]:
                        counts[labels[i], j] += 1

    else:  # axis == 1
        counts = np.zeros((n, max_bin), dtype='i8')
        with nogil:
            for i in range(n):
                for j in range(k):
                    if mask[i, j]:
                        counts[i, labels[j]] += 1

    return counts


def generate_slices(const intp_t[:] labels, Py_ssize_t ngroups):
    cdef:
        Py_ssize_t i, group_size, n, start
        intp_t lab
        object slobj
        ndarray[int64_t] starts, ends

    n = len(labels)

    starts = np.zeros(ngroups, dtype=np.int64)
    ends = np.zeros(ngroups, dtype=np.int64)

    start = 0
    group_size = 0
    for i in range(n):
        lab = labels[i]
        if lab < 0:
            start += 1
        else:
            group_size += 1
            if i == n - 1 or lab != labels[i + 1]:
                starts[lab] = start
                ends[lab] = start + group_size
                start += group_size
                group_size = 0

    return starts, ends


def indices_fast(ndarray[intp_t] index, const int64_t[:] labels, list keys,
                 list sorted_labels) -> dict:
    """
    Parameters
    ----------
    index : ndarray[intp]
    labels : ndarray[int64]
    keys : list
    sorted_labels : list[ndarray[int64]]
    """
    cdef:
        Py_ssize_t i, j, k, lab, cur, start, n = len(labels)
        dict result = {}
        object tup

    k = len(keys)

    # Start at the first non-null entry
    j = 0
    for j in range(0, n):
        if labels[j] != -1:
            break
    else:
        return result
    cur = labels[j]
    start = j

    for i in range(j+1, n):
        lab = labels[i]

        if lab != cur:
            if lab != -1:
                if k == 1:
                    # When k = 1 we do not want to return a tuple as key
                    tup = keys[0][sorted_labels[0][i - 1]]
                else:
                    tup = PyTuple_New(k)
                    for j in range(k):
                        val = keys[j][sorted_labels[j][i - 1]]
                        PyTuple_SET_ITEM(tup, j, val)
                        Py_INCREF(val)
                result[tup] = index[start:i]
            start = i
        cur = lab

    if k == 1:
        # When k = 1 we do not want to return a tuple as key
        tup = keys[0][sorted_labels[0][n - 1]]
    else:
        tup = PyTuple_New(k)
        for j in range(k):
            val = keys[j][sorted_labels[j][n - 1]]
            PyTuple_SET_ITEM(tup, j, val)
            Py_INCREF(val)
    result[tup] = index[start:]

    return result


# core.common import for fast inference checks

def is_float(obj: object) -> bool:
    """
    Return True if given object is float.

    Returns
    -------
    bool
    """
    return util.is_float_object(obj)


def is_integer(obj: object) -> bool:
    """
    Return True if given object is integer.

    Returns
    -------
    bool
    """
    return util.is_integer_object(obj)


def is_bool(obj: object) -> bool:
    """
    Return True if given object is boolean.

    Returns
    -------
    bool
    """
    return util.is_bool_object(obj)


def is_complex(obj: object) -> bool:
    """
    Return True if given object is complex.

    Returns
    -------
    bool
    """
    return util.is_complex_object(obj)


cpdef bint is_decimal(object obj):
    return isinstance(obj, Decimal)


cpdef bint is_interval(object obj):
    return getattr(obj, '_typ', '_typ') == 'interval'


def is_period(val: object) -> bool:
    """
    Return True if given object is Period.

    Returns
    -------
    bool
    """
    return is_period_object(val)


def is_list_like(obj: object, allow_sets: bool = True) -> bool:
    """
    Check if the object is list-like.

    Objects that are considered list-like are for example Python
    lists, tuples, sets, NumPy arrays, and Pandas Series.

    Strings and datetime objects, however, are not considered list-like.

    Parameters
    ----------
    obj : object
        Object to check.
    allow_sets : bool, default True
        If this parameter is False, sets will not be considered list-like.

        .. versionadded:: 0.24.0

    Returns
    -------
    bool
        Whether `obj` has list-like properties.

    Examples
    --------
    >>> is_list_like([1, 2, 3])
    True
    >>> is_list_like({1, 2, 3})
    True
    >>> is_list_like(datetime(2017, 1, 1))
    False
    >>> is_list_like("foo")
    False
    >>> is_list_like(1)
    False
    >>> is_list_like(np.array([2]))
    True
    >>> is_list_like(np.array(2))
    False
    """
    return c_is_list_like(obj, allow_sets)


cdef inline bint c_is_list_like(object obj, bint allow_sets) except -1:
    return (
        # equiv: `isinstance(obj, abc.Iterable)`
        hasattr(obj, "__iter__") and not isinstance(obj, type)
        # we do not count strings/unicode/bytes as list-like
        and not isinstance(obj, (str, bytes))
        # exclude zero-dimensional numpy arrays, effectively scalars
        and not cnp.PyArray_IsZeroDim(obj)
        # exclude sets if allow_sets is False
        and not (allow_sets is False and isinstance(obj, abc.Set))
    )


_TYPE_MAP = {
    "categorical": "categorical",
    "category": "categorical",
    "int8": "integer",
    "int16": "integer",
    "int32": "integer",
    "int64": "integer",
    "i": "integer",
    "uint8": "integer",
    "uint16": "integer",
    "uint32": "integer",
    "uint64": "integer",
    "u": "integer",
    "float32": "floating",
    "float64": "floating",
    "f": "floating",
    "complex64": "complex",
    "complex128": "complex",
    "c": "complex",
    "string": "string",
    str: "string",
    "S": "bytes",
    "U": "string",
    "bool": "boolean",
    "b": "boolean",
    "datetime64[ns]": "datetime64",
    "M": "datetime64",
    "timedelta64[ns]": "timedelta64",
    "m": "timedelta64",
    "interval": "interval",
    Period: "period",
}

# types only exist on certain platform
try:
    np.float128
    _TYPE_MAP['float128'] = 'floating'
except AttributeError:
    pass
try:
    np.complex256
    _TYPE_MAP['complex256'] = 'complex'
except AttributeError:
    pass
try:
    np.float16
    _TYPE_MAP['float16'] = 'floating'
except AttributeError:
    pass


@cython.internal
cdef class Seen:
    """
    Class for keeping track of the types of elements
    encountered when trying to perform type conversions.
    """

    cdef:
        bint int_             # seen_int
        bint nat_             # seen nat
        bint bool_            # seen_bool
        bint null_            # seen_null
        bint nan_             # seen_np.nan
        bint uint_            # seen_uint (unsigned integer)
        bint sint_            # seen_sint (signed integer)
        bint float_           # seen_float
        bint object_          # seen_object
        bint complex_         # seen_complex
        bint datetime_        # seen_datetime
        bint coerce_numeric   # coerce data to numeric
        bint timedelta_       # seen_timedelta
        bint datetimetz_      # seen_datetimetz
        bint period_          # seen_period
        bint interval_        # seen_interval

    def __cinit__(self, bint coerce_numeric=False):
        """
        Initialize a Seen instance.

        Parameters
        ----------
        coerce_numeric : bool, default False
            Whether or not to force conversion to a numeric data type if
            initial methods to convert to numeric fail.
        """
        self.int_ = False
        self.nat_ = False
        self.bool_ = False
        self.null_ = False
        self.nan_ = False
        self.uint_ = False
        self.sint_ = False
        self.float_ = False
        self.object_ = False
        self.complex_ = False
        self.datetime_ = False
        self.timedelta_ = False
        self.datetimetz_ = False
        self.period_ = False
        self.interval_ = False
        self.coerce_numeric = coerce_numeric

    cdef inline bint check_uint64_conflict(self) except -1:
        """
        Check whether we can safely convert a uint64 array to a numeric dtype.

        There are two cases when conversion to numeric dtype with a uint64
        array is not safe (and will therefore not be performed)

        1) A NaN element is encountered.

           uint64 cannot be safely cast to float64 due to truncation issues
           at the extreme ends of the range.

        2) A negative number is encountered.

           There is no numerical dtype that can hold both negative numbers
           and numbers greater than INT64_MAX. Hence, at least one number
           will be improperly cast if we convert to a numeric dtype.

        Returns
        -------
        bool
            Whether or not we should return the original input array to avoid
            data truncation.

        Raises
        ------
        ValueError
            uint64 elements were detected, and at least one of the
            two conflict cases was also detected. However, we are
            trying to force conversion to a numeric dtype.
        """
        return (self.uint_ and (self.null_ or self.sint_)
                and not self.coerce_numeric)

    cdef inline saw_null(self):
        """
        Set flags indicating that a null value was encountered.
        """
        self.null_ = True
        self.float_ = True

    cdef saw_int(self, object val):
        """
        Set flags indicating that an integer value was encountered.

        In addition to setting a flag that an integer was seen, we
        also set two flags depending on the type of integer seen:

        1) sint_ : a negative (signed) number in the
                   range of [-2**63, 0) was encountered
        2) uint_ : a positive number in the range of
                   [2**63, 2**64) was encountered

        Parameters
        ----------
        val : Python int
            Value with which to set the flags.
        """
        self.int_ = True
        self.sint_ = self.sint_ or (oINT64_MIN <= val < 0)
        self.uint_ = self.uint_ or (oINT64_MAX < val <= oUINT64_MAX)

    @property
    def numeric_(self):
        return self.complex_ or self.float_ or self.int_

    @property
    def is_bool(self):
        return not (self.datetime_ or self.numeric_ or self.timedelta_
                    or self.nat_)

    @property
    def is_float_or_complex(self):
        return not (self.bool_ or self.datetime_ or self.timedelta_
                    or self.nat_)


cdef object _try_infer_map(object dtype):
    """
    If its in our map, just return the dtype.
    """
    cdef:
        object val
        str attr
    for attr in ["name", "kind", "base", "type"]:
        val = getattr(dtype, attr, None)
        if val in _TYPE_MAP:
            return _TYPE_MAP[val]
    return None


def infer_dtype(value: object, skipna: bool = True) -> str:
    """
    Efficiently infer the type of a passed val, or list-like
    array of values. Return a string describing the type.

    Parameters
    ----------
    value : scalar, list, ndarray, or pandas type
    skipna : bool, default True
        Ignore NaN values when inferring the type.

    Returns
    -------
    str
        Describing the common type of the input data.
    Results can include:

    - string
    - bytes
    - floating
    - integer
    - mixed-integer
    - mixed-integer-float
    - decimal
    - complex
    - categorical
    - boolean
    - datetime64
    - datetime
    - date
    - timedelta64
    - timedelta
    - time
    - period
    - mixed
    - unknown-array

    Raises
    ------
    TypeError
        If ndarray-like but cannot infer the dtype

    Notes
    -----
    - 'mixed' is the catchall for anything that is not otherwise
      specialized
    - 'mixed-integer-float' are floats and integers
    - 'mixed-integer' are integers mixed with non-integers
    - 'unknown-array' is the catchall for something that *is* an array (has
      a dtype attribute), but has a dtype unknown to pandas (e.g. external
      extension array)

    Examples
    --------
    >>> infer_dtype(['foo', 'bar'])
    'string'

    >>> infer_dtype(['a', np.nan, 'b'], skipna=True)
    'string'

    >>> infer_dtype(['a', np.nan, 'b'], skipna=False)
    'mixed'

    >>> infer_dtype([b'foo', b'bar'])
    'bytes'

    >>> infer_dtype([1, 2, 3])
    'integer'

    >>> infer_dtype([1, 2, 3.5])
    'mixed-integer-float'

    >>> infer_dtype([1.0, 2.0, 3.5])
    'floating'

    >>> infer_dtype(['a', 1])
    'mixed-integer'

    >>> infer_dtype([Decimal(1), Decimal(2.0)])
    'decimal'

    >>> infer_dtype([True, False])
    'boolean'

    >>> infer_dtype([True, False, np.nan])
    'boolean'

    >>> infer_dtype([pd.Timestamp('20130101')])
    'datetime'

    >>> infer_dtype([datetime.date(2013, 1, 1)])
    'date'

    >>> infer_dtype([np.datetime64('2013-01-01')])
    'datetime64'

    >>> infer_dtype([datetime.timedelta(0, 1, 1)])
    'timedelta'

    >>> infer_dtype(pd.Series(list('aabc')).astype('category'))
    'categorical'
    """
    cdef:
        Py_ssize_t i, n
        object val
        ndarray values
        bint seen_pdnat = False
        bint seen_val = False

    if util.is_array(value):
        values = value
    elif hasattr(value, "inferred_type") and skipna is False:
        # Index, use the cached attribute if possible, populate the cache otherwise
        return value.inferred_type
    elif hasattr(value, "dtype"):
        # this will handle ndarray-like
        # e.g. categoricals
        dtype = value.dtype
        if not isinstance(dtype, np.dtype):
            inferred = _try_infer_map(value.dtype)
            if inferred is not None:
                return inferred
            return "unknown-array"

        # Unwrap Series/Index
        values = np.asarray(value)

    else:
        if not isinstance(value, list):
            value = list(value)

        from pandas.core.dtypes.cast import construct_1d_object_array_from_listlike
        values = construct_1d_object_array_from_listlike(value)

    # make contiguous
    # for f-contiguous array 1000 x 1000, passing order="K" gives 5000x speedup
    values = values.ravel(order="K")

    val = _try_infer_map(values.dtype)
    if val is not None:
        return val

    if values.dtype != np.object_:
        values = values.astype("O")

    if skipna:
        values = values[~isnaobj(values)]

    n = len(values)
    if n == 0:
        return "empty"

    # try to use a valid value
    for i in range(n):
        val = values[i]

        # do not use is_null_datetimelike to keep
        # np.datetime64('nat') and np.timedelta64('nat')
        if val is None or util.is_nan(val):
            pass
        elif val is NaT:
            seen_pdnat = True
        else:
            seen_val = True
            break

    # if all values are nan/NaT
    if seen_val is False and seen_pdnat is True:
        return "datetime"
        # float/object nan is handled in latter logic

    if util.is_datetime64_object(val):
        if is_datetime64_array(values):
            return "datetime64"

    elif is_timedelta(val):
        if is_timedelta_or_timedelta64_array(values):
            return "timedelta"

    elif util.is_integer_object(val):
        # ordering matters here; this check must come after the is_timedelta
        #  check otherwise numpy timedelta64 objects would come through here

        if is_integer_array(values):
            return "integer"
        elif is_integer_float_array(values):
            if is_integer_na_array(values):
                return "integer-na"
            else:
                return "mixed-integer-float"
        return "mixed-integer"

    elif PyDateTime_Check(val):
        if is_datetime_array(values, skipna=skipna):
            return "datetime"
        elif is_date_array(values, skipna=skipna):
            return "date"

    elif PyDate_Check(val):
        if is_date_array(values, skipna=skipna):
            return "date"

    elif PyTime_Check(val):
        if is_time_array(values, skipna=skipna):
            return "time"

    elif is_decimal(val):
        if is_decimal_array(values):
            return "decimal"

    elif util.is_complex_object(val):
        if is_complex_array(values):
            return "complex"

    elif util.is_float_object(val):
        if is_float_array(values):
            return "floating"
        elif is_integer_float_array(values):
            if is_integer_na_array(values):
                return "integer-na"
            else:
                return "mixed-integer-float"

    elif util.is_bool_object(val):
        if is_bool_array(values, skipna=skipna):
            return "boolean"

    elif isinstance(val, str):
        if is_string_array(values, skipna=skipna):
            return "string"

    elif isinstance(val, bytes):
        if is_bytes_array(values, skipna=skipna):
            return "bytes"

    elif is_period_object(val):
        if is_period_array(values):
            return "period"

    elif is_interval(val):
        if is_interval_array(values):
            return "interval"

    for i in range(n):
        val = values[i]
        if util.is_integer_object(val):
            return "mixed-integer"

    return "mixed"


def infer_datetimelike_array(arr: ndarray[object]) -> tuple[str, bool]:
    """
    Infer if we have a datetime or timedelta array.
    - date: we have *only* date and maybe strings, nulls
    - datetime: we have *only* datetimes and maybe strings, nulls
    - timedelta: we have *only* timedeltas and maybe strings, nulls
    - nat: we do not have *any* date, datetimes or timedeltas, but do have
      at least a NaT
    - mixed: other objects (strings, a mix of tz-aware and tz-naive, or
                            actual objects)

    Parameters
    ----------
    arr : ndarray[object]

    Returns
    -------
    str: {datetime, timedelta, date, nat, mixed}
    bool
    """
    cdef:
        Py_ssize_t i, n = len(arr)
        bint seen_timedelta = False, seen_date = False, seen_datetime = False
        bint seen_tz_aware = False, seen_tz_naive = False
        bint seen_nat = False, seen_str = False
        list objs = []
        object v

    for i in range(n):
        v = arr[i]
        if isinstance(v, str):
            objs.append(v)
            seen_str = True

            if len(objs) == 3:
                break

        elif v is None or util.is_nan(v):
            # nan or None
            pass
        elif v is NaT:
            seen_nat = True
        elif PyDateTime_Check(v):
            # datetime
            seen_datetime = True

            # disambiguate between tz-naive and tz-aware
            if v.tzinfo is None:
                seen_tz_naive = True
            else:
                seen_tz_aware = True

            if seen_tz_naive and seen_tz_aware:
                return "mixed", seen_str
        elif util.is_datetime64_object(v):
            # np.datetime64
            seen_datetime = True
        elif PyDate_Check(v):
            seen_date = True
        elif is_timedelta(v):
            # timedelta, or timedelta64
            seen_timedelta = True
        else:
            return "mixed", seen_str

    if seen_date and not (seen_datetime or seen_timedelta):
        return "date", seen_str
    elif seen_datetime and not seen_timedelta:
        return "datetime", seen_str
    elif seen_timedelta and not seen_datetime:
        return "timedelta", seen_str
    elif seen_nat:
        return "nat", seen_str

    # short-circuit by trying to
    # actually convert these strings
    # this is for performance as we don't need to try
    # convert *every* string array
    if len(objs):
        try:
            # require_iso8601 as in maybe_infer_to_datetimelike
            array_to_datetime(objs, errors="raise", require_iso8601=True)
            return "datetime", seen_str
        except (ValueError, TypeError):
            pass

        # we are *not* going to infer from strings
        # for timedelta as too much ambiguity

    return "mixed", seen_str


cdef inline bint is_timedelta(object o):
    return PyDelta_Check(o) or util.is_timedelta64_object(o)


@cython.internal
cdef class Validator:

    cdef:
        Py_ssize_t n
        dtype dtype
        bint skipna

    def __cinit__(self, Py_ssize_t n, dtype dtype=np.dtype(np.object_),
                  bint skipna=False):
        self.n = n
        self.dtype = dtype
        self.skipna = skipna

    cdef bint validate(self, ndarray values) except -1:
        if not self.n:
            return False

        if self.is_array_typed():
            # i.e. this ndarray is already of the desired dtype
            return True
        elif self.dtype.type_num == NPY_OBJECT:
            if self.skipna:
                return self._validate_skipna(values)
            else:
                return self._validate(values)
        else:
            return False

    @cython.wraparound(False)
    @cython.boundscheck(False)
    cdef bint _validate(self, ndarray values) except -1:
        cdef:
            Py_ssize_t i
            Py_ssize_t n = self.n

        for i in range(n):
            if not self.is_valid(values[i]):
                return False

        return self.finalize_validate()

    @cython.wraparound(False)
    @cython.boundscheck(False)
    cdef bint _validate_skipna(self, ndarray values) except -1:
        cdef:
            Py_ssize_t i
            Py_ssize_t n = self.n

        for i in range(n):
            if not self.is_valid_skipna(values[i]):
                return False

        return self.finalize_validate_skipna()

    cdef bint is_valid(self, object value) except -1:
        return self.is_value_typed(value)

    cdef bint is_valid_skipna(self, object value) except -1:
        return self.is_valid(value) or self.is_valid_null(value)

    cdef bint is_value_typed(self, object value) except -1:
        raise NotImplementedError(f"{type(self).__name__} child class "
                                  "must define is_value_typed")

    cdef bint is_valid_null(self, object value) except -1:
        return value is None or value is C_NA or util.is_nan(value)

    cdef bint is_array_typed(self) except -1:
        return False

    cdef inline bint finalize_validate(self):
        return True

    cdef bint finalize_validate_skipna(self):
        """
        If we _only_ saw non-dtype-specific NA values, even if they are valid
        for this dtype, we do not infer this dtype.
        """
        # TODO(phillipc): Remove the existing validate methods and replace them
        # with the skipna versions upon full deprecation of skipna=False
        return True


@cython.internal
cdef class BoolValidator(Validator):
    cdef inline bint is_value_typed(self, object value) except -1:
        return util.is_bool_object(value)

    cdef inline bint is_array_typed(self) except -1:
        return issubclass(self.dtype.type, np.bool_)


cpdef bint is_bool_array(ndarray values, bint skipna=False):
    cdef:
        BoolValidator validator = BoolValidator(len(values),
                                                values.dtype,
                                                skipna=skipna)
    return validator.validate(values)


@cython.internal
cdef class IntegerValidator(Validator):
    cdef inline bint is_value_typed(self, object value) except -1:
        return util.is_integer_object(value)

    cdef inline bint is_array_typed(self) except -1:
        return issubclass(self.dtype.type, np.integer)


# Note: only python-exposed for tests
cpdef bint is_integer_array(ndarray values):
    cdef:
        IntegerValidator validator = IntegerValidator(len(values),
                                                      values.dtype)
    return validator.validate(values)


@cython.internal
cdef class IntegerNaValidator(Validator):
    cdef inline bint is_value_typed(self, object value) except -1:
        return (util.is_integer_object(value)
                or (util.is_nan(value) and util.is_float_object(value)))


cdef bint is_integer_na_array(ndarray values):
    cdef:
        IntegerNaValidator validator = IntegerNaValidator(len(values),
                                                          values.dtype)
    return validator.validate(values)


@cython.internal
cdef class IntegerFloatValidator(Validator):
    cdef inline bint is_value_typed(self, object value) except -1:
        return util.is_integer_object(value) or util.is_float_object(value)

    cdef inline bint is_array_typed(self) except -1:
        return issubclass(self.dtype.type, np.integer)


cdef bint is_integer_float_array(ndarray values):
    cdef:
        IntegerFloatValidator validator = IntegerFloatValidator(len(values),
                                                                values.dtype)
    return validator.validate(values)


@cython.internal
cdef class FloatValidator(Validator):
    cdef inline bint is_value_typed(self, object value) except -1:
        return util.is_float_object(value)

    cdef inline bint is_array_typed(self) except -1:
        return issubclass(self.dtype.type, np.floating)


# Note: only python-exposed for tests
cpdef bint is_float_array(ndarray values):
    cdef:
        FloatValidator validator = FloatValidator(len(values), values.dtype)
    return validator.validate(values)


@cython.internal
cdef class ComplexValidator(Validator):
    cdef inline bint is_value_typed(self, object value) except -1:
        return (
            util.is_complex_object(value)
            or (util.is_float_object(value) and is_nan(value))
        )

    cdef inline bint is_array_typed(self) except -1:
        return issubclass(self.dtype.type, np.complexfloating)


cdef bint is_complex_array(ndarray values):
    cdef:
        ComplexValidator validator = ComplexValidator(len(values), values.dtype)
    return validator.validate(values)


@cython.internal
cdef class DecimalValidator(Validator):
    cdef inline bint is_value_typed(self, object value) except -1:
        return is_decimal(value)


cdef bint is_decimal_array(ndarray values):
    cdef:
        DecimalValidator validator = DecimalValidator(len(values), values.dtype)
    return validator.validate(values)


@cython.internal
cdef class StringValidator(Validator):
    cdef inline bint is_value_typed(self, object value) except -1:
        return isinstance(value, str)

    cdef inline bint is_array_typed(self) except -1:
        return issubclass(self.dtype.type, np.str_)

    cdef bint is_valid_null(self, object value) except -1:
        # Override to exclude float('Nan') and complex NaN
        return value is None or value is C_NA or value is np.nan


cpdef bint is_string_array(ndarray values, bint skipna=False):
    cdef:
        StringValidator validator = StringValidator(len(values),
                                                    values.dtype,
                                                    skipna=skipna)
    return validator.validate(values)


@cython.internal
cdef class BytesValidator(Validator):
    cdef inline bint is_value_typed(self, object value) except -1:
        return isinstance(value, bytes)

    cdef inline bint is_array_typed(self) except -1:
        return issubclass(self.dtype.type, np.bytes_)


cdef bint is_bytes_array(ndarray values, bint skipna=False):
    cdef:
        BytesValidator validator = BytesValidator(len(values), values.dtype,
                                                  skipna=skipna)
    return validator.validate(values)


@cython.internal
cdef class TemporalValidator(Validator):
    cdef:
        Py_ssize_t generic_null_count

    def __cinit__(self, Py_ssize_t n, dtype dtype=np.dtype(np.object_),
                  bint skipna=False):
        self.n = n
        self.dtype = dtype
        self.skipna = skipna
        self.generic_null_count = 0

    cdef inline bint is_valid(self, object value) except -1:
        return self.is_value_typed(value) or self.is_valid_null(value)

    cdef bint is_valid_null(self, object value) except -1:
        raise NotImplementedError(f"{type(self).__name__} child class "
                                  "must define is_valid_null")

    cdef inline bint is_valid_skipna(self, object value) except -1:
        cdef:
            bint is_typed_null = self.is_valid_null(value)
            bint is_generic_null = value is None or util.is_nan(value)
        self.generic_null_count += is_typed_null and is_generic_null
        return self.is_value_typed(value) or is_typed_null or is_generic_null

    cdef inline bint finalize_validate_skipna(self):
        """
        If we _only_ saw non-dtype-specific NA values, even if they are valid
        for this dtype, we do not infer this dtype.
        """
        return self.generic_null_count != self.n


@cython.internal
cdef class DatetimeValidator(TemporalValidator):
    cdef bint is_value_typed(self, object value) except -1:
        return PyDateTime_Check(value)

    cdef inline bint is_valid_null(self, object value) except -1:
        return is_null_datetime64(value)


cpdef bint is_datetime_array(ndarray values, bint skipna=True):
    cdef:
        DatetimeValidator validator = DatetimeValidator(len(values),
                                                        skipna=skipna)
    return validator.validate(values)


@cython.internal
cdef class Datetime64Validator(DatetimeValidator):
    cdef inline bint is_value_typed(self, object value) except -1:
        return util.is_datetime64_object(value)


# Note: only python-exposed for tests
cpdef bint is_datetime64_array(ndarray values):
    cdef:
        Datetime64Validator validator = Datetime64Validator(len(values),
                                                            skipna=True)
    return validator.validate(values)


# Note: only python-exposed for tests
def is_datetime_with_singletz_array(values: ndarray) -> bool:
    """
    Check values have the same tzinfo attribute.
    Doesn't check values are datetime-like types.
    """
    cdef:
        Py_ssize_t i = 0, j, n = len(values)
        object base_val, base_tz, val, tz

    if n == 0:
        return False
    # Get a reference timezone to compare with the rest of the tzs in the array
    for i in range(n):
        base_val = values[i]
        if base_val is not NaT:
            base_tz = getattr(base_val, 'tzinfo', None)
            break

    for j in range(i, n):
        # Compare val's timezone with the reference timezone
        # NaT can coexist with tz-aware datetimes, so skip if encountered
        val = values[j]
        if val is not NaT:
            tz = getattr(val, 'tzinfo', None)
            if not tz_compare(base_tz, tz):
                return False

    return True


@cython.internal
cdef class TimedeltaValidator(TemporalValidator):
    cdef bint is_value_typed(self, object value) except -1:
        return PyDelta_Check(value)

    cdef inline bint is_valid_null(self, object value) except -1:
        return is_null_timedelta64(value)


@cython.internal
cdef class AnyTimedeltaValidator(TimedeltaValidator):
    cdef inline bint is_value_typed(self, object value) except -1:
        return is_timedelta(value)


# Note: only python-exposed for tests
cpdef bint is_timedelta_or_timedelta64_array(ndarray values):
    """
    Infer with timedeltas and/or nat/none.
    """
    cdef:
        AnyTimedeltaValidator validator = AnyTimedeltaValidator(len(values),
                                                                skipna=True)
    return validator.validate(values)


@cython.internal
cdef class DateValidator(Validator):
    cdef inline bint is_value_typed(self, object value) except -1:
        return PyDate_Check(value)


# Note: only python-exposed for tests
cpdef bint is_date_array(ndarray values, bint skipna=False):
    cdef:
        DateValidator validator = DateValidator(len(values), skipna=skipna)
    return validator.validate(values)


@cython.internal
cdef class TimeValidator(Validator):
    cdef inline bint is_value_typed(self, object value) except -1:
        return PyTime_Check(value)


# Note: only python-exposed for tests
cpdef bint is_time_array(ndarray values, bint skipna=False):
    cdef:
        TimeValidator validator = TimeValidator(len(values), skipna=skipna)
    return validator.validate(values)


cdef bint is_period_array(ndarray[object] values):
    """
    Is this an ndarray of Period objects (or NaT) with a single `freq`?
    """
    cdef:
        Py_ssize_t i, n = len(values)
        int dtype_code = -10000  # i.e. c_FreqGroup.FR_UND
        object val

    if len(values) == 0:
        return False

    for val in values:
        if is_period_object(val):
            if dtype_code == -10000:
                dtype_code = val._dtype._dtype_code
            elif dtype_code != val._dtype._dtype_code:
                # mismatched freqs
                return False
        elif checknull_with_nat(val):
            pass
        else:
            # Not a Period or NaT-like
            return False

    if dtype_code == -10000:
        # we saw all-NaTs, no actual Periods
        return False
    return True


# Note: only python-exposed for tests
cpdef bint is_interval_array(ndarray values):
    """
    Is this an ndarray of Interval (or np.nan) with a single dtype?
    """
    cdef:
        Py_ssize_t i, n = len(values)
        str closed = None
        bint numeric = False
        bint dt64 = False
        bint td64 = False
        object val

    if len(values) == 0:
        return False

    for val in values:
        if is_interval(val):
            if closed is None:
                closed = val.closed
                numeric = (
                    util.is_float_object(val.left)
                    or util.is_integer_object(val.left)
                )
                td64 = is_timedelta(val.left)
                dt64 = PyDateTime_Check(val.left)
            elif val.closed != closed:
                # mismatched closedness
                return False
            elif numeric:
                if not (
                        util.is_float_object(val.left)
                        or util.is_integer_object(val.left)
                    ):
                    # i.e. datetime64 or timedelta64
                    return False
            elif td64:
                if not is_timedelta(val.left):
                    return False
            elif dt64:
                if not PyDateTime_Check(val.left):
                    return False
            else:
                raise ValueError(val)
        elif util.is_nan(val) or val is None:
            pass
        else:
            return False

    if closed is None:
        # we saw all-NAs, no actual Intervals
        return False
    return True


@cython.boundscheck(False)
@cython.wraparound(False)
def maybe_convert_numeric(
    ndarray[object] values,
    set na_values,
    bint convert_empty=True,
    bint coerce_numeric=False,
    bint convert_to_masked_nullable=False,
) -> tuple[np.ndarray, np.ndarray | None]:
    """
    Convert object array to a numeric array if possible.

    Parameters
    ----------
    values : ndarray[object]
        Array of object elements to convert.
    na_values : set
        Set of values that should be interpreted as NaN.
    convert_empty : bool, default True
        If an empty array-like object is encountered, whether to interpret
        that element as NaN or not. If set to False, a ValueError will be
        raised if such an element is encountered and 'coerce_numeric' is False.
    coerce_numeric : bool, default False
        If initial attempts to convert to numeric have failed, whether to
        force conversion to numeric via alternative methods or by setting the
        element to NaN. Otherwise, an Exception will be raised when such an
        element is encountered.

        This boolean also has an impact on how conversion behaves when a
        numeric array has no suitable numerical dtype to return (i.e. uint64,
        int32, uint8). If set to False, the original object array will be
        returned. Otherwise, a ValueError will be raised.
    convert_to_masked_nullable : bool, default False
        Whether to return a mask for the converted values. This also disables
        upcasting for ints with nulls to float64.
    Returns
    -------
    np.ndarray or tuple of converted values and its mask
        Array of converted object values to numerical ones.

    Optional[np.ndarray]
        If convert_to_masked_nullable is True,
        returns a boolean mask for the converted values, otherwise returns None.
    """
    if len(values) == 0:
        return (np.array([], dtype='i8'), None)

    # fastpath for ints - try to convert all based on first value
    cdef:
        object val = values[0]

    if util.is_integer_object(val):
        try:
            maybe_ints = values.astype('i8')
            if (maybe_ints == values).all():
                return (maybe_ints, None)
        except (ValueError, OverflowError, TypeError):
            pass

    # Otherwise, iterate and do full inference.
    cdef:
        int status, maybe_int
        Py_ssize_t i, n = values.size
        Seen seen = Seen(coerce_numeric)
        ndarray[float64_t] floats = np.empty(n, dtype='f8')
        ndarray[complex128_t] complexes = np.empty(n, dtype='c16')
        ndarray[int64_t] ints = np.empty(n, dtype='i8')
        ndarray[uint64_t] uints = np.empty(n, dtype='u8')
        ndarray[uint8_t] bools = np.empty(n, dtype='u1')
        ndarray[uint8_t] mask = np.zeros(n, dtype="u1")
        float64_t fval
        bint allow_null_in_int = convert_to_masked_nullable

    for i in range(n):
        val = values[i]
        # We only want to disable NaNs showing as float if
        # a) convert_to_masked_nullable = True
        # b) no floats have been seen ( assuming an int shows up later )
        # However, if no ints present (all null array), we need to return floats
        allow_null_in_int = convert_to_masked_nullable and not seen.float_

        if val.__hash__ is not None and val in na_values:
            if allow_null_in_int:
                seen.null_ = True
                mask[i] = 1
            else:
                if convert_to_masked_nullable:
                    mask[i] = 1
                seen.saw_null()
            floats[i] = complexes[i] = NaN
        elif util.is_float_object(val):
            fval = val
            if fval != fval:
                seen.null_ = True
                if allow_null_in_int:
                    mask[i] = 1
                else:
                    if convert_to_masked_nullable:
                        mask[i] = 1
                    seen.float_ = True
            else:
                seen.float_ = True
            floats[i] = complexes[i] = fval
        elif util.is_integer_object(val):
            floats[i] = complexes[i] = val

            val = int(val)
            seen.saw_int(val)

            if val >= 0:
                if val <= oUINT64_MAX:
                    uints[i] = val
                else:
                    seen.float_ = True

            if oINT64_MIN <= val <= oINT64_MAX:
                ints[i] = val

            if val < oINT64_MIN or (seen.sint_ and seen.uint_):
                seen.float_ = True

        elif util.is_bool_object(val):
            floats[i] = uints[i] = ints[i] = bools[i] = val
            seen.bool_ = True
        elif val is None or val is C_NA:
            if allow_null_in_int:
                seen.null_ = True
                mask[i] = 1
            else:
                if convert_to_masked_nullable:
                    mask[i] = 1
                seen.saw_null()
            floats[i] = complexes[i] = NaN
        elif hasattr(val, '__len__') and len(val) == 0:
            if convert_empty or seen.coerce_numeric:
                seen.saw_null()
                floats[i] = complexes[i] = NaN
            else:
                raise ValueError("Empty string encountered")
        elif util.is_complex_object(val):
            complexes[i] = val
            seen.complex_ = True
        elif is_decimal(val):
            floats[i] = complexes[i] = val
            seen.float_ = True
        else:
            try:
                status = floatify(val, &fval, &maybe_int)

                if fval in na_values:
                    seen.saw_null()
                    floats[i] = complexes[i] = NaN
                    mask[i] = 1
                else:
                    if fval != fval:
                        seen.null_ = True
                        mask[i] = 1

                    floats[i] = fval

                if maybe_int:
                    as_int = int(val)

                    if as_int in na_values:
                        mask[i] = 1
                        seen.null_ = True
                        if not allow_null_in_int:
                            seen.float_ = True
                    else:
                        seen.saw_int(as_int)

                    if as_int not in na_values:
                        if as_int < oINT64_MIN or as_int > oUINT64_MAX:
                            if seen.coerce_numeric:
                                seen.float_ = True
                            else:
                                raise ValueError("Integer out of range.")
                        else:
                            if as_int >= 0:
                                uints[i] = as_int

                            if as_int <= oINT64_MAX:
                                ints[i] = as_int

                    seen.float_ = seen.float_ or (seen.uint_ and seen.sint_)
                else:
                    seen.float_ = True
            except (TypeError, ValueError) as err:
                if not seen.coerce_numeric:
                    raise type(err)(f"{err} at position {i}")

                seen.saw_null()
                floats[i] = NaN

    if seen.check_uint64_conflict():
        return (values, None)

    # This occurs since we disabled float nulls showing as null in anticipation
    # of seeing ints that were never seen. So then, we return float
    if allow_null_in_int and seen.null_ and not seen.int_:
        seen.float_ = True

    # This occurs since we disabled float nulls showing as null in anticipation
    # of seeing ints that were never seen. So then, we return float
    if allow_null_in_int and seen.null_ and not seen.int_:
        seen.float_ = True

    if seen.complex_:
        return (complexes, None)
    elif seen.float_:
        if seen.null_ and convert_to_masked_nullable:
            return (floats, mask.view(np.bool_))
        return (floats, None)
    elif seen.int_:
        if seen.null_ and convert_to_masked_nullable:
            if seen.uint_:
                return (uints, mask.view(np.bool_))
            else:
                return (ints, mask.view(np.bool_))
        if seen.uint_:
            return (uints, None)
        else:
            return (ints, None)
    elif seen.bool_:
        return (bools.view(np.bool_), None)
    elif seen.uint_:
        return (uints, None)
    return (ints, None)


@cython.boundscheck(False)
@cython.wraparound(False)
def maybe_convert_objects(ndarray[object] objects,
                          *,
                          bint try_float=False,
                          bint safe=False,
                          bint convert_datetime=False,
                          bint convert_timedelta=False,
                          bint convert_period=False,
                          bint convert_interval=False,
                          bint convert_to_nullable_integer=False,
                          object dtype_if_all_nat=None) -> "ArrayLike":
    """
    Type inference function-- convert object array to proper dtype

    Parameters
    ----------
    objects : ndarray[object]
        Array of object elements to convert.
    try_float : bool, default False
        If an array-like object contains only float or NaN values is
        encountered, whether to convert and return an array of float dtype.
    safe : bool, default False
        Whether to upcast numeric type (e.g. int cast to float). If set to
        True, no upcasting will be performed.
    convert_datetime : bool, default False
        If an array-like object contains only datetime values or NaT is
        encountered, whether to convert and return an array of M8[ns] dtype.
    convert_timedelta : bool, default False
        If an array-like object contains only timedelta values or NaT is
        encountered, whether to convert and return an array of m8[ns] dtype.
    convert_period : bool, default False
        If an array-like object contains only (homogeneous-freq) Period values
        or NaT, whether to convert and return a PeriodArray.
    convert_interval : bool, default False
        If an array-like object contains only Interval objects (with matching
        dtypes and closedness) or NaN, whether to convert to IntervalArray.
    convert_to_nullable_integer : bool, default False
        If an array-like object contains only integer values (and NaN) is
        encountered, whether to convert and return an IntegerArray.
    dtype_if_all_nat : np.dtype, ExtensionDtype, or None, default None
        Dtype to cast to if we have all-NaT.

    Returns
    -------
    np.ndarray or ExtensionArray
        Array of converted object values to more specific dtypes if applicable.
    """
    cdef:
        Py_ssize_t i, n, itemsize_max = 0
        ndarray[float64_t] floats
        ndarray[complex128_t] complexes
        ndarray[int64_t] ints
        ndarray[uint64_t] uints
        ndarray[uint8_t] bools
        int64_t[:]  idatetimes
        int64_t[:] itimedeltas
        Seen seen = Seen()
        object val
        float64_t fval, fnan = np.nan

    n = len(objects)

    floats = np.empty(n, dtype='f8')
    complexes = np.empty(n, dtype='c16')
    ints = np.empty(n, dtype='i8')
    uints = np.empty(n, dtype='u8')
    bools = np.empty(n, dtype=np.uint8)
    mask = np.full(n, False)

    if convert_datetime:
        datetimes = np.empty(n, dtype='M8[ns]')
        idatetimes = datetimes.view(np.int64)

    if convert_timedelta:
        timedeltas = np.empty(n, dtype='m8[ns]')
        itimedeltas = timedeltas.view(np.int64)

    for i in range(n):
        val = objects[i]
        if itemsize_max != -1:
            itemsize = get_itemsize(val)
            if itemsize > itemsize_max or itemsize == -1:
                itemsize_max = itemsize

        if val is None:
            seen.null_ = True
            floats[i] = complexes[i] = fnan
            mask[i] = True
        elif val is NaT:
            seen.nat_ = True
            if convert_datetime:
                idatetimes[i] = NPY_NAT
            if convert_timedelta:
                itimedeltas[i] = NPY_NAT
            if not (convert_datetime or convert_timedelta or convert_period):
                seen.object_ = True
                break
        elif val is np.nan:
            seen.nan_ = True
            mask[i] = True
            floats[i] = complexes[i] = val
        elif util.is_bool_object(val):
            seen.bool_ = True
            bools[i] = val
        elif util.is_float_object(val):
            floats[i] = complexes[i] = val
            seen.float_ = True
        elif is_timedelta(val):
            if convert_timedelta:
                seen.timedelta_ = True
                try:
                    itimedeltas[i] = convert_to_timedelta64(val, "ns").view("i8")
                except OutOfBoundsTimedelta:
                    seen.object_ = True
                    break
            else:
                seen.object_ = True
                break
        elif util.is_integer_object(val):
            seen.int_ = True
            floats[i] = <float64_t>val
            complexes[i] = <double complex>val
            if not seen.null_:
                val = int(val)
                seen.saw_int(val)

                if ((seen.uint_ and seen.sint_) or
                        val > oUINT64_MAX or val < oINT64_MIN):
                    seen.object_ = True
                    break

                if seen.uint_:
                    uints[i] = val
                elif seen.sint_:
                    ints[i] = val
                else:
                    uints[i] = val
                    ints[i] = val

        elif util.is_complex_object(val):
            complexes[i] = val
            seen.complex_ = True
        elif PyDateTime_Check(val) or util.is_datetime64_object(val):

            # if we have an tz's attached then return the objects
            if convert_datetime:
                if getattr(val, 'tzinfo', None) is not None:
                    seen.datetimetz_ = True
                    break
                else:
                    seen.datetime_ = True
                    try:
                        idatetimes[i] = convert_to_tsobject(
                            val, None, None, 0, 0).value
                    except OutOfBoundsDatetime:
                        seen.object_ = True
                        break
            else:
                seen.object_ = True
                break
        elif is_period_object(val):
            if convert_period:
                seen.period_ = True
                break
            else:
                seen.object_ = True
                break
        elif try_float and not isinstance(val, str):
            # this will convert Decimal objects
            try:
                floats[i] = float(val)
                complexes[i] = complex(val)
                seen.float_ = True
            except (ValueError, TypeError):
                seen.object_ = True
                break
        elif is_interval(val):
            if convert_interval:
                seen.interval_ = True
                break
            else:
                seen.object_ = True
                break
        else:
            seen.object_ = True
            break

    # we try to coerce datetime w/tz but must all have the same tz
    if seen.datetimetz_:
        if is_datetime_with_singletz_array(objects):
            from pandas import DatetimeIndex
            dti = DatetimeIndex(objects)

            # unbox to DatetimeArray
            return dti._data
        seen.object_ = True

    if seen.period_:
        if is_period_array(objects):
            from pandas import PeriodIndex
            pi = PeriodIndex(objects)

            # unbox to PeriodArray
            return pi._data
        seen.object_ = True

    if seen.interval_:
        if is_interval_array(objects):
            from pandas import IntervalIndex
            ii = IntervalIndex(objects)

            # unbox to IntervalArray
            return ii._data

        seen.object_ = True

    if not seen.object_:
        result = None
        if not safe:
            if seen.null_ or seen.nan_:
                if seen.is_float_or_complex:
                    if seen.complex_:
                        result = complexes
                    elif seen.float_:
                        result = floats
                    elif seen.int_:
                        if convert_to_nullable_integer:
                            from pandas.core.arrays import IntegerArray
                            result = IntegerArray(ints, mask)
                        else:
                            result = floats
                    elif seen.nan_:
                        result = floats
            else:
                if not seen.bool_:
                    if seen.datetime_:
                        if not seen.numeric_ and not seen.timedelta_:
                            result = datetimes
                    elif seen.timedelta_:
                        if not seen.numeric_:
                            result = timedeltas
                    elif seen.nat_:
                        if not seen.numeric_:
                            if convert_datetime and convert_timedelta:
                                dtype = dtype_if_all_nat
                                if dtype is not None:
                                    # otherwise we keep object dtype
                                    result = _infer_all_nats(
                                        dtype, datetimes, timedeltas
                                    )

                            elif convert_datetime:
                                result = datetimes
                            elif convert_timedelta:
                                result = timedeltas
                    else:
                        if seen.complex_:
                            result = complexes
                        elif seen.float_:
                            result = floats
                        elif seen.int_:
                            if seen.uint_:
                                result = uints
                            else:
                                result = ints
                elif seen.is_bool:
                    result = bools.view(np.bool_)

        else:
            # don't cast int to float, etc.
            if seen.null_:
                if seen.is_float_or_complex:
                    if seen.complex_:
                        if not seen.int_:
                            result = complexes
                    elif seen.float_ or seen.nan_:
                        if not seen.int_:
                            result = floats
            else:
                if not seen.bool_:
                    if seen.datetime_:
                        if not seen.numeric_ and not seen.timedelta_:
                            result = datetimes
                    elif seen.timedelta_:
                        if not seen.numeric_:
                            result = timedeltas
                    elif seen.nat_:
                        if not seen.numeric_:
                            if convert_datetime and convert_timedelta:
                                dtype = dtype_if_all_nat
                                if dtype is not None:
                                    # otherwise we keep object dtype
                                    result = _infer_all_nats(
                                        dtype, datetimes, timedeltas
                                    )

                            elif convert_datetime:
                                result = datetimes
                            elif convert_timedelta:
                                result = timedeltas
                    else:
                        if seen.complex_:
                            if not seen.int_:
                                result = complexes
                        elif seen.float_ or seen.nan_:
                            if not seen.int_:
                                result = floats
                        elif seen.int_:
                            if seen.uint_:
                                result = uints
                            else:
                                result = ints
                elif seen.is_bool and not seen.nan_:
                    result = bools.view(np.bool_)

        if result is uints or result is ints or result is floats or result is complexes:
            # cast to the largest itemsize when all values are NumPy scalars
            if itemsize_max > 0 and itemsize_max != result.dtype.itemsize:
                result = result.astype(result.dtype.kind + str(itemsize_max))
            return result
        elif result is not None:
            return result

    return objects


cdef _infer_all_nats(dtype, ndarray datetimes, ndarray timedeltas):
    """
    If we have all-NaT values, cast these to the given dtype.
    """
    if isinstance(dtype, np.dtype):
        if dtype == "M8[ns]":
            result = datetimes
        elif dtype == "m8[ns]":
            result = timedeltas
        else:
            raise ValueError(dtype)
    else:
        # ExtensionDtype
        cls = dtype.construct_array_type()
        i8vals = np.empty(len(datetimes), dtype="i8")
        i8vals.fill(NPY_NAT)
        result = cls(i8vals, dtype=dtype)
    return result


class NoDefault(Enum):
    # We make this an Enum
    # 1) because it round-trips through pickle correctly (see GH#40397)
    # 2) because mypy does not understand singletons
    no_default = "NO_DEFAULT"

    def __repr__(self) -> str:
        return "<no_default>"


# Note: no_default is exported to the public API in pandas.api.extensions
no_default = NoDefault.no_default  # Sentinel indicating the default value.


@cython.boundscheck(False)
@cython.wraparound(False)
def map_infer_mask(ndarray arr, object f, const uint8_t[:] mask, bint convert=True,
                   object na_value=no_default, cnp.dtype dtype=np.dtype(object)
                   ) -> np.ndarray:
    """
    Substitute for np.vectorize with pandas-friendly dtype inference.

    Parameters
    ----------
    arr : ndarray
    f : function
    mask : ndarray
        uint8 dtype ndarray indicating values not to apply `f` to.
    convert : bool, default True
        Whether to call `maybe_convert_objects` on the resulting ndarray
    na_value : Any, optional
        The result value to use for masked values. By default, the
        input value is used
    dtype : numpy.dtype
        The numpy dtype to use for the result ndarray.

    Returns
    -------
    np.ndarray
    """
    cdef:
        Py_ssize_t i, n
        ndarray result
        object val

    n = len(arr)
    result = np.empty(n, dtype=dtype)
    for i in range(n):
        if mask[i]:
            if na_value is no_default:
                val = arr[i]
            else:
                val = na_value
        else:
            val = f(arr[i])

            if cnp.PyArray_IsZeroDim(val):
                # unbox 0-dim arrays, GH#690
                val = val.item()

        result[i] = val

    if convert:
        return maybe_convert_objects(result,
                                     try_float=False,
                                     convert_datetime=False,
                                     convert_timedelta=False)

    return result


@cython.boundscheck(False)
@cython.wraparound(False)
def map_infer(
    ndarray arr, object f, bint convert=True, bint ignore_na=False
) -> np.ndarray:
    """
    Substitute for np.vectorize with pandas-friendly dtype inference.

    Parameters
    ----------
    arr : ndarray
    f : function
    convert : bint
    ignore_na : bint
        If True, NA values will not have f applied

    Returns
    -------
    np.ndarray
    """
    cdef:
        Py_ssize_t i, n
        ndarray[object] result
        object val

    n = len(arr)
    result = np.empty(n, dtype=object)
    for i in range(n):
        if ignore_na and checknull(arr[i]):
            result[i] = arr[i]
            continue
        val = f(arr[i])

        if cnp.PyArray_IsZeroDim(val):
            # unbox 0-dim arrays, GH#690
            val = val.item()

        result[i] = val

    if convert:
        return maybe_convert_objects(result,
                                     try_float=False,
                                     convert_datetime=False,
                                     convert_timedelta=False)

    return result


def to_object_array(rows: object, min_width: int = 0) -> ndarray:
    """
    Convert a list of lists into an object array.

    Parameters
    ----------
    rows : 2-d array (N, K)
        List of lists to be converted into an array.
    min_width : int
        Minimum width of the object array. If a list
        in `rows` contains fewer than `width` elements,
        the remaining elements in the corresponding row
        will all be `NaN`.

    Returns
    -------
    np.ndarray[object, ndim=2]
    """
    cdef:
        Py_ssize_t i, j, n, k, tmp
        ndarray[object, ndim=2] result
        list row

    rows = list(rows)
    n = len(rows)

    k = min_width
    for i in range(n):
        tmp = len(rows[i])
        if tmp > k:
            k = tmp

    result = np.empty((n, k), dtype=object)

    for i in range(n):
        row = list(rows[i])

        for j in range(len(row)):
            result[i, j] = row[j]

    return result


def tuples_to_object_array(ndarray[object] tuples):
    cdef:
        Py_ssize_t i, j, n, k, tmp
        ndarray[object, ndim=2] result
        tuple tup

    n = len(tuples)
    k = len(tuples[0])
    result = np.empty((n, k), dtype=object)
    for i in range(n):
        tup = tuples[i]
        for j in range(k):
            result[i, j] = tup[j]

    return result


def to_object_array_tuples(rows: object) -> np.ndarray:
    """
    Convert a list of tuples into an object array. Any subclass of
    tuple in `rows` will be casted to tuple.

    Parameters
    ----------
    rows : 2-d array (N, K)
        List of tuples to be converted into an array.

    Returns
    -------
    np.ndarray[object, ndim=2]
    """
    cdef:
        Py_ssize_t i, j, n, k, tmp
        ndarray[object, ndim=2] result
        tuple row

    rows = list(rows)
    n = len(rows)

    k = 0
    for i in range(n):
        tmp = 1 if checknull(rows[i]) else len(rows[i])
        if tmp > k:
            k = tmp

    result = np.empty((n, k), dtype=object)

    try:
        for i in range(n):
            row = rows[i]
            for j in range(len(row)):
                result[i, j] = row[j]
    except TypeError:
        # e.g. "Expected tuple, got list"
        # upcast any subclasses to tuple
        for i in range(n):
            row = (rows[i],) if checknull(rows[i]) else tuple(rows[i])
            for j in range(len(row)):
                result[i, j] = row[j]

    return result<|MERGE_RESOLUTION|>--- conflicted
+++ resolved
@@ -683,25 +683,14 @@
 cpdef ndarray[object] ensure_string_array(
         arr,
         object na_value=np.nan,
-<<<<<<< HEAD
-        bint convert_na_value=True,
-        bint coerce=True,
-=======
         coerce="all",
->>>>>>> 41f49d21
         bint copy=True,
         bint skipna=True,
 ):
     """
-<<<<<<< HEAD
-    Checks that all elements in numpy are string or null and returns a new numpy array
-    with object dtype and only strings and na values if so. Otherwise,
-    raise a ValueError.
-=======
     Checks that all elements in numpy array are string or null
     and returns a new numpy array with object dtype
     and only strings and na values if so. Otherwise, raise a ValueError.
->>>>>>> 41f49d21
 
     Parameters
     ----------
@@ -709,13 +698,6 @@
         The values to be converted to str, if needed.
     na_value : Any, default np.nan
         The value to use for na. For example, np.nan or pd.NA.
-<<<<<<< HEAD
-    convert_na_value : bool, default True
-        If False, existing na values will be used unchanged in the new array.
-    coerce : bool, default True
-        Whether to coerce non-null non-string elements to strings.
-        Will raise ValueError otherwise.
-=======
     coerce : {{'all', 'null', 'non-null', None}}, default 'all'
         Whether to coerce non-string elements to strings.
             - 'all' will convert null values and non-null non-string values.
@@ -726,7 +708,6 @@
             - None will not convert anything.
         If coerce is not 'all', a ValueError will be raised for values
         that are not strings or na_value.
->>>>>>> 41f49d21
     copy : bool, default True
         Whether to ensure that a new array is returned.
     skipna : bool, default True
@@ -766,13 +747,8 @@
         if isinstance(val, str):
             continue
 
-<<<<<<< HEAD
-        if not checknull(val):
-            if coerce:
-=======
         if not check_null(val):
             if coerce =="all" or coerce == "non-null":
->>>>>>> 41f49d21
                 result[i] = str(val)
             else:
                 raise ValueError("Non-string element encountered in array.")
@@ -2192,7 +2168,7 @@
         upcasting for ints with nulls to float64.
     Returns
     -------
-    np.ndarray or tuple of converted values and its mask
+    np.ndarray
         Array of converted object values to numerical ones.
 
     Optional[np.ndarray]
@@ -2351,11 +2327,6 @@
 
     if seen.check_uint64_conflict():
         return (values, None)
-
-    # This occurs since we disabled float nulls showing as null in anticipation
-    # of seeing ints that were never seen. So then, we return float
-    if allow_null_in_int and seen.null_ and not seen.int_:
-        seen.float_ = True
 
     # This occurs since we disabled float nulls showing as null in anticipation
     # of seeing ints that were never seen. So then, we return float
