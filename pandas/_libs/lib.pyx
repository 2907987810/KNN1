from collections import abc
from decimal import Decimal
from enum import Enum
from sys import getsizeof
from typing import (
    Literal,
    _GenericAlias,
)

cimport cython
from cpython.datetime cimport (
    PyDate_Check,
    PyDateTime_Check,
    PyDelta_Check,
    PyTime_Check,
    date,
    datetime,
    import_datetime,
    time,
    timedelta,
)
from cpython.iterator cimport PyIter_Check
from cpython.number cimport PyNumber_Check
from cpython.object cimport (
    Py_EQ,
    PyObject,
    PyObject_RichCompareBool,
)
from cpython.ref cimport Py_INCREF
from cpython.sequence cimport PySequence_Check
from cpython.tuple cimport (
    PyTuple_New,
    PyTuple_SET_ITEM,
)
from cython cimport (
    Py_ssize_t,
    floating,
)

from pandas._config import using_pyarrow_string_dtype

from pandas._libs.missing import check_na_tuples_nonequal

import_datetime()

import numpy as np

cimport numpy as cnp
from numpy cimport (
    NPY_OBJECT,
    PyArray_Check,
    PyArray_GETITEM,
    PyArray_ITER_DATA,
    PyArray_ITER_NEXT,
    PyArray_IterNew,
    complex128_t,
    flatiter,
    float64_t,
    int32_t,
    int64_t,
    intp_t,
    ndarray,
    uint8_t,
    uint64_t,
)

cnp.import_array()
from pandas._libs.interval import Interval


cdef extern from "pandas/parser/pd_parser.h":
    int floatify(object, float64_t *result, int *maybe_int) except -1
    void PandasParser_IMPORT()

PandasParser_IMPORT

from pandas._libs cimport util
from pandas._libs.dtypes cimport uint8_int64_object_t
from pandas._libs.util cimport (
    INT64_MAX,
    INT64_MIN,
    UINT64_MAX,
    is_nan,
)

from pandas._libs.tslibs import (
    OutOfBoundsDatetime,
    OutOfBoundsTimedelta,
)
from pandas._libs.tslibs.period import Period

from pandas._libs.missing cimport (
    C_NA,
    checknull,
    is_matching_na,
    is_null_datetime64,
    is_null_timedelta64,
)
from pandas._libs.tslibs.conversion cimport (
    _TSObject,
    convert_to_tsobject,
)
from pandas._libs.tslibs.nattype cimport (
    NPY_NAT,
    c_NaT as NaT,
    checknull_with_nat,
)
from pandas._libs.tslibs.np_datetime cimport NPY_FR_ns
from pandas._libs.tslibs.offsets cimport is_offset_object
from pandas._libs.tslibs.period cimport is_period_object
from pandas._libs.tslibs.timedeltas cimport convert_to_timedelta64
from pandas._libs.tslibs.timezones cimport tz_compare

# constants that will be compared to potentially arbitrarily large
# python int
cdef:
    object oINT64_MAX = <int64_t>INT64_MAX
    object oINT64_MIN = <int64_t>INT64_MIN
    object oUINT64_MAX = <uint64_t>UINT64_MAX

    float64_t NaN = <float64_t>np.nan

# python-visible
i8max = <int64_t>INT64_MAX
u8max = <uint64_t>UINT64_MAX


cdef bint PYARROW_INSTALLED = False

try:
    import pyarrow as pa

    PYARROW_INSTALLED = True
except ImportError:
    pa = None


@cython.wraparound(False)
@cython.boundscheck(False)
def memory_usage_of_objects(arr: object[:]) -> int64_t:
    """
    Return the memory usage of an object array in bytes.

    Does not include the actual bytes of the pointers
    """
    cdef:
        Py_ssize_t i
        Py_ssize_t n
        int64_t size = 0

    n = len(arr)
    for i in range(n):
        size += getsizeof(arr[i])
    return size


# ----------------------------------------------------------------------


def is_scalar(val: object) -> bool:
    """
    Return True if given object is scalar.

    Parameters
    ----------
    val : object
        This includes:

        - numpy array scalar (e.g. np.int64)
        - Python builtin numerics
        - Python builtin byte arrays and strings
        - None
        - datetime.datetime
        - datetime.timedelta
        - Period
        - decimal.Decimal
        - Interval
        - DateOffset
        - Fraction
        - Number.

    Returns
    -------
    bool
        Return True if given object is scalar.

    Examples
    --------
    >>> import datetime
    >>> dt = datetime.datetime(2018, 10, 3)
    >>> pd.api.types.is_scalar(dt)
    True

    >>> pd.api.types.is_scalar([2, 3])
    False

    >>> pd.api.types.is_scalar({0: 1, 2: 3})
    False

    >>> pd.api.types.is_scalar((0, 2))
    False

    pandas supports PEP 3141 numbers:

    >>> from fractions import Fraction
    >>> pd.api.types.is_scalar(Fraction(3, 5))
    True
    """

    # Start with C-optimized checks
    if (cnp.PyArray_IsAnyScalar(val)
            # PyArray_IsAnyScalar is always False for bytearrays on Py3
            or PyDate_Check(val)
            or PyDelta_Check(val)
            or PyTime_Check(val)
            # We differ from numpy, which claims that None is not scalar;
            # see np.isscalar
            or val is C_NA
            or val is None):
        return True

    # Next use C-optimized checks to exclude common non-scalars before falling
    #  back to non-optimized checks.
    if PySequence_Check(val):
        # e.g. list, tuple
        # includes np.ndarray, Series which PyNumber_Check can return True for
        return False

    # Note: PyNumber_Check check includes Decimal, Fraction, numbers.Number
    return (PyNumber_Check(val)
            or is_period_object(val)
            or isinstance(val, Interval)
            or is_offset_object(val))


cdef int64_t get_itemsize(object val):
    """
    Get the itemsize of a NumPy scalar, -1 if not a NumPy scalar.

    Parameters
    ----------
    val : object

    Returns
    -------
    is_ndarray : bool
    """
    if cnp.PyArray_CheckScalar(val):
        return cnp.PyArray_DescrFromScalar(val).itemsize
    else:
        return -1


def is_iterator(obj: object) -> bool:
    """
    Check if the object is an iterator.

    This is intended for generators, not list-like objects.

    Parameters
    ----------
    obj : The object to check

    Returns
    -------
    is_iter : bool
        Whether `obj` is an iterator.

    Examples
    --------
    >>> import datetime
    >>> from pandas.api.types import is_iterator
    >>> is_iterator((x for x in []))
    True
    >>> is_iterator([1, 2, 3])
    False
    >>> is_iterator(datetime.datetime(2017, 1, 1))
    False
    >>> is_iterator("foo")
    False
    >>> is_iterator(1)
    False
    """
    return PyIter_Check(obj)


def item_from_zerodim(val: object) -> object:
    """
    If the value is a zerodim array, return the item it contains.

    Parameters
    ----------
    val : object

    Returns
    -------
    object

    Examples
    --------
    >>> item_from_zerodim(1)
    1
    >>> item_from_zerodim('foobar')
    'foobar'
    >>> item_from_zerodim(np.array(1))
    1
    >>> item_from_zerodim(np.array([1]))
    array([1])
    """
    if cnp.PyArray_IsZeroDim(val):
        return cnp.PyArray_ToScalar(cnp.PyArray_DATA(val), val)
    return val


@cython.wraparound(False)
@cython.boundscheck(False)
def fast_unique_multiple_list(lists: list, sort: bool | None = True) -> list:
    cdef:
        list buf
        Py_ssize_t k = len(lists)
        Py_ssize_t i, j, n
        list uniques = []
        dict table = {}
        object val, stub = 0

    for i in range(k):
        buf = lists[i]
        n = len(buf)
        for j in range(n):
            val = buf[j]
            if val not in table:
                table[val] = stub
                uniques.append(val)
    if sort:
        try:
            uniques.sort()
        except TypeError:
            pass

    return uniques


@cython.wraparound(False)
@cython.boundscheck(False)
def fast_unique_multiple_list_gen(object gen, bint sort=True) -> list:
    """
    Generate a list of unique values from a generator of lists.

    Parameters
    ----------
    gen : generator object
        Generator of lists from which the unique list is created.
    sort : bool
        Whether or not to sort the resulting unique list.

    Returns
    -------
    list of unique values
    """
    cdef:
        list buf
        Py_ssize_t j, n
        list uniques = []
        dict table = {}
        object val, stub = 0

    for buf in gen:
        n = len(buf)
        for j in range(n):
            val = buf[j]
            if val not in table:
                table[val] = stub
                uniques.append(val)
    if sort:
        try:
            uniques.sort()
        except TypeError:
            pass

    return uniques


@cython.wraparound(False)
@cython.boundscheck(False)
def dicts_to_array(dicts: list, columns: list):
    cdef:
        Py_ssize_t i, j, k, n
        ndarray[object, ndim=2] result
        dict row
        object col, onan = np.nan

    k = len(columns)
    n = len(dicts)

    result = np.empty((n, k), dtype="O")

    for i in range(n):
        row = dicts[i]
        for j in range(k):
            col = columns[j]
            if col in row:
                result[i, j] = row[col]
            else:
                result[i, j] = onan

    return result


def fast_zip(list ndarrays) -> ndarray[object]:
    """
    For zipping multiple ndarrays into an ndarray of tuples.
    """
    cdef:
        Py_ssize_t i, j, k, n
        ndarray[object, ndim=1] result
        flatiter it
        object val, tup

    k = len(ndarrays)
    n = len(ndarrays[0])

    result = np.empty(n, dtype=object)

    # initialize tuples on first pass
    arr = ndarrays[0]
    it = <flatiter>PyArray_IterNew(arr)
    for i in range(n):
        val = PyArray_GETITEM(arr, PyArray_ITER_DATA(it))
        tup = PyTuple_New(k)

        PyTuple_SET_ITEM(tup, 0, val)
        Py_INCREF(val)
        result[i] = tup
        PyArray_ITER_NEXT(it)

    for j in range(1, k):
        arr = ndarrays[j]
        it = <flatiter>PyArray_IterNew(arr)
        if len(arr) != n:
            raise ValueError("all arrays must be same length")

        for i in range(n):
            val = PyArray_GETITEM(arr, PyArray_ITER_DATA(it))
            PyTuple_SET_ITEM(result[i], j, val)
            Py_INCREF(val)
            PyArray_ITER_NEXT(it)

    return result


def get_reverse_indexer(const intp_t[:] indexer, Py_ssize_t length) -> ndarray:
    """
    Reverse indexing operation.

    Given `indexer`, make `indexer_inv` of it, such that::

        indexer_inv[indexer[x]] = x

    Parameters
    ----------
    indexer : np.ndarray[np.intp]
    length : int

    Returns
    -------
    np.ndarray[np.intp]

    Notes
    -----
    If indexer is not unique, only first occurrence is accounted.
    """
    cdef:
        Py_ssize_t i, n = len(indexer)
        ndarray[intp_t, ndim=1] rev_indexer
        intp_t idx

    rev_indexer = np.empty(length, dtype=np.intp)
    rev_indexer[:] = -1
    for i in range(n):
        idx = indexer[i]
        if idx != -1:
            rev_indexer[idx] = i

    return rev_indexer


@cython.wraparound(False)
@cython.boundscheck(False)
def has_infs(const floating[:] arr) -> bool:
    cdef:
        Py_ssize_t i, n = len(arr)
        floating inf, neginf, val
        bint ret = False

    inf = np.inf
    neginf = -inf
    with nogil:
        for i in range(n):
            val = arr[i]
            if val == inf or val == neginf:
                ret = True
                break
    return ret


@cython.boundscheck(False)
@cython.wraparound(False)
def has_only_ints_or_nan(floating[:] arr) -> bool:
    cdef:
        floating val
        intp_t i

    for i in range(len(arr)):
        val = arr[i]
        if (val != val) or (val == <int64_t>val):
            continue
        else:
            return False
    return True


def maybe_indices_to_slice(ndarray[intp_t, ndim=1] indices, int max_len):
    cdef:
        Py_ssize_t i, n = len(indices)
        intp_t k, vstart, vlast, v

    if n == 0:
        return slice(0, 0)

    vstart = indices[0]
    if vstart < 0 or max_len <= vstart:
        return indices

    if n == 1:
        return slice(vstart, <intp_t>(vstart + 1))

    vlast = indices[n - 1]
    if vlast < 0 or max_len <= vlast:
        return indices

    k = indices[1] - indices[0]
    if k == 0:
        return indices
    else:
        for i in range(2, n):
            v = indices[i]
            if v - indices[i - 1] != k:
                return indices

        if k > 0:
            return slice(vstart, <intp_t>(vlast + 1), k)
        else:
            if vlast == 0:
                return slice(vstart, None, k)
            else:
                return slice(vstart, <intp_t>(vlast - 1), k)


@cython.wraparound(False)
@cython.boundscheck(False)
def maybe_booleans_to_slice(ndarray[uint8_t, ndim=1] mask):
    cdef:
        Py_ssize_t i, n = len(mask)
        Py_ssize_t start = 0, end = 0
        bint started = False, finished = False

    for i in range(n):
        if mask[i]:
            if finished:
                return mask.view(np.bool_)
            if not started:
                started = True
                start = i
        else:
            if finished:
                continue

            if started:
                end = i
                finished = True

    if not started:
        return slice(0, 0)
    if not finished:
        return slice(start, None)
    else:
        return slice(start, end)


@cython.wraparound(False)
@cython.boundscheck(False)
def array_equivalent_object(ndarray left, ndarray right) -> bool:
    """
    Perform an element by element comparison on N-d object arrays
    taking into account nan positions.
    """
    # left and right both have object dtype, but we cannot annotate that
    #  without limiting ndim.
    cdef:
        Py_ssize_t i, n = left.size
        object x, y
        cnp.broadcast mi = cnp.PyArray_MultiIterNew2(left, right)

    # Caller is responsible for checking left.shape == right.shape

    for i in range(n):
        # Analogous to: x = left[i]
        x = <object>(<PyObject**>cnp.PyArray_MultiIter_DATA(mi, 0))[0]
        y = <object>(<PyObject**>cnp.PyArray_MultiIter_DATA(mi, 1))[0]

        # we are either not equal or both nan
        # I think None == None will be true here
        try:
            if PyArray_Check(x) and PyArray_Check(y):
                if x.shape != y.shape:
                    return False
                if x.dtype == y.dtype == object:
                    if not array_equivalent_object(x, y):
                        return False
                else:
                    # Circular import isn't great, but so it goes.
                    # TODO: could use np.array_equal?
                    from pandas.core.dtypes.missing import array_equivalent

                    if not array_equivalent(x, y):
                        return False

            elif (x is C_NA) ^ (y is C_NA):
                return False
            elif not (
                PyObject_RichCompareBool(x, y, Py_EQ)
                or is_matching_na(x, y, nan_matches_none=True)
            ):
                return False
        except (ValueError, TypeError):
            # Avoid raising ValueError when comparing Numpy arrays to other types
            if cnp.PyArray_IsAnyScalar(x) != cnp.PyArray_IsAnyScalar(y):
                # Only compare scalars to scalars and non-scalars to non-scalars
                return False
            elif (not (cnp.PyArray_IsPythonScalar(x) or cnp.PyArray_IsPythonScalar(y))
                  and not (isinstance(x, type(y)) or isinstance(y, type(x)))):
                # Check if non-scalars have the same type
                return False
            elif check_na_tuples_nonequal(x, y):
                # We have tuples where one Side has a NA and the other side does not
                # Only condition we may end up with a TypeError
                return False
            raise

        cnp.PyArray_MultiIter_NEXT(mi)

    return True


ctypedef fused int6432_t:
    int64_t
    int32_t


@cython.wraparound(False)
@cython.boundscheck(False)
def is_range_indexer(ndarray[int6432_t, ndim=1] left, Py_ssize_t n) -> bool:
    """
    Perform an element by element comparison on 1-d integer arrays, meant for indexer
    comparisons
    """
    cdef:
        Py_ssize_t i

    if left.size != n:
        return False

    for i in range(n):

        if left[i] != i:
            return False

    return True


ctypedef fused ndarr_object:
    ndarray[object, ndim=1]
    ndarray[object, ndim=2]

# TODO: get rid of this in StringArray and modify
#  and go through ensure_string_array instead


@cython.wraparound(False)
@cython.boundscheck(False)
def convert_nans_to_NA(ndarr_object arr) -> ndarray:
    """
    Helper for StringArray that converts null values that
    are not pd.NA(e.g. np.nan, None) to pd.NA. Assumes elements
    have already been validated as null.
    """
    cdef:
        Py_ssize_t i, m, n
        object val
        ndarr_object result
    result = np.asarray(arr, dtype="object")
    if arr.ndim == 2:
        m, n = arr.shape[0], arr.shape[1]
        for i in range(m):
            for j in range(n):
                val = arr[i, j]
                if not isinstance(val, str):
                    result[i, j] = <object>C_NA
    else:
        n = len(arr)
        for i in range(n):
            val = arr[i]
            if not isinstance(val, str):
                result[i] = <object>C_NA
    return result


@cython.wraparound(False)
@cython.boundscheck(False)
cpdef ndarray[object] ensure_string_array(
        arr,
        object na_value=np.nan,
        bint convert_na_value=True,
        bint copy=True,
        bint skipna=True,
):
    """
    Returns a new numpy array with object dtype and only strings and na values.

    Parameters
    ----------
    arr : array-like
        The values to be converted to str, if needed.
    na_value : Any, default np.nan
        The value to use for na. For example, np.nan or pd.NA.
    convert_na_value : bool, default True
        If False, existing na values will be used unchanged in the new array.
    copy : bool, default True
        Whether to ensure that a new array is returned.
    skipna : bool, default True
        Whether or not to coerce nulls to their stringified form
        (e.g. if False, NaN becomes 'nan').

    Returns
    -------
    np.ndarray[object]
        An array with the input array's elements casted to str or nan-like.
    """
    cdef:
        Py_ssize_t i = 0, n = len(arr)
        bint already_copied = True
        ndarray[object] newarr

    if hasattr(arr, "to_numpy"):

        if hasattr(arr, "dtype") and arr.dtype.kind in "mM":
            # dtype check to exclude DataFrame
            # GH#41409 TODO: not a great place for this
            out = arr.astype(str).astype(object)
            out[arr.isna()] = na_value
            return out
        arr = arr.to_numpy()
    elif not util.is_array(arr):
        arr = np.array(arr, dtype="object")

    result = np.asarray(arr, dtype="object")

    if copy and (result is arr or np.shares_memory(arr, result)):
        # GH#54654
        result = result.copy()
    elif not copy and result is arr:
        already_copied = False

    if issubclass(arr.dtype.type, np.str_):
        # short-circuit, all elements are str
        return result

    if arr.dtype.kind == "f":  # non-optimized path
        for i in range(n):
            val = arr[i]

            if not already_copied:
                result = result.copy()
                already_copied = True

            if not checknull(val):
                # f"{val}" is not always equivalent to str(val) for floats
                result[i] = str(val)
            else:
                if convert_na_value:
                    val = na_value
                if skipna:
                    result[i] = val
                else:
                    result[i] = f"{val}"

        return result

    newarr = np.asarray(arr, dtype=object)
    for i in range(n):
        val = newarr[i]

        if isinstance(val, str):
            continue

        elif not already_copied:
            result = result.copy()
            already_copied = True

        if not checknull(val):
            if isinstance(val, bytes):
                # GH#49658 discussion of desired behavior here
                result[i] = val.decode()
            elif not util.is_float_object(val):
                # f"{val}" is faster than str(val)
                result[i] = f"{val}"
            else:
                # f"{val}" is not always equivalent to str(val) for floats
                result[i] = str(val)
        else:
            if convert_na_value:
                val = na_value
            if skipna:
                result[i] = val
            else:
                result[i] = f"{val}"

    return result


def is_all_arraylike(obj: list) -> bool:
    """
    Should we treat these as levels of a MultiIndex, as opposed to Index items?
    """
    cdef:
        Py_ssize_t i, n = len(obj)
        object val
        bint all_arrays = True

    from pandas.core.dtypes.generic import (
        ABCIndex,
        ABCMultiIndex,
        ABCSeries,
    )

    for i in range(n):
        val = obj[i]
        if (not (isinstance(val, (list, ABCSeries, ABCIndex)) or util.is_array(val))
                or isinstance(val, ABCMultiIndex)):
            # TODO: EA?
            # exclude tuples, frozensets as they may be contained in an Index
            all_arrays = False
            break

    return all_arrays


# ------------------------------------------------------------------------------
# Groupby-related functions

# TODO: could do even better if we know something about the data. eg, index has
# 1-min data, binner has 5-min data, then bins are just strides in index. This
# is a general, O(max(len(values), len(binner))) method.
@cython.boundscheck(False)
@cython.wraparound(False)
def generate_bins_dt64(ndarray[int64_t, ndim=1] values, const int64_t[:] binner,
                       object closed="left", bint hasnans=False):
    """
    Int64 (datetime64) version of generic python version in ``groupby.py``.
    """
    cdef:
        Py_ssize_t lenidx, lenbin, i, j, bc
        ndarray[int64_t, ndim=1] bins
        int64_t r_bin, nat_count
        bint right_closed = closed == "right"

    nat_count = 0
    if hasnans:
        mask = values == NPY_NAT
        nat_count = np.sum(mask)
        values = values[~mask]

    lenidx = len(values)
    lenbin = len(binner)

    if lenidx <= 0 or lenbin <= 0:
        raise ValueError("Invalid length for values or for binner")

    # check binner fits data
    if values[0] < binner[0]:
        raise ValueError("Values falls before first bin")

    if values[lenidx - 1] > binner[lenbin - 1]:
        raise ValueError("Values falls after last bin")

    bins = np.empty(lenbin - 1, dtype=np.int64)

    j = 0  # index into values
    bc = 0  # bin count

    # linear scan
    if right_closed:
        for i in range(0, lenbin - 1):
            r_bin = binner[i + 1]
            # count values in current bin, advance to next bin
            while j < lenidx and values[j] <= r_bin:
                j += 1
            bins[bc] = j
            bc += 1
    else:
        for i in range(0, lenbin - 1):
            r_bin = binner[i + 1]
            # count values in current bin, advance to next bin
            while j < lenidx and values[j] < r_bin:
                j += 1
            bins[bc] = j
            bc += 1

    if nat_count > 0:
        # shift bins by the number of NaT
        bins = bins + nat_count
        bins = np.insert(bins, 0, nat_count)

    return bins


@cython.boundscheck(False)
@cython.wraparound(False)
def get_level_sorter(
    ndarray[int64_t, ndim=1] codes, const intp_t[:] starts
) -> ndarray:
    """
    Argsort for a single level of a multi-index, keeping the order of higher
    levels unchanged. `starts` points to starts of same-key indices w.r.t
    to leading levels; equivalent to:
        np.hstack([codes[starts[i]:starts[i+1]].argsort(kind='mergesort')
            + starts[i] for i in range(len(starts) - 1)])

    Parameters
    ----------
    codes : np.ndarray[int64_t, ndim=1]
    starts : np.ndarray[intp, ndim=1]

    Returns
    -------
    np.ndarray[np.int, ndim=1]
    """
    cdef:
        Py_ssize_t i, l, r
        ndarray[intp_t, ndim=1] out = cnp.PyArray_EMPTY(1, codes.shape, cnp.NPY_INTP, 0)

    for i in range(len(starts) - 1):
        l, r = starts[i], starts[i + 1]
        out[l:r] = l + codes[l:r].argsort(kind="mergesort")

    return out


@cython.boundscheck(False)
@cython.wraparound(False)
def count_level_2d(ndarray[uint8_t, ndim=2, cast=True] mask,
                   const intp_t[:] labels,
                   Py_ssize_t max_bin,
                   ):
    cdef:
        Py_ssize_t i, j, k, n
        ndarray[int64_t, ndim=2] counts

    n, k = (<object>mask).shape

    counts = np.zeros((n, max_bin), dtype="i8")
    with nogil:
        for i in range(n):
            for j in range(k):
                if mask[i, j]:
                    counts[i, labels[j]] += 1

    return counts


@cython.wraparound(False)
@cython.boundscheck(False)
def generate_slices(const intp_t[:] labels, Py_ssize_t ngroups):
    cdef:
        Py_ssize_t i, group_size, n, start
        intp_t lab
        int64_t[::1] starts, ends

    n = len(labels)

    starts = np.zeros(ngroups, dtype=np.int64)
    ends = np.zeros(ngroups, dtype=np.int64)

    start = 0
    group_size = 0
    with nogil:
        for i in range(n):
            lab = labels[i]
            if lab < 0:
                start += 1
            else:
                group_size += 1
                if i == n - 1 or lab != labels[i + 1]:
                    starts[lab] = start
                    ends[lab] = start + group_size
                    start += group_size
                    group_size = 0

    return np.asarray(starts), np.asarray(ends)


def indices_fast(ndarray[intp_t, ndim=1] index, const int64_t[:] labels, list keys,
                 list sorted_labels) -> dict:
    """
    Parameters
    ----------
    index : ndarray[intp]
    labels : ndarray[int64]
    keys : list
    sorted_labels : list[ndarray[int64]]
    """
    cdef:
        Py_ssize_t i, j, k, lab, cur, start, n = len(labels)
        dict result = {}
        object tup

    k = len(keys)

    # Start at the first non-null entry
    j = 0
    for j in range(0, n):
        if labels[j] != -1:
            break
    else:
        return result
    cur = labels[j]
    start = j

    for i in range(j+1, n):
        lab = labels[i]

        if lab != cur:
            if lab != -1:
                if k == 1:
                    # When k = 1 we do not want to return a tuple as key
                    tup = keys[0][sorted_labels[0][i - 1]]
                else:
                    tup = PyTuple_New(k)
                    for j in range(k):
                        val = keys[j][sorted_labels[j][i - 1]]
                        PyTuple_SET_ITEM(tup, j, val)
                        Py_INCREF(val)
                result[tup] = index[start:i]
            start = i
        cur = lab

    if k == 1:
        # When k = 1 we do not want to return a tuple as key
        tup = keys[0][sorted_labels[0][n - 1]]
    else:
        tup = PyTuple_New(k)
        for j in range(k):
            val = keys[j][sorted_labels[j][n - 1]]
            PyTuple_SET_ITEM(tup, j, val)
            Py_INCREF(val)
    result[tup] = index[start:]

    return result


# core.common import for fast inference checks

def is_float(obj: object) -> bool:
    """
    Return True if given object is float.

    Returns
    -------
    bool

    Examples
    --------
    >>> pd.api.types.is_float(1.0)
    True

    >>> pd.api.types.is_float(1)
    False
    """
    return util.is_float_object(obj)


def is_integer(obj: object) -> bool:
    """
    Return True if given object is integer.

    Returns
    -------
    bool

    Examples
    --------
    >>> pd.api.types.is_integer(1)
    True

    >>> pd.api.types.is_integer(1.0)
    False
    """
    return util.is_integer_object(obj)


def is_int_or_none(obj) -> bool:
    """
    Return True if given object is integer or None.

    Returns
    -------
    bool
    """
    return obj is None or util.is_integer_object(obj)


def is_bool(obj: object) -> bool:
    """
    Return True if given object is boolean.

    Returns
    -------
    bool

    Examples
    --------
    >>> pd.api.types.is_bool(True)
    True

    >>> pd.api.types.is_bool(1)
    False
    """
    return util.is_bool_object(obj)


def is_complex(obj: object) -> bool:
    """
    Return True if given object is complex.

    Returns
    -------
    bool

    Examples
    --------
    >>> pd.api.types.is_complex(1 + 1j)
    True

    >>> pd.api.types.is_complex(1)
    False
    """
    return util.is_complex_object(obj)


cpdef bint is_decimal(object obj):
    return isinstance(obj, Decimal)


cpdef bint is_interval(object obj):
    import warnings

    from pandas.util._exceptions import find_stack_level

    warnings.warn(
        # GH#55264
        "is_interval is deprecated and will be removed in a future version. "
        "Use isinstance(obj, pd.Interval) instead.",
        FutureWarning,
        stacklevel=find_stack_level(),
    )
    return getattr(obj, "_typ", "_typ") == "interval"


def is_period(val: object) -> bool:
    """
    Return True if given object is Period.

    Returns
    -------
    bool
    """
    import warnings

    from pandas.util._exceptions import find_stack_level

    warnings.warn(
        # GH#55264
        "is_period is deprecated and will be removed in a future version. "
        "Use isinstance(obj, pd.Period) instead.",
        FutureWarning,
        stacklevel=find_stack_level(),
    )
    return is_period_object(val)


def is_list_like(obj: object, allow_sets: bool = True) -> bool:
    """
    Check if the object is list-like.

    Objects that are considered list-like are for example Python
    lists, tuples, sets, NumPy arrays, and Pandas Series.

    Strings and datetime objects, however, are not considered list-like.

    Parameters
    ----------
    obj : object
        Object to check.
    allow_sets : bool, default True
        If this parameter is False, sets will not be considered list-like.

    Returns
    -------
    bool
        Whether `obj` has list-like properties.

    Examples
    --------
    >>> import datetime
    >>> from pandas.api.types import is_list_like
    >>> is_list_like([1, 2, 3])
    True
    >>> is_list_like({1, 2, 3})
    True
    >>> is_list_like(datetime.datetime(2017, 1, 1))
    False
    >>> is_list_like("foo")
    False
    >>> is_list_like(1)
    False
    >>> is_list_like(np.array([2]))
    True
    >>> is_list_like(np.array(2))
    False
    """
    return c_is_list_like(obj, allow_sets)


cdef bint c_is_list_like(object obj, bint allow_sets) except -1:
    # first, performance short-cuts for the most common cases
    if util.is_array(obj):
        # exclude zero-dimensional numpy arrays, effectively scalars
        return not cnp.PyArray_IsZeroDim(obj)
    elif isinstance(obj, list):
        return True
    # then the generic implementation
    return (
        # equiv: `isinstance(obj, abc.Iterable)`
        getattr(obj, "__iter__", None) is not None and not isinstance(obj, type)
        # we do not count strings/unicode/bytes as list-like
        # exclude Generic types that have __iter__
        and not isinstance(obj, (str, bytes, _GenericAlias))
        # exclude zero-dimensional duck-arrays, effectively scalars
        and not (hasattr(obj, "ndim") and obj.ndim == 0)
        # exclude sets if allow_sets is False
        and not (allow_sets is False and isinstance(obj, abc.Set))
    )


def is_pyarrow_array(obj):
    """
    Return True if given object is a pyarrow Array or ChunkedArray.

    Returns
    -------
    bool
    """
    if PYARROW_INSTALLED:
        return isinstance(obj, (pa.Array, pa.ChunkedArray))
    return False


_TYPE_MAP = {
    "categorical": "categorical",
    "category": "categorical",
    "int8": "integer",
    "int16": "integer",
    "int32": "integer",
    "int64": "integer",
    "i": "integer",
    "uint8": "integer",
    "uint16": "integer",
    "uint32": "integer",
    "uint64": "integer",
    "u": "integer",
    "float32": "floating",
    "float64": "floating",
    "float128": "floating",
    "float256": "floating",
    "f": "floating",
    "complex64": "complex",
    "complex128": "complex",
    "complex256": "complex",
    "c": "complex",
    "string": "string",
    str: "string",
    "S": "bytes",
    "U": "string",
    "bool": "boolean",
    "b": "boolean",
    "datetime64[ns]": "datetime64",
    "M": "datetime64",
    "timedelta64[ns]": "timedelta64",
    "m": "timedelta64",
    "interval": "interval",
    Period: "period",
    datetime: "datetime64",
    date: "date",
    time: "time",
    timedelta: "timedelta64",
    Decimal: "decimal",
    bytes: "bytes",
}


@cython.internal
cdef class Seen:
    """
    Class for keeping track of the types of elements
    encountered when trying to perform type conversions.
    """

    cdef:
        bint int_             # seen_int
        bint nat_             # seen nat
        bint bool_            # seen_bool
        bint null_            # seen_null
        bint nan_             # seen_np.nan
        bint uint_            # seen_uint (unsigned integer)
        bint sint_            # seen_sint (signed integer)
        bint float_           # seen_float
        bint object_          # seen_object
        bint complex_         # seen_complex
        bint datetime_        # seen_datetime
        bint coerce_numeric   # coerce data to numeric
        bint timedelta_       # seen_timedelta
        bint datetimetz_      # seen_datetimetz
        bint period_          # seen_period
        bint interval_        # seen_interval
        bint str_             # seen_str

    def __cinit__(self, bint coerce_numeric=False):
        """
        Initialize a Seen instance.

        Parameters
        ----------
        coerce_numeric : bool, default False
            Whether or not to force conversion to a numeric data type if
            initial methods to convert to numeric fail.
        """
        self.int_ = False
        self.nat_ = False
        self.bool_ = False
        self.null_ = False
        self.nan_ = False
        self.uint_ = False
        self.sint_ = False
        self.float_ = False
        self.object_ = False
        self.complex_ = False
        self.datetime_ = False
        self.timedelta_ = False
        self.datetimetz_ = False
        self.period_ = False
        self.interval_ = False
        self.str_ = False
        self.coerce_numeric = coerce_numeric

    cdef bint check_uint64_conflict(self) except -1:
        """
        Check whether we can safely convert a uint64 array to a numeric dtype.

        There are two cases when conversion to numeric dtype with a uint64
        array is not safe (and will therefore not be performed)

        1) A NaN element is encountered.

           uint64 cannot be safely cast to float64 due to truncation issues
           at the extreme ends of the range.

        2) A negative number is encountered.

           There is no numerical dtype that can hold both negative numbers
           and numbers greater than INT64_MAX. Hence, at least one number
           will be improperly cast if we convert to a numeric dtype.

        Returns
        -------
        bool
            Whether or not we should return the original input array to avoid
            data truncation.

        Raises
        ------
        ValueError
            uint64 elements were detected, and at least one of the
            two conflict cases was also detected. However, we are
            trying to force conversion to a numeric dtype.
        """
        return (self.uint_ and (self.null_ or self.sint_)
                and not self.coerce_numeric)

    cdef saw_null(self):
        """
        Set flags indicating that a null value was encountered.
        """
        self.null_ = True
        self.float_ = True

    cdef saw_int(self, object val):
        """
        Set flags indicating that an integer value was encountered.

        In addition to setting a flag that an integer was seen, we
        also set two flags depending on the type of integer seen:

        1) sint_ : a signed numpy integer type or a negative (signed) number in the
                   range of [-2**63, 0) was encountered
        2) uint_ : an unsigned numpy integer type or a positive number in the range of
                   [2**63, 2**64) was encountered

        Parameters
        ----------
        val : Python int
            Value with which to set the flags.
        """
        self.int_ = True
        self.sint_ = (
            self.sint_
            or (oINT64_MIN <= val < 0)
            or isinstance(val, cnp.signedinteger)
        )
        self.uint_ = (
            self.uint_
            or (oINT64_MAX < val <= oUINT64_MAX)
            or isinstance(val, cnp.unsignedinteger)
        )

    @property
    def numeric_(self):
        return self.complex_ or self.float_ or self.int_

    @property
    def is_bool(self):
        # i.e. not (anything but bool)
        return self.is_bool_or_na and not (self.nan_ or self.null_)

    @property
    def is_bool_or_na(self):
        # i.e. not (anything but bool or missing values)
        return self.bool_ and not (
            self.datetime_ or self.datetimetz_ or self.nat_ or self.timedelta_
            or self.period_ or self.interval_ or self.numeric_ or self.object_
        )


cdef object _try_infer_map(object dtype):
    """
    If its in our map, just return the dtype.
    """
    cdef:
        object val
        str attr
    for attr in ["type", "kind", "name", "base"]:
        # Checking type before kind matters for ArrowDtype cases
        val = getattr(dtype, attr, None)
        if val in _TYPE_MAP:
            return _TYPE_MAP[val]
    return None


def infer_dtype(value: object, skipna: bool = True) -> str:
    """
    Return a string label of the type of a scalar or list-like of values.

    Parameters
    ----------
    value : scalar, list, ndarray, or pandas type
    skipna : bool, default True
        Ignore NaN values when inferring the type.

    Returns
    -------
    str
        Describing the common type of the input data.
    Results can include:

    - string
    - bytes
    - floating
    - integer
    - mixed-integer
    - mixed-integer-float
    - decimal
    - complex
    - categorical
    - boolean
    - datetime64
    - datetime
    - date
    - timedelta64
    - timedelta
    - time
    - period
    - mixed
    - unknown-array

    Raises
    ------
    TypeError
        If ndarray-like but cannot infer the dtype

    Notes
    -----
    - 'mixed' is the catchall for anything that is not otherwise
      specialized
    - 'mixed-integer-float' are floats and integers
    - 'mixed-integer' are integers mixed with non-integers
    - 'unknown-array' is the catchall for something that *is* an array (has
      a dtype attribute), but has a dtype unknown to pandas (e.g. external
      extension array)

    Examples
    --------
    >>> from pandas.api.types import infer_dtype
    >>> infer_dtype(['foo', 'bar'])
    'string'

    >>> infer_dtype(['a', np.nan, 'b'], skipna=True)
    'string'

    >>> infer_dtype(['a', np.nan, 'b'], skipna=False)
    'mixed'

    >>> infer_dtype([b'foo', b'bar'])
    'bytes'

    >>> infer_dtype([1, 2, 3])
    'integer'

    >>> infer_dtype([1, 2, 3.5])
    'mixed-integer-float'

    >>> infer_dtype([1.0, 2.0, 3.5])
    'floating'

    >>> infer_dtype(['a', 1])
    'mixed-integer'

    >>> from decimal import Decimal
    >>> infer_dtype([Decimal(1), Decimal(2.0)])
    'decimal'

    >>> infer_dtype([True, False])
    'boolean'

    >>> infer_dtype([True, False, np.nan])
    'boolean'

    >>> infer_dtype([pd.Timestamp('20130101')])
    'datetime'

    >>> import datetime
    >>> infer_dtype([datetime.date(2013, 1, 1)])
    'date'

    >>> infer_dtype([np.datetime64('2013-01-01')])
    'datetime64'

    >>> infer_dtype([datetime.timedelta(0, 1, 1)])
    'timedelta'

    >>> infer_dtype(pd.Series(list('aabc')).astype('category'))
    'categorical'
    """
    cdef:
        Py_ssize_t i, n
        object val
        ndarray values
        bint seen_pdnat = False
        bint seen_val = False
        flatiter it

    if util.is_array(value):
        values = value
    elif hasattr(type(value), "inferred_type") and skipna is False:
        # Index, use the cached attribute if possible, populate the cache otherwise
        return value.inferred_type
    elif hasattr(value, "dtype"):
        inferred = _try_infer_map(value.dtype)
        if inferred is not None:
            return inferred
        elif not cnp.PyArray_DescrCheck(value.dtype):
            return "unknown-array"
        # Unwrap Series/Index
        values = np.asarray(value)
    else:
        if not isinstance(value, list):
            value = list(value)
        if not value:
            return "empty"

        from pandas.core.dtypes.cast import construct_1d_object_array_from_listlike
        values = construct_1d_object_array_from_listlike(value)

    inferred = _try_infer_map(values.dtype)
    if inferred is not None:
        # Anything other than object-dtype should return here.
        return inferred

    if values.descr.type_num != NPY_OBJECT:
        # i.e. values.dtype != np.object_
        # This should not be reached
        values = values.astype(object)

    n = cnp.PyArray_SIZE(values)
    if n == 0:
        return "empty"

    # Iterate until we find our first valid value. We will use this
    #  value to decide which of the is_foo_array functions to call.
    it = PyArray_IterNew(values)
    for i in range(n):
        # The PyArray_GETITEM and PyArray_ITER_NEXT are faster
        #  equivalents to `val = values[i]`
        val = PyArray_GETITEM(values, PyArray_ITER_DATA(it))
        PyArray_ITER_NEXT(it)

        # do not use checknull to keep
        # np.datetime64('nat') and np.timedelta64('nat')
        if val is None or util.is_nan(val) or val is C_NA:
            pass
        elif val is NaT:
            seen_pdnat = True
        else:
            seen_val = True
            break

    # if all values are nan/NaT
    if seen_val is False and seen_pdnat is True:
        return "datetime"
        # float/object nan is handled in latter logic
    if seen_val is False and skipna:
        return "empty"

    if cnp.is_datetime64_object(val):
        if is_datetime64_array(values, skipna=skipna):
            return "datetime64"

    elif is_timedelta(val):
        if is_timedelta_or_timedelta64_array(values, skipna=skipna):
            return "timedelta"

    elif util.is_integer_object(val):
        # ordering matters here; this check must come after the is_timedelta
        #  check otherwise numpy timedelta64 objects would come through here

        if is_integer_array(values, skipna=skipna):
            return "integer"
        elif is_integer_float_array(values, skipna=skipna):
            if is_integer_na_array(values, skipna=skipna):
                return "integer-na"
            else:
                return "mixed-integer-float"
        return "mixed-integer"

    elif PyDateTime_Check(val):
        if is_datetime_array(values, skipna=skipna):
            return "datetime"
        elif is_date_array(values, skipna=skipna):
            return "date"

    elif PyDate_Check(val):
        if is_date_array(values, skipna=skipna):
            return "date"

    elif PyTime_Check(val):
        if is_time_array(values, skipna=skipna):
            return "time"

    elif is_decimal(val):
        if is_decimal_array(values, skipna=skipna):
            return "decimal"

    elif util.is_complex_object(val):
        if is_complex_array(values):
            return "complex"

    elif util.is_float_object(val):
        if is_float_array(values):
            return "floating"
        elif is_integer_float_array(values, skipna=skipna):
            if is_integer_na_array(values, skipna=skipna):
                return "integer-na"
            else:
                return "mixed-integer-float"

    elif util.is_bool_object(val):
        if is_bool_array(values, skipna=skipna):
            return "boolean"

    elif isinstance(val, str):
        if is_string_array(values, skipna=skipna):
            return "string"

    elif isinstance(val, bytes):
        if is_bytes_array(values, skipna=skipna):
            return "bytes"

    elif is_period_object(val):
        if is_period_array(values, skipna=skipna):
            return "period"

    elif isinstance(val, Interval):
        if is_interval_array(values):
            return "interval"

    cnp.PyArray_ITER_RESET(it)
    for i in range(n):
        val = PyArray_GETITEM(values, PyArray_ITER_DATA(it))
        PyArray_ITER_NEXT(it)

        if util.is_integer_object(val):
            return "mixed-integer"

    return "mixed"


cdef bint is_timedelta(object o):
    return PyDelta_Check(o) or cnp.is_timedelta64_object(o)


@cython.internal
cdef class Validator:

    cdef:
        Py_ssize_t n
        cnp.dtype dtype
        bint skipna

    def __cinit__(self, Py_ssize_t n, cnp.dtype dtype=np.dtype(np.object_),
                  bint skipna=False):
        self.n = n
        self.dtype = dtype
        self.skipna = skipna

    cdef bint validate(self, ndarray values) except -1:
        if not self.n:
            return False

        if self.is_array_typed():
            # i.e. this ndarray is already of the desired dtype
            return True
        elif self.dtype.type_num == NPY_OBJECT:
            if self.skipna:
                return self._validate_skipna(values)
            else:
                return self._validate(values)
        else:
            return False

    @cython.wraparound(False)
    @cython.boundscheck(False)
    cdef bint _validate(self, ndarray values) except -1:
        cdef:
            Py_ssize_t i
            Py_ssize_t n = values.size
            flatiter it = PyArray_IterNew(values)

        for i in range(n):
            # The PyArray_GETITEM and PyArray_ITER_NEXT are faster
            #  equivalents to `val = values[i]`
            val = PyArray_GETITEM(values, PyArray_ITER_DATA(it))
            PyArray_ITER_NEXT(it)
            if not self.is_valid(val):
                return False

        return True

    @cython.wraparound(False)
    @cython.boundscheck(False)
    cdef bint _validate_skipna(self, ndarray values) except -1:
        cdef:
            Py_ssize_t i
            Py_ssize_t n = values.size
            flatiter it = PyArray_IterNew(values)

        for i in range(n):
            # The PyArray_GETITEM and PyArray_ITER_NEXT are faster
            #  equivalents to `val = values[i]`
            val = PyArray_GETITEM(values, PyArray_ITER_DATA(it))
            PyArray_ITER_NEXT(it)
            if not self.is_valid_skipna(val):
                return False

        return True

    cdef bint is_valid(self, object value) except -1:
        return self.is_value_typed(value)

    cdef bint is_valid_skipna(self, object value) except -1:
        return self.is_valid(value) or self.is_valid_null(value)

    cdef bint is_value_typed(self, object value) except -1:
        raise NotImplementedError(f"{type(self).__name__} child class "
                                  "must define is_value_typed")

    cdef bint is_valid_null(self, object value) except -1:
        return value is None or value is C_NA or util.is_nan(value)
        # TODO: include decimal NA?

    cdef bint is_array_typed(self) except -1:
        return False


@cython.internal
cdef class BoolValidator(Validator):
    cdef bint is_value_typed(self, object value) except -1:
        return util.is_bool_object(value)

    cdef bint is_array_typed(self) except -1:
        return cnp.PyDataType_ISBOOL(self.dtype)


cpdef bint is_bool_array(ndarray values, bint skipna=False):
    cdef:
        BoolValidator validator = BoolValidator(len(values),
                                                values.dtype,
                                                skipna=skipna)
    return validator.validate(values)


@cython.internal
cdef class IntegerValidator(Validator):
    cdef bint is_value_typed(self, object value) except -1:
        return util.is_integer_object(value)

    cdef bint is_array_typed(self) except -1:
        return cnp.PyDataType_ISINTEGER(self.dtype)


# Note: only python-exposed for tests
cpdef bint is_integer_array(ndarray values, bint skipna=True):
    cdef:
        IntegerValidator validator = IntegerValidator(len(values),
                                                      values.dtype,
                                                      skipna=skipna)
    return validator.validate(values)


@cython.internal
cdef class IntegerNaValidator(Validator):
    cdef bint is_value_typed(self, object value) except -1:
        return (util.is_integer_object(value)
                or (util.is_nan(value) and util.is_float_object(value)))


cdef bint is_integer_na_array(ndarray values, bint skipna=True):
    cdef:
        IntegerNaValidator validator = IntegerNaValidator(len(values),
                                                          values.dtype, skipna=skipna)
    return validator.validate(values)


@cython.internal
cdef class IntegerFloatValidator(Validator):
    cdef bint is_value_typed(self, object value) except -1:
        return util.is_integer_object(value) or util.is_float_object(value)

    cdef bint is_array_typed(self) except -1:
        return cnp.PyDataType_ISINTEGER(self.dtype)


cdef bint is_integer_float_array(ndarray values, bint skipna=True):
    cdef:
        IntegerFloatValidator validator = IntegerFloatValidator(len(values),
                                                                values.dtype,
                                                                skipna=skipna)
    return validator.validate(values)


@cython.internal
cdef class FloatValidator(Validator):
    cdef bint is_value_typed(self, object value) except -1:
        return util.is_float_object(value)

    cdef bint is_array_typed(self) except -1:
        return cnp.PyDataType_ISFLOAT(self.dtype)


# Note: only python-exposed for tests
cpdef bint is_float_array(ndarray values):
    cdef:
        FloatValidator validator = FloatValidator(len(values), values.dtype)
    return validator.validate(values)


@cython.internal
cdef class ComplexValidator(Validator):
    cdef bint is_value_typed(self, object value) except -1:
        return (
            util.is_complex_object(value)
            or (util.is_float_object(value) and is_nan(value))
        )

    cdef bint is_array_typed(self) except -1:
        return cnp.PyDataType_ISCOMPLEX(self.dtype)


cdef bint is_complex_array(ndarray values):
    cdef:
        ComplexValidator validator = ComplexValidator(len(values), values.dtype)
    return validator.validate(values)


@cython.internal
cdef class DecimalValidator(Validator):
    cdef bint is_value_typed(self, object value) except -1:
        return is_decimal(value)


cdef bint is_decimal_array(ndarray values, bint skipna=False):
    cdef:
        DecimalValidator validator = DecimalValidator(
            len(values), values.dtype, skipna=skipna
        )
    return validator.validate(values)


@cython.internal
cdef class StringValidator(Validator):
    cdef bint is_value_typed(self, object value) except -1:
        return isinstance(value, str)

    cdef bint is_array_typed(self) except -1:
        return self.dtype.type_num == cnp.NPY_UNICODE


cpdef bint is_string_array(ndarray values, bint skipna=False):
    cdef:
        StringValidator validator = StringValidator(len(values),
                                                    values.dtype,
                                                    skipna=skipna)
    return validator.validate(values)


@cython.internal
cdef class BytesValidator(Validator):
    cdef bint is_value_typed(self, object value) except -1:
        return isinstance(value, bytes)

    cdef bint is_array_typed(self) except -1:
        return self.dtype.type_num == cnp.NPY_STRING


cdef bint is_bytes_array(ndarray values, bint skipna=False):
    cdef:
        BytesValidator validator = BytesValidator(len(values), values.dtype,
                                                  skipna=skipna)
    return validator.validate(values)


@cython.internal
cdef class TemporalValidator(Validator):
    cdef:
        bint all_generic_na

    def __cinit__(self, Py_ssize_t n, cnp.dtype dtype=np.dtype(np.object_),
                  bint skipna=False):
        self.n = n
        self.dtype = dtype
        self.skipna = skipna
        self.all_generic_na = True

    cdef bint is_valid(self, object value) except -1:
        return self.is_value_typed(value) or self.is_valid_null(value)

    cdef bint is_valid_null(self, object value) except -1:
        raise NotImplementedError(f"{type(self).__name__} child class "
                                  "must define is_valid_null")

    cdef bint is_valid_skipna(self, object value) except -1:
        cdef:
            bint is_typed_null = self.is_valid_null(value)
            bint is_generic_null = value is None or util.is_nan(value)
        if not is_generic_null:
            self.all_generic_na = False
        return self.is_value_typed(value) or is_typed_null or is_generic_null

    cdef bint _validate_skipna(self, ndarray values) except -1:
        """
        If we _only_ saw non-dtype-specific NA values, even if they are valid
        for this dtype, we do not infer this dtype.
        """
        return Validator._validate_skipna(self, values) and not self.all_generic_na


@cython.internal
cdef class DatetimeValidator(TemporalValidator):
    cdef bint is_value_typed(self, object value) except -1:
        return PyDateTime_Check(value)

    cdef bint is_valid_null(self, object value) except -1:
        return is_null_datetime64(value)


cpdef bint is_datetime_array(ndarray values, bint skipna=True):
    cdef:
        DatetimeValidator validator = DatetimeValidator(len(values),
                                                        skipna=skipna)
    return validator.validate(values)


@cython.internal
cdef class Datetime64Validator(DatetimeValidator):
    cdef bint is_value_typed(self, object value) except -1:
        return cnp.is_datetime64_object(value)


# Note: only python-exposed for tests
cpdef bint is_datetime64_array(ndarray values, bint skipna=True):
    cdef:
        Datetime64Validator validator = Datetime64Validator(len(values),
                                                            skipna=skipna)
    return validator.validate(values)


@cython.internal
cdef class AnyDatetimeValidator(DatetimeValidator):
    cdef bint is_value_typed(self, object value) except -1:
        return cnp.is_datetime64_object(value) or (
            PyDateTime_Check(value) and value.tzinfo is None
        )


cdef bint is_datetime_or_datetime64_array(ndarray values, bint skipna=True):
    cdef:
        AnyDatetimeValidator validator = AnyDatetimeValidator(len(values),
                                                              skipna=skipna)
    return validator.validate(values)


# Note: only python-exposed for tests
def is_datetime_with_singletz_array(values: ndarray) -> bool:
    """
    Check values have the same tzinfo attribute.
    Doesn't check values are datetime-like types.
    """
    cdef:
        Py_ssize_t i = 0, j, n = len(values)
        object base_val, base_tz, val, tz

    if n == 0:
        return False

    # Get a reference timezone to compare with the rest of the tzs in the array
    for i in range(n):
        base_val = values[i]
        if base_val is not NaT and base_val is not None and not util.is_nan(base_val):
            base_tz = getattr(base_val, "tzinfo", None)
            break

    for j in range(i, n):
        # Compare val's timezone with the reference timezone
        # NaT can coexist with tz-aware datetimes, so skip if encountered
        val = values[j]
        if val is not NaT and val is not None and not util.is_nan(val):
            tz = getattr(val, "tzinfo", None)
            if not tz_compare(base_tz, tz):
                return False

    # Note: we should only be called if a tzaware datetime has been seen,
    #  so base_tz should always be set at this point.
    return True


@cython.internal
cdef class TimedeltaValidator(TemporalValidator):
    cdef bint is_value_typed(self, object value) except -1:
        return PyDelta_Check(value)

    cdef bint is_valid_null(self, object value) except -1:
        return is_null_timedelta64(value)


@cython.internal
cdef class AnyTimedeltaValidator(TimedeltaValidator):
    cdef bint is_value_typed(self, object value) except -1:
        return is_timedelta(value)


# Note: only python-exposed for tests
cpdef bint is_timedelta_or_timedelta64_array(ndarray values, bint skipna=True):
    """
    Infer with timedeltas and/or nat/none.
    """
    cdef:
        AnyTimedeltaValidator validator = AnyTimedeltaValidator(len(values),
                                                                skipna=skipna)
    return validator.validate(values)


@cython.internal
cdef class DateValidator(Validator):
    cdef bint is_value_typed(self, object value) except -1:
        return PyDate_Check(value)


# Note: only python-exposed for tests
cpdef bint is_date_array(ndarray values, bint skipna=False):
    cdef:
        DateValidator validator = DateValidator(len(values), skipna=skipna)
    return validator.validate(values)


@cython.internal
cdef class TimeValidator(Validator):
    cdef bint is_value_typed(self, object value) except -1:
        return PyTime_Check(value)


# Note: only python-exposed for tests
cpdef bint is_time_array(ndarray values, bint skipna=False):
    cdef:
        TimeValidator validator = TimeValidator(len(values), skipna=skipna)
    return validator.validate(values)


# FIXME: actually use skipna
cdef bint is_period_array(ndarray values, bint skipna=True):
    """
    Is this an ndarray of Period objects (or NaT) with a single `freq`?
    """
    # values should be object-dtype, but ndarray[object] assumes 1D, while
    #  this _may_ be 2D.
    cdef:
        Py_ssize_t i, N = values.size
        int dtype_code = -10000  # i.e. c_FreqGroup.FR_UND
        object val
        flatiter it

    if N == 0:
        return False

    it = PyArray_IterNew(values)
    for i in range(N):
        # The PyArray_GETITEM and PyArray_ITER_NEXT are faster
        #  equivalents to `val = values[i]`
        val = PyArray_GETITEM(values, PyArray_ITER_DATA(it))
        PyArray_ITER_NEXT(it)

        if is_period_object(val):
            if dtype_code == -10000:
                dtype_code = val._dtype._dtype_code
            elif dtype_code != val._dtype._dtype_code:
                # mismatched freqs
                return False
        elif checknull_with_nat(val):
            pass
        else:
            # Not a Period or NaT-like
            return False

    if dtype_code == -10000:
        # we saw all-NaTs, no actual Periods
        return False
    return True


# Note: only python-exposed for tests
cpdef bint is_interval_array(ndarray values):
    """
    Is this an ndarray of Interval (or np.nan) with a single dtype?
    """
    cdef:
        Py_ssize_t i, n = len(values)
        str closed = None
        bint numeric = False
        bint dt64 = False
        bint td64 = False
        object val

    if len(values) == 0:
        return False

    for i in range(n):
        val = values[i]

        if isinstance(val, Interval):
            if closed is None:
                closed = val.closed
                numeric = (
                    util.is_float_object(val.left)
                    or util.is_integer_object(val.left)
                )
                td64 = is_timedelta(val.left)
                dt64 = PyDateTime_Check(val.left)
            elif val.closed != closed:
                # mismatched closedness
                return False
            elif numeric:
                if not (
                    util.is_float_object(val.left)
                    or util.is_integer_object(val.left)
                ):
                    # i.e. datetime64 or timedelta64
                    return False
            elif td64:
                if not is_timedelta(val.left):
                    return False
            elif dt64:
                if not PyDateTime_Check(val.left):
                    return False
            else:
                raise ValueError(val)
        elif util.is_nan(val) or val is None:
            pass
        else:
            return False

    if closed is None:
        # we saw all-NAs, no actual Intervals
        return False
    return True


@cython.boundscheck(False)
@cython.wraparound(False)
def maybe_convert_numeric(
    ndarray[object, ndim=1] values,
    set na_values,
    bint convert_empty=True,
    bint coerce_numeric=False,
    bint convert_to_masked_nullable=False,
) -> tuple[np.ndarray, np.ndarray | None]:
    """
    Convert object array to a numeric array if possible.

    Parameters
    ----------
    values : ndarray[object]
        Array of object elements to convert.
    na_values : set
        Set of values that should be interpreted as NaN.
    convert_empty : bool, default True
        If an empty array-like object is encountered, whether to interpret
        that element as NaN or not. If set to False, a ValueError will be
        raised if such an element is encountered and 'coerce_numeric' is False.
    coerce_numeric : bool, default False
        If initial attempts to convert to numeric have failed, whether to
        force conversion to numeric via alternative methods or by setting the
        element to NaN. Otherwise, an Exception will be raised when such an
        element is encountered.

        This boolean also has an impact on how conversion behaves when a
        numeric array has no suitable numerical dtype to return (i.e. uint64,
        int32, uint8). If set to False, the original object array will be
        returned. Otherwise, a ValueError will be raised.
    convert_to_masked_nullable : bool, default False
        Whether to return a mask for the converted values. This also disables
        upcasting for ints with nulls to float64.
    Returns
    -------
    np.ndarray
        Array of converted object values to numerical ones.

    Optional[np.ndarray]
        If convert_to_masked_nullable is True,
        returns a boolean mask for the converted values, otherwise returns None.
    """
    if len(values) == 0:
        return (np.array([], dtype="i8"), None)

    # fastpath for ints - try to convert all based on first value
    cdef:
        object val = values[0]

    if util.is_integer_object(val):
        try:
            maybe_ints = values.astype("i8")
            if (maybe_ints == values).all():
                return (maybe_ints, None)
        except (ValueError, OverflowError, TypeError):
            pass

    # Otherwise, iterate and do full inference.
    cdef:
        int maybe_int
        Py_ssize_t i, n = values.size
        Seen seen = Seen(coerce_numeric)
        ndarray[float64_t, ndim=1] floats = cnp.PyArray_EMPTY(
            1, values.shape, cnp.NPY_FLOAT64, 0
        )
        ndarray[complex128_t, ndim=1] complexes = cnp.PyArray_EMPTY(
            1, values.shape, cnp.NPY_COMPLEX128, 0
        )
        ndarray[int64_t, ndim=1] ints = cnp.PyArray_EMPTY(
            1, values.shape, cnp.NPY_INT64, 0
        )
        ndarray[uint64_t, ndim=1] uints = cnp.PyArray_EMPTY(
            1, values.shape, cnp.NPY_UINT64, 0
        )
        ndarray[uint8_t, ndim=1] bools = cnp.PyArray_EMPTY(
            1, values.shape, cnp.NPY_UINT8, 0
        )
        ndarray[uint8_t, ndim=1] mask = np.zeros(n, dtype="u1")
        float64_t fval
        bint allow_null_in_int = convert_to_masked_nullable

    for i in range(n):
        val = values[i]
        # We only want to disable NaNs showing as float if
        # a) convert_to_masked_nullable = True
        # b) no floats have been seen ( assuming an int shows up later )
        # However, if no ints present (all null array), we need to return floats
        allow_null_in_int = convert_to_masked_nullable and not seen.float_

        if val.__hash__ is not None and val in na_values:
            if allow_null_in_int:
                seen.null_ = True
                mask[i] = 1
            else:
                if convert_to_masked_nullable:
                    mask[i] = 1
                seen.saw_null()
            floats[i] = complexes[i] = NaN
        elif util.is_float_object(val):
            fval = val
            if fval != fval:
                seen.null_ = True
                if allow_null_in_int:
                    mask[i] = 1
                else:
                    if convert_to_masked_nullable:
                        mask[i] = 1
                    seen.float_ = True
            else:
                seen.float_ = True
            floats[i] = complexes[i] = fval
        elif util.is_integer_object(val):
            floats[i] = complexes[i] = val

            val = int(val)
            seen.saw_int(val)

            if val >= 0:
                if val <= oUINT64_MAX:
                    uints[i] = val
                else:
                    seen.float_ = True

            if oINT64_MIN <= val <= oINT64_MAX:
                ints[i] = val

            if val < oINT64_MIN or (seen.sint_ and seen.uint_):
                seen.float_ = True

        elif util.is_bool_object(val):
            floats[i] = uints[i] = ints[i] = bools[i] = val
            seen.bool_ = True
        elif val is None or val is C_NA:
            if allow_null_in_int:
                seen.null_ = True
                mask[i] = 1
            else:
                if convert_to_masked_nullable:
                    mask[i] = 1
                seen.saw_null()
            floats[i] = complexes[i] = NaN
        elif hasattr(val, "__len__") and len(val) == 0:
            if convert_empty or seen.coerce_numeric:
                seen.saw_null()
                floats[i] = complexes[i] = NaN
                mask[i] = 1
            else:
                raise ValueError("Empty string encountered")
        elif util.is_complex_object(val):
            complexes[i] = val
            seen.complex_ = True
        elif is_decimal(val):
            floats[i] = complexes[i] = val
            seen.float_ = True
        else:
            try:
                floatify(val, &fval, &maybe_int)

                if fval in na_values:
                    seen.saw_null()
                    floats[i] = complexes[i] = NaN
                    mask[i] = 1
                else:
                    if fval != fval:
                        seen.null_ = True
                        mask[i] = 1

                    floats[i] = fval

                if maybe_int:
                    as_int = int(val)

                    if as_int in na_values:
                        mask[i] = 1
                        seen.null_ = True
                        if not allow_null_in_int:
                            seen.float_ = True
                    else:
                        seen.saw_int(as_int)

                    if as_int not in na_values:
                        if as_int < oINT64_MIN or as_int > oUINT64_MAX:
                            if seen.coerce_numeric:
                                seen.float_ = True
                            else:
                                raise ValueError("Integer out of range.")
                        else:
                            if as_int >= 0:
                                uints[i] = as_int

                            if as_int <= oINT64_MAX:
                                ints[i] = as_int

                    seen.float_ = seen.float_ or (seen.uint_ and seen.sint_)
                else:
                    seen.float_ = True
            except (TypeError, ValueError) as err:
                if not seen.coerce_numeric:
                    raise type(err)(f"{err} at position {i}")

                mask[i] = 1

                if allow_null_in_int:
                    seen.null_ = True
                else:
                    seen.saw_null()
                    floats[i] = NaN

    if seen.check_uint64_conflict():
        return (values, None)

    # This occurs since we disabled float nulls showing as null in anticipation
    # of seeing ints that were never seen. So then, we return float
    if allow_null_in_int and seen.null_ and not seen.int_ and not seen.bool_:
        seen.float_ = True

    if seen.complex_:
        return (complexes, None)
    elif seen.float_:
        if seen.null_ and convert_to_masked_nullable:
            return (floats, mask.view(np.bool_))
        return (floats, None)
    elif seen.int_:
        if seen.null_ and convert_to_masked_nullable:
            if seen.uint_:
                return (uints, mask.view(np.bool_))
            else:
                return (ints, mask.view(np.bool_))
        if seen.uint_:
            return (uints, None)
        else:
            return (ints, None)
    elif seen.bool_:
        if allow_null_in_int:
            return (bools.view(np.bool_), mask.view(np.bool_))
        return (bools.view(np.bool_), None)
    elif seen.uint_:
        return (uints, None)
    return (ints, None)


@cython.boundscheck(False)
@cython.wraparound(False)
def maybe_convert_objects(ndarray[object] objects,
                          *,
                          bint try_float=False,
                          bint safe=False,
                          bint convert_numeric=True,  # NB: different default!
                          bint convert_to_nullable_dtype=False,
                          bint convert_non_numeric=False,
                          object dtype_if_all_nat=None) -> "ArrayLike":
    """
    Type inference function-- convert object array to proper dtype

    Parameters
    ----------
    objects : ndarray[object]
        Array of object elements to convert.
    try_float : bool, default False
        If an array-like object contains only float or NaN values is
        encountered, whether to convert and return an array of float dtype.
    safe : bool, default False
        Whether to upcast numeric type (e.g. int cast to float). If set to
        True, no upcasting will be performed.
    convert_numeric : bool, default True
        Whether to convert numeric entries.
    convert_to_nullable_dtype : bool, default False
        If an array-like object contains only integer or boolean values (and NaN) is
        encountered, whether to convert and return an Boolean/IntegerArray.
    convert_non_numeric : bool, default False
        Whether to convert datetime, timedelta, period, interval types.
    dtype_if_all_nat : np.dtype, ExtensionDtype, or None, default None
        Dtype to cast to if we have all-NaT.

    Returns
    -------
    np.ndarray or ExtensionArray
        Array of converted object values to more specific dtypes if applicable.
    """
    cdef:
        Py_ssize_t i, n, itemsize_max = 0
        ndarray[float64_t] floats
        ndarray[complex128_t] complexes
        ndarray[int64_t] ints
        ndarray[uint64_t] uints
        ndarray[uint8_t] bools
        ndarray[uint8_t] mask
        Seen seen = Seen()
        object val
        _TSObject tsobj
        float64_t fnan = NaN

    if dtype_if_all_nat is not None:
        # in practice we don't expect to ever pass dtype_if_all_nat
        #  without both convert_non_numeric, so disallow
        #  it to avoid needing to handle it below.
        if not convert_non_numeric:
            raise ValueError(
                "Cannot specify 'dtype_if_all_nat' without convert_non_numeric=True"
            )

    n = len(objects)

    floats = cnp.PyArray_EMPTY(1, objects.shape, cnp.NPY_FLOAT64, 0)
    complexes = cnp.PyArray_EMPTY(1, objects.shape, cnp.NPY_COMPLEX128, 0)
    ints = cnp.PyArray_EMPTY(1, objects.shape, cnp.NPY_INT64, 0)
    uints = cnp.PyArray_EMPTY(1, objects.shape, cnp.NPY_UINT64, 0)
    bools = cnp.PyArray_EMPTY(1, objects.shape, cnp.NPY_UINT8, 0)
    mask = np.full(n, False)

    for i in range(n):
        val = objects[i]
        if itemsize_max != -1:
            itemsize = get_itemsize(val)
            if itemsize > itemsize_max or itemsize == -1:
                itemsize_max = itemsize

        if val is None:
            seen.null_ = True
            floats[i] = complexes[i] = fnan
            mask[i] = True
        elif val is NaT:
            seen.nat_ = True
            if not convert_non_numeric:
                seen.object_ = True
                break
        elif util.is_nan(val):
            seen.nan_ = True
            mask[i] = True
            if util.is_complex_object(val):
                floats[i] = fnan
                complexes[i] = val
                seen.complex_ = True
                if not convert_numeric:
                    break
            else:
                floats[i] = complexes[i] = val
        elif util.is_bool_object(val):
            seen.bool_ = True
            bools[i] = val
            if not convert_numeric:
                break
        elif util.is_float_object(val):
            floats[i] = complexes[i] = val
            seen.float_ = True
            if not convert_numeric:
                break
        elif is_timedelta(val):
            if convert_non_numeric:
                seen.timedelta_ = True
                try:
                    convert_to_timedelta64(val, "ns")
                except OutOfBoundsTimedelta:
                    seen.object_ = True
                    break
                break
            else:
                seen.object_ = True
                break
        elif util.is_integer_object(val):
            seen.int_ = True
            floats[i] = <float64_t>val
            complexes[i] = <double complex>val
            if not seen.null_ or convert_to_nullable_dtype:
                seen.saw_int(val)

                if ((seen.uint_ and seen.sint_) or
                        val > oUINT64_MAX or val < oINT64_MIN):
                    seen.object_ = True
                    break

                if seen.uint_:
                    uints[i] = val
                elif seen.sint_:
                    ints[i] = val
                else:
                    uints[i] = val
                    ints[i] = val
            if not convert_numeric:
                break

        elif util.is_complex_object(val):
            complexes[i] = val
            seen.complex_ = True
            if not convert_numeric:
                break
        elif PyDateTime_Check(val) or cnp.is_datetime64_object(val):

            # if we have an tz's attached then return the objects
            if convert_non_numeric:
                if getattr(val, "tzinfo", None) is not None:
                    seen.datetimetz_ = True
                    break
                else:
                    seen.datetime_ = True
                    try:
                        tsobj = convert_to_tsobject(val, None, None, 0, 0)
                        tsobj.ensure_reso(NPY_FR_ns)
                    except OutOfBoundsDatetime:
                        # e.g. test_out_of_s_bounds_datetime64
                        seen.object_ = True
                        break
            else:
                seen.object_ = True
                break
        elif is_period_object(val):
            if convert_non_numeric:
                seen.period_ = True
                break
            else:
                seen.object_ = True
                break
        elif try_float and not isinstance(val, str):
            # this will convert Decimal objects
            try:
                floats[i] = float(val)
                complexes[i] = complex(val)
                seen.float_ = True
            except (ValueError, TypeError):
                seen.object_ = True
                break
        elif isinstance(val, Interval):
            if convert_non_numeric:
                seen.interval_ = True
                break
            else:
                seen.object_ = True
                break
        elif isinstance(val, str):
            if convert_non_numeric:
                seen.str_ = True
                break
            else:
                seen.object_ = True
                break
        elif val is C_NA:
            seen.object_ = True
<<<<<<< HEAD
=======
            continue
>>>>>>> 46c8da3e
        else:
            seen.object_ = True
            break

    # we try to coerce datetime w/tz but must all have the same tz
    if seen.datetimetz_:
        if is_datetime_with_singletz_array(objects):
            from pandas import DatetimeIndex

            try:
                dti = DatetimeIndex(objects)
            except OutOfBoundsDatetime:
                # e.g. test_to_datetime_cache_coerce_50_lines_outofbounds
                pass
            else:
                # unbox to DatetimeArray
                return dti._data
        seen.object_ = True

    elif seen.datetime_:
        if is_datetime_or_datetime64_array(objects):
            from pandas import DatetimeIndex

            try:
                dti = DatetimeIndex(objects)
            except OutOfBoundsDatetime:
                pass
            else:
                # unbox to ndarray[datetime64[ns]]
                return dti._data._ndarray
        seen.object_ = True

    elif seen.timedelta_:
        if is_timedelta_or_timedelta64_array(objects):
            from pandas import TimedeltaIndex

            try:
                tdi = TimedeltaIndex(objects)
            except OutOfBoundsTimedelta:
                pass
            else:
                # unbox to ndarray[timedelta64[ns]]
                return tdi._data._ndarray
        seen.object_ = True

    elif seen.period_:
        if is_period_array(objects):
            from pandas import PeriodIndex
            pi = PeriodIndex(objects)

            # unbox to PeriodArray
            return pi._data
        seen.object_ = True

    elif seen.str_:
        if using_pyarrow_string_dtype() and is_string_array(objects, skipna=True):
            from pandas.core.arrays.string_ import StringDtype

            dtype = StringDtype(storage="pyarrow_numpy")
            return dtype.construct_array_type()._from_sequence(objects, dtype=dtype)

        seen.object_ = True
    elif seen.interval_:
        if is_interval_array(objects):
            from pandas import IntervalIndex
            ii = IntervalIndex(objects)

            # unbox to IntervalArray
            return ii._data

        seen.object_ = True

    elif seen.nat_:
        if not seen.object_ and not seen.numeric_ and not seen.bool_:
            # all NaT, None, or nan (at least one NaT)
            # see GH#49340 for discussion of desired behavior
            dtype = dtype_if_all_nat
            if cnp.PyArray_DescrCheck(dtype):
                # i.e. isinstance(dtype, np.dtype)
                if dtype.kind not in "mM":
                    raise ValueError(dtype)
                else:
                    res = np.empty((<object>objects).shape, dtype=dtype)
                    res[:] = NPY_NAT
                    return res
            elif dtype is not None:
                # EA, we don't expect to get here, but _could_ implement
                raise NotImplementedError(dtype)
            else:
                # we don't guess
                seen.object_ = True
        else:
            seen.object_ = True

    if not convert_numeric:
        # Note: we count "bool" as numeric here. This is because
        #  np.array(list_of_items) will convert bools just like it will numeric
        #  entries.
        return objects

    if seen.bool_:
        if seen.is_bool:
            # is_bool property rules out everything else
            return bools.view(np.bool_)
        elif convert_to_nullable_dtype and seen.is_bool_or_na:
            from pandas.core.arrays import BooleanArray
            return BooleanArray(bools.view(np.bool_), mask)
        seen.object_ = True

    if not seen.object_:
        result = None
        if not safe:
            if seen.null_ or seen.nan_:
                if seen.complex_:
                    result = complexes
                elif seen.float_:
                    result = floats
                elif seen.int_ or seen.uint_:
                    if convert_to_nullable_dtype:
                        from pandas.core.arrays import IntegerArray
                        if seen.uint_:
                            result = IntegerArray(uints, mask)
                        else:
                            result = IntegerArray(ints, mask)
                    else:
                        result = floats
                elif seen.nan_:
                    result = floats
            else:
                if seen.complex_:
                    result = complexes
                elif seen.float_:
                    result = floats
                elif seen.int_:
                    if seen.uint_:
                        result = uints
                    else:
                        result = ints

        else:
            # don't cast int to float, etc.
            if seen.null_:
                if seen.complex_:
                    if not seen.int_:
                        result = complexes
                elif seen.float_ or seen.nan_:
                    if not seen.int_:
                        result = floats
            else:
                if seen.complex_:
                    if not seen.int_:
                        result = complexes
                elif seen.float_ or seen.nan_:
                    if not seen.int_:
                        result = floats
                elif seen.int_:
                    if seen.uint_:
                        result = uints
                    else:
                        result = ints

        if result is uints or result is ints or result is floats or result is complexes:
            # cast to the largest itemsize when all values are NumPy scalars
            if itemsize_max > 0 and itemsize_max != result.dtype.itemsize:
                result = result.astype(result.dtype.kind + str(itemsize_max))
            return result
        elif result is not None:
            return result

    return objects


class _NoDefault(Enum):
    # We make this an Enum
    # 1) because it round-trips through pickle correctly (see GH#40397)
    # 2) because mypy does not understand singletons
    no_default = "NO_DEFAULT"

    def __repr__(self) -> str:
        return "<no_default>"


# Note: no_default is exported to the public API in pandas.api.extensions
no_default = _NoDefault.no_default  # Sentinel indicating the default value.
NoDefault = Literal[_NoDefault.no_default]


def map_infer_mask(
        ndarray[object] arr,
        object f,
        const uint8_t[:] mask,
        bint convert=True,
        object na_value=no_default,
        cnp.dtype dtype=np.dtype(object)
) -> np.ndarray:
    """
    Substitute for np.vectorize with pandas-friendly dtype inference.

    Parameters
    ----------
    arr : ndarray
    f : function
    mask : ndarray
        uint8 dtype ndarray indicating values not to apply `f` to.
    convert : bool, default True
        Whether to call `maybe_convert_objects` on the resulting ndarray.
    na_value : Any, optional
        The result value to use for masked values. By default, the
        input value is used.
    dtype : numpy.dtype
        The numpy dtype to use for the result ndarray.

    Returns
    -------
    np.ndarray
    """
    cdef Py_ssize_t n = len(arr)
    result = np.empty(n, dtype=dtype)

    _map_infer_mask(
        result,
        arr,
        f,
        mask,
        na_value,
    )
    if convert:
        return maybe_convert_objects(result)
    else:
        return result


@cython.boundscheck(False)
@cython.wraparound(False)
def _map_infer_mask(
        ndarray[uint8_int64_object_t] out,
        ndarray[object] arr,
        object f,
        const uint8_t[:] mask,
        object na_value=no_default,
) -> None:
    """
    Helper for map_infer_mask, split off to use fused types based on the result.
    """
    cdef:
        Py_ssize_t i, n
        object val

    n = len(arr)
    for i in range(n):
        if mask[i]:
            if na_value is no_default:
                val = arr[i]
            else:
                val = na_value
        else:
            val = f(arr[i])

            if cnp.PyArray_IsZeroDim(val):
                # unbox 0-dim arrays, GH#690
                val = val.item()

        out[i] = val


@cython.boundscheck(False)
@cython.wraparound(False)
def map_infer(
    ndarray arr, object f, bint convert=True, bint ignore_na=False
) -> np.ndarray:
    """
    Substitute for np.vectorize with pandas-friendly dtype inference.

    Parameters
    ----------
    arr : ndarray
    f : function
    convert : bint
    ignore_na : bint
        If True, NA values will not have f applied

    Returns
    -------
    np.ndarray
    """
    cdef:
        Py_ssize_t i, n
        ndarray[object] result
        object val

    n = len(arr)
    result = cnp.PyArray_EMPTY(1, arr.shape, cnp.NPY_OBJECT, 0)
    for i in range(n):
        if ignore_na and checknull(arr[i]):
            result[i] = arr[i]
            continue
        val = f(arr[i])

        if cnp.PyArray_IsZeroDim(val):
            # unbox 0-dim arrays, GH#690
            val = val.item()

        result[i] = val

    if convert:
        return maybe_convert_objects(result)
    else:
        return result


def to_object_array(rows: object, min_width: int = 0) -> ndarray:
    """
    Convert a list of lists into an object array.

    Parameters
    ----------
    rows : 2-d array (N, K)
        List of lists to be converted into an array.
    min_width : int
        Minimum width of the object array. If a list
        in `rows` contains fewer than `width` elements,
        the remaining elements in the corresponding row
        will all be `NaN`.

    Returns
    -------
    np.ndarray[object, ndim=2]
    """
    cdef:
        Py_ssize_t i, j, n, k, tmp
        ndarray[object, ndim=2] result
        list row

    rows = list(rows)
    n = len(rows)

    k = min_width
    for i in range(n):
        tmp = len(rows[i])
        if tmp > k:
            k = tmp

    result = np.empty((n, k), dtype=object)

    for i in range(n):
        row = list(rows[i])

        for j in range(len(row)):
            result[i, j] = row[j]

    return result


def tuples_to_object_array(ndarray[object] tuples):
    cdef:
        Py_ssize_t i, j, n, k
        ndarray[object, ndim=2] result
        tuple tup

    n = len(tuples)
    k = len(tuples[0])
    result = np.empty((n, k), dtype=object)
    for i in range(n):
        tup = tuples[i]
        for j in range(k):
            result[i, j] = tup[j]

    return result


def to_object_array_tuples(rows: object) -> np.ndarray:
    """
    Convert a list of tuples into an object array. Any subclass of
    tuple in `rows` will be casted to tuple.

    Parameters
    ----------
    rows : 2-d array (N, K)
        List of tuples to be converted into an array.

    Returns
    -------
    np.ndarray[object, ndim=2]
    """
    cdef:
        Py_ssize_t i, j, n, k, tmp
        ndarray[object, ndim=2] result
        tuple row

    rows = list(rows)
    n = len(rows)

    k = 0
    for i in range(n):
        tmp = 1 if checknull(rows[i]) else len(rows[i])
        if tmp > k:
            k = tmp

    result = np.empty((n, k), dtype=object)

    try:
        for i in range(n):
            row = rows[i]
            for j in range(len(row)):
                result[i, j] = row[j]
    except TypeError:
        # e.g. "Expected tuple, got list"
        # upcast any subclasses to tuple
        for i in range(n):
            row = (rows[i],) if checknull(rows[i]) else tuple(rows[i])
            for j in range(len(row)):
                result[i, j] = row[j]

    return result


@cython.wraparound(False)
@cython.boundscheck(False)
def fast_multiget(dict mapping, object[:] keys, default=np.nan) -> np.ndarray:
    cdef:
        Py_ssize_t i, n = len(keys)
        object val
        ndarray[object] output = np.empty(n, dtype="O")

    if n == 0:
        # kludge, for Series
        return np.empty(0, dtype="f8")

    for i in range(n):
        val = keys[i]
        if val in mapping:
            output[i] = mapping[val]
        else:
            output[i] = default

    return maybe_convert_objects(output)


def is_bool_list(obj: list) -> bool:
    """
    Check if this list contains only bool or np.bool_ objects.

    This is appreciably faster than checking `np.array(obj).dtype == bool`

    obj1 = [True, False] * 100
    obj2 = obj1 * 100
    obj3 = obj2 * 100
    obj4 = [True, None] + obj1

    for obj in [obj1, obj2, obj3, obj4]:
        %timeit is_bool_list(obj)
        %timeit np.array(obj).dtype.kind == "b"

    340 ns ± 8.22 ns
    8.78 µs ± 253 ns

    28.8 µs ± 704 ns
    813 µs ± 17.8 µs

    3.4 ms ± 168 µs
    78.4 ms ± 1.05 ms

    48.1 ns ± 1.26 ns
    8.1 µs ± 198 ns
    """
    cdef:
        object item

    for item in obj:
        if not util.is_bool_object(item):
            return False

    # Note: we return True for empty list
    return True


cpdef ndarray eq_NA_compat(ndarray[object] arr, object key):
    """
    Check for `arr == key`, treating all values as not-equal to pd.NA.

    key is assumed to have `not isna(key)`
    """
    cdef:
        ndarray[uint8_t, cast=True] result = cnp.PyArray_EMPTY(
            arr.ndim, arr.shape, cnp.NPY_BOOL, 0
        )
        Py_ssize_t i
        object item

    for i in range(len(arr)):
        item = arr[i]
        if item is C_NA:
            result[i] = False
        else:
            result[i] = item == key

    return result


def dtypes_all_equal(list types not None) -> bool:
    """
    Faster version for:

    first = types[0]
    all(is_dtype_equal(first, t) for t in types[1:])

    And assuming all elements in the list are np.dtype/ExtensionDtype objects

    See timings at https://github.com/pandas-dev/pandas/pull/44594
    """
    first = types[0]
    for t in types[1:]:
        if t is first:
            # Fastpath can provide a nice boost for EADtypes
            continue
        try:
            if not t == first:
                return False
        except (TypeError, AttributeError):
            return False
    else:
        return True


def is_np_dtype(object dtype, str kinds=None) -> bool:
    """
    Optimized check for `isinstance(dtype, np.dtype)` with
    optional `and dtype.kind in kinds`.

    dtype = np.dtype("m8[ns]")

    In [7]: %timeit isinstance(dtype, np.dtype)
    117 ns ± 1.91 ns per loop (mean ± std. dev. of 7 runs, 10,000,000 loops each)

    In [8]: %timeit is_np_dtype(dtype)
    64 ns ± 1.51 ns per loop (mean ± std. dev. of 7 runs, 10,000,000 loops each)

    In [9]: %timeit is_timedelta64_dtype(dtype)
    209 ns ± 6.96 ns per loop (mean ± std. dev. of 7 runs, 1,000,000 loops each)

    In [10]: %timeit is_np_dtype(dtype, "m")
    93.4 ns ± 1.11 ns per loop (mean ± std. dev. of 7 runs, 10,000,000 loops each)
    """
    if not cnp.PyArray_DescrCheck(dtype):
        # i.e. not isinstance(dtype, np.dtype)
        return False
    if kinds is None:
        return True
    return dtype.kind in kinds<|MERGE_RESOLUTION|>--- conflicted
+++ resolved
@@ -2669,10 +2669,7 @@
                 break
         elif val is C_NA:
             seen.object_ = True
-<<<<<<< HEAD
-=======
             continue
->>>>>>> 46c8da3e
         else:
             seen.object_ = True
             break
