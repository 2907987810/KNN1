from collections import abc
from decimal import Decimal
from enum import Enum
import warnings

import cython
from cython import Py_ssize_t

from cpython.datetime cimport (
    PyDate_Check,
    PyDateTime_Check,
    PyDateTime_IMPORT,
    PyDelta_Check,
    PyTime_Check,
)
from cpython.iterator cimport PyIter_Check
from cpython.number cimport PyNumber_Check
from cpython.object cimport (
    Py_EQ,
    PyObject_RichCompareBool,
)
from cpython.ref cimport Py_INCREF
from cpython.sequence cimport PySequence_Check
from cpython.tuple cimport (
    PyTuple_New,
    PyTuple_SET_ITEM,
)

PyDateTime_IMPORT

import numpy as np

cimport numpy as cnp
from numpy cimport (
    NPY_OBJECT,
    PyArray_Check,
    PyArray_GETITEM,
    PyArray_ITER_DATA,
    PyArray_ITER_NEXT,
    PyArray_IterNew,
    complex128_t,
    flatiter,
    float32_t,
    float64_t,
    int64_t,
    intp_t,
    ndarray,
    uint8_t,
    uint64_t,
)

cnp.import_array()

cdef extern from "numpy/arrayobject.h":
    # cython's numpy.dtype specification is incorrect, which leads to
    # errors in issubclass(self.dtype.type, np.bool_), so we directly
    # include the correct version
    # https://github.com/cython/cython/issues/2022

    ctypedef class numpy.dtype [object PyArray_Descr]:
        # Use PyDataType_* macros when possible, however there are no macros
        # for accessing some of the fields, so some are defined. Please
        # ask on cython-dev if you need more.
        cdef:
            int type_num
            int itemsize "elsize"
            char byteorder
            object fields
            tuple names

cdef extern from "numpy/ndarrayobject.h":
    bint PyArray_CheckScalar(obj) nogil


cdef extern from "src/parse_helper.h":
    int floatify(object, float64_t *result, int *maybe_int) except -1

from pandas._libs cimport util
from pandas._libs.util cimport (
    INT64_MAX,
    INT64_MIN,
    UINT64_MAX,
    is_nan,
)

from pandas._libs.tslib import array_to_datetime
from pandas._libs.tslibs import (
    OutOfBoundsDatetime,
    OutOfBoundsTimedelta,
)
from pandas._libs.tslibs.period import Period

from pandas._libs.missing cimport (
    C_NA,
    checknull,
    is_matching_na,
    is_null_datetime64,
    is_null_timedelta64,
    isnaobj,
)
from pandas._libs.tslibs.conversion cimport convert_to_tsobject
from pandas._libs.tslibs.nattype cimport (
    NPY_NAT,
    c_NaT as NaT,
    checknull_with_nat,
)
from pandas._libs.tslibs.offsets cimport is_offset_object
from pandas._libs.tslibs.period cimport is_period_object
from pandas._libs.tslibs.timedeltas cimport convert_to_timedelta64
from pandas._libs.tslibs.timezones cimport tz_compare

# constants that will be compared to potentially arbitrarily large
# python int
cdef:
    object oINT64_MAX = <int64_t>INT64_MAX
    object oINT64_MIN = <int64_t>INT64_MIN
    object oUINT64_MAX = <uint64_t>UINT64_MAX

    float64_t NaN = <float64_t>np.NaN


@cython.wraparound(False)
@cython.boundscheck(False)
def memory_usage_of_objects(arr: object[:]) -> int64_t:
    """
    Return the memory usage of an object array in bytes.

    Does not include the actual bytes of the pointers
    """
    i: Py_ssize_t
    n: Py_ssize_t
    size: int64_t

    size = 0
    n = len(arr)
    for i in range(n):
        size += arr[i].__sizeof__()
    return size


# ----------------------------------------------------------------------


def is_scalar(val: object) -> bool:
    """
    Return True if given object is scalar.

    Parameters
    ----------
    val : object
        This includes:

        - numpy array scalar (e.g. np.int64)
        - Python builtin numerics
        - Python builtin byte arrays and strings
        - None
        - datetime.datetime
        - datetime.timedelta
        - Period
        - decimal.Decimal
        - Interval
        - DateOffset
        - Fraction
        - Number.

    Returns
    -------
    bool
        Return True if given object is scalar.

    Examples
    --------
    >>> dt = datetime.datetime(2018, 10, 3)
    >>> pd.api.types.is_scalar(dt)
    True

    >>> pd.api.types.is_scalar([2, 3])
    False

    >>> pd.api.types.is_scalar({0: 1, 2: 3})
    False

    >>> pd.api.types.is_scalar((0, 2))
    False

    pandas supports PEP 3141 numbers:

    >>> from fractions import Fraction
    >>> pd.api.types.is_scalar(Fraction(3, 5))
    True
    """

    # Start with C-optimized checks
    if (cnp.PyArray_IsAnyScalar(val)
            # PyArray_IsAnyScalar is always False for bytearrays on Py3
            or PyDate_Check(val)
            or PyDelta_Check(val)
            or PyTime_Check(val)
            # We differ from numpy, which claims that None is not scalar;
            # see np.isscalar
            or val is C_NA
            or val is None):
        return True

    # Next use C-optimized checks to exclude common non-scalars before falling
    #  back to non-optimized checks.
    if PySequence_Check(val):
        # e.g. list, tuple
        # includes np.ndarray, Series which PyNumber_Check can return True for
        return False

    # Note: PyNumber_Check check includes Decimal, Fraction, numbers.Number
    return (PyNumber_Check(val)
            or is_period_object(val)
            or is_interval(val)
            or is_offset_object(val))


cdef inline int64_t get_itemsize(object val):
    """
    Get the itemsize of a NumPy scalar, -1 if not a NumPy scalar.

    Parameters
    ----------
    val : object

    Returns
    -------
    is_ndarray : bool
    """
    if PyArray_CheckScalar(val):
        return cnp.PyArray_DescrFromScalar(val).itemsize
    else:
        return -1


def is_iterator(obj: object) -> bool:
    """
    Check if the object is an iterator.

    This is intended for generators, not list-like objects.

    Parameters
    ----------
    obj : The object to check

    Returns
    -------
    is_iter : bool
        Whether `obj` is an iterator.

    Examples
    --------
    >>> is_iterator((x for x in []))
    True
    >>> is_iterator([1, 2, 3])
    False
    >>> is_iterator(datetime(2017, 1, 1))
    False
    >>> is_iterator("foo")
    False
    >>> is_iterator(1)
    False
    """
    return PyIter_Check(obj)


def item_from_zerodim(val: object) -> object:
    """
    If the value is a zerodim array, return the item it contains.

    Parameters
    ----------
    val : object

    Returns
    -------
    object

    Examples
    --------
    >>> item_from_zerodim(1)
    1
    >>> item_from_zerodim('foobar')
    'foobar'
    >>> item_from_zerodim(np.array(1))
    1
    >>> item_from_zerodim(np.array([1]))
    array([1])
    """
    if cnp.PyArray_IsZeroDim(val):
        return cnp.PyArray_ToScalar(cnp.PyArray_DATA(val), val)
    return val


@cython.wraparound(False)
@cython.boundscheck(False)
def fast_unique_multiple(list arrays, sort: bool = True):
    """
    Generate a list of unique values from a list of arrays.

    Parameters
    ----------
    list : array-like
        List of array-like objects.
    sort : bool
        Whether or not to sort the resulting unique list.

    Returns
    -------
    list of unique values
    """
    cdef:
        ndarray[object] buf
        Py_ssize_t k = len(arrays)
        Py_ssize_t i, j, n
        list uniques = []
        dict table = {}
        object val, stub = 0

    for i in range(k):
        buf = arrays[i]
        n = len(buf)
        for j in range(n):
            val = buf[j]
            if val not in table:
                table[val] = stub
                uniques.append(val)

    if sort is None:
        try:
            uniques.sort()
        except TypeError:
            warnings.warn(
                "The values in the array are unorderable. "
                "Pass `sort=False` to suppress this warning.",
                RuntimeWarning,
            )
            pass

    return uniques


@cython.wraparound(False)
@cython.boundscheck(False)
def fast_unique_multiple_list(lists: list, sort: bool = True) -> list:
    cdef:
        list buf
        Py_ssize_t k = len(lists)
        Py_ssize_t i, j, n
        list uniques = []
        dict table = {}
        object val, stub = 0

    for i in range(k):
        buf = lists[i]
        n = len(buf)
        for j in range(n):
            val = buf[j]
            if val not in table:
                table[val] = stub
                uniques.append(val)
    if sort:
        try:
            uniques.sort()
        except TypeError:
            pass

    return uniques


@cython.wraparound(False)
@cython.boundscheck(False)
def fast_unique_multiple_list_gen(object gen, bint sort=True) -> list:
    """
    Generate a list of unique values from a generator of lists.

    Parameters
    ----------
    gen : generator object
        Generator of lists from which the unique list is created.
    sort : bool
        Whether or not to sort the resulting unique list.

    Returns
    -------
    list of unique values
    """
    cdef:
        list buf
        Py_ssize_t j, n
        list uniques = []
        dict table = {}
        object val, stub = 0

    for buf in gen:
        n = len(buf)
        for j in range(n):
            val = buf[j]
            if val not in table:
                table[val] = stub
                uniques.append(val)
    if sort:
        try:
            uniques.sort()
        except TypeError:
            pass

    return uniques


@cython.wraparound(False)
@cython.boundscheck(False)
def dicts_to_array(dicts: list, columns: list):
    cdef:
        Py_ssize_t i, j, k, n
        ndarray[object, ndim=2] result
        dict row
        object col, onan = np.nan

    k = len(columns)
    n = len(dicts)

    result = np.empty((n, k), dtype='O')

    for i in range(n):
        row = dicts[i]
        for j in range(k):
            col = columns[j]
            if col in row:
                result[i, j] = row[col]
            else:
                result[i, j] = onan

    return result


def fast_zip(list ndarrays) -> ndarray[object]:
    """
    For zipping multiple ndarrays into an ndarray of tuples.
    """
    cdef:
        Py_ssize_t i, j, k, n
        ndarray[object] result
        flatiter it
        object val, tup

    k = len(ndarrays)
    n = len(ndarrays[0])

    result = np.empty(n, dtype=object)

    # initialize tuples on first pass
    arr = ndarrays[0]
    it = <flatiter>PyArray_IterNew(arr)
    for i in range(n):
        val = PyArray_GETITEM(arr, PyArray_ITER_DATA(it))
        tup = PyTuple_New(k)

        PyTuple_SET_ITEM(tup, 0, val)
        Py_INCREF(val)
        result[i] = tup
        PyArray_ITER_NEXT(it)

    for j in range(1, k):
        arr = ndarrays[j]
        it = <flatiter>PyArray_IterNew(arr)
        if len(arr) != n:
            raise ValueError("all arrays must be same length")

        for i in range(n):
            val = PyArray_GETITEM(arr, PyArray_ITER_DATA(it))
            PyTuple_SET_ITEM(result[i], j, val)
            Py_INCREF(val)
            PyArray_ITER_NEXT(it)

    return result


def get_reverse_indexer(const intp_t[:] indexer, Py_ssize_t length) -> ndarray:
    """
    Reverse indexing operation.

    Given `indexer`, make `indexer_inv` of it, such that::

        indexer_inv[indexer[x]] = x

    Parameters
    ----------
    indexer : np.ndarray[np.intp]
    length : int

    Returns
    -------
    np.ndarray[np.intp]

    Notes
    -----
    If indexer is not unique, only first occurrence is accounted.
    """
    cdef:
        Py_ssize_t i, n = len(indexer)
        ndarray[intp_t] rev_indexer
        intp_t idx

    rev_indexer = np.empty(length, dtype=np.intp)
    rev_indexer[:] = -1
    for i in range(n):
        idx = indexer[i]
        if idx != -1:
            rev_indexer[idx] = i

    return rev_indexer


@cython.wraparound(False)
@cython.boundscheck(False)
def has_infs_f4(const float32_t[:] arr) -> bool:
    cdef:
        Py_ssize_t i, n = len(arr)
        float32_t inf, neginf, val

    inf = np.inf
    neginf = -inf

    for i in range(n):
        val = arr[i]
        if val == inf or val == neginf:
            return True
    return False


@cython.wraparound(False)
@cython.boundscheck(False)
def has_infs_f8(const float64_t[:] arr) -> bool:
    cdef:
        Py_ssize_t i, n = len(arr)
        float64_t inf, neginf, val

    inf = np.inf
    neginf = -inf

    for i in range(n):
        val = arr[i]
        if val == inf or val == neginf:
            return True
    return False


def maybe_indices_to_slice(ndarray[intp_t] indices, int max_len):
    cdef:
        Py_ssize_t i, n = len(indices)
        int k, vstart, vlast, v

    if n == 0:
        return slice(0, 0)

    vstart = indices[0]
    if vstart < 0 or max_len <= vstart:
        return indices

    if n == 1:
        return slice(vstart, vstart + 1)

    vlast = indices[n - 1]
    if vlast < 0 or max_len <= vlast:
        return indices

    k = indices[1] - indices[0]
    if k == 0:
        return indices
    else:
        for i in range(2, n):
            v = indices[i]
            if v - indices[i - 1] != k:
                return indices

        if k > 0:
            return slice(vstart, vlast + 1, k)
        else:
            if vlast == 0:
                return slice(vstart, None, k)
            else:
                return slice(vstart, vlast - 1, k)


@cython.wraparound(False)
@cython.boundscheck(False)
def maybe_booleans_to_slice(ndarray[uint8_t] mask):
    cdef:
        Py_ssize_t i, n = len(mask)
        Py_ssize_t start = 0, end = 0
        bint started = False, finished = False

    for i in range(n):
        if mask[i]:
            if finished:
                return mask.view(np.bool_)
            if not started:
                started = True
                start = i
        else:
            if finished:
                continue

            if started:
                end = i
                finished = True

    if not started:
        return slice(0, 0)
    if not finished:
        return slice(start, None)
    else:
        return slice(start, end)


@cython.wraparound(False)
@cython.boundscheck(False)
def array_equivalent_object(left: object[:], right: object[:]) -> bool:
    """
    Perform an element by element comparison on 1-d object arrays
    taking into account nan positions.
    """
    cdef:
        Py_ssize_t i, n = left.shape[0]
        object x, y

    for i in range(n):
        x = left[i]
        y = right[i]

        # we are either not equal or both nan
        # I think None == None will be true here
        try:
            if PyArray_Check(x) and PyArray_Check(y):
                if not array_equivalent_object(x, y):
                    return False
            elif (x is C_NA) ^ (y is C_NA):
                return False
            elif not (
                PyObject_RichCompareBool(x, y, Py_EQ)
                or is_matching_na(x, y, nan_matches_none=True)
            ):
                return False
        except ValueError:
            # Avoid raising ValueError when comparing Numpy arrays to other types
            if cnp.PyArray_IsAnyScalar(x) != cnp.PyArray_IsAnyScalar(y):
                # Only compare scalars to scalars and non-scalars to non-scalars
                return False
            elif (not (cnp.PyArray_IsPythonScalar(x) or cnp.PyArray_IsPythonScalar(y))
                  and not (isinstance(x, type(y)) or isinstance(y, type(x)))):
                # Check if non-scalars have the same type
                return False
            raise
    return True


@cython.wraparound(False)
@cython.boundscheck(False)
def astype_intsafe(ndarray[object] arr, cnp.dtype new_dtype) -> ndarray:
    cdef:
        Py_ssize_t i, n = len(arr)
        object val
        bint is_datelike
        ndarray result

    is_datelike = new_dtype == 'm8[ns]'
    result = np.empty(n, dtype=new_dtype)
    for i in range(n):
        val = arr[i]
        if is_datelike and checknull(val):
            result[i] = NPY_NAT
        else:
            result[i] = val

    return result


@cython.wraparound(False)
@cython.boundscheck(False)
cpdef ndarray[object] ensure_string_array(
        arr,
        object na_value=np.nan,
        bint convert_na_value=True,
        bint copy=True,
        bint skipna=True,
):
    """
    Returns a new numpy array with object dtype and only strings and na values.

    Parameters
    ----------
    arr : array-like
        The values to be converted to str, if needed.
    na_value : Any, default np.nan
        The value to use for na. For example, np.nan or pd.NA.
    convert_na_value : bool, default True
        If False, existing na values will be used unchanged in the new array.
    copy : bool, default True
        Whether to ensure that a new array is returned.
    skipna : bool, default True
        Whether or not to coerce nulls to their stringified form
        (e.g. if False, NaN becomes 'nan').

    Returns
    -------
    np.ndarray[object]
        An array with the input array's elements casted to str or nan-like.
    """
    cdef:
        Py_ssize_t i = 0, n = len(arr)

    if hasattr(arr, "to_numpy"):
        arr = arr.to_numpy()
    elif not isinstance(arr, np.ndarray):
        arr = np.array(arr, dtype="object")

    result = np.asarray(arr, dtype="object")

    if copy and result is arr:
        result = result.copy()

    for i in range(n):
        val = arr[i]

        if isinstance(val, str):
            continue

        if not checknull(val):
            result[i] = str(val)
        else:
            if convert_na_value:
                val = na_value
            if skipna:
                result[i] = val
            else:
                result[i] = str(val)

    return result


@cython.wraparound(False)
@cython.boundscheck(False)
def clean_index_list(obj: list):
    """
    Utility used in ``pandas.core.indexes.api.ensure_index``.
    """
    cdef:
        Py_ssize_t i, n = len(obj)
        object val
        bint all_arrays = True

    for i in range(n):
        val = obj[i]
        if not (isinstance(val, list) or
                util.is_array(val) or hasattr(val, '_data')):
            all_arrays = False
            break

    if all_arrays:
        return obj, all_arrays

    # don't force numpy coerce with nan's
    inferred = infer_dtype(obj, skipna=False)
    if inferred in ['string', 'bytes', 'mixed', 'mixed-integer']:
        return np.asarray(obj, dtype=object), 0
    elif inferred in ['integer']:
        # TODO: we infer an integer but it *could* be a uint64
        try:
            return np.asarray(obj, dtype='int64'), 0
        except OverflowError:
            return np.asarray(obj, dtype='object'), 0

    return np.asarray(obj), 0


# ------------------------------------------------------------------------------
# Groupby-related functions

# TODO: could do even better if we know something about the data. eg, index has
# 1-min data, binner has 5-min data, then bins are just strides in index. This
# is a general, O(max(len(values), len(binner))) method.
@cython.boundscheck(False)
@cython.wraparound(False)
def generate_bins_dt64(ndarray[int64_t] values, const int64_t[:] binner,
                       object closed='left', bint hasnans=False):
    """
    Int64 (datetime64) version of generic python version in ``groupby.py``.
    """
    cdef:
        Py_ssize_t lenidx, lenbin, i, j, bc, vc
        ndarray[int64_t] bins
        int64_t l_bin, r_bin, nat_count
        bint right_closed = closed == 'right'

    nat_count = 0
    if hasnans:
        mask = values == NPY_NAT
        nat_count = np.sum(mask)
        values = values[~mask]

    lenidx = len(values)
    lenbin = len(binner)

    if lenidx <= 0 or lenbin <= 0:
        raise ValueError("Invalid length for values or for binner")

    # check binner fits data
    if values[0] < binner[0]:
        raise ValueError("Values falls before first bin")

    if values[lenidx - 1] > binner[lenbin - 1]:
        raise ValueError("Values falls after last bin")

    bins = np.empty(lenbin - 1, dtype=np.int64)

    j = 0  # index into values
    bc = 0  # bin count

    # linear scan
    if right_closed:
        for i in range(0, lenbin - 1):
            r_bin = binner[i + 1]
            # count values in current bin, advance to next bin
            while j < lenidx and values[j] <= r_bin:
                j += 1
            bins[bc] = j
            bc += 1
    else:
        for i in range(0, lenbin - 1):
            r_bin = binner[i + 1]
            # count values in current bin, advance to next bin
            while j < lenidx and values[j] < r_bin:
                j += 1
            bins[bc] = j
            bc += 1

    if nat_count > 0:
        # shift bins by the number of NaT
        bins = bins + nat_count
        bins = np.insert(bins, 0, nat_count)

    return bins


@cython.boundscheck(False)
@cython.wraparound(False)
def get_level_sorter(
    ndarray[int64_t, ndim=1] codes, const intp_t[:] starts
) -> ndarray:
    """
    Argsort for a single level of a multi-index, keeping the order of higher
    levels unchanged. `starts` points to starts of same-key indices w.r.t
    to leading levels; equivalent to:
        np.hstack([codes[starts[i]:starts[i+1]].argsort(kind='mergesort')
            + starts[i] for i in range(len(starts) - 1)])

    Parameters
    ----------
    codes : np.ndarray[int64_t, ndim=1]
    starts : np.ndarray[intp, ndim=1]

    Returns
    -------
    np.ndarray[np.int, ndim=1]
    """
    cdef:
        Py_ssize_t i, l, r
        ndarray[intp_t, ndim=1] out = np.empty(len(codes), dtype=np.intp)

    for i in range(len(starts) - 1):
        l, r = starts[i], starts[i + 1]
        out[l:r] = l + codes[l:r].argsort(kind='mergesort')

    return out


@cython.boundscheck(False)
@cython.wraparound(False)
def count_level_2d(ndarray[uint8_t, ndim=2, cast=True] mask,
                   const intp_t[:] labels,
                   Py_ssize_t max_bin,
                   int axis):
    cdef:
        Py_ssize_t i, j, k, n
        ndarray[int64_t, ndim=2] counts

    assert (axis == 0 or axis == 1)
    n, k = (<object>mask).shape

    if axis == 0:
        counts = np.zeros((max_bin, k), dtype='i8')
        with nogil:
            for i in range(n):
                for j in range(k):
                    if mask[i, j]:
                        counts[labels[i], j] += 1

    else:  # axis == 1
        counts = np.zeros((n, max_bin), dtype='i8')
        with nogil:
            for i in range(n):
                for j in range(k):
                    if mask[i, j]:
                        counts[i, labels[j]] += 1

    return counts


def generate_slices(const intp_t[:] labels, Py_ssize_t ngroups):
    cdef:
        Py_ssize_t i, group_size, n, start
        intp_t lab
        object slobj
        ndarray[int64_t] starts, ends

    n = len(labels)

    starts = np.zeros(ngroups, dtype=np.int64)
    ends = np.zeros(ngroups, dtype=np.int64)

    start = 0
    group_size = 0
    for i in range(n):
        lab = labels[i]
        if lab < 0:
            start += 1
        else:
            group_size += 1
            if i == n - 1 or lab != labels[i + 1]:
                starts[lab] = start
                ends[lab] = start + group_size
                start += group_size
                group_size = 0

    return starts, ends


def indices_fast(ndarray[intp_t] index, const int64_t[:] labels, list keys,
                 list sorted_labels) -> dict:
    """
    Parameters
    ----------
    index : ndarray[intp]
    labels : ndarray[int64]
    keys : list
    sorted_labels : list[ndarray[int64]]
    """
    cdef:
        Py_ssize_t i, j, k, lab, cur, start, n = len(labels)
        dict result = {}
        object tup

    k = len(keys)

    # Start at the first non-null entry
    j = 0
    for j in range(0, n):
        if labels[j] != -1:
            break
    else:
        return result
    cur = labels[j]
    start = j

    for i in range(j+1, n):
        lab = labels[i]

        if lab != cur:
            if lab != -1:
                if k == 1:
                    # When k = 1 we do not want to return a tuple as key
                    tup = keys[0][sorted_labels[0][i - 1]]
                else:
                    tup = PyTuple_New(k)
                    for j in range(k):
                        val = keys[j][sorted_labels[j][i - 1]]
                        PyTuple_SET_ITEM(tup, j, val)
                        Py_INCREF(val)
                result[tup] = index[start:i]
            start = i
        cur = lab

    if k == 1:
        # When k = 1 we do not want to return a tuple as key
        tup = keys[0][sorted_labels[0][n - 1]]
    else:
        tup = PyTuple_New(k)
        for j in range(k):
            val = keys[j][sorted_labels[j][n - 1]]
            PyTuple_SET_ITEM(tup, j, val)
            Py_INCREF(val)
    result[tup] = index[start:]

    return result


# core.common import for fast inference checks

def is_float(obj: object) -> bool:
    """
    Return True if given object is float.

    Returns
    -------
    bool
    """
    return util.is_float_object(obj)


def is_integer(obj: object) -> bool:
    """
    Return True if given object is integer.

    Returns
    -------
    bool
    """
    return util.is_integer_object(obj)


def is_bool(obj: object) -> bool:
    """
    Return True if given object is boolean.

    Returns
    -------
    bool
    """
    return util.is_bool_object(obj)


def is_complex(obj: object) -> bool:
    """
    Return True if given object is complex.

    Returns
    -------
    bool
    """
    return util.is_complex_object(obj)


cpdef bint is_decimal(object obj):
    return isinstance(obj, Decimal)


cpdef bint is_interval(object obj):
    return getattr(obj, '_typ', '_typ') == 'interval'


def is_period(val: object) -> bool:
    """
    Return True if given object is Period.

    Returns
    -------
    bool
    """
    return is_period_object(val)


def is_list_like(obj: object, allow_sets: bool = True) -> bool:
    """
    Check if the object is list-like.

    Objects that are considered list-like are for example Python
    lists, tuples, sets, NumPy arrays, and Pandas Series.

    Strings and datetime objects, however, are not considered list-like.

    Parameters
    ----------
    obj : object
        Object to check.
    allow_sets : bool, default True
        If this parameter is False, sets will not be considered list-like.

        .. versionadded:: 0.24.0

    Returns
    -------
    bool
        Whether `obj` has list-like properties.

    Examples
    --------
    >>> is_list_like([1, 2, 3])
    True
    >>> is_list_like({1, 2, 3})
    True
    >>> is_list_like(datetime(2017, 1, 1))
    False
    >>> is_list_like("foo")
    False
    >>> is_list_like(1)
    False
    >>> is_list_like(np.array([2]))
    True
    >>> is_list_like(np.array(2))
    False
    """
    return c_is_list_like(obj, allow_sets)


cdef inline bint c_is_list_like(object obj, bint allow_sets) except -1:
    return (
        # equiv: `isinstance(obj, abc.Iterable)`
        hasattr(obj, "__iter__") and not isinstance(obj, type)
        # we do not count strings/unicode/bytes as list-like
        and not isinstance(obj, (str, bytes))
        # exclude zero-dimensional numpy arrays, effectively scalars
        and not cnp.PyArray_IsZeroDim(obj)
        # exclude sets if allow_sets is False
        and not (allow_sets is False and isinstance(obj, abc.Set))
    )


_TYPE_MAP = {
    "categorical": "categorical",
    "category": "categorical",
    "int8": "integer",
    "int16": "integer",
    "int32": "integer",
    "int64": "integer",
    "i": "integer",
    "uint8": "integer",
    "uint16": "integer",
    "uint32": "integer",
    "uint64": "integer",
    "u": "integer",
    "float32": "floating",
    "float64": "floating",
    "f": "floating",
    "complex64": "complex",
    "complex128": "complex",
    "c": "complex",
    "string": "string",
    str: "string",
    "S": "bytes",
    "U": "string",
    "bool": "boolean",
    "b": "boolean",
    "datetime64[ns]": "datetime64",
    "M": "datetime64",
    "timedelta64[ns]": "timedelta64",
    "m": "timedelta64",
    "interval": "interval",
    Period: "period",
}

# types only exist on certain platform
try:
    np.float128
    _TYPE_MAP['float128'] = 'floating'
except AttributeError:
    pass
try:
    np.complex256
    _TYPE_MAP['complex256'] = 'complex'
except AttributeError:
    pass
try:
    np.float16
    _TYPE_MAP['float16'] = 'floating'
except AttributeError:
    pass


@cython.internal
cdef class Seen:
    """
    Class for keeping track of the types of elements
    encountered when trying to perform type conversions.
    """

    cdef:
        bint int_             # seen_int
        bint nat_             # seen nat
        bint bool_            # seen_bool
        bint null_            # seen_null
        bint nan_             # seen_np.nan
        bint uint_            # seen_uint (unsigned integer)
        bint sint_            # seen_sint (signed integer)
        bint float_           # seen_float
        bint object_          # seen_object
        bint complex_         # seen_complex
        bint datetime_        # seen_datetime
        bint coerce_numeric   # coerce data to numeric
        bint timedelta_       # seen_timedelta
        bint datetimetz_      # seen_datetimetz
        bint period_          # seen_period

    def __cinit__(self, bint coerce_numeric=False):
        """
        Initialize a Seen instance.

        Parameters
        ----------
        coerce_numeric : bool, default False
            Whether or not to force conversion to a numeric data type if
            initial methods to convert to numeric fail.
        """
        self.int_ = False
        self.nat_ = False
        self.bool_ = False
        self.null_ = False
        self.nan_ = False
        self.uint_ = False
        self.sint_ = False
        self.float_ = False
        self.object_ = False
        self.complex_ = False
        self.datetime_ = False
        self.timedelta_ = False
        self.datetimetz_ = False
        self.period_ = False
        self.coerce_numeric = coerce_numeric

    cdef inline bint check_uint64_conflict(self) except -1:
        """
        Check whether we can safely convert a uint64 array to a numeric dtype.

        There are two cases when conversion to numeric dtype with a uint64
        array is not safe (and will therefore not be performed)

        1) A NaN element is encountered.

           uint64 cannot be safely cast to float64 due to truncation issues
           at the extreme ends of the range.

        2) A negative number is encountered.

           There is no numerical dtype that can hold both negative numbers
           and numbers greater than INT64_MAX. Hence, at least one number
           will be improperly cast if we convert to a numeric dtype.

        Returns
        -------
        bool
            Whether or not we should return the original input array to avoid
            data truncation.

        Raises
        ------
        ValueError
            uint64 elements were detected, and at least one of the
            two conflict cases was also detected. However, we are
            trying to force conversion to a numeric dtype.
        """
        return (self.uint_ and (self.null_ or self.sint_)
                and not self.coerce_numeric)

    cdef inline saw_null(self):
        """
        Set flags indicating that a null value was encountered.
        """
        self.null_ = True
        self.float_ = True

    cdef saw_int(self, object val):
        """
        Set flags indicating that an integer value was encountered.

        In addition to setting a flag that an integer was seen, we
        also set two flags depending on the type of integer seen:

        1) sint_ : a negative (signed) number in the
                   range of [-2**63, 0) was encountered
        2) uint_ : a positive number in the range of
                   [2**63, 2**64) was encountered

        Parameters
        ----------
        val : Python int
            Value with which to set the flags.
        """
        self.int_ = True
        self.sint_ = self.sint_ or (oINT64_MIN <= val < 0)
        self.uint_ = self.uint_ or (oINT64_MAX < val <= oUINT64_MAX)

    @property
    def numeric_(self):
        return self.complex_ or self.float_ or self.int_

    @property
    def is_bool(self):
        return not (self.datetime_ or self.numeric_ or self.timedelta_
                    or self.nat_)

    @property
    def is_float_or_complex(self):
        return not (self.bool_ or self.datetime_ or self.timedelta_
                    or self.nat_)


cdef object _try_infer_map(object dtype):
    """
    If its in our map, just return the dtype.
    """
    cdef:
        object val
        str attr
    for attr in ["name", "kind", "base", "type"]:
        val = getattr(dtype, attr, None)
        if val in _TYPE_MAP:
            return _TYPE_MAP[val]
    return None


def infer_dtype(value: object, skipna: bool = True) -> str:
    """
    Efficiently infer the type of a passed val, or list-like
    array of values. Return a string describing the type.

    Parameters
    ----------
    value : scalar, list, ndarray, or pandas type
    skipna : bool, default True
        Ignore NaN values when inferring the type.

    Returns
    -------
    str
        Describing the common type of the input data.
    Results can include:

    - string
    - bytes
    - floating
    - integer
    - mixed-integer
    - mixed-integer-float
    - decimal
    - complex
    - categorical
    - boolean
    - datetime64
    - datetime
    - date
    - timedelta64
    - timedelta
    - time
    - period
    - mixed
    - unknown-array

    Raises
    ------
    TypeError
        If ndarray-like but cannot infer the dtype

    Notes
    -----
    - 'mixed' is the catchall for anything that is not otherwise
      specialized
    - 'mixed-integer-float' are floats and integers
    - 'mixed-integer' are integers mixed with non-integers
    - 'unknown-array' is the catchall for something that *is* an array (has
      a dtype attribute), but has a dtype unknown to pandas (e.g. external
      extension array)

    Examples
    --------
    >>> infer_dtype(['foo', 'bar'])
    'string'

    >>> infer_dtype(['a', np.nan, 'b'], skipna=True)
    'string'

    >>> infer_dtype(['a', np.nan, 'b'], skipna=False)
    'mixed'

    >>> infer_dtype([b'foo', b'bar'])
    'bytes'

    >>> infer_dtype([1, 2, 3])
    'integer'

    >>> infer_dtype([1, 2, 3.5])
    'mixed-integer-float'

    >>> infer_dtype([1.0, 2.0, 3.5])
    'floating'

    >>> infer_dtype(['a', 1])
    'mixed-integer'

    >>> infer_dtype([Decimal(1), Decimal(2.0)])
    'decimal'

    >>> infer_dtype([True, False])
    'boolean'

    >>> infer_dtype([True, False, np.nan])
    'boolean'

    >>> infer_dtype([pd.Timestamp('20130101')])
    'datetime'

    >>> infer_dtype([datetime.date(2013, 1, 1)])
    'date'

    >>> infer_dtype([np.datetime64('2013-01-01')])
    'datetime64'

    >>> infer_dtype([datetime.timedelta(0, 1, 1)])
    'timedelta'

    >>> infer_dtype(pd.Series(list('aabc')).astype('category'))
    'categorical'
    """
    cdef:
        Py_ssize_t i, n
        object val
        ndarray values
        bint seen_pdnat = False
        bint seen_val = False

    if util.is_array(value):
        values = value
    elif hasattr(value, "inferred_type") and skipna is False:
        # Index, use the cached attribute if possible, populate the cache otherwise
        return value.inferred_type
    elif hasattr(value, "dtype"):
        # this will handle ndarray-like
        # e.g. categoricals
        dtype = value.dtype
        if not isinstance(dtype, np.dtype):
            inferred = _try_infer_map(value.dtype)
            if inferred is not None:
                return inferred
            return "unknown-array"

        # Unwrap Series/Index
        values = np.asarray(value)

    else:
        if not isinstance(value, list):
            value = list(value)

        from pandas.core.dtypes.cast import construct_1d_object_array_from_listlike
        values = construct_1d_object_array_from_listlike(value)

    # make contiguous
    # for f-contiguous array 1000 x 1000, passing order="K" gives 5000x speedup
    values = values.ravel(order="K")

    val = _try_infer_map(values.dtype)
    if val is not None:
        return val

    if values.dtype != np.object_:
        values = values.astype("O")

    if skipna:
        values = values[~isnaobj(values)]

    n = len(values)
    if n == 0:
        return "empty"

    # try to use a valid value
    for i in range(n):
        val = values[i]

        # do not use is_nul_datetimelike to keep
        # np.datetime64('nat') and np.timedelta64('nat')
        if val is None or util.is_nan(val):
            pass
        elif val is NaT:
            seen_pdnat = True
        else:
            seen_val = True
            break

    # if all values are nan/NaT
    if seen_val is False and seen_pdnat is True:
        return "datetime"
        # float/object nan is handled in latter logic

    if util.is_datetime64_object(val):
        if is_datetime64_array(values):
            return "datetime64"

    elif is_timedelta(val):
        if is_timedelta_or_timedelta64_array(values):
            return "timedelta"

    elif util.is_integer_object(val):
        # ordering matters here; this check must come after the is_timedelta
        #  check otherwise numpy timedelta64 objects would come through here

        if is_integer_array(values):
            return "integer"
        elif is_integer_float_array(values):
            if is_integer_na_array(values):
                return "integer-na"
            else:
                return "mixed-integer-float"
        return "mixed-integer"

    elif PyDateTime_Check(val):
        if is_datetime_array(values, skipna=skipna):
            return "datetime"
        elif is_date_array(values, skipna=skipna):
            return "date"

    elif PyDate_Check(val):
        if is_date_array(values, skipna=skipna):
            return "date"

    elif PyTime_Check(val):
        if is_time_array(values, skipna=skipna):
            return "time"

    elif is_decimal(val):
        if is_decimal_array(values):
            return "decimal"

    elif util.is_complex_object(val):
        if is_complex_array(values):
            return "complex"

    elif util.is_float_object(val):
        if is_float_array(values):
            return "floating"
        elif is_integer_float_array(values):
            if is_integer_na_array(values):
                return "integer-na"
            else:
                return "mixed-integer-float"

    elif util.is_bool_object(val):
        if is_bool_array(values, skipna=skipna):
            return "boolean"

    elif isinstance(val, str):
        if is_string_array(values, skipna=skipna):
            return "string"

    elif isinstance(val, bytes):
        if is_bytes_array(values, skipna=skipna):
            return "bytes"

    elif is_period_object(val):
        if is_period_array(values):
            return "period"

    elif is_interval(val):
        if is_interval_array(values):
            return "interval"

    for i in range(n):
        val = values[i]
        if (util.is_integer_object(val) and
                not util.is_timedelta64_object(val) and
                not util.is_datetime64_object(val)):
            return "mixed-integer"

    return "mixed"


def infer_datetimelike_array(arr: ndarray[object]) -> tuple[str, bool]:
    """
    Infer if we have a datetime or timedelta array.
    - date: we have *only* date and maybe strings, nulls
    - datetime: we have *only* datetimes and maybe strings, nulls
    - timedelta: we have *only* timedeltas and maybe strings, nulls
    - nat: we do not have *any* date, datetimes or timedeltas, but do have
      at least a NaT
    - mixed: other objects (strings, a mix of tz-aware and tz-naive, or
                            actual objects)

    Parameters
    ----------
    arr : ndarray[object]

    Returns
    -------
    str: {datetime, timedelta, date, nat, mixed}
    bool
    """
    cdef:
        Py_ssize_t i, n = len(arr)
        bint seen_timedelta = False, seen_date = False, seen_datetime = False
        bint seen_tz_aware = False, seen_tz_naive = False
        bint seen_nat = False, seen_str = False
        list objs = []
        object v

    for i in range(n):
        v = arr[i]
        if isinstance(v, str):
            objs.append(v)
            seen_str = True

            if len(objs) == 3:
                break

        elif v is None or util.is_nan(v):
            # nan or None
            pass
        elif v is NaT:
            seen_nat = True
        elif PyDateTime_Check(v):
            # datetime
            seen_datetime = True

            # disambiguate between tz-naive and tz-aware
            if v.tzinfo is None:
                seen_tz_naive = True
            else:
                seen_tz_aware = True

            if seen_tz_naive and seen_tz_aware:
                return "mixed", seen_str
        elif util.is_datetime64_object(v):
            # np.datetime64
            seen_datetime = True
        elif PyDate_Check(v):
            seen_date = True
        elif is_timedelta(v):
            # timedelta, or timedelta64
            seen_timedelta = True
        else:
            return "mixed", seen_str

    if seen_date and not (seen_datetime or seen_timedelta):
        return "date", seen_str
    elif seen_datetime and not seen_timedelta:
        return "datetime", seen_str
    elif seen_timedelta and not seen_datetime:
        return "timedelta", seen_str
    elif seen_nat:
        return "nat", seen_str

    # short-circuit by trying to
    # actually convert these strings
    # this is for performance as we don't need to try
    # convert *every* string array
    if len(objs):
        try:
<<<<<<< HEAD
            # require_iso8601 as in maybe_infer_to_datetimelike
            array_to_datetime(objs, errors="raise", require_iso8601=True)
            return "datetime"
=======
            array_to_datetime(objs, errors="raise")
            return "datetime", seen_str
>>>>>>> f7dd14bd
        except (ValueError, TypeError):
            pass

        # we are *not* going to infer from strings
        # for timedelta as too much ambiguity

    return "mixed", seen_str


cdef inline bint is_timedelta(object o):
    return PyDelta_Check(o) or util.is_timedelta64_object(o)


cdef class Validator:

    cdef:
        Py_ssize_t n
        dtype dtype
        bint skipna

    def __cinit__(self, Py_ssize_t n, dtype dtype=np.dtype(np.object_),
                  bint skipna=False):
        self.n = n
        self.dtype = dtype
        self.skipna = skipna

    cdef bint validate(self, ndarray values) except -1:
        if not self.n:
            return False

        if self.is_array_typed():
            return True
        elif self.dtype.type_num == NPY_OBJECT:
            if self.skipna:
                return self._validate_skipna(values)
            else:
                return self._validate(values)
        else:
            return False

    @cython.wraparound(False)
    @cython.boundscheck(False)
    cdef bint _validate(self, ndarray values) except -1:
        cdef:
            Py_ssize_t i
            Py_ssize_t n = self.n

        for i in range(n):
            if not self.is_valid(values[i]):
                return False

        return self.finalize_validate()

    @cython.wraparound(False)
    @cython.boundscheck(False)
    cdef bint _validate_skipna(self, ndarray values) except -1:
        cdef:
            Py_ssize_t i
            Py_ssize_t n = self.n

        for i in range(n):
            if not self.is_valid_skipna(values[i]):
                return False

        return self.finalize_validate_skipna()

    cdef bint is_valid(self, object value) except -1:
        return self.is_value_typed(value)

    cdef bint is_valid_skipna(self, object value) except -1:
        return self.is_valid(value) or self.is_valid_null(value)

    cdef bint is_value_typed(self, object value) except -1:
        raise NotImplementedError(f"{type(self).__name__} child class "
                                  "must define is_value_typed")

    cdef bint is_valid_null(self, object value) except -1:
        return value is None or value is C_NA or util.is_nan(value)

    cdef bint is_array_typed(self) except -1:
        return False

    cdef inline bint finalize_validate(self):
        return True

    cdef bint finalize_validate_skipna(self):
        # TODO(phillipc): Remove the existing validate methods and replace them
        # with the skipna versions upon full deprecation of skipna=False
        return True


cdef class BoolValidator(Validator):
    cdef inline bint is_value_typed(self, object value) except -1:
        return util.is_bool_object(value)

    cdef inline bint is_array_typed(self) except -1:
        return issubclass(self.dtype.type, np.bool_)


cpdef bint is_bool_array(ndarray values, bint skipna=False):
    cdef:
        BoolValidator validator = BoolValidator(len(values),
                                                values.dtype,
                                                skipna=skipna)
    return validator.validate(values)


cdef class IntegerValidator(Validator):
    cdef inline bint is_value_typed(self, object value) except -1:
        return util.is_integer_object(value)

    cdef inline bint is_array_typed(self) except -1:
        return issubclass(self.dtype.type, np.integer)


cpdef bint is_integer_array(ndarray values):
    cdef:
        IntegerValidator validator = IntegerValidator(len(values),
                                                      values.dtype)
    return validator.validate(values)


cdef class IntegerNaValidator(Validator):
    cdef inline bint is_value_typed(self, object value) except -1:
        return (util.is_integer_object(value)
                or (util.is_nan(value) and util.is_float_object(value)))


cdef bint is_integer_na_array(ndarray values):
    cdef:
        IntegerNaValidator validator = IntegerNaValidator(len(values),
                                                          values.dtype)
    return validator.validate(values)


cdef class IntegerFloatValidator(Validator):
    cdef inline bint is_value_typed(self, object value) except -1:
        return util.is_integer_object(value) or util.is_float_object(value)

    cdef inline bint is_array_typed(self) except -1:
        return issubclass(self.dtype.type, np.integer)


cdef bint is_integer_float_array(ndarray values):
    cdef:
        IntegerFloatValidator validator = IntegerFloatValidator(len(values),
                                                                values.dtype)
    return validator.validate(values)


cdef class FloatValidator(Validator):
    cdef inline bint is_value_typed(self, object value) except -1:
        return util.is_float_object(value)

    cdef inline bint is_array_typed(self) except -1:
        return issubclass(self.dtype.type, np.floating)


cpdef bint is_float_array(ndarray values):
    cdef:
        FloatValidator validator = FloatValidator(len(values), values.dtype)
    return validator.validate(values)


cdef class ComplexValidator(Validator):
    cdef inline bint is_value_typed(self, object value) except -1:
        return (
            util.is_complex_object(value)
            or (util.is_float_object(value) and is_nan(value))
        )

    cdef inline bint is_array_typed(self) except -1:
        return issubclass(self.dtype.type, np.complexfloating)


cdef bint is_complex_array(ndarray values):
    cdef:
        ComplexValidator validator = ComplexValidator(len(values), values.dtype)
    return validator.validate(values)


cdef class DecimalValidator(Validator):
    cdef inline bint is_value_typed(self, object value) except -1:
        return is_decimal(value)


cdef bint is_decimal_array(ndarray values):
    cdef:
        DecimalValidator validator = DecimalValidator(len(values), values.dtype)
    return validator.validate(values)


cdef class StringValidator(Validator):
    cdef inline bint is_value_typed(self, object value) except -1:
        return isinstance(value, str)

    cdef inline bint is_array_typed(self) except -1:
        return issubclass(self.dtype.type, np.str_)

    cdef bint is_valid_null(self, object value) except -1:
        # We deliberately exclude None / NaN here since StringArray uses NA
        return value is C_NA


cpdef bint is_string_array(ndarray values, bint skipna=False):
    cdef:
        StringValidator validator = StringValidator(len(values),
                                                    values.dtype,
                                                    skipna=skipna)
    return validator.validate(values)


cdef class BytesValidator(Validator):
    cdef inline bint is_value_typed(self, object value) except -1:
        return isinstance(value, bytes)

    cdef inline bint is_array_typed(self) except -1:
        return issubclass(self.dtype.type, np.bytes_)


cdef bint is_bytes_array(ndarray values, bint skipna=False):
    cdef:
        BytesValidator validator = BytesValidator(len(values), values.dtype,
                                                  skipna=skipna)
    return validator.validate(values)


cdef class TemporalValidator(Validator):
    cdef:
        Py_ssize_t generic_null_count

    def __cinit__(self, Py_ssize_t n, dtype dtype=np.dtype(np.object_),
                  bint skipna=False):
        self.n = n
        self.dtype = dtype
        self.skipna = skipna
        self.generic_null_count = 0

    cdef inline bint is_valid(self, object value) except -1:
        return self.is_value_typed(value) or self.is_valid_null(value)

    cdef bint is_valid_null(self, object value) except -1:
        raise NotImplementedError(f"{type(self).__name__} child class "
                                  "must define is_valid_null")

    cdef inline bint is_valid_skipna(self, object value) except -1:
        cdef:
            bint is_typed_null = self.is_valid_null(value)
            bint is_generic_null = value is None or util.is_nan(value)
        self.generic_null_count += is_typed_null and is_generic_null
        return self.is_value_typed(value) or is_typed_null or is_generic_null

    cdef inline bint finalize_validate_skipna(self):
        return self.generic_null_count != self.n


cdef class DatetimeValidator(TemporalValidator):
    cdef bint is_value_typed(self, object value) except -1:
        return PyDateTime_Check(value)

    cdef inline bint is_valid_null(self, object value) except -1:
        return is_null_datetime64(value)


cpdef bint is_datetime_array(ndarray values, bint skipna=True):
    cdef:
        DatetimeValidator validator = DatetimeValidator(len(values),
                                                        skipna=skipna)
    return validator.validate(values)


cdef class Datetime64Validator(DatetimeValidator):
    cdef inline bint is_value_typed(self, object value) except -1:
        return util.is_datetime64_object(value)


cpdef bint is_datetime64_array(ndarray values):
    cdef:
        Datetime64Validator validator = Datetime64Validator(len(values),
                                                            skipna=True)
    return validator.validate(values)


# TODO: only non-here use is in test
def is_datetime_with_singletz_array(values: ndarray) -> bool:
    """
    Check values have the same tzinfo attribute.
    Doesn't check values are datetime-like types.
    """
    cdef:
        Py_ssize_t i = 0, j, n = len(values)
        object base_val, base_tz, val, tz

    if n == 0:
        return False
    # Get a reference timezone to compare with the rest of the tzs in the array
    for i in range(n):
        base_val = values[i]
        if base_val is not NaT:
            base_tz = getattr(base_val, 'tzinfo', None)
            break

    for j in range(i, n):
        # Compare val's timezone with the reference timezone
        # NaT can coexist with tz-aware datetimes, so skip if encountered
        val = values[j]
        if val is not NaT:
            tz = getattr(val, 'tzinfo', None)
            if not tz_compare(base_tz, tz):
                return False

    return True


cdef class TimedeltaValidator(TemporalValidator):
    cdef bint is_value_typed(self, object value) except -1:
        return PyDelta_Check(value)

    cdef inline bint is_valid_null(self, object value) except -1:
        return is_null_timedelta64(value)


cdef class AnyTimedeltaValidator(TimedeltaValidator):
    cdef inline bint is_value_typed(self, object value) except -1:
        return is_timedelta(value)


# TODO: only non-here use is in test
cpdef bint is_timedelta_or_timedelta64_array(ndarray values):
    """
    Infer with timedeltas and/or nat/none.
    """
    cdef:
        AnyTimedeltaValidator validator = AnyTimedeltaValidator(len(values),
                                                                skipna=True)
    return validator.validate(values)


cdef class DateValidator(Validator):
    cdef inline bint is_value_typed(self, object value) except -1:
        return PyDate_Check(value)


cpdef bint is_date_array(ndarray values, bint skipna=False):
    cdef:
        DateValidator validator = DateValidator(len(values), skipna=skipna)
    return validator.validate(values)


cdef class TimeValidator(Validator):
    cdef inline bint is_value_typed(self, object value) except -1:
        return PyTime_Check(value)


cpdef bint is_time_array(ndarray values, bint skipna=False):
    cdef:
        TimeValidator validator = TimeValidator(len(values), skipna=skipna)
    return validator.validate(values)


cdef bint is_period_array(ndarray[object] values):
    """
    Is this an ndarray of Period objects (or NaT) with a single `freq`?
    """
    cdef:
        Py_ssize_t i, n = len(values)
        int dtype_code = -10000  # i.e. c_FreqGroup.FR_UND
        object val

    if len(values) == 0:
        return False

    for val in values:
        if is_period_object(val):
            if dtype_code == -10000:
                dtype_code = val._dtype._dtype_code
            elif dtype_code != val._dtype._dtype_code:
                # mismatched freqs
                return False
        elif checknull_with_nat(val):
            pass
        else:
            # Not a Period or NaT-like
            return False

    if dtype_code == -10000:
        # we saw all-NaTs, no actual Periods
        return False
    return True


cdef class IntervalValidator(Validator):
    cdef inline bint is_value_typed(self, object value) except -1:
        return is_interval(value)


cpdef bint is_interval_array(ndarray values):
    cdef:
        IntervalValidator validator = IntervalValidator(len(values),
                                                        skipna=True)
    return validator.validate(values)


@cython.boundscheck(False)
@cython.wraparound(False)
def maybe_convert_numeric(
    ndarray[object] values,
    set na_values,
    bint convert_empty=True,
    bint coerce_numeric=False,
    bint convert_to_masked_nullable=False,
) -> tuple[np.ndarray, np.ndarray | None]:
    """
    Convert object array to a numeric array if possible.

    Parameters
    ----------
    values : ndarray[object]
        Array of object elements to convert.
    na_values : set
        Set of values that should be interpreted as NaN.
    convert_empty : bool, default True
        If an empty array-like object is encountered, whether to interpret
        that element as NaN or not. If set to False, a ValueError will be
        raised if such an element is encountered and 'coerce_numeric' is False.
    coerce_numeric : bool, default False
        If initial attempts to convert to numeric have failed, whether to
        force conversion to numeric via alternative methods or by setting the
        element to NaN. Otherwise, an Exception will be raised when such an
        element is encountered.

        This boolean also has an impact on how conversion behaves when a
        numeric array has no suitable numerical dtype to return (i.e. uint64,
        int32, uint8). If set to False, the original object array will be
        returned. Otherwise, a ValueError will be raised.
    convert_to_masked_nullable : bool, default False
        Whether to return a mask for the converted values. This also disables
        upcasting for ints with nulls to float64.
    Returns
    -------
    np.ndarray
        Array of converted object values to numerical ones.

    Optional[np.ndarray]
        If convert_to_masked_nullable is True,
        returns a boolean mask for the converted values, otherwise returns None.
    """
    if len(values) == 0:
        return (np.array([], dtype='i8'), None)

    # fastpath for ints - try to convert all based on first value
    cdef:
        object val = values[0]

    if util.is_integer_object(val):
        try:
            maybe_ints = values.astype('i8')
            if (maybe_ints == values).all():
                return (maybe_ints, None)
        except (ValueError, OverflowError, TypeError):
            pass

    # Otherwise, iterate and do full inference.
    cdef:
        int status, maybe_int
        Py_ssize_t i, n = values.size
        Seen seen = Seen(coerce_numeric)
        ndarray[float64_t] floats = np.empty(n, dtype='f8')
        ndarray[complex128_t] complexes = np.empty(n, dtype='c16')
        ndarray[int64_t] ints = np.empty(n, dtype='i8')
        ndarray[uint64_t] uints = np.empty(n, dtype='u8')
        ndarray[uint8_t] bools = np.empty(n, dtype='u1')
        ndarray[uint8_t] mask = np.zeros(n, dtype="u1")
        float64_t fval
        bint allow_null_in_int = convert_to_masked_nullable

    for i in range(n):
        val = values[i]
        # We only want to disable NaNs showing as float if
        # a) convert_to_masked_nullable = True
        # b) no floats have been seen ( assuming an int shows up later )
        # However, if no ints present (all null array), we need to return floats
        allow_null_in_int = convert_to_masked_nullable and not seen.float_

        if val.__hash__ is not None and val in na_values:
            if allow_null_in_int:
                seen.null_ = True
                mask[i] = 1
            else:
                if convert_to_masked_nullable:
                    mask[i] = 1
                seen.saw_null()
            floats[i] = complexes[i] = NaN
        elif util.is_float_object(val):
            fval = val
            if fval != fval:
                seen.null_ = True
                if allow_null_in_int:
                    mask[i] = 1
                else:
                    if convert_to_masked_nullable:
                        mask[i] = 1
                    seen.float_ = True
            else:
                seen.float_ = True
            floats[i] = complexes[i] = fval
        elif util.is_integer_object(val):
            floats[i] = complexes[i] = val

            val = int(val)
            seen.saw_int(val)

            if val >= 0:
                if val <= oUINT64_MAX:
                    uints[i] = val
                else:
                    seen.float_ = True

            if oINT64_MIN <= val <= oINT64_MAX:
                ints[i] = val

            if val < oINT64_MIN or (seen.sint_ and seen.uint_):
                seen.float_ = True

        elif util.is_bool_object(val):
            floats[i] = uints[i] = ints[i] = bools[i] = val
            seen.bool_ = True
        elif val is None or val is C_NA:
            if allow_null_in_int:
                seen.null_ = True
                mask[i] = 1
            else:
                if convert_to_masked_nullable:
                    mask[i] = 1
                seen.saw_null()
            floats[i] = complexes[i] = NaN
        elif hasattr(val, '__len__') and len(val) == 0:
            if convert_empty or seen.coerce_numeric:
                seen.saw_null()
                floats[i] = complexes[i] = NaN
            else:
                raise ValueError("Empty string encountered")
        elif util.is_complex_object(val):
            complexes[i] = val
            seen.complex_ = True
        elif is_decimal(val):
            floats[i] = complexes[i] = val
            seen.float_ = True
        else:
            try:
                status = floatify(val, &fval, &maybe_int)

                if fval in na_values:
                    seen.saw_null()
                    floats[i] = complexes[i] = NaN
                    mask[i] = 1
                else:
                    if fval != fval:
                        seen.null_ = True
                        mask[i] = 1

                    floats[i] = fval

                if maybe_int:
                    as_int = int(val)

                    if as_int in na_values:
                        mask[i] = 1
                        seen.null_ = True
                        if not allow_null_in_int:
                            seen.float_ = True
                    else:
                        seen.saw_int(as_int)

                    if as_int not in na_values:
                        if as_int < oINT64_MIN or as_int > oUINT64_MAX:
                            if seen.coerce_numeric:
                                seen.float_ = True
                            else:
                                raise ValueError("Integer out of range.")
                        else:
                            if as_int >= 0:
                                uints[i] = as_int

                            if as_int <= oINT64_MAX:
                                ints[i] = as_int

                    seen.float_ = seen.float_ or (seen.uint_ and seen.sint_)
                else:
                    seen.float_ = True
            except (TypeError, ValueError) as err:
                if not seen.coerce_numeric:
                    raise type(err)(f"{err} at position {i}")

                seen.saw_null()
                floats[i] = NaN

    if seen.check_uint64_conflict():
        return (values, None)

    # This occurs since we disabled float nulls showing as null in anticipation
    # of seeing ints that were never seen. So then, we return float
    if allow_null_in_int and seen.null_ and not seen.int_:
        seen.float_ = True

    if seen.complex_:
        return (complexes, None)
    elif seen.float_:
        if seen.null_ and convert_to_masked_nullable:
            return (floats, mask.view(np.bool_))
        return (floats, None)
    elif seen.int_:
        if seen.null_ and convert_to_masked_nullable:
            if seen.uint_:
                return (uints, mask.view(np.bool_))
            else:
                return (ints, mask.view(np.bool_))
        if seen.uint_:
            return (uints, None)
        else:
            return (ints, None)
    elif seen.bool_:
        return (bools.view(np.bool_), None)
    elif seen.uint_:
        return (uints, None)
    return (ints, None)


@cython.boundscheck(False)
@cython.wraparound(False)
def maybe_convert_objects(ndarray[object] objects,
                          *,
                          bint try_float=False,
                          bint safe=False,
                          bint convert_datetime=False,
                          bint convert_timedelta=False,
                          bint convert_period=False,
                          bint convert_to_nullable_integer=False,
                          object dtype_if_all_nat=None) -> "ArrayLike":
    """
    Type inference function-- convert object array to proper dtype

    Parameters
    ----------
    objects : ndarray[object]
        Array of object elements to convert.
    try_float : bool, default False
        If an array-like object contains only float or NaN values is
        encountered, whether to convert and return an array of float dtype.
    safe : bool, default False
        Whether to upcast numeric type (e.g. int cast to float). If set to
        True, no upcasting will be performed.
    convert_datetime : bool, default False
        If an array-like object contains only datetime values or NaT is
        encountered, whether to convert and return an array of M8[ns] dtype.
    convert_timedelta : bool, default False
        If an array-like object contains only timedelta values or NaT is
        encountered, whether to convert and return an array of m8[ns] dtype.
    convert_period : bool, default False
        If an array-like object contains only (homogeneous-freq) Period values
        or NaT, whether to convert and return a PeriodArray.
    convert_to_nullable_integer : bool, default False
        If an array-like object contains only integer values (and NaN) is
        encountered, whether to convert and return an IntegerArray.
    dtype_if_all_nat : np.dtype, ExtensionDtype, or None, default None
        Dtype to cast to if we have all-NaT.

    Returns
    -------
    np.ndarray or ExtensionArray
        Array of converted object values to more specific dtypes if applicable.
    """
    cdef:
        Py_ssize_t i, n, itemsize_max = 0
        ndarray[float64_t] floats
        ndarray[complex128_t] complexes
        ndarray[int64_t] ints
        ndarray[uint64_t] uints
        ndarray[uint8_t] bools
        int64_t[:]  idatetimes
        int64_t[:] itimedeltas
        Seen seen = Seen()
        object val
        float64_t fval, fnan = np.nan

    n = len(objects)

    floats = np.empty(n, dtype='f8')
    complexes = np.empty(n, dtype='c16')
    ints = np.empty(n, dtype='i8')
    uints = np.empty(n, dtype='u8')
    bools = np.empty(n, dtype=np.uint8)
    mask = np.full(n, False)

    if convert_datetime:
        datetimes = np.empty(n, dtype='M8[ns]')
        idatetimes = datetimes.view(np.int64)

    if convert_timedelta:
        timedeltas = np.empty(n, dtype='m8[ns]')
        itimedeltas = timedeltas.view(np.int64)

    for i in range(n):
        val = objects[i]
        if itemsize_max != -1:
            itemsize = get_itemsize(val)
            if itemsize > itemsize_max or itemsize == -1:
                itemsize_max = itemsize

        if val is None:
            seen.null_ = True
            floats[i] = complexes[i] = fnan
            mask[i] = True
        elif val is NaT:
            seen.nat_ = True
            if convert_datetime:
                idatetimes[i] = NPY_NAT
            if convert_timedelta:
                itimedeltas[i] = NPY_NAT
            if not (convert_datetime or convert_timedelta or convert_period):
                seen.object_ = True
                break
        elif val is np.nan:
            seen.nan_ = True
            mask[i] = True
            floats[i] = complexes[i] = val
        elif util.is_bool_object(val):
            seen.bool_ = True
            bools[i] = val
        elif util.is_float_object(val):
            floats[i] = complexes[i] = val
            seen.float_ = True
        elif is_timedelta(val):
            if convert_timedelta:
                seen.timedelta_ = True
                try:
                    itimedeltas[i] = convert_to_timedelta64(val, "ns").view("i8")
                except OutOfBoundsTimedelta:
                    seen.object_ = True
                    break
            else:
                seen.object_ = True
                break
        elif util.is_integer_object(val):
            seen.int_ = True
            floats[i] = <float64_t>val
            complexes[i] = <double complex>val
            if not seen.null_:
                val = int(val)
                seen.saw_int(val)

                if ((seen.uint_ and seen.sint_) or
                        val > oUINT64_MAX or val < oINT64_MIN):
                    seen.object_ = True
                    break

                if seen.uint_:
                    uints[i] = val
                elif seen.sint_:
                    ints[i] = val
                else:
                    uints[i] = val
                    ints[i] = val

        elif util.is_complex_object(val):
            complexes[i] = val
            seen.complex_ = True
        elif PyDateTime_Check(val) or util.is_datetime64_object(val):

            # if we have an tz's attached then return the objects
            if convert_datetime:
                if getattr(val, 'tzinfo', None) is not None:
                    seen.datetimetz_ = True
                    break
                else:
                    seen.datetime_ = True
                    try:
                        idatetimes[i] = convert_to_tsobject(
                            val, None, None, 0, 0).value
                    except OutOfBoundsDatetime:
                        seen.object_ = True
                        break
            else:
                seen.object_ = True
                break
        elif is_period_object(val):
            if convert_period:
                seen.period_ = True
                break
            else:
                seen.object_ = True
                break
        elif try_float and not isinstance(val, str):
            # this will convert Decimal objects
            try:
                floats[i] = float(val)
                complexes[i] = complex(val)
                seen.float_ = True
            except (ValueError, TypeError):
                seen.object_ = True
                break
        else:
            seen.object_ = True
            break

    # we try to coerce datetime w/tz but must all have the same tz
    if seen.datetimetz_:
        if is_datetime_with_singletz_array(objects):
            from pandas import DatetimeIndex
            dti = DatetimeIndex(objects)

            # unbox to DatetimeArray
            return dti._data
        seen.object_ = True

    if seen.period_:
        if is_period_array(objects):
            from pandas import PeriodIndex
            pi = PeriodIndex(objects)

            # unbox to PeriodArray
            return pi._data

    if not seen.object_:
        result = None
        if not safe:
            if seen.null_ or seen.nan_:
                if seen.is_float_or_complex:
                    if seen.complex_:
                        result = complexes
                    elif seen.float_:
                        result = floats
                    elif seen.int_:
                        if convert_to_nullable_integer:
                            from pandas.core.arrays import IntegerArray
                            result = IntegerArray(ints, mask)
                        else:
                            result = floats
                    elif seen.nan_:
                        result = floats
            else:
                if not seen.bool_:
                    if seen.datetime_:
                        if not seen.numeric_ and not seen.timedelta_:
                            result = datetimes
                    elif seen.timedelta_:
                        if not seen.numeric_:
                            result = timedeltas
                    elif seen.nat_:
                        if not seen.numeric_:
                            if convert_datetime and convert_timedelta:
                                dtype = dtype_if_all_nat
                                if dtype is not None:
                                    # otherwise we keep object dtype
                                    result = _infer_all_nats(
                                        dtype, datetimes, timedeltas
                                    )

                            elif convert_datetime:
                                result = datetimes
                            elif convert_timedelta:
                                result = timedeltas
                    else:
                        if seen.complex_:
                            result = complexes
                        elif seen.float_:
                            result = floats
                        elif seen.int_:
                            if seen.uint_:
                                result = uints
                            else:
                                result = ints
                elif seen.is_bool:
                    result = bools.view(np.bool_)

        else:
            # don't cast int to float, etc.
            if seen.null_:
                if seen.is_float_or_complex:
                    if seen.complex_:
                        if not seen.int_:
                            result = complexes
                    elif seen.float_ or seen.nan_:
                        if not seen.int_:
                            result = floats
            else:
                if not seen.bool_:
                    if seen.datetime_:
                        if not seen.numeric_ and not seen.timedelta_:
                            result = datetimes
                    elif seen.timedelta_:
                        if not seen.numeric_:
                            result = timedeltas
                    elif seen.nat_:
                        if not seen.numeric_:
                            if convert_datetime and convert_timedelta:
                                dtype = dtype_if_all_nat
                                if dtype is not None:
                                    # otherwise we keep object dtype
                                    result = _infer_all_nats(
                                        dtype, datetimes, timedeltas
                                    )

                            elif convert_datetime:
                                result = datetimes
                            elif convert_timedelta:
                                result = timedeltas
                    else:
                        if seen.complex_:
                            if not seen.int_:
                                result = complexes
                        elif seen.float_ or seen.nan_:
                            if not seen.int_:
                                result = floats
                        elif seen.int_:
                            if seen.uint_:
                                result = uints
                            else:
                                result = ints
                elif seen.is_bool and not seen.nan_:
                    result = bools.view(np.bool_)

        if result is uints or result is ints or result is floats or result is complexes:
            # cast to the largest itemsize when all values are NumPy scalars
            if itemsize_max > 0 and itemsize_max != result.dtype.itemsize:
                result = result.astype(result.dtype.kind + str(itemsize_max))
            return result
        elif result is not None:
            return result

    return objects


cdef _infer_all_nats(dtype, ndarray datetimes, ndarray timedeltas):
    """
    If we have all-NaT values, cast these to the given dtype.
    """
    if isinstance(dtype, np.dtype):
        if dtype == "M8[ns]":
            result = datetimes
        elif dtype == "m8[ns]":
            result = timedeltas
        else:
            raise ValueError(dtype)
    else:
        # ExtensionDtype
        cls = dtype.construct_array_type()
        i8vals = np.empty(len(datetimes), dtype="i8")
        i8vals.fill(NPY_NAT)
        result = cls(i8vals, dtype=dtype)
    return result


class NoDefault(Enum):
    # We make this an Enum
    # 1) because it round-trips through pickle correctly (see GH#40397)
    # 2) because mypy does not understand singletons
    no_default = "NO_DEFAULT"

    def __repr__(self) -> str:
        return "<no_default>"


# Note: no_default is exported to the public API in pandas.api.extensions
no_default = NoDefault.no_default  # Sentinel indicating the default value.


@cython.boundscheck(False)
@cython.wraparound(False)
def map_infer_mask(ndarray arr, object f, const uint8_t[:] mask, bint convert=True,
                   object na_value=no_default, cnp.dtype dtype=np.dtype(object)
                   ) -> np.ndarray:
    """
    Substitute for np.vectorize with pandas-friendly dtype inference.

    Parameters
    ----------
    arr : ndarray
    f : function
    mask : ndarray
        uint8 dtype ndarray indicating values not to apply `f` to.
    convert : bool, default True
        Whether to call `maybe_convert_objects` on the resulting ndarray
    na_value : Any, optional
        The result value to use for masked values. By default, the
        input value is used
    dtype : numpy.dtype
        The numpy dtype to use for the result ndarray.

    Returns
    -------
    np.ndarray
    """
    cdef:
        Py_ssize_t i, n
        ndarray result
        object val

    n = len(arr)
    result = np.empty(n, dtype=dtype)
    for i in range(n):
        if mask[i]:
            if na_value is no_default:
                val = arr[i]
            else:
                val = na_value
        else:
            val = f(arr[i])

            if cnp.PyArray_IsZeroDim(val):
                # unbox 0-dim arrays, GH#690
                val = val.item()

        result[i] = val

    if convert:
        return maybe_convert_objects(result,
                                     try_float=False,
                                     convert_datetime=False,
                                     convert_timedelta=False)

    return result


@cython.boundscheck(False)
@cython.wraparound(False)
def map_infer(
    ndarray arr, object f, bint convert=True, bint ignore_na=False
) -> np.ndarray:
    """
    Substitute for np.vectorize with pandas-friendly dtype inference.

    Parameters
    ----------
    arr : ndarray
    f : function
    convert : bint
    ignore_na : bint
        If True, NA values will not have f applied

    Returns
    -------
    np.ndarray
    """
    cdef:
        Py_ssize_t i, n
        ndarray[object] result
        object val

    n = len(arr)
    result = np.empty(n, dtype=object)
    for i in range(n):
        if ignore_na and checknull(arr[i]):
            result[i] = arr[i]
            continue
        val = f(arr[i])

        if cnp.PyArray_IsZeroDim(val):
            # unbox 0-dim arrays, GH#690
            val = val.item()

        result[i] = val

    if convert:
        return maybe_convert_objects(result,
                                     try_float=False,
                                     convert_datetime=False,
                                     convert_timedelta=False)

    return result


def to_object_array(rows: object, min_width: int = 0) -> ndarray:
    """
    Convert a list of lists into an object array.

    Parameters
    ----------
    rows : 2-d array (N, K)
        List of lists to be converted into an array.
    min_width : int
        Minimum width of the object array. If a list
        in `rows` contains fewer than `width` elements,
        the remaining elements in the corresponding row
        will all be `NaN`.

    Returns
    -------
    np.ndarray[object, ndim=2]
    """
    cdef:
        Py_ssize_t i, j, n, k, tmp
        ndarray[object, ndim=2] result
        list row

    rows = list(rows)
    n = len(rows)

    k = min_width
    for i in range(n):
        tmp = len(rows[i])
        if tmp > k:
            k = tmp

    result = np.empty((n, k), dtype=object)

    for i in range(n):
        row = list(rows[i])

        for j in range(len(row)):
            result[i, j] = row[j]

    return result


def tuples_to_object_array(ndarray[object] tuples):
    cdef:
        Py_ssize_t i, j, n, k, tmp
        ndarray[object, ndim=2] result
        tuple tup

    n = len(tuples)
    k = len(tuples[0])
    result = np.empty((n, k), dtype=object)
    for i in range(n):
        tup = tuples[i]
        for j in range(k):
            result[i, j] = tup[j]

    return result


def to_object_array_tuples(rows: object) -> np.ndarray:
    """
    Convert a list of tuples into an object array. Any subclass of
    tuple in `rows` will be casted to tuple.

    Parameters
    ----------
    rows : 2-d array (N, K)
        List of tuples to be converted into an array.

    Returns
    -------
    np.ndarray[object, ndim=2]
    """
    cdef:
        Py_ssize_t i, j, n, k, tmp
        ndarray[object, ndim=2] result
        tuple row

    rows = list(rows)
    n = len(rows)

    k = 0
    for i in range(n):
        tmp = 1 if checknull(rows[i]) else len(rows[i])
        if tmp > k:
            k = tmp

    result = np.empty((n, k), dtype=object)

    try:
        for i in range(n):
            row = rows[i]
            for j in range(len(row)):
                result[i, j] = row[j]
    except TypeError:
        # e.g. "Expected tuple, got list"
        # upcast any subclasses to tuple
        for i in range(n):
            row = (rows[i],) if checknull(rows[i]) else tuple(rows[i])
            for j in range(len(row)):
                result[i, j] = row[j]

    return result


@cython.wraparound(False)
@cython.boundscheck(False)
def fast_multiget(dict mapping, ndarray keys, default=np.nan) -> np.ndarray:
    cdef:
        Py_ssize_t i, n = len(keys)
        object val
        ndarray[object] output = np.empty(n, dtype='O')

    if n == 0:
        # kludge, for Series
        return np.empty(0, dtype='f8')

    for i in range(n):
        val = keys[i]
        if val in mapping:
            output[i] = mapping[val]
        else:
            output[i] = default

    return maybe_convert_objects(output)<|MERGE_RESOLUTION|>--- conflicted
+++ resolved
@@ -1642,14 +1642,9 @@
     # convert *every* string array
     if len(objs):
         try:
-<<<<<<< HEAD
             # require_iso8601 as in maybe_infer_to_datetimelike
             array_to_datetime(objs, errors="raise", require_iso8601=True)
-            return "datetime"
-=======
-            array_to_datetime(objs, errors="raise")
             return "datetime", seen_str
->>>>>>> f7dd14bd
         except (ValueError, TypeError):
             pass
 
