--- conflicted
+++ resolved
@@ -270,57 +270,6 @@
 
 @cython.wraparound(False)
 @cython.boundscheck(False)
-<<<<<<< HEAD
-=======
-def fast_unique_multiple(list arrays, sort: bool = True) -> list:
-    """
-    Generate a list of unique values from a list of arrays.
-
-    Parameters
-    ----------
-    list : array-like
-        List of array-like objects.
-    sort : bool
-        Whether or not to sort the resulting unique list.
-
-    Returns
-    -------
-    list of unique values
-    """
-    cdef:
-        ndarray[object] buf
-        Py_ssize_t k = len(arrays)
-        Py_ssize_t i, j, n
-        list uniques = []
-        dict table = {}
-        object val, stub = 0
-
-    for i in range(k):
-        buf = arrays[i]
-        n = len(buf)
-        for j in range(n):
-            val = buf[j]
-            if val not in table:
-                table[val] = stub
-                uniques.append(val)
-
-    if sort is None:
-        try:
-            uniques.sort()
-        except TypeError:
-            warnings.warn(
-                "The values in the array are unorderable. "
-                "Pass `sort=False` to suppress this warning.",
-                RuntimeWarning,
-            )
-            pass
-
-    return uniques
-
-
-@cython.wraparound(False)
-@cython.boundscheck(False)
->>>>>>> 9373dbe1
 def fast_unique_multiple_list(lists: list, sort: bool = True) -> list:
     cdef:
         list buf
