from typing import List, Type  # noqa

from pandas.util._decorators import Appender

from pandas.core.dtypes.common import is_integer, is_list_like
from pandas.core.dtypes.generic import ABCDataFrame, ABCSeries

import pandas
from pandas.core.base import PandasObject
from pandas.core.generic import _shared_doc_kwargs, _shared_docs

# Automatically registering converters was deprecated in 0.21, but
# the deprecation warning wasn't showing until 0.24
# This block will be eventually removed, but it's not clear when
if pandas.get_option('plotting.matplotlib.register_converters'):
    try:
        from .misc import register
        register(explicit=False)
    except ImportError:
        pass

df_kind = """- 'scatter' : scatter plot
        - 'hexbin' : hexbin plot"""
series_kind = ""

df_coord = """x : label or position, default None
    y : label, position or list of label, positions, default None
        Allows plotting of one column versus another"""
series_coord = ""

df_unique = """stacked : bool, default False in line and
        bar plots, and True in area plot. If True, create stacked plot.
    sort_columns : bool, default False
        Sort column names to determine plot ordering
    secondary_y : bool or sequence, default False
        Whether to plot on the secondary y-axis
        If a list/tuple, which columns to plot on secondary y-axis"""
series_unique = """label : label argument to provide to plot
    secondary_y : bool or sequence of ints, default False
        If True then y-axis will be on the right"""

df_ax = """ax : matplotlib axes object, default None
    subplots : bool, default False
        Make separate subplots for each column
    sharex : bool, default True if ax is None else False
        In case subplots=True, share x axis and set some x axis labels to
        invisible; defaults to True if ax is None otherwise False if an ax
        is passed in; Be aware, that passing in both an ax and sharex=True
        will alter all x axis labels for all axis in a figure!
    sharey : bool, default False
        In case subplots=True, share y axis and set some y axis labels to
        invisible
    layout : tuple (optional)
        (rows, columns) for the layout of subplots"""
series_ax = """ax : matplotlib axes object
        If not passed, uses gca()"""

df_note = """- If `kind` = 'scatter' and the argument `c` is the name of a dataframe
      column, the values of that column are used to color each point.
    - If `kind` = 'hexbin', you can control the size of the bins with the
      `gridsize` argument. By default, a histogram of the counts around each
      `(x, y)` point is computed. You can specify alternative aggregations
      by passing values to the `C` and `reduce_C_function` arguments.
      `C` specifies the value at each `(x, y)` point and `reduce_C_function`
      is a function of one argument that reduces all the values in a bin to
      a single number (e.g. `mean`, `max`, `sum`, `std`)."""
series_note = ""

_shared_doc_df_kwargs = dict(klass='DataFrame', klass_obj='df',
                             klass_kind=df_kind, klass_coord=df_coord,
                             klass_ax=df_ax, klass_unique=df_unique,
                             klass_note=df_note)
_shared_doc_series_kwargs = dict(klass='Series', klass_obj='s',
                                 klass_kind=series_kind,
                                 klass_coord=series_coord, klass_ax=series_ax,
                                 klass_unique=series_unique,
                                 klass_note=series_note)

_shared_docs['plot'] = """
    Make plots of %(klass)s using matplotlib / pylab.

    *New in version 0.17.0:* Each plot kind has a corresponding method on the
    ``%(klass)s.plot`` accessor:
    ``%(klass_obj)s.plot(kind='line')`` is equivalent to
    ``%(klass_obj)s.plot.line()``.

    Parameters
    ----------
    data : %(klass)s
    %(klass_coord)s
    kind : str
        - 'line' : line plot (default)
        - 'bar' : vertical bar plot
        - 'barh' : horizontal bar plot
        - 'hist' : histogram
        - 'box' : boxplot
        - 'kde' : Kernel Density Estimation plot
        - 'density' : same as 'kde'
        - 'area' : area plot
        - 'pie' : pie plot
        %(klass_kind)s
    %(klass_ax)s
    figsize : a tuple (width, height) in inches
    use_index : bool, default True
        Use index as ticks for x axis
    title : string or list
        Title to use for the plot. If a string is passed, print the string at
        the top of the figure. If a list is passed and `subplots` is True,
        print each item in the list above the corresponding subplot.
    grid : bool, default None (matlab style default)
        Axis grid lines
    legend : False/True/'reverse'
        Place legend on axis subplots
    style : list or dict
        matplotlib line style per column
    logx : bool or 'sym', default False
        Use log scaling or symlog scaling on x axis
        .. versionchanged:: 0.25.0

    logy : bool or 'sym' default False
        Use log scaling or symlog scaling on y axis
        .. versionchanged:: 0.25.0

    loglog : bool or 'sym', default False
        Use log scaling or symlog scaling on both x and y axes
        .. versionchanged:: 0.25.0

    xticks : sequence
        Values to use for the xticks
    yticks : sequence
        Values to use for the yticks
    xlim : 2-tuple/list
    ylim : 2-tuple/list
    rot : int, default None
        Rotation for ticks (xticks for vertical, yticks for horizontal plots)
    fontsize : int, default None
        Font size for xticks and yticks
    colormap : str or matplotlib colormap object, default None
        Colormap to select colors from. If string, load colormap with that name
        from matplotlib.
    colorbar : bool, optional
        If True, plot colorbar (only relevant for 'scatter' and 'hexbin' plots)
    position : float
        Specify relative alignments for bar plot layout.
        From 0 (left/bottom-end) to 1 (right/top-end). Default is 0.5 (center)
    table : bool, Series or DataFrame, default False
        If True, draw a table using the data in the DataFrame and the data will
        be transposed to meet matplotlib's default layout.
        If a Series or DataFrame is passed, use passed data to draw a table.
    yerr : DataFrame, Series, array-like, dict and str
        See :ref:`Plotting with Error Bars <visualization.errorbars>` for
        detail.
    xerr : same types as yerr.
    %(klass_unique)s
    mark_right : bool, default True
        When using a secondary_y axis, automatically mark the column
        labels with "(right)" in the legend
    `**kwds` : keywords
        Options to pass to matplotlib plotting method

    Returns
    -------
    :class:`matplotlib.axes.Axes` or numpy.ndarray of them

    Notes
    -----

    - See matplotlib documentation online for more on this subject
    - If `kind` = 'bar' or 'barh', you can specify relative alignments
      for bar plot layout by `position` keyword.
      From 0 (left/bottom-end) to 1 (right/top-end). Default is 0.5 (center)
    %(klass_note)s
    """

_shared_docs['boxplot'] = """
    Make a box plot from DataFrame columns.

    Make a box-and-whisker plot from DataFrame columns, optionally grouped
    by some other columns. A box plot is a method for graphically depicting
    groups of numerical data through their quartiles.
    The box extends from the Q1 to Q3 quartile values of the data,
    with a line at the median (Q2). The whiskers extend from the edges
    of box to show the range of the data. The position of the whiskers
    is set by default to `1.5 * IQR (IQR = Q3 - Q1)` from the edges of the box.
    Outlier points are those past the end of the whiskers.

    For further details see
    Wikipedia's entry for `boxplot <https://en.wikipedia.org/wiki/Box_plot>`_.

    Parameters
    ----------
    column : str or list of str, optional
        Column name or list of names, or vector.
        Can be any valid input to :meth:`pandas.DataFrame.groupby`.
    by : str or array-like, optional
        Column in the DataFrame to :meth:`pandas.DataFrame.groupby`.
        One box-plot will be done per value of columns in `by`.
    ax : object of class matplotlib.axes.Axes, optional
        The matplotlib axes to be used by boxplot.
    fontsize : float or str
        Tick label font size in points or as a string (e.g., `large`).
    rot : int or float, default 0
        The rotation angle of labels (in degrees)
        with respect to the screen coordinate system.
    grid : bool, default True
        Setting this to True will show the grid.
    figsize : A tuple (width, height) in inches
        The size of the figure to create in matplotlib.
    layout : tuple (rows, columns), optional
        For example, (3, 5) will display the subplots
        using 3 columns and 5 rows, starting from the top-left.
    return_type : {'axes', 'dict', 'both'} or None, default 'axes'
        The kind of object to return. The default is ``axes``.

        * 'axes' returns the matplotlib axes the boxplot is drawn on.
        * 'dict' returns a dictionary whose values are the matplotlib
          Lines of the boxplot.
        * 'both' returns a namedtuple with the axes and dict.
        * when grouping with ``by``, a Series mapping columns to
          ``return_type`` is returned.

          If ``return_type`` is `None`, a NumPy array
          of axes with the same shape as ``layout`` is returned.
    **kwds
        All other plotting keyword arguments to be passed to
        :func:`matplotlib.pyplot.boxplot`.

    Returns
    -------
    result
        See Notes.

    See Also
    --------
    Series.plot.hist: Make a histogram.
    matplotlib.pyplot.boxplot : Matplotlib equivalent plot.

    Notes
    -----
    The return type depends on the `return_type` parameter:

    * 'axes' : object of class matplotlib.axes.Axes
    * 'dict' : dict of matplotlib.lines.Line2D objects
    * 'both' : a namedtuple with structure (ax, lines)

    For data grouped with ``by``, return a Series of the above or a numpy
    array:

    * :class:`~pandas.Series`
    * :class:`~numpy.array` (for ``return_type = None``)

    Use ``return_type='dict'`` when you want to tweak the appearance
    of the lines after plotting. In this case a dict containing the Lines
    making up the boxes, caps, fliers, medians, and whiskers is returned.

    Examples
    --------

    Boxplots can be created for every column in the dataframe
    by ``df.boxplot()`` or indicating the columns to be used:

    .. plot::
        :context: close-figs

        >>> np.random.seed(1234)
        >>> df = pd.DataFrame(np.random.randn(10,4),
        ...                   columns=['Col1', 'Col2', 'Col3', 'Col4'])
        >>> boxplot = df.boxplot(column=['Col1', 'Col2', 'Col3'])

    Boxplots of variables distributions grouped by the values of a third
    variable can be created using the option ``by``. For instance:

    .. plot::
        :context: close-figs

        >>> df = pd.DataFrame(np.random.randn(10, 2),
        ...                   columns=['Col1', 'Col2'])
        >>> df['X'] = pd.Series(['A', 'A', 'A', 'A', 'A',
        ...                      'B', 'B', 'B', 'B', 'B'])
        >>> boxplot = df.boxplot(by='X')

    A list of strings (i.e. ``['X', 'Y']``) can be passed to boxplot
    in order to group the data by combination of the variables in the x-axis:

    .. plot::
        :context: close-figs

        >>> df = pd.DataFrame(np.random.randn(10,3),
        ...                   columns=['Col1', 'Col2', 'Col3'])
        >>> df['X'] = pd.Series(['A', 'A', 'A', 'A', 'A',
        ...                      'B', 'B', 'B', 'B', 'B'])
        >>> df['Y'] = pd.Series(['A', 'B', 'A', 'B', 'A',
        ...                      'B', 'A', 'B', 'A', 'B'])
        >>> boxplot = df.boxplot(column=['Col1', 'Col2'], by=['X', 'Y'])

    The layout of boxplot can be adjusted giving a tuple to ``layout``:

    .. plot::
        :context: close-figs

        >>> boxplot = df.boxplot(column=['Col1', 'Col2'], by='X',
        ...                      layout=(2, 1))

    Additional formatting can be done to the boxplot, like suppressing the grid
    (``grid=False``), rotating the labels in the x-axis (i.e. ``rot=45``)
    or changing the fontsize (i.e. ``fontsize=15``):

    .. plot::
        :context: close-figs

        >>> boxplot = df.boxplot(grid=False, rot=45, fontsize=15)

    The parameter ``return_type`` can be used to select the type of element
    returned by `boxplot`.  When ``return_type='axes'`` is selected,
    the matplotlib axes on which the boxplot is drawn are returned:

        >>> boxplot = df.boxplot(column=['Col1','Col2'], return_type='axes')
        >>> type(boxplot)
        <class 'matplotlib.axes._subplots.AxesSubplot'>

    When grouping with ``by``, a Series mapping columns to ``return_type``
    is returned:

        >>> boxplot = df.boxplot(column=['Col1', 'Col2'], by='X',
        ...                      return_type='axes')
        >>> type(boxplot)
        <class 'pandas.core.series.Series'>

    If ``return_type`` is `None`, a NumPy array of axes with the same shape
    as ``layout`` is returned:

        >>> boxplot =  df.boxplot(column=['Col1', 'Col2'], by='X',
        ...                       return_type=None)
        >>> type(boxplot)
        <class 'numpy.ndarray'>
    """

_shared_docs['kde'] = """
        Generate Kernel Density Estimate plot using Gaussian kernels.

<<<<<<< HEAD
@Appender(_shared_docs['boxplot'] % _shared_doc_kwargs)
def boxplot(data, column=None, by=None, ax=None, fontsize=None,
            rot=0, grid=True, figsize=None, layout=None, return_type=None,
            **kwds):

    # validate return_type:
    if return_type not in BoxPlot._valid_return_types:
        raise ValueError("return_type must be {'axes', 'dict', 'both'}")

    if isinstance(data, ABCSeries):
        data = data.to_frame('x')
        column = 'x'

    def _get_colors():
        #  num_colors=3 is required as method maybe_color_bp takes the colors
        #  in positions 0 and 2.
        #  if colors not provided, use color 2 for medians and 0 for all else
        result = _get_standard_colors(num_colors=3)
        result = np.take(result, [0, 0, 2, 0])

        colors = kwds.pop('color', None)
        if colors and isinstance(colors, dict):
            valid_keys = ['boxes', 'whiskers', 'medians', 'caps']
            for i in range(4):
                if valid_keys[i] in colors:
                    result[i] = colors[valid_keys[i]]

        return result

    def maybe_color_bp(bp):
        from matplotlib.artist import setp
        setp(bp['boxes'], color=colors[0], alpha=1)
        setp(bp['whiskers'], color=colors[1], alpha=1)
        setp(bp['medians'], color=colors[2], alpha=1)
        setp(bp['caps'], color=colors[3], alpha=1)

    def plot_group(keys, values, ax):
        keys = [pprint_thing(x) for x in keys]
        values = [np.asarray(remove_na_arraylike(v)) for v in values]
        bp = ax.boxplot(values, **kwds)
        if fontsize is not None:
            ax.tick_params(axis='both', labelsize=fontsize)
        if kwds.get('vert', 1):
            ax.set_xticklabels(keys, rotation=rot)
        else:
            ax.set_yticklabels(keys, rotation=rot)
        maybe_color_bp(bp)

        # Return axes in multiplot case, maybe revisit later # 985
        if return_type == 'dict':
            return bp
        elif return_type == 'both':
            return BoxPlot.BP(ax=ax, lines=bp)
        else:
            return ax
=======
        In statistics, `kernel density estimation`_ (KDE) is a non-parametric
        way to estimate the probability density function (PDF) of a random
        variable. This function uses Gaussian kernels and includes automatic
        bandwidth determination.
>>>>>>> 429078b0

        .. _kernel density estimation:
            https://en.wikipedia.org/wiki/Kernel_density_estimation

        Parameters
        ----------
        bw_method : str, scalar or callable, optional
            The method used to calculate the estimator bandwidth. This can be
            'scott', 'silverman', a scalar constant or a callable.
            If None (default), 'scott' is used.
            See :class:`scipy.stats.gaussian_kde` for more information.
        ind : NumPy array or integer, optional
            Evaluation points for the estimated PDF. If None (default),
            1000 equally spaced points are used. If `ind` is a NumPy array, the
            KDE is evaluated at the points passed. If `ind` is an integer,
            `ind` number of equally spaced points are used.
        **kwds : optional
            Additional keyword arguments are documented in
            :meth:`pandas.%(this-datatype)s.plot`.

        Returns
        -------
        matplotlib.axes.Axes or numpy.ndarray of them

        See Also
        --------
        scipy.stats.gaussian_kde : Representation of a kernel-density
            estimate using Gaussian kernels. This is the function used
            internally to estimate the PDF.
        %(sibling-datatype)s.plot.kde : Generate a KDE plot for a
            %(sibling-datatype)s.

        Examples
        --------
        %(examples)s
        """


def hist_series(self, by=None, ax=None, grid=True, xlabelsize=None,
                xrot=None, ylabelsize=None, yrot=None, figsize=None,
                bins=10, **kwds):
    """
    Draw histogram of the input series using matplotlib.

    Parameters
    ----------
    by : object, optional
        If passed, then used to form histograms for separate groups
    ax : matplotlib axis object
        If not passed, uses gca()
    grid : bool, default True
        Whether to show axis grid lines
    xlabelsize : int, default None
        If specified changes the x-axis label size
    xrot : float, default None
        rotation of x axis labels
    ylabelsize : int, default None
        If specified changes the y-axis label size
    yrot : float, default None
        rotation of y axis labels
    figsize : tuple, default None
        figure size in inches by default
    bins : integer or sequence, default 10
        Number of histogram bins to be used. If an integer is given, bins + 1
        bin edges are calculated and returned. If bins is a sequence, gives
        bin edges, including left edge of first bin and right edge of last
        bin. In this case, bins is returned unmodified.
    `**kwds` : keywords
        To be passed to the actual plotting function

    Returns
    -------
    matplotlib.AxesSubplot
        A histogram plot.

    See Also
    --------
    matplotlib.axes.Axes.hist : Plot a histogram using matplotlib.
    """
    plot_backend = _get_plot_backend()
    return plot_backend.hist_series(self, by=by, ax=ax, grid=grid,
                                    xlabelsize=xlabelsize, xrot=xrot,
                                    ylabelsize=ylabelsize, yrot=yrot,
                                    figsize=figsize, bins=bins, **kwds)


def hist_frame(data, column=None, by=None, grid=True, xlabelsize=None,
               xrot=None, ylabelsize=None, yrot=None, ax=None, sharex=False,
               sharey=False, figsize=None, layout=None, bins=10, **kwds):
    """
    Make a histogram of the DataFrame's.

    A `histogram`_ is a representation of the distribution of data.
    This function calls :meth:`matplotlib.pyplot.hist`, on each series in
    the DataFrame, resulting in one histogram per column.

    .. _histogram: https://en.wikipedia.org/wiki/Histogram

    Parameters
    ----------
    data : DataFrame
        The pandas object holding the data.
    column : string or sequence
        If passed, will be used to limit data to a subset of columns.
    by : object, optional
        If passed, then used to form histograms for separate groups.
    grid : bool, default True
        Whether to show axis grid lines.
    xlabelsize : int, default None
        If specified changes the x-axis label size.
    xrot : float, default None
        Rotation of x axis labels. For example, a value of 90 displays the
        x labels rotated 90 degrees clockwise.
    ylabelsize : int, default None
        If specified changes the y-axis label size.
    yrot : float, default None
        Rotation of y axis labels. For example, a value of 90 displays the
        y labels rotated 90 degrees clockwise.
    ax : Matplotlib axes object, default None
        The axes to plot the histogram on.
    sharex : bool, default True if ax is None else False
        In case subplots=True, share x axis and set some x axis labels to
        invisible; defaults to True if ax is None otherwise False if an ax
        is passed in.
        Note that passing in both an ax and sharex=True will alter all x axis
        labels for all subplots in a figure.
    sharey : bool, default False
        In case subplots=True, share y axis and set some y axis labels to
        invisible.
    figsize : tuple
        The size in inches of the figure to create. Uses the value in
        `matplotlib.rcParams` by default.
    layout : tuple, optional
        Tuple of (rows, columns) for the layout of the histograms.
    bins : integer or sequence, default 10
        Number of histogram bins to be used. If an integer is given, bins + 1
        bin edges are calculated and returned. If bins is a sequence, gives
        bin edges, including left edge of first bin and right edge of last
        bin. In this case, bins is returned unmodified.
    **kwds
        All other plotting keyword arguments to be passed to
        :meth:`matplotlib.pyplot.hist`.

    Returns
    -------
    matplotlib.AxesSubplot or numpy.ndarray of them

    See Also
    --------
    matplotlib.pyplot.hist : Plot a histogram using matplotlib.

    Examples
    --------

    .. plot::
        :context: close-figs

        This example draws a histogram based on the length and width of
        some animals, displayed in three bins

        >>> df = pd.DataFrame({
        ...     'length': [1.5, 0.5, 1.2, 0.9, 3],
        ...     'width': [0.7, 0.2, 0.15, 0.2, 1.1]
        ...     }, index= ['pig', 'rabbit', 'duck', 'chicken', 'horse'])
        >>> hist = df.hist(bins=3)
    """
    plot_backend = _get_plot_backend()
    return plot_backend.hist_frame(data, column=column, by=by, grid=grid,
                                   xlabelsize=xlabelsize, xrot=xrot,
                                   ylabelsize=ylabelsize, yrot=yrot,
                                   ax=ax, sharex=sharex, sharey=sharey,
                                   figsize=figsize, layout=layout, bins=bins,
                                   **kwds)


@Appender(_shared_docs['boxplot'] % _shared_doc_kwargs)
def boxplot(data, column=None, by=None, ax=None, fontsize=None,
            rot=0, grid=True, figsize=None, layout=None, return_type=None,
            **kwds):
    plot_backend = _get_plot_backend()
    return plot_backend.boxplot(data, column=column, by=by, ax=ax,
                                fontsize=fontsize, rot=rot, grid=grid,
                                figsize=figsize, layout=layout,
                                return_type=return_type, **kwds)


@Appender(_shared_docs['boxplot'] % _shared_doc_kwargs)
def boxplot_frame(self, column=None, by=None, ax=None, fontsize=None, rot=0,
                  grid=True, figsize=None, layout=None,
                  return_type=None, **kwds):
    plot_backend = _get_plot_backend()
    return plot_backend.boxplot_frame(self, column=column, by=by, ax=ax,
                                      fontsize=fontsize, rot=rot, grid=grid,
                                      figsize=figsize, layout=layout,
                                      return_type=return_type, **kwds)


def boxplot_frame_groupby(grouped, subplots=True, column=None, fontsize=None,
                          rot=0, grid=True, ax=None, figsize=None,
                          layout=None, sharex=False, sharey=True, **kwds):
    """
    Make box plots from DataFrameGroupBy data.

    Parameters
    ----------
    grouped : Grouped DataFrame
    subplots : bool
        * ``False`` - no subplots will be used
        * ``True`` - create a subplot for each group
    column : column name or list of names, or vector
        Can be any valid input to groupby
    fontsize : int or string
    rot : label rotation angle
    grid : Setting this to True will show the grid
    ax : Matplotlib axis object, default None
    figsize : A tuple (width, height) in inches
    layout : tuple (optional)
        (rows, columns) for the layout of the plot
    sharex : bool, default False
        Whether x-axes will be shared among subplots

        .. versionadded:: 0.23.1
    sharey : bool, default True
        Whether y-axes will be shared among subplots

        .. versionadded:: 0.23.1
    `**kwds` : Keyword Arguments
        All other plotting keyword arguments to be passed to
        matplotlib's boxplot function

    Returns
    -------
    dict of key/value = group key/DataFrame.boxplot return value
    or DataFrame.boxplot return value in case subplots=figures=False

    Examples
    --------
    >>> import itertools
    >>> tuples = [t for t in itertools.product(range(1000), range(4))]
    >>> index = pd.MultiIndex.from_tuples(tuples, names=['lvl0', 'lvl1'])
    >>> data = np.random.randn(len(index),4)
    >>> df = pd.DataFrame(data, columns=list('ABCD'), index=index)
    >>>
    >>> grouped = df.groupby(level='lvl1')
    >>> boxplot_frame_groupby(grouped)
    >>>
    >>> grouped = df.unstack(level='lvl1').groupby(level=0, axis=1)
    >>> boxplot_frame_groupby(grouped, subplots=False)
    """
    plot_backend = _get_plot_backend()
    return plot_backend.boxplot_frame_groupby(
        grouped, subplots=subplots, column=column, fontsize=fontsize, rot=rot,
        grid=grid, ax=ax, figsize=figsize, layout=layout, sharex=sharex,
        sharey=sharey, **kwds)


# kinds supported by both dataframe and series
_common_kinds = ['line', 'bar', 'barh',
                 'kde', 'density', 'area', 'hist', 'box']
# kinds supported by dataframe
_dataframe_kinds = ['scatter', 'hexbin']
# kinds supported only by series or dataframe single column
_series_kinds = ['pie']
_all_kinds = _common_kinds + _dataframe_kinds + _series_kinds


def _get_standard_kind(kind):
    return {'density': 'kde'}.get(kind, kind)


def _get_plot_backend():
    """
    Return the plotting backend to use (e.g. `pandas.plotting._matplotlib`).

    The plotting system of pandas has been using matplotlib, but the idea here
    is that it can also work with other third-party backends. In the future,
    this function will return the backend from a pandas option, and all the
    rest of the code in this file will use the backend specified there for the
    plotting.

    The backend is imported lazily, as matplotlib is a soft dependency, and
    pandas can be used without it being installed.
    """
    try:
        import pandas.plotting._matplotlib as plot_backend
    except ImportError:
        raise ImportError("matplotlib is required for plotting.")
    return plot_backend


def _plot_classes():
    plot_backend = _get_plot_backend()
    # TODO restore type annotations if we create a base class for plot classes
    # (a parent of MPLPlot, and classes of other backends)
    classes = [plot_backend.LinePlot, plot_backend.BarPlot,
               plot_backend.BarhPlot, plot_backend.AreaPlot,
               plot_backend.HistPlot, plot_backend.BoxPlot,
               plot_backend.ScatterPlot, plot_backend.HexBinPlot,
               plot_backend.KdePlot, plot_backend.PiePlot]
    return {class_._kind: class_ for class_ in classes}


def _plot(data, x=None, y=None, subplots=False,
          ax=None, kind='line', **kwds):
    kind = _get_standard_kind(kind.lower().strip())
    if kind in _all_kinds:
        klass = _plot_classes()[kind]
    else:
        raise ValueError("%r is not a valid plot kind" % kind)

    if kind in _dataframe_kinds:
        if isinstance(data, ABCDataFrame):
            plot_obj = klass(data, x=x, y=y, subplots=subplots, ax=ax,
                             kind=kind, **kwds)
        else:
            raise ValueError("plot kind %r can only be used for data frames"
                             % kind)

    elif kind in _series_kinds:
        if isinstance(data, ABCDataFrame):
            if y is None and subplots is False:
                msg = "{0} requires either y column or 'subplots=True'"
                raise ValueError(msg.format(kind))
            elif y is not None:
                if is_integer(y) and not data.columns.holds_integer():
                    y = data.columns[y]
                # converted to series actually. copy to not modify
                data = data[y].copy()
                data.index.name = y
        plot_obj = klass(data, subplots=subplots, ax=ax, kind=kind, **kwds)
    else:
        if isinstance(data, ABCDataFrame):
            data_cols = data.columns
            if x is not None:
                if is_integer(x) and not data.columns.holds_integer():
                    x = data_cols[x]
                elif not isinstance(data[x], ABCSeries):
                    raise ValueError("x must be a label or position")
                data = data.set_index(x)

            if y is not None:
                # check if we have y as int or list of ints
                int_ylist = is_list_like(y) and all(is_integer(c) for c in y)
                int_y_arg = is_integer(y) or int_ylist
                if int_y_arg and not data.columns.holds_integer():
                    y = data_cols[y]

                label_kw = kwds['label'] if 'label' in kwds else False
                for kw in ['xerr', 'yerr']:
                    if (kw in kwds) and \
                        (isinstance(kwds[kw], str) or
                            is_integer(kwds[kw])):
                        try:
                            kwds[kw] = data[kwds[kw]]
                        except (IndexError, KeyError, TypeError):
                            pass

                # don't overwrite
                data = data[y].copy()

                if isinstance(data, ABCSeries):
                    label_name = label_kw or y
                    data.name = label_name
                else:
                    match = is_list_like(label_kw) and len(label_kw) == len(y)
                    if label_kw and not match:
                        raise ValueError(
                            "label should be list-like and same length as y"
                        )
                    label_name = label_kw or data.columns
                    data.columns = label_name
        plot_obj = klass(data, subplots=subplots, ax=ax, kind=kind, **kwds)

    plot_obj.generate()
    plot_obj.draw()
    return plot_obj.result


@Appender(_shared_docs['plot'] % _shared_doc_df_kwargs)
def plot_frame(data, x=None, y=None, kind='line', ax=None,
               subplots=False, sharex=None, sharey=False, layout=None,
               figsize=None, use_index=True, title=None, grid=None,
               legend=True, style=None, logx=False, logy=False, loglog=False,
               xticks=None, yticks=None, xlim=None, ylim=None,
               rot=None, fontsize=None, colormap=None, table=False,
               yerr=None, xerr=None,
               secondary_y=False, sort_columns=False,
               **kwds):
    return _plot(data, kind=kind, x=x, y=y, ax=ax,
                 subplots=subplots, sharex=sharex, sharey=sharey,
                 layout=layout, figsize=figsize, use_index=use_index,
                 title=title, grid=grid, legend=legend,
                 style=style, logx=logx, logy=logy, loglog=loglog,
                 xticks=xticks, yticks=yticks, xlim=xlim, ylim=ylim,
                 rot=rot, fontsize=fontsize, colormap=colormap, table=table,
                 yerr=yerr, xerr=xerr,
                 secondary_y=secondary_y, sort_columns=sort_columns,
                 **kwds)


@Appender(_shared_docs['plot'] % _shared_doc_series_kwargs)
def plot_series(data, kind='line', ax=None,                    # Series unique
                figsize=None, use_index=True, title=None, grid=None,
                legend=False, style=None, logx=False, logy=False, loglog=False,
                xticks=None, yticks=None, xlim=None, ylim=None,
                rot=None, fontsize=None, colormap=None, table=False,
                yerr=None, xerr=None,
                label=None, secondary_y=False,                 # Series unique
                **kwds):

    # FIXME move this into _matplotlib
    import matplotlib.pyplot as plt
    if ax is None and len(plt.get_fignums()) > 0:
        with plt.rc_context():
            ax = plt.gca()
        ax = getattr(ax, 'left_ax', ax)

    return _plot(data, kind=kind, ax=ax,
                 figsize=figsize, use_index=use_index, title=title,
                 grid=grid, legend=legend,
                 style=style, logx=logx, logy=logy, loglog=loglog,
                 xticks=xticks, yticks=yticks, xlim=xlim, ylim=ylim,
                 rot=rot, fontsize=fontsize, colormap=colormap, table=table,
                 yerr=yerr, xerr=xerr,
                 label=label, secondary_y=secondary_y,
                 **kwds)


class BasePlotMethods(PandasObject):

    def __init__(self, data):
        self._parent = data  # can be Series or DataFrame

    def __call__(self, *args, **kwargs):
        raise NotImplementedError


class SeriesPlotMethods(BasePlotMethods):
    """
    Series plotting accessor and method.

    Examples
    --------
    >>> s.plot.line()
    >>> s.plot.bar()
    >>> s.plot.hist()

    Plotting methods can also be accessed by calling the accessor as a method
    with the ``kind`` argument:
    ``s.plot(kind='line')`` is equivalent to ``s.plot.line()``
    """

    def __call__(self, kind='line', ax=None,
                 figsize=None, use_index=True, title=None, grid=None,
                 legend=False, style=None, logx=False, logy=False,
                 loglog=False, xticks=None, yticks=None,
                 xlim=None, ylim=None,
                 rot=None, fontsize=None, colormap=None, table=False,
                 yerr=None, xerr=None,
                 label=None, secondary_y=False, **kwds):
        return plot_series(self._parent, kind=kind, ax=ax, figsize=figsize,
                           use_index=use_index, title=title, grid=grid,
                           legend=legend, style=style, logx=logx, logy=logy,
                           loglog=loglog, xticks=xticks, yticks=yticks,
                           xlim=xlim, ylim=ylim, rot=rot, fontsize=fontsize,
                           colormap=colormap, table=table, yerr=yerr,
                           xerr=xerr, label=label, secondary_y=secondary_y,
                           **kwds)
    __call__.__doc__ = plot_series.__doc__

    def line(self, **kwds):
        """
        Line plot.

        Parameters
        ----------
        `**kwds` : optional
            Additional keyword arguments are documented in
            :meth:`pandas.Series.plot`.

        Returns
        -------
        :class:`matplotlib.axes.Axes` or numpy.ndarray of them

        Examples
        --------

        .. plot::
            :context: close-figs

            >>> s = pd.Series([1, 3, 2])
            >>> s.plot.line()
        """
        return self(kind='line', **kwds)

    def bar(self, **kwds):
        """
        Vertical bar plot.

        Parameters
        ----------
        `**kwds` : optional
            Additional keyword arguments are documented in
            :meth:`pandas.Series.plot`.

        Returns
        -------
        :class:`matplotlib.axes.Axes` or numpy.ndarray of them
        """
        return self(kind='bar', **kwds)

    def barh(self, **kwds):
        """
        Horizontal bar plot.

        Parameters
        ----------
        `**kwds` : optional
            Additional keyword arguments are documented in
            :meth:`pandas.Series.plot`.

        Returns
        -------
        :class:`matplotlib.axes.Axes` or numpy.ndarray of them
        """
        return self(kind='barh', **kwds)

    def box(self, **kwds):
        """
        Boxplot.

        Parameters
        ----------
        `**kwds` : optional
            Additional keyword arguments are documented in
            :meth:`pandas.Series.plot`.

        Returns
        -------
        :class:`matplotlib.axes.Axes` or numpy.ndarray of them
        """
        return self(kind='box', **kwds)

    def hist(self, bins=10, **kwds):
        """
        Histogram.

        Parameters
        ----------
        bins : integer, default 10
            Number of histogram bins to be used
        `**kwds` : optional
            Additional keyword arguments are documented in
            :meth:`pandas.Series.plot`.

        Returns
        -------
        :class:`matplotlib.axes.Axes` or numpy.ndarray of them
        """
        return self(kind='hist', bins=bins, **kwds)

    @Appender(_shared_docs['kde'] % {
        'this-datatype': 'Series',
        'sibling-datatype': 'DataFrame',
        'examples': """
        Given a Series of points randomly sampled from an unknown
        distribution, estimate its PDF using KDE with automatic
        bandwidth determination and plot the results, evaluating them at
        1000 equally spaced points (default):

        .. plot::
            :context: close-figs

            >>> s = pd.Series([1, 2, 2.5, 3, 3.5, 4, 5])
            >>> ax = s.plot.kde()

        A scalar bandwidth can be specified. Using a small bandwidth value can
        lead to over-fitting, while using a large bandwidth value may result
        in under-fitting:

        .. plot::
            :context: close-figs

            >>> ax = s.plot.kde(bw_method=0.3)

        .. plot::
            :context: close-figs

            >>> ax = s.plot.kde(bw_method=3)

        Finally, the `ind` parameter determines the evaluation points for the
        plot of the estimated PDF:

        .. plot::
            :context: close-figs

            >>> ax = s.plot.kde(ind=[1, 2, 3, 4, 5])
        """.strip()
    })
    def kde(self, bw_method=None, ind=None, **kwds):
        return self(kind='kde', bw_method=bw_method, ind=ind, **kwds)

    density = kde

    def area(self, **kwds):
        """
        Area plot.

        Parameters
        ----------
        `**kwds` : optional
            Additional keyword arguments are documented in
            :meth:`pandas.Series.plot`.

        Returns
        -------
        :class:`matplotlib.axes.Axes` or numpy.ndarray of them
        """
        return self(kind='area', **kwds)

    def pie(self, **kwds):
        """
        Pie chart.

        Parameters
        ----------
        `**kwds` : optional
            Additional keyword arguments are documented in
            :meth:`pandas.Series.plot`.

        Returns
        -------
        :class:`matplotlib.axes.Axes` or numpy.ndarray of them
        """
        return self(kind='pie', **kwds)


class FramePlotMethods(BasePlotMethods):
    """DataFrame plotting accessor and method

    Examples
    --------
    >>> df.plot.line()
    >>> df.plot.scatter('x', 'y')
    >>> df.plot.hexbin()

    These plotting methods can also be accessed by calling the accessor as a
    method with the ``kind`` argument:
    ``df.plot(kind='line')`` is equivalent to ``df.plot.line()``
    """

    def __call__(self, x=None, y=None, kind='line', ax=None,
                 subplots=False, sharex=None, sharey=False, layout=None,
                 figsize=None, use_index=True, title=None, grid=None,
                 legend=True, style=None, logx=False, logy=False, loglog=False,
                 xticks=None, yticks=None, xlim=None, ylim=None,
                 rot=None, fontsize=None, colormap=None, table=False,
                 yerr=None, xerr=None,
                 secondary_y=False, sort_columns=False, **kwds):
        return plot_frame(self._parent, kind=kind, x=x, y=y, ax=ax,
                          subplots=subplots, sharex=sharex, sharey=sharey,
                          layout=layout, figsize=figsize, use_index=use_index,
                          title=title, grid=grid, legend=legend, style=style,
                          logx=logx, logy=logy, loglog=loglog, xticks=xticks,
                          yticks=yticks, xlim=xlim, ylim=ylim, rot=rot,
                          fontsize=fontsize, colormap=colormap, table=table,
                          yerr=yerr, xerr=xerr, secondary_y=secondary_y,
                          sort_columns=sort_columns, **kwds)
    __call__.__doc__ = plot_frame.__doc__

    def line(self, x=None, y=None, **kwds):
        """
        Plot DataFrame columns as lines.

        This function is useful to plot lines using DataFrame's values
        as coordinates.

        Parameters
        ----------
        x : int or str, optional
            Columns to use for the horizontal axis.
            Either the location or the label of the columns to be used.
            By default, it will use the DataFrame indices.
        y : int, str, or list of them, optional
            The values to be plotted.
            Either the location or the label of the columns to be used.
            By default, it will use the remaining DataFrame numeric columns.
        **kwds
            Keyword arguments to pass on to :meth:`DataFrame.plot`.

        Returns
        -------
        :class:`matplotlib.axes.Axes` or :class:`numpy.ndarray`
            Return an ndarray when ``subplots=True``.

        See Also
        --------
        matplotlib.pyplot.plot : Plot y versus x as lines and/or markers.

        Examples
        --------

        .. plot::
            :context: close-figs

            The following example shows the populations for some animals
            over the years.

            >>> df = pd.DataFrame({
            ...    'pig': [20, 18, 489, 675, 1776],
            ...    'horse': [4, 25, 281, 600, 1900]
            ...    }, index=[1990, 1997, 2003, 2009, 2014])
            >>> lines = df.plot.line()

        .. plot::
           :context: close-figs

           An example with subplots, so an array of axes is returned.

           >>> axes = df.plot.line(subplots=True)
           >>> type(axes)
           <class 'numpy.ndarray'>

        .. plot::
            :context: close-figs

            The following example shows the relationship between both
            populations.

            >>> lines = df.plot.line(x='pig', y='horse')
        """
        return self(kind='line', x=x, y=y, **kwds)

    def bar(self, x=None, y=None, **kwds):
        """
        Vertical bar plot.

        A bar plot is a plot that presents categorical data with
        rectangular bars with lengths proportional to the values that they
        represent. A bar plot shows comparisons among discrete categories. One
        axis of the plot shows the specific categories being compared, and the
        other axis represents a measured value.

        Parameters
        ----------
        x : label or position, optional
            Allows plotting of one column versus another. If not specified,
            the index of the DataFrame is used.
        y : label or position, optional
            Allows plotting of one column versus another. If not specified,
            all numerical columns are used.
        **kwds
            Additional keyword arguments are documented in
            :meth:`DataFrame.plot`.

        Returns
        -------
        matplotlib.axes.Axes or np.ndarray of them
            An ndarray is returned with one :class:`matplotlib.axes.Axes`
            per column when ``subplots=True``.

        See Also
        --------
        DataFrame.plot.barh : Horizontal bar plot.
        DataFrame.plot : Make plots of a DataFrame.
        matplotlib.pyplot.bar : Make a bar plot with matplotlib.

        Examples
        --------
        Basic plot.

        .. plot::
            :context: close-figs

            >>> df = pd.DataFrame({'lab':['A', 'B', 'C'], 'val':[10, 30, 20]})
            >>> ax = df.plot.bar(x='lab', y='val', rot=0)

        Plot a whole dataframe to a bar plot. Each column is assigned a
        distinct color, and each row is nested in a group along the
        horizontal axis.

        .. plot::
            :context: close-figs

            >>> speed = [0.1, 17.5, 40, 48, 52, 69, 88]
            >>> lifespan = [2, 8, 70, 1.5, 25, 12, 28]
            >>> index = ['snail', 'pig', 'elephant',
            ...          'rabbit', 'giraffe', 'coyote', 'horse']
            >>> df = pd.DataFrame({'speed': speed,
            ...                    'lifespan': lifespan}, index=index)
            >>> ax = df.plot.bar(rot=0)

        Instead of nesting, the figure can be split by column with
        ``subplots=True``. In this case, a :class:`numpy.ndarray` of
        :class:`matplotlib.axes.Axes` are returned.

        .. plot::
            :context: close-figs

            >>> axes = df.plot.bar(rot=0, subplots=True)
            >>> axes[1].legend(loc=2)  # doctest: +SKIP

        Plot a single column.

        .. plot::
            :context: close-figs

            >>> ax = df.plot.bar(y='speed', rot=0)

        Plot only selected categories for the DataFrame.

        .. plot::
            :context: close-figs

            >>> ax = df.plot.bar(x='lifespan', rot=0)
        """
        return self(kind='bar', x=x, y=y, **kwds)

    def barh(self, x=None, y=None, **kwds):
        """
        Make a horizontal bar plot.

        A horizontal bar plot is a plot that presents quantitative data with
        rectangular bars with lengths proportional to the values that they
        represent. A bar plot shows comparisons among discrete categories. One
        axis of the plot shows the specific categories being compared, and the
        other axis represents a measured value.

        Parameters
        ----------
        x : label or position, default DataFrame.index
            Column to be used for categories.
        y : label or position, default All numeric columns in dataframe
            Columns to be plotted from the DataFrame.
        **kwds
            Keyword arguments to pass on to :meth:`DataFrame.plot`.

        Returns
        -------
        :class:`matplotlib.axes.Axes` or numpy.ndarray of them

        See Also
        --------
        DataFrame.plot.bar: Vertical bar plot.
        DataFrame.plot : Make plots of DataFrame using matplotlib.
        matplotlib.axes.Axes.bar : Plot a vertical bar plot using matplotlib.

        Examples
        --------
        Basic example

        .. plot::
            :context: close-figs

            >>> df = pd.DataFrame({'lab':['A', 'B', 'C'], 'val':[10, 30, 20]})
            >>> ax = df.plot.barh(x='lab', y='val')

        Plot a whole DataFrame to a horizontal bar plot

        .. plot::
            :context: close-figs

            >>> speed = [0.1, 17.5, 40, 48, 52, 69, 88]
            >>> lifespan = [2, 8, 70, 1.5, 25, 12, 28]
            >>> index = ['snail', 'pig', 'elephant',
            ...          'rabbit', 'giraffe', 'coyote', 'horse']
            >>> df = pd.DataFrame({'speed': speed,
            ...                    'lifespan': lifespan}, index=index)
            >>> ax = df.plot.barh()

        Plot a column of the DataFrame to a horizontal bar plot

        .. plot::
            :context: close-figs

            >>> speed = [0.1, 17.5, 40, 48, 52, 69, 88]
            >>> lifespan = [2, 8, 70, 1.5, 25, 12, 28]
            >>> index = ['snail', 'pig', 'elephant',
            ...          'rabbit', 'giraffe', 'coyote', 'horse']
            >>> df = pd.DataFrame({'speed': speed,
            ...                    'lifespan': lifespan}, index=index)
            >>> ax = df.plot.barh(y='speed')

        Plot DataFrame versus the desired column

        .. plot::
            :context: close-figs

            >>> speed = [0.1, 17.5, 40, 48, 52, 69, 88]
            >>> lifespan = [2, 8, 70, 1.5, 25, 12, 28]
            >>> index = ['snail', 'pig', 'elephant',
            ...          'rabbit', 'giraffe', 'coyote', 'horse']
            >>> df = pd.DataFrame({'speed': speed,
            ...                    'lifespan': lifespan}, index=index)
            >>> ax = df.plot.barh(x='lifespan')
        """
        return self(kind='barh', x=x, y=y, **kwds)

    def box(self, by=None, **kwds):
        r"""
        Make a box plot of the DataFrame columns.

        A box plot is a method for graphically depicting groups of numerical
        data through their quartiles.
        The box extends from the Q1 to Q3 quartile values of the data,
        with a line at the median (Q2). The whiskers extend from the edges
        of box to show the range of the data. The position of the whiskers
        is set by default to 1.5*IQR (IQR = Q3 - Q1) from the edges of the
        box. Outlier points are those past the end of the whiskers.

        For further details see Wikipedia's
        entry for `boxplot <https://en.wikipedia.org/wiki/Box_plot>`__.

        A consideration when using this chart is that the box and the whiskers
        can overlap, which is very common when plotting small sets of data.

        Parameters
        ----------
        by : string or sequence
            Column in the DataFrame to group by.
        **kwds : optional
            Additional keywords are documented in
            :meth:`DataFrame.plot`.

        Returns
        -------
        :class:`matplotlib.axes.Axes` or numpy.ndarray of them

        See Also
        --------
        DataFrame.boxplot: Another method to draw a box plot.
        Series.plot.box: Draw a box plot from a Series object.
        matplotlib.pyplot.boxplot: Draw a box plot in matplotlib.

        Examples
        --------
        Draw a box plot from a DataFrame with four columns of randomly
        generated data.

        .. plot::
            :context: close-figs

            >>> data = np.random.randn(25, 4)
            >>> df = pd.DataFrame(data, columns=list('ABCD'))
            >>> ax = df.plot.box()
        """
        return self(kind='box', by=by, **kwds)

    def hist(self, by=None, bins=10, **kwds):
        """
        Draw one histogram of the DataFrame's columns.

        A histogram is a representation of the distribution of data.
        This function groups the values of all given Series in the DataFrame
        into bins and draws all bins in one :class:`matplotlib.axes.Axes`.
        This is useful when the DataFrame's Series are in a similar scale.

        Parameters
        ----------
        by : str or sequence, optional
            Column in the DataFrame to group by.
        bins : int, default 10
            Number of histogram bins to be used.
        **kwds
            Additional keyword arguments are documented in
            :meth:`DataFrame.plot`.

        Returns
        -------
        class:`matplotlib.AxesSubplot`
            Return a histogram plot.

        See Also
        --------
        DataFrame.hist : Draw histograms per DataFrame's Series.
        Series.hist : Draw a histogram with Series' data.

        Examples
        --------
        When we draw a dice 6000 times, we expect to get each value around 1000
        times. But when we draw two dices and sum the result, the distribution
        is going to be quite different. A histogram illustrates those
        distributions.

        .. plot::
            :context: close-figs

            >>> df = pd.DataFrame(
            ...     np.random.randint(1, 7, 6000),
            ...     columns = ['one'])
            >>> df['two'] = df['one'] + np.random.randint(1, 7, 6000)
            >>> ax = df.plot.hist(bins=12, alpha=0.5)
        """
        return self(kind='hist', by=by, bins=bins, **kwds)

    @Appender(_shared_docs['kde'] % {
        'this-datatype': 'DataFrame',
        'sibling-datatype': 'Series',
        'examples': """
        Given several Series of points randomly sampled from unknown
        distributions, estimate their PDFs using KDE with automatic
        bandwidth determination and plot the results, evaluating them at
        1000 equally spaced points (default):

        .. plot::
            :context: close-figs

            >>> df = pd.DataFrame({
            ...     'x': [1, 2, 2.5, 3, 3.5, 4, 5],
            ...     'y': [4, 4, 4.5, 5, 5.5, 6, 6],
            ... })
            >>> ax = df.plot.kde()

        A scalar bandwidth can be specified. Using a small bandwidth value can
        lead to over-fitting, while using a large bandwidth value may result
        in under-fitting:

        .. plot::
            :context: close-figs

            >>> ax = df.plot.kde(bw_method=0.3)

        .. plot::
            :context: close-figs

            >>> ax = df.plot.kde(bw_method=3)

        Finally, the `ind` parameter determines the evaluation points for the
        plot of the estimated PDF:

        .. plot::
            :context: close-figs

            >>> ax = df.plot.kde(ind=[1, 2, 3, 4, 5, 6])
        """.strip()
    })
    def kde(self, bw_method=None, ind=None, **kwds):
        return self(kind='kde', bw_method=bw_method, ind=ind, **kwds)

    density = kde

    def area(self, x=None, y=None, **kwds):
        """
        Draw a stacked area plot.

        An area plot displays quantitative data visually.
        This function wraps the matplotlib area function.

        Parameters
        ----------
        x : label or position, optional
            Coordinates for the X axis. By default uses the index.
        y : label or position, optional
            Column to plot. By default uses all columns.
        stacked : bool, default True
            Area plots are stacked by default. Set to False to create a
            unstacked plot.
        **kwds : optional
            Additional keyword arguments are documented in
            :meth:`DataFrame.plot`.

        Returns
        -------
        matplotlib.axes.Axes or numpy.ndarray
            Area plot, or array of area plots if subplots is True.

        See Also
        --------
        DataFrame.plot : Make plots of DataFrame using matplotlib / pylab.

        Examples
        --------
        Draw an area plot based on basic business metrics:

        .. plot::
            :context: close-figs

            >>> df = pd.DataFrame({
            ...     'sales': [3, 2, 3, 9, 10, 6],
            ...     'signups': [5, 5, 6, 12, 14, 13],
            ...     'visits': [20, 42, 28, 62, 81, 50],
            ... }, index=pd.date_range(start='2018/01/01', end='2018/07/01',
            ...                        freq='M'))
            >>> ax = df.plot.area()

        Area plots are stacked by default. To produce an unstacked plot,
        pass ``stacked=False``:

        .. plot::
            :context: close-figs

            >>> ax = df.plot.area(stacked=False)

        Draw an area plot for a single column:

        .. plot::
            :context: close-figs

            >>> ax = df.plot.area(y='sales')

        Draw with a different `x`:

        .. plot::
            :context: close-figs

            >>> df = pd.DataFrame({
            ...     'sales': [3, 2, 3],
            ...     'visits': [20, 42, 28],
            ...     'day': [1, 2, 3],
            ... })
            >>> ax = df.plot.area(x='day')
        """
        return self(kind='area', x=x, y=y, **kwds)

    def pie(self, y=None, **kwds):
        """
        Generate a pie plot.

        A pie plot is a proportional representation of the numerical data in a
        column. This function wraps :meth:`matplotlib.pyplot.pie` for the
        specified column. If no column reference is passed and
        ``subplots=True`` a pie plot is drawn for each numerical column
        independently.

        Parameters
        ----------
        y : int or label, optional
            Label or position of the column to plot.
            If not provided, ``subplots=True`` argument must be passed.
        **kwds
            Keyword arguments to pass on to :meth:`DataFrame.plot`.

        Returns
        -------
        matplotlib.axes.Axes or np.ndarray of them
            A NumPy array is returned when `subplots` is True.

        See Also
        --------
        Series.plot.pie : Generate a pie plot for a Series.
        DataFrame.plot : Make plots of a DataFrame.

        Examples
        --------
        In the example below we have a DataFrame with the information about
        planet's mass and radius. We pass the the 'mass' column to the
        pie function to get a pie plot.

        .. plot::
            :context: close-figs

            >>> df = pd.DataFrame({'mass': [0.330, 4.87 , 5.97],
            ...                    'radius': [2439.7, 6051.8, 6378.1]},
            ...                   index=['Mercury', 'Venus', 'Earth'])
            >>> plot = df.plot.pie(y='mass', figsize=(5, 5))

        .. plot::
            :context: close-figs

            >>> plot = df.plot.pie(subplots=True, figsize=(6, 3))
        """
        return self(kind='pie', y=y, **kwds)

    def scatter(self, x, y, s=None, c=None, **kwds):
        """
        Create a scatter plot with varying marker point size and color.

        The coordinates of each point are defined by two dataframe columns and
        filled circles are used to represent each point. This kind of plot is
        useful to see complex correlations between two variables. Points could
        be for instance natural 2D coordinates like longitude and latitude in
        a map or, in general, any pair of metrics that can be plotted against
        each other.

        Parameters
        ----------
        x : int or str
            The column name or column position to be used as horizontal
            coordinates for each point.
        y : int or str
            The column name or column position to be used as vertical
            coordinates for each point.
        s : scalar or array_like, optional
            The size of each point. Possible values are:

            - A single scalar so all points have the same size.

            - A sequence of scalars, which will be used for each point's size
              recursively. For instance, when passing [2,14] all points size
              will be either 2 or 14, alternatively.

        c : str, int or array_like, optional
            The color of each point. Possible values are:

            - A single color string referred to by name, RGB or RGBA code,
              for instance 'red' or '#a98d19'.

            - A sequence of color strings referred to by name, RGB or RGBA
              code, which will be used for each point's color recursively. For
              instance ['green','yellow'] all points will be filled in green or
              yellow, alternatively.

            - A column name or position whose values will be used to color the
              marker points according to a colormap.

        **kwds
            Keyword arguments to pass on to :meth:`DataFrame.plot`.

        Returns
        -------
        :class:`matplotlib.axes.Axes` or numpy.ndarray of them

        See Also
        --------
        matplotlib.pyplot.scatter : Scatter plot using multiple input data
            formats.

        Examples
        --------
        Let's see how to draw a scatter plot using coordinates from the values
        in a DataFrame's columns.

        .. plot::
            :context: close-figs

            >>> df = pd.DataFrame([[5.1, 3.5, 0], [4.9, 3.0, 0], [7.0, 3.2, 1],
            ...                    [6.4, 3.2, 1], [5.9, 3.0, 2]],
            ...                   columns=['length', 'width', 'species'])
            >>> ax1 = df.plot.scatter(x='length',
            ...                       y='width',
            ...                       c='DarkBlue')

        And now with the color determined by a column as well.

        .. plot::
            :context: close-figs

            >>> ax2 = df.plot.scatter(x='length',
            ...                       y='width',
            ...                       c='species',
            ...                       colormap='viridis')
        """
        return self(kind='scatter', x=x, y=y, c=c, s=s, **kwds)

    def hexbin(self, x, y, C=None, reduce_C_function=None, gridsize=None,
               **kwds):
        """
        Generate a hexagonal binning plot.

        Generate a hexagonal binning plot of `x` versus `y`. If `C` is `None`
        (the default), this is a histogram of the number of occurrences
        of the observations at ``(x[i], y[i])``.

        If `C` is specified, specifies values at given coordinates
        ``(x[i], y[i])``. These values are accumulated for each hexagonal
        bin and then reduced according to `reduce_C_function`,
        having as default the NumPy's mean function (:meth:`numpy.mean`).
        (If `C` is specified, it must also be a 1-D sequence
        of the same length as `x` and `y`, or a column label.)

        Parameters
        ----------
        x : int or str
            The column label or position for x points.
        y : int or str
            The column label or position for y points.
        C : int or str, optional
            The column label or position for the value of `(x, y)` point.
        reduce_C_function : callable, default `np.mean`
            Function of one argument that reduces all the values in a bin to
            a single number (e.g. `np.mean`, `np.max`, `np.sum`, `np.std`).
        gridsize : int or tuple of (int, int), default 100
            The number of hexagons in the x-direction.
            The corresponding number of hexagons in the y-direction is
            chosen in a way that the hexagons are approximately regular.
            Alternatively, gridsize can be a tuple with two elements
            specifying the number of hexagons in the x-direction and the
            y-direction.
        **kwds
            Additional keyword arguments are documented in
            :meth:`DataFrame.plot`.

        Returns
        -------
        matplotlib.AxesSubplot
            The matplotlib ``Axes`` on which the hexbin is plotted.

        See Also
        --------
        DataFrame.plot : Make plots of a DataFrame.
        matplotlib.pyplot.hexbin : Hexagonal binning plot using matplotlib,
            the matplotlib function that is used under the hood.

        Examples
        --------
        The following examples are generated with random data from
        a normal distribution.

        .. plot::
            :context: close-figs

            >>> n = 10000
            >>> df = pd.DataFrame({'x': np.random.randn(n),
            ...                    'y': np.random.randn(n)})
            >>> ax = df.plot.hexbin(x='x', y='y', gridsize=20)

        The next example uses `C` and `np.sum` as `reduce_C_function`.
        Note that `'observations'` values ranges from 1 to 5 but the result
        plot shows values up to more than 25. This is because of the
        `reduce_C_function`.

        .. plot::
            :context: close-figs

            >>> n = 500
            >>> df = pd.DataFrame({
            ...     'coord_x': np.random.uniform(-3, 3, size=n),
            ...     'coord_y': np.random.uniform(30, 50, size=n),
            ...     'observations': np.random.randint(1,5, size=n)
            ...     })
            >>> ax = df.plot.hexbin(x='coord_x',
            ...                     y='coord_y',
            ...                     C='observations',
            ...                     reduce_C_function=np.sum,
            ...                     gridsize=10,
            ...                     cmap="viridis")
        """
        if reduce_C_function is not None:
            kwds['reduce_C_function'] = reduce_C_function
        if gridsize is not None:
            kwds['gridsize'] = gridsize
        return self(kind='hexbin', x=x, y=y, C=C, **kwds)<|MERGE_RESOLUTION|>--- conflicted
+++ resolved
@@ -338,68 +338,10 @@
 _shared_docs['kde'] = """
         Generate Kernel Density Estimate plot using Gaussian kernels.
 
-<<<<<<< HEAD
-@Appender(_shared_docs['boxplot'] % _shared_doc_kwargs)
-def boxplot(data, column=None, by=None, ax=None, fontsize=None,
-            rot=0, grid=True, figsize=None, layout=None, return_type=None,
-            **kwds):
-
-    # validate return_type:
-    if return_type not in BoxPlot._valid_return_types:
-        raise ValueError("return_type must be {'axes', 'dict', 'both'}")
-
-    if isinstance(data, ABCSeries):
-        data = data.to_frame('x')
-        column = 'x'
-
-    def _get_colors():
-        #  num_colors=3 is required as method maybe_color_bp takes the colors
-        #  in positions 0 and 2.
-        #  if colors not provided, use color 2 for medians and 0 for all else
-        result = _get_standard_colors(num_colors=3)
-        result = np.take(result, [0, 0, 2, 0])
-
-        colors = kwds.pop('color', None)
-        if colors and isinstance(colors, dict):
-            valid_keys = ['boxes', 'whiskers', 'medians', 'caps']
-            for i in range(4):
-                if valid_keys[i] in colors:
-                    result[i] = colors[valid_keys[i]]
-
-        return result
-
-    def maybe_color_bp(bp):
-        from matplotlib.artist import setp
-        setp(bp['boxes'], color=colors[0], alpha=1)
-        setp(bp['whiskers'], color=colors[1], alpha=1)
-        setp(bp['medians'], color=colors[2], alpha=1)
-        setp(bp['caps'], color=colors[3], alpha=1)
-
-    def plot_group(keys, values, ax):
-        keys = [pprint_thing(x) for x in keys]
-        values = [np.asarray(remove_na_arraylike(v)) for v in values]
-        bp = ax.boxplot(values, **kwds)
-        if fontsize is not None:
-            ax.tick_params(axis='both', labelsize=fontsize)
-        if kwds.get('vert', 1):
-            ax.set_xticklabels(keys, rotation=rot)
-        else:
-            ax.set_yticklabels(keys, rotation=rot)
-        maybe_color_bp(bp)
-
-        # Return axes in multiplot case, maybe revisit later # 985
-        if return_type == 'dict':
-            return bp
-        elif return_type == 'both':
-            return BoxPlot.BP(ax=ax, lines=bp)
-        else:
-            return ax
-=======
         In statistics, `kernel density estimation`_ (KDE) is a non-parametric
         way to estimate the probability density function (PDF) of a random
         variable. This function uses Gaussian kernels and includes automatic
         bandwidth determination.
->>>>>>> 429078b0
 
         .. _kernel density estimation:
             https://en.wikipedia.org/wiki/Kernel_density_estimation
