# being a bit too dynamic
# pylint: disable=E1101
from __future__ import division

import warnings
import re
from collections import namedtuple
from distutils.version import LooseVersion

import numpy as np

from pandas.util._decorators import cache_readonly
import pandas.core.common as com
from pandas.core.base import PandasObject
from pandas.core.config import get_option
from pandas.core.dtypes.missing import isna, notna, remove_na_arraylike
from pandas.core.dtypes.common import (
    is_list_like,
    is_integer,
    is_number,
    is_hashable,
    is_iterator)
from pandas.core.dtypes.generic import ABCSeries, ABCDataFrame

from pandas.core.generic import _shared_docs, _shared_doc_kwargs
from pandas.core.index import Index, MultiIndex

from pandas.core.indexes.period import PeriodIndex
from pandas.compat import range, lrange, map, zip, string_types
import pandas.compat as compat
from pandas.io.formats.printing import pprint_thing
from pandas.util._decorators import Appender

from pandas.plotting._compat import (_mpl_ge_1_3_1,
                                     _mpl_ge_1_5_0,
                                     _mpl_ge_2_0_0)
from pandas.plotting._style import (plot_params,
                                    _get_standard_colors)
from pandas.plotting._tools import (_subplots, _flatten, table,
                                    _handle_shared_axes, _get_all_lines,
                                    _get_xlim, _set_ticks_props,
                                    format_date_labels)

try:
    from pandas.plotting import _converter
except ImportError:
    pass
else:
    if get_option('plotting.matplotlib.register_converters'):
        _converter.register(explicit=True)


def _get_standard_kind(kind):
    return {'density': 'kde'}.get(kind, kind)


def _gca(rc=None):
    import matplotlib.pyplot as plt
    with plt.rc_context(rc):
        return plt.gca()


def _gcf():
    import matplotlib.pyplot as plt
    return plt.gcf()


class MPLPlot(object):
    """
    Base class for assembling a pandas plot using matplotlib

    Parameters
    ----------
    data :

    """

    @property
    def _kind(self):
        """Specify kind str. Must be overridden in child class"""
        raise NotImplementedError

    _layout_type = 'vertical'
    _default_rot = 0
    orientation = None
    _pop_attributes = ['label', 'style', 'logy', 'logx', 'loglog',
                       'mark_right', 'stacked']
    _attr_defaults = {'logy': False, 'logx': False, 'loglog': False,
                      'mark_right': True, 'stacked': False}

    def __init__(self, data, kind=None, by=None, subplots=False, sharex=None,
                 sharey=False, use_index=True,
                 figsize=None, grid=None, legend=True, rot=None,
                 ax=None, fig=None, title=None, xlim=None, ylim=None,
                 xticks=None, yticks=None,
                 sort_columns=False, fontsize=None,
                 secondary_y=False, colormap=None,
                 table=False, layout=None, **kwds):

        _converter._WARN = False
        self.data = data
        self.by = by

        self.kind = kind

        self.sort_columns = sort_columns

        self.subplots = subplots

        if sharex is None:
            if ax is None:
                self.sharex = True
            else:
                # if we get an axis, the users should do the visibility
                # setting...
                self.sharex = False
        else:
            self.sharex = sharex

        self.sharey = sharey
        self.figsize = figsize
        self.layout = layout

        self.xticks = xticks
        self.yticks = yticks
        self.xlim = xlim
        self.ylim = ylim
        self.title = title
        self.use_index = use_index

        self.fontsize = fontsize

        if rot is not None:
            self.rot = rot
            # need to know for format_date_labels since it's rotated to 30 by
            # default
            self._rot_set = True
        else:
            self._rot_set = False
            self.rot = self._default_rot

        if grid is None:
            grid = False if secondary_y else self.plt.rcParams['axes.grid']

        self.grid = grid
        self.legend = legend
        self.legend_handles = []
        self.legend_labels = []

        for attr in self._pop_attributes:
            value = kwds.pop(attr, self._attr_defaults.get(attr, None))
            setattr(self, attr, value)

        self.ax = ax
        self.fig = fig
        self.axes = None

        # parse errorbar input if given
        xerr = kwds.pop('xerr', None)
        yerr = kwds.pop('yerr', None)
        self.errors = {}
        for kw, err in zip(['xerr', 'yerr'], [xerr, yerr]):
            self.errors[kw] = self._parse_errorbars(kw, err)

        if not isinstance(secondary_y, (bool, tuple, list, np.ndarray, Index)):
            secondary_y = [secondary_y]
        self.secondary_y = secondary_y

        # ugly TypeError if user passes matplotlib's `cmap` name.
        # Probably better to accept either.
        if 'cmap' in kwds and colormap:
            raise TypeError("Only specify one of `cmap` and `colormap`.")
        elif 'cmap' in kwds:
            self.colormap = kwds.pop('cmap')
        else:
            self.colormap = colormap

        self.table = table

        self.kwds = kwds

        self._validate_color_args()

    def _validate_color_args(self):
        if 'color' not in self.kwds and 'colors' in self.kwds:
            warnings.warn(("'colors' is being deprecated. Please use 'color'"
                           "instead of 'colors'"))
            colors = self.kwds.pop('colors')
            self.kwds['color'] = colors

        if ('color' in self.kwds and self.nseries == 1 and
                not is_list_like(self.kwds['color'])):
            # support series.plot(color='green')
            self.kwds['color'] = [self.kwds['color']]

        if ('color' in self.kwds and isinstance(self.kwds['color'], tuple) and
                self.nseries == 1 and len(self.kwds['color']) in (3, 4)):
            # support RGB and RGBA tuples in series plot
            self.kwds['color'] = [self.kwds['color']]

        if ('color' in self.kwds or 'colors' in self.kwds) and \
                self.colormap is not None:
            warnings.warn("'color' and 'colormap' cannot be used "
                          "simultaneously. Using 'color'")

        if 'color' in self.kwds and self.style is not None:
            if is_list_like(self.style):
                styles = self.style
            else:
                styles = [self.style]
            # need only a single match
            for s in styles:
                if re.match('^[a-z]+?', s) is not None:
                    raise ValueError(
                        "Cannot pass 'style' string with a color "
                        "symbol and 'color' keyword argument. Please"
                        " use one or the other or pass 'style' "
                        "without a color symbol")

    def _iter_data(self, data=None, keep_index=False, fillna=None):
        if data is None:
            data = self.data
        if fillna is not None:
            data = data.fillna(fillna)

        # TODO: unused?
        # if self.sort_columns:
        #     columns = com._try_sort(data.columns)
        # else:
        #     columns = data.columns

        for col, values in data.iteritems():
            if keep_index is True:
                yield col, values
            else:
                yield col, values.values

    @property
    def nseries(self):
        if self.data.ndim == 1:
            return 1
        else:
            return self.data.shape[1]

    def draw(self):
        self.plt.draw_if_interactive()

    def generate(self):
        self._args_adjust()
        self._compute_plot_data()
        self._setup_subplots()
        self._make_plot()
        self._add_table()
        self._make_legend()
        self._adorn_subplots()

        for ax in self.axes:
            self._post_plot_logic_common(ax, self.data)
            self._post_plot_logic(ax, self.data)

    def _args_adjust(self):
        pass

    def _has_plotted_object(self, ax):
        """check whether ax has data"""
        return (len(ax.lines) != 0 or
                len(ax.artists) != 0 or
                len(ax.containers) != 0)

    def _maybe_right_yaxis(self, ax, axes_num):
        if not self.on_right(axes_num):
            # secondary axes may be passed via ax kw
            return self._get_ax_layer(ax)

        if hasattr(ax, 'right_ax'):
            # if it has right_ax proparty, ``ax`` must be left axes
            return ax.right_ax
        elif hasattr(ax, 'left_ax'):
            # if it has left_ax proparty, ``ax`` must be right axes
            return ax
        else:
            # otherwise, create twin axes
            orig_ax, new_ax = ax, ax.twinx()
            # TODO: use Matplotlib public API when available
            new_ax._get_lines = orig_ax._get_lines
            new_ax._get_patches_for_fill = orig_ax._get_patches_for_fill
            orig_ax.right_ax, new_ax.left_ax = new_ax, orig_ax

            if not self._has_plotted_object(orig_ax):  # no data on left y
                orig_ax.get_yaxis().set_visible(False)
            return new_ax

    def _setup_subplots(self):
        if self.subplots:
            fig, axes = _subplots(naxes=self.nseries,
                                  sharex=self.sharex, sharey=self.sharey,
                                  figsize=self.figsize, ax=self.ax,
                                  layout=self.layout,
                                  layout_type=self._layout_type)
        else:
            if self.ax is None:
                fig = self.plt.figure(figsize=self.figsize)
                axes = fig.add_subplot(111)
            else:
                fig = self.ax.get_figure()
                if self.figsize is not None:
                    fig.set_size_inches(self.figsize)
                axes = self.ax

        axes = _flatten(axes)

        if self.logx or self.loglog:
            [a.set_xscale('log') for a in axes]
        if self.logy or self.loglog:
            [a.set_yscale('log') for a in axes]

        self.fig = fig
        self.axes = axes

    @property
    def result(self):
        """
        Return result axes
        """
        if self.subplots:
            if self.layout is not None and not is_list_like(self.ax):
                return self.axes.reshape(*self.layout)
            else:
                return self.axes
        else:
            sec_true = isinstance(self.secondary_y, bool) and self.secondary_y
            all_sec = (is_list_like(self.secondary_y) and
                       len(self.secondary_y) == self.nseries)
            if (sec_true or all_sec):
                # if all data is plotted on secondary, return right axes
                return self._get_ax_layer(self.axes[0], primary=False)
            else:
                return self.axes[0]

    def _compute_plot_data(self):
        data = self.data

        if isinstance(data, ABCSeries):
            label = self.label
            if label is None and data.name is None:
                label = 'None'
            data = data.to_frame(name=label)

        # GH16953, _convert is needed as fallback, for ``Series``
        # with ``dtype == object``
        data = data._convert(datetime=True, timedelta=True)
        numeric_data = data.select_dtypes(include=[np.number,
                                                   "datetime",
                                                   "datetimetz",
                                                   "timedelta"])

        try:
            is_empty = numeric_data.empty
        except AttributeError:
            is_empty = not len(numeric_data)

        # no empty frames or series allowed
        if is_empty:
            raise TypeError('Empty {0!r}: no numeric data to '
                            'plot'.format(numeric_data.__class__.__name__))

        self.data = numeric_data

    def _make_plot(self):
        raise com.AbstractMethodError(self)

    def _add_table(self):
        if self.table is False:
            return
        elif self.table is True:
            data = self.data.transpose()
        else:
            data = self.table
        ax = self._get_ax(0)
        table(ax, data)

    def _post_plot_logic_common(self, ax, data):
        """Common post process for each axes"""

        def get_label(i):
            try:
                return pprint_thing(data.index[i])
            except Exception:
                return ''

        if self.orientation == 'vertical' or self.orientation is None:
            if self._need_to_set_index:
                xticklabels = [get_label(x) for x in ax.get_xticks()]
                ax.set_xticklabels(xticklabels)
            self._apply_axis_properties(ax.xaxis, rot=self.rot,
                                        fontsize=self.fontsize)
            self._apply_axis_properties(ax.yaxis, fontsize=self.fontsize)

            if hasattr(ax, 'right_ax'):
                self._apply_axis_properties(ax.right_ax.yaxis,
                                            fontsize=self.fontsize)

        elif self.orientation == 'horizontal':
            if self._need_to_set_index:
                yticklabels = [get_label(y) for y in ax.get_yticks()]
                ax.set_yticklabels(yticklabels)
            self._apply_axis_properties(ax.yaxis, rot=self.rot,
                                        fontsize=self.fontsize)
            self._apply_axis_properties(ax.xaxis, fontsize=self.fontsize)

            if hasattr(ax, 'right_ax'):
                self._apply_axis_properties(ax.right_ax.yaxis,
                                            fontsize=self.fontsize)
        else:  # pragma no cover
            raise ValueError

    def _post_plot_logic(self, ax, data):
        """Post process for each axes. Overridden in child classes"""
        pass

    def _adorn_subplots(self):
        """Common post process unrelated to data"""
        if len(self.axes) > 0:
            all_axes = self._get_subplots()
            nrows, ncols = self._get_axes_layout()
            _handle_shared_axes(axarr=all_axes, nplots=len(all_axes),
                                naxes=nrows * ncols, nrows=nrows,
                                ncols=ncols, sharex=self.sharex,
                                sharey=self.sharey)

        for ax in self.axes:
            if self.yticks is not None:
                ax.set_yticks(self.yticks)

            if self.xticks is not None:
                ax.set_xticks(self.xticks)

            if self.ylim is not None:
                ax.set_ylim(self.ylim)

            if self.xlim is not None:
                ax.set_xlim(self.xlim)

            ax.grid(self.grid)

        if self.title:
            if self.subplots:
                if is_list_like(self.title):
                    if len(self.title) != self.nseries:
                        msg = ('The length of `title` must equal the number '
                               'of columns if using `title` of type `list` '
                               'and `subplots=True`.\n'
                               'length of title = {}\n'
                               'number of columns = {}').format(
                            len(self.title), self.nseries)
                        raise ValueError(msg)

                    for (ax, title) in zip(self.axes, self.title):
                        ax.set_title(title)
                else:
                    self.fig.suptitle(self.title)
            else:
                if is_list_like(self.title):
                    msg = ('Using `title` of type `list` is not supported '
                           'unless `subplots=True` is passed')
                    raise ValueError(msg)
                self.axes[0].set_title(self.title)

    def _apply_axis_properties(self, axis, rot=None, fontsize=None):
        labels = axis.get_majorticklabels() + axis.get_minorticklabels()
        for label in labels:
            if rot is not None:
                label.set_rotation(rot)
            if fontsize is not None:
                label.set_fontsize(fontsize)

    @property
    def legend_title(self):
        if not isinstance(self.data.columns, MultiIndex):
            name = self.data.columns.name
            if name is not None:
                name = pprint_thing(name)
            return name
        else:
            stringified = map(pprint_thing,
                              self.data.columns.names)
            return ','.join(stringified)

    def _add_legend_handle(self, handle, label, index=None):
        if label is not None:
            if self.mark_right and index is not None:
                if self.on_right(index):
                    label = label + ' (right)'
            self.legend_handles.append(handle)
            self.legend_labels.append(label)

    def _make_legend(self):
        ax, leg = self._get_ax_legend(self.axes[0])

        handles = []
        labels = []
        title = ''

        if not self.subplots:
            if leg is not None:
                title = leg.get_title().get_text()
                handles = leg.legendHandles
                labels = [x.get_text() for x in leg.get_texts()]

            if self.legend:
                if self.legend == 'reverse':
                    self.legend_handles = reversed(self.legend_handles)
                    self.legend_labels = reversed(self.legend_labels)

                handles += self.legend_handles
                labels += self.legend_labels
                if self.legend_title is not None:
                    title = self.legend_title

            if len(handles) > 0:
                ax.legend(handles, labels, loc='best', title=title)

        elif self.subplots and self.legend:
            for ax in self.axes:
                if ax.get_visible():
                    ax.legend(loc='best')

    def _get_ax_legend(self, ax):
        leg = ax.get_legend()
        other_ax = (getattr(ax, 'left_ax', None) or
                    getattr(ax, 'right_ax', None))
        other_leg = None
        if other_ax is not None:
            other_leg = other_ax.get_legend()
        if leg is None and other_leg is not None:
            leg = other_leg
            ax = other_ax
        return ax, leg

    @cache_readonly
    def plt(self):
        import matplotlib.pyplot as plt
        return plt

    @staticmethod
    def mpl_ge_1_3_1():
        return _mpl_ge_1_3_1()

    @staticmethod
    def mpl_ge_1_5_0():
        return _mpl_ge_1_5_0()

    _need_to_set_index = False

    def _get_xticks(self, convert_period=False):
        index = self.data.index
        is_datetype = index.inferred_type in ('datetime', 'date',
                                              'datetime64', 'time')

        if self.use_index:
            if convert_period and isinstance(index, PeriodIndex):
                self.data = self.data.reindex(index=index.sort_values())
                x = self.data.index.to_timestamp()._mpl_repr()
            elif index.is_numeric():
                """
                Matplotlib supports numeric values or datetime objects as
                xaxis values. Taking LBYL approach here, by the time
                matplotlib raises exception when using non numeric/datetime
                values for xaxis, several actions are already taken by plt.
                """
                x = index._mpl_repr()
            elif is_datetype:
                self.data = self.data[notna(self.data.index)]
                self.data = self.data.sort_index()
                x = self.data.index._mpl_repr()
            else:
                self._need_to_set_index = True
                x = lrange(len(index))
        else:
            x = lrange(len(index))

        return x

    @classmethod
    def _plot(cls, ax, x, y, style=None, is_errorbar=False, **kwds):
        mask = isna(y)
        if mask.any():
            y = np.ma.array(y)
            y = np.ma.masked_where(mask, y)

        if isinstance(x, Index):
            x = x._mpl_repr()

        if is_errorbar:
            if 'xerr' in kwds:
                kwds['xerr'] = np.array(kwds.get('xerr'))
            if 'yerr' in kwds:
                kwds['yerr'] = np.array(kwds.get('yerr'))
            return ax.errorbar(x, y, **kwds)
        else:
            # prevent style kwarg from going to errorbar, where it is
            # unsupported
            if style is not None:
                args = (x, y, style)
            else:
                args = (x, y)
            return ax.plot(*args, **kwds)

    def _get_index_name(self):
        if isinstance(self.data.index, MultiIndex):
            name = self.data.index.names
            if com._any_not_none(*name):
                name = ','.join(pprint_thing(x) for x in name)
            else:
                name = None
        else:
            name = self.data.index.name
            if name is not None:
                name = pprint_thing(name)

        return name

    @classmethod
    def _get_ax_layer(cls, ax, primary=True):
        """get left (primary) or right (secondary) axes"""
        if primary:
            return getattr(ax, 'left_ax', ax)
        else:
            return getattr(ax, 'right_ax', ax)

    def _get_ax(self, i):
        # get the twinx ax if appropriate
        if self.subplots:
            ax = self.axes[i]
            ax = self._maybe_right_yaxis(ax, i)
            self.axes[i] = ax
        else:
            ax = self.axes[0]
            ax = self._maybe_right_yaxis(ax, i)

        ax.get_yaxis().set_visible(True)
        return ax

    def on_right(self, i):
        if isinstance(self.secondary_y, bool):
            return self.secondary_y

        if isinstance(self.secondary_y, (tuple, list, np.ndarray, Index)):
            return self.data.columns[i] in self.secondary_y

    def _apply_style_colors(self, colors, kwds, col_num, label):
        """
        Manage style and color based on column number and its label.
        Returns tuple of appropriate style and kwds which "color" may be added.
        """
        style = None
        if self.style is not None:
            if isinstance(self.style, list):
                try:
                    style = self.style[col_num]
                except IndexError:
                    pass
            elif isinstance(self.style, dict):
                style = self.style.get(label, style)
            else:
                style = self.style

        has_color = 'color' in kwds or self.colormap is not None
        nocolor_style = style is None or re.match('[a-z]+', style) is None
        if (has_color or self.subplots) and nocolor_style:
            kwds['color'] = colors[col_num % len(colors)]
        return style, kwds

    def _get_colors(self, num_colors=None, color_kwds='color'):
        if num_colors is None:
            num_colors = self.nseries

        return _get_standard_colors(num_colors=num_colors,
                                    colormap=self.colormap,
                                    color=self.kwds.get(color_kwds))

    def _parse_errorbars(self, label, err):
        """
        Look for error keyword arguments and return the actual errorbar data
        or return the error DataFrame/dict

        Error bars can be specified in several ways:
            Series: the user provides a pandas.Series object of the same
                    length as the data
            ndarray: provides a np.ndarray of the same length as the data
            DataFrame/dict: error values are paired with keys matching the
                    key in the plotted DataFrame
            str: the name of the column within the plotted DataFrame
        """

        if err is None:
            return None

        from pandas import DataFrame, Series

        def match_labels(data, e):
            e = e.reindex(data.index)
            return e

        # key-matched DataFrame
        if isinstance(err, DataFrame):

            err = match_labels(self.data, err)
        # key-matched dict
        elif isinstance(err, dict):
            pass

        # Series of error values
        elif isinstance(err, Series):
            # broadcast error series across data
            err = match_labels(self.data, err)
            err = np.atleast_2d(err)
            err = np.tile(err, (self.nseries, 1))

        # errors are a column in the dataframe
        elif isinstance(err, string_types):
            evalues = self.data[err].values
            self.data = self.data[self.data.columns.drop(err)]
            err = np.atleast_2d(evalues)
            err = np.tile(err, (self.nseries, 1))

        elif is_list_like(err):
            if is_iterator(err):
                err = np.atleast_2d(list(err))
            else:
                # raw error values
                err = np.atleast_2d(err)

            err_shape = err.shape

            # asymmetrical error bars
            if err.ndim == 3:
                if (err_shape[0] != self.nseries) or \
                        (err_shape[1] != 2) or \
                        (err_shape[2] != len(self.data)):
                    msg = "Asymmetrical error bars should be provided " + \
                        "with the shape (%u, 2, %u)" % \
                        (self.nseries, len(self.data))
                    raise ValueError(msg)

            # broadcast errors to each data series
            if len(err) == 1:
                err = np.tile(err, (self.nseries, 1))

        elif is_number(err):
            err = np.tile([err], (self.nseries, len(self.data)))

        else:
            msg = "No valid {label} detected".format(label=label)
            raise ValueError(msg)

        return err

    def _get_errorbars(self, label=None, index=None, xerr=True, yerr=True):
        from pandas import DataFrame
        errors = {}

        for kw, flag in zip(['xerr', 'yerr'], [xerr, yerr]):
            if flag:
                err = self.errors[kw]
                # user provided label-matched dataframe of errors
                if isinstance(err, (DataFrame, dict)):
                    if label is not None and label in err.keys():
                        err = err[label]
                    else:
                        err = None
                elif index is not None and err is not None:
                    err = err[index]

                if err is not None:
                    errors[kw] = err
        return errors

    def _get_subplots(self):
        from matplotlib.axes import Subplot
        return [ax for ax in self.axes[0].get_figure().get_axes()
                if isinstance(ax, Subplot)]

    def _get_axes_layout(self):
        axes = self._get_subplots()
        x_set = set()
        y_set = set()
        for ax in axes:
            # check axes coordinates to estimate layout
            points = ax.get_position().get_points()
            x_set.add(points[0][0])
            y_set.add(points[0][1])
        return (len(y_set), len(x_set))


class PlanePlot(MPLPlot):
    """
    Abstract class for plotting on plane, currently scatter and hexbin.
    """

    _layout_type = 'single'

    def __init__(self, data, x, y, **kwargs):
        MPLPlot.__init__(self, data, **kwargs)
        if x is None or y is None:
            raise ValueError(self._kind + ' requires and x and y column')
        if is_integer(x) and not self.data.columns.holds_integer():
            x = self.data.columns[x]
        if is_integer(y) and not self.data.columns.holds_integer():
            y = self.data.columns[y]
        if len(self.data[x]._get_numeric_data()) == 0:
            raise ValueError(self._kind + ' requires x column to be numeric')
        if len(self.data[y]._get_numeric_data()) == 0:
            raise ValueError(self._kind + ' requires y column to be numeric')

        self.x = x
        self.y = y

    @property
    def nseries(self):
        return 1

    def _post_plot_logic(self, ax, data):
        x, y = self.x, self.y
        ax.set_ylabel(pprint_thing(y))
        ax.set_xlabel(pprint_thing(x))


class ScatterPlot(PlanePlot):
    _kind = 'scatter'

    def __init__(self, data, x, y, s=None, c=None, **kwargs):
        if s is None:
            # hide the matplotlib default for size, in case we want to change
            # the handling of this argument later
            s = 20
        super(ScatterPlot, self).__init__(data, x, y, s=s, **kwargs)
        if is_integer(c) and not self.data.columns.holds_integer():
            c = self.data.columns[c]
        self.c = c

    def _make_plot(self):
        x, y, c, data = self.x, self.y, self.c, self.data
        ax = self.axes[0]

        c_is_column = is_hashable(c) and c in self.data.columns

        # plot a colorbar only if a colormap is provided or necessary
        cb = self.kwds.pop('colorbar', self.colormap or c_is_column)

        # pandas uses colormap, matplotlib uses cmap.
        cmap = self.colormap or 'Greys'
        cmap = self.plt.cm.get_cmap(cmap)
        color = self.kwds.pop("color", None)
        if c is not None and color is not None:
            raise TypeError('Specify exactly one of `c` and `color`')
        elif c is None and color is None:
            c_values = self.plt.rcParams['patch.facecolor']
        elif color is not None:
            c_values = color
        elif c_is_column:
            c_values = self.data[c].values
        else:
            c_values = c

        if self.legend and hasattr(self, 'label'):
            label = self.label
        else:
            label = None
        scatter = ax.scatter(data[x].values, data[y].values, c=c_values,
                             label=label, cmap=cmap, **self.kwds)
        if cb:
            img = ax.collections[0]
            kws = dict(ax=ax)
            if self.mpl_ge_1_3_1():
                kws['label'] = c if c_is_column else ''
            self.fig.colorbar(img, **kws)

        if label is not None:
            self._add_legend_handle(scatter, label)
        else:
            self.legend = False

        errors_x = self._get_errorbars(label=x, index=0, yerr=False)
        errors_y = self._get_errorbars(label=y, index=0, xerr=False)
        if len(errors_x) > 0 or len(errors_y) > 0:
            err_kwds = dict(errors_x, **errors_y)
            err_kwds['ecolor'] = scatter.get_facecolor()[0]
            ax.errorbar(data[x].values, data[y].values,
                        linestyle='none', **err_kwds)


class HexBinPlot(PlanePlot):
    _kind = 'hexbin'

    def __init__(self, data, x, y, C=None, **kwargs):
        super(HexBinPlot, self).__init__(data, x, y, **kwargs)
        if is_integer(C) and not self.data.columns.holds_integer():
            C = self.data.columns[C]
        self.C = C

    def _make_plot(self):
        x, y, data, C = self.x, self.y, self.data, self.C
        ax = self.axes[0]
        # pandas uses colormap, matplotlib uses cmap.
        cmap = self.colormap or 'BuGn'
        cmap = self.plt.cm.get_cmap(cmap)
        cb = self.kwds.pop('colorbar', True)

        if C is None:
            c_values = None
        else:
            c_values = data[C].values

        ax.hexbin(data[x].values, data[y].values, C=c_values, cmap=cmap,
                  **self.kwds)
        if cb:
            img = ax.collections[0]
            self.fig.colorbar(img, ax=ax)

    def _make_legend(self):
        pass


class LinePlot(MPLPlot):
    _kind = 'line'
    _default_rot = 0
    orientation = 'vertical'

    def __init__(self, data, **kwargs):
        MPLPlot.__init__(self, data, **kwargs)
        if self.stacked:
            self.data = self.data.fillna(value=0)
        self.x_compat = plot_params['x_compat']
        if 'x_compat' in self.kwds:
            self.x_compat = bool(self.kwds.pop('x_compat'))

    def _is_ts_plot(self):
        # this is slightly deceptive
        return not self.x_compat and self.use_index and self._use_dynamic_x()

    def _use_dynamic_x(self):
        from pandas.plotting._timeseries import _use_dynamic_x
        return _use_dynamic_x(self._get_ax(0), self.data)

    def _make_plot(self):
        if self._is_ts_plot():
            from pandas.plotting._timeseries import _maybe_convert_index
            data = _maybe_convert_index(self._get_ax(0), self.data)

            x = data.index      # dummy, not used
            plotf = self._ts_plot
            it = self._iter_data(data=data, keep_index=True)
        else:
            x = self._get_xticks(convert_period=True)
            plotf = self._plot
            it = self._iter_data()

        stacking_id = self._get_stacking_id()
        is_errorbar = com._any_not_none(*self.errors.values())

        colors = self._get_colors()
        for i, (label, y) in enumerate(it):
            ax = self._get_ax(i)
            kwds = self.kwds.copy()
            style, kwds = self._apply_style_colors(colors, kwds, i, label)

            errors = self._get_errorbars(label=label, index=i)
            kwds = dict(kwds, **errors)

            label = pprint_thing(label)  # .encode('utf-8')
            kwds['label'] = label

            newlines = plotf(ax, x, y, style=style, column_num=i,
                             stacking_id=stacking_id,
                             is_errorbar=is_errorbar,
                             **kwds)
            self._add_legend_handle(newlines[0], label, index=i)

            if not _mpl_ge_2_0_0():
                lines = _get_all_lines(ax)
                left, right = _get_xlim(lines)
                ax.set_xlim(left, right)

    @classmethod
    def _plot(cls, ax, x, y, style=None, column_num=None,
              stacking_id=None, **kwds):
        # column_num is used to get the target column from protf in line and
        # area plots
        if column_num == 0:
            cls._initialize_stacker(ax, stacking_id, len(y))
        y_values = cls._get_stacked_values(ax, stacking_id, y, kwds['label'])
        lines = MPLPlot._plot(ax, x, y_values, style=style, **kwds)
        cls._update_stacker(ax, stacking_id, y)
        return lines

    @classmethod
    def _ts_plot(cls, ax, x, data, style=None, **kwds):
        from pandas.plotting._timeseries import (_maybe_resample,
                                                 _decorate_axes,
                                                 format_dateaxis)
        # accept x to be consistent with normal plot func,
        # x is not passed to tsplot as it uses data.index as x coordinate
        # column_num must be in kwds for stacking purpose
        freq, data = _maybe_resample(data, ax, kwds)

        # Set ax with freq info
        _decorate_axes(ax, freq, kwds)
        # digging deeper
        if hasattr(ax, 'left_ax'):
            _decorate_axes(ax.left_ax, freq, kwds)
        if hasattr(ax, 'right_ax'):
            _decorate_axes(ax.right_ax, freq, kwds)
        ax._plot_data.append((data, cls._kind, kwds))

        lines = cls._plot(ax, data.index, data.values, style=style, **kwds)
        # set date formatter, locators and rescale limits
        format_dateaxis(ax, ax.freq, data.index)
        return lines

    def _get_stacking_id(self):
        if self.stacked:
            return id(self.data)
        else:
            return None

    @classmethod
    def _initialize_stacker(cls, ax, stacking_id, n):
        if stacking_id is None:
            return
        if not hasattr(ax, '_stacker_pos_prior'):
            ax._stacker_pos_prior = {}
        if not hasattr(ax, '_stacker_neg_prior'):
            ax._stacker_neg_prior = {}
        ax._stacker_pos_prior[stacking_id] = np.zeros(n)
        ax._stacker_neg_prior[stacking_id] = np.zeros(n)

    @classmethod
    def _get_stacked_values(cls, ax, stacking_id, values, label):
        if stacking_id is None:
            return values
        if not hasattr(ax, '_stacker_pos_prior'):
            # stacker may not be initialized for subplots
            cls._initialize_stacker(ax, stacking_id, len(values))

        if (values >= 0).all():
            return ax._stacker_pos_prior[stacking_id] + values
        elif (values <= 0).all():
            return ax._stacker_neg_prior[stacking_id] + values

        raise ValueError('When stacked is True, each column must be either '
                         'all positive or negative.'
                         '{0} contains both positive and negative values'
                         .format(label))

    @classmethod
    def _update_stacker(cls, ax, stacking_id, values):
        if stacking_id is None:
            return
        if (values >= 0).all():
            ax._stacker_pos_prior[stacking_id] += values
        elif (values <= 0).all():
            ax._stacker_neg_prior[stacking_id] += values

    def _post_plot_logic(self, ax, data):
        condition = (not self._use_dynamic_x() and
                     data.index.is_all_dates and
                     not self.subplots or
                     (self.subplots and self.sharex))

        index_name = self._get_index_name()

        if condition:
            # irregular TS rotated 30 deg. by default
            # probably a better place to check / set this.
            if not self._rot_set:
                self.rot = 30
            format_date_labels(ax, rot=self.rot)

        if index_name is not None and self.use_index:
            ax.set_xlabel(index_name)


class AreaPlot(LinePlot):
    _kind = 'area'

    def __init__(self, data, **kwargs):
        kwargs.setdefault('stacked', True)
        data = data.fillna(value=0)
        LinePlot.__init__(self, data, **kwargs)

        if not self.stacked:
            # use smaller alpha to distinguish overlap
            self.kwds.setdefault('alpha', 0.5)

        if self.logy or self.loglog:
            raise ValueError("Log-y scales are not supported in area plot")

    @classmethod
    def _plot(cls, ax, x, y, style=None, column_num=None,
              stacking_id=None, is_errorbar=False, **kwds):

        if column_num == 0:
            cls._initialize_stacker(ax, stacking_id, len(y))
        y_values = cls._get_stacked_values(ax, stacking_id, y, kwds['label'])

        # need to remove label, because subplots uses mpl legend as it is
        line_kwds = kwds.copy()
        if cls.mpl_ge_1_5_0():
            line_kwds.pop('label')
        lines = MPLPlot._plot(ax, x, y_values, style=style, **line_kwds)

        # get data from the line to get coordinates for fill_between
        xdata, y_values = lines[0].get_data(orig=False)

        # unable to use ``_get_stacked_values`` here to get starting point
        if stacking_id is None:
            start = np.zeros(len(y))
        elif (y >= 0).all():
            start = ax._stacker_pos_prior[stacking_id]
        elif (y <= 0).all():
            start = ax._stacker_neg_prior[stacking_id]
        else:
            start = np.zeros(len(y))

        if 'color' not in kwds:
            kwds['color'] = lines[0].get_color()

        rect = ax.fill_between(xdata, start, y_values, **kwds)
        cls._update_stacker(ax, stacking_id, y)

        # LinePlot expects list of artists
        res = [rect] if cls.mpl_ge_1_5_0() else lines
        return res

    def _add_legend_handle(self, handle, label, index=None):
        if not self.mpl_ge_1_5_0():
            from matplotlib.patches import Rectangle
            # Because fill_between isn't supported in legend,
            # specifically add Rectangle handle here
            alpha = self.kwds.get('alpha', None)
            handle = Rectangle((0, 0), 1, 1, fc=handle.get_color(),
                               alpha=alpha)
        LinePlot._add_legend_handle(self, handle, label, index=index)

    def _post_plot_logic(self, ax, data):
        LinePlot._post_plot_logic(self, ax, data)

        if self.ylim is None:
            if (data >= 0).all().all():
                ax.set_ylim(0, None)
            elif (data <= 0).all().all():
                ax.set_ylim(None, 0)


class BarPlot(MPLPlot):
    _kind = 'bar'
    _default_rot = 90
    orientation = 'vertical'

    def __init__(self, data, **kwargs):
        # we have to treat a series differently than a
        # 1-column DataFrame w.r.t. color handling
        self._is_series = isinstance(data, ABCSeries)
        self.bar_width = kwargs.pop('width', 0.5)
        pos = kwargs.pop('position', 0.5)
        kwargs.setdefault('align', 'center')
        self.tick_pos = np.arange(len(data))

        self.bottom = kwargs.pop('bottom', 0)
        self.left = kwargs.pop('left', 0)

        self.log = kwargs.pop('log', False)
        MPLPlot.__init__(self, data, **kwargs)

        if self.stacked or self.subplots:
            self.tickoffset = self.bar_width * pos
            if kwargs['align'] == 'edge':
                self.lim_offset = self.bar_width / 2
            else:
                self.lim_offset = 0
        else:
            if kwargs['align'] == 'edge':
                w = self.bar_width / self.nseries
                self.tickoffset = self.bar_width * (pos - 0.5) + w * 0.5
                self.lim_offset = w * 0.5
            else:
                self.tickoffset = self.bar_width * pos
                self.lim_offset = 0

        self.ax_pos = self.tick_pos - self.tickoffset

    def _args_adjust(self):
        if is_list_like(self.bottom):
            self.bottom = np.array(self.bottom)
        if is_list_like(self.left):
            self.left = np.array(self.left)

    @classmethod
    def _plot(cls, ax, x, y, w, start=0, log=False, **kwds):
        return ax.bar(x, y, w, bottom=start, log=log, **kwds)

    @property
    def _start_base(self):
        return self.bottom

    def _make_plot(self):
        import matplotlib as mpl

        colors = self._get_colors()
        ncolors = len(colors)

        pos_prior = neg_prior = np.zeros(len(self.data))
        K = self.nseries

        for i, (label, y) in enumerate(self._iter_data(fillna=0)):
            ax = self._get_ax(i)
            kwds = self.kwds.copy()
            if self._is_series:
                kwds['color'] = colors
            else:
                kwds['color'] = colors[i % ncolors]

            errors = self._get_errorbars(label=label, index=i)
            kwds = dict(kwds, **errors)

            label = pprint_thing(label)

            if (('yerr' in kwds) or ('xerr' in kwds)) \
                    and (kwds.get('ecolor') is None):
                kwds['ecolor'] = mpl.rcParams['xtick.color']

            start = 0
            if self.log and (y >= 1).all():
                start = 1
            start = start + self._start_base

            if self.subplots:
                w = self.bar_width / 2
                rect = self._plot(ax, self.ax_pos + w, y, self.bar_width,
                                  start=start, label=label,
                                  log=self.log, **kwds)
                ax.set_title(label)
            elif self.stacked:
                mask = y > 0
                start = np.where(mask, pos_prior, neg_prior) + self._start_base
                w = self.bar_width / 2
                rect = self._plot(ax, self.ax_pos + w, y, self.bar_width,
                                  start=start, label=label,
                                  log=self.log, **kwds)
                pos_prior = pos_prior + np.where(mask, y, 0)
                neg_prior = neg_prior + np.where(mask, 0, y)
            else:
                w = self.bar_width / K
                rect = self._plot(ax, self.ax_pos + (i + 0.5) * w, y, w,
                                  start=start, label=label,
                                  log=self.log, **kwds)
            self._add_legend_handle(rect, label, index=i)

    def _post_plot_logic(self, ax, data):
        if self.use_index:
            str_index = [pprint_thing(key) for key in data.index]
        else:
            str_index = [pprint_thing(key) for key in range(data.shape[0])]
        name = self._get_index_name()

        s_edge = self.ax_pos[0] - 0.25 + self.lim_offset
        e_edge = self.ax_pos[-1] + 0.25 + self.bar_width + self.lim_offset

        self._decorate_ticks(ax, name, str_index, s_edge, e_edge)

    def _decorate_ticks(self, ax, name, ticklabels, start_edge, end_edge):
        ax.set_xlim((start_edge, end_edge))
        ax.set_xticks(self.tick_pos)
        ax.set_xticklabels(ticklabels)
        if name is not None and self.use_index:
            ax.set_xlabel(name)


class BarhPlot(BarPlot):
    _kind = 'barh'
    _default_rot = 0
    orientation = 'horizontal'

    @property
    def _start_base(self):
        return self.left

    @classmethod
    def _plot(cls, ax, x, y, w, start=0, log=False, **kwds):
        return ax.barh(x, y, w, left=start, log=log, **kwds)

    def _decorate_ticks(self, ax, name, ticklabels, start_edge, end_edge):
        # horizontal bars
        ax.set_ylim((start_edge, end_edge))
        ax.set_yticks(self.tick_pos)
        ax.set_yticklabels(ticklabels)
        if name is not None and self.use_index:
            ax.set_ylabel(name)


class HistPlot(LinePlot):
    _kind = 'hist'

    def __init__(self, data, bins=10, bottom=0, **kwargs):
        self.bins = bins        # use mpl default
        self.bottom = bottom
        # Do not call LinePlot.__init__ which may fill nan
        MPLPlot.__init__(self, data, **kwargs)

    def _args_adjust(self):
        if is_integer(self.bins):
            # create common bin edge
            values = (self.data._convert(datetime=True)._get_numeric_data())
            values = np.ravel(values)
            values = values[~isna(values)]

            hist, self.bins = np.histogram(
                values, bins=self.bins,
                range=self.kwds.get('range', None),
                weights=self.kwds.get('weights', None))

        if is_list_like(self.bottom):
            self.bottom = np.array(self.bottom)

    @classmethod
    def _plot(cls, ax, y, style=None, bins=None, bottom=0, column_num=0,
              stacking_id=None, **kwds):
        if column_num == 0:
            cls._initialize_stacker(ax, stacking_id, len(bins) - 1)
        y = y[~isna(y)]

        base = np.zeros(len(bins) - 1)
        bottom = bottom + \
            cls._get_stacked_values(ax, stacking_id, base, kwds['label'])
        # ignore style
        n, bins, patches = ax.hist(y, bins=bins, bottom=bottom, **kwds)
        cls._update_stacker(ax, stacking_id, n)
        return patches

    def _make_plot(self):
        colors = self._get_colors()
        stacking_id = self._get_stacking_id()

        for i, (label, y) in enumerate(self._iter_data()):
            ax = self._get_ax(i)

            kwds = self.kwds.copy()

            label = pprint_thing(label)
            kwds['label'] = label

            style, kwds = self._apply_style_colors(colors, kwds, i, label)
            if style is not None:
                kwds['style'] = style

            kwds = self._make_plot_keywords(kwds, y)
            artists = self._plot(ax, y, column_num=i,
                                 stacking_id=stacking_id, **kwds)
            self._add_legend_handle(artists[0], label, index=i)

    def _make_plot_keywords(self, kwds, y):
        """merge BoxPlot/KdePlot properties to passed kwds"""
        # y is required for KdePlot
        kwds['bottom'] = self.bottom
        kwds['bins'] = self.bins
        return kwds

    def _post_plot_logic(self, ax, data):
        if self.orientation == 'horizontal':
            ax.set_xlabel('Frequency')
        else:
            ax.set_ylabel('Frequency')

    @property
    def orientation(self):
        if self.kwds.get('orientation', None) == 'horizontal':
            return 'horizontal'
        else:
            return 'vertical'


_kde_docstring = """
        Generate Kernel Density Estimate plot using Gaussian kernels.

        In statistics, `kernel density estimation`_ (KDE) is a non-parametric
        way to estimate the probability density function (PDF) of a random
        variable. This function uses Gaussian kernels and includes automatic
        bandwith determination.

        .. _kernel density estimation:
            https://en.wikipedia.org/wiki/Kernel_density_estimation

        Parameters
        ----------
        bw_method : str, scalar or callable, optional
            The method used to calculate the estimator bandwidth. This can be
            'scott', 'silverman', a scalar constant or a callable.
            If None (default), 'scott' is used.
            See :class:`scipy.stats.gaussian_kde` for more information.
        ind : NumPy array or integer, optional
            Evaluation points for the estimated PDF. If None (default),
            1000 equally spaced points are used. If `ind` is a NumPy array, the
            KDE is evaluated at the points passed. If `ind` is an integer,
            `ind` number of equally spaced points are used.
        **kwds : optional
            Additional keyword arguments are documented in
            :meth:`pandas.%(this-datatype)s.plot`.

        Returns
        -------
        axes : matplotlib.AxesSubplot or np.array of them

        See Also
        --------
        scipy.stats.gaussian_kde : Representation of a kernel-density
            estimate using Gaussian kernels. This is the function used
            internally to estimate the PDF.
        %(sibling-datatype)s.plot.kde : Generate a KDE plot for a
            %(sibling-datatype)s.

        Examples
        --------
        %(examples)s
        """

class KdePlot(HistPlot):
    _kind = 'kde'
    orientation = 'vertical'

    def __init__(self, data, bw_method=None, ind=None, **kwargs):
        MPLPlot.__init__(self, data, **kwargs)
        self.bw_method = bw_method
        self.ind = ind

    def _args_adjust(self):
        pass

    def _get_ind(self, y):
        if self.ind is None:
            # np.nanmax() and np.nanmin() ignores the missing values
            sample_range = np.nanmax(y) - np.nanmin(y)
            ind = np.linspace(np.nanmin(y) - 0.5 * sample_range,
                              np.nanmax(y) + 0.5 * sample_range, 1000)
        elif is_integer(self.ind):
            sample_range = np.nanmax(y) - np.nanmin(y)
            ind = np.linspace(np.nanmin(y) - 0.5 * sample_range,
                              np.nanmax(y) + 0.5 * sample_range, self.ind)
        else:
            ind = self.ind
        return ind

    @classmethod
    def _plot(cls, ax, y, style=None, bw_method=None, ind=None,
              column_num=None, stacking_id=None, **kwds):
        from scipy.stats import gaussian_kde
        from scipy import __version__ as spv

        y = remove_na_arraylike(y)

        if LooseVersion(spv) >= '0.11.0':
            gkde = gaussian_kde(y, bw_method=bw_method)
        else:
            gkde = gaussian_kde(y)
            if bw_method is not None:
                msg = ('bw_method was added in Scipy 0.11.0.' +
                       ' Scipy version in use is {spv}.'.format(spv=spv))
                warnings.warn(msg)

        y = gkde.evaluate(ind)
        lines = MPLPlot._plot(ax, ind, y, style=style, **kwds)
        return lines

    def _make_plot_keywords(self, kwds, y):
        kwds['bw_method'] = self.bw_method
        kwds['ind'] = self._get_ind(y)
        return kwds

    def _post_plot_logic(self, ax, data):
        ax.set_ylabel('Density')


class PiePlot(MPLPlot):
    _kind = 'pie'
    _layout_type = 'horizontal'

    def __init__(self, data, kind=None, **kwargs):
        data = data.fillna(value=0)
        if (data < 0).any().any():
            raise ValueError("{0} doesn't allow negative values".format(kind))
        MPLPlot.__init__(self, data, kind=kind, **kwargs)

    def _args_adjust(self):
        self.grid = False
        self.logy = False
        self.logx = False
        self.loglog = False

    def _validate_color_args(self):
        pass

    def _make_plot(self):
        colors = self._get_colors(
            num_colors=len(self.data), color_kwds='colors')
        self.kwds.setdefault('colors', colors)

        for i, (label, y) in enumerate(self._iter_data()):
            ax = self._get_ax(i)
            if label is not None:
                label = pprint_thing(label)
                ax.set_ylabel(label)

            kwds = self.kwds.copy()

            def blank_labeler(label, value):
                if value == 0:
                    return ''
                else:
                    return label

            idx = [pprint_thing(v) for v in self.data.index]
            labels = kwds.pop('labels', idx)
            # labels is used for each wedge's labels
            # Blank out labels for values of 0 so they don't overlap
            # with nonzero wedges
            if labels is not None:
                blabels = [blank_labeler(l, value) for
                           l, value in zip(labels, y)]
            else:
                blabels = None
            results = ax.pie(y, labels=blabels, **kwds)

            if kwds.get('autopct', None) is not None:
                patches, texts, autotexts = results
            else:
                patches, texts = results
                autotexts = []

            if self.fontsize is not None:
                for t in texts + autotexts:
                    t.set_fontsize(self.fontsize)

            # leglabels is used for legend labels
            leglabels = labels if labels is not None else idx
            for p, l in zip(patches, leglabels):
                self._add_legend_handle(p, l)


class BoxPlot(LinePlot):
    _kind = 'box'
    _layout_type = 'horizontal'

    _valid_return_types = (None, 'axes', 'dict', 'both')
    # namedtuple to hold results
    BP = namedtuple("Boxplot", ['ax', 'lines'])

    def __init__(self, data, return_type='axes', **kwargs):
        # Do not call LinePlot.__init__ which may fill nan
        if return_type not in self._valid_return_types:
            raise ValueError(
                "return_type must be {None, 'axes', 'dict', 'both'}")

        self.return_type = return_type
        MPLPlot.__init__(self, data, **kwargs)

    def _args_adjust(self):
        if self.subplots:
            # Disable label ax sharing. Otherwise, all subplots shows last
            # column label
            if self.orientation == 'vertical':
                self.sharex = False
            else:
                self.sharey = False

    @classmethod
    def _plot(cls, ax, y, column_num=None, return_type='axes', **kwds):
        if y.ndim == 2:
            y = [remove_na_arraylike(v) for v in y]
            # Boxplot fails with empty arrays, so need to add a NaN
            #   if any cols are empty
            # GH 8181
            y = [v if v.size > 0 else np.array([np.nan]) for v in y]
        else:
            y = remove_na_arraylike(y)
        bp = ax.boxplot(y, **kwds)

        if return_type == 'dict':
            return bp, bp
        elif return_type == 'both':
            return cls.BP(ax=ax, lines=bp), bp
        else:
            return ax, bp

    def _validate_color_args(self):
        if 'color' in self.kwds:
            if self.colormap is not None:
                warnings.warn("'color' and 'colormap' cannot be used "
                              "simultaneously. Using 'color'")
            self.color = self.kwds.pop('color')

            if isinstance(self.color, dict):
                valid_keys = ['boxes', 'whiskers', 'medians', 'caps']
                for key, values in compat.iteritems(self.color):
                    if key not in valid_keys:
                        raise ValueError("color dict contains invalid "
                                         "key '{0}' "
                                         "The key must be either {1}"
                                         .format(key, valid_keys))
        else:
            self.color = None

        # get standard colors for default
        colors = _get_standard_colors(num_colors=3,
                                      colormap=self.colormap,
                                      color=None)
        # use 2 colors by default, for box/whisker and median
        # flier colors isn't needed here
        # because it can be specified by ``sym`` kw
        self._boxes_c = colors[0]
        self._whiskers_c = colors[0]
        self._medians_c = colors[2]
        self._caps_c = 'k'          # mpl default

    def _get_colors(self, num_colors=None, color_kwds='color'):
        pass

    def maybe_color_bp(self, bp):
        if isinstance(self.color, dict):
            boxes = self.color.get('boxes', self._boxes_c)
            whiskers = self.color.get('whiskers', self._whiskers_c)
            medians = self.color.get('medians', self._medians_c)
            caps = self.color.get('caps', self._caps_c)
        else:
            # Other types are forwarded to matplotlib
            # If None, use default colors
            boxes = self.color or self._boxes_c
            whiskers = self.color or self._whiskers_c
            medians = self.color or self._medians_c
            caps = self.color or self._caps_c

        from matplotlib.artist import setp
        setp(bp['boxes'], color=boxes, alpha=1)
        setp(bp['whiskers'], color=whiskers, alpha=1)
        setp(bp['medians'], color=medians, alpha=1)
        setp(bp['caps'], color=caps, alpha=1)

    def _make_plot(self):
        if self.subplots:
            from pandas.core.series import Series
            self._return_obj = Series()

            for i, (label, y) in enumerate(self._iter_data()):
                ax = self._get_ax(i)
                kwds = self.kwds.copy()

                ret, bp = self._plot(ax, y, column_num=i,
                                     return_type=self.return_type, **kwds)
                self.maybe_color_bp(bp)
                self._return_obj[label] = ret

                label = [pprint_thing(label)]
                self._set_ticklabels(ax, label)
        else:
            y = self.data.values.T
            ax = self._get_ax(0)
            kwds = self.kwds.copy()

            ret, bp = self._plot(ax, y, column_num=0,
                                 return_type=self.return_type, **kwds)
            self.maybe_color_bp(bp)
            self._return_obj = ret

            labels = [l for l, _ in self._iter_data()]
            labels = [pprint_thing(l) for l in labels]
            if not self.use_index:
                labels = [pprint_thing(key) for key in range(len(labels))]
            self._set_ticklabels(ax, labels)

    def _set_ticklabels(self, ax, labels):
        if self.orientation == 'vertical':
            ax.set_xticklabels(labels)
        else:
            ax.set_yticklabels(labels)

    def _make_legend(self):
        pass

    def _post_plot_logic(self, ax, data):
        pass

    @property
    def orientation(self):
        if self.kwds.get('vert', True):
            return 'vertical'
        else:
            return 'horizontal'

    @property
    def result(self):
        if self.return_type is None:
            return super(BoxPlot, self).result
        else:
            return self._return_obj


# kinds supported by both dataframe and series
_common_kinds = ['line', 'bar', 'barh',
                 'kde', 'density', 'area', 'hist', 'box']
# kinds supported by dataframe
_dataframe_kinds = ['scatter', 'hexbin']
# kinds supported only by series or dataframe single column
_series_kinds = ['pie']
_all_kinds = _common_kinds + _dataframe_kinds + _series_kinds

_klasses = [LinePlot, BarPlot, BarhPlot, KdePlot, HistPlot, BoxPlot,
            ScatterPlot, HexBinPlot, AreaPlot, PiePlot]

_plot_klass = {}
for klass in _klasses:
    _plot_klass[klass._kind] = klass


def _plot(data, x=None, y=None, subplots=False,
          ax=None, kind='line', **kwds):
    kind = _get_standard_kind(kind.lower().strip())
    if kind in _all_kinds:
        klass = _plot_klass[kind]
    else:
        raise ValueError("%r is not a valid plot kind" % kind)

    if kind in _dataframe_kinds:
        if isinstance(data, ABCDataFrame):
            plot_obj = klass(data, x=x, y=y, subplots=subplots, ax=ax,
                             kind=kind, **kwds)
        else:
            raise ValueError("plot kind %r can only be used for data frames"
                             % kind)

    elif kind in _series_kinds:
        if isinstance(data, ABCDataFrame):
            if y is None and subplots is False:
                msg = "{0} requires either y column or 'subplots=True'"
                raise ValueError(msg.format(kind))
            elif y is not None:
                if is_integer(y) and not data.columns.holds_integer():
                    y = data.columns[y]
                # converted to series actually. copy to not modify
                data = data[y].copy()
                data.index.name = y
        plot_obj = klass(data, subplots=subplots, ax=ax, kind=kind, **kwds)
    else:
        if isinstance(data, ABCDataFrame):
            if x is not None:
                if is_integer(x) and not data.columns.holds_integer():
                    x = data.columns[x]
                elif not isinstance(data[x], ABCSeries):
                    raise ValueError("x must be a label or position")
                data = data.set_index(x)

            if y is not None:
                if is_integer(y) and not data.columns.holds_integer():
                    y = data.columns[y]
                elif not isinstance(data[y], ABCSeries):
                    raise ValueError("y must be a label or position")
                label = kwds['label'] if 'label' in kwds else y
                series = data[y].copy()  # Don't modify
                series.name = label

                for kw in ['xerr', 'yerr']:
                    if (kw in kwds) and \
                        (isinstance(kwds[kw], string_types) or
                            is_integer(kwds[kw])):
                        try:
                            kwds[kw] = data[kwds[kw]]
                        except (IndexError, KeyError, TypeError):
                            pass
                data = series
        plot_obj = klass(data, subplots=subplots, ax=ax, kind=kind, **kwds)

    plot_obj.generate()
    plot_obj.draw()
    return plot_obj.result


df_kind = """- 'scatter' : scatter plot
        - 'hexbin' : hexbin plot"""
series_kind = ""

df_coord = """x : label or position, default None
    y : label or position, default None
        Allows plotting of one column versus another"""
series_coord = ""

df_unique = """stacked : boolean, default False in line and
        bar plots, and True in area plot. If True, create stacked plot.
    sort_columns : boolean, default False
        Sort column names to determine plot ordering
    secondary_y : boolean or sequence, default False
        Whether to plot on the secondary y-axis
        If a list/tuple, which columns to plot on secondary y-axis"""
series_unique = """label : label argument to provide to plot
    secondary_y : boolean or sequence of ints, default False
        If True then y-axis will be on the right"""

df_ax = """ax : matplotlib axes object, default None
    subplots : boolean, default False
        Make separate subplots for each column
    sharex : boolean, default True if ax is None else False
        In case subplots=True, share x axis and set some x axis labels to
        invisible; defaults to True if ax is None otherwise False if an ax
        is passed in; Be aware, that passing in both an ax and sharex=True
        will alter all x axis labels for all axis in a figure!
    sharey : boolean, default False
        In case subplots=True, share y axis and set some y axis labels to
        invisible
    layout : tuple (optional)
        (rows, columns) for the layout of subplots"""
series_ax = """ax : matplotlib axes object
        If not passed, uses gca()"""

df_note = """- If `kind` = 'scatter' and the argument `c` is the name of a dataframe
      column, the values of that column are used to color each point.
    - If `kind` = 'hexbin', you can control the size of the bins with the
      `gridsize` argument. By default, a histogram of the counts around each
      `(x, y)` point is computed. You can specify alternative aggregations
      by passing values to the `C` and `reduce_C_function` arguments.
      `C` specifies the value at each `(x, y)` point and `reduce_C_function`
      is a function of one argument that reduces all the values in a bin to
      a single number (e.g. `mean`, `max`, `sum`, `std`)."""
series_note = ""

_shared_doc_df_kwargs = dict(klass='DataFrame', klass_obj='df',
                             klass_kind=df_kind, klass_coord=df_coord,
                             klass_ax=df_ax, klass_unique=df_unique,
                             klass_note=df_note)
_shared_doc_series_kwargs = dict(klass='Series', klass_obj='s',
                                 klass_kind=series_kind,
                                 klass_coord=series_coord, klass_ax=series_ax,
                                 klass_unique=series_unique,
                                 klass_note=series_note)

_shared_docs['plot'] = """
    Make plots of %(klass)s using matplotlib / pylab.

    *New in version 0.17.0:* Each plot kind has a corresponding method on the
    ``%(klass)s.plot`` accessor:
    ``%(klass_obj)s.plot(kind='line')`` is equivalent to
    ``%(klass_obj)s.plot.line()``.

    Parameters
    ----------
    data : %(klass)s
    %(klass_coord)s
    kind : str
        - 'line' : line plot (default)
        - 'bar' : vertical bar plot
        - 'barh' : horizontal bar plot
        - 'hist' : histogram
        - 'box' : boxplot
        - 'kde' : Kernel Density Estimation plot
        - 'density' : same as 'kde'
        - 'area' : area plot
        - 'pie' : pie plot
        %(klass_kind)s
    %(klass_ax)s
    figsize : a tuple (width, height) in inches
    use_index : boolean, default True
        Use index as ticks for x axis
    title : string or list
        Title to use for the plot. If a string is passed, print the string at
        the top of the figure. If a list is passed and `subplots` is True,
        print each item in the list above the corresponding subplot.
    grid : boolean, default None (matlab style default)
        Axis grid lines
    legend : False/True/'reverse'
        Place legend on axis subplots
    style : list or dict
        matplotlib line style per column
    logx : boolean, default False
        Use log scaling on x axis
    logy : boolean, default False
        Use log scaling on y axis
    loglog : boolean, default False
        Use log scaling on both x and y axes
    xticks : sequence
        Values to use for the xticks
    yticks : sequence
        Values to use for the yticks
    xlim : 2-tuple/list
    ylim : 2-tuple/list
    rot : int, default None
        Rotation for ticks (xticks for vertical, yticks for horizontal plots)
    fontsize : int, default None
        Font size for xticks and yticks
    colormap : str or matplotlib colormap object, default None
        Colormap to select colors from. If string, load colormap with that name
        from matplotlib.
    colorbar : boolean, optional
        If True, plot colorbar (only relevant for 'scatter' and 'hexbin' plots)
    position : float
        Specify relative alignments for bar plot layout.
        From 0 (left/bottom-end) to 1 (right/top-end). Default is 0.5 (center)
    table : boolean, Series or DataFrame, default False
        If True, draw a table using the data in the DataFrame and the data will
        be transposed to meet matplotlib's default layout.
        If a Series or DataFrame is passed, use passed data to draw a table.
    yerr : DataFrame, Series, array-like, dict and str
        See :ref:`Plotting with Error Bars <visualization.errorbars>` for
        detail.
    xerr : same types as yerr.
    %(klass_unique)s
    mark_right : boolean, default True
        When using a secondary_y axis, automatically mark the column
        labels with "(right)" in the legend
    `**kwds` : keywords
        Options to pass to matplotlib plotting method

    Returns
    -------
    axes : :class:`matplotlib.axes.Axes` or numpy.ndarray of them

    Notes
    -----

    - See matplotlib documentation online for more on this subject
    - If `kind` = 'bar' or 'barh', you can specify relative alignments
      for bar plot layout by `position` keyword.
      From 0 (left/bottom-end) to 1 (right/top-end). Default is 0.5 (center)
    %(klass_note)s

    """


@Appender(_shared_docs['plot'] % _shared_doc_df_kwargs)
def plot_frame(data, x=None, y=None, kind='line', ax=None,
               subplots=False, sharex=None, sharey=False, layout=None,
               figsize=None, use_index=True, title=None, grid=None,
               legend=True, style=None, logx=False, logy=False, loglog=False,
               xticks=None, yticks=None, xlim=None, ylim=None,
               rot=None, fontsize=None, colormap=None, table=False,
               yerr=None, xerr=None,
               secondary_y=False, sort_columns=False,
               **kwds):
    return _plot(data, kind=kind, x=x, y=y, ax=ax,
                 subplots=subplots, sharex=sharex, sharey=sharey,
                 layout=layout, figsize=figsize, use_index=use_index,
                 title=title, grid=grid, legend=legend,
                 style=style, logx=logx, logy=logy, loglog=loglog,
                 xticks=xticks, yticks=yticks, xlim=xlim, ylim=ylim,
                 rot=rot, fontsize=fontsize, colormap=colormap, table=table,
                 yerr=yerr, xerr=xerr,
                 secondary_y=secondary_y, sort_columns=sort_columns,
                 **kwds)


@Appender(_shared_docs['plot'] % _shared_doc_series_kwargs)
def plot_series(data, kind='line', ax=None,                    # Series unique
                figsize=None, use_index=True, title=None, grid=None,
                legend=False, style=None, logx=False, logy=False, loglog=False,
                xticks=None, yticks=None, xlim=None, ylim=None,
                rot=None, fontsize=None, colormap=None, table=False,
                yerr=None, xerr=None,
                label=None, secondary_y=False,                 # Series unique
                **kwds):

    import matplotlib.pyplot as plt
    if ax is None and len(plt.get_fignums()) > 0:
        ax = _gca()
        ax = MPLPlot._get_ax_layer(ax)
    return _plot(data, kind=kind, ax=ax,
                 figsize=figsize, use_index=use_index, title=title,
                 grid=grid, legend=legend,
                 style=style, logx=logx, logy=logy, loglog=loglog,
                 xticks=xticks, yticks=yticks, xlim=xlim, ylim=ylim,
                 rot=rot, fontsize=fontsize, colormap=colormap, table=table,
                 yerr=yerr, xerr=xerr,
                 label=label, secondary_y=secondary_y,
                 **kwds)


_shared_docs['boxplot'] = """
    Make a box plot from DataFrame column optionally grouped by some columns or
    other inputs

    Parameters
    ----------
    data : the pandas object holding the data
    column : column name or list of names, or vector
        Can be any valid input to groupby
    by : string or sequence
        Column in the DataFrame to group by
    ax : Matplotlib axes object, optional
    fontsize : int or string
    rot : label rotation angle
    figsize : A tuple (width, height) in inches
    grid : Setting this to True will show the grid
    layout : tuple (optional)
        (rows, columns) for the layout of the plot
    return_type : {None, 'axes', 'dict', 'both'}, default None
        The kind of object to return. The default is ``axes``
        'axes' returns the matplotlib axes the boxplot is drawn on;
        'dict' returns a dictionary whose values are the matplotlib
        Lines of the boxplot;
        'both' returns a namedtuple with the axes and dict.

        When grouping with ``by``, a Series mapping columns to ``return_type``
        is returned, unless ``return_type`` is None, in which case a NumPy
        array of axes is returned with the same shape as ``layout``.
        See the prose documentation for more.

    `**kwds` : Keyword Arguments
        All other plotting keyword arguments to be passed to
        matplotlib's boxplot function

    Returns
    -------
    lines : dict
    ax : matplotlib Axes
    (ax, lines): namedtuple

    Notes
    -----
    Use ``return_type='dict'`` when you want to tweak the appearance
    of the lines after plotting. In this case a dict containing the Lines
    making up the boxes, caps, fliers, medians, and whiskers is returned.
    """


@Appender(_shared_docs['boxplot'] % _shared_doc_kwargs)
def boxplot(data, column=None, by=None, ax=None, fontsize=None,
            rot=0, grid=True, figsize=None, layout=None, return_type=None,
            **kwds):

    # validate return_type:
    if return_type not in BoxPlot._valid_return_types:
        raise ValueError("return_type must be {'axes', 'dict', 'both'}")

    from pandas import Series, DataFrame
    if isinstance(data, Series):
        data = DataFrame({'x': data})
        column = 'x'

    def _get_colors():
        return _get_standard_colors(color=kwds.get('color'), num_colors=1)

    def maybe_color_bp(bp):
        if 'color' not in kwds:
            from matplotlib.artist import setp
            setp(bp['boxes'], color=colors[0], alpha=1)
            setp(bp['whiskers'], color=colors[0], alpha=1)
            setp(bp['medians'], color=colors[2], alpha=1)

    def plot_group(keys, values, ax):
        keys = [pprint_thing(x) for x in keys]
        values = [np.asarray(remove_na_arraylike(v)) for v in values]
        bp = ax.boxplot(values, **kwds)
        if fontsize is not None:
            ax.tick_params(axis='both', labelsize=fontsize)
        if kwds.get('vert', 1):
            ax.set_xticklabels(keys, rotation=rot)
        else:
            ax.set_yticklabels(keys, rotation=rot)
        maybe_color_bp(bp)

        # Return axes in multiplot case, maybe revisit later # 985
        if return_type == 'dict':
            return bp
        elif return_type == 'both':
            return BoxPlot.BP(ax=ax, lines=bp)
        else:
            return ax

    colors = _get_colors()
    if column is None:
        columns = None
    else:
        if isinstance(column, (list, tuple)):
            columns = column
        else:
            columns = [column]

    if by is not None:
        # Prefer array return type for 2-D plots to match the subplot layout
        # https://github.com/pandas-dev/pandas/pull/12216#issuecomment-241175580
        result = _grouped_plot_by_column(plot_group, data, columns=columns,
                                         by=by, grid=grid, figsize=figsize,
                                         ax=ax, layout=layout,
                                         return_type=return_type)
    else:
        if return_type is None:
            return_type = 'axes'
        if layout is not None:
            raise ValueError("The 'layout' keyword is not supported when "
                             "'by' is None")

        if ax is None:
            rc = {'figure.figsize': figsize} if figsize is not None else {}
            ax = _gca(rc)
        data = data._get_numeric_data()
        if columns is None:
            columns = data.columns
        else:
            data = data[columns]

        result = plot_group(columns, data.values.T, ax)
        ax.grid(grid)

    return result


@Appender(_shared_docs['boxplot'] % _shared_doc_kwargs)
def boxplot_frame(self, column=None, by=None, ax=None, fontsize=None, rot=0,
                  grid=True, figsize=None, layout=None,
                  return_type=None, **kwds):
    import matplotlib.pyplot as plt
    _converter._WARN = False
    ax = boxplot(self, column=column, by=by, ax=ax, fontsize=fontsize,
                 grid=grid, rot=rot, figsize=figsize, layout=layout,
                 return_type=return_type, **kwds)
    plt.draw_if_interactive()
    return ax


def scatter_plot(data, x, y, by=None, ax=None, figsize=None, grid=False,
                 **kwargs):
    """
    Make a scatter plot from two DataFrame columns

    Parameters
    ----------
    data : DataFrame
    x : Column name for the x-axis values
    y : Column name for the y-axis values
    ax : Matplotlib axis object
    figsize : A tuple (width, height) in inches
    grid : Setting this to True will show the grid
    kwargs : other plotting keyword arguments
        To be passed to scatter function

    Returns
    -------
    fig : matplotlib.Figure
    """
    import matplotlib.pyplot as plt

    kwargs.setdefault('edgecolors', 'none')

    def plot_group(group, ax):
        xvals = group[x].values
        yvals = group[y].values
        ax.scatter(xvals, yvals, **kwargs)
        ax.grid(grid)

    if by is not None:
        fig = _grouped_plot(plot_group, data, by=by, figsize=figsize, ax=ax)
    else:
        if ax is None:
            fig = plt.figure()
            ax = fig.add_subplot(111)
        else:
            fig = ax.get_figure()
        plot_group(data, ax)
        ax.set_ylabel(pprint_thing(y))
        ax.set_xlabel(pprint_thing(x))

        ax.grid(grid)

    return fig


def hist_frame(data, column=None, by=None, grid=True, xlabelsize=None,
               xrot=None, ylabelsize=None, yrot=None, ax=None, sharex=False,
               sharey=False, figsize=None, layout=None, bins=10, **kwds):
    """
    Draw histogram of the DataFrame's series using matplotlib / pylab.

    Parameters
    ----------
    data : DataFrame
    column : string or sequence
        If passed, will be used to limit data to a subset of columns
    by : object, optional
        If passed, then used to form histograms for separate groups
    grid : boolean, default True
        Whether to show axis grid lines
    xlabelsize : int, default None
        If specified changes the x-axis label size
    xrot : float, default None
        rotation of x axis labels
    ylabelsize : int, default None
        If specified changes the y-axis label size
    yrot : float, default None
        rotation of y axis labels
    ax : matplotlib axes object, default None
    sharex : boolean, default True if ax is None else False
        In case subplots=True, share x axis and set some x axis labels to
        invisible; defaults to True if ax is None otherwise False if an ax
        is passed in; Be aware, that passing in both an ax and sharex=True
        will alter all x axis labels for all subplots in a figure!
    sharey : boolean, default False
        In case subplots=True, share y axis and set some y axis labels to
        invisible
    figsize : tuple
        The size of the figure to create in inches by default
    layout : tuple, optional
        Tuple of (rows, columns) for the layout of the histograms
    bins : integer or sequence, default 10
        Number of histogram bins to be used. If an integer is given, bins + 1
        bin edges are calculated and returned. If bins is a sequence, gives
        bin edges, including left edge of first bin and right edge of last
        bin. In this case, bins is returned unmodified.
    `**kwds` : other plotting keyword arguments
        To be passed to hist function

    See Also
    --------
    matplotlib.axes.Axes.hist : Plot a histogram using matplotlib.

    """
    _converter._WARN = False
    if by is not None:
        axes = grouped_hist(data, column=column, by=by, ax=ax, grid=grid,
                            figsize=figsize, sharex=sharex, sharey=sharey,
                            layout=layout, bins=bins, xlabelsize=xlabelsize,
                            xrot=xrot, ylabelsize=ylabelsize,
                            yrot=yrot, **kwds)
        return axes

    if column is not None:
        if not isinstance(column, (list, np.ndarray, Index)):
            column = [column]
        data = data[column]
    data = data._get_numeric_data()
    naxes = len(data.columns)

    fig, axes = _subplots(naxes=naxes, ax=ax, squeeze=False,
                          sharex=sharex, sharey=sharey, figsize=figsize,
                          layout=layout)
    _axes = _flatten(axes)

    for i, col in enumerate(com._try_sort(data.columns)):
        ax = _axes[i]
        ax.hist(data[col].dropna().values, bins=bins, **kwds)
        ax.set_title(col)
        ax.grid(grid)

    _set_ticks_props(axes, xlabelsize=xlabelsize, xrot=xrot,
                     ylabelsize=ylabelsize, yrot=yrot)
    fig.subplots_adjust(wspace=0.3, hspace=0.3)

    return axes


def hist_series(self, by=None, ax=None, grid=True, xlabelsize=None,
                xrot=None, ylabelsize=None, yrot=None, figsize=None,
                bins=10, **kwds):
    """
    Draw histogram of the input series using matplotlib

    Parameters
    ----------
    by : object, optional
        If passed, then used to form histograms for separate groups
    ax : matplotlib axis object
        If not passed, uses gca()
    grid : boolean, default True
        Whether to show axis grid lines
    xlabelsize : int, default None
        If specified changes the x-axis label size
    xrot : float, default None
        rotation of x axis labels
    ylabelsize : int, default None
        If specified changes the y-axis label size
    yrot : float, default None
        rotation of y axis labels
    figsize : tuple, default None
        figure size in inches by default
    bins : integer or sequence, default 10
        Number of histogram bins to be used. If an integer is given, bins + 1
        bin edges are calculated and returned. If bins is a sequence, gives
        bin edges, including left edge of first bin and right edge of last
        bin. In this case, bins is returned unmodified.
    bins: integer, default 10
        Number of histogram bins to be used
    `**kwds` : keywords
        To be passed to the actual plotting function

    See Also
    --------
    matplotlib.axes.Axes.hist : Plot a histogram using matplotlib.

    """
    import matplotlib.pyplot as plt

    if by is None:
        if kwds.get('layout', None) is not None:
            raise ValueError("The 'layout' keyword is not supported when "
                             "'by' is None")
        # hack until the plotting interface is a bit more unified
        fig = kwds.pop('figure', plt.gcf() if plt.get_fignums() else
                       plt.figure(figsize=figsize))
        if (figsize is not None and tuple(figsize) !=
                tuple(fig.get_size_inches())):
            fig.set_size_inches(*figsize, forward=True)
        if ax is None:
            ax = fig.gca()
        elif ax.get_figure() != fig:
            raise AssertionError('passed axis not bound to passed figure')
        values = self.dropna().values

        ax.hist(values, bins=bins, **kwds)
        ax.grid(grid)
        axes = np.array([ax])

        _set_ticks_props(axes, xlabelsize=xlabelsize, xrot=xrot,
                         ylabelsize=ylabelsize, yrot=yrot)

    else:
        if 'figure' in kwds:
            raise ValueError("Cannot pass 'figure' when using the "
                             "'by' argument, since a new 'Figure' instance "
                             "will be created")
        axes = grouped_hist(self, by=by, ax=ax, grid=grid, figsize=figsize,
                            bins=bins, xlabelsize=xlabelsize, xrot=xrot,
                            ylabelsize=ylabelsize, yrot=yrot, **kwds)

    if hasattr(axes, 'ndim'):
        if axes.ndim == 1 and len(axes) == 1:
            return axes[0]
    return axes


def grouped_hist(data, column=None, by=None, ax=None, bins=50, figsize=None,
                 layout=None, sharex=False, sharey=False, rot=90, grid=True,
                 xlabelsize=None, xrot=None, ylabelsize=None, yrot=None,
                 **kwargs):
    """
    Grouped histogram

    Parameters
    ----------
    data: Series/DataFrame
    column: object, optional
    by: object, optional
    ax: axes, optional
    bins: int, default 50
    figsize: tuple, optional
    layout: optional
    sharex: boolean, default False
    sharey: boolean, default False
    rot: int, default 90
    grid: bool, default True
    kwargs: dict, keyword arguments passed to matplotlib.Axes.hist

    Returns
    -------
    axes: collection of Matplotlib Axes
    """
    _converter._WARN = False

    def plot_group(group, ax):
        ax.hist(group.dropna().values, bins=bins, **kwargs)

    xrot = xrot or rot

    fig, axes = _grouped_plot(plot_group, data, column=column,
                              by=by, sharex=sharex, sharey=sharey, ax=ax,
                              figsize=figsize, layout=layout, rot=rot)

    _set_ticks_props(axes, xlabelsize=xlabelsize, xrot=xrot,
                     ylabelsize=ylabelsize, yrot=yrot)

    fig.subplots_adjust(bottom=0.15, top=0.9, left=0.1, right=0.9,
                        hspace=0.5, wspace=0.3)
    return axes


def boxplot_frame_groupby(grouped, subplots=True, column=None, fontsize=None,
                          rot=0, grid=True, ax=None, figsize=None,
                          layout=None, **kwds):
    """
    Make box plots from DataFrameGroupBy data.

    Parameters
    ----------
    grouped : Grouped DataFrame
    subplots :
        * ``False`` - no subplots will be used
        * ``True`` - create a subplot for each group
    column : column name or list of names, or vector
        Can be any valid input to groupby
    fontsize : int or string
    rot : label rotation angle
    grid : Setting this to True will show the grid
    ax : Matplotlib axis object, default None
    figsize : A tuple (width, height) in inches
    layout : tuple (optional)
        (rows, columns) for the layout of the plot
    `**kwds` : Keyword Arguments
        All other plotting keyword arguments to be passed to
        matplotlib's boxplot function

    Returns
    -------
    dict of key/value = group key/DataFrame.boxplot return value
    or DataFrame.boxplot return value in case subplots=figures=False

    Examples
    --------
    >>> import pandas
    >>> import numpy as np
    >>> import itertools
    >>>
    >>> tuples = [t for t in itertools.product(range(1000), range(4))]
    >>> index = pandas.MultiIndex.from_tuples(tuples, names=['lvl0', 'lvl1'])
    >>> data = np.random.randn(len(index),4)
    >>> df = pandas.DataFrame(data, columns=list('ABCD'), index=index)
    >>>
    >>> grouped = df.groupby(level='lvl1')
    >>> boxplot_frame_groupby(grouped)
    >>>
    >>> grouped = df.unstack(level='lvl1').groupby(level=0, axis=1)
    >>> boxplot_frame_groupby(grouped, subplots=False)
    """
    _converter._WARN = False
    if subplots is True:
        naxes = len(grouped)
        fig, axes = _subplots(naxes=naxes, squeeze=False,
                              ax=ax, sharex=False, sharey=True,
                              figsize=figsize, layout=layout)
        axes = _flatten(axes)

        from pandas.core.series import Series
        ret = Series()
        for (key, group), ax in zip(grouped, axes):
            d = group.boxplot(ax=ax, column=column, fontsize=fontsize,
                              rot=rot, grid=grid, **kwds)
            ax.set_title(pprint_thing(key))
            ret.loc[key] = d
        fig.subplots_adjust(bottom=0.15, top=0.9, left=0.1,
                            right=0.9, wspace=0.2)
    else:
        from pandas.core.reshape.concat import concat
        keys, frames = zip(*grouped)
        if grouped.axis == 0:
            df = concat(frames, keys=keys, axis=1)
        else:
            if len(frames) > 1:
                df = frames[0].join(frames[1::])
            else:
                df = frames[0]
        ret = df.boxplot(column=column, fontsize=fontsize, rot=rot,
                         grid=grid, ax=ax, figsize=figsize,
                         layout=layout, **kwds)
    return ret


def _grouped_plot(plotf, data, column=None, by=None, numeric_only=True,
                  figsize=None, sharex=True, sharey=True, layout=None,
                  rot=0, ax=None, **kwargs):
    from pandas import DataFrame

    if figsize == 'default':
        # allowed to specify mpl default with 'default'
        warnings.warn("figsize='default' is deprecated. Specify figure"
                      "size by tuple instead", FutureWarning, stacklevel=4)
        figsize = None

    grouped = data.groupby(by)
    if column is not None:
        grouped = grouped[column]

    naxes = len(grouped)
    fig, axes = _subplots(naxes=naxes, figsize=figsize,
                          sharex=sharex, sharey=sharey, ax=ax,
                          layout=layout)

    _axes = _flatten(axes)

    for i, (key, group) in enumerate(grouped):
        ax = _axes[i]
        if numeric_only and isinstance(group, DataFrame):
            group = group._get_numeric_data()
        plotf(group, ax, **kwargs)
        ax.set_title(pprint_thing(key))

    return fig, axes


def _grouped_plot_by_column(plotf, data, columns=None, by=None,
                            numeric_only=True, grid=False,
                            figsize=None, ax=None, layout=None,
                            return_type=None, **kwargs):
    grouped = data.groupby(by)
    if columns is None:
        if not isinstance(by, (list, tuple)):
            by = [by]
        columns = data._get_numeric_data().columns.difference(by)
    naxes = len(columns)
    fig, axes = _subplots(naxes=naxes, sharex=True, sharey=True,
                          figsize=figsize, ax=ax, layout=layout)

    _axes = _flatten(axes)

    ax_values = []

    for i, col in enumerate(columns):
        ax = _axes[i]
        gp_col = grouped[col]
        keys, values = zip(*gp_col)
        re_plotf = plotf(keys, values, ax, **kwargs)
        ax.set_title(col)
        ax.set_xlabel(pprint_thing(by))
        ax_values.append(re_plotf)
        ax.grid(grid)

    from pandas.core.series import Series
    result = Series(ax_values, index=columns)

    # Return axes in multiplot case, maybe revisit later # 985
    if return_type is None:
        result = axes

    byline = by[0] if len(by) == 1 else by
    fig.suptitle('Boxplot grouped by {byline}'.format(byline=byline))
    fig.subplots_adjust(bottom=0.15, top=0.9, left=0.1, right=0.9, wspace=0.2)

    return result


class BasePlotMethods(PandasObject):

    def __init__(self, data):
        self._data = data

    def __call__(self, *args, **kwargs):
        raise NotImplementedError


class SeriesPlotMethods(BasePlotMethods):
    """Series plotting accessor and method

    Examples
    --------
    >>> s.plot.line()
    >>> s.plot.bar()
    >>> s.plot.hist()

    Plotting methods can also be accessed by calling the accessor as a method
    with the ``kind`` argument:
    ``s.plot(kind='line')`` is equivalent to ``s.plot.line()``
    """

    def __call__(self, kind='line', ax=None,
                 figsize=None, use_index=True, title=None, grid=None,
                 legend=False, style=None, logx=False, logy=False,
                 loglog=False, xticks=None, yticks=None,
                 xlim=None, ylim=None,
                 rot=None, fontsize=None, colormap=None, table=False,
                 yerr=None, xerr=None,
                 label=None, secondary_y=False, **kwds):
        return plot_series(self._data, kind=kind, ax=ax, figsize=figsize,
                           use_index=use_index, title=title, grid=grid,
                           legend=legend, style=style, logx=logx, logy=logy,
                           loglog=loglog, xticks=xticks, yticks=yticks,
                           xlim=xlim, ylim=ylim, rot=rot, fontsize=fontsize,
                           colormap=colormap, table=table, yerr=yerr,
                           xerr=xerr, label=label, secondary_y=secondary_y,
                           **kwds)
    __call__.__doc__ = plot_series.__doc__

    def line(self, **kwds):
        """
        Line plot

        Parameters
        ----------
        `**kwds` : optional
            Additional keyword arguments are documented in
            :meth:`pandas.Series.plot`.

        Returns
        -------
        axes : :class:`matplotlib.axes.Axes` or numpy.ndarray of them

        Examples
        --------

        .. plot::
            :context: close-figs

            >>> s = pd.Series([1, 3, 2])
            >>> s.plot.line()
        """
        return self(kind='line', **kwds)

    def bar(self, **kwds):
        """
        Vertical bar plot

        Parameters
        ----------
        `**kwds` : optional
            Additional keyword arguments are documented in
            :meth:`pandas.Series.plot`.

        Returns
        -------
        axes : :class:`matplotlib.axes.Axes` or numpy.ndarray of them
        """
        return self(kind='bar', **kwds)

    def barh(self, **kwds):
        """
        Horizontal bar plot

        Parameters
        ----------
        `**kwds` : optional
            Additional keyword arguments are documented in
            :meth:`pandas.Series.plot`.

        Returns
        -------
        axes : :class:`matplotlib.axes.Axes` or numpy.ndarray of them
        """
        return self(kind='barh', **kwds)

    def box(self, **kwds):
        """
        Boxplot

        Parameters
        ----------
        `**kwds` : optional
            Additional keyword arguments are documented in
            :meth:`pandas.Series.plot`.

        Returns
        -------
        axes : :class:`matplotlib.axes.Axes` or numpy.ndarray of them
        """
        return self(kind='box', **kwds)

    def hist(self, bins=10, **kwds):
        """
        Histogram

        Parameters
        ----------
        bins: integer, default 10
            Number of histogram bins to be used
        `**kwds` : optional
            Additional keyword arguments are documented in
            :meth:`pandas.Series.plot`.

        Returns
        -------
        axes : :class:`matplotlib.axes.Axes` or numpy.ndarray of them
        """
        return self(kind='hist', bins=bins, **kwds)

    @Appender(_kde_docstring % {
        'this-datatype': 'Series',
        'sibling-datatype': 'DataFrame',
        'examples': """
        Given a Series of points randomly sampled from an unknown
        distribution, estimate its PDF using KDE with automatic
        bandwidth determination and plot the results, evaluating them at
        1000 equally spaced points (default):

        .. plot::
            :context: close-figs

<<<<<<< HEAD
        Returns
        -------
        axes : :class:`matplotlib.axes.Axes` or numpy.ndarray of them
        """
=======
            >>> s = pd.Series([1, 2, 2.5, 3, 3.5, 4, 5])
            >>> ax = s.plot.kde()

        A scalar bandwidth can be specified. Using a small bandwidth value can
        lead to overfitting, while using a large bandwidth value may result
        in underfitting:

        .. plot::
            :context: close-figs

            >>> ax = s.plot.kde(bw_method=0.3)

        .. plot::
            :context: close-figs

            >>> ax = s.plot.kde(bw_method=3)

        Finally, the `ind` parameter determines the evaluation points for the
        plot of the estimated PDF:

        .. plot::
            :context: close-figs

            >>> ax = s.plot.kde(ind=[1, 2, 3, 4, 5])
        """.strip()
    })
    def kde(self, bw_method=None, ind=None, **kwds):
>>>>>>> 0780193b
        return self(kind='kde', bw_method=bw_method, ind=ind, **kwds)

    density = kde

    def area(self, **kwds):
        """
        Area plot

        Parameters
        ----------
        `**kwds` : optional
            Additional keyword arguments are documented in
            :meth:`pandas.Series.plot`.

        Returns
        -------
        axes : :class:`matplotlib.axes.Axes` or numpy.ndarray of them
        """
        return self(kind='area', **kwds)

    def pie(self, **kwds):
        """
        Pie chart

        Parameters
        ----------
        `**kwds` : optional
            Additional keyword arguments are documented in
            :meth:`pandas.Series.plot`.

        Returns
        -------
        axes : :class:`matplotlib.axes.Axes` or numpy.ndarray of them
        """
        return self(kind='pie', **kwds)


class FramePlotMethods(BasePlotMethods):
    """DataFrame plotting accessor and method

    Examples
    --------
    >>> df.plot.line()
    >>> df.plot.scatter('x', 'y')
    >>> df.plot.hexbin()

    These plotting methods can also be accessed by calling the accessor as a
    method with the ``kind`` argument:
    ``df.plot(kind='line')`` is equivalent to ``df.plot.line()``
    """

    def __call__(self, x=None, y=None, kind='line', ax=None,
                 subplots=False, sharex=None, sharey=False, layout=None,
                 figsize=None, use_index=True, title=None, grid=None,
                 legend=True, style=None, logx=False, logy=False, loglog=False,
                 xticks=None, yticks=None, xlim=None, ylim=None,
                 rot=None, fontsize=None, colormap=None, table=False,
                 yerr=None, xerr=None,
                 secondary_y=False, sort_columns=False, **kwds):
        return plot_frame(self._data, kind=kind, x=x, y=y, ax=ax,
                          subplots=subplots, sharex=sharex, sharey=sharey,
                          layout=layout, figsize=figsize, use_index=use_index,
                          title=title, grid=grid, legend=legend, style=style,
                          logx=logx, logy=logy, loglog=loglog, xticks=xticks,
                          yticks=yticks, xlim=xlim, ylim=ylim, rot=rot,
                          fontsize=fontsize, colormap=colormap, table=table,
                          yerr=yerr, xerr=xerr, secondary_y=secondary_y,
                          sort_columns=sort_columns, **kwds)
    __call__.__doc__ = plot_frame.__doc__

    def line(self, x=None, y=None, **kwds):
        """
        Line plot

        Parameters
        ----------
        x, y : label or position, optional
            Coordinates for each point.
        `**kwds` : optional
            Additional keyword arguments are documented in
            :meth:`pandas.DataFrame.plot`.

        Returns
        -------
        axes : :class:`matplotlib.axes.Axes` or numpy.ndarray of them
        """
        return self(kind='line', x=x, y=y, **kwds)

    def bar(self, x=None, y=None, **kwds):
        """
        Vertical bar plot

        Parameters
        ----------
        x, y : label or position, optional
            Coordinates for each point.
        `**kwds` : optional
            Additional keyword arguments are documented in
            :meth:`pandas.DataFrame.plot`.

        Returns
        -------
        axes : :class:`matplotlib.axes.Axes` or numpy.ndarray of them
        """
        return self(kind='bar', x=x, y=y, **kwds)

    def barh(self, x=None, y=None, **kwds):
        """
        Make a horizontal bar plot.

        A horizontal bar plot is a plot that presents quantitative data with
        rectangular bars with lengths proportional to the values that they
        represent. A bar plot shows comparisons among discrete categories. One
        axis of the plot shows the specific categories being compared, and the
        other axis represents a measured value.

        Parameters
        ----------
<<<<<<< HEAD
        x : label or position, default DataFrame.index
            Column to be used for categories.
        y : label or position, default All numeric columns in dataframe
            Columns to be plotted from the DataFrame.
        **kwds
            Keyword arguments to pass on to :meth:`pandas.DataFrame.plot`.
=======
        x, y : label or position, optional
            Coordinates for each point.
        `**kwds` : optional
            Additional keyword arguments are documented in
            :meth:`pandas.DataFrame.plot`.
>>>>>>> 0780193b

        Returns
        -------
        axes : :class:`matplotlib.axes.Axes` or numpy.ndarray of them.

        See Also
        --------
        pandas.DataFrame.plot.bar: Vertical bar plot.
        pandas.DataFrame.plot : Make plots of DataFrame using matplotlib.
        matplotlib.axes.Axes.bar : Plot a vertical bar plot using matplotlib.

        Examples
        --------
        Basic example

        .. plot::
            :context: close-figs

            >>> df = pd.DataFrame({'lab':['A', 'B', 'C'], 'val':[10, 30, 20]})
            >>> ax = df.plot.barh(x='lab', y='val')

        Plot a whole DataFrame to a horizontal bar plot

        .. plot::
            :context: close-figs

            >>> speed = [0.1, 17.5, 40, 48, 52, 69, 88]
            >>> lifespan = [2, 8, 70, 1.5, 25, 12, 28]
            >>> index = ['snail', 'pig', 'elephant',
            ...          'rabbit', 'giraffe', 'coyote', 'horse']
            >>> df = pd.DataFrame({'speed': speed,
            ...                    'lifespan': lifespan}, index=index)
            >>> ax = df.plot.barh()

        Plot a column of the DataFrame to a horizontal bar plot

        .. plot::
            :context: close-figs

            >>> speed = [0.1, 17.5, 40, 48, 52, 69, 88]
            >>> lifespan = [2, 8, 70, 1.5, 25, 12, 28]
            >>> index = ['snail', 'pig', 'elephant',
            ...          'rabbit', 'giraffe', 'coyote', 'horse']
            >>> df = pd.DataFrame({'speed': speed,
            ...                    'lifespan': lifespan}, index=index)
            >>> ax = df.plot.barh(y='speed')

        Plot DataFrame versus the desired column

        .. plot::
            :context: close-figs

            >>> speed = [0.1, 17.5, 40, 48, 52, 69, 88]
            >>> lifespan = [2, 8, 70, 1.5, 25, 12, 28]
            >>> index = ['snail', 'pig', 'elephant',
            ...          'rabbit', 'giraffe', 'coyote', 'horse']
            >>> df = pd.DataFrame({'speed': speed,
            ...                    'lifespan': lifespan}, index=index)
            >>> ax = df.plot.barh(x='lifespan')
        """
        return self(kind='barh', x=x, y=y, **kwds)

    def box(self, by=None, **kwds):
        r"""
        Boxplot

        Parameters
        ----------
        by : string or sequence
            Column in the DataFrame to group by.
        `**kwds` : optional
            Additional keyword arguments are documented in
            :meth:`pandas.DataFrame.plot`.

        Returns
        -------
        axes : :class:`matplotlib.axes.Axes` or numpy.ndarray of them
        """
        return self(kind='box', by=by, **kwds)

    def hist(self, by=None, bins=10, **kwds):
        """
        Histogram

        Parameters
        ----------
        by : string or sequence
            Column in the DataFrame to group by.
        bins: integer, default 10
            Number of histogram bins to be used
        `**kwds` : optional
            Additional keyword arguments are documented in
            :meth:`pandas.DataFrame.plot`.

        Returns
        -------
        axes : :class:`matplotlib.axes.Axes` or numpy.ndarray of them
        """
        return self(kind='hist', by=by, bins=bins, **kwds)

    @Appender(_kde_docstring % {
        'this-datatype': 'DataFrame',
        'sibling-datatype': 'Series',
        'examples': """
        Given several Series of points randomly sampled from unknown
        distributions, estimate their PDFs using KDE with automatic
        bandwidth determination and plot the results, evaluating them at
        1000 equally spaced points (default):

        .. plot::
            :context: close-figs

<<<<<<< HEAD
        Returns
        -------
        axes : :class:`matplotlib.axes.Axes` or numpy.ndarray of them
        """
=======
            >>> df = pd.DataFrame({
            ...     'x': [1, 2, 2.5, 3, 3.5, 4, 5],
            ...     'y': [4, 4, 4.5, 5, 5.5, 6, 6],
            ... })
            >>> ax = df.plot.kde()

        A scalar bandwidth can be specified. Using a small bandwidth value can
        lead to overfitting, while using a large bandwidth value may result
        in underfitting:

        .. plot::
            :context: close-figs

            >>> ax = df.plot.kde(bw_method=0.3)

        .. plot::
            :context: close-figs

            >>> ax = df.plot.kde(bw_method=3)

        Finally, the `ind` parameter determines the evaluation points for the
        plot of the estimated PDF:

        .. plot::
            :context: close-figs

            >>> ax = df.plot.kde(ind=[1, 2, 3, 4, 5, 6])
        """.strip()
    })
    def kde(self, bw_method=None, ind=None, **kwds):
>>>>>>> 0780193b
        return self(kind='kde', bw_method=bw_method, ind=ind, **kwds)

    density = kde

    def area(self, x=None, y=None, **kwds):
        """
        Area plot

        Parameters
        ----------
        x, y : label or position, optional
            Coordinates for each point.
        `**kwds` : optional
            Additional keyword arguments are documented in
            :meth:`pandas.DataFrame.plot`.

        Returns
        -------
        axes : :class:`matplotlib.axes.Axes` or numpy.ndarray of them
        """
        return self(kind='area', x=x, y=y, **kwds)

    def pie(self, y=None, **kwds):
        """
        Pie chart

        Parameters
        ----------
        y : label or position, optional
            Column to plot.
        `**kwds` : optional
            Additional keyword arguments are documented in
            :meth:`pandas.DataFrame.plot`.

        Returns
        -------
        axes : :class:`matplotlib.axes.Axes` or numpy.ndarray of them
        """
        return self(kind='pie', y=y, **kwds)

    def scatter(self, x, y, s=None, c=None, **kwds):
        """
        Scatter plot

        Parameters
        ----------
        x, y : label or position, optional
            Coordinates for each point.
        s : scalar or array_like, optional
            Size of each point.
        c : label or position, optional
            Color of each point.
        `**kwds` : optional
            Additional keyword arguments are documented in
            :meth:`pandas.DataFrame.plot`.

        Returns
        -------
        axes : :class:`matplotlib.axes.Axes` or numpy.ndarray of them
        """
        return self(kind='scatter', x=x, y=y, c=c, s=s, **kwds)

    def hexbin(self, x, y, C=None, reduce_C_function=None, gridsize=None,
               **kwds):
        """
        Hexbin plot

        Parameters
        ----------
        x, y : label or position, optional
            Coordinates for each point.
        C : label or position, optional
            The value at each `(x, y)` point.
        reduce_C_function : callable, optional
            Function of one argument that reduces all the values in a bin to
            a single number (e.g. `mean`, `max`, `sum`, `std`).
        gridsize : int, optional
            Number of bins.
        `**kwds` : optional
            Additional keyword arguments are documented in
            :meth:`pandas.DataFrame.plot`.

        Returns
        -------
        axes : :class:`matplotlib.axes.Axes` or numpy.ndarray of them
        """
        if reduce_C_function is not None:
            kwds['reduce_C_function'] = reduce_C_function
        if gridsize is not None:
            kwds['gridsize'] = gridsize
        return self(kind='hexbin', x=x, y=y, C=C, **kwds)<|MERGE_RESOLUTION|>--- conflicted
+++ resolved
@@ -1409,7 +1409,7 @@
 
         Returns
         -------
-        axes : matplotlib.AxesSubplot or np.array of them
+        axes : matplotlib.axes.Axes or numpy.ndarray of them
 
         See Also
         --------
@@ -2672,12 +2672,6 @@
         .. plot::
             :context: close-figs
 
-<<<<<<< HEAD
-        Returns
-        -------
-        axes : :class:`matplotlib.axes.Axes` or numpy.ndarray of them
-        """
-=======
             >>> s = pd.Series([1, 2, 2.5, 3, 3.5, 4, 5])
             >>> ax = s.plot.kde()
 
@@ -2705,7 +2699,6 @@
         """.strip()
     })
     def kde(self, bw_method=None, ind=None, **kwds):
->>>>>>> 0780193b
         return self(kind='kde', bw_method=bw_method, ind=ind, **kwds)
 
     density = kde
@@ -2824,20 +2817,12 @@
 
         Parameters
         ----------
-<<<<<<< HEAD
         x : label or position, default DataFrame.index
             Column to be used for categories.
         y : label or position, default All numeric columns in dataframe
             Columns to be plotted from the DataFrame.
         **kwds
             Keyword arguments to pass on to :meth:`pandas.DataFrame.plot`.
-=======
-        x, y : label or position, optional
-            Coordinates for each point.
-        `**kwds` : optional
-            Additional keyword arguments are documented in
-            :meth:`pandas.DataFrame.plot`.
->>>>>>> 0780193b
 
         Returns
         -------
@@ -2950,12 +2935,6 @@
         .. plot::
             :context: close-figs
 
-<<<<<<< HEAD
-        Returns
-        -------
-        axes : :class:`matplotlib.axes.Axes` or numpy.ndarray of them
-        """
-=======
             >>> df = pd.DataFrame({
             ...     'x': [1, 2, 2.5, 3, 3.5, 4, 5],
             ...     'y': [4, 4, 4.5, 5, 5.5, 6, 6],
@@ -2986,7 +2965,6 @@
         """.strip()
     })
     def kde(self, bw_method=None, ind=None, **kwds):
->>>>>>> 0780193b
         return self(kind='kde', bw_method=bw_method, ind=ind, **kwds)
 
     density = kde
