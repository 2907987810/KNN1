# being a bit too dynamic
# pylint: disable=E1101
from __future__ import division

import warnings
import re
from collections import namedtuple
from distutils.version import LooseVersion

import numpy as np

from pandas.util._decorators import cache_readonly
import pandas.core.common as com
from pandas.core.base import PandasObject
from pandas.core.config import get_option
from pandas.core.dtypes.missing import isna, notna, remove_na_arraylike
from pandas.core.dtypes.common import (
    is_list_like,
    is_integer,
    is_number,
    is_hashable,
    is_iterator)
from pandas.core.dtypes.generic import ABCSeries, ABCDataFrame

from pandas.core.generic import _shared_docs, _shared_doc_kwargs
from pandas.core.index import Index, MultiIndex

from pandas.core.indexes.period import PeriodIndex
from pandas.compat import range, lrange, map, zip, string_types
import pandas.compat as compat
from pandas.io.formats.printing import pprint_thing
from pandas.util._decorators import Appender

from pandas.plotting._compat import (_mpl_ge_1_3_1,
                                     _mpl_ge_1_5_0,
                                     _mpl_ge_2_0_0)
from pandas.plotting._style import (plot_params,
                                    _get_standard_colors)
from pandas.plotting._tools import (_subplots, _flatten, table,
                                    _handle_shared_axes, _get_all_lines,
                                    _get_xlim, _set_ticks_props,
                                    format_date_labels)

try:
    from pandas.plotting import _converter
except ImportError:
    pass
else:
    if get_option('plotting.matplotlib.register_converters'):
        _converter.register(explicit=True)


def _get_standard_kind(kind):
    return {'density': 'kde'}.get(kind, kind)


def _gca(rc=None):
    import matplotlib.pyplot as plt
    with plt.rc_context(rc):
        return plt.gca()


def _gcf():
    import matplotlib.pyplot as plt
    return plt.gcf()


class MPLPlot(object):
    """
    Base class for assembling a pandas plot using matplotlib

    Parameters
    ----------
    data :

    """

    @property
    def _kind(self):
        """Specify kind str. Must be overridden in child class"""
        raise NotImplementedError

    _layout_type = 'vertical'
    _default_rot = 0
    orientation = None
    _pop_attributes = ['label', 'style', 'logy', 'logx', 'loglog',
                       'mark_right', 'stacked']
    _attr_defaults = {'logy': False, 'logx': False, 'loglog': False,
                      'mark_right': True, 'stacked': False}

    def __init__(self, data, kind=None, by=None, subplots=False, sharex=None,
                 sharey=False, use_index=True,
                 figsize=None, grid=None, legend=True, rot=None,
                 ax=None, fig=None, title=None, xlim=None, ylim=None,
                 xticks=None, yticks=None,
                 sort_columns=False, fontsize=None,
                 secondary_y=False, colormap=None,
                 table=False, layout=None, **kwds):

        _converter._WARN = False
        self.data = data
        self.by = by

        self.kind = kind

        self.sort_columns = sort_columns

        self.subplots = subplots

        if sharex is None:
            if ax is None:
                self.sharex = True
            else:
                # if we get an axis, the users should do the visibility
                # setting...
                self.sharex = False
        else:
            self.sharex = sharex

        self.sharey = sharey
        self.figsize = figsize
        self.layout = layout

        self.xticks = xticks
        self.yticks = yticks
        self.xlim = xlim
        self.ylim = ylim
        self.title = title
        self.use_index = use_index

        self.fontsize = fontsize

        if rot is not None:
            self.rot = rot
            # need to know for format_date_labels since it's rotated to 30 by
            # default
            self._rot_set = True
        else:
            self._rot_set = False
            self.rot = self._default_rot

        if grid is None:
            grid = False if secondary_y else self.plt.rcParams['axes.grid']

        self.grid = grid
        self.legend = legend
        self.legend_handles = []
        self.legend_labels = []

        for attr in self._pop_attributes:
            value = kwds.pop(attr, self._attr_defaults.get(attr, None))
            setattr(self, attr, value)

        self.ax = ax
        self.fig = fig
        self.axes = None

        # parse errorbar input if given
        xerr = kwds.pop('xerr', None)
        yerr = kwds.pop('yerr', None)
        self.errors = {}
        for kw, err in zip(['xerr', 'yerr'], [xerr, yerr]):
            self.errors[kw] = self._parse_errorbars(kw, err)

        if not isinstance(secondary_y, (bool, tuple, list, np.ndarray, Index)):
            secondary_y = [secondary_y]
        self.secondary_y = secondary_y

        # ugly TypeError if user passes matplotlib's `cmap` name.
        # Probably better to accept either.
        if 'cmap' in kwds and colormap:
            raise TypeError("Only specify one of `cmap` and `colormap`.")
        elif 'cmap' in kwds:
            self.colormap = kwds.pop('cmap')
        else:
            self.colormap = colormap

        self.table = table

        self.kwds = kwds

        self._validate_color_args()

    def _validate_color_args(self):
        if 'color' not in self.kwds and 'colors' in self.kwds:
            warnings.warn(("'colors' is being deprecated. Please use 'color'"
                           "instead of 'colors'"))
            colors = self.kwds.pop('colors')
            self.kwds['color'] = colors

        if ('color' in self.kwds and self.nseries == 1 and
                not is_list_like(self.kwds['color'])):
            # support series.plot(color='green')
            self.kwds['color'] = [self.kwds['color']]

        if ('color' in self.kwds and isinstance(self.kwds['color'], tuple) and
                self.nseries == 1 and len(self.kwds['color']) in (3, 4)):
            # support RGB and RGBA tuples in series plot
            self.kwds['color'] = [self.kwds['color']]

        if ('color' in self.kwds or 'colors' in self.kwds) and \
                self.colormap is not None:
            warnings.warn("'color' and 'colormap' cannot be used "
                          "simultaneously. Using 'color'")

        if 'color' in self.kwds and self.style is not None:
            if is_list_like(self.style):
                styles = self.style
            else:
                styles = [self.style]
            # need only a single match
            for s in styles:
                if re.match('^[a-z]+?', s) is not None:
                    raise ValueError(
                        "Cannot pass 'style' string with a color "
                        "symbol and 'color' keyword argument. Please"
                        " use one or the other or pass 'style' "
                        "without a color symbol")

    def _iter_data(self, data=None, keep_index=False, fillna=None):
        if data is None:
            data = self.data
        if fillna is not None:
            data = data.fillna(fillna)

        # TODO: unused?
        # if self.sort_columns:
        #     columns = com._try_sort(data.columns)
        # else:
        #     columns = data.columns

        for col, values in data.iteritems():
            if keep_index is True:
                yield col, values
            else:
                yield col, values.values

    @property
    def nseries(self):
        if self.data.ndim == 1:
            return 1
        else:
            return self.data.shape[1]

    def draw(self):
        self.plt.draw_if_interactive()

    def generate(self):
        self._args_adjust()
        self._compute_plot_data()
        self._setup_subplots()
        self._make_plot()
        self._add_table()
        self._make_legend()
        self._adorn_subplots()

        for ax in self.axes:
            self._post_plot_logic_common(ax, self.data)
            self._post_plot_logic(ax, self.data)

    def _args_adjust(self):
        pass

    def _has_plotted_object(self, ax):
        """check whether ax has data"""
        return (len(ax.lines) != 0 or
                len(ax.artists) != 0 or
                len(ax.containers) != 0)

    def _maybe_right_yaxis(self, ax, axes_num):
        if not self.on_right(axes_num):
            # secondary axes may be passed via ax kw
            return self._get_ax_layer(ax)

        if hasattr(ax, 'right_ax'):
            # if it has right_ax proparty, ``ax`` must be left axes
            return ax.right_ax
        elif hasattr(ax, 'left_ax'):
            # if it has left_ax proparty, ``ax`` must be right axes
            return ax
        else:
            # otherwise, create twin axes
            orig_ax, new_ax = ax, ax.twinx()
            # TODO: use Matplotlib public API when available
            new_ax._get_lines = orig_ax._get_lines
            new_ax._get_patches_for_fill = orig_ax._get_patches_for_fill
            orig_ax.right_ax, new_ax.left_ax = new_ax, orig_ax

            if not self._has_plotted_object(orig_ax):  # no data on left y
                orig_ax.get_yaxis().set_visible(False)
            return new_ax

    def _setup_subplots(self):
        if self.subplots:
            fig, axes = _subplots(naxes=self.nseries,
                                  sharex=self.sharex, sharey=self.sharey,
                                  figsize=self.figsize, ax=self.ax,
                                  layout=self.layout,
                                  layout_type=self._layout_type)
        else:
            if self.ax is None:
                fig = self.plt.figure(figsize=self.figsize)
                axes = fig.add_subplot(111)
            else:
                fig = self.ax.get_figure()
                if self.figsize is not None:
                    fig.set_size_inches(self.figsize)
                axes = self.ax

        axes = _flatten(axes)

        if self.logx or self.loglog:
            [a.set_xscale('log') for a in axes]
        if self.logy or self.loglog:
            [a.set_yscale('log') for a in axes]

        self.fig = fig
        self.axes = axes

    @property
    def result(self):
        """
        Return result axes
        """
        if self.subplots:
            if self.layout is not None and not is_list_like(self.ax):
                return self.axes.reshape(*self.layout)
            else:
                return self.axes
        else:
            sec_true = isinstance(self.secondary_y, bool) and self.secondary_y
            all_sec = (is_list_like(self.secondary_y) and
                       len(self.secondary_y) == self.nseries)
            if (sec_true or all_sec):
                # if all data is plotted on secondary, return right axes
                return self._get_ax_layer(self.axes[0], primary=False)
            else:
                return self.axes[0]

    def _compute_plot_data(self):
        data = self.data

        if isinstance(data, ABCSeries):
            label = self.label
            if label is None and data.name is None:
                label = 'None'
            data = data.to_frame(name=label)

        # GH16953, _convert is needed as fallback, for ``Series``
        # with ``dtype == object``
        data = data._convert(datetime=True, timedelta=True)
        numeric_data = data.select_dtypes(include=[np.number,
                                                   "datetime",
                                                   "datetimetz",
                                                   "timedelta"])

        try:
            is_empty = numeric_data.empty
        except AttributeError:
            is_empty = not len(numeric_data)

        # no empty frames or series allowed
        if is_empty:
            raise TypeError('Empty {0!r}: no numeric data to '
                            'plot'.format(numeric_data.__class__.__name__))

        self.data = numeric_data

    def _make_plot(self):
        raise com.AbstractMethodError(self)

    def _add_table(self):
        if self.table is False:
            return
        elif self.table is True:
            data = self.data.transpose()
        else:
            data = self.table
        ax = self._get_ax(0)
        table(ax, data)

    def _post_plot_logic_common(self, ax, data):
        """Common post process for each axes"""

        def get_label(i):
            try:
                return pprint_thing(data.index[i])
            except Exception:
                return ''

        if self.orientation == 'vertical' or self.orientation is None:
            if self._need_to_set_index:
                xticklabels = [get_label(x) for x in ax.get_xticks()]
                ax.set_xticklabels(xticklabels)
            self._apply_axis_properties(ax.xaxis, rot=self.rot,
                                        fontsize=self.fontsize)
            self._apply_axis_properties(ax.yaxis, fontsize=self.fontsize)

            if hasattr(ax, 'right_ax'):
                self._apply_axis_properties(ax.right_ax.yaxis,
                                            fontsize=self.fontsize)

        elif self.orientation == 'horizontal':
            if self._need_to_set_index:
                yticklabels = [get_label(y) for y in ax.get_yticks()]
                ax.set_yticklabels(yticklabels)
            self._apply_axis_properties(ax.yaxis, rot=self.rot,
                                        fontsize=self.fontsize)
            self._apply_axis_properties(ax.xaxis, fontsize=self.fontsize)

            if hasattr(ax, 'right_ax'):
                self._apply_axis_properties(ax.right_ax.yaxis,
                                            fontsize=self.fontsize)
        else:  # pragma no cover
            raise ValueError

    def _post_plot_logic(self, ax, data):
        """Post process for each axes. Overridden in child classes"""
        pass

    def _adorn_subplots(self):
        """Common post process unrelated to data"""
        if len(self.axes) > 0:
            all_axes = self._get_subplots()
            nrows, ncols = self._get_axes_layout()
            _handle_shared_axes(axarr=all_axes, nplots=len(all_axes),
                                naxes=nrows * ncols, nrows=nrows,
                                ncols=ncols, sharex=self.sharex,
                                sharey=self.sharey)

        for ax in self.axes:
            if self.yticks is not None:
                ax.set_yticks(self.yticks)

            if self.xticks is not None:
                ax.set_xticks(self.xticks)

            if self.ylim is not None:
                ax.set_ylim(self.ylim)

            if self.xlim is not None:
                ax.set_xlim(self.xlim)

            ax.grid(self.grid)

        if self.title:
            if self.subplots:
                if is_list_like(self.title):
                    if len(self.title) != self.nseries:
                        msg = ('The length of `title` must equal the number '
                               'of columns if using `title` of type `list` '
                               'and `subplots=True`.\n'
                               'length of title = {}\n'
                               'number of columns = {}').format(
                            len(self.title), self.nseries)
                        raise ValueError(msg)

                    for (ax, title) in zip(self.axes, self.title):
                        ax.set_title(title)
                else:
                    self.fig.suptitle(self.title)
            else:
                if is_list_like(self.title):
                    msg = ('Using `title` of type `list` is not supported '
                           'unless `subplots=True` is passed')
                    raise ValueError(msg)
                self.axes[0].set_title(self.title)

    def _apply_axis_properties(self, axis, rot=None, fontsize=None):
        labels = axis.get_majorticklabels() + axis.get_minorticklabels()
        for label in labels:
            if rot is not None:
                label.set_rotation(rot)
            if fontsize is not None:
                label.set_fontsize(fontsize)

    @property
    def legend_title(self):
        if not isinstance(self.data.columns, MultiIndex):
            name = self.data.columns.name
            if name is not None:
                name = pprint_thing(name)
            return name
        else:
            stringified = map(pprint_thing,
                              self.data.columns.names)
            return ','.join(stringified)

    def _add_legend_handle(self, handle, label, index=None):
        if label is not None:
            if self.mark_right and index is not None:
                if self.on_right(index):
                    label = label + ' (right)'
            self.legend_handles.append(handle)
            self.legend_labels.append(label)

    def _make_legend(self):
        ax, leg = self._get_ax_legend(self.axes[0])

        handles = []
        labels = []
        title = ''

        if not self.subplots:
            if leg is not None:
                title = leg.get_title().get_text()
                handles = leg.legendHandles
                labels = [x.get_text() for x in leg.get_texts()]

            if self.legend:
                if self.legend == 'reverse':
                    self.legend_handles = reversed(self.legend_handles)
                    self.legend_labels = reversed(self.legend_labels)

                handles += self.legend_handles
                labels += self.legend_labels
                if self.legend_title is not None:
                    title = self.legend_title

            if len(handles) > 0:
                ax.legend(handles, labels, loc='best', title=title)

        elif self.subplots and self.legend:
            for ax in self.axes:
                if ax.get_visible():
                    ax.legend(loc='best')

    def _get_ax_legend(self, ax):
        leg = ax.get_legend()
        other_ax = (getattr(ax, 'left_ax', None) or
                    getattr(ax, 'right_ax', None))
        other_leg = None
        if other_ax is not None:
            other_leg = other_ax.get_legend()
        if leg is None and other_leg is not None:
            leg = other_leg
            ax = other_ax
        return ax, leg

    @cache_readonly
    def plt(self):
        import matplotlib.pyplot as plt
        return plt

    @staticmethod
    def mpl_ge_1_3_1():
        return _mpl_ge_1_3_1()

    @staticmethod
    def mpl_ge_1_5_0():
        return _mpl_ge_1_5_0()

    _need_to_set_index = False

    def _get_xticks(self, convert_period=False):
        index = self.data.index
        is_datetype = index.inferred_type in ('datetime', 'date',
                                              'datetime64', 'time')

        if self.use_index:
            if convert_period and isinstance(index, PeriodIndex):
                self.data = self.data.reindex(index=index.sort_values())
                x = self.data.index.to_timestamp()._mpl_repr()
            elif index.is_numeric():
                """
                Matplotlib supports numeric values or datetime objects as
                xaxis values. Taking LBYL approach here, by the time
                matplotlib raises exception when using non numeric/datetime
                values for xaxis, several actions are already taken by plt.
                """
                x = index._mpl_repr()
            elif is_datetype:
                self.data = self.data[notna(self.data.index)]
                self.data = self.data.sort_index()
                x = self.data.index._mpl_repr()
            else:
                self._need_to_set_index = True
                x = lrange(len(index))
        else:
            x = lrange(len(index))

        return x

    @classmethod
    def _plot(cls, ax, x, y, style=None, is_errorbar=False, **kwds):
        mask = isna(y)
        if mask.any():
            y = np.ma.array(y)
            y = np.ma.masked_where(mask, y)

        if isinstance(x, Index):
            x = x._mpl_repr()

        if is_errorbar:
            if 'xerr' in kwds:
                kwds['xerr'] = np.array(kwds.get('xerr'))
            if 'yerr' in kwds:
                kwds['yerr'] = np.array(kwds.get('yerr'))
            return ax.errorbar(x, y, **kwds)
        else:
            # prevent style kwarg from going to errorbar, where it is
            # unsupported
            if style is not None:
                args = (x, y, style)
            else:
                args = (x, y)
            return ax.plot(*args, **kwds)

    def _get_index_name(self):
        if isinstance(self.data.index, MultiIndex):
            name = self.data.index.names
            if com._any_not_none(*name):
                name = ','.join(pprint_thing(x) for x in name)
            else:
                name = None
        else:
            name = self.data.index.name
            if name is not None:
                name = pprint_thing(name)

        return name

    @classmethod
    def _get_ax_layer(cls, ax, primary=True):
        """get left (primary) or right (secondary) axes"""
        if primary:
            return getattr(ax, 'left_ax', ax)
        else:
            return getattr(ax, 'right_ax', ax)

    def _get_ax(self, i):
        # get the twinx ax if appropriate
        if self.subplots:
            ax = self.axes[i]
            ax = self._maybe_right_yaxis(ax, i)
            self.axes[i] = ax
        else:
            ax = self.axes[0]
            ax = self._maybe_right_yaxis(ax, i)

        ax.get_yaxis().set_visible(True)
        return ax

    def on_right(self, i):
        if isinstance(self.secondary_y, bool):
            return self.secondary_y

        if isinstance(self.secondary_y, (tuple, list, np.ndarray, Index)):
            return self.data.columns[i] in self.secondary_y

    def _apply_style_colors(self, colors, kwds, col_num, label):
        """
        Manage style and color based on column number and its label.
        Returns tuple of appropriate style and kwds which "color" may be added.
        """
        style = None
        if self.style is not None:
            if isinstance(self.style, list):
                try:
                    style = self.style[col_num]
                except IndexError:
                    pass
            elif isinstance(self.style, dict):
                style = self.style.get(label, style)
            else:
                style = self.style

        has_color = 'color' in kwds or self.colormap is not None
        nocolor_style = style is None or re.match('[a-z]+', style) is None
        if (has_color or self.subplots) and nocolor_style:
            kwds['color'] = colors[col_num % len(colors)]
        return style, kwds

    def _get_colors(self, num_colors=None, color_kwds='color'):
        if num_colors is None:
            num_colors = self.nseries

        return _get_standard_colors(num_colors=num_colors,
                                    colormap=self.colormap,
                                    color=self.kwds.get(color_kwds))

    def _parse_errorbars(self, label, err):
        """
        Look for error keyword arguments and return the actual errorbar data
        or return the error DataFrame/dict

        Error bars can be specified in several ways:
            Series: the user provides a pandas.Series object of the same
                    length as the data
            ndarray: provides a np.ndarray of the same length as the data
            DataFrame/dict: error values are paired with keys matching the
                    key in the plotted DataFrame
            str: the name of the column within the plotted DataFrame
        """

        if err is None:
            return None

        from pandas import DataFrame, Series

        def match_labels(data, e):
            e = e.reindex(data.index)
            return e

        # key-matched DataFrame
        if isinstance(err, DataFrame):

            err = match_labels(self.data, err)
        # key-matched dict
        elif isinstance(err, dict):
            pass

        # Series of error values
        elif isinstance(err, Series):
            # broadcast error series across data
            err = match_labels(self.data, err)
            err = np.atleast_2d(err)
            err = np.tile(err, (self.nseries, 1))

        # errors are a column in the dataframe
        elif isinstance(err, string_types):
            evalues = self.data[err].values
            self.data = self.data[self.data.columns.drop(err)]
            err = np.atleast_2d(evalues)
            err = np.tile(err, (self.nseries, 1))

        elif is_list_like(err):
            if is_iterator(err):
                err = np.atleast_2d(list(err))
            else:
                # raw error values
                err = np.atleast_2d(err)

            err_shape = err.shape

            # asymmetrical error bars
            if err.ndim == 3:
                if (err_shape[0] != self.nseries) or \
                        (err_shape[1] != 2) or \
                        (err_shape[2] != len(self.data)):
                    msg = "Asymmetrical error bars should be provided " + \
                        "with the shape (%u, 2, %u)" % \
                        (self.nseries, len(self.data))
                    raise ValueError(msg)

            # broadcast errors to each data series
            if len(err) == 1:
                err = np.tile(err, (self.nseries, 1))

        elif is_number(err):
            err = np.tile([err], (self.nseries, len(self.data)))

        else:
            msg = "No valid {label} detected".format(label=label)
            raise ValueError(msg)

        return err

    def _get_errorbars(self, label=None, index=None, xerr=True, yerr=True):
        from pandas import DataFrame
        errors = {}

        for kw, flag in zip(['xerr', 'yerr'], [xerr, yerr]):
            if flag:
                err = self.errors[kw]
                # user provided label-matched dataframe of errors
                if isinstance(err, (DataFrame, dict)):
                    if label is not None and label in err.keys():
                        err = err[label]
                    else:
                        err = None
                elif index is not None and err is not None:
                    err = err[index]

                if err is not None:
                    errors[kw] = err
        return errors

    def _get_subplots(self):
        from matplotlib.axes import Subplot
        return [ax for ax in self.axes[0].get_figure().get_axes()
                if isinstance(ax, Subplot)]

    def _get_axes_layout(self):
        axes = self._get_subplots()
        x_set = set()
        y_set = set()
        for ax in axes:
            # check axes coordinates to estimate layout
            points = ax.get_position().get_points()
            x_set.add(points[0][0])
            y_set.add(points[0][1])
        return (len(y_set), len(x_set))


class PlanePlot(MPLPlot):
    """
    Abstract class for plotting on plane, currently scatter and hexbin.
    """

    _layout_type = 'single'

    def __init__(self, data, x, y, **kwargs):
        MPLPlot.__init__(self, data, **kwargs)
        if x is None or y is None:
            raise ValueError(self._kind + ' requires and x and y column')
        if is_integer(x) and not self.data.columns.holds_integer():
            x = self.data.columns[x]
        if is_integer(y) and not self.data.columns.holds_integer():
            y = self.data.columns[y]
        if len(self.data[x]._get_numeric_data()) == 0:
            raise ValueError(self._kind + ' requires x column to be numeric')
        if len(self.data[y]._get_numeric_data()) == 0:
            raise ValueError(self._kind + ' requires y column to be numeric')

        self.x = x
        self.y = y

    @property
    def nseries(self):
        return 1

    def _post_plot_logic(self, ax, data):
        x, y = self.x, self.y
        ax.set_ylabel(pprint_thing(y))
        ax.set_xlabel(pprint_thing(x))


class ScatterPlot(PlanePlot):
    _kind = 'scatter'

    def __init__(self, data, x, y, s=None, c=None, **kwargs):
        if s is None:
            # hide the matplotlib default for size, in case we want to change
            # the handling of this argument later
            s = 20
        super(ScatterPlot, self).__init__(data, x, y, s=s, **kwargs)
        if is_integer(c) and not self.data.columns.holds_integer():
            c = self.data.columns[c]
        self.c = c

    def _make_plot(self):
        x, y, c, data = self.x, self.y, self.c, self.data
        ax = self.axes[0]

        c_is_column = is_hashable(c) and c in self.data.columns

        # plot a colorbar only if a colormap is provided or necessary
        cb = self.kwds.pop('colorbar', self.colormap or c_is_column)

        # pandas uses colormap, matplotlib uses cmap.
        cmap = self.colormap or 'Greys'
        cmap = self.plt.cm.get_cmap(cmap)
        color = self.kwds.pop("color", None)
        if c is not None and color is not None:
            raise TypeError('Specify exactly one of `c` and `color`')
        elif c is None and color is None:
            c_values = self.plt.rcParams['patch.facecolor']
        elif color is not None:
            c_values = color
        elif c_is_column:
            c_values = self.data[c].values
        else:
            c_values = c

        if self.legend and hasattr(self, 'label'):
            label = self.label
        else:
            label = None
        scatter = ax.scatter(data[x].values, data[y].values, c=c_values,
                             label=label, cmap=cmap, **self.kwds)
        if cb:
            img = ax.collections[0]
            kws = dict(ax=ax)
            if self.mpl_ge_1_3_1():
                kws['label'] = c if c_is_column else ''
            self.fig.colorbar(img, **kws)

        if label is not None:
            self._add_legend_handle(scatter, label)
        else:
            self.legend = False

        errors_x = self._get_errorbars(label=x, index=0, yerr=False)
        errors_y = self._get_errorbars(label=y, index=0, xerr=False)
        if len(errors_x) > 0 or len(errors_y) > 0:
            err_kwds = dict(errors_x, **errors_y)
            err_kwds['ecolor'] = scatter.get_facecolor()[0]
            ax.errorbar(data[x].values, data[y].values,
                        linestyle='none', **err_kwds)


class HexBinPlot(PlanePlot):
    _kind = 'hexbin'

    def __init__(self, data, x, y, C=None, **kwargs):
        super(HexBinPlot, self).__init__(data, x, y, **kwargs)
        if is_integer(C) and not self.data.columns.holds_integer():
            C = self.data.columns[C]
        self.C = C

    def _make_plot(self):
        x, y, data, C = self.x, self.y, self.data, self.C
        ax = self.axes[0]
        # pandas uses colormap, matplotlib uses cmap.
        cmap = self.colormap or 'BuGn'
        cmap = self.plt.cm.get_cmap(cmap)
        cb = self.kwds.pop('colorbar', True)

        if C is None:
            c_values = None
        else:
            c_values = data[C].values

        ax.hexbin(data[x].values, data[y].values, C=c_values, cmap=cmap,
                  **self.kwds)
        if cb:
            img = ax.collections[0]
            self.fig.colorbar(img, ax=ax)

    def _make_legend(self):
        pass


class LinePlot(MPLPlot):
    _kind = 'line'
    _default_rot = 0
    orientation = 'vertical'

    def __init__(self, data, **kwargs):
        MPLPlot.__init__(self, data, **kwargs)
        if self.stacked:
            self.data = self.data.fillna(value=0)
        self.x_compat = plot_params['x_compat']
        if 'x_compat' in self.kwds:
            self.x_compat = bool(self.kwds.pop('x_compat'))

    def _is_ts_plot(self):
        # this is slightly deceptive
        return not self.x_compat and self.use_index and self._use_dynamic_x()

    def _use_dynamic_x(self):
        from pandas.plotting._timeseries import _use_dynamic_x
        return _use_dynamic_x(self._get_ax(0), self.data)

    def _make_plot(self):
        if self._is_ts_plot():
            from pandas.plotting._timeseries import _maybe_convert_index
            data = _maybe_convert_index(self._get_ax(0), self.data)

            x = data.index      # dummy, not used
            plotf = self._ts_plot
            it = self._iter_data(data=data, keep_index=True)
        else:
            x = self._get_xticks(convert_period=True)
            plotf = self._plot
            it = self._iter_data()

        stacking_id = self._get_stacking_id()
        is_errorbar = com._any_not_none(*self.errors.values())

        colors = self._get_colors()
        for i, (label, y) in enumerate(it):
            ax = self._get_ax(i)
            kwds = self.kwds.copy()
            style, kwds = self._apply_style_colors(colors, kwds, i, label)

            errors = self._get_errorbars(label=label, index=i)
            kwds = dict(kwds, **errors)

            label = pprint_thing(label)  # .encode('utf-8')
            kwds['label'] = label

            newlines = plotf(ax, x, y, style=style, column_num=i,
                             stacking_id=stacking_id,
                             is_errorbar=is_errorbar,
                             **kwds)
            self._add_legend_handle(newlines[0], label, index=i)

            if not _mpl_ge_2_0_0():
                lines = _get_all_lines(ax)
                left, right = _get_xlim(lines)
                ax.set_xlim(left, right)

    @classmethod
    def _plot(cls, ax, x, y, style=None, column_num=None,
              stacking_id=None, **kwds):
        # column_num is used to get the target column from protf in line and
        # area plots
        if column_num == 0:
            cls._initialize_stacker(ax, stacking_id, len(y))
        y_values = cls._get_stacked_values(ax, stacking_id, y, kwds['label'])
        lines = MPLPlot._plot(ax, x, y_values, style=style, **kwds)
        cls._update_stacker(ax, stacking_id, y)
        return lines

    @classmethod
    def _ts_plot(cls, ax, x, data, style=None, **kwds):
        from pandas.plotting._timeseries import (_maybe_resample,
                                                 _decorate_axes,
                                                 format_dateaxis)
        # accept x to be consistent with normal plot func,
        # x is not passed to tsplot as it uses data.index as x coordinate
        # column_num must be in kwds for stacking purpose
        freq, data = _maybe_resample(data, ax, kwds)

        # Set ax with freq info
        _decorate_axes(ax, freq, kwds)
        # digging deeper
        if hasattr(ax, 'left_ax'):
            _decorate_axes(ax.left_ax, freq, kwds)
        if hasattr(ax, 'right_ax'):
            _decorate_axes(ax.right_ax, freq, kwds)
        ax._plot_data.append((data, cls._kind, kwds))

        lines = cls._plot(ax, data.index, data.values, style=style, **kwds)
        # set date formatter, locators and rescale limits
        format_dateaxis(ax, ax.freq, data.index)
        return lines

    def _get_stacking_id(self):
        if self.stacked:
            return id(self.data)
        else:
            return None

    @classmethod
    def _initialize_stacker(cls, ax, stacking_id, n):
        if stacking_id is None:
            return
        if not hasattr(ax, '_stacker_pos_prior'):
            ax._stacker_pos_prior = {}
        if not hasattr(ax, '_stacker_neg_prior'):
            ax._stacker_neg_prior = {}
        ax._stacker_pos_prior[stacking_id] = np.zeros(n)
        ax._stacker_neg_prior[stacking_id] = np.zeros(n)

    @classmethod
    def _get_stacked_values(cls, ax, stacking_id, values, label):
        if stacking_id is None:
            return values
        if not hasattr(ax, '_stacker_pos_prior'):
            # stacker may not be initialized for subplots
            cls._initialize_stacker(ax, stacking_id, len(values))

        if (values >= 0).all():
            return ax._stacker_pos_prior[stacking_id] + values
        elif (values <= 0).all():
            return ax._stacker_neg_prior[stacking_id] + values

        raise ValueError('When stacked is True, each column must be either '
                         'all positive or negative.'
                         '{0} contains both positive and negative values'
                         .format(label))

    @classmethod
    def _update_stacker(cls, ax, stacking_id, values):
        if stacking_id is None:
            return
        if (values >= 0).all():
            ax._stacker_pos_prior[stacking_id] += values
        elif (values <= 0).all():
            ax._stacker_neg_prior[stacking_id] += values

    def _post_plot_logic(self, ax, data):
        condition = (not self._use_dynamic_x() and
                     data.index.is_all_dates and
                     not self.subplots or
                     (self.subplots and self.sharex))

        index_name = self._get_index_name()

        if condition:
            # irregular TS rotated 30 deg. by default
            # probably a better place to check / set this.
            if not self._rot_set:
                self.rot = 30
            format_date_labels(ax, rot=self.rot)

        if index_name is not None and self.use_index:
            ax.set_xlabel(index_name)


class AreaPlot(LinePlot):
    _kind = 'area'

    def __init__(self, data, **kwargs):
        kwargs.setdefault('stacked', True)
        data = data.fillna(value=0)
        LinePlot.__init__(self, data, **kwargs)

        if not self.stacked:
            # use smaller alpha to distinguish overlap
            self.kwds.setdefault('alpha', 0.5)

        if self.logy or self.loglog:
            raise ValueError("Log-y scales are not supported in area plot")

    @classmethod
    def _plot(cls, ax, x, y, style=None, column_num=None,
              stacking_id=None, is_errorbar=False, **kwds):

        if column_num == 0:
            cls._initialize_stacker(ax, stacking_id, len(y))
        y_values = cls._get_stacked_values(ax, stacking_id, y, kwds['label'])

        # need to remove label, because subplots uses mpl legend as it is
        line_kwds = kwds.copy()
        if cls.mpl_ge_1_5_0():
            line_kwds.pop('label')
        lines = MPLPlot._plot(ax, x, y_values, style=style, **line_kwds)

        # get data from the line to get coordinates for fill_between
        xdata, y_values = lines[0].get_data(orig=False)

        # unable to use ``_get_stacked_values`` here to get starting point
        if stacking_id is None:
            start = np.zeros(len(y))
        elif (y >= 0).all():
            start = ax._stacker_pos_prior[stacking_id]
        elif (y <= 0).all():
            start = ax._stacker_neg_prior[stacking_id]
        else:
            start = np.zeros(len(y))

        if 'color' not in kwds:
            kwds['color'] = lines[0].get_color()

        rect = ax.fill_between(xdata, start, y_values, **kwds)
        cls._update_stacker(ax, stacking_id, y)

        # LinePlot expects list of artists
        res = [rect] if cls.mpl_ge_1_5_0() else lines
        return res

    def _add_legend_handle(self, handle, label, index=None):
        if not self.mpl_ge_1_5_0():
            from matplotlib.patches import Rectangle
            # Because fill_between isn't supported in legend,
            # specifically add Rectangle handle here
            alpha = self.kwds.get('alpha', None)
            handle = Rectangle((0, 0), 1, 1, fc=handle.get_color(),
                               alpha=alpha)
        LinePlot._add_legend_handle(self, handle, label, index=index)

    def _post_plot_logic(self, ax, data):
        LinePlot._post_plot_logic(self, ax, data)

        if self.ylim is None:
            if (data >= 0).all().all():
                ax.set_ylim(0, None)
            elif (data <= 0).all().all():
                ax.set_ylim(None, 0)


class BarPlot(MPLPlot):
    _kind = 'bar'
    _default_rot = 90
    orientation = 'vertical'

    def __init__(self, data, **kwargs):
        # we have to treat a series differently than a
        # 1-column DataFrame w.r.t. color handling
        self._is_series = isinstance(data, ABCSeries)
        self.bar_width = kwargs.pop('width', 0.5)
        pos = kwargs.pop('position', 0.5)
        kwargs.setdefault('align', 'center')
        self.tick_pos = np.arange(len(data))

        self.bottom = kwargs.pop('bottom', 0)
        self.left = kwargs.pop('left', 0)

        self.log = kwargs.pop('log', False)
        MPLPlot.__init__(self, data, **kwargs)

        if self.stacked or self.subplots:
            self.tickoffset = self.bar_width * pos
            if kwargs['align'] == 'edge':
                self.lim_offset = self.bar_width / 2
            else:
                self.lim_offset = 0
        else:
            if kwargs['align'] == 'edge':
                w = self.bar_width / self.nseries
                self.tickoffset = self.bar_width * (pos - 0.5) + w * 0.5
                self.lim_offset = w * 0.5
            else:
                self.tickoffset = self.bar_width * pos
                self.lim_offset = 0

        self.ax_pos = self.tick_pos - self.tickoffset

    def _args_adjust(self):
        if is_list_like(self.bottom):
            self.bottom = np.array(self.bottom)
        if is_list_like(self.left):
            self.left = np.array(self.left)

    @classmethod
    def _plot(cls, ax, x, y, w, start=0, log=False, **kwds):
        return ax.bar(x, y, w, bottom=start, log=log, **kwds)

    @property
    def _start_base(self):
        return self.bottom

    def _make_plot(self):
        import matplotlib as mpl

        colors = self._get_colors()
        ncolors = len(colors)

        pos_prior = neg_prior = np.zeros(len(self.data))
        K = self.nseries

        for i, (label, y) in enumerate(self._iter_data(fillna=0)):
            ax = self._get_ax(i)
            kwds = self.kwds.copy()
            if self._is_series:
                kwds['color'] = colors
            else:
                kwds['color'] = colors[i % ncolors]

            errors = self._get_errorbars(label=label, index=i)
            kwds = dict(kwds, **errors)

            label = pprint_thing(label)

            if (('yerr' in kwds) or ('xerr' in kwds)) \
                    and (kwds.get('ecolor') is None):
                kwds['ecolor'] = mpl.rcParams['xtick.color']

            start = 0
            if self.log and (y >= 1).all():
                start = 1
            start = start + self._start_base

            if self.subplots:
                w = self.bar_width / 2
                rect = self._plot(ax, self.ax_pos + w, y, self.bar_width,
                                  start=start, label=label,
                                  log=self.log, **kwds)
                ax.set_title(label)
            elif self.stacked:
                mask = y > 0
                start = np.where(mask, pos_prior, neg_prior) + self._start_base
                w = self.bar_width / 2
                rect = self._plot(ax, self.ax_pos + w, y, self.bar_width,
                                  start=start, label=label,
                                  log=self.log, **kwds)
                pos_prior = pos_prior + np.where(mask, y, 0)
                neg_prior = neg_prior + np.where(mask, 0, y)
            else:
                w = self.bar_width / K
                rect = self._plot(ax, self.ax_pos + (i + 0.5) * w, y, w,
                                  start=start, label=label,
                                  log=self.log, **kwds)
            self._add_legend_handle(rect, label, index=i)

    def _post_plot_logic(self, ax, data):
        if self.use_index:
            str_index = [pprint_thing(key) for key in data.index]
        else:
            str_index = [pprint_thing(key) for key in range(data.shape[0])]
        name = self._get_index_name()

        s_edge = self.ax_pos[0] - 0.25 + self.lim_offset
        e_edge = self.ax_pos[-1] + 0.25 + self.bar_width + self.lim_offset

        self._decorate_ticks(ax, name, str_index, s_edge, e_edge)

    def _decorate_ticks(self, ax, name, ticklabels, start_edge, end_edge):
        ax.set_xlim((start_edge, end_edge))
        ax.set_xticks(self.tick_pos)
        ax.set_xticklabels(ticklabels)
        if name is not None and self.use_index:
            ax.set_xlabel(name)


class BarhPlot(BarPlot):
    _kind = 'barh'
    _default_rot = 0
    orientation = 'horizontal'

    @property
    def _start_base(self):
        return self.left

    @classmethod
    def _plot(cls, ax, x, y, w, start=0, log=False, **kwds):
        return ax.barh(x, y, w, left=start, log=log, **kwds)

    def _decorate_ticks(self, ax, name, ticklabels, start_edge, end_edge):
        # horizontal bars
        ax.set_ylim((start_edge, end_edge))
        ax.set_yticks(self.tick_pos)
        ax.set_yticklabels(ticklabels)
        if name is not None and self.use_index:
            ax.set_ylabel(name)


class HistPlot(LinePlot):
    _kind = 'hist'

    def __init__(self, data, bins=10, bottom=0, **kwargs):
        self.bins = bins        # use mpl default
        self.bottom = bottom
        # Do not call LinePlot.__init__ which may fill nan
        MPLPlot.__init__(self, data, **kwargs)

    def _args_adjust(self):
        if is_integer(self.bins):
            # create common bin edge
            values = (self.data._convert(datetime=True)._get_numeric_data())
            values = np.ravel(values)
            values = values[~isna(values)]

            hist, self.bins = np.histogram(
                values, bins=self.bins,
                range=self.kwds.get('range', None),
                weights=self.kwds.get('weights', None))

        if is_list_like(self.bottom):
            self.bottom = np.array(self.bottom)

    @classmethod
    def _plot(cls, ax, y, style=None, bins=None, bottom=0, column_num=0,
              stacking_id=None, **kwds):
        if column_num == 0:
            cls._initialize_stacker(ax, stacking_id, len(bins) - 1)
        y = y[~isna(y)]

        base = np.zeros(len(bins) - 1)
        bottom = bottom + \
            cls._get_stacked_values(ax, stacking_id, base, kwds['label'])
        # ignore style
        n, bins, patches = ax.hist(y, bins=bins, bottom=bottom, **kwds)
        cls._update_stacker(ax, stacking_id, n)
        return patches

    def _make_plot(self):
        colors = self._get_colors()
        stacking_id = self._get_stacking_id()

        for i, (label, y) in enumerate(self._iter_data()):
            ax = self._get_ax(i)

            kwds = self.kwds.copy()

            label = pprint_thing(label)
            kwds['label'] = label

            style, kwds = self._apply_style_colors(colors, kwds, i, label)
            if style is not None:
                kwds['style'] = style

            kwds = self._make_plot_keywords(kwds, y)
            artists = self._plot(ax, y, column_num=i,
                                 stacking_id=stacking_id, **kwds)
            self._add_legend_handle(artists[0], label, index=i)

    def _make_plot_keywords(self, kwds, y):
        """merge BoxPlot/KdePlot properties to passed kwds"""
        # y is required for KdePlot
        kwds['bottom'] = self.bottom
        kwds['bins'] = self.bins
        return kwds

    def _post_plot_logic(self, ax, data):
        if self.orientation == 'horizontal':
            ax.set_xlabel('Frequency')
        else:
            ax.set_ylabel('Frequency')

    @property
    def orientation(self):
        if self.kwds.get('orientation', None) == 'horizontal':
            return 'horizontal'
        else:
            return 'vertical'


_kde_docstring = """
        Generate Kernel Density Estimate plot using Gaussian kernels.

        In statistics, `kernel density estimation`_ (KDE) is a non-parametric
        way to estimate the probability density function (PDF) of a random
        variable. This function uses Gaussian kernels and includes automatic
        bandwith determination.

        .. _kernel density estimation:
            https://en.wikipedia.org/wiki/Kernel_density_estimation

        Parameters
        ----------
        bw_method : str, scalar or callable, optional
            The method used to calculate the estimator bandwidth. This can be
            'scott', 'silverman', a scalar constant or a callable.
            If None (default), 'scott' is used.
            See :class:`scipy.stats.gaussian_kde` for more information.
        ind : NumPy array or integer, optional
            Evaluation points for the estimated PDF. If None (default),
            1000 equally spaced points are used. If `ind` is a NumPy array, the
            KDE is evaluated at the points passed. If `ind` is an integer,
            `ind` number of equally spaced points are used.
        **kwds : optional
            Additional keyword arguments are documented in
            :meth:`pandas.%(this-datatype)s.plot`.

        Returns
        -------
        axes : matplotlib.axes.Axes or numpy.ndarray of them

        See Also
        --------
        scipy.stats.gaussian_kde : Representation of a kernel-density
            estimate using Gaussian kernels. This is the function used
            internally to estimate the PDF.
        %(sibling-datatype)s.plot.kde : Generate a KDE plot for a
            %(sibling-datatype)s.

        Examples
        --------
        %(examples)s
        """


class KdePlot(HistPlot):
    _kind = 'kde'
    orientation = 'vertical'

    def __init__(self, data, bw_method=None, ind=None, **kwargs):
        MPLPlot.__init__(self, data, **kwargs)
        self.bw_method = bw_method
        self.ind = ind

    def _args_adjust(self):
        pass

    def _get_ind(self, y):
        if self.ind is None:
            # np.nanmax() and np.nanmin() ignores the missing values
            sample_range = np.nanmax(y) - np.nanmin(y)
            ind = np.linspace(np.nanmin(y) - 0.5 * sample_range,
                              np.nanmax(y) + 0.5 * sample_range, 1000)
        elif is_integer(self.ind):
            sample_range = np.nanmax(y) - np.nanmin(y)
            ind = np.linspace(np.nanmin(y) - 0.5 * sample_range,
                              np.nanmax(y) + 0.5 * sample_range, self.ind)
        else:
            ind = self.ind
        return ind

    @classmethod
    def _plot(cls, ax, y, style=None, bw_method=None, ind=None,
              column_num=None, stacking_id=None, **kwds):
        from scipy.stats import gaussian_kde
        from scipy import __version__ as spv

        y = remove_na_arraylike(y)

        if LooseVersion(spv) >= '0.11.0':
            gkde = gaussian_kde(y, bw_method=bw_method)
        else:
            gkde = gaussian_kde(y)
            if bw_method is not None:
                msg = ('bw_method was added in Scipy 0.11.0.' +
                       ' Scipy version in use is {spv}.'.format(spv=spv))
                warnings.warn(msg)

        y = gkde.evaluate(ind)
        lines = MPLPlot._plot(ax, ind, y, style=style, **kwds)
        return lines

    def _make_plot_keywords(self, kwds, y):
        kwds['bw_method'] = self.bw_method
        kwds['ind'] = self._get_ind(y)
        return kwds

    def _post_plot_logic(self, ax, data):
        ax.set_ylabel('Density')


class PiePlot(MPLPlot):
    _kind = 'pie'
    _layout_type = 'horizontal'

    def __init__(self, data, kind=None, **kwargs):
        data = data.fillna(value=0)
        if (data < 0).any().any():
            raise ValueError("{0} doesn't allow negative values".format(kind))
        MPLPlot.__init__(self, data, kind=kind, **kwargs)

    def _args_adjust(self):
        self.grid = False
        self.logy = False
        self.logx = False
        self.loglog = False

    def _validate_color_args(self):
        pass

    def _make_plot(self):
        colors = self._get_colors(
            num_colors=len(self.data), color_kwds='colors')
        self.kwds.setdefault('colors', colors)

        for i, (label, y) in enumerate(self._iter_data()):
            ax = self._get_ax(i)
            if label is not None:
                label = pprint_thing(label)
                ax.set_ylabel(label)

            kwds = self.kwds.copy()

            def blank_labeler(label, value):
                if value == 0:
                    return ''
                else:
                    return label

            idx = [pprint_thing(v) for v in self.data.index]
            labels = kwds.pop('labels', idx)
            # labels is used for each wedge's labels
            # Blank out labels for values of 0 so they don't overlap
            # with nonzero wedges
            if labels is not None:
                blabels = [blank_labeler(l, value) for
                           l, value in zip(labels, y)]
            else:
                blabels = None
            results = ax.pie(y, labels=blabels, **kwds)

            if kwds.get('autopct', None) is not None:
                patches, texts, autotexts = results
            else:
                patches, texts = results
                autotexts = []

            if self.fontsize is not None:
                for t in texts + autotexts:
                    t.set_fontsize(self.fontsize)

            # leglabels is used for legend labels
            leglabels = labels if labels is not None else idx
            for p, l in zip(patches, leglabels):
                self._add_legend_handle(p, l)


class BoxPlot(LinePlot):
    _kind = 'box'
    _layout_type = 'horizontal'

    _valid_return_types = (None, 'axes', 'dict', 'both')
    # namedtuple to hold results
    BP = namedtuple("Boxplot", ['ax', 'lines'])

    def __init__(self, data, return_type='axes', **kwargs):
        # Do not call LinePlot.__init__ which may fill nan
        if return_type not in self._valid_return_types:
            raise ValueError(
                "return_type must be {None, 'axes', 'dict', 'both'}")

        self.return_type = return_type
        MPLPlot.__init__(self, data, **kwargs)

    def _args_adjust(self):
        if self.subplots:
            # Disable label ax sharing. Otherwise, all subplots shows last
            # column label
            if self.orientation == 'vertical':
                self.sharex = False
            else:
                self.sharey = False

    @classmethod
    def _plot(cls, ax, y, column_num=None, return_type='axes', **kwds):
        if y.ndim == 2:
            y = [remove_na_arraylike(v) for v in y]
            # Boxplot fails with empty arrays, so need to add a NaN
            #   if any cols are empty
            # GH 8181
            y = [v if v.size > 0 else np.array([np.nan]) for v in y]
        else:
            y = remove_na_arraylike(y)
        bp = ax.boxplot(y, **kwds)

        if return_type == 'dict':
            return bp, bp
        elif return_type == 'both':
            return cls.BP(ax=ax, lines=bp), bp
        else:
            return ax, bp

    def _validate_color_args(self):
        if 'color' in self.kwds:
            if self.colormap is not None:
                warnings.warn("'color' and 'colormap' cannot be used "
                              "simultaneously. Using 'color'")
            self.color = self.kwds.pop('color')

            if isinstance(self.color, dict):
                valid_keys = ['boxes', 'whiskers', 'medians', 'caps']
                for key, values in compat.iteritems(self.color):
                    if key not in valid_keys:
                        raise ValueError("color dict contains invalid "
                                         "key '{0}' "
                                         "The key must be either {1}"
                                         .format(key, valid_keys))
        else:
            self.color = None

        # get standard colors for default
        colors = _get_standard_colors(num_colors=3,
                                      colormap=self.colormap,
                                      color=None)
        # use 2 colors by default, for box/whisker and median
        # flier colors isn't needed here
        # because it can be specified by ``sym`` kw
        self._boxes_c = colors[0]
        self._whiskers_c = colors[0]
        self._medians_c = colors[2]
        self._caps_c = 'k'          # mpl default

    def _get_colors(self, num_colors=None, color_kwds='color'):
        pass

    def maybe_color_bp(self, bp):
        if isinstance(self.color, dict):
            boxes = self.color.get('boxes', self._boxes_c)
            whiskers = self.color.get('whiskers', self._whiskers_c)
            medians = self.color.get('medians', self._medians_c)
            caps = self.color.get('caps', self._caps_c)
        else:
            # Other types are forwarded to matplotlib
            # If None, use default colors
            boxes = self.color or self._boxes_c
            whiskers = self.color or self._whiskers_c
            medians = self.color or self._medians_c
            caps = self.color or self._caps_c

        from matplotlib.artist import setp
        setp(bp['boxes'], color=boxes, alpha=1)
        setp(bp['whiskers'], color=whiskers, alpha=1)
        setp(bp['medians'], color=medians, alpha=1)
        setp(bp['caps'], color=caps, alpha=1)

    def _make_plot(self):
        if self.subplots:
            from pandas.core.series import Series
            self._return_obj = Series()

            for i, (label, y) in enumerate(self._iter_data()):
                ax = self._get_ax(i)
                kwds = self.kwds.copy()

                ret, bp = self._plot(ax, y, column_num=i,
                                     return_type=self.return_type, **kwds)
                self.maybe_color_bp(bp)
                self._return_obj[label] = ret

                label = [pprint_thing(label)]
                self._set_ticklabels(ax, label)
        else:
            y = self.data.values.T
            ax = self._get_ax(0)
            kwds = self.kwds.copy()

            ret, bp = self._plot(ax, y, column_num=0,
                                 return_type=self.return_type, **kwds)
            self.maybe_color_bp(bp)
            self._return_obj = ret

            labels = [l for l, _ in self._iter_data()]
            labels = [pprint_thing(l) for l in labels]
            if not self.use_index:
                labels = [pprint_thing(key) for key in range(len(labels))]
            self._set_ticklabels(ax, labels)

    def _set_ticklabels(self, ax, labels):
        if self.orientation == 'vertical':
            ax.set_xticklabels(labels)
        else:
            ax.set_yticklabels(labels)

    def _make_legend(self):
        pass

    def _post_plot_logic(self, ax, data):
        pass

    @property
    def orientation(self):
        if self.kwds.get('vert', True):
            return 'vertical'
        else:
            return 'horizontal'

    @property
    def result(self):
        if self.return_type is None:
            return super(BoxPlot, self).result
        else:
            return self._return_obj


# kinds supported by both dataframe and series
_common_kinds = ['line', 'bar', 'barh',
                 'kde', 'density', 'area', 'hist', 'box']
# kinds supported by dataframe
_dataframe_kinds = ['scatter', 'hexbin']
# kinds supported only by series or dataframe single column
_series_kinds = ['pie']
_all_kinds = _common_kinds + _dataframe_kinds + _series_kinds

_klasses = [LinePlot, BarPlot, BarhPlot, KdePlot, HistPlot, BoxPlot,
            ScatterPlot, HexBinPlot, AreaPlot, PiePlot]

_plot_klass = {}
for klass in _klasses:
    _plot_klass[klass._kind] = klass


def _plot(data, x=None, y=None, subplots=False,
          ax=None, kind='line', **kwds):
    kind = _get_standard_kind(kind.lower().strip())
    if kind in _all_kinds:
        klass = _plot_klass[kind]
    else:
        raise ValueError("%r is not a valid plot kind" % kind)

    if kind in _dataframe_kinds:
        if isinstance(data, ABCDataFrame):
            plot_obj = klass(data, x=x, y=y, subplots=subplots, ax=ax,
                             kind=kind, **kwds)
        else:
            raise ValueError("plot kind %r can only be used for data frames"
                             % kind)

    elif kind in _series_kinds:
        if isinstance(data, ABCDataFrame):
            if y is None and subplots is False:
                msg = "{0} requires either y column or 'subplots=True'"
                raise ValueError(msg.format(kind))
            elif y is not None:
                if is_integer(y) and not data.columns.holds_integer():
                    y = data.columns[y]
                # converted to series actually. copy to not modify
                data = data[y].copy()
                data.index.name = y
        plot_obj = klass(data, subplots=subplots, ax=ax, kind=kind, **kwds)
    else:
        if isinstance(data, ABCDataFrame):
            if x is not None:
                if is_integer(x) and not data.columns.holds_integer():
                    x = data.columns[x]
                elif not isinstance(data[x], ABCSeries):
                    raise ValueError("x must be a label or position")
                data = data.set_index(x)

            if y is not None:
                if is_integer(y) and not data.columns.holds_integer():
                    y = data.columns[y]
                elif not isinstance(data[y], ABCSeries):
                    raise ValueError("y must be a label or position")
                label = kwds['label'] if 'label' in kwds else y
                series = data[y].copy()  # Don't modify
                series.name = label

                for kw in ['xerr', 'yerr']:
                    if (kw in kwds) and \
                        (isinstance(kwds[kw], string_types) or
                            is_integer(kwds[kw])):
                        try:
                            kwds[kw] = data[kwds[kw]]
                        except (IndexError, KeyError, TypeError):
                            pass
                data = series
        plot_obj = klass(data, subplots=subplots, ax=ax, kind=kind, **kwds)

    plot_obj.generate()
    plot_obj.draw()
    return plot_obj.result


df_kind = """- 'scatter' : scatter plot
        - 'hexbin' : hexbin plot"""
series_kind = ""

df_coord = """x : label or position, default None
    y : label or position, default None
        Allows plotting of one column versus another"""
series_coord = ""

df_unique = """stacked : boolean, default False in line and
        bar plots, and True in area plot. If True, create stacked plot.
    sort_columns : boolean, default False
        Sort column names to determine plot ordering
    secondary_y : boolean or sequence, default False
        Whether to plot on the secondary y-axis
        If a list/tuple, which columns to plot on secondary y-axis"""
series_unique = """label : label argument to provide to plot
    secondary_y : boolean or sequence of ints, default False
        If True then y-axis will be on the right"""

df_ax = """ax : matplotlib axes object, default None
    subplots : boolean, default False
        Make separate subplots for each column
    sharex : boolean, default True if ax is None else False
        In case subplots=True, share x axis and set some x axis labels to
        invisible; defaults to True if ax is None otherwise False if an ax
        is passed in; Be aware, that passing in both an ax and sharex=True
        will alter all x axis labels for all axis in a figure!
    sharey : boolean, default False
        In case subplots=True, share y axis and set some y axis labels to
        invisible
    layout : tuple (optional)
        (rows, columns) for the layout of subplots"""
series_ax = """ax : matplotlib axes object
        If not passed, uses gca()"""

df_note = """- If `kind` = 'scatter' and the argument `c` is the name of a dataframe
      column, the values of that column are used to color each point.
    - If `kind` = 'hexbin', you can control the size of the bins with the
      `gridsize` argument. By default, a histogram of the counts around each
      `(x, y)` point is computed. You can specify alternative aggregations
      by passing values to the `C` and `reduce_C_function` arguments.
      `C` specifies the value at each `(x, y)` point and `reduce_C_function`
      is a function of one argument that reduces all the values in a bin to
      a single number (e.g. `mean`, `max`, `sum`, `std`)."""
series_note = ""

_shared_doc_df_kwargs = dict(klass='DataFrame', klass_obj='df',
                             klass_kind=df_kind, klass_coord=df_coord,
                             klass_ax=df_ax, klass_unique=df_unique,
                             klass_note=df_note)
_shared_doc_series_kwargs = dict(klass='Series', klass_obj='s',
                                 klass_kind=series_kind,
                                 klass_coord=series_coord, klass_ax=series_ax,
                                 klass_unique=series_unique,
                                 klass_note=series_note)

_shared_docs['plot'] = """
    Make plots of %(klass)s using matplotlib / pylab.

    *New in version 0.17.0:* Each plot kind has a corresponding method on the
    ``%(klass)s.plot`` accessor:
    ``%(klass_obj)s.plot(kind='line')`` is equivalent to
    ``%(klass_obj)s.plot.line()``.

    Parameters
    ----------
    data : %(klass)s
    %(klass_coord)s
    kind : str
        - 'line' : line plot (default)
        - 'bar' : vertical bar plot
        - 'barh' : horizontal bar plot
        - 'hist' : histogram
        - 'box' : boxplot
        - 'kde' : Kernel Density Estimation plot
        - 'density' : same as 'kde'
        - 'area' : area plot
        - 'pie' : pie plot
        %(klass_kind)s
    %(klass_ax)s
    figsize : a tuple (width, height) in inches
    use_index : boolean, default True
        Use index as ticks for x axis
    title : string or list
        Title to use for the plot. If a string is passed, print the string at
        the top of the figure. If a list is passed and `subplots` is True,
        print each item in the list above the corresponding subplot.
    grid : boolean, default None (matlab style default)
        Axis grid lines
    legend : False/True/'reverse'
        Place legend on axis subplots
    style : list or dict
        matplotlib line style per column
    logx : boolean, default False
        Use log scaling on x axis
    logy : boolean, default False
        Use log scaling on y axis
    loglog : boolean, default False
        Use log scaling on both x and y axes
    xticks : sequence
        Values to use for the xticks
    yticks : sequence
        Values to use for the yticks
    xlim : 2-tuple/list
    ylim : 2-tuple/list
    rot : int, default None
        Rotation for ticks (xticks for vertical, yticks for horizontal plots)
    fontsize : int, default None
        Font size for xticks and yticks
    colormap : str or matplotlib colormap object, default None
        Colormap to select colors from. If string, load colormap with that name
        from matplotlib.
    colorbar : boolean, optional
        If True, plot colorbar (only relevant for 'scatter' and 'hexbin' plots)
    position : float
        Specify relative alignments for bar plot layout.
        From 0 (left/bottom-end) to 1 (right/top-end). Default is 0.5 (center)
    table : boolean, Series or DataFrame, default False
        If True, draw a table using the data in the DataFrame and the data will
        be transposed to meet matplotlib's default layout.
        If a Series or DataFrame is passed, use passed data to draw a table.
    yerr : DataFrame, Series, array-like, dict and str
        See :ref:`Plotting with Error Bars <visualization.errorbars>` for
        detail.
    xerr : same types as yerr.
    %(klass_unique)s
    mark_right : boolean, default True
        When using a secondary_y axis, automatically mark the column
        labels with "(right)" in the legend
    `**kwds` : keywords
        Options to pass to matplotlib plotting method

    Returns
    -------
    axes : :class:`matplotlib.axes.Axes` or numpy.ndarray of them

    Notes
    -----

    - See matplotlib documentation online for more on this subject
    - If `kind` = 'bar' or 'barh', you can specify relative alignments
      for bar plot layout by `position` keyword.
      From 0 (left/bottom-end) to 1 (right/top-end). Default is 0.5 (center)
    %(klass_note)s

    """


@Appender(_shared_docs['plot'] % _shared_doc_df_kwargs)
def plot_frame(data, x=None, y=None, kind='line', ax=None,
               subplots=False, sharex=None, sharey=False, layout=None,
               figsize=None, use_index=True, title=None, grid=None,
               legend=True, style=None, logx=False, logy=False, loglog=False,
               xticks=None, yticks=None, xlim=None, ylim=None,
               rot=None, fontsize=None, colormap=None, table=False,
               yerr=None, xerr=None,
               secondary_y=False, sort_columns=False,
               **kwds):
    return _plot(data, kind=kind, x=x, y=y, ax=ax,
                 subplots=subplots, sharex=sharex, sharey=sharey,
                 layout=layout, figsize=figsize, use_index=use_index,
                 title=title, grid=grid, legend=legend,
                 style=style, logx=logx, logy=logy, loglog=loglog,
                 xticks=xticks, yticks=yticks, xlim=xlim, ylim=ylim,
                 rot=rot, fontsize=fontsize, colormap=colormap, table=table,
                 yerr=yerr, xerr=xerr,
                 secondary_y=secondary_y, sort_columns=sort_columns,
                 **kwds)


@Appender(_shared_docs['plot'] % _shared_doc_series_kwargs)
def plot_series(data, kind='line', ax=None,                    # Series unique
                figsize=None, use_index=True, title=None, grid=None,
                legend=False, style=None, logx=False, logy=False, loglog=False,
                xticks=None, yticks=None, xlim=None, ylim=None,
                rot=None, fontsize=None, colormap=None, table=False,
                yerr=None, xerr=None,
                label=None, secondary_y=False,                 # Series unique
                **kwds):

    import matplotlib.pyplot as plt
    if ax is None and len(plt.get_fignums()) > 0:
        ax = _gca()
        ax = MPLPlot._get_ax_layer(ax)
    return _plot(data, kind=kind, ax=ax,
                 figsize=figsize, use_index=use_index, title=title,
                 grid=grid, legend=legend,
                 style=style, logx=logx, logy=logy, loglog=loglog,
                 xticks=xticks, yticks=yticks, xlim=xlim, ylim=ylim,
                 rot=rot, fontsize=fontsize, colormap=colormap, table=table,
                 yerr=yerr, xerr=xerr,
                 label=label, secondary_y=secondary_y,
                 **kwds)


_shared_docs['boxplot'] = """
    Make a box plot from DataFrame column optionally grouped by some columns or
    other inputs

    Parameters
    ----------
    data : the pandas object holding the data
    column : column name or list of names, or vector
        Can be any valid input to groupby
    by : string or sequence
        Column in the DataFrame to group by
    ax : Matplotlib axes object, optional
    fontsize : int or string
    rot : label rotation angle
    figsize : A tuple (width, height) in inches
    grid : Setting this to True will show the grid
    layout : tuple (optional)
        (rows, columns) for the layout of the plot
    return_type : {None, 'axes', 'dict', 'both'}, default None
        The kind of object to return. The default is ``axes``
        'axes' returns the matplotlib axes the boxplot is drawn on;
        'dict' returns a dictionary whose values are the matplotlib
        Lines of the boxplot;
        'both' returns a namedtuple with the axes and dict.

        When grouping with ``by``, a Series mapping columns to ``return_type``
        is returned, unless ``return_type`` is None, in which case a NumPy
        array of axes is returned with the same shape as ``layout``.
        See the prose documentation for more.

    `**kwds` : Keyword Arguments
        All other plotting keyword arguments to be passed to
        matplotlib's boxplot function

    Returns
    -------
    lines : dict
    ax : matplotlib Axes
    (ax, lines): namedtuple

    Notes
    -----
    Use ``return_type='dict'`` when you want to tweak the appearance
    of the lines after plotting. In this case a dict containing the Lines
    making up the boxes, caps, fliers, medians, and whiskers is returned.
    """


@Appender(_shared_docs['boxplot'] % _shared_doc_kwargs)
def boxplot(data, column=None, by=None, ax=None, fontsize=None,
            rot=0, grid=True, figsize=None, layout=None, return_type=None,
            **kwds):

    # validate return_type:
    if return_type not in BoxPlot._valid_return_types:
        raise ValueError("return_type must be {'axes', 'dict', 'both'}")

    from pandas import Series, DataFrame
    if isinstance(data, Series):
        data = DataFrame({'x': data})
        column = 'x'

    def _get_colors():
        return _get_standard_colors(color=kwds.get('color'), num_colors=1)

    def maybe_color_bp(bp):
        if 'color' not in kwds:
            from matplotlib.artist import setp
            setp(bp['boxes'], color=colors[0], alpha=1)
            setp(bp['whiskers'], color=colors[0], alpha=1)
            setp(bp['medians'], color=colors[2], alpha=1)

    def plot_group(keys, values, ax):
        keys = [pprint_thing(x) for x in keys]
        values = [np.asarray(remove_na_arraylike(v)) for v in values]
        bp = ax.boxplot(values, **kwds)
        if fontsize is not None:
            ax.tick_params(axis='both', labelsize=fontsize)
        if kwds.get('vert', 1):
            ax.set_xticklabels(keys, rotation=rot)
        else:
            ax.set_yticklabels(keys, rotation=rot)
        maybe_color_bp(bp)

        # Return axes in multiplot case, maybe revisit later # 985
        if return_type == 'dict':
            return bp
        elif return_type == 'both':
            return BoxPlot.BP(ax=ax, lines=bp)
        else:
            return ax

    colors = _get_colors()
    if column is None:
        columns = None
    else:
        if isinstance(column, (list, tuple)):
            columns = column
        else:
            columns = [column]

    if by is not None:
        # Prefer array return type for 2-D plots to match the subplot layout
        # https://github.com/pandas-dev/pandas/pull/12216#issuecomment-241175580
        result = _grouped_plot_by_column(plot_group, data, columns=columns,
                                         by=by, grid=grid, figsize=figsize,
                                         ax=ax, layout=layout,
                                         return_type=return_type)
    else:
        if return_type is None:
            return_type = 'axes'
        if layout is not None:
            raise ValueError("The 'layout' keyword is not supported when "
                             "'by' is None")

        if ax is None:
            rc = {'figure.figsize': figsize} if figsize is not None else {}
            ax = _gca(rc)
        data = data._get_numeric_data()
        if columns is None:
            columns = data.columns
        else:
            data = data[columns]

        result = plot_group(columns, data.values.T, ax)
        ax.grid(grid)

    return result


@Appender(_shared_docs['boxplot'] % _shared_doc_kwargs)
def boxplot_frame(self, column=None, by=None, ax=None, fontsize=None, rot=0,
                  grid=True, figsize=None, layout=None,
                  return_type=None, **kwds):
    import matplotlib.pyplot as plt
    _converter._WARN = False
    ax = boxplot(self, column=column, by=by, ax=ax, fontsize=fontsize,
                 grid=grid, rot=rot, figsize=figsize, layout=layout,
                 return_type=return_type, **kwds)
    plt.draw_if_interactive()
    return ax


def scatter_plot(data, x, y, by=None, ax=None, figsize=None, grid=False,
                 **kwargs):
    """
    Make a scatter plot from two DataFrame columns

    Parameters
    ----------
    data : DataFrame
    x : Column name for the x-axis values
    y : Column name for the y-axis values
    ax : Matplotlib axis object
    figsize : A tuple (width, height) in inches
    grid : Setting this to True will show the grid
    kwargs : other plotting keyword arguments
        To be passed to scatter function

    Returns
    -------
    fig : matplotlib.Figure
    """
    import matplotlib.pyplot as plt

    kwargs.setdefault('edgecolors', 'none')

    def plot_group(group, ax):
        xvals = group[x].values
        yvals = group[y].values
        ax.scatter(xvals, yvals, **kwargs)
        ax.grid(grid)

    if by is not None:
        fig = _grouped_plot(plot_group, data, by=by, figsize=figsize, ax=ax)
    else:
        if ax is None:
            fig = plt.figure()
            ax = fig.add_subplot(111)
        else:
            fig = ax.get_figure()
        plot_group(data, ax)
        ax.set_ylabel(pprint_thing(y))
        ax.set_xlabel(pprint_thing(x))

        ax.grid(grid)

    return fig


def hist_frame(data, column=None, by=None, grid=True, xlabelsize=None,
               xrot=None, ylabelsize=None, yrot=None, ax=None, sharex=False,
               sharey=False, figsize=None, layout=None, bins=10, **kwds):
    """
    Draw histogram of the DataFrame's series using matplotlib / pylab.

    Parameters
    ----------
    data : DataFrame
    column : string or sequence
        If passed, will be used to limit data to a subset of columns
    by : object, optional
        If passed, then used to form histograms for separate groups
    grid : boolean, default True
        Whether to show axis grid lines
    xlabelsize : int, default None
        If specified changes the x-axis label size
    xrot : float, default None
        rotation of x axis labels
    ylabelsize : int, default None
        If specified changes the y-axis label size
    yrot : float, default None
        rotation of y axis labels
    ax : matplotlib axes object, default None
    sharex : boolean, default True if ax is None else False
        In case subplots=True, share x axis and set some x axis labels to
        invisible; defaults to True if ax is None otherwise False if an ax
        is passed in; Be aware, that passing in both an ax and sharex=True
        will alter all x axis labels for all subplots in a figure!
    sharey : boolean, default False
        In case subplots=True, share y axis and set some y axis labels to
        invisible
    figsize : tuple
        The size of the figure to create in inches by default
    layout : tuple, optional
        Tuple of (rows, columns) for the layout of the histograms
    bins : integer or sequence, default 10
        Number of histogram bins to be used. If an integer is given, bins + 1
        bin edges are calculated and returned. If bins is a sequence, gives
        bin edges, including left edge of first bin and right edge of last
        bin. In this case, bins is returned unmodified.
    `**kwds` : other plotting keyword arguments
        To be passed to hist function

    See Also
    --------
    matplotlib.axes.Axes.hist : Plot a histogram using matplotlib.

    """
    _converter._WARN = False
    if by is not None:
        axes = grouped_hist(data, column=column, by=by, ax=ax, grid=grid,
                            figsize=figsize, sharex=sharex, sharey=sharey,
                            layout=layout, bins=bins, xlabelsize=xlabelsize,
                            xrot=xrot, ylabelsize=ylabelsize,
                            yrot=yrot, **kwds)
        return axes

    if column is not None:
        if not isinstance(column, (list, np.ndarray, Index)):
            column = [column]
        data = data[column]
    data = data._get_numeric_data()
    naxes = len(data.columns)

    fig, axes = _subplots(naxes=naxes, ax=ax, squeeze=False,
                          sharex=sharex, sharey=sharey, figsize=figsize,
                          layout=layout)
    _axes = _flatten(axes)

    for i, col in enumerate(com._try_sort(data.columns)):
        ax = _axes[i]
        ax.hist(data[col].dropna().values, bins=bins, **kwds)
        ax.set_title(col)
        ax.grid(grid)

    _set_ticks_props(axes, xlabelsize=xlabelsize, xrot=xrot,
                     ylabelsize=ylabelsize, yrot=yrot)
    fig.subplots_adjust(wspace=0.3, hspace=0.3)

    return axes


def hist_series(self, by=None, ax=None, grid=True, xlabelsize=None,
                xrot=None, ylabelsize=None, yrot=None, figsize=None,
                bins=10, **kwds):
    """
    Draw histogram of the input series using matplotlib

    Parameters
    ----------
    by : object, optional
        If passed, then used to form histograms for separate groups
    ax : matplotlib axis object
        If not passed, uses gca()
    grid : boolean, default True
        Whether to show axis grid lines
    xlabelsize : int, default None
        If specified changes the x-axis label size
    xrot : float, default None
        rotation of x axis labels
    ylabelsize : int, default None
        If specified changes the y-axis label size
    yrot : float, default None
        rotation of y axis labels
    figsize : tuple, default None
        figure size in inches by default
    bins : integer or sequence, default 10
        Number of histogram bins to be used. If an integer is given, bins + 1
        bin edges are calculated and returned. If bins is a sequence, gives
        bin edges, including left edge of first bin and right edge of last
        bin. In this case, bins is returned unmodified.
    bins: integer, default 10
        Number of histogram bins to be used
    `**kwds` : keywords
        To be passed to the actual plotting function

    See Also
    --------
    matplotlib.axes.Axes.hist : Plot a histogram using matplotlib.

    """
    import matplotlib.pyplot as plt

    if by is None:
        if kwds.get('layout', None) is not None:
            raise ValueError("The 'layout' keyword is not supported when "
                             "'by' is None")
        # hack until the plotting interface is a bit more unified
        fig = kwds.pop('figure', plt.gcf() if plt.get_fignums() else
                       plt.figure(figsize=figsize))
        if (figsize is not None and tuple(figsize) !=
                tuple(fig.get_size_inches())):
            fig.set_size_inches(*figsize, forward=True)
        if ax is None:
            ax = fig.gca()
        elif ax.get_figure() != fig:
            raise AssertionError('passed axis not bound to passed figure')
        values = self.dropna().values

        ax.hist(values, bins=bins, **kwds)
        ax.grid(grid)
        axes = np.array([ax])

        _set_ticks_props(axes, xlabelsize=xlabelsize, xrot=xrot,
                         ylabelsize=ylabelsize, yrot=yrot)

    else:
        if 'figure' in kwds:
            raise ValueError("Cannot pass 'figure' when using the "
                             "'by' argument, since a new 'Figure' instance "
                             "will be created")
        axes = grouped_hist(self, by=by, ax=ax, grid=grid, figsize=figsize,
                            bins=bins, xlabelsize=xlabelsize, xrot=xrot,
                            ylabelsize=ylabelsize, yrot=yrot, **kwds)

    if hasattr(axes, 'ndim'):
        if axes.ndim == 1 and len(axes) == 1:
            return axes[0]
    return axes


def grouped_hist(data, column=None, by=None, ax=None, bins=50, figsize=None,
                 layout=None, sharex=False, sharey=False, rot=90, grid=True,
                 xlabelsize=None, xrot=None, ylabelsize=None, yrot=None,
                 **kwargs):
    """
    Grouped histogram

    Parameters
    ----------
    data: Series/DataFrame
    column: object, optional
    by: object, optional
    ax: axes, optional
    bins: int, default 50
    figsize: tuple, optional
    layout: optional
    sharex: boolean, default False
    sharey: boolean, default False
    rot: int, default 90
    grid: bool, default True
    kwargs: dict, keyword arguments passed to matplotlib.Axes.hist

    Returns
    -------
    axes: collection of Matplotlib Axes
    """
    _converter._WARN = False

    def plot_group(group, ax):
        ax.hist(group.dropna().values, bins=bins, **kwargs)

    xrot = xrot or rot

    fig, axes = _grouped_plot(plot_group, data, column=column,
                              by=by, sharex=sharex, sharey=sharey, ax=ax,
                              figsize=figsize, layout=layout, rot=rot)

    _set_ticks_props(axes, xlabelsize=xlabelsize, xrot=xrot,
                     ylabelsize=ylabelsize, yrot=yrot)

    fig.subplots_adjust(bottom=0.15, top=0.9, left=0.1, right=0.9,
                        hspace=0.5, wspace=0.3)
    return axes


def boxplot_frame_groupby(grouped, subplots=True, column=None, fontsize=None,
                          rot=0, grid=True, ax=None, figsize=None,
                          layout=None, **kwds):
    """
    Make box plots from DataFrameGroupBy data.

    Parameters
    ----------
    grouped : Grouped DataFrame
    subplots :
        * ``False`` - no subplots will be used
        * ``True`` - create a subplot for each group
    column : column name or list of names, or vector
        Can be any valid input to groupby
    fontsize : int or string
    rot : label rotation angle
    grid : Setting this to True will show the grid
    ax : Matplotlib axis object, default None
    figsize : A tuple (width, height) in inches
    layout : tuple (optional)
        (rows, columns) for the layout of the plot
    `**kwds` : Keyword Arguments
        All other plotting keyword arguments to be passed to
        matplotlib's boxplot function

    Returns
    -------
    dict of key/value = group key/DataFrame.boxplot return value
    or DataFrame.boxplot return value in case subplots=figures=False

    Examples
    --------
    >>> import pandas
    >>> import numpy as np
    >>> import itertools
    >>>
    >>> tuples = [t for t in itertools.product(range(1000), range(4))]
    >>> index = pandas.MultiIndex.from_tuples(tuples, names=['lvl0', 'lvl1'])
    >>> data = np.random.randn(len(index),4)
    >>> df = pandas.DataFrame(data, columns=list('ABCD'), index=index)
    >>>
    >>> grouped = df.groupby(level='lvl1')
    >>> boxplot_frame_groupby(grouped)
    >>>
    >>> grouped = df.unstack(level='lvl1').groupby(level=0, axis=1)
    >>> boxplot_frame_groupby(grouped, subplots=False)
    """
    _converter._WARN = False
    if subplots is True:
        naxes = len(grouped)
        fig, axes = _subplots(naxes=naxes, squeeze=False,
                              ax=ax, sharex=False, sharey=True,
                              figsize=figsize, layout=layout)
        axes = _flatten(axes)

        from pandas.core.series import Series
        ret = Series()
        for (key, group), ax in zip(grouped, axes):
            d = group.boxplot(ax=ax, column=column, fontsize=fontsize,
                              rot=rot, grid=grid, **kwds)
            ax.set_title(pprint_thing(key))
            ret.loc[key] = d
        fig.subplots_adjust(bottom=0.15, top=0.9, left=0.1,
                            right=0.9, wspace=0.2)
    else:
        from pandas.core.reshape.concat import concat
        keys, frames = zip(*grouped)
        if grouped.axis == 0:
            df = concat(frames, keys=keys, axis=1)
        else:
            if len(frames) > 1:
                df = frames[0].join(frames[1::])
            else:
                df = frames[0]
        ret = df.boxplot(column=column, fontsize=fontsize, rot=rot,
                         grid=grid, ax=ax, figsize=figsize,
                         layout=layout, **kwds)
    return ret


def _grouped_plot(plotf, data, column=None, by=None, numeric_only=True,
                  figsize=None, sharex=True, sharey=True, layout=None,
                  rot=0, ax=None, **kwargs):
    from pandas import DataFrame

    if figsize == 'default':
        # allowed to specify mpl default with 'default'
        warnings.warn("figsize='default' is deprecated. Specify figure"
                      "size by tuple instead", FutureWarning, stacklevel=4)
        figsize = None

    grouped = data.groupby(by)
    if column is not None:
        grouped = grouped[column]

    naxes = len(grouped)
    fig, axes = _subplots(naxes=naxes, figsize=figsize,
                          sharex=sharex, sharey=sharey, ax=ax,
                          layout=layout)

    _axes = _flatten(axes)

    for i, (key, group) in enumerate(grouped):
        ax = _axes[i]
        if numeric_only and isinstance(group, DataFrame):
            group = group._get_numeric_data()
        plotf(group, ax, **kwargs)
        ax.set_title(pprint_thing(key))

    return fig, axes


def _grouped_plot_by_column(plotf, data, columns=None, by=None,
                            numeric_only=True, grid=False,
                            figsize=None, ax=None, layout=None,
                            return_type=None, **kwargs):
    grouped = data.groupby(by)
    if columns is None:
        if not isinstance(by, (list, tuple)):
            by = [by]
        columns = data._get_numeric_data().columns.difference(by)
    naxes = len(columns)
    fig, axes = _subplots(naxes=naxes, sharex=True, sharey=True,
                          figsize=figsize, ax=ax, layout=layout)

    _axes = _flatten(axes)

    ax_values = []

    for i, col in enumerate(columns):
        ax = _axes[i]
        gp_col = grouped[col]
        keys, values = zip(*gp_col)
        re_plotf = plotf(keys, values, ax, **kwargs)
        ax.set_title(col)
        ax.set_xlabel(pprint_thing(by))
        ax_values.append(re_plotf)
        ax.grid(grid)

    from pandas.core.series import Series
    result = Series(ax_values, index=columns)

    # Return axes in multiplot case, maybe revisit later # 985
    if return_type is None:
        result = axes

    byline = by[0] if len(by) == 1 else by
    fig.suptitle('Boxplot grouped by {byline}'.format(byline=byline))
    fig.subplots_adjust(bottom=0.15, top=0.9, left=0.1, right=0.9, wspace=0.2)

    return result


class BasePlotMethods(PandasObject):

    def __init__(self, data):
        self._data = data

    def __call__(self, *args, **kwargs):
        raise NotImplementedError


class SeriesPlotMethods(BasePlotMethods):
    """Series plotting accessor and method

    Examples
    --------
    >>> s.plot.line()
    >>> s.plot.bar()
    >>> s.plot.hist()

    Plotting methods can also be accessed by calling the accessor as a method
    with the ``kind`` argument:
    ``s.plot(kind='line')`` is equivalent to ``s.plot.line()``
    """

    def __call__(self, kind='line', ax=None,
                 figsize=None, use_index=True, title=None, grid=None,
                 legend=False, style=None, logx=False, logy=False,
                 loglog=False, xticks=None, yticks=None,
                 xlim=None, ylim=None,
                 rot=None, fontsize=None, colormap=None, table=False,
                 yerr=None, xerr=None,
                 label=None, secondary_y=False, **kwds):
        return plot_series(self._data, kind=kind, ax=ax, figsize=figsize,
                           use_index=use_index, title=title, grid=grid,
                           legend=legend, style=style, logx=logx, logy=logy,
                           loglog=loglog, xticks=xticks, yticks=yticks,
                           xlim=xlim, ylim=ylim, rot=rot, fontsize=fontsize,
                           colormap=colormap, table=table, yerr=yerr,
                           xerr=xerr, label=label, secondary_y=secondary_y,
                           **kwds)
    __call__.__doc__ = plot_series.__doc__

    def line(self, **kwds):
        """
        Line plot

        Parameters
        ----------
        `**kwds` : optional
            Additional keyword arguments are documented in
            :meth:`pandas.Series.plot`.

        Returns
        -------
        axes : :class:`matplotlib.axes.Axes` or numpy.ndarray of them

        Examples
        --------

        .. plot::
            :context: close-figs

            >>> s = pd.Series([1, 3, 2])
            >>> s.plot.line()
        """
        return self(kind='line', **kwds)

    def bar(self, **kwds):
        """
        Vertical bar plot

        Parameters
        ----------
        `**kwds` : optional
            Additional keyword arguments are documented in
            :meth:`pandas.Series.plot`.

        Returns
        -------
        axes : :class:`matplotlib.axes.Axes` or numpy.ndarray of them
        """
        return self(kind='bar', **kwds)

    def barh(self, **kwds):
        """
        Horizontal bar plot

        Parameters
        ----------
        `**kwds` : optional
            Additional keyword arguments are documented in
            :meth:`pandas.Series.plot`.

        Returns
        -------
        axes : :class:`matplotlib.axes.Axes` or numpy.ndarray of them
        """
        return self(kind='barh', **kwds)

    def box(self, **kwds):
        """
        Boxplot

        Parameters
        ----------
        `**kwds` : optional
            Additional keyword arguments are documented in
            :meth:`pandas.Series.plot`.

        Returns
        -------
        axes : :class:`matplotlib.axes.Axes` or numpy.ndarray of them
        """
        return self(kind='box', **kwds)

    def hist(self, bins=10, **kwds):
        """
        Histogram

        Parameters
        ----------
        bins: integer, default 10
            Number of histogram bins to be used
        `**kwds` : optional
            Additional keyword arguments are documented in
            :meth:`pandas.Series.plot`.

        Returns
        -------
        axes : :class:`matplotlib.axes.Axes` or numpy.ndarray of them
        """
        return self(kind='hist', bins=bins, **kwds)

    @Appender(_kde_docstring % {
        'this-datatype': 'Series',
        'sibling-datatype': 'DataFrame',
        'examples': """
        Given a Series of points randomly sampled from an unknown
        distribution, estimate its PDF using KDE with automatic
        bandwidth determination and plot the results, evaluating them at
        1000 equally spaced points (default):

        .. plot::
            :context: close-figs

            >>> s = pd.Series([1, 2, 2.5, 3, 3.5, 4, 5])
            >>> ax = s.plot.kde()

        A scalar bandwidth can be specified. Using a small bandwidth value can
        lead to overfitting, while using a large bandwidth value may result
        in underfitting:

        .. plot::
            :context: close-figs

            >>> ax = s.plot.kde(bw_method=0.3)

        .. plot::
            :context: close-figs

            >>> ax = s.plot.kde(bw_method=3)

        Finally, the `ind` parameter determines the evaluation points for the
        plot of the estimated PDF:

        .. plot::
            :context: close-figs

            >>> ax = s.plot.kde(ind=[1, 2, 3, 4, 5])
        """.strip()
    })
    def kde(self, bw_method=None, ind=None, **kwds):
        return self(kind='kde', bw_method=bw_method, ind=ind, **kwds)

    density = kde

    def area(self, **kwds):
        """
        Area plot

        Parameters
        ----------
        `**kwds` : optional
            Additional keyword arguments are documented in
            :meth:`pandas.Series.plot`.

        Returns
        -------
        axes : :class:`matplotlib.axes.Axes` or numpy.ndarray of them
        """
        return self(kind='area', **kwds)

    def pie(self, **kwds):
        """
        Pie chart

        Parameters
        ----------
        `**kwds` : optional
            Additional keyword arguments are documented in
            :meth:`pandas.Series.plot`.

        Returns
        -------
        axes : :class:`matplotlib.axes.Axes` or numpy.ndarray of them
        """
        return self(kind='pie', **kwds)


class FramePlotMethods(BasePlotMethods):
    """DataFrame plotting accessor and method

    Examples
    --------
    >>> df.plot.line()
    >>> df.plot.scatter('x', 'y')
    >>> df.plot.hexbin()

    These plotting methods can also be accessed by calling the accessor as a
    method with the ``kind`` argument:
    ``df.plot(kind='line')`` is equivalent to ``df.plot.line()``
    """

    def __call__(self, x=None, y=None, kind='line', ax=None,
                 subplots=False, sharex=None, sharey=False, layout=None,
                 figsize=None, use_index=True, title=None, grid=None,
                 legend=True, style=None, logx=False, logy=False, loglog=False,
                 xticks=None, yticks=None, xlim=None, ylim=None,
                 rot=None, fontsize=None, colormap=None, table=False,
                 yerr=None, xerr=None,
                 secondary_y=False, sort_columns=False, **kwds):
        return plot_frame(self._data, kind=kind, x=x, y=y, ax=ax,
                          subplots=subplots, sharex=sharex, sharey=sharey,
                          layout=layout, figsize=figsize, use_index=use_index,
                          title=title, grid=grid, legend=legend, style=style,
                          logx=logx, logy=logy, loglog=loglog, xticks=xticks,
                          yticks=yticks, xlim=xlim, ylim=ylim, rot=rot,
                          fontsize=fontsize, colormap=colormap, table=table,
                          yerr=yerr, xerr=xerr, secondary_y=secondary_y,
                          sort_columns=sort_columns, **kwds)
    __call__.__doc__ = plot_frame.__doc__

    def line(self, x=None, y=None, **kwds):
        """
        Plot DataFrame columns as lines.

        This function is useful to plot lines using DataFrame's values
        as coordinates.

        Parameters
        ----------
        x : int or str, optional
            Columns to use for the horizontal axis.
            Either the location or the label of the columns to be used.
            By default, it will use the DataFrame indices.
        y : int, str, or list of them, optional
            The values to be plotted.
            Either the location or the label of the columns to be used.
            By default, it will use the remaining DataFrame numeric columns.
        **kwds : optional
            Keyword arguments to pass on to :meth:`pandas.DataFrame.plot`.

        Returns
        -------
<<<<<<< HEAD
        axes : :class:`matplotlib.axes.Axes` or :class:`numpy.ndarray`
            Returns an ndarray when ``subplots=True``.

        See Also
        --------
        matplotlib.pyplot.plot : Plot y versus x as lines and/or markers.

        Examples
        --------

        .. plot::
            :context: close-figs

            The following example shows the populations for some animals
            over the years.

            >>> df = pd.DataFrame({
            ...    'pig': [20, 18, 489, 675, 1776],
            ...    'horse': [4, 25, 281, 600, 1900]
            ...    }, index=[1990, 1997, 2003, 2009, 2014])
            >>> lines = df.plot.line()

        .. plot::
           :context: close-figs

           An example with subplots, so an array of axes is returned.

           >>> axes = df.plot.line(subplots=True)
           >>> type(axes)
           <class 'numpy.ndarray'>

        .. plot::
            :context: close-figs

            The following example shows the relationship between both
            populations.

            >>> lines = df.plot.line(x='pig', y='horse')
=======
        axes : :class:`matplotlib.axes.Axes` or numpy.ndarray of them
>>>>>>> f85ae92c
        """
        return self(kind='line', x=x, y=y, **kwds)

    def bar(self, x=None, y=None, **kwds):
        """
        Vertical bar plot

        Parameters
        ----------
        x, y : label or position, optional
            Coordinates for each point.
        `**kwds` : optional
            Additional keyword arguments are documented in
            :meth:`pandas.DataFrame.plot`.

        Returns
        -------
        axes : :class:`matplotlib.axes.Axes` or numpy.ndarray of them
        """
        return self(kind='bar', x=x, y=y, **kwds)

    def barh(self, x=None, y=None, **kwds):
        """
        Make a horizontal bar plot.

        A horizontal bar plot is a plot that presents quantitative data with
        rectangular bars with lengths proportional to the values that they
        represent. A bar plot shows comparisons among discrete categories. One
        axis of the plot shows the specific categories being compared, and the
        other axis represents a measured value.

        Parameters
        ----------
        x : label or position, default DataFrame.index
            Column to be used for categories.
        y : label or position, default All numeric columns in dataframe
            Columns to be plotted from the DataFrame.
        **kwds
            Keyword arguments to pass on to :meth:`pandas.DataFrame.plot`.

        Returns
        -------
        axes : :class:`matplotlib.axes.Axes` or numpy.ndarray of them.

        See Also
        --------
        pandas.DataFrame.plot.bar: Vertical bar plot.
        pandas.DataFrame.plot : Make plots of DataFrame using matplotlib.
        matplotlib.axes.Axes.bar : Plot a vertical bar plot using matplotlib.

        Examples
        --------
        Basic example

        .. plot::
            :context: close-figs

            >>> df = pd.DataFrame({'lab':['A', 'B', 'C'], 'val':[10, 30, 20]})
            >>> ax = df.plot.barh(x='lab', y='val')

        Plot a whole DataFrame to a horizontal bar plot

        .. plot::
            :context: close-figs

            >>> speed = [0.1, 17.5, 40, 48, 52, 69, 88]
            >>> lifespan = [2, 8, 70, 1.5, 25, 12, 28]
            >>> index = ['snail', 'pig', 'elephant',
            ...          'rabbit', 'giraffe', 'coyote', 'horse']
            >>> df = pd.DataFrame({'speed': speed,
            ...                    'lifespan': lifespan}, index=index)
            >>> ax = df.plot.barh()

        Plot a column of the DataFrame to a horizontal bar plot

        .. plot::
            :context: close-figs

            >>> speed = [0.1, 17.5, 40, 48, 52, 69, 88]
            >>> lifespan = [2, 8, 70, 1.5, 25, 12, 28]
            >>> index = ['snail', 'pig', 'elephant',
            ...          'rabbit', 'giraffe', 'coyote', 'horse']
            >>> df = pd.DataFrame({'speed': speed,
            ...                    'lifespan': lifespan}, index=index)
            >>> ax = df.plot.barh(y='speed')

        Plot DataFrame versus the desired column

        .. plot::
            :context: close-figs

            >>> speed = [0.1, 17.5, 40, 48, 52, 69, 88]
            >>> lifespan = [2, 8, 70, 1.5, 25, 12, 28]
            >>> index = ['snail', 'pig', 'elephant',
            ...          'rabbit', 'giraffe', 'coyote', 'horse']
            >>> df = pd.DataFrame({'speed': speed,
            ...                    'lifespan': lifespan}, index=index)
            >>> ax = df.plot.barh(x='lifespan')
        """
        return self(kind='barh', x=x, y=y, **kwds)

    def box(self, by=None, **kwds):
        r"""
        Boxplot

        Parameters
        ----------
        by : string or sequence
            Column in the DataFrame to group by.
        `**kwds` : optional
            Additional keyword arguments are documented in
            :meth:`pandas.DataFrame.plot`.

        Returns
        -------
        axes : :class:`matplotlib.axes.Axes` or numpy.ndarray of them
        """
        return self(kind='box', by=by, **kwds)

    def hist(self, by=None, bins=10, **kwds):
        """
        Histogram

        Parameters
        ----------
        by : string or sequence
            Column in the DataFrame to group by.
        bins: integer, default 10
            Number of histogram bins to be used
        `**kwds` : optional
            Additional keyword arguments are documented in
            :meth:`pandas.DataFrame.plot`.

        Returns
        -------
        axes : :class:`matplotlib.axes.Axes` or numpy.ndarray of them
        """
        return self(kind='hist', by=by, bins=bins, **kwds)

    @Appender(_kde_docstring % {
        'this-datatype': 'DataFrame',
        'sibling-datatype': 'Series',
        'examples': """
        Given several Series of points randomly sampled from unknown
        distributions, estimate their PDFs using KDE with automatic
        bandwidth determination and plot the results, evaluating them at
        1000 equally spaced points (default):

        .. plot::
            :context: close-figs

            >>> df = pd.DataFrame({
            ...     'x': [1, 2, 2.5, 3, 3.5, 4, 5],
            ...     'y': [4, 4, 4.5, 5, 5.5, 6, 6],
            ... })
            >>> ax = df.plot.kde()

        A scalar bandwidth can be specified. Using a small bandwidth value can
        lead to overfitting, while using a large bandwidth value may result
        in underfitting:

        .. plot::
            :context: close-figs

            >>> ax = df.plot.kde(bw_method=0.3)

        .. plot::
            :context: close-figs

            >>> ax = df.plot.kde(bw_method=3)

        Finally, the `ind` parameter determines the evaluation points for the
        plot of the estimated PDF:

        .. plot::
            :context: close-figs

            >>> ax = df.plot.kde(ind=[1, 2, 3, 4, 5, 6])
        """.strip()
    })
    def kde(self, bw_method=None, ind=None, **kwds):
        return self(kind='kde', bw_method=bw_method, ind=ind, **kwds)

    density = kde

    def area(self, x=None, y=None, **kwds):
        """
        Area plot

        Parameters
        ----------
        x, y : label or position, optional
            Coordinates for each point.
        `**kwds` : optional
            Additional keyword arguments are documented in
            :meth:`pandas.DataFrame.plot`.

        Returns
        -------
        axes : :class:`matplotlib.axes.Axes` or numpy.ndarray of them
        """
        return self(kind='area', x=x, y=y, **kwds)

    def pie(self, y=None, **kwds):
        """
        Pie chart

        Parameters
        ----------
        y : label or position, optional
            Column to plot.
        `**kwds` : optional
            Additional keyword arguments are documented in
            :meth:`pandas.DataFrame.plot`.

        Returns
        -------
        axes : :class:`matplotlib.axes.Axes` or numpy.ndarray of them
        """
        return self(kind='pie', y=y, **kwds)

    def scatter(self, x, y, s=None, c=None, **kwds):
        """
        Scatter plot

        Parameters
        ----------
        x, y : label or position, optional
            Coordinates for each point.
        s : scalar or array_like, optional
            Size of each point.
        c : label or position, optional
            Color of each point.
        `**kwds` : optional
            Additional keyword arguments are documented in
            :meth:`pandas.DataFrame.plot`.

        Returns
        -------
        axes : :class:`matplotlib.axes.Axes` or numpy.ndarray of them
        """
        return self(kind='scatter', x=x, y=y, c=c, s=s, **kwds)

    def hexbin(self, x, y, C=None, reduce_C_function=None, gridsize=None,
               **kwds):
        """
        Hexbin plot

        Parameters
        ----------
        x, y : label or position, optional
            Coordinates for each point.
        C : label or position, optional
            The value at each `(x, y)` point.
        reduce_C_function : callable, optional
            Function of one argument that reduces all the values in a bin to
            a single number (e.g. `mean`, `max`, `sum`, `std`).
        gridsize : int, optional
            Number of bins.
        `**kwds` : optional
            Additional keyword arguments are documented in
            :meth:`pandas.DataFrame.plot`.

        Returns
        -------
        axes : :class:`matplotlib.axes.Axes` or numpy.ndarray of them
        """
        if reduce_C_function is not None:
            kwds['reduce_C_function'] = reduce_C_function
        if gridsize is not None:
            kwds['gridsize'] = gridsize
        return self(kind='hexbin', x=x, y=y, C=C, **kwds)<|MERGE_RESOLUTION|>--- conflicted
+++ resolved
@@ -2792,7 +2792,6 @@
 
         Returns
         -------
-<<<<<<< HEAD
         axes : :class:`matplotlib.axes.Axes` or :class:`numpy.ndarray`
             Returns an ndarray when ``subplots=True``.
 
@@ -2831,9 +2830,6 @@
             populations.
 
             >>> lines = df.plot.line(x='pig', y='horse')
-=======
-        axes : :class:`matplotlib.axes.Axes` or numpy.ndarray of them
->>>>>>> f85ae92c
         """
         return self(kind='line', x=x, y=y, **kwds)
 
