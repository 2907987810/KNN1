--- conflicted
+++ resolved
@@ -6,11 +6,7 @@
 from pandas.core.dtypes.generic import ABCDataFrame, ABCSeries
 
 from pandas.core.base import PandasObject
-<<<<<<< HEAD
-from pandas.core.generic import _shared_docs
-=======
 from pandas.core.generic import _shared_doc_kwargs, _shared_docs
->>>>>>> 9fbd8e22
 
 df_kind = """- 'scatter' : scatter plot
         - 'hexbin' : hexbin plot"""
@@ -373,21 +369,6 @@
         """
 
 
-<<<<<<< HEAD
-def _get_standard_kind(kind):
-    return {'density': 'kde'}.get(kind, kind)
-
-
-def _get_plot_backend():
-    try:
-        import pandas.plotting._matplotlib as plot_backend
-    except ImportError:
-        raise ImportError("matplotlib is required for plotting.")
-    return plot_backend
-
-
-=======
->>>>>>> 9fbd8e22
 def hist_series(self, by=None, ax=None, grid=True, xlabelsize=None,
                 xrot=None, ylabelsize=None, yrot=None, figsize=None,
                 bins=10, **kwds):
@@ -527,12 +508,6 @@
                                    **kwds)
 
 
-<<<<<<< HEAD
-def boxplot_frame(self, column=None, by=None, ax=None, fontsize=None, rot=0,
-                  grid=True, figsize=None, layout=None,
-                  return_type=None, **kwds):
-    # TODO write docstring
-=======
 @Appender(_shared_docs['boxplot'] % _shared_doc_kwargs)
 def boxplot(data, column=None, by=None, ax=None, fontsize=None,
             rot=0, grid=True, figsize=None, layout=None, return_type=None,
@@ -548,7 +523,6 @@
 def boxplot_frame(self, column=None, by=None, ax=None, fontsize=None, rot=0,
                   grid=True, figsize=None, layout=None,
                   return_type=None, **kwds):
->>>>>>> 9fbd8e22
     plot_backend = _get_plot_backend()
     return plot_backend.boxplot_frame(self, column=column, by=by, ax=ax,
                                       fontsize=fontsize, rot=rot, grid=grid,
@@ -625,10 +599,6 @@
 _all_kinds = _common_kinds + _dataframe_kinds + _series_kinds
 
 
-<<<<<<< HEAD
-def _plot(data, x=None, y=None, subplots=False,
-          ax=None, kind='line', **kwds):
-=======
 def _get_standard_kind(kind):
     return {'density': 'kde'}.get(kind, kind)
 
@@ -654,7 +624,6 @@
 
 
 def _plot_classes():
->>>>>>> 9fbd8e22
     plot_backend = _get_plot_backend()
     # TODO restore type annotations if we create a base class for plot classes
     # (a parent of MPLPlot, and classes of other backends)
@@ -663,13 +632,6 @@
                plot_backend.HistPlot, plot_backend.BoxPlot,
                plot_backend.ScatterPlot, plot_backend.HexBinPlot,
                plot_backend.KdePlot, plot_backend.PiePlot]
-<<<<<<< HEAD
-    plot_class = {class_._kind: class_ for class_ in classes}
-
-    kind = _get_standard_kind(kind.lower().strip())
-    if kind in _all_kinds:
-        klass = plot_class[kind]
-=======
     return {class_._kind: class_ for class_ in classes}
 
 
@@ -678,7 +640,6 @@
     kind = _get_standard_kind(kind.lower().strip())
     if kind in _all_kinds:
         klass = _plot_classes()[kind]
->>>>>>> 9fbd8e22
     else:
         raise ValueError("%r is not a valid plot kind" % kind)
 
@@ -701,10 +662,6 @@
                 # converted to series actually. copy to not modify
                 data = data[y].copy()
                 data.index.name = y
-<<<<<<< HEAD
-        ax = klass.get_default_ax(ax)
-=======
->>>>>>> 9fbd8e22
         plot_obj = klass(data, subplots=subplots, ax=ax, kind=kind, **kwds)
     else:
         if isinstance(data, ABCDataFrame):
@@ -747,10 +704,6 @@
                         )
                     label_name = label_kw or data.columns
                     data.columns = label_name
-<<<<<<< HEAD
-        ax = klass.get_default_ax(ax)
-=======
->>>>>>> 9fbd8e22
         plot_obj = klass(data, subplots=subplots, ax=ax, kind=kind, **kwds)
 
     plot_obj.generate()
@@ -789,8 +742,6 @@
                 yerr=None, xerr=None,
                 label=None, secondary_y=False,                 # Series unique
                 **kwds):
-<<<<<<< HEAD
-=======
 
     # FIXME move this into _matplotlib
     import matplotlib.pyplot as plt
@@ -799,7 +750,6 @@
             ax = plt.gca()
         ax = getattr(ax, 'left_ax', ax)
 
->>>>>>> 9fbd8e22
     return _plot(data, kind=kind, ax=ax,
                  figsize=figsize, use_index=use_index, title=title,
                  grid=grid, legend=legend,
