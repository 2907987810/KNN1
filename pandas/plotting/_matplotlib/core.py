--- conflicted
+++ resolved
@@ -248,7 +248,6 @@
         if fillna is not None:
             data = data.fillna(fillna)
 
-<<<<<<< HEAD
         # TODO: unused?
         # if self.sort_columns:
         #     columns = com.try_sort(data.columns)
@@ -269,13 +268,6 @@
                     yield col, data[col]
                 else:
                     yield col, data[col].values
-=======
-        for col, values in data.items():
-            if keep_index is True:
-                yield col, values
-            else:
-                yield col, values.values
->>>>>>> 50ae37dd
 
     @property
     def nseries(self):
