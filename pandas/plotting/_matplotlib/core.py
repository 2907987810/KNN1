from __future__ import annotations

from abc import (
    ABC,
    abstractmethod,
)
from collections.abc import (
    Hashable,
    Iterable,
    Sequence,
)
from typing import (
    TYPE_CHECKING,
    Literal,
    final,
)
import warnings

import matplotlib as mpl
import numpy as np

from pandas.errors import AbstractMethodError
from pandas.util._decorators import cache_readonly
from pandas.util._exceptions import find_stack_level

from pandas.core.dtypes.common import (
    is_any_real_numeric_dtype,
    is_float,
    is_float_dtype,
    is_hashable,
    is_integer,
    is_integer_dtype,
    is_iterator,
    is_list_like,
    is_number,
    is_numeric_dtype,
)
from pandas.core.dtypes.dtypes import (
    CategoricalDtype,
    ExtensionDtype,
)
from pandas.core.dtypes.generic import (
    ABCDataFrame,
    ABCIndex,
    ABCMultiIndex,
    ABCPeriodIndex,
    ABCSeries,
)
from pandas.core.dtypes.missing import (
    isna,
    notna,
)

import pandas.core.common as com
from pandas.core.frame import DataFrame
from pandas.util.version import Version

from pandas.io.formats.printing import pprint_thing
from pandas.plotting._matplotlib import tools
from pandas.plotting._matplotlib.converter import register_pandas_matplotlib_converters
from pandas.plotting._matplotlib.groupby import reconstruct_data_with_by
from pandas.plotting._matplotlib.misc import unpack_single_str_list
from pandas.plotting._matplotlib.style import get_standard_colors
from pandas.plotting._matplotlib.timeseries import (
    decorate_axes,
    format_dateaxis,
    maybe_convert_index,
    maybe_resample,
    use_dynamic_x,
)
from pandas.plotting._matplotlib.tools import (
    create_subplots,
    flatten_axes,
    format_date_labels,
    get_all_lines,
    get_xlim,
    handle_shared_axes,
)

if TYPE_CHECKING:
    from matplotlib.artist import Artist
    from matplotlib.axes import Axes
    from matplotlib.axis import Axis
    from matplotlib.figure import Figure

    from pandas._typing import (
        IndexLabel,
        PlottingOrientation,
        npt,
    )


def _color_in_style(style: str) -> bool:
    """
    Check if there is a color letter in the style string.
    """
    from matplotlib.colors import BASE_COLORS

    return not set(BASE_COLORS).isdisjoint(style)


class MPLPlot(ABC):
    """
    Base class for assembling a pandas plot using matplotlib

    Parameters
    ----------
    data :

    """

    @property
    @abstractmethod
    def _kind(self) -> str:
        """Specify kind str. Must be overridden in child class"""
        raise NotImplementedError

    _layout_type = "vertical"
    _default_rot = 0

    @property
    def orientation(self) -> str | None:
        return None

    axes: np.ndarray  # of Axes objects

    def __init__(
        self,
        data,
        kind=None,
        by: IndexLabel | None = None,
        subplots: bool | Sequence[Sequence[str]] = False,
        sharex=None,
        sharey: bool = False,
        use_index: bool = True,
        figsize: tuple[float, float] | None = None,
        grid=None,
        legend: bool | str = True,
        rot=None,
        ax=None,
        fig=None,
        title=None,
        xlim=None,
        ylim=None,
        xticks=None,
        yticks=None,
        xlabel: Hashable | None = None,
        ylabel: Hashable | None = None,
        fontsize: int | None = None,
        secondary_y: bool | tuple | list | np.ndarray = False,
        colormap=None,
        table: bool = False,
        layout=None,
        include_bool: bool = False,
        column: IndexLabel | None = None,
        **kwds,
    ) -> None:
        import matplotlib.pyplot as plt

        self.data = data

        # if users assign an empty list or tuple, raise `ValueError`
        # similar to current `df.box` and `df.hist` APIs.
        if by in ([], ()):
            raise ValueError("No group keys passed!")
        self.by = com.maybe_make_list(by)

        # Assign the rest of columns into self.columns if by is explicitly defined
        # while column is not, only need `columns` in hist/box plot when it's DF
        # TODO: Might deprecate `column` argument in future PR (#28373)
        if isinstance(data, DataFrame):
            if column:
                self.columns = com.maybe_make_list(column)
            elif self.by is None:
                self.columns = [
                    col for col in data.columns if is_numeric_dtype(data[col])
                ]
            else:
                self.columns = [
                    col
                    for col in data.columns
                    if col not in self.by and is_numeric_dtype(data[col])
                ]

        # For `hist` plot, need to get grouped original data before `self.data` is
        # updated later
        if self.by is not None and self._kind == "hist":
            self._grouped = data.groupby(unpack_single_str_list(self.by))

        self.kind = kind

        self.subplots = self._validate_subplots_kwarg(subplots)

        if sharex is None:
            # if by is defined, subplots are used and sharex should be False
            if ax is None and by is None:
                self.sharex = True
            else:
                # if we get an axis, the users should do the visibility
                # setting...
                self.sharex = False
        else:
            self.sharex = sharex

        self.sharey = sharey
        self.figsize = figsize
        self.layout = layout

        self.xticks = xticks
        self.yticks = yticks
        self.xlim = xlim
        self.ylim = ylim
        self.title = title
        self.use_index = use_index
        self.xlabel = xlabel
        self.ylabel = ylabel

        self.fontsize = fontsize

        if rot is not None:
            self.rot = rot
            # need to know for format_date_labels since it's rotated to 30 by
            # default
            self._rot_set = True
        else:
            self._rot_set = False
            self.rot = self._default_rot

        if grid is None:
            grid = False if secondary_y else plt.rcParams["axes.grid"]

        self.grid = grid
        self.legend = legend
        self.legend_handles: list[Artist] = []
        self.legend_labels: list[Hashable] = []

        self.logx = kwds.pop("logx", False)
        self.logy = kwds.pop("logy", False)
        self.loglog = kwds.pop("loglog", False)
        self.label = kwds.pop("label", None)
        self.style = kwds.pop("style", None)
        self.mark_right = kwds.pop("mark_right", True)
        self.stacked = kwds.pop("stacked", False)

        self.ax = ax
        # TODO: deprecate fig keyword as it is ignored, not passed in tests
        #  as of 2023-11-05
        self.axes = np.array([], dtype=object)  # "real" version get set in `generate`

        # parse errorbar input if given
        xerr = kwds.pop("xerr", None)
        yerr = kwds.pop("yerr", None)
        self.errors = {
            kw: self._parse_errorbars(kw, err)
            for kw, err in zip(["xerr", "yerr"], [xerr, yerr])
        }

        if not isinstance(secondary_y, (bool, tuple, list, np.ndarray, ABCIndex)):
            secondary_y = [secondary_y]
        self.secondary_y = secondary_y

        # ugly TypeError if user passes matplotlib's `cmap` name.
        # Probably better to accept either.
        if "cmap" in kwds and colormap:
            raise TypeError("Only specify one of `cmap` and `colormap`.")
        if "cmap" in kwds:
            self.colormap = kwds.pop("cmap")
        else:
            self.colormap = colormap

        self.table = table
        self.include_bool = include_bool

        self.kwds = kwds

        self._validate_color_args()

    @final
    def _validate_subplots_kwarg(
        self, subplots: bool | Sequence[Sequence[str]]
    ) -> bool | list[tuple[int, ...]]:
        """
        Validate the subplots parameter

        - check type and content
        - check for duplicate columns
        - check for invalid column names
        - convert column names into indices
        - add missing columns in a group of their own
        See comments in code below for more details.

        Parameters
        ----------
        subplots : subplots parameters as passed to PlotAccessor

        Returns
        -------
        validated subplots : a bool or a list of tuples of column indices. Columns
        in the same tuple will be grouped together in the resulting plot.
        """

        if isinstance(subplots, bool):
            return subplots
        elif not isinstance(subplots, Iterable):
            raise ValueError("subplots should be a bool or an iterable")

        supported_kinds = (
            "line",
            "bar",
            "barh",
            "hist",
            "kde",
            "density",
            "area",
            "pie",
        )
        if self._kind not in supported_kinds:
            raise ValueError(
                "When subplots is an iterable, kind must be "
                f"one of {', '.join(supported_kinds)}. Got {self._kind}."
            )

        if isinstance(self.data, ABCSeries):
            raise NotImplementedError(
                "An iterable subplots for a Series is not supported."
            )

        columns = self.data.columns
        if isinstance(columns, ABCMultiIndex):
            raise NotImplementedError(
                "An iterable subplots for a DataFrame with a MultiIndex column "
                "is not supported."
            )

        if columns.nunique() != len(columns):
            raise NotImplementedError(
                "An iterable subplots for a DataFrame with non-unique column "
                "labels is not supported."
            )

        # subplots is a list of tuples where each tuple is a group of
        # columns to be grouped together (one ax per group).
        # we consolidate the subplots list such that:
        # - the tuples contain indices instead of column names
        # - the columns that aren't yet in the list are added in a group
        #   of their own.
        # For example with columns from a to g, and
        # subplots = [(a, c), (b, f, e)],
        # we end up with [(ai, ci), (bi, fi, ei), (di,), (gi,)]
        # This way, we can handle self.subplots in a homogeneous manner
        # later.
        # TODO: also accept indices instead of just names?

        out = []
        seen_columns: set[Hashable] = set()
        for group in subplots:
            if not is_list_like(group):
                raise ValueError(
                    "When subplots is an iterable, each entry "
                    "should be a list/tuple of column names."
                )
            idx_locs = columns.get_indexer_for(group)
            if (idx_locs == -1).any():
                bad_labels = np.extract(idx_locs == -1, group)
                raise ValueError(
                    f"Column label(s) {list(bad_labels)} not found in the DataFrame."
                )
            unique_columns = set(group)
            duplicates = seen_columns.intersection(unique_columns)
            if duplicates:
                raise ValueError(
                    "Each column should be in only one subplot. "
                    f"Columns {duplicates} were found in multiple subplots."
                )
            seen_columns = seen_columns.union(unique_columns)
            out.append(tuple(idx_locs))

        unseen_columns = columns.difference(seen_columns)
        for column in unseen_columns:
            idx_loc = columns.get_loc(column)
            out.append((idx_loc,))
        return out

    def _validate_color_args(self):
        if (
            "color" in self.kwds
            and self.nseries == 1
            and self.kwds["color"] is not None
            and not is_list_like(self.kwds["color"])
        ):
            # support series.plot(color='green')
            self.kwds["color"] = [self.kwds["color"]]

        if (
            "color" in self.kwds
            and isinstance(self.kwds["color"], tuple)
            and self.nseries == 1
            and len(self.kwds["color"]) in (3, 4)
        ):
            # support RGB and RGBA tuples in series plot
            self.kwds["color"] = [self.kwds["color"]]

        if (
            "color" in self.kwds or "colors" in self.kwds
        ) and self.colormap is not None:
            warnings.warn(
                "'color' and 'colormap' cannot be used simultaneously. Using 'color'",
                stacklevel=find_stack_level(),
            )

        if "color" in self.kwds and self.style is not None:
            if is_list_like(self.style):
                styles = self.style
            else:
                styles = [self.style]
            # need only a single match
            for s in styles:
                if _color_in_style(s):
                    raise ValueError(
                        "Cannot pass 'style' string with a color symbol and "
                        "'color' keyword argument. Please use one or the "
                        "other or pass 'style' without a color symbol"
                    )

    @final
    def _iter_data(self, data=None, keep_index: bool = False, fillna=None):
        if data is None:
            data = self.data
        if fillna is not None:
            data = data.fillna(fillna)

        for col, values in data.items():
            if keep_index is True:
                yield col, values
            else:
                yield col, values.values

    @property
    def nseries(self) -> int:
        # When `by` is explicitly assigned, grouped data size will be defined, and
        # this will determine number of subplots to have, aka `self.nseries`
        if self.data.ndim == 1:
            return 1
        elif self.by is not None and self._kind == "hist":
            return len(self._grouped)
        elif self.by is not None and self._kind == "box":
            return len(self.columns)
        else:
            return self.data.shape[1]

    @final
    def draw(self) -> None:
        self.plt.draw_if_interactive()

    @final
    def generate(self) -> None:
        self._args_adjust()
        self._compute_plot_data()
        fig = self._setup_subplots()
        self._make_plot(fig)
        self._add_table()
        self._make_legend()
        self._adorn_subplots(fig)

        for ax in self.axes:
            self._post_plot_logic_common(ax, self.data)
            self._post_plot_logic(ax, self.data)

    @abstractmethod
    def _args_adjust(self) -> None:
        pass

    @final
    def _has_plotted_object(self, ax: Axes) -> bool:
        """check whether ax has data"""
        return len(ax.lines) != 0 or len(ax.artists) != 0 or len(ax.containers) != 0

    @final
    def _maybe_right_yaxis(self, ax: Axes, axes_num: int):
        if not self.on_right(axes_num):
            # secondary axes may be passed via ax kw
            return self._get_ax_layer(ax)

        if hasattr(ax, "right_ax"):
            # if it has right_ax property, ``ax`` must be left axes
            return ax.right_ax
        elif hasattr(ax, "left_ax"):
            # if it has left_ax property, ``ax`` must be right axes
            return ax
        else:
            # otherwise, create twin axes
            orig_ax, new_ax = ax, ax.twinx()
            # TODO: use Matplotlib public API when available
            new_ax._get_lines = orig_ax._get_lines
            new_ax._get_patches_for_fill = orig_ax._get_patches_for_fill
            orig_ax.right_ax, new_ax.left_ax = new_ax, orig_ax

            if not self._has_plotted_object(orig_ax):  # no data on left y
                orig_ax.get_yaxis().set_visible(False)

            if self.logy is True or self.loglog is True:
                new_ax.set_yscale("log")
            elif self.logy == "sym" or self.loglog == "sym":
                new_ax.set_yscale("symlog")
            return new_ax

<<<<<<< HEAD
    @final
    def _setup_subplots(self):
=======
    def _setup_subplots(self) -> Figure:
>>>>>>> 2c128531
        if self.subplots:
            naxes = (
                self.nseries if isinstance(self.subplots, bool) else len(self.subplots)
            )
            fig, axes = create_subplots(
                naxes=naxes,
                sharex=self.sharex,
                sharey=self.sharey,
                figsize=self.figsize,
                ax=self.ax,
                layout=self.layout,
                layout_type=self._layout_type,
            )
        elif self.ax is None:
            fig = self.plt.figure(figsize=self.figsize)
            axes = fig.add_subplot(111)
        else:
            fig = self.ax.get_figure()
            if self.figsize is not None:
                fig.set_size_inches(self.figsize)
            axes = self.ax

        axes = flatten_axes(axes)

        valid_log = {False, True, "sym", None}
        input_log = {self.logx, self.logy, self.loglog}
        if input_log - valid_log:
            invalid_log = next(iter(input_log - valid_log))
            raise ValueError(
                f"Boolean, None and 'sym' are valid options, '{invalid_log}' is given."
            )

        if self.logx is True or self.loglog is True:
            [a.set_xscale("log") for a in axes]
        elif self.logx == "sym" or self.loglog == "sym":
            [a.set_xscale("symlog") for a in axes]

        if self.logy is True or self.loglog is True:
            [a.set_yscale("log") for a in axes]
        elif self.logy == "sym" or self.loglog == "sym":
            [a.set_yscale("symlog") for a in axes]

        self.axes = axes
        return fig

    @property
    def result(self):
        """
        Return result axes
        """
        if self.subplots:
            if self.layout is not None and not is_list_like(self.ax):
                return self.axes.reshape(*self.layout)
            else:
                return self.axes
        else:
            sec_true = isinstance(self.secondary_y, bool) and self.secondary_y
            # error: Argument 1 to "len" has incompatible type "Union[bool,
            # Tuple[Any, ...], List[Any], ndarray[Any, Any]]"; expected "Sized"
            all_sec = (
                is_list_like(self.secondary_y)
                and len(self.secondary_y) == self.nseries  # type: ignore[arg-type]
            )
            if sec_true or all_sec:
                # if all data is plotted on secondary, return right axes
                return self._get_ax_layer(self.axes[0], primary=False)
            else:
                return self.axes[0]

    @final
    def _convert_to_ndarray(self, data):
        # GH31357: categorical columns are processed separately
        if isinstance(data.dtype, CategoricalDtype):
            return data

        # GH32073: cast to float if values contain nulled integers
        if (is_integer_dtype(data.dtype) or is_float_dtype(data.dtype)) and isinstance(
            data.dtype, ExtensionDtype
        ):
            return data.to_numpy(dtype="float", na_value=np.nan)

        # GH25587: cast ExtensionArray of pandas (IntegerArray, etc.) to
        # np.ndarray before plot.
        if len(data) > 0:
            return np.asarray(data)

        return data

    @final
    def _compute_plot_data(self):
        data = self.data

        if isinstance(data, ABCSeries):
            label = self.label
            if label is None and data.name is None:
                label = ""
            if label is None:
                # We'll end up with columns of [0] instead of [None]
                data = data.to_frame()
            else:
                data = data.to_frame(name=label)
        elif self._kind in ("hist", "box"):
            cols = self.columns if self.by is None else self.columns + self.by
            data = data.loc[:, cols]

        # GH15079 reconstruct data if by is defined
        if self.by is not None:
            self.subplots = True
            data = reconstruct_data_with_by(self.data, by=self.by, cols=self.columns)

        # GH16953, infer_objects is needed as fallback, for ``Series``
        # with ``dtype == object``
        data = data.infer_objects(copy=False)
        include_type = [np.number, "datetime", "datetimetz", "timedelta"]

        # GH23719, allow plotting boolean
        if self.include_bool is True:
            include_type.append(np.bool_)

        # GH22799, exclude datetime-like type for boxplot
        exclude_type = None
        if self._kind == "box":
            # TODO: change after solving issue 27881
            include_type = [np.number]
            exclude_type = ["timedelta"]

        # GH 18755, include object and category type for scatter plot
        if self._kind == "scatter":
            include_type.extend(["object", "category"])

        numeric_data = data.select_dtypes(include=include_type, exclude=exclude_type)

        try:
            is_empty = numeric_data.columns.empty
        except AttributeError:
            is_empty = not len(numeric_data)

        # no non-numeric frames or series allowed
        if is_empty:
            raise TypeError("no numeric data to plot")

        self.data = numeric_data.apply(self._convert_to_ndarray)

    def _make_plot(self, fig: Figure):
        raise AbstractMethodError(self)

    @final
    def _add_table(self) -> None:
        if self.table is False:
            return
        elif self.table is True:
            data = self.data.transpose()
        else:
            data = self.table
        ax = self._get_ax(0)
        tools.table(ax, data)

    @final
    def _post_plot_logic_common(self, ax, data):
        """Common post process for each axes"""
        if self.orientation == "vertical" or self.orientation is None:
            self._apply_axis_properties(ax.xaxis, rot=self.rot, fontsize=self.fontsize)
            self._apply_axis_properties(ax.yaxis, fontsize=self.fontsize)

            if hasattr(ax, "right_ax"):
                self._apply_axis_properties(ax.right_ax.yaxis, fontsize=self.fontsize)

        elif self.orientation == "horizontal":
            self._apply_axis_properties(ax.yaxis, rot=self.rot, fontsize=self.fontsize)
            self._apply_axis_properties(ax.xaxis, fontsize=self.fontsize)

            if hasattr(ax, "right_ax"):
                self._apply_axis_properties(ax.right_ax.yaxis, fontsize=self.fontsize)
        else:  # pragma no cover
            raise ValueError

    @abstractmethod
    def _post_plot_logic(self, ax, data) -> None:
        """Post process for each axes. Overridden in child classes"""

<<<<<<< HEAD
    @final
    def _adorn_subplots(self):
=======
    def _adorn_subplots(self, fig: Figure):
>>>>>>> 2c128531
        """Common post process unrelated to data"""
        if len(self.axes) > 0:
            all_axes = self._get_subplots(fig)
            nrows, ncols = self._get_axes_layout(fig)
            handle_shared_axes(
                axarr=all_axes,
                nplots=len(all_axes),
                naxes=nrows * ncols,
                nrows=nrows,
                ncols=ncols,
                sharex=self.sharex,
                sharey=self.sharey,
            )

        for ax in self.axes:
            ax = getattr(ax, "right_ax", ax)
            if self.yticks is not None:
                ax.set_yticks(self.yticks)

            if self.xticks is not None:
                ax.set_xticks(self.xticks)

            if self.ylim is not None:
                ax.set_ylim(self.ylim)

            if self.xlim is not None:
                ax.set_xlim(self.xlim)

            # GH9093, currently Pandas does not show ylabel, so if users provide
            # ylabel will set it as ylabel in the plot.
            if self.ylabel is not None:
                ax.set_ylabel(pprint_thing(self.ylabel))

            ax.grid(self.grid)

        if self.title:
            if self.subplots:
                if is_list_like(self.title):
                    if len(self.title) != self.nseries:
                        raise ValueError(
                            "The length of `title` must equal the number "
                            "of columns if using `title` of type `list` "
                            "and `subplots=True`.\n"
                            f"length of title = {len(self.title)}\n"
                            f"number of columns = {self.nseries}"
                        )

                    for ax, title in zip(self.axes, self.title):
                        ax.set_title(title)
                else:
                    fig.suptitle(self.title)
            else:
                if is_list_like(self.title):
                    msg = (
                        "Using `title` of type `list` is not supported "
                        "unless `subplots=True` is passed"
                    )
                    raise ValueError(msg)
                self.axes[0].set_title(self.title)

    @final
    def _apply_axis_properties(
        self, axis: Axis, rot=None, fontsize: int | None = None
    ) -> None:
        """
        Tick creation within matplotlib is reasonably expensive and is
        internally deferred until accessed as Ticks are created/destroyed
        multiple times per draw. It's therefore beneficial for us to avoid
        accessing unless we will act on the Tick.
        """
        if rot is not None or fontsize is not None:
            # rot=0 is a valid setting, hence the explicit None check
            labels = axis.get_majorticklabels() + axis.get_minorticklabels()
            for label in labels:
                if rot is not None:
                    label.set_rotation(rot)
                if fontsize is not None:
                    label.set_fontsize(fontsize)

    @property
    def legend_title(self) -> str | None:
        if not isinstance(self.data.columns, ABCMultiIndex):
            name = self.data.columns.name
            if name is not None:
                name = pprint_thing(name)
            return name
        else:
            stringified = map(pprint_thing, self.data.columns.names)
            return ",".join(stringified)

    @final
    def _mark_right_label(self, label: str, index: int) -> str:
        """
        Append ``(right)`` to the label of a line if it's plotted on the right axis.

        Note that ``(right)`` is only appended when ``subplots=False``.
        """
        if not self.subplots and self.mark_right and self.on_right(index):
            label += " (right)"
        return label

    @final
    def _append_legend_handles_labels(self, handle: Artist, label: str) -> None:
        """
        Append current handle and label to ``legend_handles`` and ``legend_labels``.

        These will be used to make the legend.
        """
        self.legend_handles.append(handle)
        self.legend_labels.append(label)

    def _make_legend(self) -> None:
        ax, leg = self._get_ax_legend(self.axes[0])

        handles = []
        labels = []
        title = ""

        if not self.subplots:
            if leg is not None:
                title = leg.get_title().get_text()
                # Replace leg.legend_handles because it misses marker info
                if Version(mpl.__version__) < Version("3.7"):
                    handles = leg.legendHandles
                else:
                    handles = leg.legend_handles
                labels = [x.get_text() for x in leg.get_texts()]

            if self.legend:
                if self.legend == "reverse":
                    handles += reversed(self.legend_handles)
                    labels += reversed(self.legend_labels)
                else:
                    handles += self.legend_handles
                    labels += self.legend_labels

                if self.legend_title is not None:
                    title = self.legend_title

            if len(handles) > 0:
                ax.legend(handles, labels, loc="best", title=title)

        elif self.subplots and self.legend:
            for ax in self.axes:
                if ax.get_visible():
                    ax.legend(loc="best")

    @final
    def _get_ax_legend(self, ax: Axes):
        """
        Take in axes and return ax and legend under different scenarios
        """
        leg = ax.get_legend()

        other_ax = getattr(ax, "left_ax", None) or getattr(ax, "right_ax", None)
        other_leg = None
        if other_ax is not None:
            other_leg = other_ax.get_legend()
        if leg is None and other_leg is not None:
            leg = other_leg
            ax = other_ax
        return ax, leg

    @final
    @cache_readonly
    def plt(self):
        import matplotlib.pyplot as plt

        return plt

    _need_to_set_index = False

    @final
    def _get_xticks(self, convert_period: bool = False):
        index = self.data.index
        is_datetype = index.inferred_type in ("datetime", "date", "datetime64", "time")

        if self.use_index:
            if convert_period and isinstance(index, ABCPeriodIndex):
                self.data = self.data.reindex(index=index.sort_values())
                x = self.data.index.to_timestamp()._mpl_repr()
            elif is_any_real_numeric_dtype(index.dtype):
                # Matplotlib supports numeric values or datetime objects as
                # xaxis values. Taking LBYL approach here, by the time
                # matplotlib raises exception when using non numeric/datetime
                # values for xaxis, several actions are already taken by plt.
                x = index._mpl_repr()
            elif is_datetype:
                self.data = self.data[notna(self.data.index)]
                self.data = self.data.sort_index()
                x = self.data.index._mpl_repr()
            else:
                self._need_to_set_index = True
                x = list(range(len(index)))
        else:
            x = list(range(len(index)))

        return x

    @classmethod
    @register_pandas_matplotlib_converters
    def _plot(
        cls, ax: Axes, x, y: np.ndarray, style=None, is_errorbar: bool = False, **kwds
    ):
        mask = isna(y)
        if mask.any():
            y = np.ma.array(y)
            y = np.ma.masked_where(mask, y)

        if isinstance(x, ABCIndex):
            x = x._mpl_repr()

        if is_errorbar:
            if "xerr" in kwds:
                kwds["xerr"] = np.array(kwds.get("xerr"))
            if "yerr" in kwds:
                kwds["yerr"] = np.array(kwds.get("yerr"))
            return ax.errorbar(x, y, **kwds)
        else:
            # prevent style kwarg from going to errorbar, where it is unsupported
            args = (x, y, style) if style is not None else (x, y)
            return ax.plot(*args, **kwds)

    def _get_custom_index_name(self):
        """Specify whether xlabel/ylabel should be used to override index name"""
        return self.xlabel

    @final
    def _get_index_name(self) -> str | None:
        if isinstance(self.data.index, ABCMultiIndex):
            name = self.data.index.names
            if com.any_not_none(*name):
                name = ",".join([pprint_thing(x) for x in name])
            else:
                name = None
        else:
            name = self.data.index.name
            if name is not None:
                name = pprint_thing(name)

        # GH 45145, override the default axis label if one is provided.
        index_name = self._get_custom_index_name()
        if index_name is not None:
            name = pprint_thing(index_name)

        return name

    @final
    @classmethod
    def _get_ax_layer(cls, ax, primary: bool = True):
        """get left (primary) or right (secondary) axes"""
        if primary:
            return getattr(ax, "left_ax", ax)
        else:
            return getattr(ax, "right_ax", ax)

    @final
    def _col_idx_to_axis_idx(self, col_idx: int) -> int:
        """Return the index of the axis where the column at col_idx should be plotted"""
        if isinstance(self.subplots, list):
            # Subplots is a list: some columns will be grouped together in the same ax
            return next(
                group_idx
                for (group_idx, group) in enumerate(self.subplots)
                if col_idx in group
            )
        else:
            # subplots is True: one ax per column
            return col_idx

    @final
    def _get_ax(self, i: int):
        # get the twinx ax if appropriate
        if self.subplots:
            i = self._col_idx_to_axis_idx(i)
            ax = self.axes[i]
            ax = self._maybe_right_yaxis(ax, i)
            self.axes[i] = ax
        else:
            ax = self.axes[0]
            ax = self._maybe_right_yaxis(ax, i)

        ax.get_yaxis().set_visible(True)
        return ax

    @final
    @classmethod
    def get_default_ax(cls, ax) -> None:
        import matplotlib.pyplot as plt

        if ax is None and len(plt.get_fignums()) > 0:
            with plt.rc_context():
                ax = plt.gca()
            ax = cls._get_ax_layer(ax)

    @final
    def on_right(self, i: int):
        if isinstance(self.secondary_y, bool):
            return self.secondary_y

        if isinstance(self.secondary_y, (tuple, list, np.ndarray, ABCIndex)):
            return self.data.columns[i] in self.secondary_y

    @final
    def _apply_style_colors(self, colors, kwds, col_num, label: str):
        """
        Manage style and color based on column number and its label.
        Returns tuple of appropriate style and kwds which "color" may be added.
        """
        style = None
        if self.style is not None:
            if isinstance(self.style, list):
                try:
                    style = self.style[col_num]
                except IndexError:
                    pass
            elif isinstance(self.style, dict):
                style = self.style.get(label, style)
            else:
                style = self.style

        has_color = "color" in kwds or self.colormap is not None
        nocolor_style = style is None or not _color_in_style(style)
        if (has_color or self.subplots) and nocolor_style:
            if isinstance(colors, dict):
                kwds["color"] = colors[label]
            else:
                kwds["color"] = colors[col_num % len(colors)]
        return style, kwds

    def _get_colors(
        self,
        num_colors: int | None = None,
        color_kwds: str = "color",
    ):
        if num_colors is None:
            num_colors = self.nseries

        return get_standard_colors(
            num_colors=num_colors,
            colormap=self.colormap,
            color=self.kwds.get(color_kwds),
        )

    @final
    def _parse_errorbars(self, label, err):
        """
        Look for error keyword arguments and return the actual errorbar data
        or return the error DataFrame/dict

        Error bars can be specified in several ways:
            Series: the user provides a pandas.Series object of the same
                    length as the data
            ndarray: provides a np.ndarray of the same length as the data
            DataFrame/dict: error values are paired with keys matching the
                    key in the plotted DataFrame
            str: the name of the column within the plotted DataFrame

        Asymmetrical error bars are also supported, however raw error values
        must be provided in this case. For a ``N`` length :class:`Series`, a
        ``2xN`` array should be provided indicating lower and upper (or left
        and right) errors. For a ``MxN`` :class:`DataFrame`, asymmetrical errors
        should be in a ``Mx2xN`` array.
        """
        if err is None:
            return None

        def match_labels(data, e):
            e = e.reindex(data.index)
            return e

        # key-matched DataFrame
        if isinstance(err, ABCDataFrame):
            err = match_labels(self.data, err)
        # key-matched dict
        elif isinstance(err, dict):
            pass

        # Series of error values
        elif isinstance(err, ABCSeries):
            # broadcast error series across data
            err = match_labels(self.data, err)
            err = np.atleast_2d(err)
            err = np.tile(err, (self.nseries, 1))

        # errors are a column in the dataframe
        elif isinstance(err, str):
            evalues = self.data[err].values
            self.data = self.data[self.data.columns.drop(err)]
            err = np.atleast_2d(evalues)
            err = np.tile(err, (self.nseries, 1))

        elif is_list_like(err):
            if is_iterator(err):
                err = np.atleast_2d(list(err))
            else:
                # raw error values
                err = np.atleast_2d(err)

            err_shape = err.shape

            # asymmetrical error bars
            if isinstance(self.data, ABCSeries) and err_shape[0] == 2:
                err = np.expand_dims(err, 0)
                err_shape = err.shape
                if err_shape[2] != len(self.data):
                    raise ValueError(
                        "Asymmetrical error bars should be provided "
                        f"with the shape (2, {len(self.data)})"
                    )
            elif isinstance(self.data, ABCDataFrame) and err.ndim == 3:
                if (
                    (err_shape[0] != self.nseries)
                    or (err_shape[1] != 2)
                    or (err_shape[2] != len(self.data))
                ):
                    raise ValueError(
                        "Asymmetrical error bars should be provided "
                        f"with the shape ({self.nseries}, 2, {len(self.data)})"
                    )

            # broadcast errors to each data series
            if len(err) == 1:
                err = np.tile(err, (self.nseries, 1))

        elif is_number(err):
            err = np.tile([err], (self.nseries, len(self.data)))

        else:
            msg = f"No valid {label} detected"
            raise ValueError(msg)

        return err

    @final
    def _get_errorbars(
        self, label=None, index=None, xerr: bool = True, yerr: bool = True
    ):
        errors = {}

        for kw, flag in zip(["xerr", "yerr"], [xerr, yerr]):
            if flag:
                err = self.errors[kw]
                # user provided label-matched dataframe of errors
                if isinstance(err, (ABCDataFrame, dict)):
                    if label is not None and label in err.keys():
                        err = err[label]
                    else:
                        err = None
                elif index is not None and err is not None:
                    err = err[index]

                if err is not None:
                    errors[kw] = err
        return errors

<<<<<<< HEAD
    @final
    def _get_subplots(self):
=======
    def _get_subplots(self, fig: Figure):
>>>>>>> 2c128531
        from matplotlib.axes import Subplot

        return [
            ax
            for ax in fig.get_axes()
            if (isinstance(ax, Subplot) and ax.get_subplotspec() is not None)
        ]

<<<<<<< HEAD
    @final
    def _get_axes_layout(self) -> tuple[int, int]:
        axes = self._get_subplots()
=======
    def _get_axes_layout(self, fig: Figure) -> tuple[int, int]:
        axes = self._get_subplots(fig)
>>>>>>> 2c128531
        x_set = set()
        y_set = set()
        for ax in axes:
            # check axes coordinates to estimate layout
            points = ax.get_position().get_points()
            x_set.add(points[0][0])
            y_set.add(points[0][1])
        return (len(y_set), len(x_set))


class PlanePlot(MPLPlot, ABC):
    """
    Abstract class for plotting on plane, currently scatter and hexbin.
    """

    _layout_type = "single"

    def __init__(self, data, x, y, **kwargs) -> None:
        MPLPlot.__init__(self, data, **kwargs)
        if x is None or y is None:
            raise ValueError(self._kind + " requires an x and y column")
        if is_integer(x) and not self.data.columns._holds_integer():
            x = self.data.columns[x]
        if is_integer(y) and not self.data.columns._holds_integer():
            y = self.data.columns[y]

        # Scatter plot allows to plot objects data
        if self._kind == "hexbin":
            if len(self.data[x]._get_numeric_data()) == 0:
                raise ValueError(self._kind + " requires x column to be numeric")
            if len(self.data[y]._get_numeric_data()) == 0:
                raise ValueError(self._kind + " requires y column to be numeric")

        self.x = x
        self.y = y

    @final
    @property
    def nseries(self) -> int:
        return 1

    @final
    def _post_plot_logic(self, ax: Axes, data) -> None:
        x, y = self.x, self.y
        xlabel = self.xlabel if self.xlabel is not None else pprint_thing(x)
        ylabel = self.ylabel if self.ylabel is not None else pprint_thing(y)
        ax.set_xlabel(xlabel)
        ax.set_ylabel(ylabel)

<<<<<<< HEAD
    @final
    def _plot_colorbar(self, ax: Axes, **kwds):
=======
    def _plot_colorbar(self, ax: Axes, *, fig: Figure, **kwds):
>>>>>>> 2c128531
        # Addresses issues #10611 and #10678:
        # When plotting scatterplots and hexbinplots in IPython
        # inline backend the colorbar axis height tends not to
        # exactly match the parent axis height.
        # The difference is due to small fractional differences
        # in floating points with similar representation.
        # To deal with this, this method forces the colorbar
        # height to take the height of the parent axes.
        # For a more detailed description of the issue
        # see the following link:
        # https://github.com/ipython/ipython/issues/11215

        # GH33389, if ax is used multiple times, we should always
        # use the last one which contains the latest information
        # about the ax
        img = ax.collections[-1]
        return fig.colorbar(img, ax=ax, **kwds)


class ScatterPlot(PlanePlot):
    @property
    def _kind(self) -> Literal["scatter"]:
        return "scatter"

    def __init__(self, data, x, y, s=None, c=None, **kwargs) -> None:
        if s is None:
            # hide the matplotlib default for size, in case we want to change
            # the handling of this argument later
            s = 20
        elif is_hashable(s) and s in data.columns:
            s = data[s]
        super().__init__(data, x, y, s=s, **kwargs)
        if is_integer(c) and not self.data.columns._holds_integer():
            c = self.data.columns[c]
        self.c = c

    def _make_plot(self, fig: Figure):
        x, y, c, data = self.x, self.y, self.c, self.data
        ax = self.axes[0]

        c_is_column = is_hashable(c) and c in self.data.columns

        color_by_categorical = c_is_column and isinstance(
            self.data[c].dtype, CategoricalDtype
        )

        color = self.kwds.pop("color", None)
        if c is not None and color is not None:
            raise TypeError("Specify exactly one of `c` and `color`")
        if c is None and color is None:
            c_values = self.plt.rcParams["patch.facecolor"]
        elif color is not None:
            c_values = color
        elif color_by_categorical:
            c_values = self.data[c].cat.codes
        elif c_is_column:
            c_values = self.data[c].values
        else:
            c_values = c

        if self.colormap is not None:
            cmap = mpl.colormaps.get_cmap(self.colormap)
        # cmap is only used if c_values are integers, otherwise UserWarning.
        # GH-53908: additionally call isinstance() because is_integer_dtype
        # returns True for "b" (meaning "blue" and not int8 in this context)
        elif not isinstance(c_values, str) and is_integer_dtype(c_values):
            # pandas uses colormap, matplotlib uses cmap.
            cmap = mpl.colormaps["Greys"]
        else:
            cmap = None

        if color_by_categorical:
            from matplotlib import colors

            n_cats = len(self.data[c].cat.categories)
            cmap = colors.ListedColormap([cmap(i) for i in range(cmap.N)])
            bounds = np.linspace(0, n_cats, n_cats + 1)
            norm = colors.BoundaryNorm(bounds, cmap.N)
        else:
            norm = self.kwds.pop("norm", None)
        # plot colorbar if
        # 1. colormap is assigned, and
        # 2.`c` is a column containing only numeric values
        plot_colorbar = self.colormap or c_is_column
        cb = self.kwds.pop("colorbar", is_numeric_dtype(c_values) and plot_colorbar)

        if self.legend and hasattr(self, "label"):
            label = self.label
        else:
            label = None
        scatter = ax.scatter(
            data[x].values,
            data[y].values,
            c=c_values,
            label=label,
            cmap=cmap,
            norm=norm,
            **self.kwds,
        )
        if cb:
            cbar_label = c if c_is_column else ""
            cbar = self._plot_colorbar(ax, fig=fig, label=cbar_label)
            if color_by_categorical:
                cbar.set_ticks(np.linspace(0.5, n_cats - 0.5, n_cats))
                cbar.ax.set_yticklabels(self.data[c].cat.categories)

        if label is not None:
            self._append_legend_handles_labels(scatter, label)
        else:
            self.legend = False

        errors_x = self._get_errorbars(label=x, index=0, yerr=False)
        errors_y = self._get_errorbars(label=y, index=0, xerr=False)
        if len(errors_x) > 0 or len(errors_y) > 0:
            err_kwds = dict(errors_x, **errors_y)
            err_kwds["ecolor"] = scatter.get_facecolor()[0]
            ax.errorbar(data[x].values, data[y].values, linestyle="none", **err_kwds)

    def _args_adjust(self) -> None:
        pass


class HexBinPlot(PlanePlot):
    @property
    def _kind(self) -> Literal["hexbin"]:
        return "hexbin"

    def __init__(self, data, x, y, C=None, **kwargs) -> None:
        super().__init__(data, x, y, **kwargs)
        if is_integer(C) and not self.data.columns._holds_integer():
            C = self.data.columns[C]
        self.C = C

    def _make_plot(self, fig: Figure) -> None:
        x, y, data, C = self.x, self.y, self.data, self.C
        ax = self.axes[0]
        # pandas uses colormap, matplotlib uses cmap.
        cmap = self.colormap or "BuGn"
        cmap = mpl.colormaps.get_cmap(cmap)
        cb = self.kwds.pop("colorbar", True)

        if C is None:
            c_values = None
        else:
            c_values = data[C].values

        ax.hexbin(data[x].values, data[y].values, C=c_values, cmap=cmap, **self.kwds)
        if cb:
            self._plot_colorbar(ax, fig=fig)

    def _make_legend(self) -> None:
        pass

    def _args_adjust(self) -> None:
        pass


class LinePlot(MPLPlot):
    _default_rot = 0

    @property
    def orientation(self) -> PlottingOrientation:
        return "vertical"

    @property
    def _kind(self) -> Literal["line", "area", "hist", "kde", "box"]:
        return "line"

    def __init__(self, data, **kwargs) -> None:
        from pandas.plotting import plot_params

        MPLPlot.__init__(self, data, **kwargs)
        if self.stacked:
            self.data = self.data.fillna(value=0)
        self.x_compat = plot_params["x_compat"]
        if "x_compat" in self.kwds:
            self.x_compat = bool(self.kwds.pop("x_compat"))

    @final
    def _is_ts_plot(self) -> bool:
        # this is slightly deceptive
        return not self.x_compat and self.use_index and self._use_dynamic_x()

    @final
    def _use_dynamic_x(self):
        return use_dynamic_x(self._get_ax(0), self.data)

    def _make_plot(self, fig: Figure) -> None:
        if self._is_ts_plot():
            data = maybe_convert_index(self._get_ax(0), self.data)

            x = data.index  # dummy, not used
            plotf = self._ts_plot
            it = self._iter_data(data=data, keep_index=True)
        else:
            x = self._get_xticks(convert_period=True)
            # error: Incompatible types in assignment (expression has type
            # "Callable[[Any, Any, Any, Any, Any, Any, KwArg(Any)], Any]", variable has
            # type "Callable[[Any, Any, Any, Any, KwArg(Any)], Any]")
            plotf = self._plot  # type: ignore[assignment]
            it = self._iter_data()

        stacking_id = self._get_stacking_id()
        is_errorbar = com.any_not_none(*self.errors.values())

        colors = self._get_colors()
        for i, (label, y) in enumerate(it):
            ax = self._get_ax(i)
            kwds = self.kwds.copy()
            style, kwds = self._apply_style_colors(colors, kwds, i, label)

            errors = self._get_errorbars(label=label, index=i)
            kwds = dict(kwds, **errors)

            label = pprint_thing(label)  # .encode('utf-8')
            label = self._mark_right_label(label, index=i)
            kwds["label"] = label

            newlines = plotf(
                ax,
                x,
                y,
                style=style,
                column_num=i,
                stacking_id=stacking_id,
                is_errorbar=is_errorbar,
                **kwds,
            )
            self._append_legend_handles_labels(newlines[0], label)

            if self._is_ts_plot():
                # reset of xlim should be used for ts data
                # TODO: GH28021, should find a way to change view limit on xaxis
                lines = get_all_lines(ax)
                left, right = get_xlim(lines)
                ax.set_xlim(left, right)

    # error: Signature of "_plot" incompatible with supertype "MPLPlot"
    @classmethod
    def _plot(  # type: ignore[override]
        cls, ax: Axes, x, y, style=None, column_num=None, stacking_id=None, **kwds
    ):
        # column_num is used to get the target column from plotf in line and
        # area plots
        if column_num == 0:
            cls._initialize_stacker(ax, stacking_id, len(y))
        y_values = cls._get_stacked_values(ax, stacking_id, y, kwds["label"])
        lines = MPLPlot._plot(ax, x, y_values, style=style, **kwds)
        cls._update_stacker(ax, stacking_id, y)
        return lines

    @final
    def _ts_plot(self, ax: Axes, x, data, style=None, **kwds):
        # accept x to be consistent with normal plot func,
        # x is not passed to tsplot as it uses data.index as x coordinate
        # column_num must be in kwds for stacking purpose
        freq, data = maybe_resample(data, ax, kwds)

        # Set ax with freq info
        decorate_axes(ax, freq, kwds)
        # digging deeper
        if hasattr(ax, "left_ax"):
            decorate_axes(ax.left_ax, freq, kwds)
        if hasattr(ax, "right_ax"):
            decorate_axes(ax.right_ax, freq, kwds)
        ax._plot_data.append((data, self._kind, kwds))

        lines = self._plot(ax, data.index, data.values, style=style, **kwds)
        # set date formatter, locators and rescale limits
        format_dateaxis(ax, ax.freq, data.index)
        return lines

    @final
    def _get_stacking_id(self):
        if self.stacked:
            return id(self.data)
        else:
            return None

    @final
    @classmethod
    def _initialize_stacker(cls, ax: Axes, stacking_id, n: int) -> None:
        if stacking_id is None:
            return
        if not hasattr(ax, "_stacker_pos_prior"):
            ax._stacker_pos_prior = {}
        if not hasattr(ax, "_stacker_neg_prior"):
            ax._stacker_neg_prior = {}
        ax._stacker_pos_prior[stacking_id] = np.zeros(n)
        ax._stacker_neg_prior[stacking_id] = np.zeros(n)

    @final
    @classmethod
    def _get_stacked_values(cls, ax: Axes, stacking_id, values, label):
        if stacking_id is None:
            return values
        if not hasattr(ax, "_stacker_pos_prior"):
            # stacker may not be initialized for subplots
            cls._initialize_stacker(ax, stacking_id, len(values))

        if (values >= 0).all():
            return ax._stacker_pos_prior[stacking_id] + values
        elif (values <= 0).all():
            return ax._stacker_neg_prior[stacking_id] + values

        raise ValueError(
            "When stacked is True, each column must be either "
            "all positive or all negative. "
            f"Column '{label}' contains both positive and negative values"
        )

    @final
    @classmethod
    def _update_stacker(cls, ax: Axes, stacking_id, values) -> None:
        if stacking_id is None:
            return
        if (values >= 0).all():
            ax._stacker_pos_prior[stacking_id] += values
        elif (values <= 0).all():
            ax._stacker_neg_prior[stacking_id] += values

    def _args_adjust(self) -> None:
        pass

    def _post_plot_logic(self, ax: Axes, data) -> None:
        from matplotlib.ticker import FixedLocator

        def get_label(i):
            if is_float(i) and i.is_integer():
                i = int(i)
            try:
                return pprint_thing(data.index[i])
            except Exception:
                return ""

        if self._need_to_set_index:
            xticks = ax.get_xticks()
            xticklabels = [get_label(x) for x in xticks]
            ax.xaxis.set_major_locator(FixedLocator(xticks))
            ax.set_xticklabels(xticklabels)

        # If the index is an irregular time series, then by default
        # we rotate the tick labels. The exception is if there are
        # subplots which don't share their x-axes, in which we case
        # we don't rotate the ticklabels as by default the subplots
        # would be too close together.
        condition = (
            not self._use_dynamic_x()
            and (data.index._is_all_dates and self.use_index)
            and (not self.subplots or (self.subplots and self.sharex))
        )

        index_name = self._get_index_name()

        if condition:
            # irregular TS rotated 30 deg. by default
            # probably a better place to check / set this.
            if not self._rot_set:
                self.rot = 30
            format_date_labels(ax, rot=self.rot)

        if index_name is not None and self.use_index:
            ax.set_xlabel(index_name)


class AreaPlot(LinePlot):
    @property
    def _kind(self) -> Literal["area"]:
        return "area"

    def __init__(self, data, **kwargs) -> None:
        kwargs.setdefault("stacked", True)
        with warnings.catch_warnings():
            warnings.filterwarnings(
                "ignore",
                "Downcasting object dtype arrays",
                category=FutureWarning,
            )
            data = data.fillna(value=0)
        LinePlot.__init__(self, data, **kwargs)

        if not self.stacked:
            # use smaller alpha to distinguish overlap
            self.kwds.setdefault("alpha", 0.5)

        if self.logy or self.loglog:
            raise ValueError("Log-y scales are not supported in area plot")

    # error: Signature of "_plot" incompatible with supertype "MPLPlot"
    @classmethod
    def _plot(  # type: ignore[override]
        cls,
        ax: Axes,
        x,
        y,
        style=None,
        column_num=None,
        stacking_id=None,
        is_errorbar: bool = False,
        **kwds,
    ):
        if column_num == 0:
            cls._initialize_stacker(ax, stacking_id, len(y))
        y_values = cls._get_stacked_values(ax, stacking_id, y, kwds["label"])

        # need to remove label, because subplots uses mpl legend as it is
        line_kwds = kwds.copy()
        line_kwds.pop("label")
        lines = MPLPlot._plot(ax, x, y_values, style=style, **line_kwds)

        # get data from the line to get coordinates for fill_between
        xdata, y_values = lines[0].get_data(orig=False)

        # unable to use ``_get_stacked_values`` here to get starting point
        if stacking_id is None:
            start = np.zeros(len(y))
        elif (y >= 0).all():
            start = ax._stacker_pos_prior[stacking_id]
        elif (y <= 0).all():
            start = ax._stacker_neg_prior[stacking_id]
        else:
            start = np.zeros(len(y))

        if "color" not in kwds:
            kwds["color"] = lines[0].get_color()

        rect = ax.fill_between(xdata, start, y_values, **kwds)
        cls._update_stacker(ax, stacking_id, y)

        # LinePlot expects list of artists
        res = [rect]
        return res

    def _args_adjust(self) -> None:
        pass

    def _post_plot_logic(self, ax: Axes, data) -> None:
        LinePlot._post_plot_logic(self, ax, data)

        is_shared_y = len(list(ax.get_shared_y_axes())) > 0
        # do not override the default axis behaviour in case of shared y axes
        if self.ylim is None and not is_shared_y:
            if (data >= 0).all().all():
                ax.set_ylim(0, None)
            elif (data <= 0).all().all():
                ax.set_ylim(None, 0)


class BarPlot(MPLPlot):
    @property
    def _kind(self) -> Literal["bar", "barh"]:
        return "bar"

    _default_rot = 90

    @property
    def orientation(self) -> PlottingOrientation:
        return "vertical"

    def __init__(self, data, **kwargs) -> None:
        # we have to treat a series differently than a
        # 1-column DataFrame w.r.t. color handling
        self._is_series = isinstance(data, ABCSeries)
        self.bar_width = kwargs.pop("width", 0.5)
        pos = kwargs.pop("position", 0.5)
        kwargs.setdefault("align", "center")
        self.tick_pos = np.arange(len(data))

        self.bottom = kwargs.pop("bottom", 0)
        self.left = kwargs.pop("left", 0)

        self.log = kwargs.pop("log", False)
        MPLPlot.__init__(self, data, **kwargs)

        if self.stacked or self.subplots:
            self.tickoffset = self.bar_width * pos
            if kwargs["align"] == "edge":
                self.lim_offset = self.bar_width / 2
            else:
                self.lim_offset = 0
        elif kwargs["align"] == "edge":
            w = self.bar_width / self.nseries
            self.tickoffset = self.bar_width * (pos - 0.5) + w * 0.5
            self.lim_offset = w * 0.5
        else:
            self.tickoffset = self.bar_width * pos
            self.lim_offset = 0

        self.ax_pos = self.tick_pos - self.tickoffset

    def _args_adjust(self) -> None:
        if is_list_like(self.bottom):
            self.bottom = np.array(self.bottom)
        if is_list_like(self.left):
            self.left = np.array(self.left)

    # error: Signature of "_plot" incompatible with supertype "MPLPlot"
    @classmethod
    def _plot(  # type: ignore[override]
        cls,
        ax: Axes,
        x,
        y,
        w,
        start: int | npt.NDArray[np.intp] = 0,
        log: bool = False,
        **kwds,
    ):
        return ax.bar(x, y, w, bottom=start, log=log, **kwds)

    @property
    def _start_base(self):
        return self.bottom

    def _make_plot(self, fig: Figure) -> None:
        colors = self._get_colors()
        ncolors = len(colors)

        pos_prior = neg_prior = np.zeros(len(self.data))
        K = self.nseries

        for i, (label, y) in enumerate(self._iter_data(fillna=0)):
            ax = self._get_ax(i)
            kwds = self.kwds.copy()
            if self._is_series:
                kwds["color"] = colors
            elif isinstance(colors, dict):
                kwds["color"] = colors[label]
            else:
                kwds["color"] = colors[i % ncolors]

            errors = self._get_errorbars(label=label, index=i)
            kwds = dict(kwds, **errors)

            label = pprint_thing(label)
            label = self._mark_right_label(label, index=i)

            if (("yerr" in kwds) or ("xerr" in kwds)) and (kwds.get("ecolor") is None):
                kwds["ecolor"] = mpl.rcParams["xtick.color"]

            start = 0
            if self.log and (y >= 1).all():
                start = 1
            start = start + self._start_base

            if self.subplots:
                w = self.bar_width / 2
                rect = self._plot(
                    ax,
                    self.ax_pos + w,
                    y,
                    self.bar_width,
                    start=start,
                    label=label,
                    log=self.log,
                    **kwds,
                )
                ax.set_title(label)
            elif self.stacked:
                mask = y > 0
                start = np.where(mask, pos_prior, neg_prior) + self._start_base
                w = self.bar_width / 2
                rect = self._plot(
                    ax,
                    self.ax_pos + w,
                    y,
                    self.bar_width,
                    start=start,
                    label=label,
                    log=self.log,
                    **kwds,
                )
                pos_prior = pos_prior + np.where(mask, y, 0)
                neg_prior = neg_prior + np.where(mask, 0, y)
            else:
                w = self.bar_width / K
                rect = self._plot(
                    ax,
                    self.ax_pos + (i + 0.5) * w,
                    y,
                    w,
                    start=start,
                    label=label,
                    log=self.log,
                    **kwds,
                )
            self._append_legend_handles_labels(rect, label)

    def _post_plot_logic(self, ax: Axes, data) -> None:
        if self.use_index:
            str_index = [pprint_thing(key) for key in data.index]
        else:
            str_index = [pprint_thing(key) for key in range(data.shape[0])]

        s_edge = self.ax_pos[0] - 0.25 + self.lim_offset
        e_edge = self.ax_pos[-1] + 0.25 + self.bar_width + self.lim_offset

        self._decorate_ticks(ax, self._get_index_name(), str_index, s_edge, e_edge)

    def _decorate_ticks(self, ax: Axes, name, ticklabels, start_edge, end_edge) -> None:
        ax.set_xlim((start_edge, end_edge))

        if self.xticks is not None:
            ax.set_xticks(np.array(self.xticks))
        else:
            ax.set_xticks(self.tick_pos)
            ax.set_xticklabels(ticklabels)

        if name is not None and self.use_index:
            ax.set_xlabel(name)


class BarhPlot(BarPlot):
    @property
    def _kind(self) -> Literal["barh"]:
        return "barh"

    _default_rot = 0

    @property
    def orientation(self) -> Literal["horizontal"]:
        return "horizontal"

    @property
    def _start_base(self):
        return self.left

    # error: Signature of "_plot" incompatible with supertype "MPLPlot"
    @classmethod
    def _plot(  # type: ignore[override]
        cls,
        ax: Axes,
        x,
        y,
        w,
        start: int | npt.NDArray[np.intp] = 0,
        log: bool = False,
        **kwds,
    ):
        return ax.barh(x, y, w, left=start, log=log, **kwds)

    def _get_custom_index_name(self):
        return self.ylabel

    def _decorate_ticks(self, ax: Axes, name, ticklabels, start_edge, end_edge) -> None:
        # horizontal bars
        ax.set_ylim((start_edge, end_edge))
        ax.set_yticks(self.tick_pos)
        ax.set_yticklabels(ticklabels)
        if name is not None and self.use_index:
            ax.set_ylabel(name)
        ax.set_xlabel(self.xlabel)


class PiePlot(MPLPlot):
    @property
    def _kind(self) -> Literal["pie"]:
        return "pie"

    _layout_type = "horizontal"

    def __init__(self, data, kind=None, **kwargs) -> None:
        data = data.fillna(value=0)
        if (data < 0).any().any():
            raise ValueError(f"{self._kind} plot doesn't allow negative values")
        MPLPlot.__init__(self, data, kind=kind, **kwargs)

    def _args_adjust(self) -> None:
        self.grid = False
        self.logy = False
        self.logx = False
        self.loglog = False

    def _validate_color_args(self) -> None:
        pass

    def _make_plot(self, fig: Figure) -> None:
        colors = self._get_colors(num_colors=len(self.data), color_kwds="colors")
        self.kwds.setdefault("colors", colors)

        for i, (label, y) in enumerate(self._iter_data()):
            ax = self._get_ax(i)
            if label is not None:
                label = pprint_thing(label)
                ax.set_ylabel(label)

            kwds = self.kwds.copy()

            def blank_labeler(label, value):
                if value == 0:
                    return ""
                else:
                    return label

            idx = [pprint_thing(v) for v in self.data.index]
            labels = kwds.pop("labels", idx)
            # labels is used for each wedge's labels
            # Blank out labels for values of 0 so they don't overlap
            # with nonzero wedges
            if labels is not None:
                blabels = [blank_labeler(left, value) for left, value in zip(labels, y)]
            else:
                blabels = None
            results = ax.pie(y, labels=blabels, **kwds)

            if kwds.get("autopct", None) is not None:
                patches, texts, autotexts = results
            else:
                patches, texts = results
                autotexts = []

            if self.fontsize is not None:
                for t in texts + autotexts:
                    t.set_fontsize(self.fontsize)

            # leglabels is used for legend labels
            leglabels = labels if labels is not None else idx
            for _patch, _leglabel in zip(patches, leglabels):
                self._append_legend_handles_labels(_patch, _leglabel)

    def _post_plot_logic(self, ax: Axes, data) -> None:
        pass<|MERGE_RESOLUTION|>--- conflicted
+++ resolved
@@ -504,12 +504,8 @@
                 new_ax.set_yscale("symlog")
             return new_ax
 
-<<<<<<< HEAD
-    @final
-    def _setup_subplots(self):
-=======
+    @final
     def _setup_subplots(self) -> Figure:
->>>>>>> 2c128531
         if self.subplots:
             naxes = (
                 self.nseries if isinstance(self.subplots, bool) else len(self.subplots)
@@ -690,12 +686,8 @@
     def _post_plot_logic(self, ax, data) -> None:
         """Post process for each axes. Overridden in child classes"""
 
-<<<<<<< HEAD
-    @final
-    def _adorn_subplots(self):
-=======
+    @final
     def _adorn_subplots(self, fig: Figure):
->>>>>>> 2c128531
         """Common post process unrelated to data"""
         if len(self.axes) > 0:
             all_axes = self._get_subplots(fig)
@@ -1152,12 +1144,8 @@
                     errors[kw] = err
         return errors
 
-<<<<<<< HEAD
-    @final
-    def _get_subplots(self):
-=======
+    @final
     def _get_subplots(self, fig: Figure):
->>>>>>> 2c128531
         from matplotlib.axes import Subplot
 
         return [
@@ -1166,14 +1154,9 @@
             if (isinstance(ax, Subplot) and ax.get_subplotspec() is not None)
         ]
 
-<<<<<<< HEAD
-    @final
-    def _get_axes_layout(self) -> tuple[int, int]:
-        axes = self._get_subplots()
-=======
+    @final
     def _get_axes_layout(self, fig: Figure) -> tuple[int, int]:
         axes = self._get_subplots(fig)
->>>>>>> 2c128531
         x_set = set()
         y_set = set()
         for ax in axes:
@@ -1223,12 +1206,8 @@
         ax.set_xlabel(xlabel)
         ax.set_ylabel(ylabel)
 
-<<<<<<< HEAD
-    @final
-    def _plot_colorbar(self, ax: Axes, **kwds):
-=======
+    @final
     def _plot_colorbar(self, ax: Axes, *, fig: Figure, **kwds):
->>>>>>> 2c128531
         # Addresses issues #10611 and #10678:
         # When plotting scatterplots and hexbinplots in IPython
         # inline backend the colorbar axis height tends not to
