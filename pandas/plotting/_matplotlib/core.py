--- conflicted
+++ resolved
@@ -271,14 +271,11 @@
 
         self.kwds = kwds
 
-<<<<<<< HEAD
         color = kwds.pop("color", lib.no_default)
         self.color = self._validate_color_args(color, self.colormap)
         assert "color" not in self.kwds
-=======
-        self._validate_color_args()
+
         self.data = self._ensure_frame(self.data)
->>>>>>> 8df36a2f
 
     @final
     @staticmethod
@@ -1309,10 +1306,7 @@
             self.data[c].dtype, CategoricalDtype
         )
 
-<<<<<<< HEAD
         color = self.color
-=======
-        color = self.kwds.pop("color", None)
         c_values = self._get_c_values(color, color_by_categorical, c_is_column)
         norm, cmap = self._get_norm_and_cmap(c_values, color_by_categorical)
         cb = self._get_colorbar(c_values, c_is_column)
@@ -1351,7 +1345,6 @@
 
     def _get_c_values(self, color, color_by_categorical: bool, c_is_column: bool):
         c = self.c
->>>>>>> 8df36a2f
         if c is not None and color is not None:
             raise TypeError("Specify exactly one of `c` and `color`")
         if c is None and color is None:
