--- conflicted
+++ resolved
@@ -146,13 +146,8 @@
     if ax is None:
         ax = plt.gca(xlim=[-1, 1], ylim=[-1, 1])
 
-<<<<<<< HEAD
-    to_plot = {}
+    to_plot: Dict[Label, List[List]] = {}
     colors = get_standard_colors(
-=======
-    to_plot: Dict[Label, List[List]] = {}
-    colors = _get_standard_colors(
->>>>>>> 6c3c6956
         num_colors=len(classes), colormap=colormap, color_type="random", color=color
     )
 
