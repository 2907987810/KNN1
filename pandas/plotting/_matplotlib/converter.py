import contextlib
import datetime as pydt
from datetime import datetime, timedelta
import functools

from dateutil.relativedelta import relativedelta
import matplotlib.dates as dates
from matplotlib.ticker import AutoLocator, Formatter, Locator
from matplotlib.transforms import nonsingular
import matplotlib.units as units
import numpy as np

from pandas._libs import lib, tslibs
from pandas._libs.tslibs import resolution
from pandas._libs.tslibs.frequencies import FreqGroup, get_freq

from pandas.core.dtypes.common import (
    is_datetime64_ns_dtype,
    is_float,
    is_float_dtype,
    is_integer,
    is_integer_dtype,
    is_nested_list_like,
)
from pandas.core.dtypes.generic import ABCSeries

from pandas import Index, get_option
import pandas.core.common as com
from pandas.core.indexes.datetimes import date_range
from pandas.core.indexes.period import Period, PeriodIndex, period_range
import pandas.core.tools.datetimes as tools

# constants
HOURS_PER_DAY = 24.0
MIN_PER_HOUR = 60.0
SEC_PER_MIN = 60.0

SEC_PER_HOUR = SEC_PER_MIN * MIN_PER_HOUR
SEC_PER_DAY = SEC_PER_HOUR * HOURS_PER_DAY

MUSEC_PER_DAY = 1e6 * SEC_PER_DAY

_mpl_units = {}  # Cache for units overwritten by us


def get_pairs():
    pairs = [
        (tslibs.Timestamp, DatetimeConverter),
        (Period, PeriodConverter),
        (pydt.datetime, DatetimeConverter),
        (pydt.date, DatetimeConverter),
        (pydt.time, TimeConverter),
        (np.datetime64, DatetimeConverter),
    ]
    return pairs


def register_pandas_matplotlib_converters(func):
    """
    Decorator applying pandas_converters.
    """

    @functools.wraps(func)
    def wrapper(*args, **kwargs):
        with pandas_converters():
            return func(*args, **kwargs)

    return wrapper


@contextlib.contextmanager
def pandas_converters():
    """
    Context manager registering pandas' converters for a plot.

    See Also
    --------
    register_pandas_matplotlib_converters : Decorator that applies this.
    """
    value = get_option("plotting.matplotlib.register_converters")

    if value:
        # register for True or "auto"
        register()
    try:
        yield
    finally:
        if value == "auto":
            # only deregister for "auto"
            deregister()


def register():
    pairs = get_pairs()
    for type_, cls in pairs:
        # Cache previous converter if present
        if type_ in units.registry and not isinstance(units.registry[type_], cls):
            previous = units.registry[type_]
            _mpl_units[type_] = previous
        # Replace with pandas converter
        units.registry[type_] = cls()


def deregister():
    # Renamed in pandas.plotting.__init__
    for type_, cls in get_pairs():
        # We use type to catch our classes directly, no inheritance
        if type(units.registry.get(type_)) is cls:
            units.registry.pop(type_)

    # restore the old keys
    for unit, formatter in _mpl_units.items():
        if type(formatter) not in {DatetimeConverter, PeriodConverter, TimeConverter}:
            # make it idempotent by excluding ours.
            units.registry[unit] = formatter


def _to_ordinalf(tm):
    tot_sec = tm.hour * 3600 + tm.minute * 60 + tm.second + float(tm.microsecond / 1e6)
    return tot_sec


def time2num(d):
    if isinstance(d, str):
        parsed = tools.to_datetime(d)
        if not isinstance(parsed, datetime):
            raise ValueError(f"Could not parse time {d}")
        return _to_ordinalf(parsed.time())
    if isinstance(d, pydt.time):
        return _to_ordinalf(d)
    return d


class TimeConverter(units.ConversionInterface):
    @staticmethod
    def convert(value, unit, axis):
        valid_types = (str, pydt.time)
        if isinstance(value, valid_types) or is_integer(value) or is_float(value):
            return time2num(value)
        if isinstance(value, Index):
            return value.map(time2num)
        if isinstance(value, (list, tuple, np.ndarray, Index)):
            return [time2num(x) for x in value]
        return value

    @staticmethod
    def axisinfo(unit, axis):
        if unit != "time":
            return None

        majloc = AutoLocator()
        majfmt = TimeFormatter(majloc)
        return units.AxisInfo(majloc=majloc, majfmt=majfmt, label="time")

    @staticmethod
    def default_units(x, axis):
        return "time"


# time formatter
class TimeFormatter(Formatter):
    def __init__(self, locs):
        self.locs = locs

    def __call__(self, x, pos=0):
        """
        Return the time of day as a formatted string.

        Parameters
        ----------
        x : float
            The time of day specified as seconds since 00:00 (midnight),
            with up to microsecond precision.
        pos
            Unused

        Returns
        -------
        str
            A string in HH:MM:SS.mmmuuu format. Microseconds,
            milliseconds and seconds are only displayed if non-zero.
        """
        fmt = "%H:%M:%S.%f"
        s = int(x)
        msus = int(round((x - s) * 1e6))
        ms = msus // 1000
        us = msus % 1000
        m, s = divmod(s, 60)
        h, m = divmod(m, 60)
        _, h = divmod(h, 24)
        if us != 0:
            return pydt.time(h, m, s, msus).strftime(fmt)
        elif ms != 0:
            return pydt.time(h, m, s, msus).strftime(fmt)[:-3]
        elif s != 0:
            return pydt.time(h, m, s).strftime("%H:%M:%S")

        return pydt.time(h, m).strftime("%H:%M")


# Period Conversion


class PeriodConverter(dates.DateConverter):
    @staticmethod
    def convert(values, units, axis):
        if is_nested_list_like(values):
            values = [PeriodConverter._convert_1d(v, units, axis) for v in values]
        else:
            values = PeriodConverter._convert_1d(values, units, axis)
        return values

    @staticmethod
    def _convert_1d(values, units, axis):
        if not hasattr(axis, "freq"):
            raise TypeError("Axis must have `freq` set to convert to Periods")
        valid_types = (str, datetime, Period, pydt.date, pydt.time, np.datetime64)
        if isinstance(values, valid_types) or is_integer(values) or is_float(values):
            return get_datevalue(values, axis.freq)
        elif isinstance(values, PeriodIndex):
            return values.asfreq(axis.freq)._ndarray_values
        elif isinstance(values, Index):
            return values.map(lambda x: get_datevalue(x, axis.freq))
        elif lib.infer_dtype(values, skipna=False) == "period":
            # https://github.com/pandas-dev/pandas/issues/24304
            # convert ndarray[period] -> PeriodIndex
            return PeriodIndex(values, freq=axis.freq)._ndarray_values
        elif isinstance(values, (list, tuple, np.ndarray, Index)):
            return [get_datevalue(x, axis.freq) for x in values]
        return values


def get_datevalue(date, freq):
    if isinstance(date, Period):
        return date.asfreq(freq).ordinal
    elif isinstance(date, (str, datetime, pydt.date, pydt.time, np.datetime64)):
        return Period(date, freq).ordinal
    elif (
        is_integer(date)
        or is_float(date)
        or (isinstance(date, (np.ndarray, Index)) and (date.size == 1))
    ):
        return date
    elif date is None:
        return None
    raise ValueError(f"Unrecognizable date '{date}'")


def _dt_to_float_ordinal(dt):
    """
    Convert :mod:`datetime` to the Gregorian date as UTC float days,
    preserving hours, minutes, seconds and microseconds.  Return value
    is a :func:`float`.
    """
    if isinstance(dt, (np.ndarray, Index, ABCSeries)) and is_datetime64_ns_dtype(dt):
        base = dates.epoch2num(dt.asi8 / 1.0e9)
    else:
        base = dates.date2num(dt)
    return base


# Datetime Conversion
class DatetimeConverter(dates.DateConverter):
    @staticmethod
    def convert(values, unit, axis):
        # values might be a 1-d array, or a list-like of arrays.
        if is_nested_list_like(values):
            values = [DatetimeConverter._convert_1d(v, unit, axis) for v in values]
        else:
            values = DatetimeConverter._convert_1d(values, unit, axis)
        return values

    @staticmethod
    def _convert_1d(values, unit, axis):
        def try_parse(values):
            try:
                return _dt_to_float_ordinal(tools.to_datetime(values))
            except Exception:
                return values

        if isinstance(values, (datetime, pydt.date)):
            return _dt_to_float_ordinal(values)
        elif isinstance(values, np.datetime64):
            return _dt_to_float_ordinal(tslibs.Timestamp(values))
        elif isinstance(values, pydt.time):
            return dates.date2num(values)
        elif is_integer(values) or is_float(values):
            return values
        elif isinstance(values, str):
            return try_parse(values)
        elif isinstance(values, (list, tuple, np.ndarray, Index, ABCSeries)):
            if isinstance(values, ABCSeries):
                # https://github.com/matplotlib/matplotlib/issues/11391
                # Series was skipped. Convert to DatetimeIndex to get asi8
                values = Index(values)
            if isinstance(values, Index):
                values = values.values
            if not isinstance(values, np.ndarray):
                values = com.asarray_tuplesafe(values)

            if is_integer_dtype(values) or is_float_dtype(values):
                return values

            try:
                values = tools.to_datetime(values)
                if isinstance(values, Index):
                    values = _dt_to_float_ordinal(values)
                else:
                    values = [_dt_to_float_ordinal(x) for x in values]
            except Exception:
                values = _dt_to_float_ordinal(values)

        return values

    @staticmethod
    def axisinfo(unit, axis):
        """
        Return the :class:`~matplotlib.units.AxisInfo` for *unit*.

        *unit* is a tzinfo instance or None.
        The *axis* argument is required but not used.
        """
        tz = unit

        majloc = PandasAutoDateLocator(tz=tz)
        majfmt = PandasAutoDateFormatter(majloc, tz=tz)
        datemin = pydt.date(2000, 1, 1)
        datemax = pydt.date(2010, 1, 1)

        return units.AxisInfo(
            majloc=majloc, majfmt=majfmt, label="", default_limits=(datemin, datemax)
        )


class PandasAutoDateFormatter(dates.AutoDateFormatter):
    def __init__(self, locator, tz=None, defaultfmt="%Y-%m-%d"):
        dates.AutoDateFormatter.__init__(self, locator, tz, defaultfmt)


class PandasAutoDateLocator(dates.AutoDateLocator):
    def get_locator(self, dmin, dmax):
        """Pick the best locator based on a distance."""
        delta = relativedelta(dmax, dmin)

        num_days = (delta.years * 12.0 + delta.months) * 31.0 + delta.days
        num_sec = (delta.hours * 60.0 + delta.minutes) * 60.0 + delta.seconds
        tot_sec = num_days * 86400.0 + num_sec

        if abs(tot_sec) < self.minticks:
            self._freq = -1
            locator = MilliSecondLocator(self.tz)
            locator.set_axis(self.axis)

            locator.set_view_interval(*self.axis.get_view_interval())
            locator.set_data_interval(*self.axis.get_data_interval())
            return locator

        return dates.AutoDateLocator.get_locator(self, dmin, dmax)

    def _get_unit(self):
        return MilliSecondLocator.get_unit_generic(self._freq)


class MilliSecondLocator(dates.DateLocator):

    UNIT = 1.0 / (24 * 3600 * 1000)

    def __init__(self, tz):
        dates.DateLocator.__init__(self, tz)
        self._interval = 1.0

    def _get_unit(self):
        return self.get_unit_generic(-1)

    @staticmethod
    def get_unit_generic(freq):
        unit = dates.RRuleLocator.get_unit_generic(freq)
        if unit < 0:
            return MilliSecondLocator.UNIT
        return unit

    def __call__(self):
        # if no data have been set, this will tank with a ValueError
        try:
            dmin, dmax = self.viewlim_to_dt()
        except ValueError:
            return []

        # We need to cap at the endpoints of valid datetime

        # FIXME: dont leave commented-out
        # TODO(wesm) unused?
        # if dmin > dmax:
        #     dmax, dmin = dmin, dmax
        # delta = relativedelta(dmax, dmin)
        # try:
        #     start = dmin - delta
        # except ValueError:
        #     start = _from_ordinal(1.0)

        # try:
        #     stop = dmax + delta
        # except ValueError:
        #     # The magic number!
        #     stop = _from_ordinal(3652059.9999999)

        nmax, nmin = dates.date2num((dmax, dmin))

        num = (nmax - nmin) * 86400 * 1000
        max_millis_ticks = 6
        for interval in [1, 10, 50, 100, 200, 500]:
            if num <= interval * (max_millis_ticks - 1):
                self._interval = interval
                break
            else:
                # We went through the whole loop without breaking, default to 1
                self._interval = 1000.0

        estimate = (nmax - nmin) / (self._get_unit() * self._get_interval())

        if estimate > self.MAXTICKS * 2:
            raise RuntimeError(
                "MillisecondLocator estimated to generate "
                f"{estimate:d} ticks from {dmin} to {dmax}: exceeds Locator.MAXTICKS"
                f"* 2 ({self.MAXTICKS * 2:d}) "
            )

        interval = self._get_interval()
        freq = f"{interval}L"
        tz = self.tz.tzname(None)
        st = _from_ordinal(dates.date2num(dmin))  # strip tz
        ed = _from_ordinal(dates.date2num(dmax))
        all_dates = date_range(start=st, end=ed, freq=freq, tz=tz).astype(object)

        try:
            if len(all_dates) > 0:
                locs = self.raise_if_exceeds(dates.date2num(all_dates))
                return locs
        except Exception:  # pragma: no cover
            pass

        lims = dates.date2num([dmin, dmax])
        return lims

    def _get_interval(self):
        return self._interval

    def autoscale(self):
        """
        Set the view limits to include the data range.
        """
        dmin, dmax = self.datalim_to_dt()
        if dmin > dmax:
            dmax, dmin = dmin, dmax

        # We need to cap at the endpoints of valid datetime

        # FIXME: dont leave commented-out
        # TODO(wesm): unused?

        # delta = relativedelta(dmax, dmin)
        # try:
        #     start = dmin - delta
        # except ValueError:
        #     start = _from_ordinal(1.0)

        # try:
        #     stop = dmax + delta
        # except ValueError:
        #     # The magic number!
        #     stop = _from_ordinal(3652059.9999999)

        dmin, dmax = self.datalim_to_dt()

        vmin = dates.date2num(dmin)
        vmax = dates.date2num(dmax)

        return self.nonsingular(vmin, vmax)


def _from_ordinal(x, tz=None):
    ix = int(x)
    dt = datetime.fromordinal(ix)
    remainder = float(x) - ix
    hour, remainder = divmod(24 * remainder, 1)
    minute, remainder = divmod(60 * remainder, 1)
    second, remainder = divmod(60 * remainder, 1)
    microsecond = int(1e6 * remainder)
    if microsecond < 10:
        microsecond = 0  # compensate for rounding errors
    dt = datetime(
        dt.year, dt.month, dt.day, int(hour), int(minute), int(second), microsecond
    )
    if tz is not None:
        dt = dt.astimezone(tz)

    if microsecond > 999990:  # compensate for rounding errors
        dt += timedelta(microseconds=1e6 - microsecond)

    return dt


# Fixed frequency dynamic tick locators and formatters

# -------------------------------------------------------------------------
# --- Locators ---
# -------------------------------------------------------------------------


def _get_default_annual_spacing(nyears):
    """
    Returns a default spacing between consecutive ticks for annual data.
    """
    if nyears < 11:
        (min_spacing, maj_spacing) = (1, 1)
    elif nyears < 20:
        (min_spacing, maj_spacing) = (1, 2)
    elif nyears < 50:
        (min_spacing, maj_spacing) = (1, 5)
    elif nyears < 100:
        (min_spacing, maj_spacing) = (5, 10)
    elif nyears < 200:
        (min_spacing, maj_spacing) = (5, 25)
    elif nyears < 600:
        (min_spacing, maj_spacing) = (10, 50)
    else:
        factor = nyears // 1000 + 1
        (min_spacing, maj_spacing) = (factor * 20, factor * 100)
    return (min_spacing, maj_spacing)


def period_break(dates, period):
    """
    Returns the indices where the given period changes.

    Parameters
    ----------
    dates : PeriodIndex
        Array of intervals to monitor.
    period : string
        Name of the period to monitor.
    """
    current = getattr(dates, period)
    previous = getattr(dates - 1 * dates.freq, period)
    return np.nonzero(current - previous)[0]


def has_level_label(label_flags, vmin):
    """
    Returns true if the ``label_flags`` indicate there is at least one label
    for this level.

    if the minimum view limit is not an exact integer, then the first tick
    label won't be shown, so we must adjust for that.
    """
    if label_flags.size == 0 or (
        label_flags.size == 1 and label_flags[0] == 0 and vmin % 1 > 0.0
    ):
        return False
    else:
        return True


def _daily_finder(vmin, vmax, freq):
    periodsperday = -1

    if freq >= FreqGroup.FR_HR:
        if freq == FreqGroup.FR_NS:
            periodsperday = 24 * 60 * 60 * 1000000000
        elif freq == FreqGroup.FR_US:
            periodsperday = 24 * 60 * 60 * 1000000
        elif freq == FreqGroup.FR_MS:
            periodsperday = 24 * 60 * 60 * 1000
        elif freq == FreqGroup.FR_SEC:
            periodsperday = 24 * 60 * 60
        elif freq == FreqGroup.FR_MIN:
            periodsperday = 24 * 60
        elif freq == FreqGroup.FR_HR:
            periodsperday = 24
        else:  # pragma: no cover
            raise ValueError(f"unexpected frequency: {freq}")
        periodsperyear = 365 * periodsperday
        periodspermonth = 28 * periodsperday

    elif freq == FreqGroup.FR_BUS:
        periodsperyear = 261
        periodspermonth = 19
    elif freq == FreqGroup.FR_DAY:
        periodsperyear = 365
        periodspermonth = 28
    elif resolution.get_freq_group(freq) == FreqGroup.FR_WK:
        periodsperyear = 52
        periodspermonth = 3
    else:  # pragma: no cover
        raise ValueError("unexpected frequency")

    # save this for later usage
    vmin_orig = vmin

    (vmin, vmax) = (
        Period(ordinal=int(vmin), freq=freq),
        Period(ordinal=int(vmax), freq=freq),
    )
    span = vmax.ordinal - vmin.ordinal + 1
    dates_ = period_range(start=vmin, end=vmax, freq=freq)
    # Initialize the output
    info = np.zeros(
        span, dtype=[("val", np.int64), ("maj", bool), ("min", bool), ("fmt", "|S20")]
    )
    info["val"][:] = dates_._ndarray_values
    info["fmt"][:] = ""
    info["maj"][[0, -1]] = True
    # .. and set some shortcuts
    info_maj = info["maj"]
    info_min = info["min"]
    info_fmt = info["fmt"]

    def first_label(label_flags):
        if (label_flags[0] == 0) and (label_flags.size > 1) and ((vmin_orig % 1) > 0.0):
            return label_flags[1]
        else:
            return label_flags[0]

    # Case 1. Less than a month
    if span <= periodspermonth:
        day_start = period_break(dates_, "day")
        month_start = period_break(dates_, "month")

        def _hour_finder(label_interval, force_year_start):
            _hour = dates_.hour
            _prev_hour = (dates_ - 1 * dates_.freq).hour
            hour_start = (_hour - _prev_hour) != 0
            info_maj[day_start] = True
            info_min[hour_start & (_hour % label_interval == 0)] = True
            year_start = period_break(dates_, "year")
            info_fmt[hour_start & (_hour % label_interval == 0)] = "%H:%M"
            info_fmt[day_start] = "%H:%M\n%d-%b"
            info_fmt[year_start] = "%H:%M\n%d-%b\n%Y"
            if force_year_start and not has_level_label(year_start, vmin_orig):
                info_fmt[first_label(day_start)] = "%H:%M\n%d-%b\n%Y"

        def _minute_finder(label_interval):
            hour_start = period_break(dates_, "hour")
            _minute = dates_.minute
            _prev_minute = (dates_ - 1 * dates_.freq).minute
            minute_start = (_minute - _prev_minute) != 0
            info_maj[hour_start] = True
            info_min[minute_start & (_minute % label_interval == 0)] = True
            year_start = period_break(dates_, "year")
            info_fmt = info["fmt"]
            info_fmt[minute_start & (_minute % label_interval == 0)] = "%H:%M"
            info_fmt[day_start] = "%H:%M\n%d-%b"
            info_fmt[year_start] = "%H:%M\n%d-%b\n%Y"

        def _second_finder(label_interval):
            minute_start = period_break(dates_, "minute")
            _second = dates_.second
            _prev_second = (dates_ - 1 * dates_.freq).second
            second_start = (_second - _prev_second) != 0
            info["maj"][minute_start] = True
            info["min"][second_start & (_second % label_interval == 0)] = True
            year_start = period_break(dates_, "year")
            info_fmt = info["fmt"]
            info_fmt[second_start & (_second % label_interval == 0)] = "%H:%M:%S"
            info_fmt[day_start] = "%H:%M:%S\n%d-%b"
            info_fmt[year_start] = "%H:%M:%S\n%d-%b\n%Y"

        if span < periodsperday / 12000.0:
            _second_finder(1)
        elif span < periodsperday / 6000.0:
            _second_finder(2)
        elif span < periodsperday / 2400.0:
            _second_finder(5)
        elif span < periodsperday / 1200.0:
            _second_finder(10)
        elif span < periodsperday / 800.0:
            _second_finder(15)
        elif span < periodsperday / 400.0:
            _second_finder(30)
        elif span < periodsperday / 150.0:
            _minute_finder(1)
        elif span < periodsperday / 70.0:
            _minute_finder(2)
        elif span < periodsperday / 24.0:
            _minute_finder(5)
        elif span < periodsperday / 12.0:
            _minute_finder(15)
        elif span < periodsperday / 6.0:
            _minute_finder(30)
        elif span < periodsperday / 2.5:
            _hour_finder(1, False)
        elif span < periodsperday / 1.5:
            _hour_finder(2, False)
        elif span < periodsperday * 1.25:
            _hour_finder(3, False)
        elif span < periodsperday * 2.5:
            _hour_finder(6, True)
        elif span < periodsperday * 4:
            _hour_finder(12, True)
        else:
            info_maj[month_start] = True
            info_min[day_start] = True
            year_start = period_break(dates_, "year")
            info_fmt = info["fmt"]
            info_fmt[day_start] = "%d"
            info_fmt[month_start] = "%d\n%b"
            info_fmt[year_start] = "%d\n%b\n%Y"
            if not has_level_label(year_start, vmin_orig):
                if not has_level_label(month_start, vmin_orig):
                    info_fmt[first_label(day_start)] = "%d\n%b\n%Y"
                else:
                    info_fmt[first_label(month_start)] = "%d\n%b\n%Y"

    # Case 2. Less than three months
    elif span <= periodsperyear // 4:
        month_start = period_break(dates_, "month")
        info_maj[month_start] = True
        if freq < FreqGroup.FR_HR:
            info["min"] = True
        else:
            day_start = period_break(dates_, "day")
            info["min"][day_start] = True
        week_start = period_break(dates_, "week")
        year_start = period_break(dates_, "year")
        info_fmt[week_start] = "%d"
        info_fmt[month_start] = "\n\n%b"
        info_fmt[year_start] = "\n\n%b\n%Y"
        if not has_level_label(year_start, vmin_orig):
            if not has_level_label(month_start, vmin_orig):
                info_fmt[first_label(week_start)] = "\n\n%b\n%Y"
            else:
                info_fmt[first_label(month_start)] = "\n\n%b\n%Y"
    # Case 3. Less than 14 months ...............
    elif span <= 1.15 * periodsperyear:
        year_start = period_break(dates_, "year")
        month_start = period_break(dates_, "month")
        week_start = period_break(dates_, "week")
        info_maj[month_start] = True
        info_min[week_start] = True
        info_min[year_start] = False
        info_min[month_start] = False
        info_fmt[month_start] = "%b"
        info_fmt[year_start] = "%b\n%Y"
        if not has_level_label(year_start, vmin_orig):
            info_fmt[first_label(month_start)] = "%b\n%Y"
    # Case 4. Less than 2.5 years ...............
    elif span <= 2.5 * periodsperyear:
        year_start = period_break(dates_, "year")
        quarter_start = period_break(dates_, "quarter")
        month_start = period_break(dates_, "month")
        info_maj[quarter_start] = True
        info_min[month_start] = True
        info_fmt[quarter_start] = "%b"
        info_fmt[year_start] = "%b\n%Y"
    # Case 4. Less than 4 years .................
    elif span <= 4 * periodsperyear:
        year_start = period_break(dates_, "year")
        month_start = period_break(dates_, "month")
        info_maj[year_start] = True
        info_min[month_start] = True
        info_min[year_start] = False

        month_break = dates_[month_start].month
        jan_or_jul = month_start[(month_break == 1) | (month_break == 7)]
        info_fmt[jan_or_jul] = "%b"
        info_fmt[year_start] = "%b\n%Y"
    # Case 5. Less than 11 years ................
    elif span <= 11 * periodsperyear:
        year_start = period_break(dates_, "year")
        quarter_start = period_break(dates_, "quarter")
        info_maj[year_start] = True
        info_min[quarter_start] = True
        info_min[year_start] = False
        info_fmt[year_start] = "%Y"
    # Case 6. More than 12 years ................
    else:
        year_start = period_break(dates_, "year")
        year_break = dates_[year_start].year
        nyears = span / periodsperyear
        (min_anndef, maj_anndef) = _get_default_annual_spacing(nyears)
        major_idx = year_start[(year_break % maj_anndef == 0)]
        info_maj[major_idx] = True
        minor_idx = year_start[(year_break % min_anndef == 0)]
        info_min[minor_idx] = True
        info_fmt[major_idx] = "%Y"

    return info


def _monthly_finder(vmin, vmax, freq):
    periodsperyear = 12

    vmin_orig = vmin
    (vmin, vmax) = (int(vmin), int(vmax))
    span = vmax - vmin + 1

    # Initialize the output
    info = np.zeros(
        span, dtype=[("val", int), ("maj", bool), ("min", bool), ("fmt", "|S8")]
    )
    info["val"] = np.arange(vmin, vmax + 1)
    dates_ = info["val"]
    info["fmt"] = ""
    year_start = (dates_ % 12 == 0).nonzero()[0]
    info_maj = info["maj"]
    info_fmt = info["fmt"]

    if span <= 1.15 * periodsperyear:
        info_maj[year_start] = True
        info["min"] = True

        info_fmt[:] = "%b"
        info_fmt[year_start] = "%b\n%Y"

        if not has_level_label(year_start, vmin_orig):
            if dates_.size > 1:
                idx = 1
            else:
                idx = 0
            info_fmt[idx] = "%b\n%Y"

    elif span <= 2.5 * periodsperyear:
        quarter_start = (dates_ % 3 == 0).nonzero()
        info_maj[year_start] = True
        # TODO: Check the following : is it really info['fmt'] ?
        info["fmt"][quarter_start] = True
        info["min"] = True

        info_fmt[quarter_start] = "%b"
        info_fmt[year_start] = "%b\n%Y"

    elif span <= 4 * periodsperyear:
        info_maj[year_start] = True
        info["min"] = True

        jan_or_jul = (dates_ % 12 == 0) | (dates_ % 12 == 6)
        info_fmt[jan_or_jul] = "%b"
        info_fmt[year_start] = "%b\n%Y"

    elif span <= 11 * periodsperyear:
        quarter_start = (dates_ % 3 == 0).nonzero()
        info_maj[year_start] = True
        info["min"][quarter_start] = True

        info_fmt[year_start] = "%Y"

    else:
        nyears = span / periodsperyear
        (min_anndef, maj_anndef) = _get_default_annual_spacing(nyears)
        years = dates_[year_start] // 12 + 1
        major_idx = year_start[(years % maj_anndef == 0)]
        info_maj[major_idx] = True
        info["min"][year_start[(years % min_anndef == 0)]] = True

        info_fmt[major_idx] = "%Y"

    return info


def _quarterly_finder(vmin, vmax, freq):
    periodsperyear = 4
    vmin_orig = vmin
    (vmin, vmax) = (int(vmin), int(vmax))
    span = vmax - vmin + 1

    info = np.zeros(
        span, dtype=[("val", int), ("maj", bool), ("min", bool), ("fmt", "|S8")]
    )
    info["val"] = np.arange(vmin, vmax + 1)
    info["fmt"] = ""
    dates_ = info["val"]
    info_maj = info["maj"]
    info_fmt = info["fmt"]
    year_start = (dates_ % 4 == 0).nonzero()[0]

    if span <= 3.5 * periodsperyear:
        info_maj[year_start] = True
        info["min"] = True

        info_fmt[:] = "Q%q"
        info_fmt[year_start] = "Q%q\n%F"
        if not has_level_label(year_start, vmin_orig):
            if dates_.size > 1:
                idx = 1
            else:
                idx = 0
            info_fmt[idx] = "Q%q\n%F"

    elif span <= 11 * periodsperyear:
        info_maj[year_start] = True
        info["min"] = True
        info_fmt[year_start] = "%F"

    else:
        years = dates_[year_start] // 4 + 1
        nyears = span / periodsperyear
        (min_anndef, maj_anndef) = _get_default_annual_spacing(nyears)
        major_idx = year_start[(years % maj_anndef == 0)]
        info_maj[major_idx] = True
        info["min"][year_start[(years % min_anndef == 0)]] = True
        info_fmt[major_idx] = "%F"

    return info


def _annual_finder(vmin, vmax, freq):
    (vmin, vmax) = (int(vmin), int(vmax + 1))
    span = vmax - vmin + 1

    info = np.zeros(
        span, dtype=[("val", int), ("maj", bool), ("min", bool), ("fmt", "|S8")]
    )
    info["val"] = np.arange(vmin, vmax + 1)
    info["fmt"] = ""
    dates_ = info["val"]

    (min_anndef, maj_anndef) = _get_default_annual_spacing(span)
    major_idx = dates_ % maj_anndef == 0
    info["maj"][major_idx] = True
    info["min"][(dates_ % min_anndef == 0)] = True
    info["fmt"][major_idx] = "%Y"

    return info


def get_finder(freq):
    if isinstance(freq, str):
        freq = get_freq(freq)
    fgroup = resolution.get_freq_group(freq)

    if fgroup == FreqGroup.FR_ANN:
        return _annual_finder
    elif fgroup == FreqGroup.FR_QTR:
        return _quarterly_finder
    elif freq == FreqGroup.FR_MTH:
        return _monthly_finder
    elif (freq >= FreqGroup.FR_BUS) or fgroup == FreqGroup.FR_WK:
        return _daily_finder
    else:  # pragma: no cover
        raise NotImplementedError(f"Unsupported frequency: {freq}")


class TimeSeries_DateLocator(Locator):
    """
    Locates the ticks along an axis controlled by a :class:`Series`.

    Parameters
    ----------
    freq : {var}
        Valid frequency specifier.
    minor_locator : {False, True}, optional
        Whether the locator is for minor ticks (True) or not.
    dynamic_mode : {True, False}, optional
        Whether the locator should work in dynamic mode.
    base : {int}, optional
    quarter : {int}, optional
    month : {int}, optional
    day : {int}, optional
    """

    def __init__(
        self,
        freq,
        minor_locator=False,
        dynamic_mode=True,
        base=1,
        quarter=1,
        month=1,
        day=1,
        plot_obj=None,
    ):
        if isinstance(freq, str):
            freq = get_freq(freq)
        self.freq = freq
        self.base = base
        (self.quarter, self.month, self.day) = (quarter, month, day)
        self.isminor = minor_locator
        self.isdynamic = dynamic_mode
        self.offset = 0
        self.plot_obj = plot_obj
        self.finder = get_finder(freq)

    def _get_default_locs(self, vmin, vmax):
<<<<<<< HEAD
        "Returns the default locations of ticks."
=======
        """Returns the default locations of ticks."""

>>>>>>> 1117328d
        if self.plot_obj.date_axis_info is None:
            self.plot_obj.date_axis_info = self.finder(vmin, vmax, self.freq)

        locator = self.plot_obj.date_axis_info

        if self.isminor:
            return np.compress(locator["min"], locator["val"])
        return np.compress(locator["maj"], locator["val"])

    def __call__(self):
        """Return the locations of the ticks."""
        # axis calls Locator.set_axis inside set_m<xxxx>_formatter

        vi = tuple(self.axis.get_view_interval())
        if vi != self.plot_obj.view_interval:
            self.plot_obj.date_axis_info = None
        self.plot_obj.view_interval = vi
        vmin, vmax = vi
        if vmax < vmin:
            vmin, vmax = vmax, vmin
        if self.isdynamic:
            locs = self._get_default_locs(vmin, vmax)
        else:  # pragma: no cover
            base = self.base
            (d, m) = divmod(vmin, base)
            vmin = (d + 1) * base
            locs = list(range(vmin, vmax + 1, base))
        return locs

    def autoscale(self):
        """
        Sets the view limits to the nearest multiples of base that contain the
        data.
        """
        # requires matplotlib >= 0.98.0
        (vmin, vmax) = self.axis.get_data_interval()

        locs = self._get_default_locs(vmin, vmax)
        (vmin, vmax) = locs[[0, -1]]
        if vmin == vmax:
            vmin -= 1
            vmax += 1
        return nonsingular(vmin, vmax)


# -------------------------------------------------------------------------
# --- Formatter ---
# -------------------------------------------------------------------------


class TimeSeries_DateFormatter(Formatter):
    """
    Formats the ticks along an axis controlled by a :class:`PeriodIndex`.

    Parameters
    ----------
    freq : {int, string}
        Valid frequency specifier.
    minor_locator : {False, True}
        Whether the current formatter should apply to minor ticks (True) or
        major ticks (False).
    dynamic_mode : {True, False}
        Whether the formatter works in dynamic mode or not.
    """

    def __init__(self, freq, minor_locator=False, dynamic_mode=True, plot_obj=None):
        if isinstance(freq, str):
            freq = get_freq(freq)
        self.format = None
        self.freq = freq
        self.locs = []
        self.formatdict = None
        self.isminor = minor_locator
        self.isdynamic = dynamic_mode
        self.offset = 0
        self.plot_obj = plot_obj
        self.finder = get_finder(freq)

    def _set_default_format(self, vmin, vmax):
<<<<<<< HEAD
        "Returns the default ticks spacing."
=======
        """Returns the default ticks spacing."""

>>>>>>> 1117328d
        if self.plot_obj.date_axis_info is None:
            self.plot_obj.date_axis_info = self.finder(vmin, vmax, self.freq)
        info = self.plot_obj.date_axis_info

        if self.isminor:
            format = np.compress(info["min"] & np.logical_not(info["maj"]), info)
        else:
            format = np.compress(info["maj"], info)
        self.formatdict = {x: f for (x, _, _, f) in format}
        return self.formatdict

    def set_locs(self, locs):
        """Sets the locations of the ticks"""
        # don't actually use the locs. This is just needed to work with
        # matplotlib. Force to use vmin, vmax

        self.locs = locs

        (vmin, vmax) = vi = tuple(self.axis.get_view_interval())
        if vi != self.plot_obj.view_interval:
            self.plot_obj.date_axis_info = None
        self.plot_obj.view_interval = vi
        if vmax < vmin:
            (vmin, vmax) = (vmax, vmin)
        self._set_default_format(vmin, vmax)

    def __call__(self, x, pos=0):

        if self.formatdict is None:
            return ""
        else:
            fmt = self.formatdict.pop(x, "")
            if isinstance(fmt, np.bytes_):
                fmt = fmt.decode("utf-8")
            return Period(ordinal=int(x), freq=self.freq).strftime(fmt)


class TimeSeries_TimedeltaFormatter(Formatter):
    """
    Formats the ticks along an axis controlled by a :class:`TimedeltaIndex`.
    """

    @staticmethod
    def format_timedelta_ticks(x, pos, n_decimals):
        """
        Convert seconds to 'D days HH:MM:SS.F'
        """
        s, ns = divmod(x, 1e9)
        m, s = divmod(s, 60)
        h, m = divmod(m, 60)
        d, h = divmod(h, 24)
        decimals = int(ns * 10 ** (n_decimals - 9))
        s = f"{int(h):02d}:{int(m):02d}:{int(s):02d}"
        if n_decimals > 0:
            s += f".{decimals:0{n_decimals}d}"
        if d != 0:
            s = f"{int(d):d} days {s}"
        return s

    def __call__(self, x, pos=0):
        (vmin, vmax) = tuple(self.axis.get_view_interval())
        n_decimals = int(np.ceil(np.log10(100 * 1e9 / (vmax - vmin))))
        if n_decimals > 9:
            n_decimals = 9
        return self.format_timedelta_ticks(x, pos, n_decimals)<|MERGE_RESOLUTION|>--- conflicted
+++ resolved
@@ -981,12 +981,7 @@
         self.finder = get_finder(freq)
 
     def _get_default_locs(self, vmin, vmax):
-<<<<<<< HEAD
-        "Returns the default locations of ticks."
-=======
         """Returns the default locations of ticks."""
-
->>>>>>> 1117328d
         if self.plot_obj.date_axis_info is None:
             self.plot_obj.date_axis_info = self.finder(vmin, vmax, self.freq)
 
@@ -1066,12 +1061,7 @@
         self.finder = get_finder(freq)
 
     def _set_default_format(self, vmin, vmax):
-<<<<<<< HEAD
-        "Returns the default ticks spacing."
-=======
         """Returns the default ticks spacing."""
-
->>>>>>> 1117328d
         if self.plot_obj.date_axis_info is None:
             self.plot_obj.date_axis_info = self.finder(vmin, vmax, self.freq)
         info = self.plot_obj.date_axis_info
