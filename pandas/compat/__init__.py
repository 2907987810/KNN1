"""
compat
======

Cross-compatible functions for different versions of Python.

Key items to import for compatible code:
* lists: lrange(), lmap(), lzip(), lfilter()
* iterable method compatibility: iteritems, iterkeys, itervalues
  * Uses the original method if available, otherwise uses items, keys, values.
* add_metaclass(metaclass) - class decorator that recreates class with with the
  given metaclass instead (and avoids intermediary class creation)

Other items:
* platform checker
"""
<<<<<<< HEAD
# flake8: noqa
=======
>>>>>>> 4e7e7f0d

import platform
import re
import struct
import sys

PY36 = sys.version_info >= (3, 6)
PY37 = sys.version_info >= (3, 7)
PYPY = platform.python_implementation() == 'PyPy'


# list-producing versions of the major Python iterating functions
def lrange(*args, **kwargs):
    return list(range(*args, **kwargs))


def lzip(*args, **kwargs):
    return list(zip(*args, **kwargs))


def lmap(*args, **kwargs):
    return list(map(*args, **kwargs))


def lfilter(*args, **kwargs):
    return list(filter(*args, **kwargs))


def iteritems(obj, **kw):
    return iter(obj.items(**kw))


def iterkeys(obj, **kw):
    return iter(obj.keys(**kw))


def itervalues(obj, **kw):
    return iter(obj.values(**kw))

# ----------------------------------------------------------------------------
# functions largely based / taken from the six module

# Much of the code in this module comes from Benjamin Peterson's six library.
# The license for this library can be found in LICENSES/SIX and the code can be
# found at https://bitbucket.org/gutworth/six


def to_str(s):
    """
    Convert bytes and non-string into Python 3 str
    """
    if isinstance(s, bytes):
        s = s.decode('utf-8')
    elif not isinstance(s, str):
        s = str(s)
    return s


def set_function_name(f, name, cls):
    """
    Bind the name/qualname attributes of the function
    """
    f.__name__ = name
    f.__qualname__ = '{klass}.{name}'.format(
        klass=cls.__name__,
        name=name)
    f.__module__ = cls.__module__
    return f


def add_metaclass(metaclass):
    """
    Class decorator for creating a class with a metaclass.
    """
    def wrapper(cls):
        orig_vars = cls.__dict__.copy()
        orig_vars.pop('__dict__', None)
        orig_vars.pop('__weakref__', None)
        for slots_var in orig_vars.get('__slots__', ()):
            orig_vars.pop(slots_var)
        return metaclass(cls.__name__, cls.__bases__, orig_vars)
    return wrapper


def raise_with_traceback(exc, traceback=Ellipsis):
    """
    Raise exception with existing traceback.
    If traceback is not passed, uses sys.exc_info() to get traceback.
    """
    if traceback == Ellipsis:
        _, _, traceback = sys.exc_info()
    raise exc.with_traceback(traceback)


# In Python 3.7, the private re._pattern_type is removed.
# Python 3.5+ have typing.re.Pattern
if PY36:
    import typing
    re_type = typing.re.Pattern
else:
    re_type = type(re.compile(''))


# https://github.com/pandas-dev/pandas/pull/9123
def is_platform_little_endian():
    """ am I little endian """
    return sys.byteorder == 'little'


def is_platform_windows():
    return sys.platform == 'win32' or sys.platform == 'cygwin'


def is_platform_linux():
    return sys.platform == 'linux2'


def is_platform_mac():
    return sys.platform == 'darwin'


def is_platform_32bit():
    return struct.calcsize("P") * 8 < 64<|MERGE_RESOLUTION|>--- conflicted
+++ resolved
@@ -14,11 +14,6 @@
 Other items:
 * platform checker
 """
-<<<<<<< HEAD
-# flake8: noqa
-=======
->>>>>>> 4e7e7f0d
-
 import platform
 import re
 import struct
