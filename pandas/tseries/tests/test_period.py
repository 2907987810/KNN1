"""Tests suite for Period handling.

Parts derived from scikits.timeseries code, original authors:
- Pierre Gerard-Marchant & Matt Knox
- pierregm_at_uga_dot_edu - mattknow_ca_at_hotmail_dot_com

"""

from datetime import datetime, date, timedelta
import unittest

from numpy.ma.testutils import assert_equal

from pandas import Timestamp
from pandas.tseries.frequencies import MONTHS, DAYS
from pandas.tseries.period import Period, PeriodIndex, period_range
from pandas.tseries.index import DatetimeIndex, date_range, Index
from pandas.tseries.tools import to_datetime
import pandas.tseries.period as pmod

import pandas.core.datetools as datetools
import pandas as pd
import numpy as np
randn = np.random.randn

from pandas import Series, TimeSeries, DataFrame
from pandas.util.testing import assert_series_equal, assert_almost_equal
import pandas.util.testing as tm

<<<<<<< HEAD
class TestPeriodProperties(unittest.TestCase):
=======

class TestPeriodProperties(TestCase):
>>>>>>> 6e2b6ea6
    "Test properties such as year, month, weekday, etc...."
    #
    def __init__(self, *args, **kwds):
        unittest.TestCase.__init__(self, *args, **kwds)

    def test_quarterly_negative_ordinals(self):
        p = Period(ordinal=-1, freq='Q-DEC')
        self.assertEquals(p.year, 1969)
        self.assertEquals(p.quarter, 4)

        p = Period(ordinal=-2, freq='Q-DEC')
        self.assertEquals(p.year, 1969)
        self.assertEquals(p.quarter, 3)

        p = Period(ordinal=-2, freq='M')
        self.assertEquals(p.year, 1969)
        self.assertEquals(p.month, 11)

    def test_period_cons_quarterly(self):
        # bugs in scikits.timeseries
        for month in MONTHS:
            freq = 'Q-%s' % month
            exp = Period('1989Q3', freq=freq)
            self.assert_('1989Q3' in str(exp))
            stamp = exp.to_timestamp('D', how='end')
            p = Period(stamp, freq=freq)
            self.assertEquals(p, exp)

    def test_period_cons_annual(self):
        # bugs in scikits.timeseries
        for month in MONTHS:
            freq = 'A-%s' % month
            exp = Period('1989', freq=freq)
            stamp = exp.to_timestamp('D', how='end') + timedelta(days=30)
            p = Period(stamp, freq=freq)
            self.assertEquals(p, exp + 1)

    def test_period_cons_weekly(self):
        for num in range(10, 17):
            daystr = '2011-02-%d' % num
            for day in DAYS:
                freq = 'W-%s' % day

                result = Period(daystr, freq=freq)
                expected = Period(daystr, freq='D').asfreq(freq)
                self.assertEquals(result, expected)

    def test_period_constructor(self):
        i1 = Period('1/1/2005', freq='M')
        i2 = Period('Jan 2005')

        self.assertEquals(i1, i2)

        i1 = Period('2005', freq='A')
        i2 = Period('2005')
        i3 = Period('2005', freq='a')

        self.assertEquals(i1, i2)
        self.assertEquals(i1, i3)

        i4 = Period('2005', freq='M')
        i5 = Period('2005', freq='m')

        self.assert_(i1 != i4)
        self.assertEquals(i4, i5)

        i1 = Period.now('Q')
        i2 = Period(datetime.now(), freq='Q')
        i3 = Period.now('q')

        self.assertEquals(i1, i2)
        self.assertEquals(i1, i3)

        # Biz day construction, roll forward if non-weekday
        i1 = Period('3/10/12', freq='B')
        i2 = Period('3/12/12', freq='D')
        self.assertEquals(i1, i2.asfreq('B'))

        i3 = Period('3/10/12', freq='b')
        self.assertEquals(i1, i3)

        i1 = Period(year=2005, quarter=1, freq='Q')
        i2 = Period('1/1/2005', freq='Q')
        self.assertEquals(i1, i2)

        i1 = Period(year=2005, quarter=3, freq='Q')
        i2 = Period('9/1/2005', freq='Q')
        self.assertEquals(i1, i2)

        i1 = Period(year=2005, month=3, day=1, freq='D')
        i2 = Period('3/1/2005', freq='D')
        self.assertEquals(i1, i2)

        i3 = Period(year=2005, month=3, day=1, freq='d')
        self.assertEquals(i1, i3)

        i1 = Period(year=2012, month=3, day=10, freq='B')
        i2 = Period('3/12/12', freq='B')
        self.assertEquals(i1, i2)

        i1 = Period('2005Q1')
        i2 = Period(year=2005, quarter=1, freq='Q')
        i3 = Period('2005q1')
        self.assertEquals(i1, i2)
        self.assertEquals(i1, i3)

        i1 = Period('05Q1')
        self.assertEquals(i1, i2)
        lower = Period('05q1')
        self.assertEquals(i1, lower)

        i1 = Period('1Q2005')
        self.assertEquals(i1, i2)
        lower = Period('1q2005')
        self.assertEquals(i1, lower)

        i1 = Period('1Q05')
        self.assertEquals(i1, i2)
        lower = Period('1q05')
        self.assertEquals(i1, lower)

        i1 = Period('4Q1984')
        self.assertEquals(i1.year, 1984)
        lower = Period('4q1984')
        self.assertEquals(i1, lower)

        i1 = Period('1982', freq='min')
        i2 = Period('1982', freq='MIN')
        self.assertEquals(i1, i2)
        i2 = Period('1982', freq=('Min', 1))
        self.assertEquals(i1, i2)

        expected = Period('2007-01', freq='M')
        i1 = Period('200701', freq='M')
        self.assertEqual(i1, expected)

        i1 = Period('200701', freq='M')
        self.assertEqual(i1, expected)

        i1 = Period(200701, freq='M')
        self.assertEqual(i1, expected)

        i1 = Period(ordinal=200701, freq='M')
        self.assertEqual(i1.year, 18695)

        i1 = Period(datetime(2007, 1, 1), freq='M')
        i2 = Period('200701', freq='M')
        self.assertEqual(i1, i2)

        i1 = Period(date(2007, 1, 1), freq='M')
        i2 = Period(datetime(2007, 1, 1), freq='M')
        self.assertEqual(i1, i2)

        self.assertRaises(ValueError, Period, ordinal=200701)

        self.assertRaises(KeyError, Period, '2007-1-1', freq='X')

    def test_freq_str(self):
        i1 = Period('1982', freq='Min')
        self.assert_(i1.freq[0] != '1')

    def test_repr(self):
        p = Period('Jan-2000')
        self.assert_('2000-01' in repr(p))

        p = Period('2000-12-15')
        self.assert_('2000-12-15' in repr(p))

    def test_strftime(self):
        p = Period('2000-1-1 12:34:12', freq='S')
        self.assert_(p.strftime('%Y-%m-%d %H:%M:%S') ==
                     '2000-01-01 12:34:12')

    def test_sub_delta(self):
        left, right = Period('2011', freq='A'), Period('2007', freq='A')
        result = left - right
        self.assertEqual(result, 4)

        self.assertRaises(ValueError, left.__sub__,
                          Period('2007-01', freq='M'))

    def test_to_timestamp(self):
        p = Period('1982', freq='A')
        start_ts = p.to_timestamp(how='S')
        aliases = ['s', 'StarT', 'BEGIn']
        for a in aliases:
            self.assertEquals(start_ts, p.to_timestamp('D', how=a))

        end_ts = p.to_timestamp(how='E')
        aliases = ['e', 'end', 'FINIsH']
        for a in aliases:
            self.assertEquals(end_ts, p.to_timestamp('D', how=a))

        from_lst = ['A', 'Q', 'M', 'W', 'B',
                    'D', 'H', 'Min', 'S']

        def _ex(p):
            return Timestamp((p + 1).start_time.value - 1)

        for i, fcode in enumerate(from_lst):
            p = Period('1982', freq=fcode)
            result = p.to_timestamp().to_period(fcode)
            self.assertEquals(result, p)

            self.assertEquals(p.start_time, p.to_timestamp(how='S'))

            self.assertEquals(p.end_time, _ex(p))

        # Frequency other than daily

        p = Period('1985', freq='A')

        result = p.to_timestamp('H', how='end')
        expected = datetime(1985, 12, 31, 23)
        self.assertEquals(result, expected)

        result = p.to_timestamp('T', how='end')
        expected = datetime(1985, 12, 31, 23, 59)
        self.assertEquals(result, expected)

        result = p.to_timestamp(how='end')
        expected = datetime(1985, 12, 31)
        self.assertEquals(result, expected)

        expected = datetime(1985, 1, 1)
        result = p.to_timestamp('H', how='start')
        self.assertEquals(result, expected)
        result = p.to_timestamp('T', how='start')
        self.assertEquals(result, expected)
        result = p.to_timestamp('S', how='start')
        self.assertEquals(result, expected)

        self.assertRaises(ValueError, p.to_timestamp, '5t')

    def test_start_time(self):
        freq_lst = ['A', 'Q', 'M', 'D', 'H', 'T', 'S']
        xp = datetime(2012, 1, 1)
        for f in freq_lst:
            p = Period('2012', freq=f)
            self.assertEquals(p.start_time, xp)
        self.assertEquals(Period('2012', freq='B').start_time,
                          datetime(2011, 12, 30))
        self.assertEquals(Period('2012', freq='W').start_time,
                          datetime(2011, 12, 26))

    def test_end_time(self):
        p = Period('2012', freq='A')

        def _ex(*args):
            return Timestamp(Timestamp(datetime(*args)).value - 1)

        xp = _ex(2013, 1, 1)
        self.assertEquals(xp, p.end_time)

        p = Period('2012', freq='Q')
        xp = _ex(2012, 4, 1)
        self.assertEquals(xp, p.end_time)

        p = Period('2012', freq='M')
        xp = _ex(2012, 2, 1)
        self.assertEquals(xp, p.end_time)

        xp = _ex(2012, 1, 2)
        p = Period('2012', freq='D')
        self.assertEquals(p.end_time, xp)

        xp = _ex(2012, 1, 1, 1)
        p = Period('2012', freq='H')
        self.assertEquals(p.end_time, xp)

        xp = _ex(2012, 1, 2)
        self.assertEquals(Period('2012', freq='B').end_time, xp)

        xp = _ex(2012, 1, 2)
        self.assertEquals(Period('2012', freq='W').end_time, xp)

    def test_properties_annually(self):
        # Test properties on Periods with annually frequency.
        a_date = Period(freq='A', year=2007)
        assert_equal(a_date.year, 2007)

    def test_properties_quarterly(self):
        # Test properties on Periods with daily frequency.
        qedec_date = Period(freq="Q-DEC", year=2007, quarter=1)
        qejan_date = Period(freq="Q-JAN", year=2007, quarter=1)
        qejun_date = Period(freq="Q-JUN", year=2007, quarter=1)
        #
        for x in range(3):
            for qd in (qedec_date, qejan_date, qejun_date):
                assert_equal((qd + x).qyear, 2007)
                assert_equal((qd + x).quarter, x + 1)

    def test_properties_monthly(self):
        # Test properties on Periods with daily frequency.
        m_date = Period(freq='M', year=2007, month=1)
        for x in range(11):
            m_ival_x = m_date + x
            assert_equal(m_ival_x.year, 2007)
            if 1 <= x + 1 <= 3:
                assert_equal(m_ival_x.quarter, 1)
            elif 4 <= x + 1 <= 6:
                assert_equal(m_ival_x.quarter, 2)
            elif 7 <= x + 1 <= 9:
                assert_equal(m_ival_x.quarter, 3)
            elif 10 <= x + 1 <= 12:
                assert_equal(m_ival_x.quarter, 4)
            assert_equal(m_ival_x.month, x + 1)

    def test_properties_weekly(self):
        # Test properties on Periods with daily frequency.
        w_date = Period(freq='WK', year=2007, month=1, day=7)
        #
        assert_equal(w_date.year, 2007)
        assert_equal(w_date.quarter, 1)
        assert_equal(w_date.month, 1)
        assert_equal(w_date.week, 1)
        assert_equal((w_date - 1).week, 52)

    def test_properties_daily(self):
        # Test properties on Periods with daily frequency.
        b_date = Period(freq='B', year=2007, month=1, day=1)
        #
        assert_equal(b_date.year, 2007)
        assert_equal(b_date.quarter, 1)
        assert_equal(b_date.month, 1)
        assert_equal(b_date.day, 1)
        assert_equal(b_date.weekday, 0)
        assert_equal(b_date.dayofyear, 1)
        #
        d_date = Period(freq='D', year=2007, month=1, day=1)
        #
        assert_equal(d_date.year, 2007)
        assert_equal(d_date.quarter, 1)
        assert_equal(d_date.month, 1)
        assert_equal(d_date.day, 1)
        assert_equal(d_date.weekday, 0)
        assert_equal(d_date.dayofyear, 1)

    def test_properties_hourly(self):
        # Test properties on Periods with hourly frequency.
        h_date = Period(freq='H', year=2007, month=1, day=1, hour=0)
        #
        assert_equal(h_date.year, 2007)
        assert_equal(h_date.quarter, 1)
        assert_equal(h_date.month, 1)
        assert_equal(h_date.day, 1)
        assert_equal(h_date.weekday, 0)
        assert_equal(h_date.dayofyear, 1)
        assert_equal(h_date.hour, 0)
        #

    def test_properties_minutely(self):
        # Test properties on Periods with minutely frequency.
        t_date = Period(freq='Min', year=2007, month=1, day=1, hour=0,
                        minute=0)
        #
        assert_equal(t_date.quarter, 1)
        assert_equal(t_date.month, 1)
        assert_equal(t_date.day, 1)
        assert_equal(t_date.weekday, 0)
        assert_equal(t_date.dayofyear, 1)
        assert_equal(t_date.hour, 0)
        assert_equal(t_date.minute, 0)

    def test_properties_secondly(self):
        # Test properties on Periods with secondly frequency.
        s_date = Period(freq='Min', year=2007, month=1, day=1,
                        hour=0, minute=0, second=0)
        #
        assert_equal(s_date.year, 2007)
        assert_equal(s_date.quarter, 1)
        assert_equal(s_date.month, 1)
        assert_equal(s_date.day, 1)
        assert_equal(s_date.weekday, 0)
        assert_equal(s_date.dayofyear, 1)
        assert_equal(s_date.hour, 0)
        assert_equal(s_date.minute, 0)
        assert_equal(s_date.second, 0)

    def test_pnow(self):
        dt = datetime.now()

        val = pmod.pnow('D')
        exp = Period(dt, freq='D')
        self.assertEquals(val, exp)

    def test_constructor_corner(self):
        self.assertRaises(ValueError, Period, year=2007, month=1,
                          freq='2M')

        self.assertRaises(ValueError, Period, datetime.now())
        self.assertRaises(ValueError, Period, datetime.now().date())
        self.assertRaises(ValueError, Period, 1.6, freq='D')
        self.assertRaises(ValueError, Period, ordinal=1.6, freq='D')
        self.assertRaises(ValueError, Period, ordinal=2, value=1, freq='D')
        self.assertRaises(ValueError, Period)
        self.assertRaises(ValueError, Period, month=1)

        p = Period('2007-01-01', freq='D')

        result = Period(p, freq='A')
        exp = Period('2007', freq='A')
        self.assertEquals(result, exp)

    def test_constructor_infer_freq(self):
        p = Period('2007-01-01')
        self.assert_(p.freq == 'D')

        p = Period('2007-01-01 07')
        self.assert_(p.freq == 'H')

        p = Period('2007-01-01 07:10')
        self.assert_(p.freq == 'T')

        p = Period('2007-01-01 07:10:15')
        self.assert_(p.freq == 'S')

        self.assertRaises(ValueError, Period, '2007-01-01 07:10:15.123456')

    def test_comparisons(self):
        p = Period('2007-01-01')
        self.assertEquals(p, p)
        self.assert_(not p == 1)


def noWrap(item):
    return item

<<<<<<< HEAD
class TestFreqConversion(unittest.TestCase):
=======

class TestFreqConversion(TestCase):
>>>>>>> 6e2b6ea6
    "Test frequency conversion of date objects"

    def __init__(self, *args, **kwds):
        unittest.TestCase.__init__(self, *args, **kwds)

    def test_asfreq_corner(self):
        val = Period(freq='A', year=2007)
        self.assertRaises(ValueError, val.asfreq, '5t')

    def test_conv_annual(self):
        # frequency conversion tests: from Annual Frequency

        ival_A = Period(freq='A', year=2007)

        ival_AJAN = Period(freq="A-JAN", year=2007)
        ival_AJUN = Period(freq="A-JUN", year=2007)
        ival_ANOV = Period(freq="A-NOV", year=2007)

        ival_A_to_Q_start = Period(freq='Q', year=2007, quarter=1)
        ival_A_to_Q_end = Period(freq='Q', year=2007, quarter=4)
        ival_A_to_M_start = Period(freq='M', year=2007, month=1)
        ival_A_to_M_end = Period(freq='M', year=2007, month=12)
        ival_A_to_W_start = Period(freq='WK', year=2007, month=1, day=1)
        ival_A_to_W_end = Period(freq='WK', year=2007, month=12, day=31)
        ival_A_to_B_start = Period(freq='B', year=2007, month=1, day=1)
        ival_A_to_B_end = Period(freq='B', year=2007, month=12, day=31)
        ival_A_to_D_start = Period(freq='D', year=2007, month=1, day=1)
        ival_A_to_D_end = Period(freq='D', year=2007, month=12, day=31)
        ival_A_to_H_start = Period(freq='H', year=2007, month=1, day=1,
                                   hour=0)
        ival_A_to_H_end = Period(freq='H', year=2007, month=12, day=31,
                                 hour=23)
        ival_A_to_T_start = Period(freq='Min', year=2007, month=1, day=1,
                                   hour=0, minute=0)
        ival_A_to_T_end = Period(freq='Min', year=2007, month=12, day=31,
                                 hour=23, minute=59)
        ival_A_to_S_start = Period(freq='S', year=2007, month=1, day=1,
                                   hour=0, minute=0, second=0)
        ival_A_to_S_end = Period(freq='S', year=2007, month=12, day=31,
                                 hour=23, minute=59, second=59)

        ival_AJAN_to_D_end = Period(freq='D', year=2007, month=1, day=31)
        ival_AJAN_to_D_start = Period(freq='D', year=2006, month=2, day=1)
        ival_AJUN_to_D_end = Period(freq='D', year=2007, month=6, day=30)
        ival_AJUN_to_D_start = Period(freq='D', year=2006, month=7, day=1)
        ival_ANOV_to_D_end = Period(freq='D', year=2007, month=11, day=30)
        ival_ANOV_to_D_start = Period(freq='D', year=2006, month=12, day=1)

        assert_equal(ival_A.asfreq('Q', 'S'), ival_A_to_Q_start)
        assert_equal(ival_A.asfreq('Q', 'E'), ival_A_to_Q_end)
        assert_equal(ival_A.asfreq('M', 'S'), ival_A_to_M_start)
        assert_equal(ival_A.asfreq('M', 'E'), ival_A_to_M_end)
        assert_equal(ival_A.asfreq('WK', 'S'), ival_A_to_W_start)
        assert_equal(ival_A.asfreq('WK', 'E'), ival_A_to_W_end)
        assert_equal(ival_A.asfreq('B', 'S'), ival_A_to_B_start)
        assert_equal(ival_A.asfreq('B', 'E'), ival_A_to_B_end)
        assert_equal(ival_A.asfreq('D', 'S'), ival_A_to_D_start)
        assert_equal(ival_A.asfreq('D', 'E'), ival_A_to_D_end)
        assert_equal(ival_A.asfreq('H', 'S'), ival_A_to_H_start)
        assert_equal(ival_A.asfreq('H', 'E'), ival_A_to_H_end)
        assert_equal(ival_A.asfreq('min', 'S'), ival_A_to_T_start)
        assert_equal(ival_A.asfreq('min', 'E'), ival_A_to_T_end)
        assert_equal(ival_A.asfreq('T', 'S'), ival_A_to_T_start)
        assert_equal(ival_A.asfreq('T', 'E'), ival_A_to_T_end)
        assert_equal(ival_A.asfreq('S', 'S'), ival_A_to_S_start)
        assert_equal(ival_A.asfreq('S', 'E'), ival_A_to_S_end)

        assert_equal(ival_AJAN.asfreq('D', 'S'), ival_AJAN_to_D_start)
        assert_equal(ival_AJAN.asfreq('D', 'E'), ival_AJAN_to_D_end)

        assert_equal(ival_AJUN.asfreq('D', 'S'), ival_AJUN_to_D_start)
        assert_equal(ival_AJUN.asfreq('D', 'E'), ival_AJUN_to_D_end)

        assert_equal(ival_ANOV.asfreq('D', 'S'), ival_ANOV_to_D_start)
        assert_equal(ival_ANOV.asfreq('D', 'E'), ival_ANOV_to_D_end)

        assert_equal(ival_A.asfreq('A'), ival_A)

    def test_conv_quarterly(self):
        # frequency conversion tests: from Quarterly Frequency

        ival_Q = Period(freq='Q', year=2007, quarter=1)
        ival_Q_end_of_year = Period(freq='Q', year=2007, quarter=4)

        ival_QEJAN = Period(freq="Q-JAN", year=2007, quarter=1)
        ival_QEJUN = Period(freq="Q-JUN", year=2007, quarter=1)

        ival_Q_to_A = Period(freq='A', year=2007)
        ival_Q_to_M_start = Period(freq='M', year=2007, month=1)
        ival_Q_to_M_end = Period(freq='M', year=2007, month=3)
        ival_Q_to_W_start = Period(freq='WK', year=2007, month=1, day=1)
        ival_Q_to_W_end = Period(freq='WK', year=2007, month=3, day=31)
        ival_Q_to_B_start = Period(freq='B', year=2007, month=1, day=1)
        ival_Q_to_B_end = Period(freq='B', year=2007, month=3, day=30)
        ival_Q_to_D_start = Period(freq='D', year=2007, month=1, day=1)
        ival_Q_to_D_end = Period(freq='D', year=2007, month=3, day=31)
        ival_Q_to_H_start = Period(freq='H', year=2007, month=1, day=1,
                                   hour=0)
        ival_Q_to_H_end = Period(freq='H', year=2007, month=3, day=31,
                                 hour=23)
        ival_Q_to_T_start = Period(freq='Min', year=2007, month=1, day=1,
                                   hour=0, minute=0)
        ival_Q_to_T_end = Period(freq='Min', year=2007, month=3, day=31,
                                 hour=23, minute=59)
        ival_Q_to_S_start = Period(freq='S', year=2007, month=1, day=1,
                                   hour=0, minute=0, second=0)
        ival_Q_to_S_end = Period(freq='S', year=2007, month=3, day=31,
                                 hour=23, minute=59, second=59)

        ival_QEJAN_to_D_start = Period(freq='D', year=2006, month=2, day=1)
        ival_QEJAN_to_D_end = Period(freq='D', year=2006, month=4, day=30)

        ival_QEJUN_to_D_start = Period(freq='D', year=2006, month=7, day=1)
        ival_QEJUN_to_D_end = Period(freq='D', year=2006, month=9, day=30)

        assert_equal(ival_Q.asfreq('A'), ival_Q_to_A)
        assert_equal(ival_Q_end_of_year.asfreq('A'), ival_Q_to_A)

        assert_equal(ival_Q.asfreq('M', 'S'), ival_Q_to_M_start)
        assert_equal(ival_Q.asfreq('M', 'E'), ival_Q_to_M_end)
        assert_equal(ival_Q.asfreq('WK', 'S'), ival_Q_to_W_start)
        assert_equal(ival_Q.asfreq('WK', 'E'), ival_Q_to_W_end)
        assert_equal(ival_Q.asfreq('B', 'S'), ival_Q_to_B_start)
        assert_equal(ival_Q.asfreq('B', 'E'), ival_Q_to_B_end)
        assert_equal(ival_Q.asfreq('D', 'S'), ival_Q_to_D_start)
        assert_equal(ival_Q.asfreq('D', 'E'), ival_Q_to_D_end)
        assert_equal(ival_Q.asfreq('H', 'S'), ival_Q_to_H_start)
        assert_equal(ival_Q.asfreq('H', 'E'), ival_Q_to_H_end)
        assert_equal(ival_Q.asfreq('Min', 'S'), ival_Q_to_T_start)
        assert_equal(ival_Q.asfreq('Min', 'E'), ival_Q_to_T_end)
        assert_equal(ival_Q.asfreq('S', 'S'), ival_Q_to_S_start)
        assert_equal(ival_Q.asfreq('S', 'E'), ival_Q_to_S_end)

        assert_equal(ival_QEJAN.asfreq('D', 'S'), ival_QEJAN_to_D_start)
        assert_equal(ival_QEJAN.asfreq('D', 'E'), ival_QEJAN_to_D_end)
        assert_equal(ival_QEJUN.asfreq('D', 'S'), ival_QEJUN_to_D_start)
        assert_equal(ival_QEJUN.asfreq('D', 'E'), ival_QEJUN_to_D_end)

        assert_equal(ival_Q.asfreq('Q'), ival_Q)

    def test_conv_monthly(self):
        # frequency conversion tests: from Monthly Frequency

        ival_M = Period(freq='M', year=2007, month=1)
        ival_M_end_of_year = Period(freq='M', year=2007, month=12)
        ival_M_end_of_quarter = Period(freq='M', year=2007, month=3)
        ival_M_to_A = Period(freq='A', year=2007)
        ival_M_to_Q = Period(freq='Q', year=2007, quarter=1)
        ival_M_to_W_start = Period(freq='WK', year=2007, month=1, day=1)
        ival_M_to_W_end = Period(freq='WK', year=2007, month=1, day=31)
        ival_M_to_B_start = Period(freq='B', year=2007, month=1, day=1)
        ival_M_to_B_end = Period(freq='B', year=2007, month=1, day=31)
        ival_M_to_D_start = Period(freq='D', year=2007, month=1, day=1)
        ival_M_to_D_end = Period(freq='D', year=2007, month=1, day=31)
        ival_M_to_H_start = Period(freq='H', year=2007, month=1, day=1,
                                   hour=0)
        ival_M_to_H_end = Period(freq='H', year=2007, month=1, day=31,
                                 hour=23)
        ival_M_to_T_start = Period(freq='Min', year=2007, month=1, day=1,
                                   hour=0, minute=0)
        ival_M_to_T_end = Period(freq='Min', year=2007, month=1, day=31,
                                 hour=23, minute=59)
        ival_M_to_S_start = Period(freq='S', year=2007, month=1, day=1,
                                   hour=0, minute=0, second=0)
        ival_M_to_S_end = Period(freq='S', year=2007, month=1, day=31,
                                 hour=23, minute=59, second=59)

        assert_equal(ival_M.asfreq('A'), ival_M_to_A)
        assert_equal(ival_M_end_of_year.asfreq('A'), ival_M_to_A)
        assert_equal(ival_M.asfreq('Q'), ival_M_to_Q)
        assert_equal(ival_M_end_of_quarter.asfreq('Q'), ival_M_to_Q)

        assert_equal(ival_M.asfreq('WK', 'S'), ival_M_to_W_start)
        assert_equal(ival_M.asfreq('WK', 'E'), ival_M_to_W_end)
        assert_equal(ival_M.asfreq('B', 'S'), ival_M_to_B_start)
        assert_equal(ival_M.asfreq('B', 'E'), ival_M_to_B_end)
        assert_equal(ival_M.asfreq('D', 'S'), ival_M_to_D_start)
        assert_equal(ival_M.asfreq('D', 'E'), ival_M_to_D_end)
        assert_equal(ival_M.asfreq('H', 'S'), ival_M_to_H_start)
        assert_equal(ival_M.asfreq('H', 'E'), ival_M_to_H_end)
        assert_equal(ival_M.asfreq('Min', 'S'), ival_M_to_T_start)
        assert_equal(ival_M.asfreq('Min', 'E'), ival_M_to_T_end)
        assert_equal(ival_M.asfreq('S', 'S'), ival_M_to_S_start)
        assert_equal(ival_M.asfreq('S', 'E'), ival_M_to_S_end)

        assert_equal(ival_M.asfreq('M'), ival_M)

    def test_conv_weekly(self):
        # frequency conversion tests: from Weekly Frequency

        ival_W = Period(freq='WK', year=2007, month=1, day=1)

        ival_WSUN = Period(freq='WK', year=2007, month=1, day=7)
        ival_WSAT = Period(freq='WK-SAT', year=2007, month=1, day=6)
        ival_WFRI = Period(freq='WK-FRI', year=2007, month=1, day=5)
        ival_WTHU = Period(freq='WK-THU', year=2007, month=1, day=4)
        ival_WWED = Period(freq='WK-WED', year=2007, month=1, day=3)
        ival_WTUE = Period(freq='WK-TUE', year=2007, month=1, day=2)
        ival_WMON = Period(freq='WK-MON', year=2007, month=1, day=1)

        ival_WSUN_to_D_start = Period(freq='D', year=2007, month=1, day=1)
        ival_WSUN_to_D_end = Period(freq='D', year=2007, month=1, day=7)
        ival_WSAT_to_D_start = Period(freq='D', year=2006, month=12, day=31)
        ival_WSAT_to_D_end = Period(freq='D', year=2007, month=1, day=6)
        ival_WFRI_to_D_start = Period(freq='D', year=2006, month=12, day=30)
        ival_WFRI_to_D_end = Period(freq='D', year=2007, month=1, day=5)
        ival_WTHU_to_D_start = Period(freq='D', year=2006, month=12, day=29)
        ival_WTHU_to_D_end = Period(freq='D', year=2007, month=1, day=4)
        ival_WWED_to_D_start = Period(freq='D', year=2006, month=12, day=28)
        ival_WWED_to_D_end = Period(freq='D', year=2007, month=1, day=3)
        ival_WTUE_to_D_start = Period(freq='D', year=2006, month=12, day=27)
        ival_WTUE_to_D_end = Period(freq='D', year=2007, month=1, day=2)
        ival_WMON_to_D_start = Period(freq='D', year=2006, month=12, day=26)
        ival_WMON_to_D_end = Period(freq='D', year=2007, month=1, day=1)

        ival_W_end_of_year = Period(freq='WK', year=2007, month=12, day=31)
        ival_W_end_of_quarter = Period(freq='WK', year=2007, month=3, day=31)
        ival_W_end_of_month = Period(freq='WK', year=2007, month=1, day=31)
        ival_W_to_A = Period(freq='A', year=2007)
        ival_W_to_Q = Period(freq='Q', year=2007, quarter=1)
        ival_W_to_M = Period(freq='M', year=2007, month=1)

        if Period(freq='D', year=2007, month=12, day=31).weekday == 6:
            ival_W_to_A_end_of_year = Period(freq='A', year=2007)
        else:
            ival_W_to_A_end_of_year = Period(freq='A', year=2008)

        if Period(freq='D', year=2007, month=3, day=31).weekday == 6:
            ival_W_to_Q_end_of_quarter = Period(freq='Q', year=2007,
                                                quarter=1)
        else:
            ival_W_to_Q_end_of_quarter = Period(freq='Q', year=2007,
                                                quarter=2)

        if Period(freq='D', year=2007, month=1, day=31).weekday == 6:
            ival_W_to_M_end_of_month = Period(freq='M', year=2007, month=1)
        else:
            ival_W_to_M_end_of_month = Period(freq='M', year=2007, month=2)

        ival_W_to_B_start = Period(freq='B', year=2007, month=1, day=1)
        ival_W_to_B_end = Period(freq='B', year=2007, month=1, day=5)
        ival_W_to_D_start = Period(freq='D', year=2007, month=1, day=1)
        ival_W_to_D_end = Period(freq='D', year=2007, month=1, day=7)
        ival_W_to_H_start = Period(freq='H', year=2007, month=1, day=1,
                                   hour=0)
        ival_W_to_H_end = Period(freq='H', year=2007, month=1, day=7,
                                 hour=23)
        ival_W_to_T_start = Period(freq='Min', year=2007, month=1, day=1,
                                   hour=0, minute=0)
        ival_W_to_T_end = Period(freq='Min', year=2007, month=1, day=7,
                                 hour=23, minute=59)
        ival_W_to_S_start = Period(freq='S', year=2007, month=1, day=1,
                                   hour=0, minute=0, second=0)
        ival_W_to_S_end = Period(freq='S', year=2007, month=1, day=7,
                                 hour=23, minute=59, second=59)

        assert_equal(ival_W.asfreq('A'), ival_W_to_A)
        assert_equal(ival_W_end_of_year.asfreq('A'),
                     ival_W_to_A_end_of_year)
        assert_equal(ival_W.asfreq('Q'), ival_W_to_Q)
        assert_equal(ival_W_end_of_quarter.asfreq('Q'),
                     ival_W_to_Q_end_of_quarter)
        assert_equal(ival_W.asfreq('M'), ival_W_to_M)
        assert_equal(ival_W_end_of_month.asfreq('M'),
                     ival_W_to_M_end_of_month)

        assert_equal(ival_W.asfreq('B', 'S'), ival_W_to_B_start)
        assert_equal(ival_W.asfreq('B', 'E'), ival_W_to_B_end)

        assert_equal(ival_W.asfreq('D', 'S'), ival_W_to_D_start)
        assert_equal(ival_W.asfreq('D', 'E'), ival_W_to_D_end)

        assert_equal(ival_WSUN.asfreq('D', 'S'), ival_WSUN_to_D_start)
        assert_equal(ival_WSUN.asfreq('D', 'E'), ival_WSUN_to_D_end)
        assert_equal(ival_WSAT.asfreq('D', 'S'), ival_WSAT_to_D_start)
        assert_equal(ival_WSAT.asfreq('D', 'E'), ival_WSAT_to_D_end)
        assert_equal(ival_WFRI.asfreq('D', 'S'), ival_WFRI_to_D_start)
        assert_equal(ival_WFRI.asfreq('D', 'E'), ival_WFRI_to_D_end)
        assert_equal(ival_WTHU.asfreq('D', 'S'), ival_WTHU_to_D_start)
        assert_equal(ival_WTHU.asfreq('D', 'E'), ival_WTHU_to_D_end)
        assert_equal(ival_WWED.asfreq('D', 'S'), ival_WWED_to_D_start)
        assert_equal(ival_WWED.asfreq('D', 'E'), ival_WWED_to_D_end)
        assert_equal(ival_WTUE.asfreq('D', 'S'), ival_WTUE_to_D_start)
        assert_equal(ival_WTUE.asfreq('D', 'E'), ival_WTUE_to_D_end)
        assert_equal(ival_WMON.asfreq('D', 'S'), ival_WMON_to_D_start)
        assert_equal(ival_WMON.asfreq('D', 'E'), ival_WMON_to_D_end)

        assert_equal(ival_W.asfreq('H', 'S'), ival_W_to_H_start)
        assert_equal(ival_W.asfreq('H', 'E'), ival_W_to_H_end)
        assert_equal(ival_W.asfreq('Min', 'S'), ival_W_to_T_start)
        assert_equal(ival_W.asfreq('Min', 'E'), ival_W_to_T_end)
        assert_equal(ival_W.asfreq('S', 'S'), ival_W_to_S_start)
        assert_equal(ival_W.asfreq('S', 'E'), ival_W_to_S_end)

        assert_equal(ival_W.asfreq('WK'), ival_W)

    def test_conv_business(self):
        # frequency conversion tests: from Business Frequency"

        ival_B = Period(freq='B', year=2007, month=1, day=1)
        ival_B_end_of_year = Period(freq='B', year=2007, month=12, day=31)
        ival_B_end_of_quarter = Period(freq='B', year=2007, month=3, day=30)
        ival_B_end_of_month = Period(freq='B', year=2007, month=1, day=31)
        ival_B_end_of_week = Period(freq='B', year=2007, month=1, day=5)

        ival_B_to_A = Period(freq='A', year=2007)
        ival_B_to_Q = Period(freq='Q', year=2007, quarter=1)
        ival_B_to_M = Period(freq='M', year=2007, month=1)
        ival_B_to_W = Period(freq='WK', year=2007, month=1, day=7)
        ival_B_to_D = Period(freq='D', year=2007, month=1, day=1)
        ival_B_to_H_start = Period(freq='H', year=2007, month=1, day=1,
                                   hour=0)
        ival_B_to_H_end = Period(freq='H', year=2007, month=1, day=1,
                                 hour=23)
        ival_B_to_T_start = Period(freq='Min', year=2007, month=1, day=1,
                                   hour=0, minute=0)
        ival_B_to_T_end = Period(freq='Min', year=2007, month=1, day=1,
                                 hour=23, minute=59)
        ival_B_to_S_start = Period(freq='S', year=2007, month=1, day=1,
                                   hour=0, minute=0, second=0)
        ival_B_to_S_end = Period(freq='S', year=2007, month=1, day=1,
                                 hour=23, minute=59, second=59)

        assert_equal(ival_B.asfreq('A'), ival_B_to_A)
        assert_equal(ival_B_end_of_year.asfreq('A'), ival_B_to_A)
        assert_equal(ival_B.asfreq('Q'), ival_B_to_Q)
        assert_equal(ival_B_end_of_quarter.asfreq('Q'), ival_B_to_Q)
        assert_equal(ival_B.asfreq('M'), ival_B_to_M)
        assert_equal(ival_B_end_of_month.asfreq('M'), ival_B_to_M)
        assert_equal(ival_B.asfreq('WK'), ival_B_to_W)
        assert_equal(ival_B_end_of_week.asfreq('WK'), ival_B_to_W)

        assert_equal(ival_B.asfreq('D'), ival_B_to_D)

        assert_equal(ival_B.asfreq('H', 'S'), ival_B_to_H_start)
        assert_equal(ival_B.asfreq('H', 'E'), ival_B_to_H_end)
        assert_equal(ival_B.asfreq('Min', 'S'), ival_B_to_T_start)
        assert_equal(ival_B.asfreq('Min', 'E'), ival_B_to_T_end)
        assert_equal(ival_B.asfreq('S', 'S'), ival_B_to_S_start)
        assert_equal(ival_B.asfreq('S', 'E'), ival_B_to_S_end)

        assert_equal(ival_B.asfreq('B'), ival_B)

    def test_conv_daily(self):
        # frequency conversion tests: from Business Frequency"

        ival_D = Period(freq='D', year=2007, month=1, day=1)
        ival_D_end_of_year = Period(freq='D', year=2007, month=12, day=31)
        ival_D_end_of_quarter = Period(freq='D', year=2007, month=3, day=31)
        ival_D_end_of_month = Period(freq='D', year=2007, month=1, day=31)
        ival_D_end_of_week = Period(freq='D', year=2007, month=1, day=7)

        ival_D_friday = Period(freq='D', year=2007, month=1, day=5)
        ival_D_saturday = Period(freq='D', year=2007, month=1, day=6)
        ival_D_sunday = Period(freq='D', year=2007, month=1, day=7)
        ival_D_monday = Period(freq='D', year=2007, month=1, day=8)

        ival_B_friday = Period(freq='B', year=2007, month=1, day=5)
        ival_B_monday = Period(freq='B', year=2007, month=1, day=8)

        ival_D_to_A = Period(freq='A', year=2007)

        ival_Deoq_to_AJAN = Period(freq='A-JAN', year=2008)
        ival_Deoq_to_AJUN = Period(freq='A-JUN', year=2007)
        ival_Deoq_to_ADEC = Period(freq='A-DEC', year=2007)

        ival_D_to_QEJAN = Period(freq="Q-JAN", year=2007, quarter=4)
        ival_D_to_QEJUN = Period(freq="Q-JUN", year=2007, quarter=3)
        ival_D_to_QEDEC = Period(freq="Q-DEC", year=2007, quarter=1)

        ival_D_to_M = Period(freq='M', year=2007, month=1)
        ival_D_to_W = Period(freq='WK', year=2007, month=1, day=7)

        ival_D_to_H_start = Period(freq='H', year=2007, month=1, day=1,
                                   hour=0)
        ival_D_to_H_end = Period(freq='H', year=2007, month=1, day=1,
                                 hour=23)
        ival_D_to_T_start = Period(freq='Min', year=2007, month=1, day=1,
                                   hour=0, minute=0)
        ival_D_to_T_end = Period(freq='Min', year=2007, month=1, day=1,
                                 hour=23, minute=59)
        ival_D_to_S_start = Period(freq='S', year=2007, month=1, day=1,
                                   hour=0, minute=0, second=0)
        ival_D_to_S_end = Period(freq='S', year=2007, month=1, day=1,
                                 hour=23, minute=59, second=59)

        assert_equal(ival_D.asfreq('A'), ival_D_to_A)

        assert_equal(ival_D_end_of_quarter.asfreq('A-JAN'),
                     ival_Deoq_to_AJAN)
        assert_equal(ival_D_end_of_quarter.asfreq('A-JUN'),
                     ival_Deoq_to_AJUN)
        assert_equal(ival_D_end_of_quarter.asfreq('A-DEC'),
                     ival_Deoq_to_ADEC)

        assert_equal(ival_D_end_of_year.asfreq('A'), ival_D_to_A)
        assert_equal(ival_D_end_of_quarter.asfreq('Q'), ival_D_to_QEDEC)
        assert_equal(ival_D.asfreq("Q-JAN"), ival_D_to_QEJAN)
        assert_equal(ival_D.asfreq("Q-JUN"), ival_D_to_QEJUN)
        assert_equal(ival_D.asfreq("Q-DEC"), ival_D_to_QEDEC)
        assert_equal(ival_D.asfreq('M'), ival_D_to_M)
        assert_equal(ival_D_end_of_month.asfreq('M'), ival_D_to_M)
        assert_equal(ival_D.asfreq('WK'), ival_D_to_W)
        assert_equal(ival_D_end_of_week.asfreq('WK'), ival_D_to_W)

        assert_equal(ival_D_friday.asfreq('B'), ival_B_friday)
        assert_equal(ival_D_saturday.asfreq('B', 'S'), ival_B_friday)
        assert_equal(ival_D_saturday.asfreq('B', 'E'), ival_B_monday)
        assert_equal(ival_D_sunday.asfreq('B', 'S'), ival_B_friday)
        assert_equal(ival_D_sunday.asfreq('B', 'E'), ival_B_monday)

        assert_equal(ival_D.asfreq('H', 'S'), ival_D_to_H_start)
        assert_equal(ival_D.asfreq('H', 'E'), ival_D_to_H_end)
        assert_equal(ival_D.asfreq('Min', 'S'), ival_D_to_T_start)
        assert_equal(ival_D.asfreq('Min', 'E'), ival_D_to_T_end)
        assert_equal(ival_D.asfreq('S', 'S'), ival_D_to_S_start)
        assert_equal(ival_D.asfreq('S', 'E'), ival_D_to_S_end)

        assert_equal(ival_D.asfreq('D'), ival_D)

    def test_conv_hourly(self):
        # frequency conversion tests: from Hourly Frequency"

        ival_H = Period(freq='H', year=2007, month=1, day=1, hour=0)
        ival_H_end_of_year = Period(freq='H', year=2007, month=12, day=31,
                                    hour=23)
        ival_H_end_of_quarter = Period(freq='H', year=2007, month=3, day=31,
                                       hour=23)
        ival_H_end_of_month = Period(freq='H', year=2007, month=1, day=31,
                                     hour=23)
        ival_H_end_of_week = Period(freq='H', year=2007, month=1, day=7,
                                    hour=23)
        ival_H_end_of_day = Period(freq='H', year=2007, month=1, day=1,
                                   hour=23)
        ival_H_end_of_bus = Period(freq='H', year=2007, month=1, day=1,
                                   hour=23)

        ival_H_to_A = Period(freq='A', year=2007)
        ival_H_to_Q = Period(freq='Q', year=2007, quarter=1)
        ival_H_to_M = Period(freq='M', year=2007, month=1)
        ival_H_to_W = Period(freq='WK', year=2007, month=1, day=7)
        ival_H_to_D = Period(freq='D', year=2007, month=1, day=1)
        ival_H_to_B = Period(freq='B', year=2007, month=1, day=1)

        ival_H_to_T_start = Period(freq='Min', year=2007, month=1, day=1,
                                   hour=0, minute=0)
        ival_H_to_T_end = Period(freq='Min', year=2007, month=1, day=1,
                                 hour=0, minute=59)
        ival_H_to_S_start = Period(freq='S', year=2007, month=1, day=1,
                                   hour=0, minute=0, second=0)
        ival_H_to_S_end = Period(freq='S', year=2007, month=1, day=1,
                                 hour=0, minute=59, second=59)

        assert_equal(ival_H.asfreq('A'), ival_H_to_A)
        assert_equal(ival_H_end_of_year.asfreq('A'), ival_H_to_A)
        assert_equal(ival_H.asfreq('Q'), ival_H_to_Q)
        assert_equal(ival_H_end_of_quarter.asfreq('Q'), ival_H_to_Q)
        assert_equal(ival_H.asfreq('M'), ival_H_to_M)
        assert_equal(ival_H_end_of_month.asfreq('M'), ival_H_to_M)
        assert_equal(ival_H.asfreq('WK'), ival_H_to_W)
        assert_equal(ival_H_end_of_week.asfreq('WK'), ival_H_to_W)
        assert_equal(ival_H.asfreq('D'), ival_H_to_D)
        assert_equal(ival_H_end_of_day.asfreq('D'), ival_H_to_D)
        assert_equal(ival_H.asfreq('B'), ival_H_to_B)
        assert_equal(ival_H_end_of_bus.asfreq('B'), ival_H_to_B)

        assert_equal(ival_H.asfreq('Min', 'S'), ival_H_to_T_start)
        assert_equal(ival_H.asfreq('Min', 'E'), ival_H_to_T_end)
        assert_equal(ival_H.asfreq('S', 'S'), ival_H_to_S_start)
        assert_equal(ival_H.asfreq('S', 'E'), ival_H_to_S_end)

        assert_equal(ival_H.asfreq('H'), ival_H)

    def test_conv_minutely(self):
        # frequency conversion tests: from Minutely Frequency"

        ival_T = Period(freq='Min', year=2007, month=1, day=1,
                        hour=0, minute=0)
        ival_T_end_of_year = Period(freq='Min', year=2007, month=12, day=31,
                                    hour=23, minute=59)
        ival_T_end_of_quarter = Period(freq='Min', year=2007, month=3, day=31,
                                       hour=23, minute=59)
        ival_T_end_of_month = Period(freq='Min', year=2007, month=1, day=31,
                                     hour=23, minute=59)
        ival_T_end_of_week = Period(freq='Min', year=2007, month=1, day=7,
                                    hour=23, minute=59)
        ival_T_end_of_day = Period(freq='Min', year=2007, month=1, day=1,
                                   hour=23, minute=59)
        ival_T_end_of_bus = Period(freq='Min', year=2007, month=1, day=1,
                                   hour=23, minute=59)
        ival_T_end_of_hour = Period(freq='Min', year=2007, month=1, day=1,
                                    hour=0, minute=59)

        ival_T_to_A = Period(freq='A', year=2007)
        ival_T_to_Q = Period(freq='Q', year=2007, quarter=1)
        ival_T_to_M = Period(freq='M', year=2007, month=1)
        ival_T_to_W = Period(freq='WK', year=2007, month=1, day=7)
        ival_T_to_D = Period(freq='D', year=2007, month=1, day=1)
        ival_T_to_B = Period(freq='B', year=2007, month=1, day=1)
        ival_T_to_H = Period(freq='H', year=2007, month=1, day=1, hour=0)

        ival_T_to_S_start = Period(freq='S', year=2007, month=1, day=1,
                                   hour=0, minute=0, second=0)
        ival_T_to_S_end = Period(freq='S', year=2007, month=1, day=1,
                                 hour=0, minute=0, second=59)

        assert_equal(ival_T.asfreq('A'), ival_T_to_A)
        assert_equal(ival_T_end_of_year.asfreq('A'), ival_T_to_A)
        assert_equal(ival_T.asfreq('Q'), ival_T_to_Q)
        assert_equal(ival_T_end_of_quarter.asfreq('Q'), ival_T_to_Q)
        assert_equal(ival_T.asfreq('M'), ival_T_to_M)
        assert_equal(ival_T_end_of_month.asfreq('M'), ival_T_to_M)
        assert_equal(ival_T.asfreq('WK'), ival_T_to_W)
        assert_equal(ival_T_end_of_week.asfreq('WK'), ival_T_to_W)
        assert_equal(ival_T.asfreq('D'), ival_T_to_D)
        assert_equal(ival_T_end_of_day.asfreq('D'), ival_T_to_D)
        assert_equal(ival_T.asfreq('B'), ival_T_to_B)
        assert_equal(ival_T_end_of_bus.asfreq('B'), ival_T_to_B)
        assert_equal(ival_T.asfreq('H'), ival_T_to_H)
        assert_equal(ival_T_end_of_hour.asfreq('H'), ival_T_to_H)

        assert_equal(ival_T.asfreq('S', 'S'), ival_T_to_S_start)
        assert_equal(ival_T.asfreq('S', 'E'), ival_T_to_S_end)

        assert_equal(ival_T.asfreq('Min'), ival_T)

    def test_conv_secondly(self):
        # frequency conversion tests: from Secondly Frequency"

        ival_S = Period(freq='S', year=2007, month=1, day=1,
                        hour=0, minute=0, second=0)
        ival_S_end_of_year = Period(freq='S', year=2007, month=12, day=31,
                                    hour=23, minute=59, second=59)
        ival_S_end_of_quarter = Period(freq='S', year=2007, month=3, day=31,
                                       hour=23, minute=59, second=59)
        ival_S_end_of_month = Period(freq='S', year=2007, month=1, day=31,
                                     hour=23, minute=59, second=59)
        ival_S_end_of_week = Period(freq='S', year=2007, month=1, day=7,
                                    hour=23, minute=59, second=59)
        ival_S_end_of_day = Period(freq='S', year=2007, month=1, day=1,
                                   hour=23, minute=59, second=59)
        ival_S_end_of_bus = Period(freq='S', year=2007, month=1, day=1,
                                   hour=23, minute=59, second=59)
        ival_S_end_of_hour = Period(freq='S', year=2007, month=1, day=1,
                                    hour=0, minute=59, second=59)
        ival_S_end_of_minute = Period(freq='S', year=2007, month=1, day=1,
                                      hour=0, minute=0, second=59)

        ival_S_to_A = Period(freq='A', year=2007)
        ival_S_to_Q = Period(freq='Q', year=2007, quarter=1)
        ival_S_to_M = Period(freq='M', year=2007, month=1)
        ival_S_to_W = Period(freq='WK', year=2007, month=1, day=7)
        ival_S_to_D = Period(freq='D', year=2007, month=1, day=1)
        ival_S_to_B = Period(freq='B', year=2007, month=1, day=1)
        ival_S_to_H = Period(freq='H', year=2007, month=1, day=1,
                             hour=0)
        ival_S_to_T = Period(freq='Min', year=2007, month=1, day=1,
                             hour=0, minute=0)

        assert_equal(ival_S.asfreq('A'), ival_S_to_A)
        assert_equal(ival_S_end_of_year.asfreq('A'), ival_S_to_A)
        assert_equal(ival_S.asfreq('Q'), ival_S_to_Q)
        assert_equal(ival_S_end_of_quarter.asfreq('Q'), ival_S_to_Q)
        assert_equal(ival_S.asfreq('M'), ival_S_to_M)
        assert_equal(ival_S_end_of_month.asfreq('M'), ival_S_to_M)
        assert_equal(ival_S.asfreq('WK'), ival_S_to_W)
        assert_equal(ival_S_end_of_week.asfreq('WK'), ival_S_to_W)
        assert_equal(ival_S.asfreq('D'), ival_S_to_D)
        assert_equal(ival_S_end_of_day.asfreq('D'), ival_S_to_D)
        assert_equal(ival_S.asfreq('B'), ival_S_to_B)
        assert_equal(ival_S_end_of_bus.asfreq('B'), ival_S_to_B)
        assert_equal(ival_S.asfreq('H'), ival_S_to_H)
        assert_equal(ival_S_end_of_hour.asfreq('H'), ival_S_to_H)
        assert_equal(ival_S.asfreq('Min'), ival_S_to_T)
        assert_equal(ival_S_end_of_minute.asfreq('Min'), ival_S_to_T)

        assert_equal(ival_S.asfreq('S'), ival_S)

<<<<<<< HEAD
class TestPeriodIndex(unittest.TestCase):
=======

class TestPeriodIndex(TestCase):
>>>>>>> 6e2b6ea6
    def __init__(self, *args, **kwds):
        unittest.TestCase.__init__(self, *args, **kwds)

    def setUp(self):
        pass

    def test_make_time_series(self):
        index = PeriodIndex(freq='A', start='1/1/2001', end='12/1/2009')
        series = Series(1, index=index)
        self.assert_(isinstance(series, TimeSeries))

    def test_astype(self):
        idx = period_range('1990', '2009', freq='A')

        result = idx.astype('i8')
        self.assert_(np.array_equal(result, idx.values))

    def test_constructor_use_start_freq(self):
        # GH #1118
        p = Period('4/2/2012', freq='B')
        index = PeriodIndex(start=p, periods=10)
        expected = PeriodIndex(start='4/2/2012', periods=10, freq='B')
        self.assert_(index.equals(expected))

    def test_constructor_field_arrays(self):
        # GH #1264

        years = np.arange(1990, 2010).repeat(4)[2:-2]
        quarters = np.tile(np.arange(1, 5), 20)[2:-2]

        index = PeriodIndex(year=years, quarter=quarters, freq='Q-DEC')
        expected = period_range('1990Q3', '2009Q2', freq='Q-DEC')
        self.assert_(index.equals(expected))

        self.assertRaises(
            ValueError, PeriodIndex, year=years, quarter=quarters,
            freq='2Q-DEC')

        index = PeriodIndex(year=years, quarter=quarters)
        self.assert_(index.equals(expected))

        years = [2007, 2007, 2007]
        months = [1, 2]
        self.assertRaises(ValueError, PeriodIndex, year=years, month=months,
                          freq='M')
        self.assertRaises(ValueError, PeriodIndex, year=years, month=months,
                          freq='2M')
        self.assertRaises(ValueError, PeriodIndex, year=years, month=months,
                          freq='M', start=Period('2007-01', freq='M'))

        years = [2007, 2007, 2007]
        months = [1, 2, 3]
        idx = PeriodIndex(year=years, month=months, freq='M')
        exp = period_range('2007-01', periods=3, freq='M')
        self.assert_(idx.equals(exp))

    def test_constructor_U(self):
        # X was used as undefined period
        self.assertRaises(KeyError, period_range, '2007-1-1', periods=500,
                          freq='X')

    def test_constructor_arrays_negative_year(self):
        years = np.arange(1960, 2000).repeat(4)
        quarters = np.tile(range(1, 5), 40)

        pindex = PeriodIndex(year=years, quarter=quarters)

        self.assert_(np.array_equal(pindex.year, years))
        self.assert_(np.array_equal(pindex.quarter, quarters))

    def test_constructor_invalid_quarters(self):
        self.assertRaises(ValueError, PeriodIndex, year=range(2000, 2004),
                          quarter=range(4), freq='Q-DEC')

    def test_constructor_corner(self):
        self.assertRaises(ValueError, PeriodIndex, periods=10, freq='A')

        start = Period('2007', freq='A-JUN')
        end = Period('2010', freq='A-DEC')
        self.assertRaises(ValueError, PeriodIndex, start=start, end=end)
        self.assertRaises(ValueError, PeriodIndex, start=start)
        self.assertRaises(ValueError, PeriodIndex, end=end)

        result = period_range('2007-01', periods=10.5, freq='M')
        exp = period_range('2007-01', periods=10, freq='M')
        self.assert_(result.equals(exp))

    def test_constructor_fromarraylike(self):
        idx = period_range('2007-01', periods=20, freq='M')

        self.assertRaises(ValueError, PeriodIndex, idx.values)
        self.assertRaises(ValueError, PeriodIndex, list(idx.values))
        self.assertRaises(ValueError, PeriodIndex,
                          data=Period('2007', freq='A'))

        result = PeriodIndex(iter(idx))
        self.assert_(result.equals(idx))

        result = PeriodIndex(idx)
        self.assert_(result.equals(idx))

        result = PeriodIndex(idx, freq='M')
        self.assert_(result.equals(idx))

        result = PeriodIndex(idx, freq='D')
        exp = idx.asfreq('D', 'e')
        self.assert_(result.equals(exp))

    def test_constructor_datetime64arr(self):
        vals = np.arange(100000, 100000 + 10000, 100, dtype=np.int64)
        vals = vals.view(np.dtype('M8[us]'))

        self.assertRaises(ValueError, PeriodIndex, vals, freq='D')

    def test_comp_period(self):
        idx = period_range('2007-01', periods=20, freq='M')

        result = idx < idx[10]
        exp = idx.values < idx.values[10]
        self.assert_(np.array_equal(result, exp))

    def test_getitem_ndim2(self):
        idx = period_range('2007-01', periods=3, freq='M')

        result = idx[:, None]
        # MPL kludge
        self.assert_(type(result) == PeriodIndex)

    def test_getitem_partial(self):
        rng = period_range('2007-01', periods=50, freq='M')
        ts = Series(np.random.randn(len(rng)), rng)

        self.assertRaises(KeyError, ts.__getitem__, '2006')

        result = ts['2008']
        self.assert_((result.index.year == 2008).all())

        result = ts['2008':'2009']
        self.assertEquals(len(result), 24)

        result = ts['2008-1':'2009-12']
        self.assertEquals(len(result), 24)

        result = ts['2008Q1':'2009Q4']
        self.assertEquals(len(result), 24)

        result = ts[:'2009']
        self.assertEquals(len(result), 36)

        result = ts['2009':]
        self.assertEquals(len(result), 50 - 24)

        exp = result
        result = ts[24:]
        assert_series_equal(exp, result)

        ts = ts[10:].append(ts[10:])
        self.assertRaises(ValueError, ts.__getitem__, slice('2008', '2009'))

    def test_getitem_datetime(self):
        rng = period_range(start='2012-01-01', periods=10, freq='W-MON')
        ts = Series(range(len(rng)), index=rng)

        dt1 = datetime(2011, 10, 2)
        dt4 = datetime(2012, 4, 20)

        rs = ts[dt1:dt4]
        assert_series_equal(rs, ts)

    def test_sub(self):
        rng = period_range('2007-01', periods=50)

        result = rng - 5
        exp = rng + (-5)
        self.assert_(result.equals(exp))

    def test_periods_number_check(self):
        self.assertRaises(
            ValueError, period_range, '2011-1-1', '2012-1-1', 'B')

    def test_to_timestamp(self):
        index = PeriodIndex(freq='A', start='1/1/2001', end='12/1/2009')
        series = Series(1, index=index, name='foo')

        exp_index = date_range('1/1/2001', end='12/31/2009', freq='A-DEC')
        result = series.to_timestamp(how='end')
        self.assert_(result.index.equals(exp_index))
        self.assertEquals(result.name, 'foo')

        exp_index = date_range('1/1/2001', end='1/1/2009', freq='AS-DEC')
        result = series.to_timestamp(how='start')
        self.assert_(result.index.equals(exp_index))

        def _get_with_delta(delta, freq='A-DEC'):
            return date_range(to_datetime('1/1/2001') + delta,
                              to_datetime('12/31/2009') + delta, freq=freq)

        delta = timedelta(hours=23)
        result = series.to_timestamp('H', 'end')
        exp_index = _get_with_delta(delta)
        self.assert_(result.index.equals(exp_index))

        delta = timedelta(hours=23, minutes=59)
        result = series.to_timestamp('T', 'end')
        exp_index = _get_with_delta(delta)
        self.assert_(result.index.equals(exp_index))

        result = series.to_timestamp('S', 'end')
        delta = timedelta(hours=23, minutes=59, seconds=59)
        exp_index = _get_with_delta(delta)
        self.assert_(result.index.equals(exp_index))

        self.assertRaises(ValueError, index.to_timestamp, '5t')

        index = PeriodIndex(freq='H', start='1/1/2001', end='1/2/2001')
        series = Series(1, index=index, name='foo')

        exp_index = date_range('1/1/2001 00:59:59', end='1/2/2001 00:59:59',
                               freq='H')
        result = series.to_timestamp(how='end')
        self.assert_(result.index.equals(exp_index))
        self.assertEquals(result.name, 'foo')

    def test_to_timestamp_quarterly_bug(self):
        years = np.arange(1960, 2000).repeat(4)
        quarters = np.tile(range(1, 5), 40)

        pindex = PeriodIndex(year=years, quarter=quarters)

        stamps = pindex.to_timestamp('D', 'end')
        expected = DatetimeIndex([x.to_timestamp('D', 'end') for x in pindex])
        self.assert_(stamps.equals(expected))

    def test_to_timestamp_preserve_name(self):
        index = PeriodIndex(freq='A', start='1/1/2001', end='12/1/2009',
                            name='foo')
        self.assertEquals(index.name, 'foo')

        conv = index.to_timestamp('D')
        self.assertEquals(conv.name, 'foo')

    def test_as_frame_columns(self):
        rng = period_range('1/1/2000', periods=5)
        df = DataFrame(randn(10, 5), columns=rng)

        ts = df[rng[0]]
        assert_series_equal(ts, df.ix[:, 0])

        # GH # 1211
        repr(df)

        ts = df['1/1/2000']
        assert_series_equal(ts, df.ix[:, 0])

    def test_frame_setitem(self):
        rng = period_range('1/1/2000', periods=5)
        rng.name = 'index'
        df = DataFrame(randn(5, 3), index=rng)

        df['Index'] = rng
        rs = Index(df['Index'])
        self.assert_(rs.equals(rng))

        rs = df.reset_index().set_index('index')
        self.assert_(isinstance(rs.index, PeriodIndex))
        self.assert_(rs.index.equals(rng))

    def test_nested_dict_frame_constructor(self):
        rng = period_range('1/1/2000', periods=5)
        df = DataFrame(randn(10, 5), columns=rng)

        data = {}
        for col in df.columns:
            for row in df.index:
                data.setdefault(col, {})[row] = df.get_value(row, col)

        result = DataFrame(data, columns=rng)
        tm.assert_frame_equal(result, df)

        data = {}
        for col in df.columns:
            for row in df.index:
                data.setdefault(row, {})[col] = df.get_value(row, col)

        result = DataFrame(data, index=rng).T
        tm.assert_frame_equal(result, df)

    def test_frame_to_time_stamp(self):
        K = 5
        index = PeriodIndex(freq='A', start='1/1/2001', end='12/1/2009')
        df = DataFrame(randn(len(index), K), index=index)
        df['mix'] = 'a'

        exp_index = date_range('1/1/2001', end='12/31/2009', freq='A-DEC')
        result = df.to_timestamp('D', 'end')
        self.assert_(result.index.equals(exp_index))
        assert_almost_equal(result.values, df.values)

        exp_index = date_range('1/1/2001', end='1/1/2009', freq='AS-DEC')
        result = df.to_timestamp('D', 'start')
        self.assert_(result.index.equals(exp_index))

        def _get_with_delta(delta, freq='A-DEC'):
            return date_range(to_datetime('1/1/2001') + delta,
                              to_datetime('12/31/2009') + delta, freq=freq)

        delta = timedelta(hours=23)
        result = df.to_timestamp('H', 'end')
        exp_index = _get_with_delta(delta)
        self.assert_(result.index.equals(exp_index))

        delta = timedelta(hours=23, minutes=59)
        result = df.to_timestamp('T', 'end')
        exp_index = _get_with_delta(delta)
        self.assert_(result.index.equals(exp_index))

        result = df.to_timestamp('S', 'end')
        delta = timedelta(hours=23, minutes=59, seconds=59)
        exp_index = _get_with_delta(delta)
        self.assert_(result.index.equals(exp_index))

        # columns
        df = df.T

        exp_index = date_range('1/1/2001', end='12/31/2009', freq='A-DEC')
        result = df.to_timestamp('D', 'end', axis=1)
        self.assert_(result.columns.equals(exp_index))
        assert_almost_equal(result.values, df.values)

        exp_index = date_range('1/1/2001', end='1/1/2009', freq='AS-DEC')
        result = df.to_timestamp('D', 'start', axis=1)
        self.assert_(result.columns.equals(exp_index))

        delta = timedelta(hours=23)
        result = df.to_timestamp('H', 'end', axis=1)
        exp_index = _get_with_delta(delta)
        self.assert_(result.columns.equals(exp_index))

        delta = timedelta(hours=23, minutes=59)
        result = df.to_timestamp('T', 'end', axis=1)
        exp_index = _get_with_delta(delta)
        self.assert_(result.columns.equals(exp_index))

        result = df.to_timestamp('S', 'end', axis=1)
        delta = timedelta(hours=23, minutes=59, seconds=59)
        exp_index = _get_with_delta(delta)
        self.assert_(result.columns.equals(exp_index))

        # invalid axis
        self.assertRaises(ValueError, df.to_timestamp, axis=2)

    def test_index_duplicate_periods(self):
        # monotonic
        idx = PeriodIndex([2000, 2007, 2007, 2009, 2009], freq='A-JUN')
        ts = Series(np.random.randn(len(idx)), index=idx)

        result = ts[2007]
        expected = ts[1:3]
        assert_series_equal(result, expected)
        result[:] = 1
        self.assert_((ts[1:3] == 1).all())

        # not monotonic
        idx = PeriodIndex([2000, 2007, 2007, 2009, 2007], freq='A-JUN')
        ts = Series(np.random.randn(len(idx)), index=idx)

        result = ts[2007]
        expected = ts[idx == 2007]
        assert_series_equal(result, expected)

    def test_constructor(self):
        pi = PeriodIndex(freq='A', start='1/1/2001', end='12/1/2009')
        assert_equal(len(pi), 9)

        pi = PeriodIndex(freq='Q', start='1/1/2001', end='12/1/2009')
        assert_equal(len(pi), 4 * 9)

        pi = PeriodIndex(freq='M', start='1/1/2001', end='12/1/2009')
        assert_equal(len(pi), 12 * 9)

        pi = PeriodIndex(freq='D', start='1/1/2001', end='12/31/2009')
        assert_equal(len(pi), 365 * 9 + 2)

        pi = PeriodIndex(freq='B', start='1/1/2001', end='12/31/2009')
        assert_equal(len(pi), 261 * 9)

        pi = PeriodIndex(freq='H', start='1/1/2001', end='12/31/2001 23:00')
        assert_equal(len(pi), 365 * 24)

        pi = PeriodIndex(freq='Min', start='1/1/2001', end='1/1/2001 23:59')
        assert_equal(len(pi), 24 * 60)

        pi = PeriodIndex(freq='S', start='1/1/2001', end='1/1/2001 23:59:59')
        assert_equal(len(pi), 24 * 60 * 60)

        start = Period('02-Apr-2005', 'B')
        i1 = PeriodIndex(start=start, periods=20)
        assert_equal(len(i1), 20)
        assert_equal(i1.freq, start.freq)
        assert_equal(i1[0], start)

        end_intv = Period('2006-12-31', 'W')
        i1 = PeriodIndex(end=end_intv, periods=10)
        assert_equal(len(i1), 10)
        assert_equal(i1.freq, end_intv.freq)
        assert_equal(i1[-1], end_intv)

        end_intv = Period('2006-12-31', '1w')
        i2 = PeriodIndex(end=end_intv, periods=10)
        assert_equal(len(i1), len(i2))
        self.assert_((i1 == i2).all())
        assert_equal(i1.freq, i2.freq)

        end_intv = Period('2006-12-31', ('w', 1))
        i2 = PeriodIndex(end=end_intv, periods=10)
        assert_equal(len(i1), len(i2))
        self.assert_((i1 == i2).all())
        assert_equal(i1.freq, i2.freq)

        try:
            PeriodIndex(start=start, end=end_intv)
            raise AssertionError('Cannot allow mixed freq for start and end')
        except ValueError:
            pass

        end_intv = Period('2005-05-01', 'B')
        i1 = PeriodIndex(start=start, end=end_intv)

        try:
            PeriodIndex(start=start)
            raise AssertionError(
                'Must specify periods if missing start or end')
        except ValueError:
            pass

        # infer freq from first element
        i2 = PeriodIndex([end_intv, Period('2005-05-05', 'B')])
        assert_equal(len(i2), 2)
        assert_equal(i2[0], end_intv)

        i2 = PeriodIndex(np.array([end_intv, Period('2005-05-05', 'B')]))
        assert_equal(len(i2), 2)
        assert_equal(i2[0], end_intv)

        # Mixed freq should fail
        vals = [end_intv, Period('2006-12-31', 'w')]
        self.assertRaises(ValueError, PeriodIndex, vals)
        vals = np.array(vals)
        self.assertRaises(ValueError, PeriodIndex, vals)

    def test_shift(self):
        pi1 = PeriodIndex(freq='A', start='1/1/2001', end='12/1/2009')
        pi2 = PeriodIndex(freq='A', start='1/1/2002', end='12/1/2010')

        self.assert_(pi1.shift(0).equals(pi1))

        assert_equal(len(pi1), len(pi2))
        assert_equal(pi1.shift(1).values, pi2.values)

        pi1 = PeriodIndex(freq='A', start='1/1/2001', end='12/1/2009')
        pi2 = PeriodIndex(freq='A', start='1/1/2000', end='12/1/2008')
        assert_equal(len(pi1), len(pi2))
        assert_equal(pi1.shift(-1).values, pi2.values)

        pi1 = PeriodIndex(freq='M', start='1/1/2001', end='12/1/2009')
        pi2 = PeriodIndex(freq='M', start='2/1/2001', end='1/1/2010')
        assert_equal(len(pi1), len(pi2))
        assert_equal(pi1.shift(1).values, pi2.values)

        pi1 = PeriodIndex(freq='M', start='1/1/2001', end='12/1/2009')
        pi2 = PeriodIndex(freq='M', start='12/1/2000', end='11/1/2009')
        assert_equal(len(pi1), len(pi2))
        assert_equal(pi1.shift(-1).values, pi2.values)

        pi1 = PeriodIndex(freq='D', start='1/1/2001', end='12/1/2009')
        pi2 = PeriodIndex(freq='D', start='1/2/2001', end='12/2/2009')
        assert_equal(len(pi1), len(pi2))
        assert_equal(pi1.shift(1).values, pi2.values)

        pi1 = PeriodIndex(freq='D', start='1/1/2001', end='12/1/2009')
        pi2 = PeriodIndex(freq='D', start='12/31/2000', end='11/30/2009')
        assert_equal(len(pi1), len(pi2))
        assert_equal(pi1.shift(-1).values, pi2.values)

    def test_asfreq(self):
        pi1 = PeriodIndex(freq='A', start='1/1/2001', end='1/1/2001')
        pi2 = PeriodIndex(freq='Q', start='1/1/2001', end='1/1/2001')
        pi3 = PeriodIndex(freq='M', start='1/1/2001', end='1/1/2001')
        pi4 = PeriodIndex(freq='D', start='1/1/2001', end='1/1/2001')
        pi5 = PeriodIndex(freq='H', start='1/1/2001', end='1/1/2001 00:00')
        pi6 = PeriodIndex(freq='Min', start='1/1/2001', end='1/1/2001 00:00')
        pi7 = PeriodIndex(freq='S', start='1/1/2001', end='1/1/2001 00:00:00')

        self.assertEquals(pi1.asfreq('Q', 'S'), pi2)
        self.assertEquals(pi1.asfreq('Q', 's'), pi2)
        self.assertEquals(pi1.asfreq('M', 'start'), pi3)
        self.assertEquals(pi1.asfreq('D', 'StarT'), pi4)
        self.assertEquals(pi1.asfreq('H', 'beGIN'), pi5)
        self.assertEquals(pi1.asfreq('Min', 'S'), pi6)
        self.assertEquals(pi1.asfreq('S', 'S'), pi7)

        self.assertEquals(pi2.asfreq('A', 'S'), pi1)
        self.assertEquals(pi2.asfreq('M', 'S'), pi3)
        self.assertEquals(pi2.asfreq('D', 'S'), pi4)
        self.assertEquals(pi2.asfreq('H', 'S'), pi5)
        self.assertEquals(pi2.asfreq('Min', 'S'), pi6)
        self.assertEquals(pi2.asfreq('S', 'S'), pi7)

        self.assertEquals(pi3.asfreq('A', 'S'), pi1)
        self.assertEquals(pi3.asfreq('Q', 'S'), pi2)
        self.assertEquals(pi3.asfreq('D', 'S'), pi4)
        self.assertEquals(pi3.asfreq('H', 'S'), pi5)
        self.assertEquals(pi3.asfreq('Min', 'S'), pi6)
        self.assertEquals(pi3.asfreq('S', 'S'), pi7)

        self.assertEquals(pi4.asfreq('A', 'S'), pi1)
        self.assertEquals(pi4.asfreq('Q', 'S'), pi2)
        self.assertEquals(pi4.asfreq('M', 'S'), pi3)
        self.assertEquals(pi4.asfreq('H', 'S'), pi5)
        self.assertEquals(pi4.asfreq('Min', 'S'), pi6)
        self.assertEquals(pi4.asfreq('S', 'S'), pi7)

        self.assertEquals(pi5.asfreq('A', 'S'), pi1)
        self.assertEquals(pi5.asfreq('Q', 'S'), pi2)
        self.assertEquals(pi5.asfreq('M', 'S'), pi3)
        self.assertEquals(pi5.asfreq('D', 'S'), pi4)
        self.assertEquals(pi5.asfreq('Min', 'S'), pi6)
        self.assertEquals(pi5.asfreq('S', 'S'), pi7)

        self.assertEquals(pi6.asfreq('A', 'S'), pi1)
        self.assertEquals(pi6.asfreq('Q', 'S'), pi2)
        self.assertEquals(pi6.asfreq('M', 'S'), pi3)
        self.assertEquals(pi6.asfreq('D', 'S'), pi4)
        self.assertEquals(pi6.asfreq('H', 'S'), pi5)
        self.assertEquals(pi6.asfreq('S', 'S'), pi7)

        self.assertEquals(pi7.asfreq('A', 'S'), pi1)
        self.assertEquals(pi7.asfreq('Q', 'S'), pi2)
        self.assertEquals(pi7.asfreq('M', 'S'), pi3)
        self.assertEquals(pi7.asfreq('D', 'S'), pi4)
        self.assertEquals(pi7.asfreq('H', 'S'), pi5)
        self.assertEquals(pi7.asfreq('Min', 'S'), pi6)

        self.assertRaises(ValueError, pi7.asfreq, 'T', 'foo')
        self.assertRaises(ValueError, pi1.asfreq, '5t')

    def test_ts_repr(self):
        index = PeriodIndex(freq='A', start='1/1/2001', end='12/31/2010')
        ts = Series(np.random.randn(len(index)), index=index)
        repr(ts)

    def test_frame_index_to_string(self):
        index = PeriodIndex(['2011-1', '2011-2', '2011-3'], freq='M')
        frame = DataFrame(np.random.randn(3, 4), index=index)

        # it works!
        frame.to_string()

    def test_asfreq_ts(self):
        index = PeriodIndex(freq='A', start='1/1/2001', end='12/31/2010')
        ts = Series(np.random.randn(len(index)), index=index)
        df = DataFrame(np.random.randn(len(index), 3), index=index)

        result = ts.asfreq('D', how='end')
        df_result = df.asfreq('D', how='end')
        exp_index = index.asfreq('D', how='end')
        self.assert_(len(result) == len(ts))
        self.assert_(result.index.equals(exp_index))
        self.assert_(df_result.index.equals(exp_index))

        result = ts.asfreq('D', how='start')
        self.assert_(len(result) == len(ts))
        self.assert_(result.index.equals(index.asfreq('D', how='start')))

    def test_badinput(self):
        self.assertRaises(datetools.DateParseError, Period, '1/1/-2000', 'A')
        # self.assertRaises(datetools.DateParseError, Period, '-2000', 'A')
        # self.assertRaises(datetools.DateParseError, Period, '0', 'A')

    def test_negative_ordinals(self):
        p = Period(ordinal=-1000, freq='A')

        p = Period(ordinal=0, freq='A')

        idx = PeriodIndex(ordinal=[-1, 0, 1], freq='A')
        idx = PeriodIndex(ordinal=np.array([-1, 0, 1]), freq='A')

    def test_dti_to_period(self):
        dti = DatetimeIndex(start='1/1/2005', end='12/1/2005', freq='M')
        pi1 = dti.to_period()
        pi2 = dti.to_period(freq='D')

        self.assertEquals(pi1[0], Period('Jan 2005', freq='M'))
        self.assertEquals(pi2[0], Period('1/31/2005', freq='D'))

        self.assertEquals(pi1[-1], Period('Nov 2005', freq='M'))
        self.assertEquals(pi2[-1], Period('11/30/2005', freq='D'))

    def test_pindex_slice_index(self):
        pi = PeriodIndex(start='1/1/10', end='12/31/12', freq='M')
        s = Series(np.random.rand(len(pi)), index=pi)
        res = s['2010']
        exp = s[0:12]
        assert_series_equal(res, exp)
        res = s['2011']
        exp = s[12:24]
        assert_series_equal(res, exp)

    def test_pindex_qaccess(self):
        pi = PeriodIndex(['2Q05', '3Q05', '4Q05', '1Q06', '2Q06'], freq='Q')
        s = Series(np.random.rand(len(pi)), index=pi).cumsum()
        # Todo: fix these accessors!
        self.assert_(s['05Q4'] == s[2])

    def test_period_dt64_round_trip(self):
        dti = date_range('1/1/2000', '1/7/2002', freq='B')
        pi = dti.to_period()
        self.assert_(pi.to_timestamp().equals(dti))

        dti = date_range('1/1/2000', '1/7/2002', freq='B')
        pi = dti.to_period(freq='H')
        self.assert_(pi.to_timestamp().equals(dti))

    def test_to_period_quarterly(self):
        # make sure we can make the round trip
        for month in MONTHS:
            freq = 'Q-%s' % month
            rng = period_range('1989Q3', '1991Q3', freq=freq)
            stamps = rng.to_timestamp()
            result = stamps.to_period(freq)
            self.assert_(rng.equals(result))

    def test_to_period_quarterlyish(self):
        offsets = ['BQ', 'QS', 'BQS']
        for off in offsets:
            rng = date_range('01-Jan-2012', periods=8, freq=off)
            prng = rng.to_period()
            self.assert_(prng.freq == 'Q-DEC')

    def test_to_period_annualish(self):
        offsets = ['BA', 'AS', 'BAS']
        for off in offsets:
            rng = date_range('01-Jan-2012', periods=8, freq=off)
            prng = rng.to_period()
            self.assert_(prng.freq == 'A-DEC')

    def test_to_period_monthish(self):
        offsets = ['MS', 'EOM', 'BM']
        for off in offsets:
            rng = date_range('01-Jan-2012', periods=8, freq=off)
            prng = rng.to_period()
            self.assert_(prng.freq == 'M')

    def test_no_multiples(self):
        self.assertRaises(ValueError, period_range, '1989Q3', periods=10,
                          freq='2Q')

        self.assertRaises(ValueError, period_range, '1989', periods=10,
                          freq='2A')
        self.assertRaises(ValueError, Period, '1989', freq='2A')

    # def test_pindex_multiples(self):
    #     pi = PeriodIndex(start='1/1/10', end='12/31/12', freq='2M')
    #     self.assertEquals(pi[0], Period('1/1/10', '2M'))
    #     self.assertEquals(pi[1], Period('3/1/10', '2M'))

    #     self.assertEquals(pi[0].asfreq('6M'), pi[2].asfreq('6M'))
    #     self.assertEquals(pi[0].asfreq('A'), pi[2].asfreq('A'))

    #     self.assertEquals(pi[0].asfreq('M', how='S'),
    #                       Period('Jan 2010', '1M'))
    #     self.assertEquals(pi[0].asfreq('M', how='E'),
    #                       Period('Feb 2010', '1M'))
    #     self.assertEquals(pi[1].asfreq('M', how='S'),
    #                       Period('Mar 2010', '1M'))

    #     i = Period('1/1/2010 12:05:18', '5S')
    #     self.assertEquals(i, Period('1/1/2010 12:05:15', '5S'))

    #     i = Period('1/1/2010 12:05:18', '5S')
    #     self.assertEquals(i.asfreq('1S', how='E'),
    #                       Period('1/1/2010 12:05:19', '1S'))

    def test_iteration(self):
        index = PeriodIndex(start='1/1/10', periods=4, freq='B')

        result = list(index)
        self.assert_(isinstance(result[0], Period))
        self.assert_(result[0].freq == index.freq)

    def test_take(self):
        index = PeriodIndex(start='1/1/10', end='12/31/12', freq='D')

        taken = index.take([5, 6, 8, 12])
        taken2 = index[[5, 6, 8, 12]]
        self.assert_(isinstance(taken, PeriodIndex))
        self.assert_(taken.freq == index.freq)
        self.assert_(isinstance(taken2, PeriodIndex))
        self.assert_(taken2.freq == index.freq)

    def test_joins(self):
        index = period_range('1/1/2000', '1/20/2000', freq='D')

        for kind in ['inner', 'outer', 'left', 'right']:
            joined = index.join(index[:-5], how=kind)

            self.assert_(isinstance(joined, PeriodIndex))
            self.assert_(joined.freq == index.freq)

    def test_align_series(self):
        rng = period_range('1/1/2000', '1/1/2010', freq='A')
        ts = Series(np.random.randn(len(rng)), index=rng)

        result = ts + ts[::2]
        expected = ts + ts
        expected[1::2] = np.nan
        assert_series_equal(result, expected)

        result = ts + _permute(ts[::2])
        assert_series_equal(result, expected)

        # it works!
        for kind in ['inner', 'outer', 'left', 'right']:
            ts.align(ts[::2], join=kind)

        self.assertRaises(Exception, ts.__add__,
                          ts.asfreq('D', how='end'))

    def test_align_frame(self):
        rng = period_range('1/1/2000', '1/1/2010', freq='A')
        ts = DataFrame(np.random.randn(len(rng), 3), index=rng)

        result = ts + ts[::2]
        expected = ts + ts
        expected.values[1::2] = np.nan
        tm.assert_frame_equal(result, expected)

        result = ts + _permute(ts[::2])
        tm.assert_frame_equal(result, expected)

    def test_union(self):
        index = period_range('1/1/2000', '1/20/2000', freq='D')

        result = index[:-5].union(index[10:])
        self.assert_(result.equals(index))

        # not in order
        result = _permute(index[:-5]).union(_permute(index[10:]))
        self.assert_(result.equals(index))

        # raise if different frequencies
        index = period_range('1/1/2000', '1/20/2000', freq='D')
        index2 = period_range('1/1/2000', '1/20/2000', freq='W-WED')
        self.assertRaises(Exception, index.union, index2)

        self.assertRaises(ValueError, index.join, index.to_timestamp())

    def test_intersection(self):
        index = period_range('1/1/2000', '1/20/2000', freq='D')

        result = index[:-5].intersection(index[10:])
        self.assert_(result.equals(index[10:-5]))

        # not in order
        left = _permute(index[:-5])
        right = _permute(index[10:])
        result = left.intersection(right).order()
        self.assert_(result.equals(index[10:-5]))

        # raise if different frequencies
        index = period_range('1/1/2000', '1/20/2000', freq='D')
        index2 = period_range('1/1/2000', '1/20/2000', freq='W-WED')
        self.assertRaises(Exception, index.intersection, index2)

    def test_fields(self):
        # year, month, day, hour, minute
        # second, weekofyear, week, dayofweek, weekday, dayofyear, quarter
        # qyear
        pi = PeriodIndex(freq='A', start='1/1/2001', end='12/1/2005')
        self._check_all_fields(pi)

        pi = PeriodIndex(freq='Q', start='1/1/2001', end='12/1/2002')
        self._check_all_fields(pi)

        pi = PeriodIndex(freq='M', start='1/1/2001', end='1/1/2002')
        self._check_all_fields(pi)

        pi = PeriodIndex(freq='D', start='12/1/2001', end='6/1/2001')
        self._check_all_fields(pi)

        pi = PeriodIndex(freq='B', start='12/1/2001', end='6/1/2001')
        self._check_all_fields(pi)

        pi = PeriodIndex(freq='H', start='12/31/2001', end='1/1/2002 23:00')
        self._check_all_fields(pi)

        pi = PeriodIndex(freq='Min', start='12/31/2001', end='1/1/2002 00:20')
        self._check_all_fields(pi)

        pi = PeriodIndex(freq='S', start='12/31/2001 00:00:00',
                         end='12/31/2001 00:05:00')
        self._check_all_fields(pi)

        end_intv = Period('2006-12-31', 'W')
        i1 = PeriodIndex(end=end_intv, periods=10)
        self._check_all_fields(pi)

    def _check_all_fields(self, periodindex):
        fields = ['year', 'month', 'day', 'hour', 'minute',
                  'second', 'weekofyear', 'week', 'dayofweek',
                  'weekday', 'dayofyear', 'quarter', 'qyear']

        periods = list(periodindex)

        for field in fields:
            field_idx = getattr(periodindex, field)
            assert_equal(len(periodindex), len(field_idx))
            for x, val in zip(periods, field_idx):
                assert_equal(getattr(x, field), val)

    def test_is_full(self):
        index = PeriodIndex([2005, 2007, 2009], freq='A')
        self.assert_(not index.is_full)

        index = PeriodIndex([2005, 2006, 2007], freq='A')
        self.assert_(index.is_full)

        index = PeriodIndex([2005, 2005, 2007], freq='A')
        self.assert_(not index.is_full)

        index = PeriodIndex([2005, 2005, 2006], freq='A')
        self.assert_(index.is_full)

        index = PeriodIndex([2006, 2005, 2005], freq='A')
        self.assertRaises(ValueError, getattr, index, 'is_full')

        self.assert_(index[:0].is_full)

    def test_map(self):
        index = PeriodIndex([2005, 2007, 2009], freq='A')
        result = index.map(lambda x: x + 1)
        expected = index + 1
        self.assert_(result.equals(expected))

        result = index.map(lambda x: x.ordinal)
        exp = [x.ordinal for x in index]
        self.assert_(np.array_equal(result, exp))

    def test_convert_array_of_periods(self):
        rng = period_range('1/1/2000', periods=20, freq='D')
        periods = list(rng)

        result = pd.Index(periods)
        self.assert_(isinstance(result, PeriodIndex))

    def test_with_multi_index(self):
        # #1705
        index = date_range('1/1/2012', periods=4, freq='12H')
        index_as_arrays = [index.to_period(freq='D'), index.hour]

        s = Series([0, 1, 2, 3], index_as_arrays)

        self.assert_(isinstance(s.index.levels[0], PeriodIndex))

        self.assert_(isinstance(s.index.values[0][0], Period))

    def test_to_datetime_1703(self):
        index = period_range('1/1/2012', periods=4, freq='D')

        result = index.to_datetime()
        self.assertEquals(result[0], Timestamp('1/1/2012'))

    def test_append_concat(self):
        # #1815
        d1 = date_range('12/31/1990', '12/31/1999', freq='A-DEC')
        d2 = date_range('12/31/2000', '12/31/2009', freq='A-DEC')

        s1 = Series(np.random.randn(10), d1)
        s2 = Series(np.random.randn(10), d2)

        s1 = s1.to_period()
        s2 = s2.to_period()

        # drops index
        result = pd.concat([s1, s2])
        self.assert_(isinstance(result.index, PeriodIndex))
        self.assertEquals(result.index[0], s1.index[0])


def _permute(obj):
    return obj.take(np.random.permutation(len(obj)))


class TestMethods(unittest.TestCase):
    "Base test class for MaskedArrays."

    def __init__(self, *args, **kwds):
        unittest.TestCase.__init__(self, *args, **kwds)

    def test_add(self):
        dt1 = Period(freq='D', year=2008, month=1, day=1)
        dt2 = Period(freq='D', year=2008, month=1, day=2)
        assert_equal(dt1 + 1, dt2)
        #
        self.assertRaises(TypeError, dt1.__add__, "str")
        self.assertRaises(TypeError, dt1.__add__, dt2)


class TestPeriodRepresentation(unittest.TestCase):
    """
    Wish to match NumPy units
    """

    def test_annual(self):
        self._check_freq('A', 1970)

    def test_monthly(self):
        self._check_freq('M', '1970-01')

    def test_weekly(self):
        self._check_freq('W-THU', '1970-01-01')

    def test_daily(self):
        self._check_freq('D', '1970-01-01')

    def test_business_daily(self):
        self._check_freq('B', '1970-01-01')

    def test_hourly(self):
        self._check_freq('H', '1970-01-01')

    def test_minutely(self):
        self._check_freq('T', '1970-01-01')

    def test_secondly(self):
        self._check_freq('S', '1970-01-01')
        
    def test_millisecondly(self):
        self._check_freq('L', '1970-01-01')

    def test_microsecondly(self):
        self._check_freq('U', '1970-01-01')
        
    def test_nanosecondly(self):
        self._check_freq('N', '1970-01-01')        

    def _check_freq(self, freq, base_date):
        rng = PeriodIndex(start=base_date, periods=10, freq=freq)
        exp = np.arange(10, dtype=np.int64)
        self.assert_(np.array_equal(rng.values, exp))

    def test_negone_ordinals(self):
        freqs = ['A', 'M', 'Q', 'D', 'H', 'T', 'S']

        period = Period(ordinal=-1, freq='D')
        for freq in freqs:
            repr(period.asfreq(freq))

        for freq in freqs:
            period = Period(ordinal=-1, freq=freq)
            repr(period)
            self.assertEquals(period.year, 1969)

        period = Period(ordinal=-1, freq='B')
        repr(period)
        period = Period(ordinal=-1, freq='W')
        repr(period)


if __name__ == '__main__':
    import nose
    nose.runmodule(argv=[__file__, '-vvs', '-x', '--pdb', '--pdb-failure'],
                   exit=False)<|MERGE_RESOLUTION|>--- conflicted
+++ resolved
@@ -27,12 +27,8 @@
 from pandas.util.testing import assert_series_equal, assert_almost_equal
 import pandas.util.testing as tm
 
-<<<<<<< HEAD
-class TestPeriodProperties(unittest.TestCase):
-=======
 
 class TestPeriodProperties(TestCase):
->>>>>>> 6e2b6ea6
     "Test properties such as year, month, weekday, etc...."
     #
     def __init__(self, *args, **kwds):
@@ -461,12 +457,8 @@
 def noWrap(item):
     return item
 
-<<<<<<< HEAD
-class TestFreqConversion(unittest.TestCase):
-=======
 
 class TestFreqConversion(TestCase):
->>>>>>> 6e2b6ea6
     "Test frequency conversion of date objects"
 
     def __init__(self, *args, **kwds):
@@ -1045,12 +1037,8 @@
 
         assert_equal(ival_S.asfreq('S'), ival_S)
 
-<<<<<<< HEAD
-class TestPeriodIndex(unittest.TestCase):
-=======
 
 class TestPeriodIndex(TestCase):
->>>>>>> 6e2b6ea6
     def __init__(self, *args, **kwds):
         unittest.TestCase.__init__(self, *args, **kwds)
 
