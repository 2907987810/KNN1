from typing import Optional
import warnings

import numpy as np

from pandas._libs.algos import unique_deltas
from pandas._libs.tslibs import Timestamp, tzconversion
from pandas._libs.tslibs.ccalendar import (
    DAYS,
    MONTH_ALIASES,
    MONTH_NUMBERS,
    MONTHS,
    int_to_weekday,
)
from pandas._libs.tslibs.fields import build_field_sarray, month_position_check
from pandas._libs.tslibs.offsets import (  # noqa:F401
    DateOffset,
    Day,
    _get_offset,
    to_offset,
)
from pandas._libs.tslibs.parsing import get_rule_month
from pandas.util._decorators import cache_readonly

from pandas.core.dtypes.common import (
    is_datetime64_dtype,
    is_period_dtype,
    is_timedelta64_dtype,
)
from pandas.core.dtypes.generic import ABCSeries

from pandas.core.algorithms import unique

_ONE_MICRO = 1000
_ONE_MILLI = _ONE_MICRO * 1000
_ONE_SECOND = _ONE_MILLI * 1000
_ONE_MINUTE = 60 * _ONE_SECOND
_ONE_HOUR = 60 * _ONE_MINUTE
_ONE_DAY = 24 * _ONE_HOUR

# ---------------------------------------------------------------------
# Offset names ("time rules") and related functions

_offset_to_period_map = {
    "WEEKDAY": "D",
    "EOM": "M",
    "BM": "M",
    "BQS": "Q",
    "QS": "Q",
    "BQ": "Q",
    "BA": "A",
    "AS": "A",
    "BAS": "A",
    "MS": "M",
    "D": "D",
    "C": "C",
    "B": "B",
    "T": "T",
    "S": "S",
    "L": "L",
    "U": "U",
    "N": "N",
    "H": "H",
    "Q": "Q",
    "A": "A",
    "W": "W",
    "M": "M",
    "Y": "A",
    "BY": "A",
    "YS": "A",
    "BYS": "A",
}

_need_suffix = ["QS", "BQ", "BQS", "YS", "AS", "BY", "BA", "BYS", "BAS"]

for _prefix in _need_suffix:
    for _m in MONTHS:
        key = f"{_prefix}-{_m}"
        _offset_to_period_map[key] = _offset_to_period_map[_prefix]

for _prefix in ["A", "Q"]:
    for _m in MONTHS:
        _alias = f"{_prefix}-{_m}"
        _offset_to_period_map[_alias] = _alias

for _d in DAYS:
    _offset_to_period_map[f"W-{_d}"] = f"W-{_d}"


def get_period_alias(offset_str: str) -> Optional[str]:
    """
    Alias to closest period strings BQ->Q etc.
    """
    return _offset_to_period_map.get(offset_str, None)


def get_offset(name: str) -> DateOffset:
    """
    Return DateOffset object associated with rule name.

    .. deprecated:: 1.0.0

    Examples
    --------
    get_offset('EOM') --> BMonthEnd(1)
    """
    warnings.warn(
        "get_offset is deprecated and will be removed in a future version, "
        "use to_offset instead",
        FutureWarning,
        stacklevel=2,
    )
    return _get_offset(name)


# ---------------------------------------------------------------------
# Period codes


def infer_freq(index, warn: bool = True) -> Optional[str]:
    """
    Infer the most likely frequency given the input index. If the frequency is
    uncertain, a warning will be printed.

    Parameters
    ----------
    index : DatetimeIndex or TimedeltaIndex
      If passed a Series will use the values of the series (NOT THE INDEX).
    warn : bool, default True

    Returns
    -------
    str or None
        None if no discernible frequency.

    Raises
    ------
    TypeError
        If the index is not datetime-like.
    ValueError
        If there are fewer than three values.
    """
    import pandas as pd

    if isinstance(index, ABCSeries):
        values = index._values
        if not (
            is_datetime64_dtype(values)
            or is_timedelta64_dtype(values)
            or values.dtype == object
        ):
            raise TypeError(
                "cannot infer freq from a non-convertible dtype "
                f"on a Series of {index.dtype}"
            )
        index = values

    inferer: _FrequencyInferer

    if not hasattr(index, "dtype"):
        pass
    elif is_period_dtype(index.dtype):
        raise TypeError(
            "PeriodIndex given. Check the `freq` attribute "
            "instead of using infer_freq."
        )
    elif is_timedelta64_dtype(index.dtype):
        # Allow TimedeltaIndex and TimedeltaArray
        inferer = _TimedeltaFrequencyInferer(index, warn=warn)
        return inferer.get_freq()

    if isinstance(index, pd.Index) and not isinstance(index, pd.DatetimeIndex):
        if isinstance(index, (pd.Int64Index, pd.Float64Index)):
            raise TypeError(
                f"cannot infer freq from a non-convertible index type {type(index)}"
            )
        index = index._values

    if not isinstance(index, pd.DatetimeIndex):
        index = pd.DatetimeIndex(index)

    inferer = _FrequencyInferer(index, warn=warn)
    return inferer.get_freq()


class _FrequencyInferer:
    """
    Not sure if I can avoid the state machine here
    """

    def __init__(self, index, warn: bool = True):
        self.index = index
        self.i8values = index.asi8

        # This moves the values, which are implicitly in UTC, to the
        # the timezone so they are in local time
        if hasattr(index, "tz"):
            if index.tz is not None:
                self.i8values = tzconversion.tz_convert_from_utc(
                    self.i8values, index.tz
                )

        self.warn = warn

        if len(index) < 3:
            raise ValueError("Need at least 3 dates to infer frequency")

        self.is_monotonic = (
            self.index._is_monotonic_increasing or self.index._is_monotonic_decreasing
        )

    @cache_readonly
    def deltas(self):
        return unique_deltas(self.i8values)

    @cache_readonly
    def deltas_asi8(self):
        # NB: we cannot use self.i8values here because we may have converted
        #  the tz in __init__
        return unique_deltas(self.index.asi8)

    @cache_readonly
    def is_unique(self) -> bool:
        return len(self.deltas) == 1

    @cache_readonly
    def is_unique_asi8(self) -> bool:
        return len(self.deltas_asi8) == 1

    def get_freq(self) -> Optional[str]:
        """
        Find the appropriate frequency string to describe the inferred
        frequency of self.i8values

        Returns
        -------
        str or None
        """
        if not self.is_monotonic or not self.index._is_unique:
            return None

        delta = self.deltas[0]
        if _is_multiple(delta, _ONE_DAY):
            return self._infer_daily_rule()

        # Business hourly, maybe. 17: one day / 65: one weekend
        if self.hour_deltas in ([1, 17], [1, 65], [1, 17, 65]):
            return "BH"
        # Possibly intraday frequency.  Here we use the
        # original .asi8 values as the modified values
        # will not work around DST transitions.  See #8772
        elif not self.is_unique_asi8:
            return None

        delta = self.deltas_asi8[0]
        if _is_multiple(delta, _ONE_HOUR):
            # Hours
            return _maybe_add_count("H", delta / _ONE_HOUR)
        elif _is_multiple(delta, _ONE_MINUTE):
            # Minutes
            return _maybe_add_count("T", delta / _ONE_MINUTE)
        elif _is_multiple(delta, _ONE_SECOND):
            # Seconds
            return _maybe_add_count("S", delta / _ONE_SECOND)
        elif _is_multiple(delta, _ONE_MILLI):
            # Milliseconds
            return _maybe_add_count("L", delta / _ONE_MILLI)
        elif _is_multiple(delta, _ONE_MICRO):
            # Microseconds
            return _maybe_add_count("U", delta / _ONE_MICRO)
        else:
            # Nanoseconds
            return _maybe_add_count("N", delta)

    @cache_readonly
    def day_deltas(self):
        return [x / _ONE_DAY for x in self.deltas]

    @cache_readonly
    def hour_deltas(self):
        return [x / _ONE_HOUR for x in self.deltas]

    @cache_readonly
    def fields(self):
        return build_field_sarray(self.i8values)

    @cache_readonly
    def rep_stamp(self):
        return Timestamp(self.i8values[0])

    def month_position_check(self):
        return month_position_check(self.fields, self.index.dayofweek)

    @cache_readonly
    def mdiffs(self):
        nmonths = self.fields["Y"] * 12 + self.fields["M"]
        return unique_deltas(nmonths.astype("i8"))

    @cache_readonly
    def ydiffs(self):
        return unique_deltas(self.fields["Y"].astype("i8"))

    def _infer_daily_rule(self) -> Optional[str]:
        annual_rule = self._get_annual_rule()
        if annual_rule:
            nyears = self.ydiffs[0]
            month = MONTH_ALIASES[self.rep_stamp.month]
            alias = f"{annual_rule}-{month}"
            return _maybe_add_count(alias, nyears)

        quarterly_rule = self._get_quarterly_rule()
        if quarterly_rule:
            nquarters = self.mdiffs[0] / 3
            mod_dict = {0: 12, 2: 11, 1: 10}
            month = MONTH_ALIASES[mod_dict[self.rep_stamp.month % 3]]
            alias = f"{quarterly_rule}-{month}"
            return _maybe_add_count(alias, nquarters)

        monthly_rule = self._get_monthly_rule()
        if monthly_rule:
            return _maybe_add_count(monthly_rule, self.mdiffs[0])

<<<<<<< HEAD
        if self.is_unique_asi8:
            days = self.deltas[0] / _ONE_DAY
            if days % 7 == 0:
                # Weekly
                day = int_to_weekday[self.rep_stamp.weekday()]
                return _maybe_add_count(f"W-{day}", days / 7)
            else:
                return _maybe_add_count("D", days)
=======
        if self.is_unique:
            return self._get_daily_rule()
>>>>>>> f2cbf4e9

        if self._is_business_daily():
            return "B"

        wom_rule = self._get_wom_rule()
        if wom_rule:
            return wom_rule

        return None

    def _get_daily_rule(self) -> Optional[str]:
        days = self.deltas[0] / _ONE_DAY
        if days % 7 == 0:
            # Weekly
            wd = int_to_weekday[self.rep_stamp.weekday()]
            alias = f"W-{wd}"
            return _maybe_add_count(alias, days / 7)
        else:
            return _maybe_add_count("D", days)

    def _get_annual_rule(self) -> Optional[str]:
        if len(self.ydiffs) > 1:
            return None

        if len(unique(self.fields["M"])) > 1:
            return None

        pos_check = self.month_position_check()
        return {"cs": "AS", "bs": "BAS", "ce": "A", "be": "BA"}.get(pos_check)

    def _get_quarterly_rule(self) -> Optional[str]:
        if len(self.mdiffs) > 1:
            return None

        if not self.mdiffs[0] % 3 == 0:
            return None

        pos_check = self.month_position_check()
        return {"cs": "QS", "bs": "BQS", "ce": "Q", "be": "BQ"}.get(pos_check)

    def _get_monthly_rule(self) -> Optional[str]:
        if len(self.mdiffs) > 1:
            return None
        pos_check = self.month_position_check()
        return {"cs": "MS", "bs": "BMS", "ce": "M", "be": "BM"}.get(pos_check)

    def _is_business_daily(self) -> bool:
        # quick check: cannot be business daily
        if self.day_deltas != [1, 3]:
            return False

        # probably business daily, but need to confirm
        first_weekday = self.index[0].weekday()
        shifts = np.diff(self.index.asi8)
        shifts = np.floor_divide(shifts, _ONE_DAY)
        weekdays = np.mod(first_weekday + np.cumsum(shifts), 7)
        return np.all(
            ((weekdays == 0) & (shifts == 3))
            | ((weekdays > 0) & (weekdays <= 4) & (shifts == 1))
        )

    def _get_wom_rule(self) -> Optional[str]:
        # FIXME: dont leave commented-out
        #         wdiffs = unique(np.diff(self.index.week))
        # We also need -47, -49, -48 to catch index spanning year boundary
        #     if not lib.ismember(wdiffs, set([4, 5, -47, -49, -48])).all():
        #         return None

        weekdays = unique(self.index.weekday)
        if len(weekdays) > 1:
            return None

        week_of_months = unique((self.index.day - 1) // 7)
        # Only attempt to infer up to WOM-4. See #9425
        week_of_months = week_of_months[week_of_months < 4]
        if len(week_of_months) == 0 or len(week_of_months) > 1:
            return None

        # get which week
        week = week_of_months[0] + 1
        wd = int_to_weekday[weekdays[0]]

        return f"WOM-{week}{wd}"


class _TimedeltaFrequencyInferer(_FrequencyInferer):
    def _infer_daily_rule(self):
        if self.is_unique:
            return self._get_daily_rule()


def _is_multiple(us, mult: int) -> bool:
    return us % mult == 0


def _maybe_add_count(base: str, count: float) -> str:
    if count != 1:
        assert count == int(count)
        count = int(count)
        return f"{count}{base}"
    else:
        return base


# ----------------------------------------------------------------------
# Frequency comparison


def is_subperiod(source, target) -> bool:
    """
    Returns True if downsampling is possible between source and target
    frequencies

    Parameters
    ----------
    source : str or DateOffset
        Frequency converting from
    target : str or DateOffset
        Frequency converting to

    Returns
    -------
    bool
    """

    if target is None or source is None:
        return False
    source = _maybe_coerce_freq(source)
    target = _maybe_coerce_freq(target)

    if _is_annual(target):
        if _is_quarterly(source):
            return _quarter_months_conform(
                get_rule_month(source), get_rule_month(target)
            )
        return source in {"D", "C", "B", "M", "H", "T", "S", "L", "U", "N"}
    elif _is_quarterly(target):
        return source in {"D", "C", "B", "M", "H", "T", "S", "L", "U", "N"}
    elif _is_monthly(target):
        return source in {"D", "C", "B", "H", "T", "S", "L", "U", "N"}
    elif _is_weekly(target):
        return source in {target, "D", "C", "B", "H", "T", "S", "L", "U", "N"}
    elif target == "B":
        return source in {"B", "H", "T", "S", "L", "U", "N"}
    elif target == "C":
        return source in {"C", "H", "T", "S", "L", "U", "N"}
    elif target == "D":
        return source in {"D", "H", "T", "S", "L", "U", "N"}
    elif target == "H":
        return source in {"H", "T", "S", "L", "U", "N"}
    elif target == "T":
        return source in {"T", "S", "L", "U", "N"}
    elif target == "S":
        return source in {"S", "L", "U", "N"}
    elif target == "L":
        return source in {"L", "U", "N"}
    elif target == "U":
        return source in {"U", "N"}
    elif target == "N":
        return source in {"N"}
    else:
        return False


def is_superperiod(source, target) -> bool:
    """
    Returns True if upsampling is possible between source and target
    frequencies

    Parameters
    ----------
    source : str or DateOffset
        Frequency converting from
    target : str or DateOffset
        Frequency converting to

    Returns
    -------
    bool
    """
    if target is None or source is None:
        return False
    source = _maybe_coerce_freq(source)
    target = _maybe_coerce_freq(target)

    if _is_annual(source):
        if _is_annual(target):
            return get_rule_month(source) == get_rule_month(target)

        if _is_quarterly(target):
            smonth = get_rule_month(source)
            tmonth = get_rule_month(target)
            return _quarter_months_conform(smonth, tmonth)
        return target in {"D", "C", "B", "M", "H", "T", "S", "L", "U", "N"}
    elif _is_quarterly(source):
        return target in {"D", "C", "B", "M", "H", "T", "S", "L", "U", "N"}
    elif _is_monthly(source):
        return target in {"D", "C", "B", "H", "T", "S", "L", "U", "N"}
    elif _is_weekly(source):
        return target in {source, "D", "C", "B", "H", "T", "S", "L", "U", "N"}
    elif source == "B":
        return target in {"D", "C", "B", "H", "T", "S", "L", "U", "N"}
    elif source == "C":
        return target in {"D", "C", "B", "H", "T", "S", "L", "U", "N"}
    elif source == "D":
        return target in {"D", "C", "B", "H", "T", "S", "L", "U", "N"}
    elif source == "H":
        return target in {"H", "T", "S", "L", "U", "N"}
    elif source == "T":
        return target in {"T", "S", "L", "U", "N"}
    elif source == "S":
        return target in {"S", "L", "U", "N"}
    elif source == "L":
        return target in {"L", "U", "N"}
    elif source == "U":
        return target in {"U", "N"}
    elif source == "N":
        return target in {"N"}
    else:
        return False


def _maybe_coerce_freq(code) -> str:
    """we might need to coerce a code to a rule_code
    and uppercase it

    Parameters
    ----------
    source : string or DateOffset
        Frequency converting from

    Returns
    -------
    str
    """
    assert code is not None
    if isinstance(code, DateOffset):
        code = code.rule_code
    return code.upper()


def _quarter_months_conform(source: str, target: str) -> bool:
    snum = MONTH_NUMBERS[source]
    tnum = MONTH_NUMBERS[target]
    return snum % 3 == tnum % 3


def _is_annual(rule: str) -> bool:
    rule = rule.upper()
    return rule == "A" or rule.startswith("A-")


def _is_quarterly(rule: str) -> bool:
    rule = rule.upper()
    return rule == "Q" or rule.startswith("Q-") or rule.startswith("BQ")


def _is_monthly(rule: str) -> bool:
    rule = rule.upper()
    return rule == "M" or rule == "BM"


def _is_weekly(rule: str) -> bool:
    rule = rule.upper()
    return rule == "W" or rule.startswith("W-")<|MERGE_RESOLUTION|>--- conflicted
+++ resolved
@@ -320,19 +320,8 @@
         if monthly_rule:
             return _maybe_add_count(monthly_rule, self.mdiffs[0])
 
-<<<<<<< HEAD
         if self.is_unique_asi8:
-            days = self.deltas[0] / _ONE_DAY
-            if days % 7 == 0:
-                # Weekly
-                day = int_to_weekday[self.rep_stamp.weekday()]
-                return _maybe_add_count(f"W-{day}", days / 7)
-            else:
-                return _maybe_add_count("D", days)
-=======
-        if self.is_unique:
             return self._get_daily_rule()
->>>>>>> f2cbf4e9
 
         if self._is_business_daily():
             return "B"
