# pylint: disable=E1101,E1103,W0232

from datetime import datetime, date
import numpy as np

<<<<<<< HEAD
from pandas.tseries.frequencies import (get_freq_code as _gfc, _month_numbers,
                                        FreqGroup)
=======
import pandas.tseries.offsets as offsets
from pandas.tseries.frequencies import (get_freq_code as _gfc,
                                        _month_numbers, FreqGroup)
>>>>>>> 2b281378
from pandas.tseries.index import DatetimeIndex, Int64Index, Index
from pandas.tseries.tools import parse_time_string
import pandas.tseries.frequencies as _freq_mod

import pandas.core.common as com

from pandas.lib import Timestamp
import pandas.lib as lib
import pandas._period as plib
import pandas._algos as _algos


#---------------
# Period logic

def _period_field_accessor(name, alias):
    def f(self):
        base, mult = _gfc(self.freq)
        return plib.get_period_field(alias, self.ordinal, base)
    f.__name__ = name
    return property(f)


def _field_accessor(name, alias):
    def f(self):
        base, mult = _gfc(self.freq)
        return plib.get_period_field_arr(alias, self.values, base)
    f.__name__ = name
    return property(f)


class Period(object):

    __slots__ = ['freq', 'ordinal']

    def __init__(self, value=None, freq=None, ordinal=None,
                 year=None, month=1, quarter=None, day=1,
                 hour=0, minute=0, second=0, microsecond=0):
        """
        Represents an period of time

        Parameters
        ----------
        value : Period or basestring, default None
            The time period represented (e.g., '4Q2005')
        freq : str, default None
            e.g., 'B' for businessday, ('T', 5) or '5T' for 5 minutes
        year : int, default None
        month : int, default 1
        quarter : int, default None
        day : int, default 1
        hour : int, default 0
        minute : int, default 0
        second : int, default 0
        microsecond : int, default 0
        """
        # freq points to a tuple (base, mult);  base is one of the defined
        # periods such as A, Q, etc. Every five minutes would be, e.g.,
        # ('T', 5) but may be passed in as a string like '5T'

        self.freq = None

        # ordinal is the period offset from the gregorian proleptic epoch
        self.ordinal = None

        if ordinal is not None and value is not None:
            raise ValueError(("Only value or ordinal but not both should be "
                              "given but not both"))
        elif ordinal is not None:
            if not com.is_integer(ordinal):
                raise ValueError("Ordinal must be an integer")
            if freq is None:
                raise ValueError('Must supply freq for ordinal value')
            self.ordinal = ordinal

        elif value is None:
            if freq is None:
                raise ValueError("If value is None, freq cannot be None")

            self.ordinal = _ordinal_from_fields(year, month, quarter, day,
                                                hour, minute, second,
                                                microsecond, freq)

        elif isinstance(value, Period):
            other = value
            if freq is None or _gfc(freq) == _gfc(other.freq):
                self.ordinal = other.ordinal
                freq = other.freq
            else:
                converted = other.asfreq(freq)
                self.ordinal = converted.ordinal

        elif isinstance(value, basestring) or com.is_integer(value):
            if com.is_integer(value):
                value = str(value)

            dt, freq = _get_date_and_freq(value, freq)

        elif isinstance(value, datetime):
            dt = value
            if freq is None:
                raise ValueError('Must supply freq for datetime value')
        elif isinstance(value, date):
            dt = datetime(year=value.year, month=value.month, day=value.day)
            if freq is None:
                raise ValueError('Must supply freq for datetime value')
        else:
            msg = "Value must be Period, string, integer, or datetime"
            raise ValueError(msg)

        base, mult = _gfc(freq)
        if mult != 1:
            raise ValueError('Only mult == 1 supported')

        if self.ordinal is None:
            self.ordinal = plib.period_ordinal(dt.year, dt.month, dt.day,
                                               dt.hour, dt.minute, dt.second,
                                               dt.microsecond, base)

        self.freq = _freq_mod._get_freq_str(base)

    def __eq__(self, other):
        if isinstance(other, Period):
            return (self.ordinal == other.ordinal
                    and _gfc(self.freq) == _gfc(other.freq))
        return False

    def __hash__(self):
        return hash((self.ordinal, self.freq))

    def __add__(self, other):
        if com.is_integer(other):
            return Period(ordinal=self.ordinal + other, freq=self.freq)
        else:  # pragma: no cover
            raise TypeError(other)

    def __sub__(self, other):
        if com.is_integer(other):
            return Period(ordinal=self.ordinal - other, freq=self.freq)
        if isinstance(other, Period):
            if other.freq != self.freq:
                raise ValueError("Cannot do arithmetic with "
                                 "non-conforming periods")
            return self.ordinal - other.ordinal
        else:  # pragma: no cover
            raise TypeError(other)

    def asfreq(self, freq, how='E'):
        """
        Convert Period to desired frequency, either at the start or end of the
        interval

        Parameters
        ----------
        freq : string
        how : {'E', 'S', 'end', 'start'}, default 'end'
            Start or end of the timespan

        Returns
        -------
        resampled : Period
        """
        how = _validate_end_alias(how)
        base1, mult1 = _gfc(self.freq)
        base2, mult2 = _gfc(freq)

        if mult2 != 1:
            raise ValueError('Only mult == 1 supported')

        end = how == 'E'
        new_ordinal = plib.period_asfreq(self.ordinal, base1, base2, end)

        return Period(ordinal=new_ordinal, freq=base2)

    @property
    def start_time(self):
        return self.to_timestamp(how='S')

    @property
    def end_time(self):
        ordinal = (self + 1).start_time.value - 1
        return Timestamp(ordinal)

    def to_timestamp(self, freq=None, how='start'):
        """
        Return the Timestamp representation of the Period at the target
        frequency at the specified end (how) of the Period

        Parameters
        ----------
        freq : string or DateOffset, default is 'D' if self.freq is week or
               longer and 'S' otherwise
            Target frequency
        how: str, default 'S' (start)
            'S', 'E'. Can be aliased as case insensitive
            'Start', 'Finish', 'Begin', 'End'

        Returns
        -------
        Timestamp
        """
        how = _validate_end_alias(how)

        if freq is None:
            base, mult = _gfc(self.freq)
            freq = _freq_mod.get_to_timestamp_base(base)

        base, mult = _gfc(freq)
        val = self.asfreq(freq, how)

        dt64 = plib.period_ordinal_to_dt64(val.ordinal, base)
        return Timestamp(dt64)

    year = _period_field_accessor('year', 0)
    month = _period_field_accessor('month', 3)
    day = _period_field_accessor('day', 4)
    hour = _period_field_accessor('hour', 5)
    minute = _period_field_accessor('minute', 6)
    second = _period_field_accessor('second', 7)
    microsecond = _period_field_accessor('microsecond', 11)
    weekofyear = _period_field_accessor('week', 8)
    week = weekofyear
    dayofweek = _period_field_accessor('dayofweek', 10)
    weekday = dayofweek
    dayofyear = _period_field_accessor('dayofyear', 9)
    quarter = _period_field_accessor('quarter', 2)
    qyear = _period_field_accessor('qyear', 1)

    @classmethod
    def now(cls, freq=None):
        return Period(datetime.now(), freq=freq)

    def __repr__(self):
        base, mult = _gfc(self.freq)
        formatted = plib.period_format(self.ordinal, base)
        freqstr = _freq_mod._reverse_period_code_map[base]
        return "Period('%s', '%s')" % (formatted, freqstr)

    def __str__(self):
        base, mult = _gfc(self.freq)
        formatted = plib.period_format(self.ordinal, base)
        return ("%s" % formatted)

    def strftime(self, fmt):
        """
        Returns the string representation of the :class:`Period`, depending
        on the selected :keyword:`format`. :keyword:`format` must be a string
        containing one or several directives.  The method recognizes the same
        directives as the :func:`time.strftime` function of the standard Python
        distribution, as well as the specific additional directives ``%f``,
        ``%F``, ``%q``. (formatting & docs originally from scikits.timeries)

        +-----------+--------------------------------+-------+
        | Directive | Meaning                        | Notes |
        +===========+================================+=======+
        | ``%a``    | Locale's abbreviated weekday   |       |
        |           | name.                          |       |
        +-----------+--------------------------------+-------+
        | ``%A``    | Locale's full weekday name.    |       |
        +-----------+--------------------------------+-------+
        | ``%b``    | Locale's abbreviated month     |       |
        |           | name.                          |       |
        +-----------+--------------------------------+-------+
        | ``%B``    | Locale's full month name.      |       |
        +-----------+--------------------------------+-------+
        | ``%c``    | Locale's appropriate date and  |       |
        |           | time representation.           |       |
        +-----------+--------------------------------+-------+
        | ``%d``    | Day of the month as a decimal  |       |
        |           | number [01,31].                |       |
        +-----------+--------------------------------+-------+
        | ``%f``    | 'Fiscal' year without a        | \(1)  |
        |           | century  as a decimal number   |       |
        |           | [00,99]                        |       |
        +-----------+--------------------------------+-------+
        | ``%F``    | 'Fiscal' year with a century   | \(2)  |
        |           | as a decimal number            |       |
        +-----------+--------------------------------+-------+
        | ``%H``    | Hour (24-hour clock) as a      |       |
        |           | decimal number [00,23].        |       |
        +-----------+--------------------------------+-------+
        | ``%I``    | Hour (12-hour clock) as a      |       |
        |           | decimal number [01,12].        |       |
        +-----------+--------------------------------+-------+
        | ``%j``    | Day of the year as a decimal   |       |
        |           | number [001,366].              |       |
        +-----------+--------------------------------+-------+
        | ``%m``    | Month as a decimal number      |       |
        |           | [01,12].                       |       |
        +-----------+--------------------------------+-------+
        | ``%M``    | Minute as a decimal number     |       |
        |           | [00,59].                       |       |
        +-----------+--------------------------------+-------+
        | ``%p``    | Locale's equivalent of either  | \(3)  |
        |           | AM or PM.                      |       |
        +-----------+--------------------------------+-------+
        | ``%q``    | Quarter as a decimal number    |       |
        |           | [01,04]                        |       |
        +-----------+--------------------------------+-------+
        | ``%S``    | Second as a decimal number     | \(4)  |
        |           | [00,61].                       |       |
        +-----------+--------------------------------+-------+
        | ``%U``    | Week number of the year        | \(5)  |
        |           | (Sunday as the first day of    |       |
        |           | the week) as a decimal number  |       |
        |           | [00,53].  All days in a new    |       |
        |           | year preceding the first       |       |
        |           | Sunday are considered to be in |       |
        |           | week 0.                        |       |
        +-----------+--------------------------------+-------+
        | ``%w``    | Weekday as a decimal number    |       |
        |           | [0(Sunday),6].                 |       |
        +-----------+--------------------------------+-------+
        | ``%W``    | Week number of the year        | \(5)  |
        |           | (Monday as the first day of    |       |
        |           | the week) as a decimal number  |       |
        |           | [00,53].  All days in a new    |       |
        |           | year preceding the first       |       |
        |           | Monday are considered to be in |       |
        |           | week 0.                        |       |
        +-----------+--------------------------------+-------+
        | ``%x``    | Locale's appropriate date      |       |
        |           | representation.                |       |
        +-----------+--------------------------------+-------+
        | ``%X``    | Locale's appropriate time      |       |
        |           | representation.                |       |
        +-----------+--------------------------------+-------+
        | ``%y``    | Year without century as a      |       |
        |           | decimal number [00,99].        |       |
        +-----------+--------------------------------+-------+
        | ``%Y``    | Year with century as a decimal |       |
        |           | number.                        |       |
        +-----------+--------------------------------+-------+
        | ``%Z``    | Time zone name (no characters  |       |
        |           | if no time zone exists).       |       |
        +-----------+--------------------------------+-------+
        | ``%%``    | A literal ``'%'`` character.   |       |
        +-----------+--------------------------------+-------+

        .. note::

            (1)
                The ``%f`` directive is the same as ``%y`` if the frequency is
                not quarterly.
                Otherwise, it corresponds to the 'fiscal' year, as defined by
                the :attr:`qyear` attribute.

            (2)
                The ``%F`` directive is the same as ``%Y`` if the frequency is
                not quarterly.
                Otherwise, it corresponds to the 'fiscal' year, as defined by
                the :attr:`qyear` attribute.

            (3)
                The ``%p`` directive only affects the output hour field
                if the ``%I`` directive is used to parse the hour.

            (4)
                The range really is ``0`` to ``61``; this accounts for leap
                seconds and the (very rare) double leap seconds.

            (5)
                The ``%U`` and ``%W`` directives are only used in calculations
                when the day of the week and the year are specified.

        .. rubric::  Examples

            >>> a = Period(freq='Q@JUL', year=2006, quarter=1)
            >>> a.strftime('%F-Q%q')
            '2006-Q1'
            >>> # Output the last month in the quarter of this date
            >>> a.strftime('%b-%Y')
            'Oct-2005'
            >>>
            >>> a = Period(freq='D', year=2001, month=1, day=1)
            >>> a.strftime('%d-%b-%Y')
            '01-Jan-2006'
            >>> a.strftime('%b. %d, %Y was a %A')
            'Jan. 01, 2001 was a Monday'
        """
        base, mult = _gfc(self.freq)
        return plib.period_format(self.ordinal, base, fmt)


def _get_date_and_freq(value, freq):
    value = value.upper()
    dt, _, reso = parse_time_string(value, freq)

    if freq is None:
        if reso == 'year':
            freq = 'A'
        elif reso == 'quarter':
            freq = 'Q'
        elif reso == 'month':
            freq = 'M'
        elif reso == 'day':
            freq = 'D'
        elif reso == 'hour':
            freq = 'H'
        elif reso == 'minute':
            freq = 'T'
        elif reso == 'second':
            freq = 'S'
        elif reso == 'microsecond':
            freq = 'U'
        else:
            raise ValueError("Invalid frequency or could not infer: %s" % reso)

    return dt, freq


def _get_ordinals(data, freq):
    f = lambda x: Period(x, freq=freq).ordinal
    if isinstance(data[0], Period):
        return lib.extract_ordinals(data, freq)
    else:
        return lib.map_infer(data, f)


def dt64arr_to_periodarr(data, freq):
    if data.dtype != np.dtype('M8[ns]'):
        raise ValueError('Wrong dtype: %s' % data.dtype)

    base, mult = _gfc(freq)
    return plib.dt64arr_to_periodarr(data.view('i8'), base)

# --- Period index sketch
def _period_index_cmp(opname):
    """
    Wrap comparison operations to convert datetime-like to datetime64
    """
    def wrapper(self, other):
        if isinstance(other, Period):
            func = getattr(self.values, opname)
            assert(other.freq == self.freq)
            result = func(other.ordinal)
        elif isinstance(other, PeriodIndex):
            assert(other.freq == self.freq)
            return getattr(self.values, opname)(other.values)
        else:
            other = Period(other, freq=self.freq)
            func = getattr(self.values, opname)
            result = func(other.ordinal)

        return result
    return wrapper

_INT64_DTYPE = np.dtype(np.int64)
_NS_DTYPE = np.dtype('M8[ns]')


class PeriodIndex(Int64Index):
    """
    Immutable ndarray holding ordinal values indicating regular periods in
    time such as particular years, quarters, months, etc. A value of 1 is the
    period containing the Gregorian proleptic datetime Jan 1, 0001 00:00:00.
    This ordinal representation is from the scikits.timeseries project.

    For instance,
        # construct period for day 1/1/1 and get the first second
        i = Period(year=1,month=1,day=1,freq='D').asfreq('S', 'S')
        i.ordinal
        ===> 1

    Index keys are boxed to Period objects which carries the metadata (eg,
    frequency information).

    Parameters
    ----------
    data  : array-like (1-dimensional), optional
        Optional period-like data to construct index with
    dtype : NumPy dtype (default: i8)
    copy  : bool
        Make a copy of input ndarray
    freq : string or period object, optional
        One of pandas period strings or corresponding objects
    start : starting value, period-like, optional
        If data is None, used as the start point in generating regular
        period data.
    periods  : int, optional, > 0
        Number of periods to generate, if generating index. Takes precedence
        over end argument
    end   : end value, period-like, optional
        If periods is none, generated index will extend to first conforming
        period on or just past end argument
    year : int or array, default None
    month : int or array, default None
    quarter : int or array, default None
    day : int or array, default None
    hour : int or array, default None
    minute : int or array, default None
    second : int or array, default None
    microsecond : int or array, default None

    Examples
    --------
    >>> idx = PeriodIndex(year=year_arr, quarter=q_arr)

    >>> idx2 = PeriodIndex(start='2000', end='2010', freq='A')
    """
    _box_scalars = True

    __eq__ = _period_index_cmp('__eq__')
    __ne__ = _period_index_cmp('__ne__')
    __lt__ = _period_index_cmp('__lt__')
    __gt__ = _period_index_cmp('__gt__')
    __le__ = _period_index_cmp('__le__')
    __ge__ = _period_index_cmp('__ge__')

    def __new__(cls, data=None, ordinal=None,
                freq=None, start=None, end=None, periods=None,
                copy=False, name=None,
                year=None, month=None, quarter=None, day=None,
                hour=None, minute=None, second=None, microsecond=None):

        freq = _freq_mod.get_standard_freq(freq)

        if periods is not None:
            if com.is_float(periods):
                periods = int(periods)
            elif not com.is_integer(periods):
                raise ValueError('Periods must be a number, got %s' %
                                 str(periods))

        if data is None:
            if ordinal is not None:
                data = np.asarray(ordinal, dtype=np.int64)
            else:
                fields = [year, month, quarter, day, hour, minute, second,
                          microsecond]
                data, freq = cls._generate_range(start, end, periods,
                                                 freq, fields)
        else:
            ordinal, freq = cls._from_arraylike(data, freq)
            data = np.array(ordinal, dtype=np.int64, copy=False)

        subarr = data.view(cls)
        subarr.name = name
        subarr.freq = freq

        return subarr

    @classmethod
    def _generate_range(cls, start, end, periods, freq, fields):
        field_count = com._count_not_none(*fields)
        if com._count_not_none(start, end) > 0:
            if field_count > 0:
                raise ValueError('Can either instantiate from fields '
                                 'or endpoints, but not both')
            subarr, freq = _get_ordinal_range(start, end, periods, freq)
        elif field_count > 0:
            y, mth, q, d, h, minute, s, us = fields
            subarr, freq = _range_from_fields(year=y, month=mth, quarter=q,
                                              day=d, hour=h, minute=minute,
                                              second=s, microsecond=us,
                                              freq=freq)
        else:
            raise ValueError('Not enough parameters to construct '
                             'Period range')

        return subarr, freq

    @classmethod
    def _from_arraylike(cls, data, freq):
        if not isinstance(data, np.ndarray):
            if np.isscalar(data) or isinstance(data, Period):
                raise ValueError('PeriodIndex() must be called with a '
                                 'collection of some kind, %s was passed'
                                 % repr(data))

            # other iterable of some kind
            if not isinstance(data, (list, tuple)):
                data = list(data)

            try:
                data = com._ensure_int64(data)
                if freq is None:
                    raise ValueError('freq not specified')
                data = np.array([Period(x, freq=freq).ordinal for x in data],
                                dtype=np.int64)
            except (TypeError, ValueError):
                data = com._ensure_object(data)

                if freq is None and len(data) > 0:
                    freq = getattr(data[0], 'freq', None)

                if freq is None:
                    raise ValueError('freq not specified and cannot be '
                                     'inferred from first element')

                data = _get_ordinals(data, freq)
        else:
            if isinstance(data, PeriodIndex):
                if freq is None or freq == data.freq:
                    freq = data.freq
                    data = data.values
                else:
                    base1, _ = _gfc(data.freq)
                    base2, _ = _gfc(freq)
                    data = plib.period_asfreq_arr(data.values, base1, base2, 1)
            else:
                if freq is None and len(data) > 0:
                    freq = getattr(data[0], 'freq', None)

                if freq is None:
                    raise ValueError(('freq not specified and cannot be '
                                      'inferred from first element'))

                if np.issubdtype(data.dtype, np.datetime64):
                    data = dt64arr_to_periodarr(data, freq)
                elif data.dtype == np.int64:
                    pass
                else:
                    try:
                        data = com._ensure_int64(data)
                    except (TypeError, ValueError):
                        data = com._ensure_object(data)
                        data = _get_ordinals(data, freq)

        return data, freq

    def __contains__(self, key):
        if not isinstance(key, Period) or key.freq != self.freq:
            if isinstance(key, basestring):
                try:
                    self.get_loc(key)
                    return True
                except Exception:
                    return False
            return False
        return key.ordinal in self._engine

    def _box_values(self, values):
        f = lambda x: Period(ordinal=x, freq=self.freq)
        return lib.map_infer(values, f)

    def asof_locs(self, where, mask):
        """
        where : array of timestamps
        mask : array of booleans where data is not NA

        """
        where_idx = where
        if isinstance(where_idx, DatetimeIndex):
            where_idx = PeriodIndex(where_idx.values, freq=self.freq)

        locs = self.values[mask].searchsorted(where_idx.values, side='right')

        locs = np.where(locs > 0, locs - 1, 0)
        result = np.arange(len(self))[mask].take(locs)

        first = mask.argmax()
        result[(locs == 0) & (where_idx.values < self.values[first])] = -1

        return result

    @property
    def asobject(self):
        from pandas.core.index import Index
        return Index(self._box_values(self.values), dtype=object)

    def _array_values(self):
        return self.asobject

    def astype(self, dtype):
        dtype = np.dtype(dtype)
        if dtype == np.object_:
            result = np.empty(len(self), dtype=dtype)
            result[:] = [x for x in self]
            return result
        elif dtype == _INT64_DTYPE:
            return self.values.copy()
        else:  # pragma: no cover
            raise ValueError('Cannot cast PeriodIndex to dtype %s' % dtype)

    def __iter__(self):
        for val in self.values:
            yield Period(ordinal=val, freq=self.freq)

    @property
    def is_all_dates(self):
        return True

    @property
    def is_full(self):
        """
        Returns True if there are any missing periods from start to end
        """
        if len(self) == 0:
            return True
        if not self.is_monotonic:
            raise ValueError('Index is not monotonic')
        values = self.values
        return ((values[1:] - values[:-1]) < 2).all()

    def factorize(self):
        """
        Specialized factorize that boxes uniques
        """
        from pandas.core.algorithms import factorize
        labels, uniques, counts = factorize(self.values)
        uniques = PeriodIndex(ordinal=uniques, freq=self.freq)
        return labels, uniques

    @property
    def freqstr(self):
        return self.freq

    def asfreq(self, freq=None, how='E'):
        how = _validate_end_alias(how)

        freq = _freq_mod.get_standard_freq(freq)

        base1, mult1 = _gfc(self.freq)
        base2, mult2 = _gfc(freq)

        if mult2 != 1:
            raise ValueError('Only mult == 1 supported')

        end = how == 'E'
        new_data = plib.period_asfreq_arr(self.values, base1, base2, end)

        result = new_data.view(PeriodIndex)
        result.name = self.name
        result.freq = freq
        return result

    def to_datetime(self, dayfirst=False):
        return self.to_timestamp()

    year = _field_accessor('year', 0)
    month = _field_accessor('month', 3)
    day = _field_accessor('day', 4)
    hour = _field_accessor('hour', 5)
    minute = _field_accessor('minute', 6)
    second = _field_accessor('second', 7)
    microsecond = _field_accessor('microsecond', 11)
    weekofyear = _field_accessor('week', 8)
    week = weekofyear
    dayofweek = _field_accessor('dayofweek', 10)
    weekday = dayofweek
    dayofyear = day_of_year = _field_accessor('dayofyear', 9)
    quarter = _field_accessor('quarter', 2)
    qyear = _field_accessor('qyear', 1)

    # Try to run function on index first, and then on elements of index
    # Especially important for group-by functionality
    def map(self, f):
        try:
            return f(self)
        except:
            values = self._get_object_array()
            return _algos.arrmap_object(values, f)

    def _get_object_array(self):
        freq = self.freq
        boxfunc = lambda x: Period(ordinal=x, freq=freq)
        boxer = np.frompyfunc(boxfunc, 1, 1)
        return boxer(self.values)

    def _mpl_repr(self):
        # how to represent ourselves to matplotlib
        return self._get_object_array()

    def to_timestamp(self, freq=None, how='start'):
        """
        Cast to DatetimeIndex

        Parameters
        ----------
        freq : string or DateOffset, default 'D' for week or longer, 'S'
               otherwise
            Target frequency
        how : {'s', 'e', 'start', 'end'}

        Returns
        -------
        DatetimeIndex
        """
        how = _validate_end_alias(how)

        if freq is None:
            base, mult = _gfc(self.freq)
            freq = _freq_mod.get_to_timestamp_base(base)

        base, mult = _gfc(freq)
        new_data = self.asfreq(freq, how)

        new_data = plib.periodarr_to_dt64arr(new_data.values, base)
        return DatetimeIndex(new_data, freq='infer', name=self.name)

    def shift(self, n):
        """
        Specialized shift which produces an PeriodIndex

        Parameters
        ----------
        n : int
            Periods to shift by
        freq : freq string

        Returns
        -------
        shifted : PeriodIndex
        """
        if n == 0:
            return self

        return PeriodIndex(data=self.values + n, freq=self.freq)

    def __add__(self, other):
        return PeriodIndex(ordinal=self.values + other, freq=self.freq)

    def __sub__(self, other):
        return PeriodIndex(ordinal=self.values - other, freq=self.freq)

    @property
    def inferred_type(self):
        # b/c data is represented as ints make sure we can't have ambiguous
        # indexing
        return 'period'

    def get_value(self, series, key):
        """
        Fast lookup of value from 1-dimensional ndarray. Only use this if you
        know what you're doing
        """
        try:
            return super(PeriodIndex, self).get_value(series, key)
        except (KeyError, IndexError):
            try:
                asdt, parsed, reso = parse_time_string(key, self.freq)
                grp = _freq_mod._infer_period_group(reso)
                freqn = _freq_mod._period_group(self.freq)

                vals = self.values

                # if our data is higher resolution than requested key, slice
                if grp < freqn:
                    iv = Period(asdt, freq=(grp, 1))
                    ord1 = iv.asfreq(self.freq, how='S').ordinal
                    ord2 = iv.asfreq(self.freq, how='E').ordinal

                    if ord2 < vals[0] or ord1 > vals[-1]:
                        raise KeyError(key)

                    pos = np.searchsorted(self.values, [ord1, ord2])
                    key = slice(pos[0], pos[1] + 1)
                    return series[key]
                else:
                    key = Period(asdt, freq=self.freq)
                    return self._engine.get_value(series, key.ordinal)
            except TypeError:
                pass
            except KeyError:
                pass

            key = Period(key, self.freq)
            return self._engine.get_value(series, key.ordinal)

    def get_loc(self, key):
        """
        Get integer location for requested label

        Returns
        -------
        loc : int
        """
        try:
            return self._engine.get_loc(key)
        except KeyError:
            try:
                asdt, parsed, reso = parse_time_string(key, self.freq)
                key = asdt
            except TypeError:
                pass

            key = Period(key, self.freq).ordinal
            return self._engine.get_loc(key)

    def slice_locs(self, start=None, end=None):
        """
        Index.slice_locs, customized to handle partial ISO-8601 string slicing
        """
        if isinstance(start, basestring) or isinstance(end, basestring):
            try:
                if start:
                    start_loc = self._get_string_slice(start).start
                else:
                    start_loc = 0

                if end:
                    end_loc = self._get_string_slice(end).stop
                else:
                    end_loc = len(self)

                return start_loc, end_loc
            except KeyError:
                pass

        if isinstance(start, datetime) and isinstance(end, datetime):
            ordinals = self.values
            t1 = Period(start, freq=self.freq)
            t2 = Period(end, freq=self.freq)

            left = ordinals.searchsorted(t1.ordinal, side='left')
            right = ordinals.searchsorted(t2.ordinal, side='right')
            return left, right

        return Int64Index.slice_locs(self, start, end)

    def _get_string_slice(self, key):
        if not self.is_monotonic:
            raise ValueError('Partial indexing only valid for '
                             'ordered time series')

        asdt, parsed, reso = parse_time_string(key, self.freq)
        key = asdt

        if reso == 'year':
            t1 = Period(year=parsed.year, freq='A')
        elif reso == 'month':
            t1 = Period(year=parsed.year, motnh=parsed.month, freq='M')
        elif reso == 'quarter':
            q = (parsed.month - 1) // 4 + 1
            t1 = Period(year=parsed.year, quarter=q, freq='Q-DEC')
        else:
            raise KeyError(key)

        ordinals = self.values

        t2 = t1.asfreq(self.freq, how='end')
        t1 = t1.asfreq(self.freq, how='start')

        left = ordinals.searchsorted(t1.ordinal, side='left')
        right = ordinals.searchsorted(t2.ordinal, side='right')
        return slice(left, right)

    def join(self, other, how='left', level=None, return_indexers=False):
        """
        See Index.join
        """
        self._assert_can_do_setop(other)

        result = Int64Index.join(self, other, how=how, level=level,
                                 return_indexers=return_indexers)

        if return_indexers:
            result, lidx, ridx = result
            return self._apply_meta(result), lidx, ridx
        else:
            return self._apply_meta(result)

    def _assert_can_do_setop(self, other):
        if not isinstance(other, PeriodIndex):
            raise ValueError('can only call with other PeriodIndex-ed objects')

        if self.freq != other.freq:
            raise ValueError('Only like-indexed PeriodIndexes compatible '
                             'for join (for now)')

    def _wrap_union_result(self, other, result):
        name = self.name if self.name == other.name else None
        result = self._apply_meta(result)
        result.name = name
        return result

    def _apply_meta(self, rawarr):
        idx = rawarr.view(PeriodIndex)
        idx.freq = self.freq
        return idx

    def __getitem__(self, key):
        """Override numpy.ndarray's __getitem__ method to work as desired"""
        arr_idx = self.view(np.ndarray)
        if np.isscalar(key):
            val = arr_idx[key]
            return Period(ordinal=val, freq=self.freq)
        else:
            if com._is_bool_indexer(key):
                key = np.asarray(key)

            result = arr_idx[key]
            if result.ndim > 1:
                # MPL kludge
                # values = np.asarray(list(values), dtype=object)
                # return values.reshape(result.shape)

                return PeriodIndex(result, name=self.name, freq=self.freq)

            return PeriodIndex(result, name=self.name, freq=self.freq)

    def format(self, name=False):
        """
        Render a string representation of the Index
        """
        header = []

        if name:
            header.append(str(self.name) if self.name is not None else '')

        return header + ['%s' % Period(x, freq=self.freq) for x in self]

    def __array_finalize__(self, obj):
        if self.ndim == 0:  # pragma: no cover
            return self.item()

        self.freq = getattr(obj, 'freq', None)

    def __repr__(self):
        output = str(self.__class__) + '\n'
        output += 'freq: ''%s''\n' % self.freq
        if len(self) > 0:
            output += '[%s, ..., %s]\n' % (self[0], self[-1])
        output += 'length: %d' % len(self)
        return output

    def take(self, indices, axis=None):
        """
        Analogous to ndarray.take
        """
        taken = self.values.take(indices, axis=axis)
        taken = taken.view(PeriodIndex)
        taken.freq = self.freq
        taken.name = self.name
        return taken

    def append(self, other):
        """
        Append a collection of Index options together

        Parameters
        ----------
        other : Index or list/tuple of indices

        Returns
        -------
        appended : Index
        """
        name = self.name
        to_concat = [self]

        if isinstance(other, (list, tuple)):
            to_concat = to_concat + list(other)
        else:
            to_concat.append(other)

        for obj in to_concat:
            if isinstance(obj, Index) and obj.name != name:
                name = None
                break

        to_concat = self._ensure_compat_concat(to_concat)

        if isinstance(to_concat[0], PeriodIndex):
            if len(set([x.freq for x in to_concat])) > 1:
                # box
                to_concat = [x.asobject for x in to_concat]
            else:
                cat_values = np.concatenate([x.values for x in to_concat])
                return PeriodIndex(cat_values, freq=self.freq, name=name)

        to_concat = [x.values if isinstance(x, Index) else x
                     for x in to_concat]
        return Index(com._concat_compat(to_concat), name=name)


def _get_ordinal_range(start, end, periods, freq):
    if com._count_not_none(start, end, periods) < 2:
        raise ValueError('Must specify 2 of start, end, periods')

    if start is not None:
        start = Period(start, freq)
    if end is not None:
        end = Period(end, freq)

    is_start_per = isinstance(start, Period)
    is_end_per = isinstance(end, Period)

    if is_start_per and is_end_per and (start.freq != end.freq):
        raise ValueError('Start and end must have same freq')

    if freq is None:
        if is_start_per:
            freq = start.freq
        elif is_end_per:
            freq = end.freq
        else:  # pragma: no cover
            raise ValueError('Could not infer freq from start/end')

    if periods is not None:
        if start is None:
            data = np.arange(end.ordinal - periods + 1,
                             end.ordinal + 1,
                             dtype=np.int64)
        else:
            data = np.arange(start.ordinal, start.ordinal + periods,
                             dtype=np.int64)
    else:
        data = np.arange(start.ordinal, end.ordinal + 1, dtype=np.int64)

    return data, freq


def _range_from_fields(year=None, month=None, quarter=None, day=None,
                       hour=None, minute=None, second=None, microsecond=None,
                       freq=None):
    if hour is None:
        hour = 0
    if minute is None:
        minute = 0
    if second is None:
        second = 0
    if microsecond is None:
        microsecond = 0
    if day is None:
        day = 1

    ordinals = []

    if quarter is not None:
        if freq is None:
            freq = 'Q'
            base = FreqGroup.FR_QTR
        else:
            base, mult = _gfc(freq)
            if mult != 1:
                raise ValueError('Only mult == 1 supported')
            assert(base == FreqGroup.FR_QTR)

        year, quarter = _make_field_arrays(year, quarter)
        for y, q in zip(year, quarter):
            y, m = _quarter_to_myear(y, q, freq)
            val = plib.period_ordinal(y, m, 1, 1, 1, 1, 1, base)
            ordinals.append(val)
    else:
        base, mult = _gfc(freq)
        if mult != 1:
            raise ValueError('Only mult == 1 supported')

        arrays = _make_field_arrays(year, month, day, hour, minute, second,
                                    microsecond)
        for y, mth, d, h, mn, s, us in zip(*arrays):
            ordinals.append(plib.period_ordinal(y, mth, d, h, mn, s, us, base))

    return np.array(ordinals, dtype=np.int64), freq


def _make_field_arrays(*fields):
    length = None
    for x in fields:
        if isinstance(x, (list, np.ndarray)):
            if length is not None and len(x) != length:
                raise ValueError('Mismatched Period array lengths')
            elif length is None:
                length = len(x)

    arrays = [np.asarray(x) if isinstance(x, (np.ndarray, list))
              else np.repeat(x, length) for x in fields]

    return arrays


def _ordinal_from_fields(year, month, quarter, day, hour, minute,
                         second, microsecond, freq):
    base, mult = _gfc(freq)
    if mult != 1:
        raise ValueError('Only mult == 1 supported')

    if quarter is not None:
        year, month = _quarter_to_myear(year, quarter, freq)

    return plib.period_ordinal(year, month, day, hour, minute, second,
                               microsecond, base)


def _quarter_to_myear(year, quarter, freq):
    if quarter is not None:
        if quarter <= 0 or quarter > 4:
            raise ValueError('Quarter must be 1 <= q <= 4')

        mnum = _month_numbers[_freq_mod._get_rule_month(freq)] + 1
        month = (mnum + (quarter - 1) * 3) % 12 + 1
        if month > mnum:
            year -= 1

    return year, month


def _validate_end_alias(how):
    how_dict = {'S': 'S', 'E': 'E',
                'START': 'S', 'FINISH': 'E',
                'BEGIN': 'S', 'END': 'E'}
    how = how_dict.get(str(how).upper())
    if how not in set(['S', 'E']):
        raise ValueError('How must be one of S or E')
    return how


def pnow(freq=None):
    return Period(datetime.now(), freq=freq)


def period_range(start=None, end=None, periods=None, freq='D', name=None):
    """
    Return a fixed frequency datetime index, with day (calendar) as the default
    frequency


    Parameters
    ----------
    start :
    end :
    periods : int, default None
        Number of periods in the index
    freq : str/DateOffset, default 'D'
        Frequency alias
    name : str, default None
        Name for the resulting PeriodIndex

    Returns
    -------
    prng : PeriodIndex
    """
    return PeriodIndex(start=start, end=end, periods=periods,
                       freq=freq, name=name)


def _period_rule_to_timestamp_rule(freq, how='end'):
    how = how.lower()
    if how in ('end', 'e'):
        return freq
    else:
        if freq.startswith('A-') or freq.startswith('BA-'):
            base, color = freq.split('-')
            return '%sS-%s' % (base, color)
        return freq<|MERGE_RESOLUTION|>--- conflicted
+++ resolved
@@ -3,14 +3,9 @@
 from datetime import datetime, date
 import numpy as np
 
-<<<<<<< HEAD
-from pandas.tseries.frequencies import (get_freq_code as _gfc, _month_numbers,
-                                        FreqGroup)
-=======
 import pandas.tseries.offsets as offsets
 from pandas.tseries.frequencies import (get_freq_code as _gfc,
                                         _month_numbers, FreqGroup)
->>>>>>> 2b281378
 from pandas.tseries.index import DatetimeIndex, Int64Index, Index
 from pandas.tseries.tools import parse_time_string
 import pandas.tseries.frequencies as _freq_mod
