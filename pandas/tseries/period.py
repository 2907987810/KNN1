--- conflicted
+++ resolved
@@ -713,11 +713,7 @@
         Specialized factorize that boxes uniques
         """
         from pandas.core.algorithms import factorize
-<<<<<<< HEAD
-        labels, uniques, _ = factorize(self.values)
-=======
         labels, uniques = factorize(self.values)
->>>>>>> deb36768
         uniques = PeriodIndex(ordinal=uniques, freq=self.freq)
         return labels, uniques
 
