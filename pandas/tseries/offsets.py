# -*- coding: utf-8 -*-
import functools
import operator

from datetime import date, datetime, timedelta
from pandas.compat import range
from pandas import compat
import numpy as np

from pandas.core.dtypes.generic import ABCSeries, ABCDatetimeIndex, ABCPeriod
from pandas.core.tools.datetimes import to_datetime, normalize_date
from pandas.core.common import AbstractMethodError

# import after tools, dateutil check
from dateutil.relativedelta import relativedelta, weekday
from dateutil.easter import easter
from pandas._libs import tslib, Timestamp, OutOfBoundsDatetime, Timedelta
from pandas.util._decorators import cache_readonly

from pandas._libs.tslibs.timedeltas import delta_to_nanoseconds
import pandas._libs.tslibs.offsets as liboffsets
from pandas._libs.tslibs.offsets import (
    ApplyTypeError,
    as_datetime, _is_normalized,
<<<<<<< HEAD
    _get_firstbday, _get_calendar, _to_dt64,
    _validate_business_time, _validate_n, _validate_month, _validate_weekday,
=======
    _get_calendar, _to_dt64, _validate_business_time,
>>>>>>> 1647a724
    _int_to_weekday, _weekday_to_int,
    _determine_offset,
    apply_index_wraps,
    roll_yearday,
    shift_month,
    BeginMixin, EndMixin,
    BaseOffset)


__all__ = ['Day', 'BusinessDay', 'BDay', 'CustomBusinessDay', 'CDay',
           'CBMonthEnd', 'CBMonthBegin',
           'MonthBegin', 'BMonthBegin', 'MonthEnd', 'BMonthEnd',
           'SemiMonthEnd', 'SemiMonthBegin',
           'BusinessHour', 'CustomBusinessHour',
           'YearBegin', 'BYearBegin', 'YearEnd', 'BYearEnd',
           'QuarterBegin', 'BQuarterBegin', 'QuarterEnd', 'BQuarterEnd',
           'LastWeekOfMonth', 'FY5253Quarter', 'FY5253',
           'Week', 'WeekOfMonth', 'Easter',
           'Hour', 'Minute', 'Second', 'Milli', 'Micro', 'Nano',
           'DateOffset']

# convert to/from datetime/timestamp to allow invalid Timestamp ranges to
# pass thru


def as_timestamp(obj):
    if isinstance(obj, Timestamp):
        return obj
    try:
        return Timestamp(obj)
    except (OutOfBoundsDatetime):
        pass
    return obj


def apply_wraps(func):
    @functools.wraps(func)
    def wrapper(self, other):
        if other is tslib.NaT:
            return tslib.NaT
        elif isinstance(other, (timedelta, Tick, DateOffset)):
            # timedelta path
            return func(self, other)
        elif isinstance(other, (np.datetime64, datetime, date)):
            other = as_timestamp(other)

        tz = getattr(other, 'tzinfo', None)
        nano = getattr(other, 'nanosecond', 0)

        try:
            if self._adjust_dst and isinstance(other, Timestamp):
                other = other.tz_localize(None)

            result = func(self, other)

            if self._adjust_dst:
                result = tslib._localize_pydatetime(result, tz)

            result = Timestamp(result)
            if self.normalize:
                result = result.normalize()

            # nanosecond may be deleted depending on offset process
            if not self.normalize and nano != 0:
                if not isinstance(self, Nano) and result.nanosecond != nano:
                    if result.tz is not None:
                        # convert to UTC
                        value = tslib.tz_convert_single(
                            result.value, 'UTC', result.tz)
                    else:
                        value = result.value
                    result = Timestamp(value + nano)

            if tz is not None and result.tzinfo is None:
                result = tslib._localize_pydatetime(result, tz)

        except OutOfBoundsDatetime:
            result = func(self, as_datetime(other))

            if self.normalize:
                # normalize_date returns normal datetime
                result = normalize_date(result)

            if tz is not None and result.tzinfo is None:
                result = tslib._localize_pydatetime(result, tz)

        return result
    return wrapper


# ---------------------------------------------------------------------
# DateOffset


class DateOffset(BaseOffset):
    """
    Standard kind of date increment used for a date range.

    Works exactly like relativedelta in terms of the keyword args you
    pass in, use of the keyword n is discouraged-- you would be better
    off specifying n in the keywords you use, but regardless it is
    there for you. n is needed for DateOffset subclasses.

    DateOffets work as follows.  Each offset specify a set of dates
    that conform to the DateOffset.  For example, Bday defines this
    set to be the set of dates that are weekdays (M-F).  To test if a
    date is in the set of a DateOffset dateOffset we can use the
    onOffset method: dateOffset.onOffset(date).

    If a date is not on a valid date, the rollback and rollforward
    methods can be used to roll the date to the nearest valid date
    before/after the date.

    DateOffsets can be created to move dates forward a given number of
    valid dates.  For example, Bday(2) can be added to a date to move
    it two business days forward.  If the date does not start on a
    valid date, first it is moved to a valid date.  Thus pseudo code
    is:

    def __add__(date):
      date = rollback(date) # does nothing if date is valid
      return date + <n number of periods>

    When a date offset is created for a negative number of periods,
    the date is first rolled forward.  The pseudo code is:

    def __add__(date):
      date = rollforward(date) # does nothing is date is valid
      return date + <n number of periods>

    Zero presents a problem.  Should it roll forward or back?  We
    arbitrarily have it rollforward:

    date + BDay(0) == BDay.rollforward(date)

    Since 0 is a bit weird, we suggest avoiding its use.
    """
    _use_relativedelta = False
    _adjust_dst = False

    # default for prior pickles
    normalize = False

    def __init__(self, n=1, normalize=False, **kwds):
        self.n = int(n)
        self.normalize = normalize
        self.kwds = kwds

        self._offset, self._use_relativedelta = _determine_offset(kwds)

    @apply_wraps
    def apply(self, other):
        if self._use_relativedelta:
            other = as_datetime(other)

        if len(self.kwds) > 0:
            tzinfo = getattr(other, 'tzinfo', None)
            if tzinfo is not None and self._use_relativedelta:
                # perform calculation in UTC
                other = other.replace(tzinfo=None)

            if self.n > 0:
                for i in range(self.n):
                    other = other + self._offset
            else:
                for i in range(-self.n):
                    other = other - self._offset

            if tzinfo is not None and self._use_relativedelta:
                # bring tz back from UTC calculation
                other = tslib._localize_pydatetime(other, tzinfo)

            return as_timestamp(other)
        else:
            return other + timedelta(self.n)

    @apply_index_wraps
    def apply_index(self, i):
        """
        Vectorized apply of DateOffset to DatetimeIndex,
        raises NotImplentedError for offsets without a
        vectorized implementation

        Parameters
        ----------
        i : DatetimeIndex

        Returns
        -------
        y : DatetimeIndex
        """

        if not type(self) is DateOffset:
            raise NotImplementedError("DateOffset subclass {name} "
                                      "does not have a vectorized "
                                      "implementation".format(
                                          name=self.__class__.__name__))
        relativedelta_fast = set(['years', 'months', 'weeks',
                                  'days', 'hours', 'minutes',
                                  'seconds', 'microseconds'])
        # relativedelta/_offset path only valid for base DateOffset
        if (self._use_relativedelta and
                set(self.kwds).issubset(relativedelta_fast)):

            months = ((self.kwds.get('years', 0) * 12 +
                       self.kwds.get('months', 0)) * self.n)
            if months:
                shifted = liboffsets.shift_months(i.asi8, months)
                i = i._shallow_copy(shifted)

            weeks = (self.kwds.get('weeks', 0)) * self.n
            if weeks:
                i = (i.to_period('W') + weeks).to_timestamp() + \
                    i.to_perioddelta('W')

            timedelta_kwds = dict((k, v) for k, v in self.kwds.items()
                                  if k in ['days', 'hours', 'minutes',
                                           'seconds', 'microseconds'])
            if timedelta_kwds:
                delta = Timedelta(**timedelta_kwds)
                i = i + (self.n * delta)
            return i
        elif not self._use_relativedelta and hasattr(self, '_offset'):
            # timedelta
            return i + (self._offset * self.n)
        else:
            # relativedelta with other keywords
            kwd = set(self.kwds) - relativedelta_fast
            raise NotImplementedError("DateOffset with relativedelta "
                                      "keyword(s) {kwd} not able to be "
                                      "applied vectorized".format(kwd=kwd))

    def isAnchored(self):
        # TODO: Does this make sense for the general case?  It would help
        # if there were a canonical docstring for what isAnchored means.
        return (self.n == 1)

    def _params(self):
        all_paras = dict(list(vars(self).items()) + list(self.kwds.items()))
        if 'holidays' in all_paras and not all_paras['holidays']:
            all_paras.pop('holidays')
        exclude = ['kwds', 'name', 'normalize', 'calendar']
        attrs = [(k, v) for k, v in all_paras.items()
                 if (k not in exclude) and (k[0] != '_')]
        attrs = sorted(set(attrs))
        params = tuple([str(self.__class__)] + attrs)
        return params

    # TODO: Combine this with BusinessMixin version by defining a whitelisted
    # set of attributes on each object rather than the existing behavior of
    # iterating over internal ``__dict__``
    def _repr_attrs(self):
        exclude = set(['n', 'inc', 'normalize'])
        attrs = []
        for attr in sorted(self.__dict__):
            if attr.startswith('_'):
                continue
            elif attr == 'kwds':  # TODO: get rid of this
                kwds_new = {}
                for key in self.kwds:
                    if not hasattr(self, key):
                        kwds_new[key] = self.kwds[key]
                if len(kwds_new) > 0:
                    attrs.append('kwds={kwds_new}'.format(kwds_new=kwds_new))
            elif attr not in exclude:
                value = getattr(self, attr)
                attrs.append('{attr}={value}'.format(attr=attr, value=value))

        out = ''
        if attrs:
            out += ': ' + ', '.join(attrs)
        return out

    @property
    def name(self):
        return self.rule_code

    def __eq__(self, other):
        if other is None:
            return False

        if isinstance(other, compat.string_types):
            from pandas.tseries.frequencies import to_offset

            other = to_offset(other)

        if not isinstance(other, DateOffset):
            return False

        return self._params() == other._params()

    def __ne__(self, other):
        return not self == other

    def __hash__(self):
        return hash(self._params())

    def __add__(self, other):
        if isinstance(other, (ABCDatetimeIndex, ABCSeries)):
            return other + self
        elif isinstance(other, ABCPeriod):
            return other + self
        try:
            return self.apply(other)
        except ApplyTypeError:
            return NotImplemented

    def __sub__(self, other):
        if isinstance(other, datetime):
            raise TypeError('Cannot subtract datetime from offset.')
        elif type(other) == type(self):
            return self.__class__(self.n - other.n, normalize=self.normalize,
                                  **self.kwds)
        else:  # pragma: no cover
            return NotImplemented

    def rollback(self, dt):
        """Roll provided date backward to next offset only if not on offset"""
        dt = as_timestamp(dt)
        if not self.onOffset(dt):
            dt = dt - self.__class__(1, normalize=self.normalize, **self.kwds)
        return dt

    def rollforward(self, dt):
        """Roll provided date forward to next offset only if not on offset"""
        dt = as_timestamp(dt)
        if not self.onOffset(dt):
            dt = dt + self.__class__(1, normalize=self.normalize, **self.kwds)
        return dt

    def onOffset(self, dt):
        if self.normalize and not _is_normalized(dt):
            return False
        # XXX, see #1395
        if type(self) == DateOffset or isinstance(self, Tick):
            return True

        # Default (slow) method for determining if some date is a member of the
        # date range generated by this offset. Subclasses may have this
        # re-implemented in a nicer way.
        a = dt
        b = ((dt + self) - self)
        return a == b

    # way to get around weirdness with rule_code
    @property
    def _prefix(self):
        raise NotImplementedError('Prefix not defined')

    @property
    def rule_code(self):
        return self._prefix

    @property
    def freqstr(self):
        try:
            code = self.rule_code
        except NotImplementedError:
            return repr(self)

        if self.n != 1:
            fstr = '{n}{code}'.format(n=self.n, code=code)
        else:
            fstr = code

        try:
            if self._offset:
                fstr += self._offset_str()
        except AttributeError:
            # TODO: standardize `_offset` vs `offset` naming convention
            pass

        return fstr

    def _offset_str(self):
        return ''

    @property
    def nanos(self):
        raise ValueError("{name} is a non-fixed frequency".format(name=self))


class SingleConstructorOffset(DateOffset):
    @classmethod
    def _from_name(cls, suffix=None):
        # default _from_name calls cls with no args
        if suffix:
            raise ValueError("Bad freq suffix {suffix}".format(suffix=suffix))
        return cls()


class BusinessMixin(object):
    """ mixin to business types to provide related functions """

    @property
    def offset(self):
        """Alias for self._offset"""
        # Alias for backward compat
        return self._offset

    def _repr_attrs(self):
        if self.offset:
            attrs = ['offset={offset!r}'.format(offset=self.offset)]
        else:
            attrs = None
        out = ''
        if attrs:
            out += ': ' + ', '.join(attrs)
        return out

    def __getstate__(self):
        """Return a pickleable state"""
        state = self.__dict__.copy()

        # we don't want to actually pickle the calendar object
        # as its a np.busyday; we recreate on deserilization
        if 'calendar' in state:
            del state['calendar']
        try:
            state['kwds'].pop('calendar')
        except KeyError:
            pass

        return state

    def __setstate__(self, state):
        """Reconstruct an instance from a pickled state"""
        if 'offset' in state:
            # Older versions have offset attribute instead of _offset
            if '_offset' in state:  # pragma: no cover
                raise ValueError('Unexpected key `_offset`')
            state['_offset'] = state.pop('offset')
            state['kwds']['offset'] = state['_offset']
        self.__dict__ = state
        if 'weekmask' in state and 'holidays' in state:
            calendar, holidays = _get_calendar(weekmask=self.weekmask,
                                               holidays=self.holidays,
                                               calendar=None)
            self.kwds['calendar'] = self.calendar = calendar
            self.kwds['holidays'] = self.holidays = holidays
            self.kwds['weekmask'] = state['weekmask']


class BusinessDay(BusinessMixin, SingleConstructorOffset):
    """
    DateOffset subclass representing possibly n business days
    """
    _prefix = 'B'
    _adjust_dst = True

    def __init__(self, n=1, normalize=False, offset=timedelta(0)):
        self.n = int(n)
        self.normalize = normalize
        self.kwds = {'offset': offset}
        self._offset = offset

    def _offset_str(self):
        def get_str(td):
            off_str = ''
            if td.days > 0:
                off_str += str(td.days) + 'D'
            if td.seconds > 0:
                s = td.seconds
                hrs = int(s / 3600)
                if hrs != 0:
                    off_str += str(hrs) + 'H'
                    s -= hrs * 3600
                mts = int(s / 60)
                if mts != 0:
                    off_str += str(mts) + 'Min'
                    s -= mts * 60
                if s != 0:
                    off_str += str(s) + 's'
            if td.microseconds > 0:
                off_str += str(td.microseconds) + 'us'
            return off_str

        if isinstance(self.offset, timedelta):
            zero = timedelta(0, 0, 0)
            if self.offset >= zero:
                off_str = '+' + get_str(self.offset)
            else:
                off_str = '-' + get_str(-self.offset)
            return off_str
        else:
            return '+' + repr(self.offset)

    @apply_wraps
    def apply(self, other):
        if isinstance(other, datetime):
            n = self.n

            if n == 0 and other.weekday() > 4:
                n = 1

            result = other

            # avoid slowness below
            if abs(n) > 5:
                k = n // 5
                result = result + timedelta(7 * k)
                if n < 0 and result.weekday() > 4:
                    n += 1
                n -= 5 * k
                if n == 0 and result.weekday() > 4:
                    n -= 1

            while n != 0:
                k = n // abs(n)
                result = result + timedelta(k)
                if result.weekday() < 5:
                    n -= k

            if self.offset:
                result = result + self.offset
            return result

        elif isinstance(other, (timedelta, Tick)):
            return BDay(self.n, offset=self.offset + other,
                        normalize=self.normalize)
        else:
            raise ApplyTypeError('Only know how to combine business day with '
                                 'datetime or timedelta.')

    @apply_index_wraps
    def apply_index(self, i):
        time = i.to_perioddelta('D')
        # to_period rolls forward to next BDay; track and
        # reduce n where it does when rolling forward
        shifted = (i.to_perioddelta('B') - time).asi8 != 0
        if self.n > 0:
            roll = np.where(shifted, self.n - 1, self.n)
        else:
            roll = self.n

        return (i.to_period('B') + roll).to_timestamp() + time

    def onOffset(self, dt):
        if self.normalize and not _is_normalized(dt):
            return False
        return dt.weekday() < 5


class BusinessHourMixin(BusinessMixin):

    def __init__(self, start='09:00', end='17:00', offset=timedelta(0)):
        # must be validated here to equality check
        kwds = {'offset': offset}
        self.start = kwds['start'] = _validate_business_time(start)
        self.end = kwds['end'] = _validate_business_time(end)
        self.kwds = kwds
        self._offset = offset

    def _get_daytime_flag(self):
        if self.start == self.end:
            raise ValueError('start and end must not be the same')
        elif self.start < self.end:
            return True
        else:
            return False

    def _next_opening_time(self, other):
        """
        If n is positive, return tomorrow's business day opening time.
        Otherwise yesterday's business day's opening time.

        Opening time always locates on BusinessDay.
        Otherwise, closing time may not if business hour extends over midnight.
        """
        if not self.next_bday.onOffset(other):
            other = other + self.next_bday
        else:
            if self.n >= 0 and self.start < other.time():
                other = other + self.next_bday
            elif self.n < 0 and other.time() < self.start:
                other = other + self.next_bday
        return datetime(other.year, other.month, other.day,
                        self.start.hour, self.start.minute)

    def _prev_opening_time(self, other):
        """
        If n is positive, return yesterday's business day opening time.
        Otherwise yesterday business day's opening time.
        """
        if not self.next_bday.onOffset(other):
            other = other - self.next_bday
        else:
            if self.n >= 0 and other.time() < self.start:
                other = other - self.next_bday
            elif self.n < 0 and other.time() > self.start:
                other = other - self.next_bday
        return datetime(other.year, other.month, other.day,
                        self.start.hour, self.start.minute)

    def _get_business_hours_by_sec(self):
        """
        Return business hours in a day by seconds.
        """
        if self._get_daytime_flag():
            # create dummy datetime to calculate businesshours in a day
            dtstart = datetime(2014, 4, 1, self.start.hour, self.start.minute)
            until = datetime(2014, 4, 1, self.end.hour, self.end.minute)
            return (until - dtstart).total_seconds()
        else:
            self.daytime = False
            dtstart = datetime(2014, 4, 1, self.start.hour, self.start.minute)
            until = datetime(2014, 4, 2, self.end.hour, self.end.minute)
            return (until - dtstart).total_seconds()

    @apply_wraps
    def rollback(self, dt):
        """Roll provided date backward to next offset only if not on offset"""
        if not self.onOffset(dt):
            businesshours = self._get_business_hours_by_sec()
            if self.n >= 0:
                dt = self._prev_opening_time(
                    dt) + timedelta(seconds=businesshours)
            else:
                dt = self._next_opening_time(
                    dt) + timedelta(seconds=businesshours)
        return dt

    @apply_wraps
    def rollforward(self, dt):
        """Roll provided date forward to next offset only if not on offset"""
        if not self.onOffset(dt):
            if self.n >= 0:
                return self._next_opening_time(dt)
            else:
                return self._prev_opening_time(dt)
        return dt

    @apply_wraps
    def apply(self, other):
        # calculate here because offset is not immutable
        daytime = self._get_daytime_flag()
        businesshours = self._get_business_hours_by_sec()
        bhdelta = timedelta(seconds=businesshours)

        if isinstance(other, datetime):
            # used for detecting edge condition
            nanosecond = getattr(other, 'nanosecond', 0)
            # reset timezone and nanosecond
            # other may be a Timestamp, thus not use replace
            other = datetime(other.year, other.month, other.day,
                             other.hour, other.minute,
                             other.second, other.microsecond)
            n = self.n
            if n >= 0:
                if (other.time() == self.end or
                        not self._onOffset(other, businesshours)):
                    other = self._next_opening_time(other)
            else:
                if other.time() == self.start:
                    # adjustment to move to previous business day
                    other = other - timedelta(seconds=1)
                if not self._onOffset(other, businesshours):
                    other = self._next_opening_time(other)
                    other = other + bhdelta

            bd, r = divmod(abs(n * 60), businesshours // 60)
            if n < 0:
                bd, r = -bd, -r

            if bd != 0:
                skip_bd = BusinessDay(n=bd)
                # midnight business hour may not on BusinessDay
                if not self.next_bday.onOffset(other):
                    remain = other - self._prev_opening_time(other)
                    other = self._next_opening_time(other + skip_bd) + remain
                else:
                    other = other + skip_bd

            hours, minutes = divmod(r, 60)
            result = other + timedelta(hours=hours, minutes=minutes)

            # because of previous adjustment, time will be larger than start
            if ((daytime and (result.time() < self.start or
                              self.end < result.time())) or
                    not daytime and (self.end < result.time() < self.start)):
                if n >= 0:
                    bday_edge = self._prev_opening_time(other)
                    bday_edge = bday_edge + bhdelta
                    # calculate remainder
                    bday_remain = result - bday_edge
                    result = self._next_opening_time(other)
                    result += bday_remain
                else:
                    bday_edge = self._next_opening_time(other)
                    bday_remain = result - bday_edge
                    result = self._next_opening_time(result) + bhdelta
                    result += bday_remain
            # edge handling
            if n >= 0:
                if result.time() == self.end:
                    result = self._next_opening_time(result)
            else:
                if result.time() == self.start and nanosecond == 0:
                    # adjustment to move to previous business day
                    result = self._next_opening_time(
                        result - timedelta(seconds=1)) + bhdelta

            return result
        else:
            # TODO: Figure out the end of this sente
            raise ApplyTypeError(
                'Only know how to combine business hour with ')

    def onOffset(self, dt):
        if self.normalize and not _is_normalized(dt):
            return False

        if dt.tzinfo is not None:
            dt = datetime(dt.year, dt.month, dt.day, dt.hour,
                          dt.minute, dt.second, dt.microsecond)
        # Valid BH can be on the different BusinessDay during midnight
        # Distinguish by the time spent from previous opening time
        businesshours = self._get_business_hours_by_sec()
        return self._onOffset(dt, businesshours)

    def _onOffset(self, dt, businesshours):
        """
        Slight speedups using calculated values
        """
        # if self.normalize and not _is_normalized(dt):
        #     return False
        # Valid BH can be on the different BusinessDay during midnight
        # Distinguish by the time spent from previous opening time
        if self.n >= 0:
            op = self._prev_opening_time(dt)
        else:
            op = self._next_opening_time(dt)
        span = (dt - op).total_seconds()
        if span <= businesshours:
            return True
        else:
            return False

    def _repr_attrs(self):
        out = super(BusinessHourMixin, self)._repr_attrs()
        start = self.start.strftime('%H:%M')
        end = self.end.strftime('%H:%M')
        attrs = ['{prefix}={start}-{end}'.format(prefix=self._prefix,
                                                 start=start, end=end)]
        out += ': ' + ', '.join(attrs)
        return out


class BusinessHour(BusinessHourMixin, SingleConstructorOffset):
    """
    DateOffset subclass representing possibly n business days

    .. versionadded: 0.16.1

    """
    _prefix = 'BH'
    _anchor = 0

    def __init__(self, n=1, normalize=False, start='09:00',
                 end='17:00', offset=timedelta(0)):
        self.n = int(n)
        self.normalize = normalize
        super(BusinessHour, self).__init__(start=start, end=end, offset=offset)

    @cache_readonly
    def next_bday(self):
        # used for moving to next businessday
        if self.n >= 0:
            nb_offset = 1
        else:
            nb_offset = -1
        return BusinessDay(n=nb_offset)


class CustomBusinessDay(BusinessDay):
    """
    DateOffset subclass representing possibly n custom business days,
    excluding holidays

    Parameters
    ----------
    n : int, default 1
    offset : timedelta, default timedelta(0)
    normalize : bool, default False
        Normalize start/end dates to midnight before generating date range
    weekmask : str, Default 'Mon Tue Wed Thu Fri'
        weekmask of valid business days, passed to ``numpy.busdaycalendar``
    holidays : list
        list/array of dates to exclude from the set of valid business days,
        passed to ``numpy.busdaycalendar``
    calendar : pd.HolidayCalendar or np.busdaycalendar
    """
    _cacheable = False
    _prefix = 'C'

    def __init__(self, n=1, normalize=False, weekmask='Mon Tue Wed Thu Fri',
                 holidays=None, calendar=None, offset=timedelta(0)):
        self.n = int(n)
        self.normalize = normalize
        self._offset = offset
        self.kwds = {}

        calendar, holidays = _get_calendar(weekmask=weekmask,
                                           holidays=holidays,
                                           calendar=calendar)
        # CustomBusinessDay instances are identified by the
        # following two attributes. See DateOffset._params()
        # holidays, weekmask

        self.kwds['weekmask'] = self.weekmask = weekmask
        self.kwds['holidays'] = self.holidays = holidays
        self.kwds['calendar'] = self.calendar = calendar
        self.kwds['offset'] = offset

    @apply_wraps
    def apply(self, other):
        if self.n <= 0:
            roll = 'forward'
        else:
            roll = 'backward'

        if isinstance(other, datetime):
            date_in = other
            np_dt = np.datetime64(date_in.date())

            np_incr_dt = np.busday_offset(np_dt, self.n, roll=roll,
                                          busdaycal=self.calendar)

            dt_date = np_incr_dt.astype(datetime)
            result = datetime.combine(dt_date, date_in.time())

            if self.offset:
                result = result + self.offset
            return result

        elif isinstance(other, (timedelta, Tick)):
            return BDay(self.n, offset=self.offset + other,
                        normalize=self.normalize)
        else:
            raise ApplyTypeError('Only know how to combine trading day with '
                                 'datetime, datetime64 or timedelta.')

    def apply_index(self, i):
        raise NotImplementedError

    def onOffset(self, dt):
        if self.normalize and not _is_normalized(dt):
            return False
        day64 = _to_dt64(dt, 'datetime64[D]')
        return np.is_busday(day64, busdaycal=self.calendar)


class CustomBusinessHour(BusinessHourMixin, SingleConstructorOffset):
    """
    DateOffset subclass representing possibly n custom business days

    .. versionadded: 0.18.1

    """
    _prefix = 'CBH'
    _anchor = 0

    def __init__(self, n=1, normalize=False, weekmask='Mon Tue Wed Thu Fri',
                 holidays=None, calendar=None,
                 start='09:00', end='17:00', offset=timedelta(0)):
        self.n = int(n)
        self.normalize = normalize
        super(CustomBusinessHour, self).__init__(start=start,
                                                 end=end, offset=offset)

        calendar, holidays = _get_calendar(weekmask=weekmask,
                                           holidays=holidays,
                                           calendar=calendar)
        self.kwds['weekmask'] = self.weekmask = weekmask
        self.kwds['holidays'] = self.holidays = holidays
        self.kwds['calendar'] = self.calendar = calendar

    @cache_readonly
    def next_bday(self):
        # used for moving to next businessday
        if self.n >= 0:
            nb_offset = 1
        else:
            nb_offset = -1
        return CustomBusinessDay(n=nb_offset,
                                 weekmask=self.weekmask,
                                 holidays=self.holidays,
                                 calendar=self.calendar)


# ---------------------------------------------------------------------
# Month-Based Offset Classes


class MonthOffset(SingleConstructorOffset):
    _adjust_dst = True

    @property
    def name(self):
        if self.isAnchored:
            return self.rule_code
        else:
            return "{code}-{month}".format(code=self.rule_code,
                                           month=_int_to_month[self.n])

    def onOffset(self, dt):
        if self.normalize and not _is_normalized(dt):
            return False
        return dt.day == self._get_offset_day(dt)

    @apply_wraps
    def apply(self, other):
        n = self.n
        compare_day = self._get_offset_day(other)

        if n > 0 and other.day < compare_day:
            n -= 1
        elif n <= 0 and other.day > compare_day:
            # as if rolled forward already
            n += 1

        return shift_month(other, n, self._day_opt)


class MonthEnd(MonthOffset):
    """DateOffset of one month end"""
    _prefix = 'M'
    _day_opt = 'end'

    @apply_index_wraps
    def apply_index(self, i):
        shifted = liboffsets.shift_months(i.asi8, self.n, self._day_opt)
        return i._shallow_copy(shifted)


class MonthBegin(MonthOffset):
    """DateOffset of one month at beginning"""
    _prefix = 'MS'
    _day_opt = 'start'

    @apply_index_wraps
    def apply_index(self, i):
        shifted = liboffsets.shift_months(i.asi8, self.n, self._day_opt)
        return i._shallow_copy(shifted)


class BusinessMonthEnd(MonthOffset):
    """DateOffset increments between business EOM dates"""
    _prefix = 'BM'
    _day_opt = 'business_end'


class BusinessMonthBegin(MonthOffset):
    """DateOffset of one business month at beginning"""
    _prefix = 'BMS'
    _day_opt = 'business_start'


class SemiMonthOffset(DateOffset):
    _adjust_dst = True
    _default_day_of_month = 15
    _min_day_of_month = 2

    def __init__(self, n=1, normalize=False, day_of_month=None):
        if day_of_month is None:
            self.day_of_month = self._default_day_of_month
        else:
            self.day_of_month = int(day_of_month)
        if not self._min_day_of_month <= self.day_of_month <= 27:
            msg = 'day_of_month must be {min}<=day_of_month<=27, got {day}'
            raise ValueError(msg.format(min=self._min_day_of_month,
                                        day=self.day_of_month))
        self.n = int(n)
        self.normalize = normalize
        self.kwds = {'day_of_month': self.day_of_month}

    @classmethod
    def _from_name(cls, suffix=None):
        return cls(day_of_month=suffix)

    @property
    def rule_code(self):
        suffix = '-{day_of_month}'.format(day_of_month=self.day_of_month)
        return self._prefix + suffix

    @apply_wraps
    def apply(self, other):
        n = self.n
        if not self.onOffset(other):
            _, days_in_month = tslib.monthrange(other.year, other.month)
            if 1 < other.day < self.day_of_month:
                other = other.replace(day=self.day_of_month)
                if n > 0:
                    # rollforward so subtract 1
                    n -= 1
            elif self.day_of_month < other.day < days_in_month:
                other = other.replace(day=self.day_of_month)
                if n < 0:
                    # rollforward in the negative direction so add 1
                    n += 1
                elif n == 0:
                    n = 1

        return self._apply(n, other)

    def _apply(self, n, other):
        """Handle specific apply logic for child classes"""
        raise AbstractMethodError(self)

    @apply_index_wraps
    def apply_index(self, i):
        # determine how many days away from the 1st of the month we are
        days_from_start = i.to_perioddelta('M').asi8
        delta = Timedelta(days=self.day_of_month - 1).value

        # get boolean array for each element before the day_of_month
        before_day_of_month = days_from_start < delta

        # get boolean array for each element after the day_of_month
        after_day_of_month = days_from_start > delta

        # determine the correct n for each date in i
        roll = self._get_roll(i, before_day_of_month, after_day_of_month)

        # isolate the time since it will be striped away one the next line
        time = i.to_perioddelta('D')

        # apply the correct number of months
        i = (i.to_period('M') + (roll // 2)).to_timestamp()

        # apply the correct day
        i = self._apply_index_days(i, roll)

        return i + time

    def _get_roll(self, i, before_day_of_month, after_day_of_month):
        """Return an array with the correct n for each date in i.

        The roll array is based on the fact that i gets rolled back to
        the first day of the month.
        """
        raise AbstractMethodError(self)

    def _apply_index_days(self, i, roll):
        """Apply the correct day for each date in i"""
        raise AbstractMethodError(self)


class SemiMonthEnd(SemiMonthOffset):
    """
    Two DateOffset's per month repeating on the last
    day of the month and day_of_month.

    .. versionadded:: 0.19.0

    Parameters
    ----------
    n: int
    normalize : bool, default False
    day_of_month: int, {1, 3,...,27}, default 15
    """
    _prefix = 'SM'
    _min_day_of_month = 1

    def onOffset(self, dt):
        if self.normalize and not _is_normalized(dt):
            return False
        _, days_in_month = tslib.monthrange(dt.year, dt.month)
        return dt.day in (self.day_of_month, days_in_month)

    def _apply(self, n, other):
        # if other.day is not day_of_month move to day_of_month and update n
        if other.day < self.day_of_month:
            other = other.replace(day=self.day_of_month)
            if n > 0:
                n -= 1
        elif other.day > self.day_of_month:
            other = other.replace(day=self.day_of_month)
            n += 1

        months = n // 2
        day = 31 if n % 2 else self.day_of_month
        return shift_month(other, months, day)

    def _get_roll(self, i, before_day_of_month, after_day_of_month):
        n = self.n
        is_month_end = i.is_month_end
        if n > 0:
            roll_end = np.where(is_month_end, 1, 0)
            roll_before = np.where(before_day_of_month, n, n + 1)
            roll = roll_end + roll_before
        elif n == 0:
            roll_after = np.where(after_day_of_month, 2, 0)
            roll_before = np.where(~after_day_of_month, 1, 0)
            roll = roll_before + roll_after
        else:
            roll = np.where(after_day_of_month, n + 2, n + 1)
        return roll

    def _apply_index_days(self, i, roll):
        i += (roll % 2) * Timedelta(days=self.day_of_month).value
        return i + Timedelta(days=-1)


class SemiMonthBegin(SemiMonthOffset):
    """
    Two DateOffset's per month repeating on the first
    day of the month and day_of_month.

    .. versionadded:: 0.19.0

    Parameters
    ----------
    n: int
    normalize : bool, default False
    day_of_month: int, {2, 3,...,27}, default 15
    """
    _prefix = 'SMS'

    def onOffset(self, dt):
        if self.normalize and not _is_normalized(dt):
            return False
        return dt.day in (1, self.day_of_month)

    def _apply(self, n, other):
        # if other.day is not day_of_month move to day_of_month and update n
        if other.day < self.day_of_month:
            other = other.replace(day=self.day_of_month)
            n -= 1
        elif other.day > self.day_of_month:
            other = other.replace(day=self.day_of_month)
            if n <= 0:
                n += 1

        months = n // 2 + n % 2
        day = 1 if n % 2 else self.day_of_month
        return shift_month(other, months, day)

    def _get_roll(self, i, before_day_of_month, after_day_of_month):
        n = self.n
        is_month_start = i.is_month_start
        if n > 0:
            roll = np.where(before_day_of_month, n, n + 1)
        elif n == 0:
            roll_start = np.where(is_month_start, 0, 1)
            roll_after = np.where(after_day_of_month, 1, 0)
            roll = roll_start + roll_after
        else:
            roll_after = np.where(after_day_of_month, n + 2, n + 1)
            roll_start = np.where(is_month_start, -1, 0)
            roll = roll_after + roll_start
        return roll

    def _apply_index_days(self, i, roll):
        return i + (roll % 2) * Timedelta(days=self.day_of_month - 1).value


class CustomBusinessMonthEnd(BusinessMixin, MonthOffset):
    """
    DateOffset subclass representing one custom business month, incrementing
    between end of month dates

    Parameters
    ----------
    n : int, default 1
    offset : timedelta, default timedelta(0)
    normalize : bool, default False
        Normalize start/end dates to midnight before generating date range
    weekmask : str, Default 'Mon Tue Wed Thu Fri'
        weekmask of valid business days, passed to ``numpy.busdaycalendar``
    holidays : list
        list/array of dates to exclude from the set of valid business days,
        passed to ``numpy.busdaycalendar``
    calendar : pd.HolidayCalendar or np.busdaycalendar
    """

    _cacheable = False
    _prefix = 'CBM'

    onOffset = DateOffset.onOffset  # override MonthOffset method

    def __init__(self, n=1, normalize=False, weekmask='Mon Tue Wed Thu Fri',
                 holidays=None, calendar=None, offset=timedelta(0)):
        self.n = int(n)
        self.normalize = normalize
        self._offset = offset
        self.kwds = {}

        calendar, holidays = _get_calendar(weekmask=weekmask,
                                           holidays=holidays,
                                           calendar=calendar)
        self.kwds['weekmask'] = self.weekmask = weekmask
        self.kwds['holidays'] = self.holidays = holidays
        self.kwds['calendar'] = self.calendar = calendar
        self.kwds['offset'] = offset

    @cache_readonly
    def cbday(self):
        kwds = self.kwds
        return CustomBusinessDay(n=self.n, normalize=self.normalize, **kwds)

    @cache_readonly
    def m_offset(self):
        kwds = self.kwds
        kwds = {key: kwds[key] for key in kwds
                if key not in ['calendar', 'weekmask', 'holidays', 'offset']}
        return MonthEnd(n=1, normalize=self.normalize, **kwds)

    @apply_wraps
    def apply(self, other):
        n = self.n
        # First move to month offset
        cur_mend = self.m_offset.rollforward(other)
        # Find this custom month offset
        cur_cmend = self.cbday.rollback(cur_mend)

        # handle zero case. arbitrarily rollforward
        if n == 0 and other != cur_cmend:
            n += 1

        if other < cur_cmend and n >= 1:
            n -= 1
        elif other > cur_cmend and n <= -1:
            n += 1

        new = cur_mend + n * self.m_offset
        result = self.cbday.rollback(new)
        return result


class CustomBusinessMonthBegin(BusinessMixin, MonthOffset):
    """
    DateOffset subclass representing one custom business month, incrementing
    between beginning of month dates

    Parameters
    ----------
    n : int, default 1
    offset : timedelta, default timedelta(0)
    normalize : bool, default False
        Normalize start/end dates to midnight before generating date range
    weekmask : str, Default 'Mon Tue Wed Thu Fri'
        weekmask of valid business days, passed to ``numpy.busdaycalendar``
    holidays : list
        list/array of dates to exclude from the set of valid business days,
        passed to ``numpy.busdaycalendar``
    calendar : pd.HolidayCalendar or np.busdaycalendar
    """

    _cacheable = False
    _prefix = 'CBMS'

    onOffset = DateOffset.onOffset  # override MonthOffset method

    def __init__(self, n=1, normalize=False, weekmask='Mon Tue Wed Thu Fri',
                 holidays=None, calendar=None, offset=timedelta(0)):
        self.n = int(n)
        self.normalize = normalize
        self._offset = offset
        self.kwds = {}

        # _get_calendar does validation and possible transformation
        # of calendar and holidays.
        calendar, holidays = _get_calendar(weekmask=weekmask,
                                           holidays=holidays,
                                           calendar=calendar)
        self.kwds['calendar'] = self.calendar = calendar
        self.kwds['weekmask'] = self.weekmask = weekmask
        self.kwds['holidays'] = self.holidays = holidays
        self.kwds['offset'] = offset

    @cache_readonly
    def cbday(self):
        kwds = self.kwds
        return CustomBusinessDay(n=self.n, normalize=self.normalize, **kwds)

    @cache_readonly
    def m_offset(self):
        kwds = self.kwds
        kwds = {key: kwds[key] for key in kwds
                if key not in ['calendar', 'weekmask', 'holidays', 'offset']}
        return MonthBegin(n=1, normalize=self.normalize, **kwds)

    @apply_wraps
    def apply(self, other):
        n = self.n
        dt_in = other
        # First move to month offset
        cur_mbegin = self.m_offset.rollback(dt_in)
        # Find this custom month offset
        cur_cmbegin = self.cbday.rollforward(cur_mbegin)

        # handle zero case. arbitrarily rollforward
        if n == 0 and dt_in != cur_cmbegin:
            n += 1

        if dt_in > cur_cmbegin and n <= -1:
            n += 1
        elif dt_in < cur_cmbegin and n >= 1:
            n -= 1

        new = cur_mbegin + n * self.m_offset
        result = self.cbday.rollforward(new)
        return result


# ---------------------------------------------------------------------
# Week-Based Offset Classes

class Week(EndMixin, DateOffset):
    """
    Weekly offset

    Parameters
    ----------
    weekday : int, default None
        Always generate specific day of week. 0 for Monday
    """
    _adjust_dst = True
    _inc = timedelta(weeks=1)
    _prefix = 'W'

    def __init__(self, n=1, normalize=False, weekday=None):
        self.n = n
        self.normalize = normalize
        self.weekday = weekday

        _validate_weekday(weekday, allow_none=True)

        self.kwds = {'weekday': weekday}

    def isAnchored(self):
        return (self.n == 1 and self.weekday is not None)

    @apply_wraps
    def apply(self, other):
        if self.weekday is None:
            return other + self.n * self._inc

        k = self.n
        otherDay = other.weekday()
        if otherDay != self.weekday:
            other = other + timedelta((self.weekday - otherDay) % 7)
            if k > 0:
                k -= 1

        return other + timedelta(weeks=k)

    @apply_index_wraps
    def apply_index(self, i):
        if self.weekday is None:
            return ((i.to_period('W') + self.n).to_timestamp() +
                    i.to_perioddelta('W'))
        else:
            return self._end_apply_index(i, self.freqstr)

    def onOffset(self, dt):
        if self.normalize and not _is_normalized(dt):
            return False
        return dt.weekday() == self.weekday

    @property
    def rule_code(self):
        suffix = ''
        if self.weekday is not None:
            suffix = '-{weekday}'.format(weekday=_int_to_weekday[self.weekday])
        return self._prefix + suffix

    @classmethod
    def _from_name(cls, suffix=None):
        if not suffix:
            weekday = None
        else:
            weekday = _weekday_to_int[suffix]
        return cls(weekday=weekday)


class WeekOfMonth(DateOffset):
    """
    Describes monthly dates like "the Tuesday of the 2nd week of each month"

    Parameters
    ----------
    n : int
    week : {0, 1, 2, 3, ...}, default None
        0 is 1st week of month, 1 2nd week, etc.
    weekday : {0, 1, ..., 6}, default None
        0: Mondays
        1: Tuesdays
        2: Wednesdays
        3: Thursdays
        4: Fridays
        5: Saturdays
        6: Sundays
    """
    _prefix = 'WOM'
    _adjust_dst = True

    def __init__(self, n=1, normalize=False, week=None, weekday=None):
        self.n = n
        self.normalize = normalize
        self.weekday = weekday
        self.week = week

        _validate_n(n)
        _validate_weekday(weekday)
        if self.week < 0 or self.week > 3:
            raise ValueError('Week must be 0<=week<=3, got {week}'
                             .format(week=self.week))

        self.kwds = {'weekday': weekday, 'week': week}

    @apply_wraps
    def apply(self, other):
        base = other
        offsetOfMonth = self.getOffsetOfMonth(other)

        months = self.n
        if months > 0 and offsetOfMonth > other:
            months -= 1
        elif months <= 0 and offsetOfMonth < other:
            months += 1

        other = self.getOffsetOfMonth(shift_month(other, months, 'start'))
        other = datetime(other.year, other.month, other.day, base.hour,
                         base.minute, base.second, base.microsecond)
        return other

    def getOffsetOfMonth(self, dt):
        w = Week(weekday=self.weekday)
        d = datetime(dt.year, dt.month, 1, tzinfo=dt.tzinfo)
        d = w.rollforward(d)
        return d + timedelta(weeks=self.week)

    def onOffset(self, dt):
        if self.normalize and not _is_normalized(dt):
            return False
        d = datetime(dt.year, dt.month, dt.day, tzinfo=dt.tzinfo)
        return d == self.getOffsetOfMonth(dt)

    @property
    def rule_code(self):
        weekday = _int_to_weekday.get(self.weekday, '')
        return '{prefix}-{week}{weekday}'.format(prefix=self._prefix,
                                                 week=self.week + 1,
                                                 weekday=weekday)

    @classmethod
    def _from_name(cls, suffix=None):
        if not suffix:
            raise ValueError("Prefix {prefix!r} requires a suffix."
                             .format(prefix=cls._prefix))
        # TODO: handle n here...
        # only one digit weeks (1 --> week 0, 2 --> week 1, etc.)
        week = int(suffix[0]) - 1
        weekday = _weekday_to_int[suffix[1:]]
        return cls(week=week, weekday=weekday)


class LastWeekOfMonth(DateOffset):
    """
    Describes monthly dates in last week of month like "the last Tuesday of
    each month"

    Parameters
    ----------
    n : int, default 1
    weekday : {0, 1, ..., 6}, default None
        0: Mondays
        1: Tuesdays
        2: Wednesdays
        3: Thursdays
        4: Fridays
        5: Saturdays
        6: Sundays

    """
    _prefix = 'LWOM'

    def __init__(self, n=1, normalize=False, weekday=None):
        self.n = n
        self.normalize = normalize
        self.weekday = weekday

        _validate_n(n)
        _validate_weekday(weekday)

        self.kwds = {'weekday': weekday}

    @apply_wraps
    def apply(self, other):
        offsetOfMonth = self.getOffsetOfMonth(other)

        months = self.n
        if months > 0 and offsetOfMonth > other:
            months -= 1
        elif months <= 0 and offsetOfMonth < other:
            months += 1

        return self.getOffsetOfMonth(shift_month(other, months, 'start'))

    def getOffsetOfMonth(self, dt):
        m = MonthEnd()
        d = datetime(dt.year, dt.month, 1, dt.hour, dt.minute,
                     dt.second, dt.microsecond, tzinfo=dt.tzinfo)
        eom = m.rollforward(d)
        w = Week(weekday=self.weekday)
        return w.rollback(eom)

    def onOffset(self, dt):
        if self.normalize and not _is_normalized(dt):
            return False
        return dt == self.getOffsetOfMonth(dt)

    @property
    def rule_code(self):
        weekday = _int_to_weekday.get(self.weekday, '')
        return '{prefix}-{weekday}'.format(prefix=self._prefix,
                                           weekday=weekday)

    @classmethod
    def _from_name(cls, suffix=None):
        if not suffix:
            raise ValueError("Prefix {prefix!r} requires a suffix."
                             .format(prefix=cls._prefix))
        # TODO: handle n here...
        weekday = _weekday_to_int[suffix]
        return cls(weekday=weekday)

# ---------------------------------------------------------------------
# Quarter-Based Offset Classes


class QuarterOffset(DateOffset):
    """Quarter representation - doesn't call super"""
    _default_startingMonth = None
    _from_name_startingMonth = None
    _adjust_dst = True
    # TODO: Consider combining QuarterOffset and YearOffset __init__ at some
    #       point

    def __init__(self, n=1, normalize=False, startingMonth=None):
        self.n = n
        self.normalize = normalize
        if startingMonth is None:
            startingMonth = self._default_startingMonth
        self.startingMonth = startingMonth

        self.kwds = {'startingMonth': startingMonth}

    def isAnchored(self):
        return (self.n == 1 and self.startingMonth is not None)

    @classmethod
    def _from_name(cls, suffix=None):
        kwargs = {}
        if suffix:
            kwargs['startingMonth'] = _month_to_int[suffix]
        else:
            if cls._from_name_startingMonth is not None:
                kwargs['startingMonth'] = cls._from_name_startingMonth
        return cls(**kwargs)

    @property
    def rule_code(self):
        month = _int_to_month[self.startingMonth]
        return '{prefix}-{month}'.format(prefix=self._prefix, month=month)

    @apply_wraps
    def apply(self, other):
        n = self.n
        compare_day = self._get_offset_day(other)

        months_since = (other.month - self.startingMonth) % 3

        if n <= 0 and (months_since != 0 or
                       (months_since == 0 and other.day > compare_day)):
            # make sure to roll forward, so negate
            n += 1
        elif n > 0 and (months_since == 0 and other.day < compare_day):
            # pretend to roll back if on same month but before compare_day
            n -= 1

        return shift_month(other, 3 * n - months_since, self._day_opt)


class BQuarterEnd(QuarterOffset):
    """DateOffset increments between business Quarter dates
    startingMonth = 1 corresponds to dates like 1/31/2007, 4/30/2007, ...
    startingMonth = 2 corresponds to dates like 2/28/2007, 5/31/2007, ...
    startingMonth = 3 corresponds to dates like 3/30/2007, 6/29/2007, ...
    """
    _outputName = 'BusinessQuarterEnd'
    _default_startingMonth = 3
    _from_name_startingMonth = 12
    _prefix = 'BQ'
    _day_opt = 'business_end'

    def onOffset(self, dt):
        if self.normalize and not _is_normalized(dt):
            return False
        modMonth = (dt.month - self.startingMonth) % 3
        return modMonth == 0 and dt.day == self._get_offset_day(dt)


_int_to_month = tslib._MONTH_ALIASES
_month_to_int = dict((v, k) for k, v in _int_to_month.items())


# TODO: This is basically the same as BQuarterEnd
class BQuarterBegin(QuarterOffset):
    _outputName = "BusinessQuarterBegin"
    # I suspect this is wrong for *all* of them.
    _default_startingMonth = 3
    _from_name_startingMonth = 1
    _prefix = 'BQS'
    _day_opt = 'business_start'


class QuarterEnd(EndMixin, QuarterOffset):
    """DateOffset increments between business Quarter dates
    startingMonth = 1 corresponds to dates like 1/31/2007, 4/30/2007, ...
    startingMonth = 2 corresponds to dates like 2/28/2007, 5/31/2007, ...
    startingMonth = 3 corresponds to dates like 3/31/2007, 6/30/2007, ...
    """
    _outputName = 'QuarterEnd'
    _default_startingMonth = 3
    _prefix = 'Q'
    _day_opt = 'end'

    @apply_index_wraps
    def apply_index(self, i):
        return self._end_apply_index(i, self.freqstr)

    def onOffset(self, dt):
        if self.normalize and not _is_normalized(dt):
            return False
        modMonth = (dt.month - self.startingMonth) % 3
        return modMonth == 0 and dt.day == self._get_offset_day(dt)


class QuarterBegin(BeginMixin, QuarterOffset):
    _outputName = 'QuarterBegin'
    _default_startingMonth = 3
    _from_name_startingMonth = 1
    _prefix = 'QS'
    _day_opt = 'start'

    @apply_index_wraps
    def apply_index(self, i):
        freq_month = 12 if self.startingMonth == 1 else self.startingMonth - 1
        freqstr = 'Q-{month}'.format(month=_int_to_month[freq_month])
        return self._beg_apply_index(i, freqstr)


# ---------------------------------------------------------------------
# Year-Based Offset Classes

class YearOffset(DateOffset):
    """DateOffset that just needs a month"""
    _adjust_dst = True

    def _get_offset_day(self, other):
        # override BaseOffset method to use self.month instead of other.month
        # TODO: there may be a more performant way to do this
        return liboffsets.get_day_of_month(other.replace(month=self.month),
                                           self._day_opt)

    @apply_wraps
    def apply(self, other):
        years = roll_yearday(other, self.n, self.month, self._day_opt)
        months = years * 12 + (self.month - other.month)
        return shift_month(other, months, self._day_opt)

    def onOffset(self, dt):
        if self.normalize and not _is_normalized(dt):
            return False
        return dt.month == self.month and dt.day == self._get_offset_day(dt)

    def __init__(self, n=1, normalize=False, month=None):
        month = month if month is not None else self._default_month
        self.month = month

        _validate_month(month)

        DateOffset.__init__(self, n=n, normalize=normalize, month=month)

    @classmethod
    def _from_name(cls, suffix=None):
        kwargs = {}
        if suffix:
            kwargs['month'] = _month_to_int[suffix]
        return cls(**kwargs)

    @property
    def rule_code(self):
        month = _int_to_month[self.month]
        return '{prefix}-{month}'.format(prefix=self._prefix, month=month)


class BYearEnd(YearOffset):
    """DateOffset increments between business EOM dates"""
    _outputName = 'BusinessYearEnd'
    _default_month = 12
    _prefix = 'BA'
    _day_opt = 'business_end'


class BYearBegin(YearOffset):
    """DateOffset increments between business year begin dates"""
    _outputName = 'BusinessYearBegin'
    _default_month = 1
    _prefix = 'BAS'
    _day_opt = 'business_start'


class YearEnd(EndMixin, YearOffset):
    """DateOffset increments between calendar year ends"""
    _default_month = 12
    _prefix = 'A'
    _day_opt = 'end'

    @apply_index_wraps
    def apply_index(self, i):
        # convert month anchor to annual period tuple
        return self._end_apply_index(i, self.freqstr)


class YearBegin(BeginMixin, YearOffset):
    """DateOffset increments between calendar year begin dates"""
    _default_month = 1
    _prefix = 'AS'
    _day_opt = 'start'

    @apply_index_wraps
    def apply_index(self, i):
        freq_month = 12 if self.month == 1 else self.month - 1
        freqstr = 'A-{month}'.format(month=_int_to_month[freq_month])
        return self._beg_apply_index(i, freqstr)


# ---------------------------------------------------------------------
# Special Offset Classes

class FY5253(DateOffset):
    """
    Describes 52-53 week fiscal year. This is also known as a 4-4-5 calendar.

    It is used by companies that desire that their
    fiscal year always end on the same day of the week.

    It is a method of managing accounting periods.
    It is a common calendar structure for some industries,
    such as retail, manufacturing and parking industry.

    For more information see:
    http://en.wikipedia.org/wiki/4%E2%80%934%E2%80%935_calendar


    The year may either:
    - end on the last X day of the Y month.
    - end on the last X day closest to the last day of the Y month.

    X is a specific day of the week.
    Y is a certain month of the year

    Parameters
    ----------
    n : int
    weekday : {0, 1, ..., 6}
        0: Mondays
        1: Tuesdays
        2: Wednesdays
        3: Thursdays
        4: Fridays
        5: Saturdays
        6: Sundays
    startingMonth : The month in which fiscal years end. {1, 2, ... 12}
    variation : str
        {"nearest", "last"} for "LastOfMonth" or "NearestEndMonth"
    """

    _prefix = 'RE'
    _suffix_prefix_last = 'L'
    _suffix_prefix_nearest = 'N'
    _adjust_dst = True

    def __init__(self, n=1, normalize=False, weekday=0, startingMonth=1,
                 variation="nearest"):
        self.n = n
        self.normalize = normalize
        self.startingMonth = startingMonth
        self.weekday = weekday

        self.variation = variation

        self.kwds = {'weekday': weekday, 'startingMonth': startingMonth,
                     'variation': variation}

        _validate_n(n)

        if self.variation not in ["nearest", "last"]:
            raise ValueError('{variation} is not a valid variation'
                             .format(variation=self.variation))

    @cache_readonly
    def _relativedelta_forward(self):
        if self.variation == "nearest":
            weekday_offset = weekday(self.weekday)
            return relativedelta(weekday=weekday_offset)
        else:
            return None

    @cache_readonly
    def _relativedelta_backward(self):
        if self.variation == "nearest":
            weekday_offset = weekday(self.weekday)
            return relativedelta(weekday=weekday_offset(-1))
        else:
            return None

    @cache_readonly
    def _offset_lwom(self):
        if self.variation == "nearest":
            return None
        else:
            return LastWeekOfMonth(n=1, weekday=self.weekday)

    def isAnchored(self):
        return self.n == 1 \
            and self.startingMonth is not None \
            and self.weekday is not None

    def onOffset(self, dt):
        if self.normalize and not _is_normalized(dt):
            return False
        dt = datetime(dt.year, dt.month, dt.day)
        year_end = self.get_year_end(dt)

        if self.variation == "nearest":
            # We have to check the year end of "this" cal year AND the previous
            return (year_end == dt or
                    self.get_year_end(shift_month(dt, -1, None)) == dt)
        else:
            return year_end == dt

    @apply_wraps
    def apply(self, other):
        n = self.n
        prev_year = self.get_year_end(
            datetime(other.year - 1, self.startingMonth, 1))
        cur_year = self.get_year_end(
            datetime(other.year, self.startingMonth, 1))
        next_year = self.get_year_end(
            datetime(other.year + 1, self.startingMonth, 1))
        prev_year = tslib._localize_pydatetime(prev_year, other.tzinfo)
        cur_year = tslib._localize_pydatetime(cur_year, other.tzinfo)
        next_year = tslib._localize_pydatetime(next_year, other.tzinfo)

        if n > 0:
            if other == prev_year:
                year = other.year - 1
            elif other == cur_year:
                year = other.year
            elif other == next_year:
                year = other.year + 1
            elif other < prev_year:
                year = other.year - 1
                n -= 1
            elif other < cur_year:
                year = other.year
                n -= 1
            elif other < next_year:
                year = other.year + 1
                n -= 1
            else:
                assert False

            result = self.get_year_end(
                datetime(year + n, self.startingMonth, 1))

            result = datetime(result.year, result.month, result.day,
                              other.hour, other.minute, other.second,
                              other.microsecond)
            return result
        else:
            n = -n
            if other == prev_year:
                year = other.year - 1
            elif other == cur_year:
                year = other.year
            elif other == next_year:
                year = other.year + 1
            elif other > next_year:
                year = other.year + 1
                n -= 1
            elif other > cur_year:
                year = other.year
                n -= 1
            elif other > prev_year:
                year = other.year - 1
                n -= 1
            else:
                assert False

            result = self.get_year_end(
                datetime(year - n, self.startingMonth, 1))

            result = datetime(result.year, result.month, result.day,
                              other.hour, other.minute, other.second,
                              other.microsecond)
            return result

    def get_year_end(self, dt):
        if self.variation == "nearest":
            return self._get_year_end_nearest(dt)
        else:
            return self._get_year_end_last(dt)

    def get_target_month_end(self, dt):
        target_month = datetime(
            dt.year, self.startingMonth, 1, tzinfo=dt.tzinfo)
        next_month_first_of = shift_month(target_month, 1, None)
        return next_month_first_of + timedelta(days=-1)

    def _get_year_end_nearest(self, dt):
        target_date = self.get_target_month_end(dt)
        if target_date.weekday() == self.weekday:
            return target_date
        else:
            forward = target_date + self._relativedelta_forward
            backward = target_date + self._relativedelta_backward

            if forward - target_date < target_date - backward:
                return forward
            else:
                return backward

    def _get_year_end_last(self, dt):
        current_year = datetime(
            dt.year, self.startingMonth, 1, tzinfo=dt.tzinfo)
        return current_year + self._offset_lwom

    @property
    def rule_code(self):
        prefix = self._get_prefix()
        suffix = self.get_rule_code_suffix()
        return "{prefix}-{suffix}".format(prefix=prefix, suffix=suffix)

    def _get_prefix(self):
        return self._prefix

    def _get_suffix_prefix(self):
        if self.variation == "nearest":
            return self._suffix_prefix_nearest
        else:
            return self._suffix_prefix_last

    def get_rule_code_suffix(self):
        prefix = self._get_suffix_prefix()
        month = _int_to_month[self.startingMonth]
        weekday = _int_to_weekday[self.weekday]
        return '{prefix}-{month}-{weekday}'.format(prefix=prefix, month=month,
                                                   weekday=weekday)

    @classmethod
    def _parse_suffix(cls, varion_code, startingMonth_code, weekday_code):
        if varion_code == "N":
            variation = "nearest"
        elif varion_code == "L":
            variation = "last"
        else:
            raise ValueError(
                "Unable to parse varion_code: {code}".format(code=varion_code))

        startingMonth = _month_to_int[startingMonth_code]
        weekday = _weekday_to_int[weekday_code]

        return {
            "weekday": weekday,
            "startingMonth": startingMonth,
            "variation": variation,
        }

    @classmethod
    def _from_name(cls, *args):
        return cls(**cls._parse_suffix(*args))


class FY5253Quarter(DateOffset):
    """
    DateOffset increments between business quarter dates
    for 52-53 week fiscal year (also known as a 4-4-5 calendar).

    It is used by companies that desire that their
    fiscal year always end on the same day of the week.

    It is a method of managing accounting periods.
    It is a common calendar structure for some industries,
    such as retail, manufacturing and parking industry.

    For more information see:
    http://en.wikipedia.org/wiki/4%E2%80%934%E2%80%935_calendar

    The year may either:
    - end on the last X day of the Y month.
    - end on the last X day closest to the last day of the Y month.

    X is a specific day of the week.
    Y is a certain month of the year

    startingMonth = 1 corresponds to dates like 1/31/2007, 4/30/2007, ...
    startingMonth = 2 corresponds to dates like 2/28/2007, 5/31/2007, ...
    startingMonth = 3 corresponds to dates like 3/30/2007, 6/29/2007, ...

    Parameters
    ----------
    n : int
    weekday : {0, 1, ..., 6}
        0: Mondays
        1: Tuesdays
        2: Wednesdays
        3: Thursdays
        4: Fridays
        5: Saturdays
        6: Sundays
    startingMonth : The month in which fiscal years end. {1, 2, ... 12}
    qtr_with_extra_week : The quarter number that has the leap
        or 14 week when needed. {1,2,3,4}
    variation : str
        {"nearest", "last"} for "LastOfMonth" or "NearestEndMonth"
    """

    _prefix = 'REQ'
    _adjust_dst = True

    def __init__(self, n=1, normalize=False, weekday=0, startingMonth=1,
                 qtr_with_extra_week=1, variation="nearest"):
        self.n = n
        self.normalize = normalize

        self.weekday = weekday
        self.startingMonth = startingMonth
        self.qtr_with_extra_week = qtr_with_extra_week
        self.variation = variation

        self.kwds = {'weekday': weekday, 'startingMonth': startingMonth,
                     'qtr_with_extra_week': qtr_with_extra_week,
                     'variation': variation}

        _validate_n(n)

    @cache_readonly
    def _offset(self):
        return FY5253(
            startingMonth=self.startingMonth,
            weekday=self.weekday,
            variation=self.variation)

    def isAnchored(self):
        return self.n == 1 and self._offset.isAnchored()

    @apply_wraps
    def apply(self, other):
        base = other
        n = self.n

        if n > 0:
            while n > 0:
                if not self._offset.onOffset(other):
                    qtr_lens = self.get_weeks(other)
                    start = other - self._offset
                else:
                    start = other
                    qtr_lens = self.get_weeks(other + self._offset)

                for weeks in qtr_lens:
                    start += timedelta(weeks=weeks)
                    if start > other:
                        other = start
                        n -= 1
                        break

        else:
            n = -n
            while n > 0:
                if not self._offset.onOffset(other):
                    qtr_lens = self.get_weeks(other)
                    end = other + self._offset
                else:
                    end = other
                    qtr_lens = self.get_weeks(other)

                for weeks in reversed(qtr_lens):
                    end -= timedelta(weeks=weeks)
                    if end < other:
                        other = end
                        n -= 1
                        break
        other = datetime(other.year, other.month, other.day,
                         base.hour, base.minute, base.second, base.microsecond)
        return other

    def get_weeks(self, dt):
        ret = [13] * 4

        year_has_extra_week = self.year_has_extra_week(dt)

        if year_has_extra_week:
            ret[self.qtr_with_extra_week - 1] = 14

        return ret

    def year_has_extra_week(self, dt):
        if self._offset.onOffset(dt):
            prev_year_end = dt - self._offset
            next_year_end = dt
        else:
            next_year_end = dt + self._offset
            prev_year_end = dt - self._offset

        week_in_year = (next_year_end - prev_year_end).days / 7

        return week_in_year == 53

    def onOffset(self, dt):
        if self.normalize and not _is_normalized(dt):
            return False
        if self._offset.onOffset(dt):
            return True

        next_year_end = dt - self._offset

        qtr_lens = self.get_weeks(dt)

        current = next_year_end
        for qtr_len in qtr_lens[0:4]:
            current += timedelta(weeks=qtr_len)
            if dt == current:
                return True
        return False

    @property
    def rule_code(self):
        suffix = self._offset.get_rule_code_suffix()
        qtr = self.qtr_with_extra_week
        return "{prefix}-{suffix}-{qtr}".format(prefix=self._prefix,
                                                suffix=suffix, qtr=qtr)

    @classmethod
    def _from_name(cls, *args):
        return cls(**dict(FY5253._parse_suffix(*args[:-1]),
                          qtr_with_extra_week=int(args[-1])))


class Easter(DateOffset):
    """
    DateOffset for the Easter holiday using
    logic defined in dateutil.  Right now uses
    the revised method which is valid in years
    1583-4099.
    """
    _adjust_dst = True

    @apply_wraps
    def apply(self, other):
        currentEaster = easter(other.year)
        currentEaster = datetime(
            currentEaster.year, currentEaster.month, currentEaster.day)
        currentEaster = tslib._localize_pydatetime(currentEaster, other.tzinfo)

        # NOTE: easter returns a datetime.date so we have to convert to type of
        # other
        if self.n >= 0:
            if other >= currentEaster:
                new = easter(other.year + self.n)
            else:
                new = easter(other.year + self.n - 1)
        else:
            if other > currentEaster:
                new = easter(other.year + self.n + 1)
            else:
                new = easter(other.year + self.n)

        new = datetime(new.year, new.month, new.day, other.hour,
                       other.minute, other.second, other.microsecond)
        return new

    def onOffset(self, dt):
        if self.normalize and not _is_normalized(dt):
            return False
        return date(dt.year, dt.month, dt.day) == easter(dt.year)

# ---------------------------------------------------------------------
# Ticks


def _tick_comp(op):
    def f(self, other):
        return op(self.delta, other.delta)

    return f


class Tick(SingleConstructorOffset):
    _inc = Timedelta(microseconds=1000)
    _prefix = 'undefined'

    __gt__ = _tick_comp(operator.gt)
    __ge__ = _tick_comp(operator.ge)
    __lt__ = _tick_comp(operator.lt)
    __le__ = _tick_comp(operator.le)
    __eq__ = _tick_comp(operator.eq)
    __ne__ = _tick_comp(operator.ne)

    def __add__(self, other):
        if isinstance(other, Tick):
            if type(self) == type(other):
                return type(self)(self.n + other.n)
            else:
                return _delta_to_tick(self.delta + other.delta)
        elif isinstance(other, ABCPeriod):
            return other + self
        try:
            return self.apply(other)
        except ApplyTypeError:
            return NotImplemented
        except OverflowError:
            raise OverflowError("the add operation between {self} and {other} "
                                "will overflow".format(self=self, other=other))

    def __eq__(self, other):
        if isinstance(other, compat.string_types):
            from pandas.tseries.frequencies import to_offset

            other = to_offset(other)

        if isinstance(other, Tick):
            return self.delta == other.delta
        else:
            return DateOffset.__eq__(self, other)

    # This is identical to DateOffset.__hash__, but has to be redefined here
    # for Python 3, because we've redefined __eq__.
    def __hash__(self):
        return hash(self._params())

    def __ne__(self, other):
        if isinstance(other, compat.string_types):
            from pandas.tseries.frequencies import to_offset

            other = to_offset(other)

        if isinstance(other, Tick):
            return self.delta != other.delta
        else:
            return DateOffset.__ne__(self, other)

    @property
    def delta(self):
        return self.n * self._inc

    @property
    def nanos(self):
        return delta_to_nanoseconds(self.delta)

    def apply(self, other):
        # Timestamp can handle tz and nano sec, thus no need to use apply_wraps
        if isinstance(other, Timestamp):

            # GH 15126
            # in order to avoid a recursive
            # call of __add__ and __radd__ if there is
            # an exception, when we call using the + operator,
            # we directly call the known method
            result = other.__add__(self)
            if result == NotImplemented:
                raise OverflowError
            return result
        elif isinstance(other, (datetime, np.datetime64, date)):
            return as_timestamp(other) + self

        if isinstance(other, timedelta):
            return other + self.delta
        elif isinstance(other, type(self)):
            return type(self)(self.n + other.n)

        raise ApplyTypeError('Unhandled type: {type_str}'
                             .format(type_str=type(other).__name__))

    def isAnchored(self):
        return False


def _delta_to_tick(delta):
    if delta.microseconds == 0:
        if delta.seconds == 0:
            return Day(delta.days)
        else:
            seconds = delta.days * 86400 + delta.seconds
            if seconds % 3600 == 0:
                return Hour(seconds / 3600)
            elif seconds % 60 == 0:
                return Minute(seconds / 60)
            else:
                return Second(seconds)
    else:
        nanos = delta_to_nanoseconds(delta)
        if nanos % 1000000 == 0:
            return Milli(nanos // 1000000)
        elif nanos % 1000 == 0:
            return Micro(nanos // 1000)
        else:  # pragma: no cover
            return Nano(nanos)


class Day(Tick):
    _inc = Timedelta(days=1)
    _prefix = 'D'


class Hour(Tick):
    _inc = Timedelta(hours=1)
    _prefix = 'H'


class Minute(Tick):
    _inc = Timedelta(minutes=1)
    _prefix = 'T'


class Second(Tick):
    _inc = Timedelta(seconds=1)
    _prefix = 'S'


class Milli(Tick):
    _inc = Timedelta(milliseconds=1)
    _prefix = 'L'


class Micro(Tick):
    _inc = Timedelta(microseconds=1)
    _prefix = 'U'


class Nano(Tick):
    _inc = Timedelta(nanoseconds=1)
    _prefix = 'N'


BDay = BusinessDay
BMonthEnd = BusinessMonthEnd
BMonthBegin = BusinessMonthBegin
CBMonthEnd = CustomBusinessMonthEnd
CBMonthBegin = CustomBusinessMonthBegin
CDay = CustomBusinessDay

# ---------------------------------------------------------------------


def generate_range(start=None, end=None, periods=None,
                   offset=BDay(), time_rule=None):
    """
    Generates a sequence of dates corresponding to the specified time
    offset. Similar to dateutil.rrule except uses pandas DateOffset
    objects to represent time increments

    Parameters
    ----------
    start : datetime (default None)
    end : datetime (default None)
    periods : int, optional
    time_rule : (legacy) name of DateOffset object to be used, optional
        Corresponds with names expected by tseries.frequencies.get_offset

    Notes
    -----
    * This method is faster for generating weekdays than dateutil.rrule
    * At least two of (start, end, periods) must be specified.
    * If both start and end are specified, the returned dates will
    satisfy start <= date <= end.
    * If both time_rule and offset are specified, time_rule supersedes offset.

    Returns
    -------
    dates : generator object

    """
    if time_rule is not None:
        from pandas.tseries.frequencies import get_offset

        offset = get_offset(time_rule)

    start = to_datetime(start)
    end = to_datetime(end)

    if start and not offset.onOffset(start):
        start = offset.rollforward(start)

    elif end and not offset.onOffset(end):
        end = offset.rollback(end)

    if periods is None and end < start:
        end = None
        periods = 0

    if end is None:
        end = start + (periods - 1) * offset

    if start is None:
        start = end - (periods - 1) * offset

    cur = start
    if offset.n >= 0:
        while cur <= end:
            yield cur

            # faster than cur + offset
            next_date = offset.apply(cur)
            if next_date <= cur:
                raise ValueError('Offset {offset} did not increment date'
                                 .format(offset=offset))
            cur = next_date
    else:
        while cur >= end:
            yield cur

            # faster than cur + offset
            next_date = offset.apply(cur)
            if next_date >= cur:
                raise ValueError('Offset {offset} did not decrement date'
                                 .format(offset=offset))
            cur = next_date


prefix_mapping = dict((offset._prefix, offset) for offset in [
    YearBegin,                 # 'AS'
    YearEnd,                   # 'A'
    BYearBegin,                # 'BAS'
    BYearEnd,                  # 'BA'
    BusinessDay,               # 'B'
    BusinessMonthBegin,        # 'BMS'
    BusinessMonthEnd,          # 'BM'
    BQuarterEnd,               # 'BQ'
    BQuarterBegin,             # 'BQS'
    BusinessHour,              # 'BH'
    CustomBusinessDay,         # 'C'
    CustomBusinessMonthEnd,    # 'CBM'
    CustomBusinessMonthBegin,  # 'CBMS'
    CustomBusinessHour,        # 'CBH'
    MonthEnd,                  # 'M'
    MonthBegin,                # 'MS'
    Nano,                      # 'N'
    SemiMonthEnd,              # 'SM'
    SemiMonthBegin,            # 'SMS'
    Week,                      # 'W'
    Second,                    # 'S'
    Minute,                    # 'T'
    Micro,                     # 'U'
    QuarterEnd,                # 'Q'
    QuarterBegin,              # 'QS'
    Milli,                     # 'L'
    Hour,                      # 'H'
    Day,                       # 'D'
    WeekOfMonth,               # 'WOM'
    FY5253,
    FY5253Quarter,
])<|MERGE_RESOLUTION|>--- conflicted
+++ resolved
@@ -22,12 +22,8 @@
 from pandas._libs.tslibs.offsets import (
     ApplyTypeError,
     as_datetime, _is_normalized,
-<<<<<<< HEAD
-    _get_firstbday, _get_calendar, _to_dt64,
+    _get_calendar, _to_dt64,
     _validate_business_time, _validate_n, _validate_month, _validate_weekday,
-=======
-    _get_calendar, _to_dt64, _validate_business_time,
->>>>>>> 1647a724
     _int_to_weekday, _weekday_to_int,
     _determine_offset,
     apply_index_wraps,
