# -*- coding: utf-8 -*-
from datetime import date, datetime, timedelta
import functools
import operator

from pandas.compat import range
from pandas import compat
import numpy as np

from pandas.core.dtypes.generic import ABCSeries, ABCDatetimeIndex, ABCPeriod
from pandas.core.tools.datetimes import to_datetime
import pandas.core.common as com

# import after tools, dateutil check
from dateutil.easter import easter
from pandas._libs import tslib, Timestamp, OutOfBoundsDatetime, Timedelta
from pandas.util._decorators import cache_readonly

from pandas._libs.tslibs import ccalendar, frequencies as libfrequencies
from pandas._libs.tslibs.timedeltas import delta_to_nanoseconds
import pandas._libs.tslibs.offsets as liboffsets
from pandas._libs.tslibs.offsets import (
    ApplyTypeError,
    as_datetime, _is_normalized,
    _get_calendar, _to_dt64,
    apply_index_wraps,
    roll_yearday,
    shift_month,
    BaseOffset)


__all__ = ['Day', 'BusinessDay', 'BDay', 'CustomBusinessDay', 'CDay',
           'CBMonthEnd', 'CBMonthBegin',
           'MonthBegin', 'BMonthBegin', 'MonthEnd', 'BMonthEnd',
           'SemiMonthEnd', 'SemiMonthBegin',
           'BusinessHour', 'CustomBusinessHour',
           'YearBegin', 'BYearBegin', 'YearEnd', 'BYearEnd',
           'QuarterBegin', 'BQuarterBegin', 'QuarterEnd', 'BQuarterEnd',
           'LastWeekOfMonth', 'FY5253Quarter', 'FY5253',
           'Week', 'WeekOfMonth', 'Easter',
           'Hour', 'Minute', 'Second', 'Milli', 'Micro', 'Nano',
           'DateOffset']

# convert to/from datetime/timestamp to allow invalid Timestamp ranges to
# pass thru


def as_timestamp(obj):
    if isinstance(obj, Timestamp):
        return obj
    try:
        return Timestamp(obj)
    except (OutOfBoundsDatetime):
        pass
    return obj


def apply_wraps(func):
    @functools.wraps(func)
    def wrapper(self, other):
        if other is tslib.NaT:
            return tslib.NaT
        elif isinstance(other, (timedelta, Tick, DateOffset)):
            # timedelta path
            return func(self, other)
        elif isinstance(other, (np.datetime64, datetime, date)):
            other = as_timestamp(other)

        tz = getattr(other, 'tzinfo', None)
        nano = getattr(other, 'nanosecond', 0)

        try:
            if self._adjust_dst and isinstance(other, Timestamp):
                other = other.tz_localize(None)

            result = func(self, other)

            if self._adjust_dst:
                result = tslib._localize_pydatetime(result, tz)

            result = Timestamp(result)
            if self.normalize:
                result = result.normalize()

            # nanosecond may be deleted depending on offset process
            if not self.normalize and nano != 0:
                if not isinstance(self, Nano) and result.nanosecond != nano:
                    if result.tz is not None:
                        # convert to UTC
                        value = tslib.tz_convert_single(
                            result.value, 'UTC', result.tz)
                    else:
                        value = result.value
                    result = Timestamp(value + nano)

            if tz is not None and result.tzinfo is None:
                result = tslib._localize_pydatetime(result, tz)

        except OutOfBoundsDatetime:
            result = func(self, as_datetime(other))

            if self.normalize:
                # normalize_date returns normal datetime
                result = tslib.normalize_date(result)

            if tz is not None and result.tzinfo is None:
                result = tslib._localize_pydatetime(result, tz)

        return result
    return wrapper


def shift_day(other, days):
    """
    Increment the datetime `other` by the given number of days, retaining
    the time-portion of the datetime.  For tz-naive datetimes this is
    equivalent to adding a timedelta.  For tz-aware datetimes it is similar to
    dateutil's relativedelta.__add__, but handles pytz tzinfo objects.

    Parameters
    ----------
    other : datetime or Timestamp
    days : int

    Returns
    -------
    shifted: datetime or Timestamp
    """
    if other.tzinfo is None:
        return other + timedelta(days=days)

    tz = other.tzinfo
    naive = other.replace(tzinfo=None)
    shifted = naive + timedelta(days=days)
    return tslib._localize_pydatetime(shifted, tz)


# ---------------------------------------------------------------------
# DateOffset


class DateOffset(BaseOffset):
    """
    Standard kind of date increment used for a date range.

    Works exactly like relativedelta in terms of the keyword args you
    pass in, use of the keyword n is discouraged-- you would be better
    off specifying n in the keywords you use, but regardless it is
    there for you. n is needed for DateOffset subclasses.

    DateOffets work as follows.  Each offset specify a set of dates
    that conform to the DateOffset.  For example, Bday defines this
    set to be the set of dates that are weekdays (M-F).  To test if a
    date is in the set of a DateOffset dateOffset we can use the
    onOffset method: dateOffset.onOffset(date).

    If a date is not on a valid date, the rollback and rollforward
    methods can be used to roll the date to the nearest valid date
    before/after the date.

    DateOffsets can be created to move dates forward a given number of
    valid dates.  For example, Bday(2) can be added to a date to move
    it two business days forward.  If the date does not start on a
    valid date, first it is moved to a valid date.  Thus pseudo code
    is:

    def __add__(date):
      date = rollback(date) # does nothing if date is valid
      return date + <n number of periods>

    When a date offset is created for a negative number of periods,
    the date is first rolled forward.  The pseudo code is:

    def __add__(date):
      date = rollforward(date) # does nothing is date is valid
      return date + <n number of periods>

    Zero presents a problem.  Should it roll forward or back?  We
    arbitrarily have it rollforward:

    date + BDay(0) == BDay.rollforward(date)

    Since 0 is a bit weird, we suggest avoiding its use.
    """
    _use_relativedelta = False
    _adjust_dst = False
    _attributes = frozenset(['n', 'normalize'] +
                            list(liboffsets.relativedelta_kwds))

    # default for prior pickles
    normalize = False

    def __init__(self, n=1, normalize=False, **kwds):
        BaseOffset.__init__(self, n, normalize)

        off, use_rd = liboffsets._determine_offset(kwds)
        object.__setattr__(self, "_offset", off)
        object.__setattr__(self, "_use_relativedelta", use_rd)
        for key in kwds:
            val = kwds[key]
            object.__setattr__(self, key, val)

    @apply_wraps
    def apply(self, other):
        if self._use_relativedelta:
            other = as_datetime(other)

        if len(self.kwds) > 0:
            tzinfo = getattr(other, 'tzinfo', None)
            if tzinfo is not None and self._use_relativedelta:
                # perform calculation in UTC
                other = other.replace(tzinfo=None)

            if self.n > 0:
                for i in range(self.n):
                    other = other + self._offset
            else:
                for i in range(-self.n):
                    other = other - self._offset

            if tzinfo is not None and self._use_relativedelta:
                # bring tz back from UTC calculation
                other = tslib._localize_pydatetime(other, tzinfo)

            return as_timestamp(other)
        else:
            return other + timedelta(self.n)

    @apply_index_wraps
    def apply_index(self, i):
        """
        Vectorized apply of DateOffset to DatetimeIndex,
        raises NotImplentedError for offsets without a
        vectorized implementation

        Parameters
        ----------
        i : DatetimeIndex

        Returns
        -------
        y : DatetimeIndex
        """

        if type(self) is not DateOffset:
            raise NotImplementedError("DateOffset subclass {name} "
                                      "does not have a vectorized "
                                      "implementation".format(
                                          name=self.__class__.__name__))
        kwds = self.kwds
        relativedelta_fast = set(['years', 'months', 'weeks',
                                  'days', 'hours', 'minutes',
                                  'seconds', 'microseconds'])
        # relativedelta/_offset path only valid for base DateOffset
        if (self._use_relativedelta and
                set(kwds).issubset(relativedelta_fast)):

            months = ((kwds.get('years', 0) * 12 +
                       kwds.get('months', 0)) * self.n)
            if months:
                shifted = liboffsets.shift_months(i.asi8, months)
                i = i._shallow_copy(shifted)

            weeks = (kwds.get('weeks', 0)) * self.n
            if weeks:
                i = (i.to_period('W') + weeks).to_timestamp() + \
                    i.to_perioddelta('W')

            timedelta_kwds = {k: v for k, v in kwds.items()
                              if k in ['days', 'hours', 'minutes',
                                       'seconds', 'microseconds']}
            if timedelta_kwds:
                delta = Timedelta(**timedelta_kwds)
                i = i + (self.n * delta)
            return i
        elif not self._use_relativedelta and hasattr(self, '_offset'):
            # timedelta
            return i + (self._offset * self.n)
        else:
            # relativedelta with other keywords
            kwd = set(kwds) - relativedelta_fast
            raise NotImplementedError("DateOffset with relativedelta "
                                      "keyword(s) {kwd} not able to be "
                                      "applied vectorized".format(kwd=kwd))

    def isAnchored(self):
        # TODO: Does this make sense for the general case?  It would help
        # if there were a canonical docstring for what isAnchored means.
        return (self.n == 1)

    def _params(self):
        all_paras = self.__dict__.copy()
        if 'holidays' in all_paras and not all_paras['holidays']:
            all_paras.pop('holidays')
        exclude = ['kwds', 'name', 'calendar']
        attrs = [(k, v) for k, v in all_paras.items()
                 if (k not in exclude) and (k[0] != '_')]
        attrs = sorted(set(attrs))
        params = tuple([str(self.__class__)] + attrs)
        return params

    # TODO: Combine this with BusinessMixin version by defining a whitelisted
    # set of attributes on each object rather than the existing behavior of
    # iterating over internal ``__dict__``
    def _repr_attrs(self):
        exclude = set(['n', 'inc', 'normalize'])
        attrs = []
        for attr in sorted(self.__dict__):
            if attr.startswith('_') or attr == 'kwds':
                continue
            elif attr not in exclude:
                value = getattr(self, attr)
                attrs.append('{attr}={value}'.format(attr=attr, value=value))

        out = ''
        if attrs:
            out += ': ' + ', '.join(attrs)
        return out

    @property
    def name(self):
        return self.rule_code

    def __eq__(self, other):
        if other is None:
            return False

        if isinstance(other, compat.string_types):
            from pandas.tseries.frequencies import to_offset

            other = to_offset(other)

        if not isinstance(other, DateOffset):
            return False

        return self._params() == other._params()

    def __ne__(self, other):
        return not self == other

    def __hash__(self):
        return hash(self._params())

    def __add__(self, other):
        if isinstance(other, (ABCDatetimeIndex, ABCSeries)):
            return other + self
        elif isinstance(other, ABCPeriod):
            return other + self
        try:
            return self.apply(other)
        except ApplyTypeError:
            return NotImplemented

    def __sub__(self, other):
        if isinstance(other, datetime):
            raise TypeError('Cannot subtract datetime from offset.')
        elif type(other) == type(self):
            return self.__class__(self.n - other.n, normalize=self.normalize,
                                  **self.kwds)
        else:  # pragma: no cover
            return NotImplemented

    def rollback(self, dt):
        """Roll provided date backward to next offset only if not on offset"""
        dt = as_timestamp(dt)
        if not self.onOffset(dt):
            dt = dt - self.__class__(1, normalize=self.normalize, **self.kwds)
        return dt

    def rollforward(self, dt):
        """Roll provided date forward to next offset only if not on offset"""
        dt = as_timestamp(dt)
        if not self.onOffset(dt):
            dt = dt + self.__class__(1, normalize=self.normalize, **self.kwds)
        return dt

    def onOffset(self, dt):
        if self.normalize and not _is_normalized(dt):
            return False
        # XXX, see #1395
        if type(self) == DateOffset or isinstance(self, Tick):
            return True

        # Default (slow) method for determining if some date is a member of the
        # date range generated by this offset. Subclasses may have this
        # re-implemented in a nicer way.
        a = dt
        b = ((dt + self) - self)
        return a == b

    # way to get around weirdness with rule_code
    @property
    def _prefix(self):
        raise NotImplementedError('Prefix not defined')

    @property
    def rule_code(self):
        return self._prefix

    @property
    def freqstr(self):
        try:
            code = self.rule_code
        except NotImplementedError:
            return repr(self)

        if self.n != 1:
            fstr = '{n}{code}'.format(n=self.n, code=code)
        else:
            fstr = code

        try:
            if self._offset:
                fstr += self._offset_str()
        except AttributeError:
            # TODO: standardize `_offset` vs `offset` naming convention
            pass

        return fstr

    def _offset_str(self):
        return ''

    @property
    def nanos(self):
        raise ValueError("{name} is a non-fixed frequency".format(name=self))

    def __setstate__(self, state):
        """Reconstruct an instance from a pickled state"""
        if 'offset' in state:
            # Older (<0.22.0) versions have offset attribute instead of _offset
            if '_offset' in state:  # pragma: no cover
                raise AssertionError('Unexpected key `_offset`')
            state['_offset'] = state.pop('offset')
            state['kwds']['offset'] = state['_offset']

        if '_offset' in state and not isinstance(state['_offset'], timedelta):
            # relativedelta, we need to populate using its kwds
            offset = state['_offset']
            odict = offset.__dict__
            kwds = {key: odict[key] for key in odict if odict[key]}
            state.update(kwds)

        self.__dict__.update(state)

        if 'weekmask' in state and 'holidays' in state:
            calendar, holidays = _get_calendar(weekmask=self.weekmask,
                                               holidays=self.holidays,
                                               calendar=None)
            object.__setattr__(self, "calendar", calendar)
            object.__setattr__(self, "holidays", holidays)


class SingleConstructorOffset(DateOffset):
    @classmethod
    def _from_name(cls, suffix=None):
        # default _from_name calls cls with no args
        if suffix:
            raise ValueError("Bad freq suffix {suffix}".format(suffix=suffix))
        return cls()


class _CustomMixin(object):
    """
    Mixin for classes that define and validate calendar, holidays,
    and weekdays attributes
    """
    def __init__(self, weekmask, holidays, calendar):
        calendar, holidays = _get_calendar(weekmask=weekmask,
                                           holidays=holidays,
                                           calendar=calendar)
        # Custom offset instances are identified by the
        # following two attributes. See DateOffset._params()
        # holidays, weekmask

        object.__setattr__(self, "weekmask", weekmask)
        object.__setattr__(self, "holidays", holidays)
        object.__setattr__(self, "calendar", calendar)


class BusinessMixin(object):
    """ Mixin to business types to provide related functions """

    @property
    def offset(self):
        """Alias for self._offset"""
        # Alias for backward compat
        return self._offset

    def _repr_attrs(self):
        if self.offset:
            attrs = ['offset={offset!r}'.format(offset=self.offset)]
        else:
            attrs = None
        out = ''
        if attrs:
            out += ': ' + ', '.join(attrs)
        return out

    def __getstate__(self):
        """Return a pickleable state"""
        state = self.__dict__.copy()

        # we don't want to actually pickle the calendar object
        # as its a np.busyday; we recreate on deserilization
        if 'calendar' in state:
            del state['calendar']
        try:
            state['kwds'].pop('calendar')
        except KeyError:
            pass

        return state


class BusinessDay(BusinessMixin, SingleConstructorOffset):
    """
    DateOffset subclass representing possibly n business days
    """
    _prefix = 'B'
    _adjust_dst = True
    _attributes = frozenset(['n', 'normalize', 'offset'])

    def __init__(self, n=1, normalize=False, offset=timedelta(0)):
        BaseOffset.__init__(self, n, normalize)
        object.__setattr__(self, "_offset", offset)

    def _offset_str(self):
        def get_str(td):
            off_str = ''
            if td.days > 0:
                off_str += str(td.days) + 'D'
            if td.seconds > 0:
                s = td.seconds
                hrs = int(s / 3600)
                if hrs != 0:
                    off_str += str(hrs) + 'H'
                    s -= hrs * 3600
                mts = int(s / 60)
                if mts != 0:
                    off_str += str(mts) + 'Min'
                    s -= mts * 60
                if s != 0:
                    off_str += str(s) + 's'
            if td.microseconds > 0:
                off_str += str(td.microseconds) + 'us'
            return off_str

        if isinstance(self.offset, timedelta):
            zero = timedelta(0, 0, 0)
            if self.offset >= zero:
                off_str = '+' + get_str(self.offset)
            else:
                off_str = '-' + get_str(-self.offset)
            return off_str
        else:
            return '+' + repr(self.offset)

    @apply_wraps
    def apply(self, other):
        if isinstance(other, datetime):
            n = self.n
            wday = other.weekday()

            # avoid slowness below by operating on weeks first
            weeks = n // 5
            if n <= 0 and wday > 4:
                # roll forward
                n += 1

            n -= 5 * weeks

            # n is always >= 0 at this point
            if n == 0 and wday > 4:
                # roll back
                days = 4 - wday
            elif wday > 4:
                # roll forward
                days = (7 - wday) + (n - 1)
            elif wday + n <= 4:
                # shift by n days without leaving the current week
                days = n
            else:
                # shift by n days plus 2 to get past the weekend
                days = n + 2

            result = other + timedelta(days=7 * weeks + days)
            if self.offset:
                result = result + self.offset
            return result

        elif isinstance(other, (timedelta, Tick)):
            return BDay(self.n, offset=self.offset + other,
                        normalize=self.normalize)
        else:
            raise ApplyTypeError('Only know how to combine business day with '
                                 'datetime or timedelta.')

    @apply_index_wraps
    def apply_index(self, i):
        time = i.to_perioddelta('D')
        # to_period rolls forward to next BDay; track and
        # reduce n where it does when rolling forward
        shifted = (i.to_perioddelta('B') - time).asi8 != 0
        if self.n > 0:
            roll = np.where(shifted, self.n - 1, self.n)
        else:
            roll = self.n

        return (i.to_period('B') + roll).to_timestamp() + time

    def onOffset(self, dt):
        if self.normalize and not _is_normalized(dt):
            return False
        return dt.weekday() < 5


class BusinessHourMixin(BusinessMixin):

    def __init__(self, start='09:00', end='17:00', offset=timedelta(0)):
        # must be validated here to equality check
        start = liboffsets._validate_business_time(start)
        object.__setattr__(self, "start", start)
        end = liboffsets._validate_business_time(end)
        object.__setattr__(self, "end", end)
        object.__setattr__(self, "_offset", offset)

    @cache_readonly
    def next_bday(self):
        """used for moving to next businessday"""
        if self.n >= 0:
            nb_offset = 1
        else:
            nb_offset = -1
        if self._prefix.startswith('C'):
            # CustomBusinessHour
            return CustomBusinessDay(n=nb_offset,
                                     weekmask=self.weekmask,
                                     holidays=self.holidays,
                                     calendar=self.calendar)
        else:
            return BusinessDay(n=nb_offset)

    # TODO: Cache this once offsets are immutable
    def _get_daytime_flag(self):
        if self.start == self.end:
            raise ValueError('start and end must not be the same')
        elif self.start < self.end:
            return True
        else:
            return False

    def _next_opening_time(self, other):
        """
        If n is positive, return tomorrow's business day opening time.
        Otherwise yesterday's business day's opening time.

        Opening time always locates on BusinessDay.
        Otherwise, closing time may not if business hour extends over midnight.
        """
        if not self.next_bday.onOffset(other):
            other = other + self.next_bday
        else:
            if self.n >= 0 and self.start < other.time():
                other = other + self.next_bday
            elif self.n < 0 and other.time() < self.start:
                other = other + self.next_bday
        return datetime(other.year, other.month, other.day,
                        self.start.hour, self.start.minute)

    def _prev_opening_time(self, other):
        """
        If n is positive, return yesterday's business day opening time.
        Otherwise yesterday business day's opening time.
        """
        if not self.next_bday.onOffset(other):
            other = other - self.next_bday
        else:
            if self.n >= 0 and other.time() < self.start:
                other = other - self.next_bday
            elif self.n < 0 and other.time() > self.start:
                other = other - self.next_bday
        return datetime(other.year, other.month, other.day,
                        self.start.hour, self.start.minute)

    # TODO: cache this once offsets are immutable
    def _get_business_hours_by_sec(self):
        """
        Return business hours in a day by seconds.
        """
        if self._get_daytime_flag():
            # create dummy datetime to calculate businesshours in a day
            dtstart = datetime(2014, 4, 1, self.start.hour, self.start.minute)
            until = datetime(2014, 4, 1, self.end.hour, self.end.minute)
            return (until - dtstart).total_seconds()
        else:
            dtstart = datetime(2014, 4, 1, self.start.hour, self.start.minute)
            until = datetime(2014, 4, 2, self.end.hour, self.end.minute)
            return (until - dtstart).total_seconds()

    @apply_wraps
    def rollback(self, dt):
        """Roll provided date backward to next offset only if not on offset"""
        if not self.onOffset(dt):
            businesshours = self._get_business_hours_by_sec()
            if self.n >= 0:
                dt = self._prev_opening_time(
                    dt) + timedelta(seconds=businesshours)
            else:
                dt = self._next_opening_time(
                    dt) + timedelta(seconds=businesshours)
        return dt

    @apply_wraps
    def rollforward(self, dt):
        """Roll provided date forward to next offset only if not on offset"""
        if not self.onOffset(dt):
            if self.n >= 0:
                return self._next_opening_time(dt)
            else:
                return self._prev_opening_time(dt)
        return dt

    @apply_wraps
    def apply(self, other):
        # calculate here because offset is not immutable
        daytime = self._get_daytime_flag()
        businesshours = self._get_business_hours_by_sec()
        bhdelta = timedelta(seconds=businesshours)

        if isinstance(other, datetime):
            # used for detecting edge condition
            nanosecond = getattr(other, 'nanosecond', 0)
            # reset timezone and nanosecond
            # other may be a Timestamp, thus not use replace
            other = datetime(other.year, other.month, other.day,
                             other.hour, other.minute,
                             other.second, other.microsecond)
            n = self.n
            if n >= 0:
                if (other.time() == self.end or
                        not self._onOffset(other, businesshours)):
                    other = self._next_opening_time(other)
            else:
                if other.time() == self.start:
                    # adjustment to move to previous business day
                    other = other - timedelta(seconds=1)
                if not self._onOffset(other, businesshours):
                    other = self._next_opening_time(other)
                    other = other + bhdelta

            bd, r = divmod(abs(n * 60), businesshours // 60)
            if n < 0:
                bd, r = -bd, -r

            if bd != 0:
                skip_bd = BusinessDay(n=bd)
                # midnight business hour may not on BusinessDay
                if not self.next_bday.onOffset(other):
                    remain = other - self._prev_opening_time(other)
                    other = self._next_opening_time(other + skip_bd) + remain
                else:
                    other = other + skip_bd

            hours, minutes = divmod(r, 60)
            result = other + timedelta(hours=hours, minutes=minutes)

            # because of previous adjustment, time will be larger than start
            if ((daytime and (result.time() < self.start or
                              self.end < result.time())) or
                    not daytime and (self.end < result.time() < self.start)):
                if n >= 0:
                    bday_edge = self._prev_opening_time(other)
                    bday_edge = bday_edge + bhdelta
                    # calculate remainder
                    bday_remain = result - bday_edge
                    result = self._next_opening_time(other)
                    result += bday_remain
                else:
                    bday_edge = self._next_opening_time(other)
                    bday_remain = result - bday_edge
                    result = self._next_opening_time(result) + bhdelta
                    result += bday_remain
            # edge handling
            if n >= 0:
                if result.time() == self.end:
                    result = self._next_opening_time(result)
            else:
                if result.time() == self.start and nanosecond == 0:
                    # adjustment to move to previous business day
                    result = self._next_opening_time(
                        result - timedelta(seconds=1)) + bhdelta

            return result
        else:
            # TODO: Figure out the end of this sente
            raise ApplyTypeError(
                'Only know how to combine business hour with ')

    def onOffset(self, dt):
        if self.normalize and not _is_normalized(dt):
            return False

        if dt.tzinfo is not None:
            dt = datetime(dt.year, dt.month, dt.day, dt.hour,
                          dt.minute, dt.second, dt.microsecond)
        # Valid BH can be on the different BusinessDay during midnight
        # Distinguish by the time spent from previous opening time
        businesshours = self._get_business_hours_by_sec()
        return self._onOffset(dt, businesshours)

    def _onOffset(self, dt, businesshours):
        """
        Slight speedups using calculated values
        """
        # if self.normalize and not _is_normalized(dt):
        #     return False
        # Valid BH can be on the different BusinessDay during midnight
        # Distinguish by the time spent from previous opening time
        if self.n >= 0:
            op = self._prev_opening_time(dt)
        else:
            op = self._next_opening_time(dt)
        span = (dt - op).total_seconds()
        if span <= businesshours:
            return True
        else:
            return False

    def _repr_attrs(self):
        out = super(BusinessHourMixin, self)._repr_attrs()
        start = self.start.strftime('%H:%M')
        end = self.end.strftime('%H:%M')
        attrs = ['{prefix}={start}-{end}'.format(prefix=self._prefix,
                                                 start=start, end=end)]
        out += ': ' + ', '.join(attrs)
        return out


class BusinessHour(BusinessHourMixin, SingleConstructorOffset):
    """
    DateOffset subclass representing possibly n business days

    .. versionadded:: 0.16.1

    """
    _prefix = 'BH'
    _anchor = 0
    _attributes = frozenset(['n', 'normalize', 'start', 'end', 'offset'])

    def __init__(self, n=1, normalize=False, start='09:00',
                 end='17:00', offset=timedelta(0)):
        BaseOffset.__init__(self, n, normalize)
        super(BusinessHour, self).__init__(start=start, end=end, offset=offset)


class CustomBusinessDay(_CustomMixin, BusinessDay):
    """
    DateOffset subclass representing possibly n custom business days,
    excluding holidays

    Parameters
    ----------
    n : int, default 1
    offset : timedelta, default timedelta(0)
    normalize : bool, default False
        Normalize start/end dates to midnight before generating date range
    weekmask : str, Default 'Mon Tue Wed Thu Fri'
        weekmask of valid business days, passed to ``numpy.busdaycalendar``
    holidays : list
        list/array of dates to exclude from the set of valid business days,
        passed to ``numpy.busdaycalendar``
    calendar : pd.HolidayCalendar or np.busdaycalendar
    """
    _cacheable = False
    _prefix = 'C'
    _attributes = frozenset(['n', 'normalize',
                             'weekmask', 'holidays', 'calendar', 'offset'])

    def __init__(self, n=1, normalize=False, weekmask='Mon Tue Wed Thu Fri',
                 holidays=None, calendar=None, offset=timedelta(0)):
        BaseOffset.__init__(self, n, normalize)
        object.__setattr__(self, "_offset", offset)

        _CustomMixin.__init__(self, weekmask, holidays, calendar)

    @apply_wraps
    def apply(self, other):
        if self.n <= 0:
            roll = 'forward'
        else:
            roll = 'backward'

        if isinstance(other, datetime):
            date_in = other
            np_dt = np.datetime64(date_in.date())

            np_incr_dt = np.busday_offset(np_dt, self.n, roll=roll,
                                          busdaycal=self.calendar)

            dt_date = np_incr_dt.astype(datetime)
            result = datetime.combine(dt_date, date_in.time())

            if self.offset:
                result = result + self.offset
            return result

        elif isinstance(other, (timedelta, Tick)):
            return BDay(self.n, offset=self.offset + other,
                        normalize=self.normalize)
        else:
            raise ApplyTypeError('Only know how to combine trading day with '
                                 'datetime, datetime64 or timedelta.')

    def apply_index(self, i):
        raise NotImplementedError

    def onOffset(self, dt):
        if self.normalize and not _is_normalized(dt):
            return False
        day64 = _to_dt64(dt, 'datetime64[D]')
        return np.is_busday(day64, busdaycal=self.calendar)


class CustomBusinessHour(_CustomMixin, BusinessHourMixin,
                         SingleConstructorOffset):
    """
    DateOffset subclass representing possibly n custom business days

    .. versionadded:: 0.18.1

    """
    _prefix = 'CBH'
    _anchor = 0
    _attributes = frozenset(['n', 'normalize',
                             'weekmask', 'holidays', 'calendar',
                             'start', 'end', 'offset'])

    def __init__(self, n=1, normalize=False, weekmask='Mon Tue Wed Thu Fri',
                 holidays=None, calendar=None,
                 start='09:00', end='17:00', offset=timedelta(0)):
        BaseOffset.__init__(self, n, normalize)
        object.__setattr__(self, "_offset", offset)

        _CustomMixin.__init__(self, weekmask, holidays, calendar)
        BusinessHourMixin.__init__(self, start=start, end=end, offset=offset)


# ---------------------------------------------------------------------
# Month-Based Offset Classes


class MonthOffset(SingleConstructorOffset):
    _adjust_dst = True
    _attributes = frozenset(['n', 'normalize'])

    __init__ = BaseOffset.__init__

    @property
    def name(self):
        if self.isAnchored:
            return self.rule_code
        else:
            month = ccalendar.MONTH_ALIASES[self.n]
            return "{code}-{month}".format(code=self.rule_code,
                                           month=month)

    def onOffset(self, dt):
        if self.normalize and not _is_normalized(dt):
            return False
        return dt.day == self._get_offset_day(dt)

    @apply_wraps
    def apply(self, other):
        compare_day = self._get_offset_day(other)
        n = liboffsets.roll_convention(other.day, self.n, compare_day)
        return shift_month(other, n, self._day_opt)

    @apply_index_wraps
    def apply_index(self, i):
        shifted = liboffsets.shift_months(i.asi8, self.n, self._day_opt)
        return i._shallow_copy(shifted)


class MonthEnd(MonthOffset):
    """DateOffset of one month end"""
    _prefix = 'M'
    _day_opt = 'end'


class MonthBegin(MonthOffset):
    """DateOffset of one month at beginning"""
    _prefix = 'MS'
    _day_opt = 'start'


class BusinessMonthEnd(MonthOffset):
    """DateOffset increments between business EOM dates"""
    _prefix = 'BM'
    _day_opt = 'business_end'


class BusinessMonthBegin(MonthOffset):
    """DateOffset of one business month at beginning"""
    _prefix = 'BMS'
    _day_opt = 'business_start'


class _CustomBusinessMonth(_CustomMixin, BusinessMixin, MonthOffset):
    """
    DateOffset subclass representing one custom business month, incrementing
    between [BEGIN/END] of month dates

    Parameters
    ----------
    n : int, default 1
    offset : timedelta, default timedelta(0)
    normalize : bool, default False
        Normalize start/end dates to midnight before generating date range
    weekmask : str, Default 'Mon Tue Wed Thu Fri'
        weekmask of valid business days, passed to ``numpy.busdaycalendar``
    holidays : list
        list/array of dates to exclude from the set of valid business days,
        passed to ``numpy.busdaycalendar``
    calendar : pd.HolidayCalendar or np.busdaycalendar
    """
    _cacheable = False
    _attributes = frozenset(['n', 'normalize',
                             'weekmask', 'holidays', 'calendar', 'offset'])

    onOffset = DateOffset.onOffset        # override MonthOffset method
    apply_index = DateOffset.apply_index  # override MonthOffset method

    def __init__(self, n=1, normalize=False, weekmask='Mon Tue Wed Thu Fri',
                 holidays=None, calendar=None, offset=timedelta(0)):
        BaseOffset.__init__(self, n, normalize)
        object.__setattr__(self, "_offset", offset)

        _CustomMixin.__init__(self, weekmask, holidays, calendar)

    @cache_readonly
    def cbday_roll(self):
        """Define default roll function to be called in apply method"""
        cbday = CustomBusinessDay(n=self.n, normalize=False, **self.kwds)

        if self._prefix.endswith('S'):
            # MonthBegin
            roll_func = cbday.rollforward
        else:
            # MonthEnd
            roll_func = cbday.rollback
        return roll_func

    @cache_readonly
    def m_offset(self):
        if self._prefix.endswith('S'):
            # MonthBegin
            moff = MonthBegin(n=1, normalize=False)
        else:
            # MonthEnd
            moff = MonthEnd(n=1, normalize=False)
        return moff

    @cache_readonly
    def month_roll(self):
        """Define default roll function to be called in apply method"""
        if self._prefix.endswith('S'):
            # MonthBegin
            roll_func = self.m_offset.rollback
        else:
            # MonthEnd
            roll_func = self.m_offset.rollforward
        return roll_func

    @apply_wraps
    def apply(self, other):
        # First move to month offset
        cur_month_offset_date = self.month_roll(other)

        # Find this custom month offset
        compare_date = self.cbday_roll(cur_month_offset_date)
        n = liboffsets.roll_convention(other.day, self.n, compare_date.day)

        new = cur_month_offset_date + n * self.m_offset
        result = self.cbday_roll(new)
        return result


class CustomBusinessMonthEnd(_CustomBusinessMonth):
    # TODO(py27): Replace condition with Subsitution after dropping Py27
    if _CustomBusinessMonth.__doc__:
        __doc__ = _CustomBusinessMonth.__doc__.replace('[BEGIN/END]', 'end')
    _prefix = 'CBM'


class CustomBusinessMonthBegin(_CustomBusinessMonth):
    # TODO(py27): Replace condition with Subsitution after dropping Py27
    if _CustomBusinessMonth.__doc__:
        __doc__ = _CustomBusinessMonth.__doc__.replace('[BEGIN/END]',
                                                       'beginning')
    _prefix = 'CBMS'


# ---------------------------------------------------------------------
# Semi-Month Based Offset Classes

class SemiMonthOffset(DateOffset):
    _adjust_dst = True
    _default_day_of_month = 15
    _min_day_of_month = 2
    _attributes = frozenset(['n', 'normalize', 'day_of_month'])

    def __init__(self, n=1, normalize=False, day_of_month=None):
        BaseOffset.__init__(self, n, normalize)

        if day_of_month is None:
            object.__setattr__(self, "day_of_month",
                               self._default_day_of_month)
        else:
            object.__setattr__(self, "day_of_month", int(day_of_month))
        if not self._min_day_of_month <= self.day_of_month <= 27:
            msg = 'day_of_month must be {min}<=day_of_month<=27, got {day}'
            raise ValueError(msg.format(min=self._min_day_of_month,
                                        day=self.day_of_month))

    @classmethod
    def _from_name(cls, suffix=None):
        return cls(day_of_month=suffix)

    @property
    def rule_code(self):
        suffix = '-{day_of_month}'.format(day_of_month=self.day_of_month)
        return self._prefix + suffix

    @apply_wraps
    def apply(self, other):
        # shift `other` to self.day_of_month, incrementing `n` if necessary
        n = liboffsets.roll_convention(other.day, self.n, self.day_of_month)

        days_in_month = ccalendar.get_days_in_month(other.year, other.month)

        # For SemiMonthBegin on other.day == 1 and
        # SemiMonthEnd on other.day == days_in_month,
        # shifting `other` to `self.day_of_month` _always_ requires
        # incrementing/decrementing `n`, regardless of whether it is
        # initially positive.
        if type(self) is SemiMonthBegin and (self.n <= 0 and other.day == 1):
            n -= 1
        elif type(self) is SemiMonthEnd and (self.n > 0 and
                                             other.day == days_in_month):
            n += 1

        return self._apply(n, other)

    def _apply(self, n, other):
        """Handle specific apply logic for child classes"""
        raise com.AbstractMethodError(self)

    @apply_index_wraps
    def apply_index(self, i):
        # determine how many days away from the 1st of the month we are
        days_from_start = i.to_perioddelta('M').asi8
        delta = Timedelta(days=self.day_of_month - 1).value

        # get boolean array for each element before the day_of_month
        before_day_of_month = days_from_start < delta

        # get boolean array for each element after the day_of_month
        after_day_of_month = days_from_start > delta

        # determine the correct n for each date in i
        roll = self._get_roll(i, before_day_of_month, after_day_of_month)

        # isolate the time since it will be striped away one the next line
        time = i.to_perioddelta('D')

        # apply the correct number of months
        i = (i.to_period('M') + (roll // 2)).to_timestamp()

        # apply the correct day
        i = self._apply_index_days(i, roll)

        return i + time

    def _get_roll(self, i, before_day_of_month, after_day_of_month):
        """Return an array with the correct n for each date in i.

        The roll array is based on the fact that i gets rolled back to
        the first day of the month.
        """
        raise com.AbstractMethodError(self)

    def _apply_index_days(self, i, roll):
        """Apply the correct day for each date in i"""
        raise com.AbstractMethodError(self)


class SemiMonthEnd(SemiMonthOffset):
    """
    Two DateOffset's per month repeating on the last
    day of the month and day_of_month.

    .. versionadded:: 0.19.0

    Parameters
    ----------
    n: int
    normalize : bool, default False
    day_of_month: int, {1, 3,...,27}, default 15
    """
    _prefix = 'SM'
    _min_day_of_month = 1

    def onOffset(self, dt):
        if self.normalize and not _is_normalized(dt):
            return False
        days_in_month = ccalendar.get_days_in_month(dt.year, dt.month)
        return dt.day in (self.day_of_month, days_in_month)

    def _apply(self, n, other):
        months = n // 2
        day = 31 if n % 2 else self.day_of_month
        return shift_month(other, months, day)

    def _get_roll(self, i, before_day_of_month, after_day_of_month):
        n = self.n
        is_month_end = i.is_month_end
        if n > 0:
            roll_end = np.where(is_month_end, 1, 0)
            roll_before = np.where(before_day_of_month, n, n + 1)
            roll = roll_end + roll_before
        elif n == 0:
            roll_after = np.where(after_day_of_month, 2, 0)
            roll_before = np.where(~after_day_of_month, 1, 0)
            roll = roll_before + roll_after
        else:
            roll = np.where(after_day_of_month, n + 2, n + 1)
        return roll

    def _apply_index_days(self, i, roll):
        """Add days portion of offset to DatetimeIndex i

        Parameters
        ----------
        i : DatetimeIndex
        roll : ndarray[int64_t]

        Returns
        -------
        result : DatetimeIndex
        """
        nanos = (roll % 2) * Timedelta(days=self.day_of_month).value
        i += nanos.astype('timedelta64[ns]')
        return i + Timedelta(days=-1)


class SemiMonthBegin(SemiMonthOffset):
    """
    Two DateOffset's per month repeating on the first
    day of the month and day_of_month.

    .. versionadded:: 0.19.0

    Parameters
    ----------
    n: int
    normalize : bool, default False
    day_of_month: int, {2, 3,...,27}, default 15
    """
    _prefix = 'SMS'

    def onOffset(self, dt):
        if self.normalize and not _is_normalized(dt):
            return False
        return dt.day in (1, self.day_of_month)

    def _apply(self, n, other):
        months = n // 2 + n % 2
        day = 1 if n % 2 else self.day_of_month
        return shift_month(other, months, day)

    def _get_roll(self, i, before_day_of_month, after_day_of_month):
        n = self.n
        is_month_start = i.is_month_start
        if n > 0:
            roll = np.where(before_day_of_month, n, n + 1)
        elif n == 0:
            roll_start = np.where(is_month_start, 0, 1)
            roll_after = np.where(after_day_of_month, 1, 0)
            roll = roll_start + roll_after
        else:
            roll_after = np.where(after_day_of_month, n + 2, n + 1)
            roll_start = np.where(is_month_start, -1, 0)
            roll = roll_after + roll_start
        return roll

    def _apply_index_days(self, i, roll):
        """Add days portion of offset to DatetimeIndex i

        Parameters
        ----------
        i : DatetimeIndex
        roll : ndarray[int64_t]

        Returns
        -------
        result : DatetimeIndex
        """
        nanos = (roll % 2) * Timedelta(days=self.day_of_month - 1).value
        return i + nanos.astype('timedelta64[ns]')


# ---------------------------------------------------------------------
# Week-Based Offset Classes

class Week(DateOffset):
    """
    Weekly offset

    Parameters
    ----------
    weekday : int, default None
        Always generate specific day of week. 0 for Monday
    """
    _adjust_dst = True
    _inc = timedelta(weeks=1)
    _prefix = 'W'
    _attributes = frozenset(['n', 'normalize', 'weekday'])

    def __init__(self, n=1, normalize=False, weekday=None):
        BaseOffset.__init__(self, n, normalize)
        object.__setattr__(self, "weekday", weekday)

        if self.weekday is not None:
            if self.weekday < 0 or self.weekday > 6:
                raise ValueError('Day must be 0<=day<=6, got {day}'
                                 .format(day=self.weekday))

    def isAnchored(self):
        return (self.n == 1 and self.weekday is not None)

    @apply_wraps
    def apply(self, other):
        if self.weekday is None:
            return other + self.n * self._inc

        k = self.n
        otherDay = other.weekday()
        if otherDay != self.weekday:
            other = other + timedelta((self.weekday - otherDay) % 7)
            if k > 0:
                k -= 1

        return other + timedelta(weeks=k)

    @apply_index_wraps
    def apply_index(self, i):
        if self.weekday is None:
            return ((i.to_period('W') + self.n).to_timestamp() +
                    i.to_perioddelta('W'))
        else:
            return self._end_apply_index(i)

    def _end_apply_index(self, dtindex):
        """Add self to the given DatetimeIndex, specialized for case where
        self.weekday is non-null.

        Parameters
        ----------
        dtindex : DatetimeIndex

        Returns
        -------
        result : DatetimeIndex
        """
        off = dtindex.to_perioddelta('D')

        base, mult = libfrequencies.get_freq_code(self.freqstr)
        base_period = dtindex.to_period(base)
        if self.n > 0:
            # when adding, dates on end roll to next
            normed = dtindex - off
            roll = np.where(base_period.to_timestamp(how='end') == normed,
                            self.n, self.n - 1)
        else:
            roll = self.n

        base = (base_period + roll).to_timestamp(how='end')
        return base + off

    def onOffset(self, dt):
        if self.normalize and not _is_normalized(dt):
            return False
        elif self.weekday is None:
            return True
        return dt.weekday() == self.weekday

    @property
    def rule_code(self):
        suffix = ''
        if self.weekday is not None:
            weekday = ccalendar.int_to_weekday[self.weekday]
            suffix = '-{weekday}'.format(weekday=weekday)
        return self._prefix + suffix

    @classmethod
    def _from_name(cls, suffix=None):
        if not suffix:
            weekday = None
        else:
            weekday = ccalendar.weekday_to_int[suffix]
        return cls(weekday=weekday)


class _WeekOfMonthMixin(object):
    """Mixin for methods common to WeekOfMonth and LastWeekOfMonth"""
    @apply_wraps
    def apply(self, other):
        compare_day = self._get_offset_day(other)

        months = self.n
        if months > 0 and compare_day > other.day:
            months -= 1
        elif months <= 0 and compare_day < other.day:
            months += 1

        shifted = shift_month(other, months, 'start')
        to_day = self._get_offset_day(shifted)
        return shift_day(shifted, to_day - shifted.day)

    def onOffset(self, dt):
        if self.normalize and not _is_normalized(dt):
            return False
        return dt.day == self._get_offset_day(dt)


class WeekOfMonth(_WeekOfMonthMixin, DateOffset):
    """
    Describes monthly dates like "the Tuesday of the 2nd week of each month"

    Parameters
    ----------
    n : int
    week : {0, 1, 2, 3, ...}, default 0
        0 is 1st week of month, 1 2nd week, etc.
    weekday : {0, 1, ..., 6}, default 0
        0: Mondays
        1: Tuesdays
        2: Wednesdays
        3: Thursdays
        4: Fridays
        5: Saturdays
        6: Sundays
    """
    _prefix = 'WOM'
    _adjust_dst = True
    _attributes = frozenset(['n', 'normalize', 'week', 'weekday'])

    def __init__(self, n=1, normalize=False, week=0, weekday=0):
        BaseOffset.__init__(self, n, normalize)
        object.__setattr__(self, "weekday", weekday)
        object.__setattr__(self, "week", week)

        if self.weekday < 0 or self.weekday > 6:
            raise ValueError('Day must be 0<=day<=6, got {day}'
                             .format(day=self.weekday))
        if self.week < 0 or self.week > 3:
            raise ValueError('Week must be 0<=week<=3, got {week}'
                             .format(week=self.week))

    def _get_offset_day(self, other):
        """
        Find the day in the same month as other that has the same
        weekday as self.weekday and is the self.week'th such day in the month.

        Parameters
        ----------
        other: datetime

        Returns
        -------
        day: int
        """
        mstart = datetime(other.year, other.month, 1)
        wday = mstart.weekday()
        shift_days = (self.weekday - wday) % 7
        return 1 + shift_days + self.week * 7

    @property
    def rule_code(self):
        weekday = ccalendar.int_to_weekday.get(self.weekday, '')
        return '{prefix}-{week}{weekday}'.format(prefix=self._prefix,
                                                 week=self.week + 1,
                                                 weekday=weekday)

    @classmethod
    def _from_name(cls, suffix=None):
        if not suffix:
            raise ValueError("Prefix {prefix!r} requires a suffix."
                             .format(prefix=cls._prefix))
        # TODO: handle n here...
        # only one digit weeks (1 --> week 0, 2 --> week 1, etc.)
        week = int(suffix[0]) - 1
        weekday = ccalendar.weekday_to_int[suffix[1:]]
        return cls(week=week, weekday=weekday)


class LastWeekOfMonth(_WeekOfMonthMixin, DateOffset):
    """
    Describes monthly dates in last week of month like "the last Tuesday of
    each month"

    Parameters
    ----------
    n : int, default 1
    weekday : {0, 1, ..., 6}, default 0
        0: Mondays
        1: Tuesdays
        2: Wednesdays
        3: Thursdays
        4: Fridays
        5: Saturdays
        6: Sundays

    """
    _prefix = 'LWOM'
    _adjust_dst = True
    _attributes = frozenset(['n', 'normalize', 'weekday'])

    def __init__(self, n=1, normalize=False, weekday=0):
        BaseOffset.__init__(self, n, normalize)
        object.__setattr__(self, "weekday", weekday)

        if self.n == 0:
            raise ValueError('N cannot be 0')

        if self.weekday < 0 or self.weekday > 6:
            raise ValueError('Day must be 0<=day<=6, got {day}'
                             .format(day=self.weekday))

    def _get_offset_day(self, other):
        """
        Find the day in the same month as other that has the same
        weekday as self.weekday and is the last such day in the month.

        Parameters
        ----------
        other: datetime

        Returns
        -------
        day: int
        """
        dim = ccalendar.get_days_in_month(other.year, other.month)
        mend = datetime(other.year, other.month, dim)
        wday = mend.weekday()
        shift_days = (wday - self.weekday) % 7
        return dim - shift_days

    @property
    def rule_code(self):
        weekday = ccalendar.int_to_weekday.get(self.weekday, '')
        return '{prefix}-{weekday}'.format(prefix=self._prefix,
                                           weekday=weekday)

    @classmethod
    def _from_name(cls, suffix=None):
        if not suffix:
            raise ValueError("Prefix {prefix!r} requires a suffix."
                             .format(prefix=cls._prefix))
        # TODO: handle n here...
        weekday = ccalendar.weekday_to_int[suffix]
        return cls(weekday=weekday)

# ---------------------------------------------------------------------
# Quarter-Based Offset Classes


class QuarterOffset(DateOffset):
    """Quarter representation - doesn't call super"""
    _default_startingMonth = None
    _from_name_startingMonth = None
    _adjust_dst = True
    _attributes = frozenset(['n', 'normalize', 'startingMonth'])
    # TODO: Consider combining QuarterOffset and YearOffset __init__ at some
    #       point.  Also apply_index, onOffset, rule_code if
    #       startingMonth vs month attr names are resolved

    def __init__(self, n=1, normalize=False, startingMonth=None):
        BaseOffset.__init__(self, n, normalize)

        if startingMonth is None:
            startingMonth = self._default_startingMonth
        object.__setattr__(self, "startingMonth", startingMonth)

    def isAnchored(self):
        return (self.n == 1 and self.startingMonth is not None)

    @classmethod
    def _from_name(cls, suffix=None):
        kwargs = {}
        if suffix:
            kwargs['startingMonth'] = ccalendar.MONTH_TO_CAL_NUM[suffix]
        else:
            if cls._from_name_startingMonth is not None:
                kwargs['startingMonth'] = cls._from_name_startingMonth
        return cls(**kwargs)

    @property
    def rule_code(self):
        month = ccalendar.MONTH_ALIASES[self.startingMonth]
        return '{prefix}-{month}'.format(prefix=self._prefix, month=month)

    @apply_wraps
    def apply(self, other):
        # months_since: find the calendar quarter containing other.month,
        # e.g. if other.month == 8, the calendar quarter is [Jul, Aug, Sep].
        # Then find the month in that quarter containing an onOffset date for
        # self.  `months_since` is the number of months to shift other.month
        # to get to this on-offset month.
        months_since = other.month % 3 - self.startingMonth % 3
        qtrs = liboffsets.roll_qtrday(other, self.n, self.startingMonth,
                                      day_opt=self._day_opt, modby=3)
        months = qtrs * 3 - months_since
        return shift_month(other, months, self._day_opt)

    def onOffset(self, dt):
        if self.normalize and not _is_normalized(dt):
            return False
        mod_month = (dt.month - self.startingMonth) % 3
        return mod_month == 0 and dt.day == self._get_offset_day(dt)

    @apply_index_wraps
    def apply_index(self, dtindex):
        shifted = liboffsets.shift_quarters(dtindex.asi8, self.n,
                                            self.startingMonth, self._day_opt)
        return dtindex._shallow_copy(shifted)


class BQuarterEnd(QuarterOffset):
    """DateOffset increments between business Quarter dates
    startingMonth = 1 corresponds to dates like 1/31/2007, 4/30/2007, ...
    startingMonth = 2 corresponds to dates like 2/28/2007, 5/31/2007, ...
    startingMonth = 3 corresponds to dates like 3/30/2007, 6/29/2007, ...
    """
    _outputName = 'BusinessQuarterEnd'
    _default_startingMonth = 3
    _from_name_startingMonth = 12
    _prefix = 'BQ'
    _day_opt = 'business_end'


# TODO: This is basically the same as BQuarterEnd
class BQuarterBegin(QuarterOffset):
    _outputName = "BusinessQuarterBegin"
    # I suspect this is wrong for *all* of them.
    _default_startingMonth = 3
    _from_name_startingMonth = 1
    _prefix = 'BQS'
    _day_opt = 'business_start'


class QuarterEnd(QuarterOffset):
    """DateOffset increments between business Quarter dates
    startingMonth = 1 corresponds to dates like 1/31/2007, 4/30/2007, ...
    startingMonth = 2 corresponds to dates like 2/28/2007, 5/31/2007, ...
    startingMonth = 3 corresponds to dates like 3/31/2007, 6/30/2007, ...
    """
    _outputName = 'QuarterEnd'
    _default_startingMonth = 3
    _prefix = 'Q'
    _day_opt = 'end'


class QuarterBegin(QuarterOffset):
    _outputName = 'QuarterBegin'
    _default_startingMonth = 3
    _from_name_startingMonth = 1
    _prefix = 'QS'
    _day_opt = 'start'


# ---------------------------------------------------------------------
# Year-Based Offset Classes

class YearOffset(DateOffset):
    """DateOffset that just needs a month"""
    _adjust_dst = True
    _attributes = frozenset(['n', 'normalize', 'month'])

    def _get_offset_day(self, other):
        # override BaseOffset method to use self.month instead of other.month
        # TODO: there may be a more performant way to do this
        return liboffsets.get_day_of_month(other.replace(month=self.month),
                                           self._day_opt)

    @apply_wraps
    def apply(self, other):
        years = roll_yearday(other, self.n, self.month, self._day_opt)
        months = years * 12 + (self.month - other.month)
        return shift_month(other, months, self._day_opt)

    @apply_index_wraps
    def apply_index(self, dtindex):
        shifted = liboffsets.shift_quarters(dtindex.asi8, self.n,
                                            self.month, self._day_opt,
                                            modby=12)
        return dtindex._shallow_copy(shifted)

    def onOffset(self, dt):
        if self.normalize and not _is_normalized(dt):
            return False
        return dt.month == self.month and dt.day == self._get_offset_day(dt)

    def __init__(self, n=1, normalize=False, month=None):
        BaseOffset.__init__(self, n, normalize)

        month = month if month is not None else self._default_month
        object.__setattr__(self, "month", month)

        if self.month < 1 or self.month > 12:
            raise ValueError('Month must go from 1 to 12')

    @classmethod
    def _from_name(cls, suffix=None):
        kwargs = {}
        if suffix:
            kwargs['month'] = ccalendar.MONTH_TO_CAL_NUM[suffix]
        return cls(**kwargs)

    @property
    def rule_code(self):
        month = ccalendar.MONTH_ALIASES[self.month]
        return '{prefix}-{month}'.format(prefix=self._prefix, month=month)


class BYearEnd(YearOffset):
    """DateOffset increments between business EOM dates"""
    _outputName = 'BusinessYearEnd'
    _default_month = 12
    _prefix = 'BA'
    _day_opt = 'business_end'


class BYearBegin(YearOffset):
    """DateOffset increments between business year begin dates"""
    _outputName = 'BusinessYearBegin'
    _default_month = 1
    _prefix = 'BAS'
    _day_opt = 'business_start'


class YearEnd(YearOffset):
    """DateOffset increments between calendar year ends"""
    _default_month = 12
    _prefix = 'A'
    _day_opt = 'end'


class YearBegin(YearOffset):
    """DateOffset increments between calendar year begin dates"""
    _default_month = 1
    _prefix = 'AS'
    _day_opt = 'start'


# ---------------------------------------------------------------------
# Special Offset Classes

class FY5253(DateOffset):
    """
    Describes 52-53 week fiscal year. This is also known as a 4-4-5 calendar.

    It is used by companies that desire that their
    fiscal year always end on the same day of the week.

    It is a method of managing accounting periods.
    It is a common calendar structure for some industries,
    such as retail, manufacturing and parking industry.

    For more information see:
    http://en.wikipedia.org/wiki/4-4-5_calendar

    The year may either:
    - end on the last X day of the Y month.
    - end on the last X day closest to the last day of the Y month.

    X is a specific day of the week.
    Y is a certain month of the year

    Parameters
    ----------
    n : int
    weekday : {0, 1, ..., 6}
        0: Mondays
        1: Tuesdays
        2: Wednesdays
        3: Thursdays
        4: Fridays
        5: Saturdays
        6: Sundays
    startingMonth : The month in which fiscal years end. {1, 2, ... 12}
    variation : str
        {"nearest", "last"} for "LastOfMonth" or "NearestEndMonth"
    """
    _prefix = 'RE'
    _adjust_dst = True
    _attributes = frozenset(['weekday', 'startingMonth', 'variation'])

    def __init__(self, n=1, normalize=False, weekday=0, startingMonth=1,
                 variation="nearest"):
        BaseOffset.__init__(self, n, normalize)
        object.__setattr__(self, "startingMonth", startingMonth)
        object.__setattr__(self, "weekday", weekday)

        object.__setattr__(self, "variation", variation)

        if self.n == 0:
            raise ValueError('N cannot be 0')

        if self.variation not in ["nearest", "last"]:
            raise ValueError('{variation} is not a valid variation'
                             .format(variation=self.variation))

    def isAnchored(self):
        return (self.n == 1 and
                self.startingMonth is not None and
                self.weekday is not None)

    def onOffset(self, dt):
        if self.normalize and not _is_normalized(dt):
            return False
        dt = datetime(dt.year, dt.month, dt.day)
        year_end = self.get_year_end(dt)

        if self.variation == "nearest":
            # We have to check the year end of "this" cal year AND the previous
            return (year_end == dt or
                    self.get_year_end(shift_month(dt, -1, None)) == dt)
        else:
            return year_end == dt

    @apply_wraps
    def apply(self, other):
        norm = Timestamp(other).normalize()

        n = self.n
        prev_year = self.get_year_end(
            datetime(other.year - 1, self.startingMonth, 1))
        cur_year = self.get_year_end(
            datetime(other.year, self.startingMonth, 1))
        next_year = self.get_year_end(
            datetime(other.year + 1, self.startingMonth, 1))

        prev_year = tslib._localize_pydatetime(prev_year, other.tzinfo)
        cur_year = tslib._localize_pydatetime(cur_year, other.tzinfo)
        next_year = tslib._localize_pydatetime(next_year, other.tzinfo)

        # Note: next_year.year == other.year + 1, so we will always
        # have other < next_year
        if norm == prev_year:
            n -= 1
        elif norm == cur_year:
            pass
        elif n > 0:
            if norm < prev_year:
                n -= 2
            elif prev_year < norm < cur_year:
                n -= 1
            elif cur_year < norm < next_year:
                pass
        else:
            if cur_year < norm < next_year:
                n += 1
            elif prev_year < norm < cur_year:
                pass
            elif (norm.year == prev_year.year and norm < prev_year and
                  prev_year - norm <= timedelta(6)):
                # GH#14774, error when next_year.year == cur_year.year
                # e.g. prev_year == datetime(2004, 1, 3),
                # other == datetime(2004, 1, 1)
                n -= 1
            else:
                assert False

        shifted = datetime(other.year + n, self.startingMonth, 1)
        result = self.get_year_end(shifted)
        result = datetime(result.year, result.month, result.day,
                          other.hour, other.minute, other.second,
                          other.microsecond)
        return result

    def get_year_end(self, dt):
        assert dt.tzinfo is None

        dim = ccalendar.get_days_in_month(dt.year, self.startingMonth)
        target_date = datetime(dt.year, self.startingMonth, dim)
        wkday_diff = self.weekday - target_date.weekday()
        if wkday_diff == 0:
            # year_end is the same for "last" and "nearest" cases
            return target_date

        if self.variation == "last":
            days_forward = (wkday_diff % 7) - 7

            # days_forward is always negative, so we always end up
            # in the same year as dt
            return target_date + timedelta(days=days_forward)
        else:
            # variation == "nearest":
            days_forward = wkday_diff % 7
            if days_forward <= 3:
                # The upcoming self.weekday is closer than the previous one
                return target_date + timedelta(days_forward)
            else:
                # The previous self.weekday is closer than the upcoming one
                return target_date + timedelta(days_forward - 7)

    @property
    def rule_code(self):
        prefix = self._prefix
        suffix = self.get_rule_code_suffix()
        return "{prefix}-{suffix}".format(prefix=prefix, suffix=suffix)

    def _get_suffix_prefix(self):
        if self.variation == "nearest":
            return 'N'
        else:
            return 'L'

    def get_rule_code_suffix(self):
        prefix = self._get_suffix_prefix()
        month = ccalendar.MONTH_ALIASES[self.startingMonth]
        weekday = ccalendar.int_to_weekday[self.weekday]
        return '{prefix}-{month}-{weekday}'.format(prefix=prefix, month=month,
                                                   weekday=weekday)

    @classmethod
    def _parse_suffix(cls, varion_code, startingMonth_code, weekday_code):
        if varion_code == "N":
            variation = "nearest"
        elif varion_code == "L":
            variation = "last"
        else:
            raise ValueError("Unable to parse varion_code: "
                             "{code}".format(code=varion_code))

        startingMonth = ccalendar.MONTH_TO_CAL_NUM[startingMonth_code]
        weekday = ccalendar.weekday_to_int[weekday_code]

        return {"weekday": weekday,
                "startingMonth": startingMonth,
                "variation": variation}

    @classmethod
    def _from_name(cls, *args):
        return cls(**cls._parse_suffix(*args))


class FY5253Quarter(DateOffset):
    """
    DateOffset increments between business quarter dates
    for 52-53 week fiscal year (also known as a 4-4-5 calendar).

    It is used by companies that desire that their
    fiscal year always end on the same day of the week.

    It is a method of managing accounting periods.
    It is a common calendar structure for some industries,
    such as retail, manufacturing and parking industry.

    For more information see:
    http://en.wikipedia.org/wiki/4-4-5_calendar

    The year may either:
    - end on the last X day of the Y month.
    - end on the last X day closest to the last day of the Y month.

    X is a specific day of the week.
    Y is a certain month of the year

    startingMonth = 1 corresponds to dates like 1/31/2007, 4/30/2007, ...
    startingMonth = 2 corresponds to dates like 2/28/2007, 5/31/2007, ...
    startingMonth = 3 corresponds to dates like 3/30/2007, 6/29/2007, ...

    Parameters
    ----------
    n : int
    weekday : {0, 1, ..., 6}
        0: Mondays
        1: Tuesdays
        2: Wednesdays
        3: Thursdays
        4: Fridays
        5: Saturdays
        6: Sundays
    startingMonth : The month in which fiscal years end. {1, 2, ... 12}
    qtr_with_extra_week : The quarter number that has the leap
        or 14 week when needed. {1,2,3,4}
    variation : str
        {"nearest", "last"} for "LastOfMonth" or "NearestEndMonth"
    """

    _prefix = 'REQ'
    _adjust_dst = True
    _attributes = frozenset(['weekday', 'startingMonth', 'qtr_with_extra_week',
                             'variation'])

    def __init__(self, n=1, normalize=False, weekday=0, startingMonth=1,
                 qtr_with_extra_week=1, variation="nearest"):
        BaseOffset.__init__(self, n, normalize)

        object.__setattr__(self, "startingMonth", startingMonth)
        object.__setattr__(self, "weekday", weekday)
        object.__setattr__(self, "qtr_with_extra_week", qtr_with_extra_week)
        object.__setattr__(self, "variation", variation)

        if self.n == 0:
            raise ValueError('N cannot be 0')

    @cache_readonly
    def _offset(self):
        return FY5253(startingMonth=self.startingMonth,
                      weekday=self.weekday,
                      variation=self.variation)

    def isAnchored(self):
        return self.n == 1 and self._offset.isAnchored()

    def _rollback_to_year(self, other):
        """roll `other` back to the most recent date that was on a fiscal year
        end.  Return the date of that year-end, the number of full quarters
        elapsed between that year-end and other, and the remaining Timedelta
        since the most recent quarter-end.

        Parameters
        ----------
        other : datetime or Timestamp

        Returns
        -------
        tuple of
        prev_year_end : Timestamp giving most recent fiscal year end
        num_qtrs : int
        tdelta : Timedelta
        """
        num_qtrs = 0

        norm = Timestamp(other).tz_localize(None)
        start = self._offset.rollback(norm)
        # Note: start <= norm and self._offset.onOffset(start)

        if start < norm:
            # roll adjustment
            qtr_lens = self.get_weeks(norm)

            # check thet qtr_lens is consistent with self._offset addition
            end = shift_day(start, days=7 * sum(qtr_lens))
            assert self._offset.onOffset(end), (start, end, qtr_lens)

            tdelta = norm - start
            for qlen in qtr_lens:
                if qlen * 7 <= tdelta.days:
                    num_qtrs += 1
                    tdelta -= Timedelta(days=qlen * 7)
                else:
                    break
        else:
            tdelta = Timedelta(0)

        # Note: we always have tdelta.value >= 0
        return start, num_qtrs, tdelta

    @apply_wraps
    def apply(self, other):
        # Note: self.n == 0 is not allowed.
        n = self.n

        prev_year_end, num_qtrs, tdelta = self._rollback_to_year(other)
        res = prev_year_end
        n += num_qtrs
        if self.n <= 0 and tdelta.value > 0:
            n += 1

        # Possible speedup by handling years first.
        years = n // 4
        if years:
            res += self._offset * years
            n -= years * 4

        # Add an extra day to make *sure* we are getting the quarter lengths
        # for the upcoming year, not the previous year
        qtr_lens = self.get_weeks(res + Timedelta(days=1))

        # Note: we always have 0 <= n < 4
        weeks = sum(qtr_lens[:n])
        if weeks:
            res = shift_day(res, days=weeks * 7)

        return res

    def get_weeks(self, dt):
        ret = [13] * 4

        year_has_extra_week = self.year_has_extra_week(dt)

        if year_has_extra_week:
            ret[self.qtr_with_extra_week - 1] = 14

        return ret

    def year_has_extra_week(self, dt):
        # Avoid round-down errors --> normalize to get
        # e.g. '370D' instead of '360D23H'
        norm = Timestamp(dt).normalize().tz_localize(None)

        next_year_end = self._offset.rollforward(norm)
        prev_year_end = norm - self._offset
        weeks_in_year = (next_year_end - prev_year_end).days / 7
        assert weeks_in_year in [52, 53], weeks_in_year
        return weeks_in_year == 53

    def onOffset(self, dt):
        if self.normalize and not _is_normalized(dt):
            return False
        if self._offset.onOffset(dt):
            return True

        next_year_end = dt - self._offset

        qtr_lens = self.get_weeks(dt)

        current = next_year_end
        for qtr_len in qtr_lens:
            current = shift_day(current, days=qtr_len * 7)
            if dt == current:
                return True
        return False

    @property
    def rule_code(self):
        suffix = self._offset.get_rule_code_suffix()
        qtr = self.qtr_with_extra_week
        return "{prefix}-{suffix}-{qtr}".format(prefix=self._prefix,
                                                suffix=suffix, qtr=qtr)

    @classmethod
    def _from_name(cls, *args):
        return cls(**dict(FY5253._parse_suffix(*args[:-1]),
                          qtr_with_extra_week=int(args[-1])))


class Easter(DateOffset):
    """
    DateOffset for the Easter holiday using
    logic defined in dateutil.  Right now uses
    the revised method which is valid in years
    1583-4099.
    """
    _adjust_dst = True
    _attributes = frozenset(['n', 'normalize'])

    __init__ = BaseOffset.__init__

    @apply_wraps
    def apply(self, other):
        current_easter = easter(other.year)
        current_easter = datetime(current_easter.year,
                                  current_easter.month, current_easter.day)
        current_easter = tslib._localize_pydatetime(current_easter,
                                                    other.tzinfo)

        n = self.n
        if n >= 0 and other < current_easter:
            n -= 1
        elif n < 0 and other > current_easter:
            n += 1
        # TODO: Why does this handle the 0 case the opposite of others?

        # NOTE: easter returns a datetime.date so we have to convert to type of
        # other
        new = easter(other.year + n)
        new = datetime(new.year, new.month, new.day, other.hour,
                       other.minute, other.second, other.microsecond)
        return new

    def onOffset(self, dt):
        if self.normalize and not _is_normalized(dt):
            return False
        return date(dt.year, dt.month, dt.day) == easter(dt.year)

# ---------------------------------------------------------------------
# Ticks


def _tick_comp(op):
    def f(self, other):
        return op(self.delta, other.delta)

    return f


class Tick(SingleConstructorOffset):
    _inc = Timedelta(microseconds=1000)
    _prefix = 'undefined'
    _attributes = frozenset(['n', 'normalize'])

<<<<<<< HEAD
    # TODO: do Tick classes with `normalize=True` make sense?
    __init__ = BaseOffset.__init__
=======
    def __init__(self, n=1, normalize=False):
        self.n = self._validate_n(n)
        if normalize:
            raise ValueError("Tick offset with `normalize=True` are not "
                             "allowed.")  # GH#21427
        self.normalize = normalize
>>>>>>> bf1c3dc2

    __gt__ = _tick_comp(operator.gt)
    __ge__ = _tick_comp(operator.ge)
    __lt__ = _tick_comp(operator.lt)
    __le__ = _tick_comp(operator.le)
    __eq__ = _tick_comp(operator.eq)
    __ne__ = _tick_comp(operator.ne)

    def __add__(self, other):
        if isinstance(other, Tick):
            if type(self) == type(other):
                return type(self)(self.n + other.n)
            else:
                return _delta_to_tick(self.delta + other.delta)
        elif isinstance(other, ABCPeriod):
            return other + self
        try:
            return self.apply(other)
        except ApplyTypeError:
            return NotImplemented
        except OverflowError:
            raise OverflowError("the add operation between {self} and {other} "
                                "will overflow".format(self=self, other=other))

    def __eq__(self, other):
        if isinstance(other, compat.string_types):
            from pandas.tseries.frequencies import to_offset

            other = to_offset(other)

        if isinstance(other, Tick):
            return self.delta == other.delta
        else:
            # TODO: Are there cases where this should raise TypeError?
            return False

    # This is identical to DateOffset.__hash__, but has to be redefined here
    # for Python 3, because we've redefined __eq__.
    def __hash__(self):
        return hash(self._params())

    def __ne__(self, other):
        if isinstance(other, compat.string_types):
            from pandas.tseries.frequencies import to_offset

            other = to_offset(other)

        if isinstance(other, Tick):
            return self.delta != other.delta
        else:
            # TODO: Are there cases where this should raise TypeError?
            return True

    @property
    def delta(self):
        return self.n * self._inc

    @property
    def nanos(self):
        return delta_to_nanoseconds(self.delta)

    # TODO: Should Tick have its own apply_index?
    def apply(self, other):
        # Timestamp can handle tz and nano sec, thus no need to use apply_wraps
        if isinstance(other, Timestamp):

            # GH 15126
            # in order to avoid a recursive
            # call of __add__ and __radd__ if there is
            # an exception, when we call using the + operator,
            # we directly call the known method
            result = other.__add__(self)
            if result == NotImplemented:
                raise OverflowError
            return result
        elif isinstance(other, (datetime, np.datetime64, date)):
            return as_timestamp(other) + self

        if isinstance(other, timedelta):
            return other + self.delta
        elif isinstance(other, type(self)):
            return type(self)(self.n + other.n)

        raise ApplyTypeError('Unhandled type: {type_str}'
                             .format(type_str=type(other).__name__))

    def isAnchored(self):
        return False


def _delta_to_tick(delta):
    if delta.microseconds == 0:
        if delta.seconds == 0:
            return Day(delta.days)
        else:
            seconds = delta.days * 86400 + delta.seconds
            if seconds % 3600 == 0:
                return Hour(seconds / 3600)
            elif seconds % 60 == 0:
                return Minute(seconds / 60)
            else:
                return Second(seconds)
    else:
        nanos = delta_to_nanoseconds(delta)
        if nanos % 1000000 == 0:
            return Milli(nanos // 1000000)
        elif nanos % 1000 == 0:
            return Micro(nanos // 1000)
        else:  # pragma: no cover
            return Nano(nanos)


class Day(Tick):
    _inc = Timedelta(days=1)
    _prefix = 'D'


class Hour(Tick):
    _inc = Timedelta(hours=1)
    _prefix = 'H'


class Minute(Tick):
    _inc = Timedelta(minutes=1)
    _prefix = 'T'


class Second(Tick):
    _inc = Timedelta(seconds=1)
    _prefix = 'S'


class Milli(Tick):
    _inc = Timedelta(milliseconds=1)
    _prefix = 'L'


class Micro(Tick):
    _inc = Timedelta(microseconds=1)
    _prefix = 'U'


class Nano(Tick):
    _inc = Timedelta(nanoseconds=1)
    _prefix = 'N'


BDay = BusinessDay
BMonthEnd = BusinessMonthEnd
BMonthBegin = BusinessMonthBegin
CBMonthEnd = CustomBusinessMonthEnd
CBMonthBegin = CustomBusinessMonthBegin
CDay = CustomBusinessDay

# ---------------------------------------------------------------------


def generate_range(start=None, end=None, periods=None,
                   offset=BDay(), time_rule=None):
    """
    Generates a sequence of dates corresponding to the specified time
    offset. Similar to dateutil.rrule except uses pandas DateOffset
    objects to represent time increments

    Parameters
    ----------
    start : datetime (default None)
    end : datetime (default None)
    periods : int, optional
    time_rule : (legacy) name of DateOffset object to be used, optional
        Corresponds with names expected by tseries.frequencies.get_offset

    Notes
    -----
    * This method is faster for generating weekdays than dateutil.rrule
    * At least two of (start, end, periods) must be specified.
    * If both start and end are specified, the returned dates will
    satisfy start <= date <= end.
    * If both time_rule and offset are specified, time_rule supersedes offset.

    Returns
    -------
    dates : generator object

    """
    if time_rule is not None:
        from pandas.tseries.frequencies import get_offset

        offset = get_offset(time_rule)

    start = to_datetime(start)
    end = to_datetime(end)

    if start and not offset.onOffset(start):
        start = offset.rollforward(start)

    elif end and not offset.onOffset(end):
        end = offset.rollback(end)

    if periods is None and end < start:
        end = None
        periods = 0

    if end is None:
        end = start + (periods - 1) * offset

    if start is None:
        start = end - (periods - 1) * offset

    cur = start
    if offset.n >= 0:
        while cur <= end:
            yield cur

            # faster than cur + offset
            next_date = offset.apply(cur)
            if next_date <= cur:
                raise ValueError('Offset {offset} did not increment date'
                                 .format(offset=offset))
            cur = next_date
    else:
        while cur >= end:
            yield cur

            # faster than cur + offset
            next_date = offset.apply(cur)
            if next_date >= cur:
                raise ValueError('Offset {offset} did not decrement date'
                                 .format(offset=offset))
            cur = next_date


prefix_mapping = dict((offset._prefix, offset) for offset in [
    YearBegin,                 # 'AS'
    YearEnd,                   # 'A'
    BYearBegin,                # 'BAS'
    BYearEnd,                  # 'BA'
    BusinessDay,               # 'B'
    BusinessMonthBegin,        # 'BMS'
    BusinessMonthEnd,          # 'BM'
    BQuarterEnd,               # 'BQ'
    BQuarterBegin,             # 'BQS'
    BusinessHour,              # 'BH'
    CustomBusinessDay,         # 'C'
    CustomBusinessMonthEnd,    # 'CBM'
    CustomBusinessMonthBegin,  # 'CBMS'
    CustomBusinessHour,        # 'CBH'
    MonthEnd,                  # 'M'
    MonthBegin,                # 'MS'
    Nano,                      # 'N'
    SemiMonthEnd,              # 'SM'
    SemiMonthBegin,            # 'SMS'
    Week,                      # 'W'
    Second,                    # 'S'
    Minute,                    # 'T'
    Micro,                     # 'U'
    QuarterEnd,                # 'Q'
    QuarterBegin,              # 'QS'
    Milli,                     # 'L'
    Hour,                      # 'H'
    Day,                       # 'D'
    WeekOfMonth,               # 'WOM'
    FY5253,
    FY5253Quarter,
])<|MERGE_RESOLUTION|>--- conflicted
+++ resolved
@@ -2205,17 +2205,11 @@
     _prefix = 'undefined'
     _attributes = frozenset(['n', 'normalize'])
 
-<<<<<<< HEAD
-    # TODO: do Tick classes with `normalize=True` make sense?
-    __init__ = BaseOffset.__init__
-=======
     def __init__(self, n=1, normalize=False):
-        self.n = self._validate_n(n)
+        BaseOffset.__init__(self, n, normalize)
         if normalize:
             raise ValueError("Tick offset with `normalize=True` are not "
                              "allowed.")  # GH#21427
-        self.normalize = normalize
->>>>>>> bf1c3dc2
 
     __gt__ = _tick_comp(operator.gt)
     __ge__ = _tick_comp(operator.ge)
