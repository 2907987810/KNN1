--- conflicted
+++ resolved
@@ -12,8 +12,6 @@
     BusinessMonthEnd,
     BYearBegin,
     BYearEnd,
-<<<<<<< HEAD
-=======
     CBMonthBegin,
     CBMonthEnd,
     CDay,
@@ -22,7 +20,6 @@
     CustomBusinessMonthBegin,
     CustomBusinessMonthEnd,
     DateOffset,
->>>>>>> 5920ee6f
     Day,
     Easter,
     FY5253Quarter,
@@ -83,416 +80,4 @@
     "Micro",
     "Nano",
     "DateOffset",
-<<<<<<< HEAD
-]
-
-
-# ---------------------------------------------------------------------
-# DateOffset
-
-
-class OffsetMeta(type):
-    """
-    Metaclass that allows us to pretend that all BaseOffset subclasses
-    inherit from DateOffset (which is needed for backward-compatibility).
-    """
-
-    @classmethod
-    def __instancecheck__(cls, obj) -> bool:
-        return isinstance(obj, BaseOffset)
-
-    @classmethod
-    def __subclasscheck__(cls, obj) -> bool:
-        return issubclass(obj, BaseOffset)
-
-
-class DateOffset(liboffsets.RelativeDeltaOffset, metaclass=OffsetMeta):
-    """
-    Standard kind of date increment used for a date range.
-
-    Works exactly like relativedelta in terms of the keyword args you
-    pass in, use of the keyword n is discouraged-- you would be better
-    off specifying n in the keywords you use, but regardless it is
-    there for you. n is needed for DateOffset subclasses.
-
-    DateOffset work as follows.  Each offset specify a set of dates
-    that conform to the DateOffset.  For example, Bday defines this
-    set to be the set of dates that are weekdays (M-F).  To test if a
-    date is in the set of a DateOffset dateOffset we can use the
-    is_on_offset method: dateOffset.is_on_offset(date).
-
-    If a date is not on a valid date, the rollback and rollforward
-    methods can be used to roll the date to the nearest valid date
-    before/after the date.
-
-    DateOffsets can be created to move dates forward a given number of
-    valid dates.  For example, Bday(2) can be added to a date to move
-    it two business days forward.  If the date does not start on a
-    valid date, first it is moved to a valid date.  Thus pseudo code
-    is:
-
-    def __add__(date):
-      date = rollback(date) # does nothing if date is valid
-      return date + <n number of periods>
-
-    When a date offset is created for a negative number of periods,
-    the date is first rolled forward.  The pseudo code is:
-
-    def __add__(date):
-      date = rollforward(date) # does nothing is date is valid
-      return date + <n number of periods>
-
-    Zero presents a problem.  Should it roll forward or back?  We
-    arbitrarily have it rollforward:
-
-    date + BDay(0) == BDay.rollforward(date)
-
-    Since 0 is a bit weird, we suggest avoiding its use.
-
-    Parameters
-    ----------
-    n : int, default 1
-        The number of time periods the offset represents.
-    normalize : bool, default False
-        Whether to round the result of a DateOffset addition down to the
-        previous midnight.
-    **kwds
-        Temporal parameter that add to or replace the offset value.
-
-        Parameters that **add** to the offset (like Timedelta):
-
-        - years
-        - months
-        - weeks
-        - days
-        - hours
-        - minutes
-        - seconds
-        - microseconds
-        - nanoseconds
-
-        Parameters that **replace** the offset value:
-
-        - year
-        - month
-        - day
-        - weekday
-        - hour
-        - minute
-        - second
-        - microsecond
-        - nanosecond.
-
-    See Also
-    --------
-    dateutil.relativedelta.relativedelta : The relativedelta type is designed
-        to be applied to an existing datetime an can replace specific components of
-        that datetime, or represents an interval of time.
-
-    Examples
-    --------
-    >>> from pandas.tseries.offsets import DateOffset
-    >>> ts = pd.Timestamp('2017-01-01 09:10:11')
-    >>> ts + DateOffset(months=3)
-    Timestamp('2017-04-01 09:10:11')
-
-    >>> ts = pd.Timestamp('2017-01-01 09:10:11')
-    >>> ts + DateOffset(months=2)
-    Timestamp('2017-03-01 09:10:11')
-    """
-
-    pass
-
-
-class CustomBusinessDay(BusinessDay):
-    """
-    DateOffset subclass representing custom business days excluding holidays.
-
-    Parameters
-    ----------
-    n : int, default 1
-    normalize : bool, default False
-        Normalize start/end dates to midnight before generating date range.
-    weekmask : str, Default 'Mon Tue Wed Thu Fri'
-        Weekmask of valid business days, passed to ``numpy.busdaycalendar``.
-    holidays : list
-        List/array of dates to exclude from the set of valid business days,
-        passed to ``numpy.busdaycalendar``.
-    calendar : pd.HolidayCalendar or np.busdaycalendar
-    offset : timedelta, default timedelta(0)
-    """
-
-    _prefix = "C"
-    _attributes = frozenset(
-        ["n", "normalize", "weekmask", "holidays", "calendar", "offset"]
-    )
-
-    def __reduce__(self):
-        # np.holidaycalendar cant be pickled, so pass None there and
-        #  it will be re-constructed within __init__
-        tup = (self.n, self.normalize, self.weekmask, self.holidays, None, self.offset)
-        return type(self), tup
-
-    def __init__(
-        self,
-        n=1,
-        normalize=False,
-        weekmask="Mon Tue Wed Thu Fri",
-        holidays=None,
-        calendar=None,
-        offset=timedelta(0),
-    ):
-        BusinessDay.__init__(self, n, normalize, offset)
-        self._init_custom(weekmask, holidays, calendar)
-
-    def __setstate__(self, state):
-        self.holidays = state.pop("holidays")
-        self.weekmask = state.pop("weekmask")
-        super().__setstate__(state)
-
-    @apply_wraps
-    def apply(self, other):
-        if self.n <= 0:
-            roll = "forward"
-        else:
-            roll = "backward"
-
-        if isinstance(other, datetime):
-            date_in = other
-            np_dt = np.datetime64(date_in.date())
-
-            np_incr_dt = np.busday_offset(
-                np_dt, self.n, roll=roll, busdaycal=self.calendar
-            )
-
-            dt_date = np_incr_dt.astype(datetime)
-            result = datetime.combine(dt_date, date_in.time())
-
-            if self.offset:
-                result = result + self.offset
-            return result
-
-        elif isinstance(other, (timedelta, Tick)):
-            return BDay(self.n, offset=self.offset + other, normalize=self.normalize)
-        else:
-            raise ApplyTypeError(
-                "Only know how to combine trading day with "
-                "datetime, datetime64 or timedelta."
-            )
-
-    def apply_index(self, i):
-        raise NotImplementedError
-
-    def is_on_offset(self, dt: datetime) -> bool:
-        if self.normalize and not is_normalized(dt):
-            return False
-        day64 = to_dt64D(dt)
-        return np.is_busday(day64, busdaycal=self.calendar)
-
-
-class CustomBusinessHour(BusinessHour):
-    """
-    DateOffset subclass representing possibly n custom business days.
-    """
-
-    _prefix = "CBH"
-    _anchor = 0
-    _attributes = frozenset(
-        ["n", "normalize", "weekmask", "holidays", "calendar", "start", "end", "offset"]
-    )
-
-    def __init__(
-        self,
-        n=1,
-        normalize=False,
-        weekmask="Mon Tue Wed Thu Fri",
-        holidays=None,
-        calendar=None,
-        start="09:00",
-        end="17:00",
-        offset=timedelta(0),
-    ):
-        BusinessHour.__init__(self, n, normalize, start=start, end=end, offset=offset)
-        self._init_custom(weekmask, holidays, calendar)
-
-    def __reduce__(self):
-        # None for self.calendar bc np.busdaycalendar doesnt pickle nicely
-        return (
-            type(self),
-            (
-                self.n,
-                self.normalize,
-                self.weekmask,
-                self.holidays,
-                None,
-                self.start,
-                self.end,
-                self.offset,
-            ),
-        )
-
-
-# ---------------------------------------------------------------------
-# Month-Based Offset Classes
-
-
-@doc(bound="bound")
-class _CustomBusinessMonth(BusinessMixin, liboffsets.MonthOffset):
-    """
-    DateOffset subclass representing custom business month(s).
-
-    Increments between {bound} of month dates.
-
-    Parameters
-    ----------
-    n : int, default 1
-        The number of months represented.
-    normalize : bool, default False
-        Normalize start/end dates to midnight before generating date range.
-    weekmask : str, Default 'Mon Tue Wed Thu Fri'
-        Weekmask of valid business days, passed to ``numpy.busdaycalendar``.
-    holidays : list
-        List/array of dates to exclude from the set of valid business days,
-        passed to ``numpy.busdaycalendar``.
-    calendar : pd.HolidayCalendar or np.busdaycalendar
-        Calendar to integrate.
-    offset : timedelta, default timedelta(0)
-        Time offset to apply.
-    """
-
-    _attributes = frozenset(
-        ["n", "normalize", "weekmask", "holidays", "calendar", "offset"]
-    )
-
-    is_on_offset = BaseOffset.is_on_offset  # override MonthOffset method
-    apply_index = BaseOffset.apply_index  # override MonthOffset method
-
-    def __init__(
-        self,
-        n=1,
-        normalize=False,
-        weekmask="Mon Tue Wed Thu Fri",
-        holidays=None,
-        calendar=None,
-        offset=timedelta(0),
-    ):
-        BusinessMixin.__init__(self, n, normalize, offset)
-        self._init_custom(weekmask, holidays, calendar)
-
-    def __reduce__(self):
-        # None for self.calendar bc np.busdaycalendar doesnt pickle nicely
-        return (
-            type(self),
-            (self.n, self.normalize, self.weekmask, self.holidays, None, self.offset),
-        )
-
-    @cache_readonly
-    def cbday_roll(self):
-        """
-        Define default roll function to be called in apply method.
-        """
-        cbday = CustomBusinessDay(n=self.n, normalize=False, **self.kwds)
-
-        if self._prefix.endswith("S"):
-            # MonthBegin
-            roll_func = cbday.rollforward
-        else:
-            # MonthEnd
-            roll_func = cbday.rollback
-        return roll_func
-
-    @cache_readonly
-    def m_offset(self):
-        if self._prefix.endswith("S"):
-            # MonthBegin
-            moff = MonthBegin(n=1, normalize=False)
-        else:
-            # MonthEnd
-            moff = MonthEnd(n=1, normalize=False)
-        return moff
-
-    @cache_readonly
-    def month_roll(self):
-        """
-        Define default roll function to be called in apply method.
-        """
-        if self._prefix.endswith("S"):
-            # MonthBegin
-            roll_func = self.m_offset.rollback
-        else:
-            # MonthEnd
-            roll_func = self.m_offset.rollforward
-        return roll_func
-
-    @apply_wraps
-    def apply(self, other):
-        # First move to month offset
-        cur_month_offset_date = self.month_roll(other)
-
-        # Find this custom month offset
-        compare_date = self.cbday_roll(cur_month_offset_date)
-        n = liboffsets.roll_convention(other.day, self.n, compare_date.day)
-
-        new = cur_month_offset_date + n * self.m_offset
-        result = self.cbday_roll(new)
-        return result
-
-
-@doc(_CustomBusinessMonth, bound="end")
-class CustomBusinessMonthEnd(_CustomBusinessMonth):
-    _prefix = "CBM"
-
-
-@doc(_CustomBusinessMonth, bound="beginning")
-class CustomBusinessMonthBegin(_CustomBusinessMonth):
-    _prefix = "CBMS"
-
-
-# ---------------------------------------------------------------------
-
-BDay = BusinessDay
-BMonthEnd = BusinessMonthEnd
-BMonthBegin = BusinessMonthBegin
-CBMonthEnd = CustomBusinessMonthEnd
-CBMonthBegin = CustomBusinessMonthBegin
-CDay = CustomBusinessDay
-
-prefix_mapping = {
-    offset._prefix: offset
-    for offset in [
-        YearBegin,  # 'AS'
-        YearEnd,  # 'A'
-        BYearBegin,  # 'BAS'
-        BYearEnd,  # 'BA'
-        BusinessDay,  # 'B'
-        BusinessMonthBegin,  # 'BMS'
-        BusinessMonthEnd,  # 'BM'
-        BQuarterEnd,  # 'BQ'
-        BQuarterBegin,  # 'BQS'
-        BusinessHour,  # 'BH'
-        CustomBusinessDay,  # 'C'
-        CustomBusinessMonthEnd,  # 'CBM'
-        CustomBusinessMonthBegin,  # 'CBMS'
-        CustomBusinessHour,  # 'CBH'
-        MonthEnd,  # 'M'
-        MonthBegin,  # 'MS'
-        Nano,  # 'N'
-        SemiMonthEnd,  # 'SM'
-        SemiMonthBegin,  # 'SMS'
-        Week,  # 'W'
-        Second,  # 'S'
-        Minute,  # 'T'
-        Micro,  # 'U'
-        QuarterEnd,  # 'Q'
-        QuarterBegin,  # 'QS'
-        Milli,  # 'L'
-        Hour,  # 'H'
-        Day,  # 'D'
-        WeekOfMonth,  # 'WOM'
-        FY5253,
-        FY5253Quarter,
-    ]
-}
-=======
-]
->>>>>>> 5920ee6f
+]