--- conflicted
+++ resolved
@@ -84,12 +84,7 @@
         if self.observance is not None:
             info += 'observance=%s' % self.observance
         
-<<<<<<< HEAD
         return 'Holiday: %s (%s)' % (self.name, info)
-=======
-        repr = 'Holiday: %s (%s)' % (self.name, info)
-        return repr
->>>>>>> 1760b7b9
     
     def dates(self, start_date, end_date, return_name=False):
         '''
@@ -113,9 +108,9 @@
             end_date = self.end_date
         
         year_offset = DateOffset(years=1)   
-        baseDate = datetime(start_date.year, self.month, self.day)
-        dates = date_range(baseDate, end_date, freq=year_offset)
-        holiday_dates = self._apply_rule(dates)
+        base_date = datetime(start_date.year, self.month, self.day)
+        dates = date_range(base_date, end_date, freq=year_offset)
+        holiday_dates = list(self._apply_rule(dates))
         if return_name:
             return Series(self.name, index=holiday_dates)
         
@@ -148,12 +143,9 @@
             
         return dates
 
-<<<<<<< HEAD
 #----------------------------------------------------------------------
 # Calendar class registration
 
-=======
->>>>>>> 1760b7b9
 holiday_calendars = {}
 def register(cls):
     try:
@@ -173,17 +165,11 @@
     '''
     return holiday_calendars[name]()
 
-<<<<<<< HEAD
 #----------------------------------------------------------------------
 # Holiday classes
 class HolidayCalendarMetaClass(type):
     def __new__(cls, clsname, bases, attrs):
         calendar_class = super(HolidayCalendarMetaClass, cls).__new__(cls, clsname, bases, attrs)
-=======
-class HolidayMetaClass(type):
-    def __new__(cls, clsname, bases, attrs):
-        calendar_class = super(HolidayMetaClass, cls).__new__(cls, clsname, bases, attrs)
->>>>>>> 1760b7b9
         register(calendar_class)
         return calendar_class
 
@@ -191,16 +177,11 @@
     '''
     Abstract interface to create holidays following certain rules.
     '''
-<<<<<<< HEAD
     __metaclass__ = HolidayCalendarMetaClass
     rules = []
     _holiday_start_date = datetime(1970, 1, 1)
     _holiday_end_date   = datetime(2030, 12, 31)
     _holiday_cache = None
-=======
-    __metaclass__ = HolidayMetaClass
-    rules = []
->>>>>>> 1760b7b9
     
     def __init__(self, name=None, rules=None):
         '''
@@ -238,7 +219,6 @@
         -------
             DatetimeIndex of holidays
         '''
-<<<<<<< HEAD
         if self.rules is None:
             raise Exception('Holiday Calendar %s does not have any '\
                             'rules specified' % self.name)
@@ -248,26 +228,6 @@
         if self._cache is None or start < self._cache[0] or end > self._cache[1]: 
             for rule in self.rules:
                 rule_holidays = rule.dates(start, end, return_name=True)
-=======
-        #FIXME: Where should the default limits exist?
-        if start is None:
-            start = datetime(1970, 1, 1)
-            
-        if end is None:
-            end = datetime(2030, 12, 31)
-            
-        if self.rules is None:
-            raise Exception('Holiday Calendar %s does not have any '\
-                            'rules specified' % self.name)
-        
-        if return_names:
-            holidays = None
-        else:
-            holidays    = []
-        for rule in self.rules:
-            if return_names:
-                rule_holidays = rule.dates_with_name(start, end)
->>>>>>> 1760b7b9
                 if holidays is None:
                     holidays = rule_holidays
                 else:
@@ -307,13 +267,13 @@
             other = other.rules
         if not isinstance(other, list):
             other = [other]
-        other_holidays = {holiday.name: holiday for holiday in other}
+        other_holidays = dict((holiday.name, holiday) for holiday in other)
             
         if isinstance(base, AbstractHolidayCalendar):
             base = base.rules
         if not isinstance(base, list):
             base = [base]
-        base_holidays = {holiday.name: holiday for holiday in base}
+        base_holidays = dict((holiday.name, holiday) for holiday in base)
         
         other_holidays.update(base_holidays)
         return other_holidays.values()
@@ -400,7 +360,6 @@
     by: https://www.opm.gov/policy-data-oversight/snow-dismissal-procedures/federal-holidays/
     '''
     rules = [ 
-<<<<<<< HEAD
         Holiday('New Years Day', month=1,  day=1,  observance=nearest_workday), 
         USMartinLutherKingJr,
         USPresidentsDay,
@@ -409,36 +368,9 @@
         USLaborDay,
         USColumbusDay,
         Holiday('Veterans Day', month=11, day=11, observance=nearest_workday),
-=======
-        Holiday('New Years Day', month=1,  day=1,  observance=Nearest), 
-        USMartinLutherKingJr,
-        USPresidentsDay,
-        USMemorialDay,
-        Holiday('July 4th', month=7,  day=4,  observance=Nearest),
-        USLaborDay,
-        USColumbusDay,
-        Holiday('Veterans Day', month=11, day=11, observance=Nearest),
->>>>>>> 1760b7b9
         USThanksgivingDay,
         Holiday('Christmas', month=12, day=25, observance=nearest_workday)
         ]
-<<<<<<< HEAD
-=======
-
-class NERCHolidayCalendar(AbstractHolidayCalendar):
-    '''
-    North American Electric Reliability Corporation holiday rules:
-    http://www.nerc.com/comm/OC/RS%20Agendas%20Highlights%20and%20Minutes%20DL/Additional_Off-peak_Days.pdf
-    '''
-    rules = [
-        Holiday('New Years Day', month=1, day=1, observance=Sunday),
-        USMemorialDay,
-        Holiday('July 4th', month=7,  day=4, observance=Sunday),
-        USLaborDay,
-        USThanksgivingDay,
-        Holiday('Christmas', month=12, day=25, observance=Sunday)
-        ]
->>>>>>> 1760b7b9
     
 def HolidayCalendarFactory(name, base, other, base_class=AbstractHolidayCalendar):
     rules = AbstractHolidayCalendar.merge_class(base, other)
