# ---------------------------------------------------------------------
# JSON normalization routines

from collections import defaultdict
import copy

import numpy as np

from pandas._libs.writers import convert_json_to_lines

from pandas import DataFrame, compat


def _convert_to_line_delimits(s):
    """
    Helper function that converts JSON lists to line delimited JSON.
    """

    # Determine we have a JSON list to turn to lines otherwise just return the
    # json object, only lists can
    if not s[0] == '[' and s[-1] == ']':
        return s
    s = s[1:-1]

    return convert_json_to_lines(s)


def nested_to_record(ds, prefix="", sep=".", level=0,
                     max_level=None, ignore_keys=None):
    """

    A simplified json_normalize

    Converts a nested dict into a flat dict ("record"), unlike json_normalize,
    it does not attempt to extract a subset of the data.

    Parameters
    ----------
    ds : dict or list of dicts
    prefix: the prefix, optional, default: ""
    sep : string, default '.'
        Nested records will generate names separated by sep,
        e.g., for sep='.', { 'foo' : { 'bar' : 0 } } -> foo.bar

        .. versionadded:: 0.20.0

    level: the number of levels in the json string, optional, default: 0

    max_level: int, normalize to a maximum level of, optional, default: None

        .. versionadded:: 0.24.0

    ignore_keys: list, keys to ignore, default None, optional, default: None

         .. versionadded:: 0.24.0

    Returns
    -------
    d - dict or list of dicts, matching `ds`

    Examples
    --------

    IN[52]: nested_to_record(dict(flat1=1,dict1=dict(c=1,d=2),
                                  nested=dict(e=dict(c=1,d=2),d=2)))
    Out[52]:
    {'dict1.c': 1,
     'dict1.d': 2,
     'flat1': 1,
     'nested.d': 2,
     'nested.e.c': 1,
     'nested.e.d': 2}
    """
    singleton = False
    if isinstance(ds, dict):
        ds = [ds]
        singleton = True

    new_ds = []
    for d in ds:
        new_d = copy.deepcopy(d)
        for k, v in d.items():
            # each key gets renamed with prefix
            if not isinstance(k, compat.string_types):
                k = str(k)
            if level == 0:
                newkey = k
            else:
                newkey = prefix + sep + k

            # flatten if type is dict and
            # current dict level  < maximum level provided and
            # current dict key not in ignore keys list flatten it
            # only at level>1 do we rename the rest of the keys
            if (not isinstance(v, dict) or
                    (max_level is not None and level >= max_level) or
                    (ignore_keys is not None and k in ignore_keys)):
                if level != 0:  # so we skip copying for top level, common case
                    v = new_d.pop(k)
                    new_d[newkey] = v
                continue
            else:
                v = new_d.pop(k)
                new_d.update(nested_to_record(v, newkey, sep, level + 1,
                                              max_level, ignore_keys))
        new_ds.append(new_d)

    if singleton:
        return new_ds[0]
    return new_ds


def json_normalize(data, record_path=None, meta=None,
                   meta_prefix=None,
                   record_prefix=None,
                   errors='raise',
                   sep='.',
                   max_level=None,
                   ignore_keys=None):
    """
    Normalize semi-structured JSON data into a flat table.

    Parameters
    ----------
    data : dict or list of dicts
        Unserialized JSON objects
    record_path : string or list of strings, default None
        Path in each object to list of records. If not passed, data will be
        assumed to be an array of records
    meta : list of paths (string or list of strings), default None
        Fields to use as metadata for each record in resulting table
    meta_prefix : string, default None
    record_prefix : string, default None
        If True, prefix records with dotted (?) path, e.g. foo.bar.field if
        path to records is ['foo', 'bar']
    errors : {'raise', 'ignore'}, default 'raise'
        * 'ignore' : will ignore KeyError if keys listed in meta are not
          always present
        * 'raise' : will raise KeyError if keys listed in meta are not
          always present

        .. versionadded:: 0.20.0

    sep : string, default '.'
        Nested records will generate names separated by sep,
        e.g., for sep='.', { 'foo' : { 'bar' : 0 } } -> foo.bar

        .. versionadded:: 0.20.0

    max_level : integer, max depth to normalize, default sNone

        .. versionadded:: 0.24.0

    ignore_keys : list, keys to ignore, default None

        .. versionadded:: 0.24.0

    Returns
    -------
    frame : DataFrame

    Examples
    --------

    >>> from pandas.io.json import json_normalize
    >>> data = [{'id': 1, 'name': {'first': 'Coleen', 'last': 'Volk'}},
    ...         {'name': {'given': 'Mose', 'family': 'Regner'}},
    ...         {'id': 2, 'name': 'Faye Raker'}]
    >>> json_normalize(data)
        id        name name.family name.first name.given name.last
    0  1.0         NaN         NaN     Coleen        NaN      Volk
    1  NaN         NaN      Regner        NaN       Mose       NaN
    2  2.0  Faye Raker         NaN        NaN        NaN       NaN

    >>> from pandas.io.json import json_normalize
    >>> data = [{'id': 1, 'name': {'first': 'Coleen', 'last': 'Volk'},
    ...          "fitness":{"height":130, "weight":60}},
    ...         {'name': {'given': 'Mose', 'family': 'Regner'},
    ...          "fitness":{"height":130, "weight":60}},},
    ...         {'id': 2, 'name': 'Faye Raker',
    ...          "fitness":{"height":130, "weight":60}}}]
    >>> json_normalize(data, max_level=1, ignore_keys=["name"])
        id      name                                 fitness.height  fitness.weight
    0  1.0    {'first': 'Coleen', 'last': 'Volk'}      130               60
    1  NaN    {'given': 'Mose', 'family': 'Regner'}    130               60
    2  2.0     Faye Raker                              130               60

    >>> data = [{'state': 'Florida',
    ...          'shortname': 'FL',
    ...          'info': {
    ...               'governor': 'Rick Scott'
    ...          },
    ...          'counties': [{'name': 'Dade', 'population': 12345},
    ...                      {'name': 'Broward', 'population': 40000},
    ...                      {'name': 'Palm Beach', 'population': 60000}]},
    ...         {'state': 'Ohio',
    ...          'shortname': 'OH',
    ...          'info': {
    ...               'governor': 'John Kasich'
    ...          },
    ...          'counties': [{'name': 'Summit', 'population': 1234},
    ...                       {'name': 'Cuyahoga', 'population': 1337}]}]
    >>> result = json_normalize(data, 'counties', ['state', 'shortname',
    ...                                           ['info', 'governor']])
    >>> result
             name  population info.governor    state shortname
    0        Dade       12345    Rick Scott  Florida        FL
    1     Broward       40000    Rick Scott  Florida        FL
    2  Palm Beach       60000    Rick Scott  Florida        FL
    3      Summit        1234   John Kasich     Ohio        OH
    4    Cuyahoga        1337   John Kasich     Ohio        OH

    >>> data = {'A': [1, 2]}
    >>> json_normalize(data, 'A', record_prefix='Prefix.')
        Prefix.0
    0          1
    1          2
    """
    def _pull_field(js, spec):
        result = js
        if isinstance(spec, list):
            for field in spec:
                result = result[field]
        else:
            result = result[spec]

        return result

    if isinstance(data, list) and not data:
        return DataFrame()

    # A bit of a hackjob
    if isinstance(data, dict):
        data = [data]

    if record_path is None:
        if any([isinstance(x, dict)
                for x in compat.itervalues(y)] for y in data):
            # naive normalization, this is idempotent for flat records
            # and potentially will inflate the data considerably for
            # deeply nested structures:
            #  {VeryLong: { b: 1,c:2}} -> {VeryLong.b:1 ,VeryLong.c:@}
            #
            # TODO: handle record value which are lists, at least error
            #       reasonably
            data = nested_to_record(data, sep=sep,
                                    max_level=max_level,
                                    ignore_keys=ignore_keys)
        return DataFrame(data)
    elif not isinstance(record_path, list):
        record_path = [record_path]

    if meta is None:
        meta = []
    elif not isinstance(meta, list):
        meta = [meta]

    meta = [m if isinstance(m, list) else [m] for m in meta]

    # Disastrously inefficient for now
    records = []
    lengths = []

    meta_vals = defaultdict(list)
    if not isinstance(sep, compat.string_types):
        sep = str(sep)
    meta_keys = [sep.join(val) for val in meta]

    def _recursive_extract(data, path, seen_meta, level=0):
        if isinstance(data, dict):
            data = [data]
        if len(path) > 1:
            for obj in data:
                for val, key in zip(meta, meta_keys):
                    if level + 1 == len(val):
                        seen_meta[key] = _pull_field(obj, val[-1])

                _recursive_extract(obj[path[0]], path[1:],
                                   seen_meta, level=level + 1)
        else:
            for obj in data:
                recs = _pull_field(obj, path[0])
<<<<<<< HEAD
=======
                recs = [nested_to_record(r, sep=sep) if isinstance(r, dict) else r for r in recs]
>>>>>>> 5c883396
                # For repeating the metadata later
                lengths.append(len(recs))
                for val, key in zip(meta, meta_keys):
                    if level + 1 > len(val):
                        meta_val = seen_meta[key]
                    else:
                        try:
                            meta_val = _pull_field(obj, val[level:])
                        except KeyError as e:
                            if errors == 'ignore':
                                meta_val = np.nan
                            else:
                                raise KeyError("Try running with "
                                               "errors='ignore' as key "
                                               "{err} is not always present"
                                               .format(err=e))
                    meta_vals[key].append(meta_val)

                records.extend(recs)

    _recursive_extract(data, record_path, {}, level=0)
    result = DataFrame(records)

    if record_prefix is not None:
        result = result.rename(
            columns=lambda x: "{p}{c}".format(p=record_prefix, c=x))

    # Data types, a problem
    for k, v in compat.iteritems(meta_vals):
        if meta_prefix is not None:
            k = meta_prefix + k

        if k in result:
            raise ValueError('Conflicting metadata name {name}, '
                             'need distinguishing prefix '.format(name=k))

        result[k] = np.array(v).repeat(lengths)
    return result<|MERGE_RESOLUTION|>--- conflicted
+++ resolved
@@ -280,10 +280,8 @@
         else:
             for obj in data:
                 recs = _pull_field(obj, path[0])
-<<<<<<< HEAD
-=======
                 recs = [nested_to_record(r, sep=sep) if isinstance(r, dict) else r for r in recs]
->>>>>>> 5c883396
+
                 # For repeating the metadata later
                 lengths.append(len(recs))
                 for val, key in zip(meta, meta_keys):
