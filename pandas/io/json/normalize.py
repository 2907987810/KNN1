--- conflicted
+++ resolved
@@ -85,12 +85,9 @@
             else:
                 newkey = prefix + sep + k
 
-<<<<<<< HEAD
             # flatten if type is dict and
             # current dict level  < maximum level provided and
-=======
             # only dicts gets recurse-flattened
->>>>>>> 8ea2d087
             # only at level>1 do we rename the rest of the keys
             if (not isinstance(v, dict) or
                     (max_level is not None and level >= max_level)):
