from abc import ABC, abstractmethod
import sys
from textwrap import dedent
from typing import (
    IO,
    TYPE_CHECKING,
    Iterable,
    Iterator,
    List,
    Mapping,
    Optional,
    Sequence,
    Union,
)

from pandas._config import get_option

from pandas._typing import Dtype, FrameOrSeriesUnion
from pandas.util._decorators import doc

from pandas.core.indexes.api import Index

from pandas.io.formats import format as fmt
from pandas.io.formats.printing import pprint_thing

if TYPE_CHECKING:
    from pandas.core.frame import DataFrame


frame_max_cols_sub = dedent(
    """\
    max_cols : int, optional
        When to switch from the verbose to the truncated output. If the
        DataFrame has more than `max_cols` columns, the truncated output
        is used. By default, the setting in
        ``pandas.options.display.max_info_columns`` is used."""
)


frame_null_counts_sub = dedent(
    """\
    null_counts : bool, optional
        Whether to show the non-null counts. By default, this is shown
        only if the DataFrame is smaller than
        ``pandas.options.display.max_info_rows`` and
        ``pandas.options.display.max_info_columns``. A value of True always
        shows the counts, and False never shows the counts."""
)


frame_examples_sub = dedent(
    """\
    >>> int_values = [1, 2, 3, 4, 5]
    >>> text_values = ['alpha', 'beta', 'gamma', 'delta', 'epsilon']
    >>> float_values = [0.0, 0.25, 0.5, 0.75, 1.0]
    >>> df = pd.DataFrame({"int_col": int_values, "text_col": text_values,
    ...                   "float_col": float_values})
    >>> df
        int_col text_col  float_col
    0        1    alpha       0.00
    1        2     beta       0.25
    2        3    gamma       0.50
    3        4    delta       0.75
    4        5  epsilon       1.00

    Prints information of all columns:

    >>> df.info(verbose=True)
    <class 'pandas.core.frame.DataFrame'>
    RangeIndex: 5 entries, 0 to 4
    Data columns (total 3 columns):
     #   Column     Non-Null Count  Dtype
    ---  ------     --------------  -----
     0   int_col    5 non-null      int64
     1   text_col   5 non-null      object
     2   float_col  5 non-null      float64
    dtypes: float64(1), int64(1), object(1)
    memory usage: 248.0+ bytes

    Prints a summary of columns count and its dtypes but not per column
    information:

    >>> df.info(verbose=False)
    <class 'pandas.core.frame.DataFrame'>
    RangeIndex: 5 entries, 0 to 4
    Columns: 3 entries, int_col to float_col
    dtypes: float64(1), int64(1), object(1)
    memory usage: 248.0+ bytes

    Pipe output of DataFrame.info to buffer instead of sys.stdout, get
    buffer content and writes to a text file:

    >>> import io
    >>> buffer = io.StringIO()
    >>> df.info(buf=buffer)
    >>> s = buffer.getvalue()
    >>> with open("df_info.txt", "w",
    ...           encoding="utf-8") as f:  # doctest: +SKIP
    ...     f.write(s)
    260

    The `memory_usage` parameter allows deep introspection mode, specially
    useful for big DataFrames and fine-tune memory optimization:

    >>> random_strings_array = np.random.choice(['a', 'b', 'c'], 10 ** 6)
    >>> df = pd.DataFrame({
    ...     'column_1': np.random.choice(['a', 'b', 'c'], 10 ** 6),
    ...     'column_2': np.random.choice(['a', 'b', 'c'], 10 ** 6),
    ...     'column_3': np.random.choice(['a', 'b', 'c'], 10 ** 6)
    ... })
    >>> df.info()
    <class 'pandas.core.frame.DataFrame'>
    RangeIndex: 1000000 entries, 0 to 999999
    Data columns (total 3 columns):
     #   Column    Non-Null Count    Dtype
    ---  ------    --------------    -----
     0   column_1  1000000 non-null  object
     1   column_2  1000000 non-null  object
     2   column_3  1000000 non-null  object
    dtypes: object(3)
    memory usage: 22.9+ MB

    >>> df.info(memory_usage='deep')
    <class 'pandas.core.frame.DataFrame'>
    RangeIndex: 1000000 entries, 0 to 999999
    Data columns (total 3 columns):
     #   Column    Non-Null Count    Dtype
    ---  ------    --------------    -----
     0   column_1  1000000 non-null  object
     1   column_2  1000000 non-null  object
     2   column_3  1000000 non-null  object
    dtypes: object(3)
    memory usage: 165.9 MB"""
)


frame_see_also_sub = dedent(
    """\
    DataFrame.describe: Generate descriptive statistics of DataFrame
        columns.
    DataFrame.memory_usage: Memory usage of DataFrame columns."""
)


frame_subs = {
    "klass": "DataFrame",
    "type_sub": " and columns",
    "max_cols_sub": frame_max_cols_sub,
    "null_counts_sub": frame_null_counts_sub,
    "examples_sub": frame_examples_sub,
    "see_also_sub": frame_see_also_sub,
    "version_added_sub": "",
}


def _put_str(s: Union[str, Dtype], space: int) -> str:
    """
    Make string of specified length, padding to the right if necessary.

    Parameters
    ----------
    s : Union[str, Dtype]
        String to be formatted.
    space : int
        Length to force string to be of.

    Returns
    -------
    str
        String coerced to given length.

    Examples
    --------
    >>> pd.io.formats.info._put_str("panda", 6)
    'panda '
    >>> pd.io.formats.info._put_str("panda", 4)
    'pand'
    """
    return str(s)[:space].ljust(space)


def _sizeof_fmt(num: Union[int, float], size_qualifier: str) -> str:
    """
    Return size in human readable format.

    Parameters
    ----------
    num : int
        Size in bytes.
    size_qualifier : str
        Either empty, or '+' (if lower bound).

    Returns
    -------
    str
        Size in human readable format.

    Examples
    --------
    >>> _sizeof_fmt(23028, '')
    '22.5 KB'

    >>> _sizeof_fmt(23028, '+')
    '22.5+ KB'
    """
    for x in ["bytes", "KB", "MB", "GB", "TB"]:
        if num < 1024.0:
            return f"{num:3.1f}{size_qualifier} {x}"
        num /= 1024.0
    return f"{num:3.1f}{size_qualifier} PB"


def _initialize_memory_usage(
    memory_usage: Optional[Union[bool, str]] = None,
) -> Union[bool, str]:
    """Get memory usage based on inputs and display options."""
    if memory_usage is None:
        memory_usage = get_option("display.memory_usage")
    return memory_usage


class BaseInfo(ABC):
    """
    Base class for DataFrameInfo and SeriesInfo.

    Parameters
    ----------
    data : DataFrame or Series
        Either dataframe or series.
    memory_usage : bool or str, optional
        If "deep", introspect the data deeply by interrogating object dtypes
        for system-level memory consumption, and include it in the returned
        values.
    """

    data: FrameOrSeriesUnion
    memory_usage: Union[bool, str]

    @property
    @abstractmethod
    def dtypes(self) -> Iterable[Dtype]:
        """
        Dtypes.

        Returns
        -------
        dtypes : sequence
            Dtype of each of the DataFrame's columns (or one series column).
        """

    @property
    @abstractmethod
    def dtype_counts(self) -> Mapping[str, int]:
        """Mapping dtype - number of counts."""

    @property
    @abstractmethod
    def non_null_counts(self) -> Sequence[int]:
        """Sequence of non-null counts for all columns or column (if series)."""

    @property
    @abstractmethod
    def memory_usage_bytes(self) -> int:
        """
        Memory usage in bytes.

        Returns
        -------
        memory_usage_bytes : int
            Object's total memory usage in bytes.
        """

    @property
    def memory_usage_string(self) -> str:
        """Memory usage in a form of human readable string."""
        return f"{_sizeof_fmt(self.memory_usage_bytes, self.size_qualifier)}\n"

    @property
    def size_qualifier(self) -> str:
        size_qualifier = ""
        if self.memory_usage:
            if self.memory_usage != "deep":
                # size_qualifier is just a best effort; not guaranteed to catch
                # all cases (e.g., it misses categorical data even with object
                # categories)
                if (
                    "object" in self.dtype_counts
                    or self.data.index._is_memory_usage_qualified()
                ):
                    size_qualifier = "+"
        return size_qualifier

    @abstractmethod
    def render(
        self,
        *,
        buf: Optional[IO[str]],
        max_cols: Optional[int],
        verbose: Optional[bool],
        show_counts: Optional[bool],
    ) -> None:
        """
        Print a concise summary of a {klass}.

        This method prints information about a {klass} including
        the index dtype{type_sub}, non-null values and memory usage.
        {version_added_sub}\

        Parameters
        ----------
        data : {klass}
            {klass} to print information about.
        verbose : bool, optional
            Whether to print the full summary. By default, the setting in
            ``pandas.options.display.max_info_columns`` is followed.
        buf : writable buffer, defaults to sys.stdout
            Where to send the output. By default, the output is printed to
            sys.stdout. Pass a writable buffer if you need to further process
            the output.
        {max_cols_sub}
        memory_usage : bool, str, optional
            Specifies whether total memory usage of the {klass}
            elements (including the index) should be displayed. By default,
            this follows the ``pandas.options.display.memory_usage`` setting.

            True always show memory usage. False never shows memory usage.
            A value of 'deep' is equivalent to "True with deep introspection".
            Memory usage is shown in human-readable units (base-2
            representation). Without deep introspection a memory estimation is
            made based in column dtype and number of rows assuming values
            consume the same memory amount for corresponding dtypes. With deep
            memory introspection, a real memory usage calculation is performed
            at the cost of computational resources.
<<<<<<< HEAD
        {null_counts_sub}
=======
        %(show_counts_sub)s
>>>>>>> 54682234

        Returns
        -------
        None
            This method prints a summary of a {klass} and returns None.

        See Also
        --------
        {see_also_sub}

        Examples
        --------
        {examples_sub}
        """


class DataFrameInfo(BaseInfo):
    """
    Class storing dataframe-specific info.
    """

    def __init__(
        self,
        data: "DataFrame",
        memory_usage: Optional[Union[bool, str]] = None,
    ):
        self.data: "DataFrame" = data
        self.memory_usage = _initialize_memory_usage(memory_usage)

    @property
    def dtype_counts(self) -> Mapping[str, int]:
        return _get_dataframe_dtype_counts(self.data)

    @property
    def dtypes(self) -> Iterable[Dtype]:
        """
        Dtypes.

        Returns
        -------
        dtypes
            Dtype of each of the DataFrame's columns.
        """
        return self.data.dtypes

    @property
    def ids(self) -> Index:
        """
        Column names.

        Returns
        -------
        ids : Index
            DataFrame's column names.
        """
        return self.data.columns

    @property
    def col_count(self) -> int:
        """Number of columns to be summarized."""
        return len(self.ids)

    @property
    def non_null_counts(self) -> Sequence[int]:
        """Sequence of non-null counts for all columns or column (if series)."""
        return self.data.count()

    @property
    def memory_usage_bytes(self) -> int:
        if self.memory_usage == "deep":
            deep = True
        else:
            deep = False
        return self.data.memory_usage(index=True, deep=deep).sum()

    @doc(
        BaseInfo.render,
        **frame_subs,
    )
    def render(
        self,
        *,
        buf: Optional[IO[str]],
        max_cols: Optional[int],
        verbose: Optional[bool],
        show_counts: Optional[bool],
    ) -> None:
        printer = DataFrameInfoPrinter(
            info=self,
            max_cols=max_cols,
            verbose=verbose,
            show_counts=show_counts,
        )
        printer.to_buffer(buf)


class InfoPrinterAbstract:
    """
    Class for printing dataframe or series info.
    """

    def to_buffer(self, buf: Optional[IO[str]] = None) -> None:
        """Save dataframe info into buffer."""
        table_builder = self._create_table_builder()
        lines = table_builder.get_lines()
        if buf is None:  # pragma: no cover
            buf = sys.stdout
        fmt.buffer_put_lines(buf, lines)

    @abstractmethod
    def _create_table_builder(self) -> "TableBuilderAbstract":
        """Create instance of table builder."""


class DataFrameInfoPrinter(InfoPrinterAbstract):
    """
    Class for printing dataframe info.

    Parameters
    ----------
    info : DataFrameInfo
        Instance of DataFrameInfo.
    max_cols : int, optional
        When to switch from the verbose to the truncated output.
    verbose : bool, optional
        Whether to print the full summary.
    show_counts : bool, optional
        Whether to show the non-null counts.
    """

    def __init__(
        self,
        info: DataFrameInfo,
        max_cols: Optional[int] = None,
        verbose: Optional[bool] = None,
        show_counts: Optional[bool] = None,
    ):
        self.info = info
        self.data = info.data
        self.verbose = verbose
        self.max_cols = self._initialize_max_cols(max_cols)
        self.show_counts = self._initialize_show_counts(show_counts)

    @property
    def max_rows(self) -> int:
        """Maximum info rows to be displayed."""
        return get_option("display.max_info_rows", len(self.data) + 1)

    @property
    def exceeds_info_cols(self) -> bool:
        """Check if number of columns to be summarized does not exceed maximum."""
        return bool(self.col_count > self.max_cols)

    @property
    def exceeds_info_rows(self) -> bool:
        """Check if number of rows to be summarized does not exceed maximum."""
        return bool(len(self.data) > self.max_rows)

    @property
    def col_count(self) -> int:
        """Number of columns to be summarized."""
        return self.info.col_count

    def _initialize_max_cols(self, max_cols: Optional[int]) -> int:
        if max_cols is None:
            return get_option("display.max_info_columns", self.col_count + 1)
        return max_cols

    def _initialize_show_counts(self, show_counts: Optional[bool]) -> bool:
        if show_counts is None:
            return bool(not self.exceeds_info_cols and not self.exceeds_info_rows)
        else:
            return show_counts

    def _create_table_builder(self) -> "DataFrameTableBuilder":
        """
        Create instance of table builder based on verbosity and display settings.
        """
        if self.verbose:
            return DataFrameTableBuilderVerbose(
                info=self.info,
                with_counts=self.show_counts,
            )
        elif self.verbose is False:  # specifically set to False, not necessarily None
            return DataFrameTableBuilderNonVerbose(info=self.info)
        else:
            if self.exceeds_info_cols:
                return DataFrameTableBuilderNonVerbose(info=self.info)
            else:
                return DataFrameTableBuilderVerbose(
                    info=self.info,
                    with_counts=self.show_counts,
                )


class TableBuilderAbstract(ABC):
    """
    Abstract builder for info table.
    """

    _lines: List[str]
    info: BaseInfo

    @abstractmethod
    def get_lines(self) -> List[str]:
        """Product in a form of list of lines (strings)."""

    @property
    def data(self) -> FrameOrSeriesUnion:
        return self.info.data

    @property
    def dtypes(self) -> Iterable[Dtype]:
        """Dtypes of each of the DataFrame's columns."""
        return self.info.dtypes

    @property
    def dtype_counts(self) -> Mapping[str, int]:
        """Mapping dtype - number of counts."""
        return self.info.dtype_counts

    @property
    def display_memory_usage(self) -> bool:
        """Whether to display memory usage."""
        return bool(self.info.memory_usage)

    @property
    def memory_usage_string(self) -> str:
        """Memory usage string with proper size qualifier."""
        return self.info.memory_usage_string

    @property
    def non_null_counts(self) -> Sequence[int]:
        return self.info.non_null_counts

    def add_object_type_line(self) -> None:
        """Add line with string representation of dataframe to the table."""
        self._lines.append(str(type(self.data)))

    def add_index_range_line(self) -> None:
        """Add line with range of indices to the table."""
        self._lines.append(self.data.index._summary())

    def add_dtypes_line(self) -> None:
        """Add summary line with dtypes present in dataframe."""
        collected_dtypes = [
            f"{key}({val:d})" for key, val in sorted(self.dtype_counts.items())
        ]
        self._lines.append(f"dtypes: {', '.join(collected_dtypes)}")


class DataFrameTableBuilder(TableBuilderAbstract):
    """
    Abstract builder for dataframe info table.

    Parameters
    ----------
    info : DataFrameInfo.
        Instance of DataFrameInfo.
    """

    def __init__(self, *, info: DataFrameInfo):
        self.info: DataFrameInfo = info

    def get_lines(self) -> List[str]:
        self._lines = []
        if self.col_count == 0:
            self._fill_empty_info()
        else:
            self._fill_non_empty_info()
        return self._lines

    def _fill_empty_info(self) -> None:
        """Add lines to the info table, pertaining to empty dataframe."""
        self.add_object_type_line()
        self.add_index_range_line()
        self._lines.append(f"Empty {type(self.data).__name__}")

    @abstractmethod
    def _fill_non_empty_info(self) -> None:
        """Add lines to the info table, pertaining to non-empty dataframe."""

    @property
    def data(self) -> "DataFrame":
        """DataFrame."""
        return self.info.data

    @property
    def ids(self) -> Index:
        """Dataframe columns."""
        return self.info.ids

    @property
    def col_count(self) -> int:
        """Number of dataframe columns to be summarized."""
        return self.info.col_count

    def add_memory_usage_line(self) -> None:
        """Add line containing memory usage."""
        self._lines.append(f"memory usage: {self.memory_usage_string}")


class DataFrameTableBuilderNonVerbose(DataFrameTableBuilder):
    """
    Dataframe info table builder for non-verbose output.
    """

    def _fill_non_empty_info(self) -> None:
        """Add lines to the info table, pertaining to non-empty dataframe."""
        self.add_object_type_line()
        self.add_index_range_line()
        self.add_columns_summary_line()
        self.add_dtypes_line()
        if self.display_memory_usage:
            self.add_memory_usage_line()

    def add_columns_summary_line(self) -> None:
        self._lines.append(self.ids._summary(name="Columns"))


class TableBuilderVerboseMixin(TableBuilderAbstract):
    """
    Mixin for verbose info output.
    """

    SPACING: str = " " * 2
    strrows: Sequence[Sequence[str]]
    gross_column_widths: Sequence[int]
    with_counts: bool

    @property
    @abstractmethod
    def headers(self) -> Sequence[str]:
        """Headers names of the columns in verbose table."""

    @property
    def header_column_widths(self) -> Sequence[int]:
        """Widths of header columns (only titles)."""
        return [len(col) for col in self.headers]

    def _get_gross_column_widths(self) -> Sequence[int]:
        """Get widths of columns containing both headers and actual content."""
        body_column_widths = self._get_body_column_widths()
        return [
            max(*widths)
            for widths in zip(self.header_column_widths, body_column_widths)
        ]

    def _get_body_column_widths(self) -> Sequence[int]:
        """Get widths of table content columns."""
        strcols: Sequence[Sequence[str]] = list(zip(*self.strrows))
        return [max(len(x) for x in col) for col in strcols]

    def _gen_rows(self) -> Iterator[Sequence[str]]:
        """
        Generator function yielding rows content.

        Each element represents a row comprising a sequence of strings.
        """
        if self.with_counts:
            return self._gen_rows_with_counts()
        else:
            return self._gen_rows_without_counts()

    @abstractmethod
    def _gen_rows_with_counts(self) -> Iterator[Sequence[str]]:
        """Iterator with string representation of body data with counts."""

    @abstractmethod
    def _gen_rows_without_counts(self) -> Iterator[Sequence[str]]:
        """Iterator with string representation of body data without counts."""

    def add_header_line(self) -> None:
        header_line = self.SPACING.join(
            [
                _put_str(header, col_width)
                for header, col_width in zip(self.headers, self.gross_column_widths)
            ]
        )
        self._lines.append(header_line)

    def add_separator_line(self) -> None:
        separator_line = self.SPACING.join(
            [
                _put_str("-" * header_colwidth, gross_colwidth)
                for header_colwidth, gross_colwidth in zip(
                    self.header_column_widths, self.gross_column_widths
                )
            ]
        )
        self._lines.append(separator_line)

    def add_body_lines(self) -> None:
        for row in self.strrows:
            body_line = self.SPACING.join(
                [
                    _put_str(col, gross_colwidth)
                    for col, gross_colwidth in zip(row, self.gross_column_widths)
                ]
            )
            self._lines.append(body_line)

    def _gen_non_null_counts(self) -> Iterator[str]:
        """Iterator with string representation of non-null counts."""
        for count in self.non_null_counts:
            yield f"{count} non-null"

    def _gen_dtypes(self) -> Iterator[str]:
        """Iterator with string representation of column dtypes."""
        for dtype in self.dtypes:
            yield pprint_thing(dtype)


class DataFrameTableBuilderVerbose(DataFrameTableBuilder, TableBuilderVerboseMixin):
    """
    Dataframe info table builder for verbose output.
    """

    def __init__(
        self,
        *,
        info: DataFrameInfo,
        with_counts: bool,
    ):
        self.info = info
        self.with_counts = with_counts
        self.strrows: Sequence[Sequence[str]] = list(self._gen_rows())
        self.gross_column_widths: Sequence[int] = self._get_gross_column_widths()

    def _fill_non_empty_info(self) -> None:
        """Add lines to the info table, pertaining to non-empty dataframe."""
        self.add_object_type_line()
        self.add_index_range_line()
        self.add_columns_summary_line()
        self.add_header_line()
        self.add_separator_line()
        self.add_body_lines()
        self.add_dtypes_line()
        if self.display_memory_usage:
            self.add_memory_usage_line()

    @property
    def headers(self) -> Sequence[str]:
        """Headers names of the columns in verbose table."""
        if self.with_counts:
            return [" # ", "Column", "Non-Null Count", "Dtype"]
        return [" # ", "Column", "Dtype"]

    def add_columns_summary_line(self) -> None:
        self._lines.append(f"Data columns (total {self.col_count} columns):")

    def _gen_rows_without_counts(self) -> Iterator[Sequence[str]]:
        """Iterator with string representation of body data without counts."""
        yield from zip(
            self._gen_line_numbers(),
            self._gen_columns(),
            self._gen_dtypes(),
        )

    def _gen_rows_with_counts(self) -> Iterator[Sequence[str]]:
        """Iterator with string representation of body data with counts."""
        yield from zip(
            self._gen_line_numbers(),
            self._gen_columns(),
            self._gen_non_null_counts(),
            self._gen_dtypes(),
        )

    def _gen_line_numbers(self) -> Iterator[str]:
        """Iterator with string representation of column numbers."""
        for i, _ in enumerate(self.ids):
            yield f" {i}"

    def _gen_columns(self) -> Iterator[str]:
        """Iterator with string representation of column names."""
        for col in self.ids:
            yield pprint_thing(col)


def _get_dataframe_dtype_counts(df: "DataFrame") -> Mapping[str, int]:
    """
    Create mapping between datatypes and their number of occurences.
    """
    # groupby dtype.name to collect e.g. Categorical columns
    return df.dtypes.value_counts().groupby(lambda x: x.name).sum()<|MERGE_RESOLUTION|>--- conflicted
+++ resolved
@@ -331,11 +331,7 @@
             consume the same memory amount for corresponding dtypes. With deep
             memory introspection, a real memory usage calculation is performed
             at the cost of computational resources.
-<<<<<<< HEAD
-        {null_counts_sub}
-=======
         %(show_counts_sub)s
->>>>>>> 54682234
 
         Returns
         -------
