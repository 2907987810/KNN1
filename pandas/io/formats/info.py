from __future__ import annotations

from abc import (
    ABC,
    abstractmethod,
)
import sys
from textwrap import dedent
from typing import (
    TYPE_CHECKING,
    Iterable,
    Iterator,
    Mapping,
    Sequence,
)

from pandas._config import get_option

<<<<<<< HEAD
from pandas._typing import Dtype
from pandas.util._decorators import doc
=======
from pandas._typing import (
    Dtype,
    WriteBuffer,
)
>>>>>>> 7b78b730

from pandas.core.indexes.api import Index

from pandas.io.formats import format as fmt
from pandas.io.formats.printing import pprint_thing

if TYPE_CHECKING:
    from pandas.core.frame import (
        DataFrame,
        Series,
    )


frame_max_cols_sub = dedent(
    """\
    max_cols : int, optional
        When to switch from the verbose to the truncated output. If the
        DataFrame has more than `max_cols` columns, the truncated output
        is used. By default, the setting in
        ``pandas.options.display.max_info_columns`` is used."""
)


show_counts_sub = dedent(
    """\
    show_counts : bool, optional
        Whether to show the non-null counts. By default, this is shown
        only if the DataFrame is smaller than
        ``pandas.options.display.max_info_rows`` and
        ``pandas.options.display.max_info_columns``. A value of True always
        shows the counts, and False never shows the counts.
    null_counts : bool, optional
        .. deprecated:: 1.2.0
            Use show_counts instead."""
)


frame_examples_sub = dedent(
    """\
    >>> int_values = [1, 2, 3, 4, 5]
    >>> text_values = ['alpha', 'beta', 'gamma', 'delta', 'epsilon']
    >>> float_values = [0.0, 0.25, 0.5, 0.75, 1.0]
    >>> df = pd.DataFrame({"int_col": int_values, "text_col": text_values,
    ...                   "float_col": float_values})
    >>> df
        int_col text_col  float_col
    0        1    alpha       0.00
    1        2     beta       0.25
    2        3    gamma       0.50
    3        4    delta       0.75
    4        5  epsilon       1.00

    Prints information of all columns:

    >>> df.info(verbose=True)
    <class 'pandas.core.frame.DataFrame'>
    RangeIndex: 5 entries, 0 to 4
    Data columns (total 3 columns):
     #   Column     Non-Null Count  Dtype
    ---  ------     --------------  -----
     0   int_col    5 non-null      int64
     1   text_col   5 non-null      object
     2   float_col  5 non-null      float64
    dtypes: float64(1), int64(1), object(1)
    memory usage: 248.0+ bytes

    Prints a summary of columns count and its dtypes but not per column
    information:

    >>> df.info(verbose=False)
    <class 'pandas.core.frame.DataFrame'>
    RangeIndex: 5 entries, 0 to 4
    Columns: 3 entries, int_col to float_col
    dtypes: float64(1), int64(1), object(1)
    memory usage: 248.0+ bytes

    Pipe output of DataFrame.info to buffer instead of sys.stdout, get
    buffer content and writes to a text file:

    >>> import io
    >>> buffer = io.StringIO()
    >>> df.info(buf=buffer)
    >>> s = buffer.getvalue()
    >>> with open("df_info.txt", "w",
    ...           encoding="utf-8") as f:  # doctest: +SKIP
    ...     f.write(s)
    260

    The `memory_usage` parameter allows deep introspection mode, specially
    useful for big DataFrames and fine-tune memory optimization:

    >>> random_strings_array = np.random.choice(['a', 'b', 'c'], 10 ** 6)
    >>> df = pd.DataFrame({
    ...     'column_1': np.random.choice(['a', 'b', 'c'], 10 ** 6),
    ...     'column_2': np.random.choice(['a', 'b', 'c'], 10 ** 6),
    ...     'column_3': np.random.choice(['a', 'b', 'c'], 10 ** 6)
    ... })
    >>> df.info()
    <class 'pandas.core.frame.DataFrame'>
    RangeIndex: 1000000 entries, 0 to 999999
    Data columns (total 3 columns):
     #   Column    Non-Null Count    Dtype
    ---  ------    --------------    -----
     0   column_1  1000000 non-null  object
     1   column_2  1000000 non-null  object
     2   column_3  1000000 non-null  object
    dtypes: object(3)
    memory usage: 22.9+ MB

    >>> df.info(memory_usage='deep')
    <class 'pandas.core.frame.DataFrame'>
    RangeIndex: 1000000 entries, 0 to 999999
    Data columns (total 3 columns):
     #   Column    Non-Null Count    Dtype
    ---  ------    --------------    -----
     0   column_1  1000000 non-null  object
     1   column_2  1000000 non-null  object
     2   column_3  1000000 non-null  object
    dtypes: object(3)
    memory usage: 165.9 MB"""
)


frame_see_also_sub = dedent(
    """\
    DataFrame.describe: Generate descriptive statistics of DataFrame
        columns.
    DataFrame.memory_usage: Memory usage of DataFrame columns."""
)


frame_sub_kwargs = {
    "klass": "DataFrame",
    "type_sub": " and columns",
    "max_cols_sub": frame_max_cols_sub,
    "show_counts_sub": show_counts_sub,
    "examples_sub": frame_examples_sub,
    "see_also_sub": frame_see_also_sub,
    "version_added_sub": "",
}


INFO_DOCSTRING = dedent(
    """\
    Print a concise summary of a {klass}.

    This method prints information about a {klass} including
    the index dtype{type_sub}, non-null values and memory usage.
    {version_added_sub}\

    Parameters
    ----------
    data : {klass}
        {klass} to print information about.
    verbose : bool, optional
        Whether to print the full summary. By default, the setting in
        ``pandas.options.display.max_info_columns`` is followed.
    buf : writable buffer, defaults to sys.stdout
        Where to send the output. By default, the output is printed to
        sys.stdout. Pass a writable buffer if you need to further process
        the output.
    {max_cols_sub}
    memory_usage : bool, str, optional
        Specifies whether total memory usage of the {klass}
        elements (including the index) should be displayed. By default,
        this follows the ``pandas.options.display.memory_usage`` setting.

        True always show memory usage. False never shows memory usage.
        A value of 'deep' is equivalent to "True with deep introspection".
        Memory usage is shown in human-readable units (base-2
        representation). Without deep introspection a memory estimation is
        made based in column dtype and number of rows assuming values
        consume the same memory amount for corresponding dtypes. With deep
        memory introspection, a real memory usage calculation is performed
        at the cost of computational resources.
    {show_counts_sub}

    Returns
    -------
    None
        This method prints a summary of a {klass} and returns None.

    See Also
    --------
    {see_also_sub}

    Examples
    --------
    {examples_sub}
    """
)


def _put_str(s: str | Dtype, space: int) -> str:
    """
    Make string of specified length, padding to the right if necessary.

    Parameters
    ----------
    s : Union[str, Dtype]
        String to be formatted.
    space : int
        Length to force string to be of.

    Returns
    -------
    str
        String coerced to given length.

    Examples
    --------
    >>> pd.io.formats.info._put_str("panda", 6)
    'panda '
    >>> pd.io.formats.info._put_str("panda", 4)
    'pand'
    """
    return str(s)[:space].ljust(space)


def _sizeof_fmt(num: int | float, size_qualifier: str) -> str:
    """
    Return size in human readable format.

    Parameters
    ----------
    num : int
        Size in bytes.
    size_qualifier : str
        Either empty, or '+' (if lower bound).

    Returns
    -------
    str
        Size in human readable format.

    Examples
    --------
    >>> _sizeof_fmt(23028, '')
    '22.5 KB'

    >>> _sizeof_fmt(23028, '+')
    '22.5+ KB'
    """
    for x in ["bytes", "KB", "MB", "GB", "TB"]:
        if num < 1024.0:
            return f"{num:3.1f}{size_qualifier} {x}"
        num /= 1024.0
    return f"{num:3.1f}{size_qualifier} PB"


def _initialize_memory_usage(
    memory_usage: bool | str | None = None,
) -> bool | str:
    """Get memory usage based on inputs and display options."""
    if memory_usage is None:
        memory_usage = get_option("display.memory_usage")
    return memory_usage


class BaseInfo(ABC):
    """
    Base class for DataFrameInfo and SeriesInfo.

    Parameters
    ----------
    data : DataFrame or Series
        Either dataframe or series.
    memory_usage : bool or str, optional
        If "deep", introspect the data deeply by interrogating object dtypes
        for system-level memory consumption, and include it in the returned
        values.
    """

    data: DataFrame | Series
    memory_usage: bool | str

    @property
    @abstractmethod
    def dtypes(self) -> Iterable[Dtype]:
        """
        Dtypes.

        Returns
        -------
        dtypes : sequence
            Dtype of each of the DataFrame's columns (or one series column).
        """

    @property
    @abstractmethod
    def dtype_counts(self) -> Mapping[str, int]:
        """Mapping dtype - number of counts."""

    @property
    @abstractmethod
    def non_null_counts(self) -> Sequence[int]:
        """Sequence of non-null counts for all columns or column (if series)."""

    @property
    @abstractmethod
    def memory_usage_bytes(self) -> int:
        """
        Memory usage in bytes.

        Returns
        -------
        memory_usage_bytes : int
            Object's total memory usage in bytes.
        """

    @property
    def memory_usage_string(self) -> str:
        """Memory usage in a form of human readable string."""
        return f"{_sizeof_fmt(self.memory_usage_bytes, self.size_qualifier)}\n"

    @property
    def size_qualifier(self) -> str:
        size_qualifier = ""
        if self.memory_usage:
            if self.memory_usage != "deep":
                # size_qualifier is just a best effort; not guaranteed to catch
                # all cases (e.g., it misses categorical data even with object
                # categories)
                if (
                    "object" in self.dtype_counts
                    or self.data.index._is_memory_usage_qualified()
                ):
                    size_qualifier = "+"
        return size_qualifier

    @abstractmethod
    def render(
        self,
        *,
        buf: WriteBuffer[str] | None,
        max_cols: int | None,
        verbose: bool | None,
        show_counts: bool | None,
    ) -> None:
        pass


class DataFrameInfo(BaseInfo):
    """
    Class storing dataframe-specific info.
    """

    def __init__(
        self,
        data: DataFrame,
        memory_usage: bool | str | None = None,
    ):
        self.data: DataFrame = data
        self.memory_usage = _initialize_memory_usage(memory_usage)

    @property
    def dtype_counts(self) -> Mapping[str, int]:
        return _get_dataframe_dtype_counts(self.data)

    @property
    def dtypes(self) -> Iterable[Dtype]:
        """
        Dtypes.

        Returns
        -------
        dtypes
            Dtype of each of the DataFrame's columns.
        """
        return self.data.dtypes

    @property
    def ids(self) -> Index:
        """
        Column names.

        Returns
        -------
        ids : Index
            DataFrame's column names.
        """
        return self.data.columns

    @property
    def col_count(self) -> int:
        """Number of columns to be summarized."""
        return len(self.ids)

    @property
    def non_null_counts(self) -> Sequence[int]:
        """Sequence of non-null counts for all columns or column (if series)."""
        return self.data.count()

    @property
    def memory_usage_bytes(self) -> int:
        if self.memory_usage == "deep":
            deep = True
        else:
            deep = False
        return self.data.memory_usage(index=True, deep=deep).sum()

    @doc(
        INFO_DOCSTRING,
        klass="DataFrame",
        type_sub=" and columns",
        max_cols_sub=frame_max_cols_sub,
        show_counts_sub=show_counts_sub,
        examples_sub=frame_examples_sub,
        see_also_sub=frame_see_also_sub,
        version_added_sub="",
    )
    def render(
        self,
        *,
        buf: WriteBuffer[str] | None,
        max_cols: int | None,
        verbose: bool | None,
        show_counts: bool | None,
    ) -> None:
        printer = DataFrameInfoPrinter(
            info=self,
            max_cols=max_cols,
            verbose=verbose,
            show_counts=show_counts,
        )
        printer.to_buffer(buf)


class InfoPrinterAbstract:
    """
    Class for printing dataframe or series info.
    """

    def to_buffer(self, buf: WriteBuffer[str] | None = None) -> None:
        """Save dataframe info into buffer."""
        table_builder = self._create_table_builder()
        lines = table_builder.get_lines()
        if buf is None:  # pragma: no cover
            buf = sys.stdout
        fmt.buffer_put_lines(buf, lines)

    @abstractmethod
    def _create_table_builder(self) -> TableBuilderAbstract:
        """Create instance of table builder."""


class DataFrameInfoPrinter(InfoPrinterAbstract):
    """
    Class for printing dataframe info.

    Parameters
    ----------
    info : DataFrameInfo
        Instance of DataFrameInfo.
    max_cols : int, optional
        When to switch from the verbose to the truncated output.
    verbose : bool, optional
        Whether to print the full summary.
    show_counts : bool, optional
        Whether to show the non-null counts.
    """

    def __init__(
        self,
        info: DataFrameInfo,
        max_cols: int | None = None,
        verbose: bool | None = None,
        show_counts: bool | None = None,
    ):
        self.info = info
        self.data = info.data
        self.verbose = verbose
        self.max_cols = self._initialize_max_cols(max_cols)
        self.show_counts = self._initialize_show_counts(show_counts)

    @property
    def max_rows(self) -> int:
        """Maximum info rows to be displayed."""
        return get_option("display.max_info_rows", len(self.data) + 1)

    @property
    def exceeds_info_cols(self) -> bool:
        """Check if number of columns to be summarized does not exceed maximum."""
        return bool(self.col_count > self.max_cols)

    @property
    def exceeds_info_rows(self) -> bool:
        """Check if number of rows to be summarized does not exceed maximum."""
        return bool(len(self.data) > self.max_rows)

    @property
    def col_count(self) -> int:
        """Number of columns to be summarized."""
        return self.info.col_count

    def _initialize_max_cols(self, max_cols: int | None) -> int:
        if max_cols is None:
            return get_option("display.max_info_columns", self.col_count + 1)
        return max_cols

    def _initialize_show_counts(self, show_counts: bool | None) -> bool:
        if show_counts is None:
            return bool(not self.exceeds_info_cols and not self.exceeds_info_rows)
        else:
            return show_counts

    def _create_table_builder(self) -> DataFrameTableBuilder:
        """
        Create instance of table builder based on verbosity and display settings.
        """
        if self.verbose:
            return DataFrameTableBuilderVerbose(
                info=self.info,
                with_counts=self.show_counts,
            )
        elif self.verbose is False:  # specifically set to False, not necessarily None
            return DataFrameTableBuilderNonVerbose(info=self.info)
        else:
            if self.exceeds_info_cols:
                return DataFrameTableBuilderNonVerbose(info=self.info)
            else:
                return DataFrameTableBuilderVerbose(
                    info=self.info,
                    with_counts=self.show_counts,
                )


class TableBuilderAbstract(ABC):
    """
    Abstract builder for info table.
    """

    _lines: list[str]
    info: BaseInfo

    @abstractmethod
    def get_lines(self) -> list[str]:
        """Product in a form of list of lines (strings)."""

    @property
    def data(self) -> DataFrame | Series:
        return self.info.data

    @property
    def dtypes(self) -> Iterable[Dtype]:
        """Dtypes of each of the DataFrame's columns."""
        return self.info.dtypes

    @property
    def dtype_counts(self) -> Mapping[str, int]:
        """Mapping dtype - number of counts."""
        return self.info.dtype_counts

    @property
    def display_memory_usage(self) -> bool:
        """Whether to display memory usage."""
        return bool(self.info.memory_usage)

    @property
    def memory_usage_string(self) -> str:
        """Memory usage string with proper size qualifier."""
        return self.info.memory_usage_string

    @property
    def non_null_counts(self) -> Sequence[int]:
        return self.info.non_null_counts

    def add_object_type_line(self) -> None:
        """Add line with string representation of dataframe to the table."""
        self._lines.append(str(type(self.data)))

    def add_index_range_line(self) -> None:
        """Add line with range of indices to the table."""
        self._lines.append(self.data.index._summary())

    def add_dtypes_line(self) -> None:
        """Add summary line with dtypes present in dataframe."""
        collected_dtypes = [
            f"{key}({val:d})" for key, val in sorted(self.dtype_counts.items())
        ]
        self._lines.append(f"dtypes: {', '.join(collected_dtypes)}")


class DataFrameTableBuilder(TableBuilderAbstract):
    """
    Abstract builder for dataframe info table.

    Parameters
    ----------
    info : DataFrameInfo.
        Instance of DataFrameInfo.
    """

    def __init__(self, *, info: DataFrameInfo):
        self.info: DataFrameInfo = info

    def get_lines(self) -> list[str]:
        self._lines = []
        if self.col_count == 0:
            self._fill_empty_info()
        else:
            self._fill_non_empty_info()
        return self._lines

    def _fill_empty_info(self) -> None:
        """Add lines to the info table, pertaining to empty dataframe."""
        self.add_object_type_line()
        self.add_index_range_line()
        self._lines.append(f"Empty {type(self.data).__name__}")

    @abstractmethod
    def _fill_non_empty_info(self) -> None:
        """Add lines to the info table, pertaining to non-empty dataframe."""

    @property
    def data(self) -> DataFrame:
        """DataFrame."""
        return self.info.data

    @property
    def ids(self) -> Index:
        """Dataframe columns."""
        return self.info.ids

    @property
    def col_count(self) -> int:
        """Number of dataframe columns to be summarized."""
        return self.info.col_count

    def add_memory_usage_line(self) -> None:
        """Add line containing memory usage."""
        self._lines.append(f"memory usage: {self.memory_usage_string}")


class DataFrameTableBuilderNonVerbose(DataFrameTableBuilder):
    """
    Dataframe info table builder for non-verbose output.
    """

    def _fill_non_empty_info(self) -> None:
        """Add lines to the info table, pertaining to non-empty dataframe."""
        self.add_object_type_line()
        self.add_index_range_line()
        self.add_columns_summary_line()
        self.add_dtypes_line()
        if self.display_memory_usage:
            self.add_memory_usage_line()

    def add_columns_summary_line(self) -> None:
        self._lines.append(self.ids._summary(name="Columns"))


class TableBuilderVerboseMixin(TableBuilderAbstract):
    """
    Mixin for verbose info output.
    """

    SPACING: str = " " * 2
    strrows: Sequence[Sequence[str]]
    gross_column_widths: Sequence[int]
    with_counts: bool

    @property
    @abstractmethod
    def headers(self) -> Sequence[str]:
        """Headers names of the columns in verbose table."""

    @property
    def header_column_widths(self) -> Sequence[int]:
        """Widths of header columns (only titles)."""
        return [len(col) for col in self.headers]

    def _get_gross_column_widths(self) -> Sequence[int]:
        """Get widths of columns containing both headers and actual content."""
        body_column_widths = self._get_body_column_widths()
        return [
            max(*widths)
            for widths in zip(self.header_column_widths, body_column_widths)
        ]

    def _get_body_column_widths(self) -> Sequence[int]:
        """Get widths of table content columns."""
        strcols: Sequence[Sequence[str]] = list(zip(*self.strrows))
        return [max(len(x) for x in col) for col in strcols]

    def _gen_rows(self) -> Iterator[Sequence[str]]:
        """
        Generator function yielding rows content.

        Each element represents a row comprising a sequence of strings.
        """
        if self.with_counts:
            return self._gen_rows_with_counts()
        else:
            return self._gen_rows_without_counts()

    @abstractmethod
    def _gen_rows_with_counts(self) -> Iterator[Sequence[str]]:
        """Iterator with string representation of body data with counts."""

    @abstractmethod
    def _gen_rows_without_counts(self) -> Iterator[Sequence[str]]:
        """Iterator with string representation of body data without counts."""

    def add_header_line(self) -> None:
        header_line = self.SPACING.join(
            [
                _put_str(header, col_width)
                for header, col_width in zip(self.headers, self.gross_column_widths)
            ]
        )
        self._lines.append(header_line)

    def add_separator_line(self) -> None:
        separator_line = self.SPACING.join(
            [
                _put_str("-" * header_colwidth, gross_colwidth)
                for header_colwidth, gross_colwidth in zip(
                    self.header_column_widths, self.gross_column_widths
                )
            ]
        )
        self._lines.append(separator_line)

    def add_body_lines(self) -> None:
        for row in self.strrows:
            body_line = self.SPACING.join(
                [
                    _put_str(col, gross_colwidth)
                    for col, gross_colwidth in zip(row, self.gross_column_widths)
                ]
            )
            self._lines.append(body_line)

    def _gen_non_null_counts(self) -> Iterator[str]:
        """Iterator with string representation of non-null counts."""
        for count in self.non_null_counts:
            yield f"{count} non-null"

    def _gen_dtypes(self) -> Iterator[str]:
        """Iterator with string representation of column dtypes."""
        for dtype in self.dtypes:
            yield pprint_thing(dtype)


class DataFrameTableBuilderVerbose(DataFrameTableBuilder, TableBuilderVerboseMixin):
    """
    Dataframe info table builder for verbose output.
    """

    def __init__(
        self,
        *,
        info: DataFrameInfo,
        with_counts: bool,
    ):
        self.info = info
        self.with_counts = with_counts
        self.strrows: Sequence[Sequence[str]] = list(self._gen_rows())
        self.gross_column_widths: Sequence[int] = self._get_gross_column_widths()

    def _fill_non_empty_info(self) -> None:
        """Add lines to the info table, pertaining to non-empty dataframe."""
        self.add_object_type_line()
        self.add_index_range_line()
        self.add_columns_summary_line()
        self.add_header_line()
        self.add_separator_line()
        self.add_body_lines()
        self.add_dtypes_line()
        if self.display_memory_usage:
            self.add_memory_usage_line()

    @property
    def headers(self) -> Sequence[str]:
        """Headers names of the columns in verbose table."""
        if self.with_counts:
            return [" # ", "Column", "Non-Null Count", "Dtype"]
        return [" # ", "Column", "Dtype"]

    def add_columns_summary_line(self) -> None:
        self._lines.append(f"Data columns (total {self.col_count} columns):")

    def _gen_rows_without_counts(self) -> Iterator[Sequence[str]]:
        """Iterator with string representation of body data without counts."""
        yield from zip(
            self._gen_line_numbers(),
            self._gen_columns(),
            self._gen_dtypes(),
        )

    def _gen_rows_with_counts(self) -> Iterator[Sequence[str]]:
        """Iterator with string representation of body data with counts."""
        yield from zip(
            self._gen_line_numbers(),
            self._gen_columns(),
            self._gen_non_null_counts(),
            self._gen_dtypes(),
        )

    def _gen_line_numbers(self) -> Iterator[str]:
        """Iterator with string representation of column numbers."""
        for i, _ in enumerate(self.ids):
            yield f" {i}"

    def _gen_columns(self) -> Iterator[str]:
        """Iterator with string representation of column names."""
        for col in self.ids:
            yield pprint_thing(col)


def _get_dataframe_dtype_counts(df: DataFrame) -> Mapping[str, int]:
    """
    Create mapping between datatypes and their number of occurrences.
    """
    # groupby dtype.name to collect e.g. Categorical columns
    return df.dtypes.value_counts().groupby(lambda x: x.name).sum()<|MERGE_RESOLUTION|>--- conflicted
+++ resolved
@@ -16,15 +16,11 @@
 
 from pandas._config import get_option
 
-<<<<<<< HEAD
-from pandas._typing import Dtype
-from pandas.util._decorators import doc
-=======
 from pandas._typing import (
     Dtype,
     WriteBuffer,
 )
->>>>>>> 7b78b730
+from pandas.util._decorators import doc
 
 from pandas.core.indexes.api import Index
 
