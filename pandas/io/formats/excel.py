--- conflicted
+++ resolved
@@ -4,11 +4,7 @@
 from functools import reduce
 import itertools
 import re
-<<<<<<< HEAD
-from typing import Iterable
-=======
-from typing import Callable, Dict, List, Optional, Sequence, Union
->>>>>>> 0913ed04
+from typing import Callable, Dict, Iterable, List, Optional, Sequence, Union
 import warnings
 
 import numpy as np
