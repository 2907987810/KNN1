--- conflicted
+++ resolved
@@ -24,15 +24,6 @@
 import numpy as np
 
 from pandas._libs.lib import is_list_like
-<<<<<<< HEAD
-from pandas._typing import (
-    FilePath,
-    IndexLabel,
-    StorageOptions,
-    WriteExcelBuffer,
-)
-=======
->>>>>>> 6d6dc1a8
 from pandas.util._decorators import doc
 from pandas.util._exceptions import find_stack_level
 
@@ -60,14 +51,14 @@
 from pandas.io.formats.printing import pprint_thing
 
 if TYPE_CHECKING:
-<<<<<<< HEAD
-    from pandas import ExcelWriter
-=======
     from pandas._typing import (
+        FilePath,
         IndexLabel,
         StorageOptions,
+        WriteExcelBuffer,
     )
->>>>>>> 6d6dc1a8
+
+    from pandas import ExcelWriter
 
 
 class ExcelCell:
