"""
Utilities for conversion to writer-agnostic Excel representation.
"""

from functools import reduce
import itertools
import re
<<<<<<< HEAD
from typing import Callable, Dict, Iterable, List, Optional, Sequence, Union
=======
from typing import Callable, Dict, Optional, Sequence, Union
>>>>>>> 15bacea8
import warnings

import numpy as np

from pandas._typing import Label

from pandas.core.dtypes import missing
from pandas.core.dtypes.common import is_float, is_scalar
from pandas.core.dtypes.generic import ABCMultiIndex, ABCPeriodIndex

from pandas import Index
import pandas.core.common as com

from pandas.io.common import stringify_path
from pandas.io.formats.css import CSSResolver, CSSWarning
from pandas.io.formats.format import get_level_lengths
from pandas.io.formats.printing import pprint_thing


class ExcelCell:
    __fields__ = ("row", "col", "val", "style", "mergestart", "mergeend")
    __slots__ = __fields__

    def __init__(
        self, row: int, col: int, val, style=None, mergestart=None, mergeend=None
    ):
        self.row = row
        self.col = col
        self.val = val
        self.style = style
        self.mergestart = mergestart
        self.mergeend = mergeend


class CSSToExcelConverter:
    """A callable for converting CSS declarations to ExcelWriter styles

    Supports parts of CSS 2.2, with minimal CSS 3.0 support (e.g. text-shadow),
    focusing on font styling, backgrounds, borders and alignment.

    Operates by first computing CSS styles in a fairly generic
    way (see :meth:`compute_css`) then determining Excel style
    properties from CSS properties (see :meth:`build_xlstyle`).

    Parameters
    ----------
    inherited : str, optional
        CSS declarations understood to be the containing scope for the
        CSS processed by :meth:`__call__`.
    """

    # NB: Most of the methods here could be classmethods, as only __init__
    #     and __call__ make use of instance attributes.  We leave them as
    #     instancemethods so that users can easily experiment with extensions
    #     without monkey-patching.

    def __init__(self, inherited: Optional[str] = None):
        if inherited is not None:
            inherited = self.compute_css(inherited)

        self.inherited = inherited

    compute_css = CSSResolver()

    def __call__(self, declarations_str: str) -> Dict[str, Dict[str, str]]:
        """
        Convert CSS declarations to ExcelWriter style.

        Parameters
        ----------
        declarations_str : str
            List of CSS declarations.
            e.g. "font-weight: bold; background: blue"

        Returns
        -------
        xlstyle : dict
            A style as interpreted by ExcelWriter when found in
            ExcelCell.style.
        """
        # TODO: memoize?
        properties = self.compute_css(declarations_str, self.inherited)
        return self.build_xlstyle(properties)

    def build_xlstyle(self, props: Dict[str, str]) -> Dict[str, Dict[str, str]]:
        out = {
            "alignment": self.build_alignment(props),
            "border": self.build_border(props),
            "fill": self.build_fill(props),
            "font": self.build_font(props),
            "number_format": self.build_number_format(props),
        }

        # TODO: handle cell width and height: needs support in pandas.io.excel

        def remove_none(d: Dict[str, str]) -> None:
            """Remove key where value is None, through nested dicts"""
            for k, v in list(d.items()):
                if v is None:
                    del d[k]
                elif isinstance(v, dict):
                    remove_none(v)
                    if not v:
                        del d[k]

        remove_none(out)
        return out

    VERTICAL_MAP = {
        "top": "top",
        "text-top": "top",
        "middle": "center",
        "baseline": "bottom",
        "bottom": "bottom",
        "text-bottom": "bottom",
        # OpenXML also has 'justify', 'distributed'
    }

    def build_alignment(self, props) -> Dict[str, Optional[Union[bool, str]]]:
        # TODO: text-indent, padding-left -> alignment.indent
        return {
            "horizontal": props.get("text-align"),
            "vertical": self.VERTICAL_MAP.get(props.get("vertical-align")),
            "wrap_text": (
                None
                if props.get("white-space") is None
                else props["white-space"] not in ("nowrap", "pre", "pre-line")
            ),
        }

    def build_border(self, props: Dict) -> Dict[str, Dict[str, str]]:
        return {
            side: {
                "style": self._border_style(
                    props.get(f"border-{side}-style"),
                    props.get(f"border-{side}-width"),
                ),
                "color": self.color_to_excel(props.get(f"border-{side}-color")),
            }
            for side in ["top", "right", "bottom", "left"]
        }

    def _border_style(self, style: Optional[str], width):
        # convert styles and widths to openxml, one of:
        #       'dashDot'
        #       'dashDotDot'
        #       'dashed'
        #       'dotted'
        #       'double'
        #       'hair'
        #       'medium'
        #       'mediumDashDot'
        #       'mediumDashDotDot'
        #       'mediumDashed'
        #       'slantDashDot'
        #       'thick'
        #       'thin'
        if width is None and style is None:
            return None
        if style == "none" or style == "hidden":
            return None

        if width is None:
            width = "2pt"
        width = float(width[:-2])
        if width < 1e-5:
            return None
        elif width < 1.3:
            width_name = "thin"
        elif width < 2.8:
            width_name = "medium"
        else:
            width_name = "thick"

        if style in (None, "groove", "ridge", "inset", "outset"):
            # not handled
            style = "solid"

        if style == "double":
            return "double"
        if style == "solid":
            return width_name
        if style == "dotted":
            if width_name in ("hair", "thin"):
                return "dotted"
            return "mediumDashDotDot"
        if style == "dashed":
            if width_name in ("hair", "thin"):
                return "dashed"
            return "mediumDashed"

    def build_fill(self, props: Dict[str, str]):
        # TODO: perhaps allow for special properties
        #       -excel-pattern-bgcolor and -excel-pattern-type
        fill_color = props.get("background-color")
        if fill_color not in (None, "transparent", "none"):
            return {"fgColor": self.color_to_excel(fill_color), "patternType": "solid"}

    BOLD_MAP = {
        "bold": True,
        "bolder": True,
        "600": True,
        "700": True,
        "800": True,
        "900": True,
        "normal": False,
        "lighter": False,
        "100": False,
        "200": False,
        "300": False,
        "400": False,
        "500": False,
    }
    ITALIC_MAP = {"normal": False, "italic": True, "oblique": True}

    def build_font(self, props) -> Dict[str, Optional[Union[bool, int, str]]]:
        size = props.get("font-size")
        if size is not None:
            assert size.endswith("pt")
            size = float(size[:-2])

        font_names_tmp = re.findall(
            r"""(?x)
            (
            "(?:[^"]|\\")+"
            |
            '(?:[^']|\\')+'
            |
            [^'",]+
            )(?=,|\s*$)
        """,
            props.get("font-family", ""),
        )
        font_names = []
        for name in font_names_tmp:
            if name[:1] == '"':
                name = name[1:-1].replace('\\"', '"')
            elif name[:1] == "'":
                name = name[1:-1].replace("\\'", "'")
            else:
                name = name.strip()
            if name:
                font_names.append(name)

        family = None
        for name in font_names:
            if name == "serif":
                family = 1  # roman
                break
            elif name == "sans-serif":
                family = 2  # swiss
                break
            elif name == "cursive":
                family = 4  # script
                break
            elif name == "fantasy":
                family = 5  # decorative
                break

        decoration = props.get("text-decoration")
        if decoration is not None:
            decoration = decoration.split()
        else:
            decoration = ()

        return {
            "name": font_names[0] if font_names else None,
            "family": family,
            "size": size,
            "bold": self.BOLD_MAP.get(props.get("font-weight")),
            "italic": self.ITALIC_MAP.get(props.get("font-style")),
            "underline": ("single" if "underline" in decoration else None),
            "strike": ("line-through" in decoration) or None,
            "color": self.color_to_excel(props.get("color")),
            # shadow if nonzero digit before shadow color
            "shadow": (
                bool(re.search("^[^#(]*[1-9]", props["text-shadow"]))
                if "text-shadow" in props
                else None
            ),
            # FIXME: dont leave commented-out
            # 'vertAlign':,
            # 'charset': ,
            # 'scheme': ,
            # 'outline': ,
            # 'condense': ,
        }

    NAMED_COLORS = {
        "maroon": "800000",
        "brown": "A52A2A",
        "red": "FF0000",
        "pink": "FFC0CB",
        "orange": "FFA500",
        "yellow": "FFFF00",
        "olive": "808000",
        "green": "008000",
        "purple": "800080",
        "fuchsia": "FF00FF",
        "lime": "00FF00",
        "teal": "008080",
        "aqua": "00FFFF",
        "blue": "0000FF",
        "navy": "000080",
        "black": "000000",
        "gray": "808080",
        "grey": "808080",
        "silver": "C0C0C0",
        "white": "FFFFFF",
    }

    def color_to_excel(self, val: Optional[str]):
        if val is None:
            return None
        if val.startswith("#") and len(val) == 7:
            return val[1:].upper()
        if val.startswith("#") and len(val) == 4:
            return (val[1] * 2 + val[2] * 2 + val[3] * 2).upper()
        try:
            return self.NAMED_COLORS[val]
        except KeyError:
            warnings.warn(f"Unhandled color format: {repr(val)}", CSSWarning)

    def build_number_format(self, props: Dict) -> Dict[str, Optional[str]]:
        return {"format_code": props.get("number-format")}


class ExcelFormatter:
    """
    Class for formatting a DataFrame to a list of ExcelCells,

    Parameters
    ----------
    df : DataFrame or Styler
    na_rep: na representation
    float_format : string, default None
            Format string for floating point numbers
    cols : sequence, optional
        Columns to write
    header : boolean or list of string, default True
        Write out column names. If a list of string is given it is
        assumed to be aliases for the column names
    index : boolean, default True
        output row names (index)
    index_label : string or sequence, default None
            Column label for index column(s) if desired. If None is given, and
            `header` and `index` are True, then the index names are used. A
            sequence should be given if the DataFrame uses MultiIndex.
    merge_cells : boolean, default False
            Format MultiIndex and Hierarchical Rows as merged cells.
    inf_rep : string, default `'inf'`
        representation for np.inf values (which aren't representable in Excel)
        A `'-'` sign will be added in front of -inf.
    style_converter : callable, optional
        This translates Styler styles (CSS) into ExcelWriter styles.
        Defaults to ``CSSToExcelConverter()``.
        It should have signature css_declarations string -> excel style.
        This is only called for body cells.
    """

    max_rows = 2 ** 20
    max_cols = 2 ** 14

    def __init__(
        self,
        df,
        na_rep: str = "",
        float_format: Optional[str] = None,
        cols: Optional[Sequence[Label]] = None,
        header: Union[Sequence[Label], bool] = True,
        index: bool = True,
        index_label: Optional[Union[Label, Sequence[Label]]] = None,
        merge_cells: bool = False,
        inf_rep: str = "inf",
        style_converter: Optional[Callable] = None,
    ):
        self.rowcounter = 0
        self.na_rep = na_rep
        if hasattr(df, "render"):
            self.styler = df
            df = df.data
            if style_converter is None:
                style_converter = CSSToExcelConverter()
            self.style_converter = style_converter
        else:
            self.styler = None
        self.df = df
        if cols is not None:

            # all missing, raise
            if not len(Index(cols) & df.columns):
                raise KeyError("passes columns are not ALL present dataframe")

            if len(Index(cols) & df.columns) != len(cols):
                # Deprecated in GH#17295, enforced in 1.0.0
                raise KeyError("Not all names specified in 'columns' are found")

            self.df = df

        self.columns = self.df.columns
        self.float_format = float_format
        self.index = index
        self.index_label = index_label
        self.header = header
        self.merge_cells = merge_cells
        self.inf_rep = inf_rep

    @property
    def header_style(self):
        return {
            "font": {"bold": True},
            "borders": {
                "top": "thin",
                "right": "thin",
                "bottom": "thin",
                "left": "thin",
            },
            "alignment": {"horizontal": "center", "vertical": "top"},
        }

    def _format_value(self, val):
        if is_scalar(val) and missing.isna(val):
            val = self.na_rep
        elif is_float(val):
            if missing.isposinf_scalar(val):
                val = self.inf_rep
            elif missing.isneginf_scalar(val):
                val = f"-{self.inf_rep}"
            elif self.float_format is not None:
                val = float(self.float_format % val)
        if getattr(val, "tzinfo", None) is not None:
            raise ValueError(
                "Excel does not support datetimes with "
                "timezones. Please ensure that datetimes "
                "are timezone unaware before writing to Excel."
            )
        return val

    def _format_header_mi(self):
        if self.columns.nlevels > 1:
            if not self.index:
                raise NotImplementedError(
                    "Writing to Excel with MultiIndex columns and no "
                    "index ('index'=False) is not yet implemented."
                )

        has_aliases = isinstance(self.header, (tuple, list, np.ndarray, Index))
        if not (has_aliases or self.header):
            return

        columns = self.columns
        level_strs = columns.format(
            sparsify=self.merge_cells, adjoin=False, names=False
        )
        level_lengths = get_level_lengths(level_strs)
        coloffset = 0
        lnum = 0

        if self.index and isinstance(self.df.index, ABCMultiIndex):
            coloffset = len(self.df.index[0]) - 1

        if self.merge_cells:
            # Format multi-index as a merged cells.
            for lnum in range(len(level_lengths)):
                name = columns.names[lnum]
                yield ExcelCell(lnum, coloffset, name, self.header_style)

            for lnum, (spans, levels, level_codes) in enumerate(
                zip(level_lengths, columns.levels, columns.codes)
            ):
                values = levels.take(level_codes)
                for i in spans:
                    if spans[i] > 1:
                        yield ExcelCell(
                            lnum,
                            coloffset + i + 1,
                            values[i],
                            self.header_style,
                            lnum,
                            coloffset + i + spans[i],
                        )
                    else:
                        yield ExcelCell(
                            lnum, coloffset + i + 1, values[i], self.header_style
                        )
        else:
            # Format in legacy format with dots to indicate levels.
            for i, values in enumerate(zip(*level_strs)):
                v = ".".join(map(pprint_thing, values))
                yield ExcelCell(lnum, coloffset + i + 1, v, self.header_style)

        self.rowcounter = lnum

    def _format_header_regular(self):
        has_aliases = isinstance(self.header, (tuple, list, np.ndarray, Index))
        if has_aliases or self.header:
            coloffset = 0

            if self.index:
                coloffset = 1
                if isinstance(self.df.index, ABCMultiIndex):
                    coloffset = len(self.df.index[0])

            colnames = self.columns
            if has_aliases:
                if len(self.header) != len(self.columns):
                    raise ValueError(
                        f"Writing {len(self.columns)} cols but got {len(self.header)} "
                        "aliases"
                    )
                else:
                    colnames = self.header

            for colindex, colname in enumerate(colnames):
                yield ExcelCell(
                    self.rowcounter, colindex + coloffset, colname, self.header_style
                )

    def _format_header(self):
        if isinstance(self.columns, ABCMultiIndex):
            gen = self._format_header_mi()
        else:
            gen = self._format_header_regular()

        gen2: Iterable[ExcelCell] = ()
        if self.df.index.names:
            row = [x if x is not None else "" for x in self.df.index.names] + [
                ""
            ] * len(self.columns)
            if reduce(lambda x, y: x and y, map(lambda x: x != "", row)):
                gen2 = (
                    ExcelCell(self.rowcounter, colindex, val, self.header_style)
                    for colindex, val in enumerate(row)
                )
                self.rowcounter += 1
        return itertools.chain(gen, gen2)

    def _format_body(self):
        if isinstance(self.df.index, ABCMultiIndex):
            return self._format_hierarchical_rows()
        else:
            return self._format_regular_rows()

    def _format_regular_rows(self):
        has_aliases = isinstance(self.header, (tuple, list, np.ndarray, Index))
        if has_aliases or self.header:
            self.rowcounter += 1

        # output index and index_label?
        if self.index:
            # check aliases
            # if list only take first as this is not a MultiIndex
            if self.index_label and isinstance(
                self.index_label, (list, tuple, np.ndarray, Index)
            ):
                index_label = self.index_label[0]
            # if string good to go
            elif self.index_label and isinstance(self.index_label, str):
                index_label = self.index_label
            else:
                index_label = self.df.index.names[0]

            if isinstance(self.columns, ABCMultiIndex):
                self.rowcounter += 1

            if index_label and self.header is not False:
                yield ExcelCell(self.rowcounter - 1, 0, index_label, self.header_style)

            # write index_values
            index_values = self.df.index
            if isinstance(self.df.index, ABCPeriodIndex):
                index_values = self.df.index.to_timestamp()

            for idx, idxval in enumerate(index_values):
                yield ExcelCell(self.rowcounter + idx, 0, idxval, self.header_style)

            coloffset = 1
        else:
            coloffset = 0

        for cell in self._generate_body(coloffset):
            yield cell

    def _format_hierarchical_rows(self):
        has_aliases = isinstance(self.header, (tuple, list, np.ndarray, Index))
        if has_aliases or self.header:
            self.rowcounter += 1

        gcolidx = 0

        if self.index:
            index_labels = self.df.index.names
            # check for aliases
            if self.index_label and isinstance(
                self.index_label, (list, tuple, np.ndarray, Index)
            ):
                index_labels = self.index_label

            # MultiIndex columns require an extra row
            # with index names (blank if None) for
            # unambiguous round-trip, unless not merging,
            # in which case the names all go on one row Issue #11328
            if isinstance(self.columns, ABCMultiIndex) and self.merge_cells:
                self.rowcounter += 1

            # if index labels are not empty go ahead and dump
            if com.any_not_none(*index_labels) and self.header is not False:

                for cidx, name in enumerate(index_labels):
                    yield ExcelCell(self.rowcounter - 1, cidx, name, self.header_style)

            if self.merge_cells:
                # Format hierarchical rows as merged cells.
                level_strs = self.df.index.format(
                    sparsify=True, adjoin=False, names=False
                )
                level_lengths = get_level_lengths(level_strs)

                for spans, levels, level_codes in zip(
                    level_lengths, self.df.index.levels, self.df.index.codes
                ):

                    values = levels.take(
                        level_codes, allow_fill=levels._can_hold_na, fill_value=True
                    )

                    for i in spans:
                        if spans[i] > 1:
                            yield ExcelCell(
                                self.rowcounter + i,
                                gcolidx,
                                values[i],
                                self.header_style,
                                self.rowcounter + i + spans[i] - 1,
                                gcolidx,
                            )
                        else:
                            yield ExcelCell(
                                self.rowcounter + i,
                                gcolidx,
                                values[i],
                                self.header_style,
                            )
                    gcolidx += 1

            else:
                # Format hierarchical rows with non-merged values.
                for indexcolvals in zip(*self.df.index):
                    for idx, indexcolval in enumerate(indexcolvals):
                        yield ExcelCell(
                            self.rowcounter + idx,
                            gcolidx,
                            indexcolval,
                            self.header_style,
                        )
                    gcolidx += 1

        for cell in self._generate_body(gcolidx):
            yield cell

    def _generate_body(self, coloffset: int):
        if self.styler is None:
            styles = None
        else:
            styles = self.styler._compute().ctx
            if not styles:
                styles = None
        xlstyle = None

        # Write the body of the frame data series by series.
        for colidx in range(len(self.columns)):
            series = self.df.iloc[:, colidx]
            for i, val in enumerate(series):
                if styles is not None:
                    xlstyle = self.style_converter(";".join(styles[i, colidx]))
                yield ExcelCell(self.rowcounter + i, colidx + coloffset, val, xlstyle)

    def get_formatted_cells(self):
        for cell in itertools.chain(self._format_header(), self._format_body()):
            cell.val = self._format_value(cell.val)
            yield cell

    def write(
        self,
        writer,
        sheet_name="Sheet1",
        startrow=0,
        startcol=0,
        freeze_panes=None,
        engine=None,
    ):
        """
        writer : string or ExcelWriter object
            File path or existing ExcelWriter
        sheet_name : string, default 'Sheet1'
            Name of sheet which will contain DataFrame
        startrow :
            upper left cell row to dump data frame
        startcol :
            upper left cell column to dump data frame
        freeze_panes : tuple of integer (length 2), default None
            Specifies the one-based bottommost row and rightmost column that
            is to be frozen
        engine : string, default None
            write engine to use if writer is a path - you can also set this
            via the options ``io.excel.xlsx.writer``, ``io.excel.xls.writer``,
            and ``io.excel.xlsm.writer``.
        """
        from pandas.io.excel import ExcelWriter

        num_rows, num_cols = self.df.shape
        if num_rows > self.max_rows or num_cols > self.max_cols:
            raise ValueError(
                f"This sheet is too large! Your sheet size is: {num_rows}, {num_cols} "
                f"Max sheet size is: {self.max_rows}, {self.max_cols}"
            )

        if isinstance(writer, ExcelWriter):
            need_save = False
        else:
            # TODO: check ExcelWriter implementation for PEP 3119 compliance
            # error: Cannot instantiate abstract class 'ExcelWriter' with abstract
            #  attributes 'engine', 'save', 'supported_extensions' and 'write_cells'
            #   [abstract]
            writer = ExcelWriter(stringify_path(writer), engine=engine)  # type: ignore
            need_save = True

        formatted_cells = self.get_formatted_cells()
        writer.write_cells(
            formatted_cells,
            sheet_name,
            startrow=startrow,
            startcol=startcol,
            freeze_panes=freeze_panes,
        )
        if need_save:
            writer.save()<|MERGE_RESOLUTION|>--- conflicted
+++ resolved
@@ -5,11 +5,7 @@
 from functools import reduce
 import itertools
 import re
-<<<<<<< HEAD
-from typing import Callable, Dict, Iterable, List, Optional, Sequence, Union
-=======
-from typing import Callable, Dict, Optional, Sequence, Union
->>>>>>> 15bacea8
+from typing import Callable, Dict, Iterable, Optional, Sequence, Union
 import warnings
 
 import numpy as np
