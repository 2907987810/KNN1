--- conflicted
+++ resolved
@@ -166,14 +166,10 @@
         self.index = data.index
         self.columns = data.columns
 
-<<<<<<< HEAD
-        self.uuid = uuid or str(uuid1()).replace("-", "_")
-=======
         if not isinstance(uuid_len, int) or not uuid_len >= 0:
             raise TypeError("``uuid_len`` must be an integer in range [0, 32].")
         self.uuid_len = min(32, uuid_len)
         self.uuid = (uuid or uuid4().hex[: self.uuid_len]) + "_"
->>>>>>> 80f0a74c
         self.table_styles = table_styles
         self.caption = caption
         if precision is None:
@@ -1746,6 +1742,8 @@
         ----------
         styler_data : DataFrame
             Underlying ``Styler`` DataFrame used for reindexing.
+        uuid : str
+            The underlying ``Styler`` uuid for CSS id.
         d : dict
             The dictionary prior to final render
         """
