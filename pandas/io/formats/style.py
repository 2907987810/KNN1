--- conflicted
+++ resolved
@@ -173,38 +173,6 @@
         )
 
         # validate ordered args
-<<<<<<< HEAD
-=======
-        if isinstance(data, pd.Series):
-            data = data.to_frame()
-        if not isinstance(data, DataFrame):
-            raise TypeError("``data`` must be a Series or DataFrame")
-        if not data.index.is_unique or not data.columns.is_unique:
-            raise ValueError("style is not supported for non-unique indices.")
-        self.data: DataFrame = data
-        self.index: Index = data.index
-        self.columns: Index = data.columns
-        self.table_styles = table_styles
-        if not isinstance(uuid_len, int) or not uuid_len >= 0:
-            raise TypeError("``uuid_len`` must be an integer in range [0, 32].")
-        self.uuid_len = min(32, uuid_len)
-        self.uuid = (uuid or uuid4().hex[: self.uuid_len]) + "_"
-        self.caption = caption
-        self.table_attributes = table_attributes
-        self.cell_ids = cell_ids
-
-        # assign additional default vars
-        self.hidden_index: bool = False
-        self.hidden_columns: Sequence[int] = []
-        self.ctx: DefaultDict[Tuple[int, int], CSSList] = defaultdict(list)
-        self.cell_context: DefaultDict[Tuple[int, int], str] = defaultdict(str)
-        self._todo: List[Tuple[Callable, Tuple, Dict]] = []
-        self.tooltips: Optional[_Tooltips] = None
-        def_precision = get_option("display.precision")
-        self._display_funcs: DefaultDict[  # maps (row, col) -> formatting function
-            Tuple[int, int], Callable[[Any], str]
-        ] = defaultdict(lambda: partial(_default_formatter, precision=def_precision))
->>>>>>> 4554635f
         self.precision = precision  # can be removed on set_precision depr cycle
         self.na_rep = na_rep  # can be removed on set_na_rep depr cycle
         self.format(formatter=None, precision=precision, na_rep=na_rep, escape=escape)
