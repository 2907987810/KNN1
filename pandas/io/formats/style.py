"""
Module for applying conditional formatting to
DataFrames and Series.
"""

from collections import defaultdict
from contextlib import contextmanager
import copy
from functools import partial
from itertools import product
<<<<<<< HEAD
from typing import Any, Callable, DefaultDict, Dict, List, Optional, Tuple
=======
from typing import Any, Callable, DefaultDict, Dict, List, Optional, Sequence, Tuple
>>>>>>> db60ab6c
from uuid import uuid1

import numpy as np

from pandas._config import get_option

from pandas.compat._optional import import_optional_dependency
from pandas.util._decorators import Appender

from pandas.core.dtypes.common import is_float

import pandas as pd
from pandas._typing import Axis, FrameOrSeries
from pandas.api.types import is_dict_like, is_list_like
import pandas.core.common as com
from pandas.core.generic import _shared_docs
from pandas.core.indexing import _IndexSlice, _maybe_numeric_slice, _non_reducing_slice

jinja2 = import_optional_dependency("jinja2", extra="DataFrame.style requires jinja2.")


try:
    import matplotlib.pyplot as plt
    from matplotlib import colors

    has_mpl = True
except ImportError:
    has_mpl = False
    no_mpl_message = "{0} requires matplotlib."


@contextmanager
def _mpl(func):
    if has_mpl:
        yield plt, colors
    else:
        raise ImportError(no_mpl_message.format(func.__name__))


_ApplyArgs = Tuple[
    Callable[[FrameOrSeries], FrameOrSeries], Axis, Optional[_IndexSlice]
]


class Styler:
    """
    Helps style a DataFrame or Series according to the data with HTML and CSS.

    Parameters
    ----------
    data : Series or DataFrame
        Data to be styled - either a Series or DataFrame.
    precision : int
        Precision to round floats to, defaults to pd.options.display.precision.
    table_styles : list-like, default None
        List of {selector: (attr, value)} dicts; see Notes.
    uuid : str, default None
        A unique identifier to avoid CSS collisions; generated automatically.
    caption : str, default None
        Caption to attach to the table.
    table_attributes : str, default None
        Items that show up in the opening ``<table>`` tag
        in addition to automatic (by default) id.
    cell_ids : bool, default True
        If True, each cell will have an ``id`` attribute in their HTML tag.
        The ``id`` takes the form ``T_<uuid>_row<num_row>_col<num_col>``
        where ``<uuid>`` is the unique identifier, ``<num_row>`` is the row
        number and ``<num_col>`` is the column number.
    na_rep : str, optional
        Representation for missing values.
        If ``na_rep`` is None, no special formatting is applied

        .. versionadded:: 1.0.0

    Attributes
    ----------
    env : Jinja2 jinja2.Environment
    template : Jinja2 Template
    loader : Jinja2 Loader

    See Also
    --------
    DataFrame.style : Return a Styler object containing methods for building
        a styled HTML representation for the DataFrame.

    Notes
    -----
    Most styling will be done by passing style functions into
    ``Styler.apply`` or ``Styler.applymap``. Style functions should
    return values with strings containing CSS ``'attr: value'`` that will
    be applied to the indicated cells.

    If using in the Jupyter notebook, Styler has defined a ``_repr_html_``
    to automatically render itself. Otherwise call Styler.render to get
    the generated HTML.

    CSS classes are attached to the generated HTML

    * Index and Column names include ``index_name`` and ``level<k>``
      where `k` is its level in a MultiIndex
    * Index label cells include

      * ``row_heading``
      * ``row<n>`` where `n` is the numeric position of the row
      * ``level<k>`` where `k` is the level in a MultiIndex

    * Column label cells include
      * ``col_heading``
      * ``col<n>`` where `n` is the numeric position of the column
      * ``evel<k>`` where `k` is the level in a MultiIndex

    * Blank cells include ``blank``
    * Data cells include ``data``
    """

    loader = jinja2.PackageLoader("pandas", "io/formats/templates")
    env = jinja2.Environment(loader=loader, trim_blocks=True)
    template = env.get_template("html.tpl")

    def __init__(
        self,
        data,
        precision=None,
        table_styles=None,
        uuid=None,
        caption=None,
        table_attributes=None,
        cell_ids=True,
        na_rep: Optional[str] = None,
    ):
<<<<<<< HEAD
        self.ctx = defaultdict(list)  # type: DefaultDict[Tuple[int, int], List[str]]
        self._todo = []  # type: List[Tuple[Callable, _ApplyArgs, Dict[str, Any]]]
=======
        self.ctx: DefaultDict[Tuple[int, int], List[str]] = defaultdict(list)
        self._todo: List[Tuple[Callable, Tuple, Dict]] = []
>>>>>>> db60ab6c

        if not isinstance(data, (pd.Series, pd.DataFrame)):
            raise TypeError("``data`` must be a Series or DataFrame")
        if data.ndim == 1:
            data = data.to_frame()
        if not data.index.is_unique or not data.columns.is_unique:
            raise ValueError("style is not supported for non-unique indices.")

        self.data = data
        self.index = data.index
        self.columns = data.columns

        self.uuid = uuid
        self.table_styles = table_styles
        self.caption = caption
        if precision is None:
            precision = get_option("display.precision")
        self.precision = precision
        self.table_attributes = table_attributes
        self.hidden_index = False
<<<<<<< HEAD
        self.hidden_columns = []  # type: List[int]
=======
        self.hidden_columns: Sequence[int] = []
>>>>>>> db60ab6c
        self.cell_ids = cell_ids
        self.na_rep = na_rep

        # display_funcs maps (row, col) -> formatting function

        def default_display_func(x):
            if self.na_rep is not None and pd.isna(x):
                return self.na_rep
            elif is_float(x):
                display_format = "{0:.{precision}f}".format(x, precision=self.precision)
                return display_format
            else:
                return x

<<<<<<< HEAD
        self._display_funcs = defaultdict(
            lambda: default_display_func
        )  # type: DefaultDict[Tuple[int, int], Callable]
=======
        self._display_funcs: DefaultDict[
            Tuple[int, int], Callable[[Any], str]
        ] = defaultdict(lambda: default_display_func)
>>>>>>> db60ab6c

    def _repr_html_(self):
        """
        Hooks into Jupyter notebook rich display system.
        """
        return self.render()

    @Appender(
        _shared_docs["to_excel"]
        % dict(
            axes="index, columns",
            klass="Styler",
            axes_single_arg="{0 or 'index', 1 or 'columns'}",
            optional_by="""
            by : str or list of str
                Name or list of names which refer to the axis items.""",
            versionadded_to_excel="\n    .. versionadded:: 0.20",
        )
    )
    def to_excel(
        self,
        excel_writer,
        sheet_name="Sheet1",
        na_rep="",
        float_format=None,
        columns=None,
        header=True,
        index=True,
        index_label=None,
        startrow=0,
        startcol=0,
        engine=None,
        merge_cells=True,
        encoding=None,
        inf_rep="inf",
        verbose=True,
        freeze_panes=None,
    ):

        from pandas.io.formats.excel import ExcelFormatter

        formatter = ExcelFormatter(
            self,
            na_rep=na_rep,
            cols=columns,
            header=header,
            float_format=float_format,
            index=index,
            index_label=index_label,
            merge_cells=merge_cells,
            inf_rep=inf_rep,
        )
        formatter.write(
            excel_writer,
            sheet_name=sheet_name,
            startrow=startrow,
            startcol=startcol,
            freeze_panes=freeze_panes,
            engine=engine,
        )

    def _translate(self):
        """
        Convert the DataFrame in `self.data` and the attrs from `_build_styles`
        into a dictionary of {head, body, uuid, cellstyle}.
        """
        table_styles = self.table_styles or []
        caption = self.caption
        ctx = self.ctx
        precision = self.precision
        hidden_index = self.hidden_index
        hidden_columns = self.hidden_columns
        uuid = self.uuid or str(uuid1()).replace("-", "_")
        ROW_HEADING_CLASS = "row_heading"
        COL_HEADING_CLASS = "col_heading"
        INDEX_NAME_CLASS = "index_name"

        DATA_CLASS = "data"
        BLANK_CLASS = "blank"
        BLANK_VALUE = ""

        def format_attr(pair):
            return "{key}={value}".format(**pair)

        # for sparsifying a MultiIndex
        idx_lengths = _get_level_lengths(self.index)
        col_lengths = _get_level_lengths(self.columns, hidden_columns)

        cell_context = dict()  # type: Dict[str, Dict]

        n_rlvls = self.data.index.nlevels
        n_clvls = self.data.columns.nlevels
        rlabels = self.data.index.tolist()
        clabels = self.data.columns.tolist()

        if n_rlvls == 1:
            rlabels = [[x] for x in rlabels]
        if n_clvls == 1:
            clabels = [[x] for x in clabels]
        clabels = list(zip(*clabels))

        cellstyle = []
        head = []

        for r in range(n_clvls):
            # Blank for Index columns...
            row_es = [
                {
                    "type": "th",
                    "value": BLANK_VALUE,
                    "display_value": BLANK_VALUE,
                    "is_visible": not hidden_index,
                    "class": " ".join([BLANK_CLASS]),
                }
            ] * (n_rlvls - 1)

            # ... except maybe the last for columns.names
            name = self.data.columns.names[r]
            cs = [
                BLANK_CLASS if name is None else INDEX_NAME_CLASS,
                "level{lvl}".format(lvl=r),
            ]
            name = BLANK_VALUE if name is None else name
            row_es.append(
                {
                    "type": "th",
                    "value": name,
                    "display_value": name,
                    "class": " ".join(cs),
                    "is_visible": not hidden_index,
                }
            )

            if clabels:
                for c, value in enumerate(clabels[r]):
                    cs = [
                        COL_HEADING_CLASS,
                        "level{lvl}".format(lvl=r),
                        "col{col}".format(col=c),
                    ]
                    cs.extend(
                        cell_context.get("col_headings", {}).get(r, {}).get(c, [])
                    )
                    es = {
                        "type": "th",
                        "value": value,
                        "display_value": value,
                        "class": " ".join(cs),
                        "is_visible": _is_visible(c, r, col_lengths),
                    }
                    colspan = col_lengths.get((r, c), 0)
                    if colspan > 1:
                        es["attributes"] = [
                            format_attr({"key": "colspan", "value": colspan})
                        ]
                    row_es.append(es)
                head.append(row_es)

        if (
            self.data.index.names
            and com.any_not_none(*self.data.index.names)
            and not hidden_index
        ):
            index_header_row = []

            for c, name in enumerate(self.data.index.names):
                cs = [INDEX_NAME_CLASS, "level{lvl}".format(lvl=c)]
                name = "" if name is None else name
                index_header_row.append(
                    {"type": "th", "value": name, "class": " ".join(cs)}
                )

            index_header_row.extend(
                [{"type": "th", "value": BLANK_VALUE, "class": " ".join([BLANK_CLASS])}]
                * (len(clabels[0]) - len(hidden_columns))
            )

            head.append(index_header_row)

        body = []
        for r, idx in enumerate(self.data.index):
            row_es = []
            for c, value in enumerate(rlabels[r]):
                rid = [
                    ROW_HEADING_CLASS,
                    "level{lvl}".format(lvl=c),
                    "row{row}".format(row=r),
                ]
                es = {
                    "type": "th",
                    "is_visible": (_is_visible(r, c, idx_lengths) and not hidden_index),
                    "value": value,
                    "display_value": value,
                    "id": "_".join(rid[1:]),
                    "class": " ".join(rid),
                }
                rowspan = idx_lengths.get((c, r), 0)
                if rowspan > 1:
                    es["attributes"] = [
                        format_attr({"key": "rowspan", "value": rowspan})
                    ]
                row_es.append(es)

            for c, col in enumerate(self.data.columns):
                cs = [DATA_CLASS, "row{row}".format(row=r), "col{col}".format(col=c)]
                cs.extend(cell_context.get("data", {}).get(r, {}).get(c, []))
                formatter = self._display_funcs[(r, c)]
                value = self.data.iloc[r, c]
                row_dict = {
                    "type": "td",
                    "value": value,
                    "class": " ".join(cs),
                    "display_value": formatter(value),
                    "is_visible": (c not in hidden_columns),
                }
                # only add an id if the cell has a style
                if self.cell_ids or not (len(ctx[r, c]) == 1 and ctx[r, c][0] == ""):
                    row_dict["id"] = "_".join(cs[1:])
                row_es.append(row_dict)
                props = []
                for x in ctx[r, c]:
                    # have to handle empty styles like ['']
                    if x.count(":"):
                        props.append(x.split(":"))
                    else:
                        props.append(["", ""])
                cellstyle.append(
                    {
                        "props": props,
                        "selector": "row{row}_col{col}".format(row=r, col=c),
                    }
                )
            body.append(row_es)

        table_attr = self.table_attributes
        use_mathjax = get_option("display.html.use_mathjax")
        if not use_mathjax:
            table_attr = table_attr or ""
            if 'class="' in table_attr:
                table_attr = table_attr.replace('class="', 'class="tex2jax_ignore ')
            else:
                table_attr += ' class="tex2jax_ignore"'

        return dict(
            head=head,
            cellstyle=cellstyle,
            body=body,
            uuid=uuid,
            precision=precision,
            table_styles=table_styles,
            caption=caption,
            table_attributes=table_attr,
        )

    def format(self, formatter, subset=None, na_rep: Optional[str] = None):
        """
        Format the text display value of cells.

        Parameters
        ----------
        formatter : str, callable, dict or None
            If ``formatter`` is None, the default formatter is used
        subset : IndexSlice
            An argument to ``DataFrame.loc`` that restricts which elements
            ``formatter`` is applied to.
        na_rep : str, optional
            Representation for missing values.
            If ``na_rep`` is None, no special formatting is applied

            .. versionadded:: 1.0.0

        Returns
        -------
        self : Styler

        Notes
        -----

        ``formatter`` is either an ``a`` or a dict ``{column name: a}`` where
        ``a`` is one of

        - str: this will be wrapped in: ``a.format(x)``
        - callable: called with the value of an individual cell

        The default display value for numeric values is the "general" (``g``)
        format with ``pd.options.display.precision`` precision.

        Examples
        --------

        >>> df = pd.DataFrame(np.random.randn(4, 2), columns=['a', 'b'])
        >>> df.style.format("{:.2%}")
        >>> df['c'] = ['a', 'b', 'c', 'd']
        >>> df.style.format({'c': str.upper})
        """
        if formatter is None:
            assert self._display_funcs.default_factory is not None
            formatter = self._display_funcs.default_factory()

        if subset is None:
            row_locs = range(len(self.data))
            col_locs = range(len(self.data.columns))
        else:
            subset = _non_reducing_slice(subset)
            if len(subset) == 1:
                subset = subset, self.data.columns

            sub_df = self.data.loc[subset]
            row_locs = self.data.index.get_indexer_for(sub_df.index)
            col_locs = self.data.columns.get_indexer_for(sub_df.columns)

        if is_dict_like(formatter):
            for col, col_formatter in formatter.items():
                # formatter must be callable, so '{}' are converted to lambdas
                col_formatter = _maybe_wrap_formatter(col_formatter, na_rep)
                col_num = self.data.columns.get_indexer_for([col])[0]

                for row_num in row_locs:
                    self._display_funcs[(row_num, col_num)] = col_formatter
        else:
            # single scalar to format all cells with
            formatter = _maybe_wrap_formatter(formatter, na_rep)
            locs = product(*(row_locs, col_locs))
            for i, j in locs:
                self._display_funcs[(i, j)] = formatter
        return self

    def render(self, **kwargs):
        """
        Render the built up styles to HTML.

        Parameters
        ----------
        **kwargs
            Any additional keyword arguments are passed
            through to ``self.template.render``.
            This is useful when you need to provide
            additional variables for a custom template.

        Returns
        -------
        rendered : str
            The rendered HTML.

        Notes
        -----
        ``Styler`` objects have defined the ``_repr_html_`` method
        which automatically calls ``self.render()`` when it's the
        last item in a Notebook cell. When calling ``Styler.render()``
        directly, wrap the result in ``IPython.display.HTML`` to view
        the rendered HTML in the notebook.

        Pandas uses the following keys in render. Arguments passed
        in ``**kwargs`` take precedence, so think carefully if you want
        to override them:

        * head
        * cellstyle
        * body
        * uuid
        * precision
        * table_styles
        * caption
        * table_attributes
        """
        self._compute()
        # TODO: namespace all the pandas keys
        d = self._translate()
        # filter out empty styles, every cell will have a class
        # but the list of props may just be [['', '']].
        # so we have the neested anys below
        trimmed = [x for x in d["cellstyle"] if any(any(y) for y in x["props"])]
        d["cellstyle"] = trimmed
        d.update(kwargs)
        return self.template.render(**d)

    def _update_ctx(self, attrs):
        """
        Update the state of the Styler.

        Collects a mapping of {index_label: ['<property>: <value>']}.

        attrs : Series or DataFrame
        should contain strings of '<property>: <value>;<prop2>: <val2>'
        Whitespace shouldn't matter and the final trailing ';' shouldn't
        matter.
        """
        for row_label, v in attrs.iterrows():
            for col_label, col in v.items():
                i = self.index.get_indexer([row_label])[0]
                j = self.columns.get_indexer([col_label])[0]
                for pair in col.rstrip(";").split(";"):
                    self.ctx[(i, j)].append(pair)

    def _copy(self, deepcopy=False):
        styler = Styler(
            self.data,
            precision=self.precision,
            caption=self.caption,
            uuid=self.uuid,
            table_styles=self.table_styles,
            na_rep=self.na_rep,
        )
        if deepcopy:
            styler.ctx = copy.deepcopy(self.ctx)
            styler._todo = copy.deepcopy(self._todo)
        else:
            styler.ctx = self.ctx
            styler._todo = self._todo
        return styler

    def __copy__(self):
        """
        Deep copy by default.
        """
        return self._copy(deepcopy=False)

    def __deepcopy__(self, memo):
        return self._copy(deepcopy=True)

    def clear(self):
        """
        Reset the styler, removing any previously applied styles.

        Returns None.
        """
        self.ctx.clear()
        self._todo = []

    def _compute(self):
        """
        Execute the style functions built up in `self._todo`.

        Relies on the conventions that all style functions go through
        .apply or .applymap. The append styles to apply as tuples of

        (application method, *args, **kwargs)
        """
        r = self
        for func, args, kwargs in self._todo:
            r = func(self)(*args, **kwargs)
        return r

    def _apply(self, func, axis=0, subset=None, **kwargs):
        subset = slice(None) if subset is None else subset
        subset = _non_reducing_slice(subset)
        data = self.data.loc[subset]
        if axis is not None:
            result = data.apply(func, axis=axis, result_type="expand", **kwargs)
            result.columns = data.columns
        else:
            result = func(data, **kwargs)
            if not isinstance(result, pd.DataFrame):
                raise TypeError(
                    "Function {func!r} must return a DataFrame when "
                    "passed to `Styler.apply` with axis=None".format(func=func)
                )
            if not (
                result.index.equals(data.index) and result.columns.equals(data.columns)
            ):
                msg = (
                    "Result of {func!r} must have identical index and "
                    "columns as the input".format(func=func)
                )
                raise ValueError(msg)

        result_shape = result.shape
        expected_shape = self.data.loc[subset].shape
        if result_shape != expected_shape:
            msg = (
                "Function {func!r} returned the wrong shape.\n"
                "Result has shape: {res}\n"
                "Expected shape:   {expect}".format(
                    func=func, res=result.shape, expect=expected_shape
                )
            )
            raise ValueError(msg)
        self._update_ctx(result)
        return self

    def apply(self, func, axis=0, subset=None, **kwargs):
        """
        Apply a function column-wise, row-wise, or table-wise.

        Updates the HTML representation with the result.

        Parameters
        ----------
        func : function
            ``func`` should take a Series or DataFrame (depending
            on ``axis``), and return an object with the same shape.
            Must return a DataFrame with identical index and
            column labels when ``axis=None``.
        axis : {0 or 'index', 1 or 'columns', None}, default 0
            Apply to each column (``axis=0`` or ``'index'``), to each row
            (``axis=1`` or ``'columns'``), or to the entire DataFrame at once
            with ``axis=None``.
        subset : IndexSlice
            A valid indexer to limit ``data`` to *before* applying the
            function. Consider using a pandas.IndexSlice.
        **kwargs : dict
            Pass along to ``func``.

        Returns
        -------
        self : Styler

        Notes
        -----
        The output shape of ``func`` should match the input, i.e. if
        ``x`` is the input row, column, or table (depending on ``axis``),
        then ``func(x).shape == x.shape`` should be true.

        This is similar to ``DataFrame.apply``, except that ``axis=None``
        applies the function to the entire DataFrame at once,
        rather than column-wise or row-wise.

        Examples
        --------
        >>> def highlight_max(x):
        ...     return ['background-color: yellow' if v == x.max() else ''
                        for v in x]
        ...
        >>> df = pd.DataFrame(np.random.randn(5, 2))
        >>> df.style.apply(highlight_max)
        """
        self._todo.append(
            (lambda instance: getattr(instance, "_apply"), (func, axis, subset), kwargs)
        )
        return self

    def _applymap(self, func, subset=None, **kwargs):
        func = partial(func, **kwargs)  # applymap doesn't take kwargs?
        if subset is None:
            subset = pd.IndexSlice[:]
        subset = _non_reducing_slice(subset)
        result = self.data.loc[subset].applymap(func)
        self._update_ctx(result)
        return self

    def applymap(self, func, subset=None, **kwargs):
        """
        Apply a function elementwise.

        Updates the HTML representation with the result.

        Parameters
        ----------
        func : function
            ``func`` should take a scalar and return a scalar.
        subset : IndexSlice
            A valid indexer to limit ``data`` to *before* applying the
            function. Consider using a pandas.IndexSlice.
        **kwargs : dict
            Pass along to ``func``.

        Returns
        -------
        self : Styler

        See Also
        --------
        Styler.where
        """
        self._todo.append(
            (lambda instance: getattr(instance, "_applymap"), (func, subset), kwargs)
        )
        return self

    def where(self, cond, value, other=None, subset=None, **kwargs):
        """
        Apply a function elementwise.

        Updates the HTML representation with a style which is
        selected in accordance with the return value of a function.

        .. versionadded:: 0.21.0

        Parameters
        ----------
        cond : callable
            ``cond`` should take a scalar and return a boolean.
        value : str
            Applied when ``cond`` returns true.
        other : str
            Applied when ``cond`` returns false.
        subset : IndexSlice
            A valid indexer to limit ``data`` to *before* applying the
            function. Consider using a pandas.IndexSlice.
        **kwargs : dict
            Pass along to ``cond``.

        Returns
        -------
        self : Styler

        See Also
        --------
        Styler.applymap
        """

        if other is None:
            other = ""

        return self.applymap(
            lambda val: value if cond(val) else other, subset=subset, **kwargs
        )

    def set_precision(self, precision):
        """
        Set the precision used to render.

        Parameters
        ----------
        precision : int

        Returns
        -------
        self : Styler
        """
        self.precision = precision
        return self

    def set_table_attributes(self, attributes):
        """
        Set the table attributes.

        These are the items that show up in the opening ``<table>`` tag
        in addition to to automatic (by default) id.

        Parameters
        ----------
        attributes : str

        Returns
        -------
        self : Styler

        Examples
        --------
        >>> df = pd.DataFrame(np.random.randn(10, 4))
        >>> df.style.set_table_attributes('class="pure-table"')
        # ... <table class="pure-table"> ...
        """
        self.table_attributes = attributes
        return self

    def export(self):
        """
        Export the styles to applied to the current Styler.

        Can be applied to a second style with ``Styler.use``.

        Returns
        -------
        styles : list

        See Also
        --------
        Styler.use
        """
        return self._todo

    def use(self, styles):
        """
        Set the styles on the current Styler.

        Possibly uses styles from ``Styler.export``.

        Parameters
        ----------
        styles : list
            List of style functions.

        Returns
        -------
        self : Styler

        See Also
        --------
        Styler.export
        """
        self._todo.extend(styles)
        return self

    def set_uuid(self, uuid):
        """
        Set the uuid for a Styler.

        Parameters
        ----------
        uuid : str

        Returns
        -------
        self : Styler
        """
        self.uuid = uuid
        return self

    def set_caption(self, caption):
        """
        Set the caption on a Styler.

        Parameters
        ----------
        caption : str

        Returns
        -------
        self : Styler
        """
        self.caption = caption
        return self

    def set_table_styles(self, table_styles):
        """
        Set the table styles on a Styler.

        These are placed in a ``<style>`` tag before the generated HTML table.

        Parameters
        ----------
        table_styles : list
            Each individual table_style should be a dictionary with
            ``selector`` and ``props`` keys. ``selector`` should be a CSS
            selector that the style will be applied to (automatically
            prefixed by the table's UUID) and ``props`` should be a list of
            tuples with ``(attribute, value)``.

        Returns
        -------
        self : Styler

        Examples
        --------
        >>> df = pd.DataFrame(np.random.randn(10, 4))
        >>> df.style.set_table_styles(
        ...     [{'selector': 'tr:hover',
        ...       'props': [('background-color', 'yellow')]}]
        ... )
        """
        self.table_styles = table_styles
        return self

    def set_na_rep(self, na_rep: str) -> "Styler":
        """
        Set the missing data representation on a Styler.

        .. versionadded:: 1.0.0

        Parameters
        ----------
        na_rep : str

        Returns
        -------
        self : Styler
        """
        self.na_rep = na_rep
        return self

    def hide_index(self):
        """
        Hide any indices from rendering.

        .. versionadded:: 0.23.0

        Returns
        -------
        self : Styler
        """
        self.hidden_index = True
        return self

    def hide_columns(self, subset):
        """
        Hide columns from rendering.

        .. versionadded:: 0.23.0

        Parameters
        ----------
        subset : IndexSlice
            An argument to ``DataFrame.loc`` that identifies which columns
            are hidden.

        Returns
        -------
        self : Styler
        """
        subset = _non_reducing_slice(subset)
        hidden_df = self.data.loc[subset]
        self.hidden_columns = self.columns.get_indexer_for(hidden_df.columns)
        return self

    # -----------------------------------------------------------------------
    # A collection of "builtin" styles
    # -----------------------------------------------------------------------

    @staticmethod
    def _highlight_null(v, null_color):
        return (
            "background-color: {color}".format(color=null_color) if pd.isna(v) else ""
        )

    def highlight_null(self, null_color="red"):
        """
        Shade the background ``null_color`` for missing values.

        Parameters
        ----------
        null_color : str

        Returns
        -------
        self : Styler
        """
        self.applymap(self._highlight_null, null_color=null_color)
        return self

    def background_gradient(
        self,
        cmap="PuBu",
        low=0,
        high=0,
        axis=0,
        subset=None,
        text_color_threshold=0.408,
        vmin: Optional[float] = None,
        vmax: Optional[float] = None,
    ):
        """
        Color the background in a gradient style.

        The background color is determined according
        to the data in each column (optionally row). Requires matplotlib.

        Parameters
        ----------
        cmap : str or colormap
            Matplotlib colormap.
        low : float
            Compress the range by the low.
        high : float
            Compress the range by the high.
        axis : {0 or 'index', 1 or 'columns', None}, default 0
            Apply to each column (``axis=0`` or ``'index'``), to each row
            (``axis=1`` or ``'columns'``), or to the entire DataFrame at once
            with ``axis=None``.
        subset : IndexSlice
            A valid slice for ``data`` to limit the style application to.
        text_color_threshold : float or int
            Luminance threshold for determining text color. Facilitates text
            visibility across varying background colors. From 0 to 1.
            0 = all text is dark colored, 1 = all text is light colored.

            .. versionadded:: 0.24.0

        vmin : float, optional
            Minimum data value that corresponds to colormap minimum value.
            When None (default): the minimum value of the data will be used.

            .. versionadded:: 1.0.0

        vmax : float, optional
            Maximum data value that corresponds to colormap maximum value.
            When None (default): the maximum value of the data will be used.

            .. versionadded:: 1.0.0

        Returns
        -------
        self : Styler

        Raises
        ------
        ValueError
            If ``text_color_threshold`` is not a value from 0 to 1.

        Notes
        -----
        Set ``text_color_threshold`` or tune ``low`` and ``high`` to keep the
        text legible by not using the entire range of the color map. The range
        of the data is extended by ``low * (x.max() - x.min())`` and ``high *
        (x.max() - x.min())`` before normalizing.
        """
        subset = _maybe_numeric_slice(self.data, subset)
        subset = _non_reducing_slice(subset)
        self.apply(
            self._background_gradient,
            cmap=cmap,
            subset=subset,
            axis=axis,
            low=low,
            high=high,
            text_color_threshold=text_color_threshold,
            vmin=vmin,
            vmax=vmax,
        )
        return self

    @staticmethod
    def _background_gradient(
        s,
        cmap="PuBu",
        low=0,
        high=0,
        text_color_threshold=0.408,
        vmin: Optional[float] = None,
        vmax: Optional[float] = None,
    ):
        """
        Color background in a range according to the data.
        """
        if (
            not isinstance(text_color_threshold, (float, int))
            or not 0 <= text_color_threshold <= 1
        ):
            msg = "`text_color_threshold` must be a value from 0 to 1."
            raise ValueError(msg)

        with _mpl(Styler.background_gradient) as (plt, colors):
            smin = np.nanmin(s.to_numpy()) if vmin is None else vmin
            smax = np.nanmax(s.to_numpy()) if vmax is None else vmax
            rng = smax - smin
            # extend lower / upper bounds, compresses color range
            norm = colors.Normalize(smin - (rng * low), smax + (rng * high))
            # matplotlib colors.Normalize modifies inplace?
            # https://github.com/matplotlib/matplotlib/issues/5427
            rgbas = plt.cm.get_cmap(cmap)(norm(s.to_numpy(dtype=float)))

            def relative_luminance(rgba):
                """
                Calculate relative luminance of a color.

                The calculation adheres to the W3C standards
                (https://www.w3.org/WAI/GL/wiki/Relative_luminance)

                Parameters
                ----------
                color : rgb or rgba tuple

                Returns
                -------
                float
                    The relative luminance as a value from 0 to 1
                """
                r, g, b = (
                    x / 12.92 if x <= 0.03928 else ((x + 0.055) / 1.055 ** 2.4)
                    for x in rgba[:3]
                )
                return 0.2126 * r + 0.7152 * g + 0.0722 * b

            def css(rgba):
                dark = relative_luminance(rgba) < text_color_threshold
                text_color = "#f1f1f1" if dark else "#000000"
                return "background-color: {b};color: {c};".format(
                    b=colors.rgb2hex(rgba), c=text_color
                )

            if s.ndim == 1:
                return [css(rgba) for rgba in rgbas]
            else:
                return pd.DataFrame(
                    [[css(rgba) for rgba in row] for row in rgbas],
                    index=s.index,
                    columns=s.columns,
                )

    def set_properties(self, subset=None, **kwargs):
        """
        Method to set one or more non-data dependent properties or each cell.

        Parameters
        ----------
        subset : IndexSlice
            A valid slice for ``data`` to limit the style application to.
        **kwargs : dict
            A dictionary of property, value pairs to be set for each cell.

        Returns
        -------
        self : Styler

        Examples
        --------
        >>> df = pd.DataFrame(np.random.randn(10, 4))
        >>> df.style.set_properties(color="white", align="right")
        >>> df.style.set_properties(**{'background-color': 'yellow'})
        """
        values = ";".join("{p}: {v}".format(p=p, v=v) for p, v in kwargs.items())
        f = lambda x: values
        return self.applymap(f, subset=subset)

    @staticmethod
    def _bar(s, align, colors, width=100, vmin=None, vmax=None):
        """
        Draw bar chart in dataframe cells.
        """
        # Get input value range.
        smin = np.nanmin(s.to_numpy()) if vmin is None else vmin
        smax = np.nanmax(s.to_numpy()) if vmax is None else vmax
        if align == "mid":
            smin = min(0, smin)
            smax = max(0, smax)
        elif align == "zero":
            # For "zero" mode, we want the range to be symmetrical around zero.
            smax = max(abs(smin), abs(smax))
            smin = -smax
        # Transform to percent-range of linear-gradient
        normed = width * (s.to_numpy(dtype=float) - smin) / (smax - smin + 1e-12)
        zero = -width * smin / (smax - smin + 1e-12)

        def css_bar(start, end, color):
            """
            Generate CSS code to draw a bar from start to end.
            """
            css = "width: 10em; height: 80%;"
            if end > start:
                css += "background: linear-gradient(90deg,"
                if start > 0:
                    css += " transparent {s:.1f}%, {c} {s:.1f}%, ".format(
                        s=start, c=color
                    )
                css += "{c} {e:.1f}%, transparent {e:.1f}%)".format(
                    e=min(end, width), c=color
                )
            return css

        def css(x):
            if pd.isna(x):
                return ""

            # avoid deprecated indexing `colors[x > zero]`
            color = colors[1] if x > zero else colors[0]

            if align == "left":
                return css_bar(0, x, color)
            else:
                return css_bar(min(x, zero), max(x, zero), color)

        if s.ndim == 1:
            return [css(x) for x in normed]
        else:
            return pd.DataFrame(
                [[css(x) for x in row] for row in normed],
                index=s.index,
                columns=s.columns,
            )

    def bar(
        self,
        subset=None,
        axis=0,
        color="#d65f5f",
        width=100,
        align="left",
        vmin=None,
        vmax=None,
    ):
        """
        Draw bar chart in the cell backgrounds.

        Parameters
        ----------
        subset : IndexSlice, optional
            A valid slice for `data` to limit the style application to.
        axis : {0 or 'index', 1 or 'columns', None}, default 0
            Apply to each column (``axis=0`` or ``'index'``), to each row
            (``axis=1`` or ``'columns'``), or to the entire DataFrame at once
            with ``axis=None``.
        color : str or 2-tuple/list
            If a str is passed, the color is the same for both
            negative and positive numbers. If 2-tuple/list is used, the
            first element is the color_negative and the second is the
            color_positive (eg: ['#d65f5f', '#5fba7d']).
        width : float, default 100
            A number between 0 or 100. The largest value will cover `width`
            percent of the cell's width.
        align : {'left', 'zero',' mid'}, default 'left'
            How to align the bars with the cells.

            - 'left' : the min value starts at the left of the cell.
            - 'zero' : a value of zero is located at the center of the cell.
            - 'mid' : the center of the cell is at (max-min)/2, or
              if values are all negative (positive) the zero is aligned
              at the right (left) of the cell.
        vmin : float, optional
            Minimum bar value, defining the left hand limit
            of the bar drawing range, lower values are clipped to `vmin`.
            When None (default): the minimum value of the data will be used.

            .. versionadded:: 0.24.0

        vmax : float, optional
            Maximum bar value, defining the right hand limit
            of the bar drawing range, higher values are clipped to `vmax`.
            When None (default): the maximum value of the data will be used.

            .. versionadded:: 0.24.0

        Returns
        -------
        self : Styler
        """
        if align not in ("left", "zero", "mid"):
            raise ValueError("`align` must be one of {'left', 'zero',' mid'}")

        if not (is_list_like(color)):
            color = [color, color]
        elif len(color) == 1:
            color = [color[0], color[0]]
        elif len(color) > 2:
            raise ValueError(
                "`color` must be string or a list-like"
                " of length 2: [`color_neg`, `color_pos`]"
                " (eg: color=['#d65f5f', '#5fba7d'])"
            )

        subset = _maybe_numeric_slice(self.data, subset)
        subset = _non_reducing_slice(subset)
        self.apply(
            self._bar,
            subset=subset,
            axis=axis,
            align=align,
            colors=color,
            width=width,
            vmin=vmin,
            vmax=vmax,
        )

        return self

    def highlight_max(self, subset=None, color="yellow", axis=0):
        """
        Highlight the maximum by shading the background.

        Parameters
        ----------
        subset : IndexSlice, default None
            A valid slice for ``data`` to limit the style application to.
        color : str, default 'yellow'
        axis : {0 or 'index', 1 or 'columns', None}, default 0
            Apply to each column (``axis=0`` or ``'index'``), to each row
            (``axis=1`` or ``'columns'``), or to the entire DataFrame at once
            with ``axis=None``.

        Returns
        -------
        self : Styler
        """
        return self._highlight_handler(subset=subset, color=color, axis=axis, max_=True)

    def highlight_min(self, subset=None, color="yellow", axis=0):
        """
        Highlight the minimum by shading the background.

        Parameters
        ----------
        subset : IndexSlice, default None
            A valid slice for ``data`` to limit the style application to.
        color : str, default 'yellow'
        axis : {0 or 'index', 1 or 'columns', None}, default 0
            Apply to each column (``axis=0`` or ``'index'``), to each row
            (``axis=1`` or ``'columns'``), or to the entire DataFrame at once
            with ``axis=None``.

        Returns
        -------
        self : Styler
        """
        return self._highlight_handler(
            subset=subset, color=color, axis=axis, max_=False
        )

    def _highlight_handler(self, subset=None, color="yellow", axis=None, max_=True):
        subset = _non_reducing_slice(_maybe_numeric_slice(self.data, subset))
        self.apply(
            self._highlight_extrema, color=color, axis=axis, subset=subset, max_=max_
        )
        return self

    @staticmethod
    def _highlight_extrema(data, color="yellow", max_=True):
        """
        Highlight the min or max in a Series or DataFrame.
        """
        attr = "background-color: {0}".format(color)

        if max_:
            extrema = data == np.nanmax(data.to_numpy())
        else:
            extrema = data == np.nanmin(data.to_numpy())

        if data.ndim == 1:  # Series from .apply
            return [attr if v else "" for v in extrema]
        else:  # DataFrame from .tee
            return pd.DataFrame(
                np.where(extrema, attr, ""), index=data.index, columns=data.columns
            )

    @classmethod
    def from_custom_template(cls, searchpath, name: str):
        """
        Factory function for creating a subclass of ``Styler``.

        Uses a custom template and Jinja environment.

        Parameters
        ----------
        searchpath : str or list
            Path or paths of directories containing the templates.
        name : str
            Name of your custom template to use for rendering.

        Returns
        -------
        MyStyler : subclass of Styler
            Has the correct ``env`` and ``template`` class attributes set.
        """
        loader = jinja2.ChoiceLoader([jinja2.FileSystemLoader(searchpath), cls.loader])

        # https://github.com/python/mypy/issues/2477
        # error: Variable "cls" is not valid as a type  [valid-type]
        # error: Invalid base class "cls"
        class MyStyler(cls):  # type: ignore
            env = jinja2.Environment(loader=loader)
            template = env.get_template(name)

        return MyStyler

    def pipe(self, func, *args, **kwargs):
        """
        Apply ``func(self, *args, **kwargs)``, and return the result.

        .. versionadded:: 0.24.0

        Parameters
        ----------
        func : function
            Function to apply to the Styler.  Alternatively, a
            ``(callable, keyword)`` tuple where ``keyword`` is a string
            indicating the keyword of ``callable`` that expects the Styler.
        *args : optional
            Arguments passed to `func`.
        **kwargs : optional
            A dictionary of keyword arguments passed into ``func``.

        Returns
        -------
        object :
            The value returned by ``func``.

        See Also
        --------
        DataFrame.pipe : Analogous method for DataFrame.
        Styler.apply : Apply a function row-wise, column-wise, or table-wise to
            modify the dataframe's styling.

        Notes
        -----
        Like :meth:`DataFrame.pipe`, this method can simplify the
        application of several user-defined functions to a styler.  Instead
        of writing:

        .. code-block:: python

            f(g(df.style.set_precision(3), arg1=a), arg2=b, arg3=c)

        users can write:

        .. code-block:: python

            (df.style.set_precision(3)
               .pipe(g, arg1=a)
               .pipe(f, arg2=b, arg3=c))

        In particular, this allows users to define functions that take a
        styler object, along with other parameters, and return the styler after
        making styling changes (such as calling :meth:`Styler.apply` or
        :meth:`Styler.set_properties`).  Using ``.pipe``, these user-defined
        style "transformations" can be interleaved with calls to the built-in
        Styler interface.

        Examples
        --------
        >>> def format_conversion(styler):
        ...     return (styler.set_properties(**{'text-align': 'right'})
        ...                   .format({'conversion': '{:.1%}'}))

        The user-defined ``format_conversion`` function above can be called
        within a sequence of other style modifications:

        >>> df = pd.DataFrame({'trial': list(range(5)),
        ...                    'conversion': [0.75, 0.85, np.nan, 0.7, 0.72]})
        >>> (df.style
        ...    .highlight_min(subset=['conversion'], color='yellow')
        ...    .pipe(format_conversion)
        ...    .set_caption("Results with minimum conversion highlighted."))
        """
        return com.pipe(self, func, *args, **kwargs)


def _is_visible(idx_row, idx_col, lengths):
    """
    Index -> {(idx_row, idx_col): bool}).
    """
    return (idx_col, idx_row) in lengths


def _get_level_lengths(index, hidden_elements=None):
    """
    Given an index, find the level length for each element.

    Optional argument is a list of index positions which
    should not be visible.

    Result is a dictionary of (level, initial_position): span
    """
    sentinel = object()
    levels = index.format(sparsify=sentinel, adjoin=False, names=False)

    if hidden_elements is None:
        hidden_elements = []

    lengths = {}
    if index.nlevels == 1:
        for i, value in enumerate(levels):
            if i not in hidden_elements:
                lengths[(0, i)] = 1
        return lengths

    for i, lvl in enumerate(levels):
        for j, row in enumerate(lvl):
            if not get_option("display.multi_sparse"):
                lengths[(i, j)] = 1
            elif (row != sentinel) and (j not in hidden_elements):
                last_label = j
                lengths[(i, last_label)] = 1
            elif row != sentinel:
                # even if its hidden, keep track of it in case
                # length >1 and later elements are visible
                last_label = j
                lengths[(i, last_label)] = 0
            elif j not in hidden_elements:
                lengths[(i, last_label)] += 1

    non_zero_lengths = {
        element: length for element, length in lengths.items() if length >= 1
    }

    return non_zero_lengths


def _maybe_wrap_formatter(formatter, na_rep: Optional[str]):
    if isinstance(formatter, str):
        formatter_func = lambda x: formatter.format(x)
    elif callable(formatter):
        formatter_func = formatter
    else:
        msg = (
            "Expected a template string or callable, got {formatter} "
            "instead".format(formatter=formatter)
        )
        raise TypeError(msg)

    if na_rep is None:
        return formatter_func
    elif isinstance(na_rep, str):
        return lambda x: na_rep if pd.isna(x) else formatter_func(x)
    else:
        msg = "Expected a string, got {na_rep} instead".format(na_rep=na_rep)
        raise TypeError(msg)<|MERGE_RESOLUTION|>--- conflicted
+++ resolved
@@ -8,11 +8,7 @@
 import copy
 from functools import partial
 from itertools import product
-<<<<<<< HEAD
 from typing import Any, Callable, DefaultDict, Dict, List, Optional, Tuple
-=======
-from typing import Any, Callable, DefaultDict, Dict, List, Optional, Sequence, Tuple
->>>>>>> db60ab6c
 from uuid import uuid1
 
 import numpy as np
@@ -143,13 +139,8 @@
         cell_ids=True,
         na_rep: Optional[str] = None,
     ):
-<<<<<<< HEAD
-        self.ctx = defaultdict(list)  # type: DefaultDict[Tuple[int, int], List[str]]
-        self._todo = []  # type: List[Tuple[Callable, _ApplyArgs, Dict[str, Any]]]
-=======
         self.ctx: DefaultDict[Tuple[int, int], List[str]] = defaultdict(list)
-        self._todo: List[Tuple[Callable, Tuple, Dict]] = []
->>>>>>> db60ab6c
+        self._todo: List[Tuple[Callable, _ApplyArgs, Dict]] = []
 
         if not isinstance(data, (pd.Series, pd.DataFrame)):
             raise TypeError("``data`` must be a Series or DataFrame")
@@ -170,11 +161,7 @@
         self.precision = precision
         self.table_attributes = table_attributes
         self.hidden_index = False
-<<<<<<< HEAD
-        self.hidden_columns = []  # type: List[int]
-=======
-        self.hidden_columns: Sequence[int] = []
->>>>>>> db60ab6c
+        self.hidden_columns: List[int] = []
         self.cell_ids = cell_ids
         self.na_rep = na_rep
 
@@ -189,15 +176,9 @@
             else:
                 return x
 
-<<<<<<< HEAD
-        self._display_funcs = defaultdict(
-            lambda: default_display_func
-        )  # type: DefaultDict[Tuple[int, int], Callable]
-=======
         self._display_funcs: DefaultDict[
             Tuple[int, int], Callable[[Any], str]
         ] = defaultdict(lambda: default_display_func)
->>>>>>> db60ab6c
 
     def _repr_html_(self):
         """
