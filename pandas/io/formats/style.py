"""
Module for applying conditional formatting to DataFrames and Series.
"""
from __future__ import annotations

from contextlib import contextmanager
import copy
from functools import partial
import operator
from typing import (
    Any,
    Callable,
    Hashable,
    Sequence,
)
import warnings

import numpy as np

from pandas._config import get_option

from pandas._typing import (
    Axis,
    FrameOrSeries,
    FrameOrSeriesUnion,
    IndexLabel,
    Scalar,
)
from pandas.compat._optional import import_optional_dependency
from pandas.util._decorators import doc

import pandas as pd
from pandas import IndexSlice
from pandas.api.types import is_list_like
from pandas.core import generic
import pandas.core.common as com
from pandas.core.frame import (
    DataFrame,
    Series,
)
from pandas.core.generic import NDFrame

jinja2 = import_optional_dependency("jinja2", extra="DataFrame.style requires jinja2.")

from pandas.io.formats.style_render import (
    CSSProperties,
    CSSStyles,
    StylerRenderer,
    Subset,
    Tooltips,
    maybe_convert_css_to_tuples,
    non_reducing_slice,
)

try:
    from matplotlib import colors
    import matplotlib.pyplot as plt

    has_mpl = True
except ImportError:
    has_mpl = False
    no_mpl_message = "{0} requires matplotlib."


@contextmanager
def _mpl(func: Callable):
    if has_mpl:
        yield plt, colors
    else:
        raise ImportError(no_mpl_message.format(func.__name__))


class Styler(StylerRenderer):
    """
    Helps style a DataFrame or Series according to the data with HTML and CSS.

    Parameters
    ----------
    data : Series or DataFrame
        Data to be styled - either a Series or DataFrame.
    precision : int
        Precision to round floats to, defaults to pd.options.display.precision.
    table_styles : list-like, default None
        List of {selector: (attr, value)} dicts; see Notes.
    uuid : str, default None
        A unique identifier to avoid CSS collisions; generated automatically.
    caption : str, default None
        Caption to attach to the table.
    table_attributes : str, default None
        Items that show up in the opening ``<table>`` tag
        in addition to automatic (by default) id.
    cell_ids : bool, default True
        If True, each cell will have an ``id`` attribute in their HTML tag.
        The ``id`` takes the form ``T_<uuid>_row<num_row>_col<num_col>``
        where ``<uuid>`` is the unique identifier, ``<num_row>`` is the row
        number and ``<num_col>`` is the column number.
    na_rep : str, optional
        Representation for missing values.
        If ``na_rep`` is None, no special formatting is applied.

        .. versionadded:: 1.0.0

    uuid_len : int, default 5
        If ``uuid`` is not specified, the length of the ``uuid`` to randomly generate
        expressed in hex characters, in range [0, 32].

        .. versionadded:: 1.2.0

    decimal : str, default "."
        Character used as decimal separator for floats, complex and integers

        .. versionadded:: 1.3.0

    thousands : str, optional, default None
        Character used as thousands separator for floats, complex and integers

        .. versionadded:: 1.3.0

    escape : bool, default False
        Replace the characters ``&``, ``<``, ``>``, ``'``, and ``"`` in cell display
        strings with HTML-safe sequences.

        ... versionadded:: 1.3.0

    Attributes
    ----------
    env : Jinja2 jinja2.Environment
    template : Jinja2 Template
    loader : Jinja2 Loader

    See Also
    --------
    DataFrame.style : Return a Styler object containing methods for building
        a styled HTML representation for the DataFrame.

    Notes
    -----
    Most styling will be done by passing style functions into
    ``Styler.apply`` or ``Styler.applymap``. Style functions should
    return values with strings containing CSS ``'attr: value'`` that will
    be applied to the indicated cells.

    If using in the Jupyter notebook, Styler has defined a ``_repr_html_``
    to automatically render itself. Otherwise call Styler.render to get
    the generated HTML.

    CSS classes are attached to the generated HTML

    * Index and Column names include ``index_name`` and ``level<k>``
      where `k` is its level in a MultiIndex
    * Index label cells include

      * ``row_heading``
      * ``row<n>`` where `n` is the numeric position of the row
      * ``level<k>`` where `k` is the level in a MultiIndex

    * Column label cells include
      * ``col_heading``
      * ``col<n>`` where `n` is the numeric position of the column
      * ``level<k>`` where `k` is the level in a MultiIndex

    * Blank cells include ``blank``
    * Data cells include ``data``
    """

    def __init__(
        self,
        data: FrameOrSeriesUnion,
        precision: int | None = None,
        table_styles: CSSStyles | None = None,
        uuid: str | None = None,
        caption: str | None = None,
        table_attributes: str | None = None,
        cell_ids: bool = True,
        na_rep: str | None = None,
        uuid_len: int = 5,
        decimal: str = ".",
        thousands: str | None = None,
        escape: bool = False,
    ):
        super().__init__(
            data=data,
            uuid=uuid,
            uuid_len=uuid_len,
            table_styles=table_styles,
            table_attributes=table_attributes,
            caption=caption,
            cell_ids=cell_ids,
        )

        # validate ordered args
        self.precision = precision  # can be removed on set_precision depr cycle
        self.na_rep = na_rep  # can be removed on set_na_rep depr cycle
        self.format(
            formatter=None,
            precision=precision,
            na_rep=na_rep,
            escape=escape,
            decimal=decimal,
            thousands=thousands,
        )

    def _repr_html_(self) -> str:
        """
        Hooks into Jupyter notebook rich display system.
        """
        return self.render()

    def render(
        self,
        sparse_index: bool | None = None,
        sparse_columns: bool | None = None,
        **kwargs,
    ) -> str:
        """
        Render the ``Styler`` including all applied styles to HTML.

        Parameters
        ----------
        sparse_index : bool, optional
            Whether to sparsify the display of a hierarchical index. Setting to False
            will display each explicit level element in a hierarchical key for each row.
            Defaults to ``pandas.options.styler.sparse.index`` value.
        sparse_columns : bool, optional
            Whether to sparsify the display of a hierarchical index. Setting to False
            will display each explicit level element in a hierarchical key for each row.
            Defaults to ``pandas.options.styler.sparse.columns`` value.
        **kwargs
            Any additional keyword arguments are passed
            through to ``self.template.render``.
            This is useful when you need to provide
            additional variables for a custom template.

        Returns
        -------
        rendered : str
            The rendered HTML.

        Notes
        -----
        Styler objects have defined the ``_repr_html_`` method
        which automatically calls ``self.render()`` when it's the
        last item in a Notebook cell. When calling ``Styler.render()``
        directly, wrap the result in ``IPython.display.HTML`` to view
        the rendered HTML in the notebook.

        Pandas uses the following keys in render. Arguments passed
        in ``**kwargs`` take precedence, so think carefully if you want
        to override them:

        * head
        * cellstyle
        * body
        * uuid
        * table_styles
        * caption
        * table_attributes
        """
        if sparse_index is None:
            sparse_index = get_option("styler.sparse.index")
        if sparse_columns is None:
            sparse_columns = get_option("styler.sparse.columns")
        return self._render_html(sparse_index, sparse_columns, **kwargs)

    def set_tooltips(
        self,
        ttips: DataFrame,
        props: CSSProperties | None = None,
        css_class: str | None = None,
    ) -> Styler:
        """
        Set the DataFrame of strings on ``Styler`` generating ``:hover`` tooltips.

        These string based tooltips are only applicable to ``<td>`` HTML elements,
        and cannot be used for column or index headers.

        .. versionadded:: 1.3.0

        Parameters
        ----------
        ttips : DataFrame
            DataFrame containing strings that will be translated to tooltips, mapped
            by identical column and index values that must exist on the underlying
            Styler data. None, NaN values, and empty strings will be ignored and
            not affect the rendered HTML.
        props : list-like or str, optional
            List of (attr, value) tuples or a valid CSS string. If ``None`` adopts
            the internal default values described in notes.
        css_class : str, optional
            Name of the tooltip class used in CSS, should conform to HTML standards.
            Only useful if integrating tooltips with external CSS. If ``None`` uses the
            internal default value 'pd-t'.

        Returns
        -------
        self : Styler

        Notes
        -----
        Tooltips are created by adding `<span class="pd-t"></span>` to each data cell
        and then manipulating the table level CSS to attach pseudo hover and pseudo
        after selectors to produce the required the results.

        The default properties for the tooltip CSS class are:

        - visibility: hidden
        - position: absolute
        - z-index: 1
        - background-color: black
        - color: white
        - transform: translate(-20px, -20px)

        The property 'visibility: hidden;' is a key prerequisite to the hover
        functionality, and should always be included in any manual properties
        specification, using the ``props`` argument.

        Tooltips are not designed to be efficient, and can add large amounts of
        additional HTML for larger tables, since they also require that ``cell_ids``
        is forced to `True`.

        Examples
        --------
        Basic application

        >>> df = pd.DataFrame(data=[[0, 1], [2, 3]])
        >>> ttips = pd.DataFrame(
        ...    data=[["Min", ""], [np.nan, "Max"]], columns=df.columns, index=df.index
        ... )
        >>> s = df.style.set_tooltips(ttips).render()

        Optionally controlling the tooltip visual display

        >>> df.style.set_tooltips(ttips, css_class='tt-add', props=[
        ...     ('visibility', 'hidden'),
        ...     ('position', 'absolute'),
        ...     ('z-index', 1)])
        >>> df.style.set_tooltips(ttips, css_class='tt-add',
        ...     props='visibility:hidden; position:absolute; z-index:1;')
        """
        if not self.cell_ids:
            # tooltips not optimised for individual cell check. requires reasonable
            # redesign and more extensive code for a feature that might be rarely used.
            raise NotImplementedError(
                "Tooltips can only render with 'cell_ids' is True."
            )
        if not ttips.index.is_unique or not ttips.columns.is_unique:
            raise KeyError(
                "Tooltips render only if `ttips` has unique index and columns."
            )
        if self.tooltips is None:  # create a default instance if necessary
            self.tooltips = Tooltips()
        self.tooltips.tt_data = ttips
        if props:
            self.tooltips.class_properties = props
        if css_class:
            self.tooltips.class_name = css_class

        return self

    @doc(
        NDFrame.to_excel,
        klass="Styler",
        storage_options=generic._shared_docs["storage_options"],
    )
    def to_excel(
        self,
        excel_writer,
        sheet_name: str = "Sheet1",
        na_rep: str = "",
        float_format: str | None = None,
        columns: Sequence[Hashable] | None = None,
        header: Sequence[Hashable] | bool = True,
        index: bool = True,
        index_label: IndexLabel | None = None,
        startrow: int = 0,
        startcol: int = 0,
        engine: str | None = None,
        merge_cells: bool = True,
        encoding: str | None = None,
        inf_rep: str = "inf",
        verbose: bool = True,
        freeze_panes: tuple[int, int] | None = None,
    ) -> None:

        from pandas.io.formats.excel import ExcelFormatter

        formatter = ExcelFormatter(
            self,
            na_rep=na_rep,
            cols=columns,
            header=header,
            float_format=float_format,
            index=index,
            index_label=index_label,
            merge_cells=merge_cells,
            inf_rep=inf_rep,
        )
        formatter.write(
            excel_writer,
            sheet_name=sheet_name,
            startrow=startrow,
            startcol=startcol,
            freeze_panes=freeze_panes,
            engine=engine,
        )

    def set_td_classes(self, classes: DataFrame) -> Styler:
        """
        Set the DataFrame of strings added to the ``class`` attribute of ``<td>``
        HTML elements.

        Parameters
        ----------
        classes : DataFrame
            DataFrame containing strings that will be translated to CSS classes,
            mapped by identical column and index key values that must exist on the
            underlying Styler data. None, NaN values, and empty strings will
            be ignored and not affect the rendered HTML.

        Returns
        -------
        self : Styler

        See Also
        --------
        Styler.set_table_styles: Set the table styles included within the ``<style>``
            HTML element.
        Styler.set_table_attributes: Set the table attributes added to the ``<table>``
            HTML element.

        Notes
        -----
        Can be used in combination with ``Styler.set_table_styles`` to define an
        internal CSS solution without reference to external CSS files.

        Examples
        --------
        >>> df = pd.DataFrame(data=[[1, 2, 3], [4, 5, 6]], columns=["A", "B", "C"])
        >>> classes = pd.DataFrame([
        ...     ["min-val red", "", "blue"],
        ...     ["red", None, "blue max-val"]
        ... ], index=df.index, columns=df.columns)
        >>> df.style.set_td_classes(classes)

        Using `MultiIndex` columns and a `classes` `DataFrame` as a subset of the
        underlying,

        >>> df = pd.DataFrame([[1,2],[3,4]], index=["a", "b"],
        ...     columns=[["level0", "level0"], ["level1a", "level1b"]])
        >>> classes = pd.DataFrame(["min-val"], index=["a"],
        ...     columns=[["level0"],["level1a"]])
        >>> df.style.set_td_classes(classes)

        Form of the output with new additional css classes,

        >>> df = pd.DataFrame([[1]])
        >>> css = pd.DataFrame([["other-class"]])
        >>> s = Styler(df, uuid="_", cell_ids=False).set_td_classes(css)
        >>> s.hide_index().render()
        '<style type="text/css"></style>'
        '<table id="T__">'
        '  <thead>'
        '    <tr><th class="col_heading level0 col0" >0</th></tr>'
        '  </thead>'
        '  <tbody>'
        '    <tr><td class="data row0 col0 other-class" >1</td></tr>'
        '  </tbody>'
        '</table>'
        """
        if not classes.index.is_unique or not classes.columns.is_unique:
            raise KeyError(
                "Classes render only if `classes` has unique index and columns."
            )
        classes = classes.reindex_like(self.data)

        for r, row_tup in enumerate(classes.itertuples()):
            for c, value in enumerate(row_tup[1:]):
                if not (pd.isna(value) or value == ""):
                    self.cell_context[(r, c)] = str(value)

        return self

    def _update_ctx(self, attrs: DataFrame) -> None:
        """
        Update the state of the ``Styler`` for data cells.

        Collects a mapping of {index_label: [('<property>', '<value>'), ..]}.

        Parameters
        ----------
        attrs : DataFrame
            should contain strings of '<property>: <value>;<prop2>: <val2>'
            Whitespace shouldn't matter and the final trailing ';' shouldn't
            matter.
        """
        if not self.index.is_unique or not self.columns.is_unique:
            raise KeyError(
                "`Styler.apply` and `.applymap` are not compatible "
                "with non-unique index or columns."
            )

        for cn in attrs.columns:
            for rn, c in attrs[[cn]].itertuples():
                if not c:
                    continue
                css_list = maybe_convert_css_to_tuples(c)
                i, j = self.index.get_loc(rn), self.columns.get_loc(cn)
                self.ctx[(i, j)].extend(css_list)

    def _copy(self, deepcopy: bool = False) -> Styler:
        styler = Styler(
            self.data,
            precision=self.precision,
            caption=self.caption,
            table_attributes=self.table_attributes,
            cell_ids=self.cell_ids,
            na_rep=self.na_rep,
        )

        styler.uuid = self.uuid
        styler.hide_index_ = self.hide_index_

        if deepcopy:
            styler.ctx = copy.deepcopy(self.ctx)
            styler._todo = copy.deepcopy(self._todo)
            styler.table_styles = copy.deepcopy(self.table_styles)
            styler.hidden_columns = copy.copy(self.hidden_columns)
            styler.cell_context = copy.deepcopy(self.cell_context)
            styler.tooltips = copy.deepcopy(self.tooltips)
        else:
            styler.ctx = self.ctx
            styler._todo = self._todo
            styler.table_styles = self.table_styles
            styler.hidden_columns = self.hidden_columns
            styler.cell_context = self.cell_context
            styler.tooltips = self.tooltips

        return styler

    def __copy__(self) -> Styler:
        """
        Deep copy by default.
        """
        return self._copy(deepcopy=False)

    def __deepcopy__(self, memo) -> Styler:
        return self._copy(deepcopy=True)

    def clear(self) -> None:
        """
        Reset the ``Styler``, removing any previously applied styles.

        Returns None.
        """
        self.ctx.clear()
        self.tooltips = None
        self.cell_context.clear()
        self._todo.clear()

        self.hide_index_ = False
        self.hidden_columns = []
        # self.format and self.table_styles may be dependent on user
        # input in self.__init__()

    def _apply(
        self,
        func: Callable[..., Styler],
        axis: Axis | None = 0,
        subset: Subset | None = None,
        **kwargs,
    ) -> Styler:
        subset = slice(None) if subset is None else subset
        subset = non_reducing_slice(subset)
        data = self.data.loc[subset]
        if axis is not None:
            result = data.apply(func, axis=axis, result_type="expand", **kwargs)
            result.columns = data.columns
        else:
            result = func(data, **kwargs)
            if not isinstance(result, DataFrame):
                if not isinstance(result, np.ndarray):
                    raise TypeError(
                        f"Function {repr(func)} must return a DataFrame or ndarray "
                        f"when passed to `Styler.apply` with axis=None"
                    )
                if not (data.shape == result.shape):
                    raise ValueError(
                        f"Function {repr(func)} returned ndarray with wrong shape.\n"
                        f"Result has shape: {result.shape}\n"
                        f"Expected shape: {data.shape}"
                    )
                result = DataFrame(result, index=data.index, columns=data.columns)
            elif not (
                result.index.equals(data.index) and result.columns.equals(data.columns)
            ):
                raise ValueError(
                    f"Result of {repr(func)} must have identical "
                    f"index and columns as the input"
                )

        if result.shape != data.shape:
            raise ValueError(
                f"Function {repr(func)} returned the wrong shape.\n"
                f"Result has shape: {result.shape}\n"
                f"Expected shape:   {data.shape}"
            )
        self._update_ctx(result)
        return self

    def apply(
        self,
        func: Callable[..., Styler],
        axis: Axis | None = 0,
        subset: Subset | None = None,
        **kwargs,
    ) -> Styler:
        """
        Apply a CSS-styling function column-wise, row-wise, or table-wise.

        Updates the HTML representation with the result.

        Parameters
        ----------
        func : function
            ``func`` should take a Series if ``axis`` in [0,1] and return an object
            of same length, also with identical index if the object is a Series.
            ``func`` should take a DataFrame if ``axis`` is ``None`` and return either
            an ndarray with the same shape or a DataFrame with identical columns and
            index.

            .. versionchanged:: 1.3.0

        axis : {0 or 'index', 1 or 'columns', None}, default 0
            Apply to each column (``axis=0`` or ``'index'``), to each row
            (``axis=1`` or ``'columns'``), or to the entire DataFrame at once
            with ``axis=None``.
        subset : label, array-like, IndexSlice, optional
            A valid 2d input to `DataFrame.loc[<subset>]`, or, in the case of a 1d input
            or single key, to `DataFrame.loc[:, <subset>]` where the columns are
            prioritised, to limit ``data`` to *before* applying the function.
        **kwargs : dict
            Pass along to ``func``.

        Returns
        -------
        self : Styler

        See Also
        --------
        Styler.applymap: Apply a CSS-styling function elementwise.

        Notes
        -----
        The elements of the output of ``func`` should be CSS styles as strings, in the
        format 'attribute: value; attribute2: value2; ...' or,
        if nothing is to be applied to that element, an empty string or ``None``.

        This is similar to ``DataFrame.apply``, except that ``axis=None``
        applies the function to the entire DataFrame at once,
        rather than column-wise or row-wise.

        Examples
        --------
        >>> def highlight_max(x, color):
        ...     return np.where(x == np.nanmax(x.to_numpy()), f"color: {color};", None)
        >>> df = pd.DataFrame(np.random.randn(5, 2), columns=["A", "B"])
        >>> df.style.apply(highlight_max, color='red')
        >>> df.style.apply(highlight_max, color='blue', axis=1)
        >>> df.style.apply(highlight_max, color='green', axis=None)

        Using ``subset`` to restrict application to a single column or multiple columns

        >>> df.style.apply(highlight_max, color='red', subset="A")
        >>> df.style.apply(highlight_max, color='red', subset=["A", "B"])

        Using a 2d input to ``subset`` to select rows in addition to columns

        >>> df.style.apply(highlight_max, color='red', subset=([0,1,2], slice(None))
        >>> df.style.apply(highlight_max, color='red', subset=(slice(0,5,2), "A")
        """
        self._todo.append(
            (lambda instance: getattr(instance, "_apply"), (func, axis, subset), kwargs)
        )
        return self

    def _applymap(
        self, func: Callable, subset: Subset | None = None, **kwargs
    ) -> Styler:
        func = partial(func, **kwargs)  # applymap doesn't take kwargs?
        if subset is None:
            subset = IndexSlice[:]
        subset = non_reducing_slice(subset)
        result = self.data.loc[subset].applymap(func)
        self._update_ctx(result)
        return self

    def applymap(
        self, func: Callable, subset: Subset | None = None, **kwargs
    ) -> Styler:
        """
        Apply a CSS-styling function elementwise.

        Updates the HTML representation with the result.

        Parameters
        ----------
        func : function
            ``func`` should take a scalar and return a scalar.
        subset : label, array-like, IndexSlice, optional
            A valid 2d input to `DataFrame.loc[<subset>]`, or, in the case of a 1d input
            or single key, to `DataFrame.loc[:, <subset>]` where the columns are
            prioritised, to limit ``data`` to *before* applying the function.
        **kwargs : dict
            Pass along to ``func``.

        Returns
        -------
        self : Styler

        See Also
        --------
        Styler.apply: Apply a CSS-styling function column-wise, row-wise, or table-wise.

        Notes
        -----
        The elements of the output of ``func`` should be CSS styles as strings, in the
        format 'attribute: value; attribute2: value2; ...' or,
        if nothing is to be applied to that element, an empty string or ``None``.

        Examples
        --------
        >>> def color_negative(v, color):
        ...     return f"color: {color};" if v < 0 else None
        >>> df = pd.DataFrame(np.random.randn(5, 2), columns=["A", "B"])
        >>> df.style.applymap(color_negative, color='red')

        Using ``subset`` to restrict application to a single column or multiple columns

        >>> df.style.applymap(color_negative, color='red', subset="A")
        >>> df.style.applymap(color_negative, color='red', subset=["A", "B"])

        Using a 2d input to ``subset`` to select rows in addition to columns

        >>> df.style.applymap(color_negative, color='red', subset=([0,1,2], slice(None))
        >>> df.style.applymap(color_negative, color='red', subset=(slice(0,5,2), "A")
        """
        self._todo.append(
            (lambda instance: getattr(instance, "_applymap"), (func, subset), kwargs)
        )
        return self

    def where(
        self,
        cond: Callable,
        value: str,
        other: str | None = None,
        subset: Subset | None = None,
        **kwargs,
    ) -> Styler:
        """
        Apply CSS-styles based on a conditional function elementwise.

        .. deprecated:: 1.3.0

        Updates the HTML representation with a style which is
        selected in accordance with the return value of a function.

        Parameters
        ----------
        cond : callable
            ``cond`` should take a scalar, and optional keyword arguments, and return
            a boolean.
        value : str
            Applied when ``cond`` returns true.
        other : str
            Applied when ``cond`` returns false.
        subset : label, array-like, IndexSlice, optional
            A valid 2d input to `DataFrame.loc[<subset>]`, or, in the case of a 1d input
            or single key, to `DataFrame.loc[:, <subset>]` where the columns are
            prioritised, to limit ``data`` to *before* applying the function.
        **kwargs : dict
            Pass along to ``cond``.

        Returns
        -------
        self : Styler

        See Also
        --------
        Styler.applymap: Apply a CSS-styling function elementwise.
        Styler.apply: Apply a CSS-styling function column-wise, row-wise, or table-wise.

        Notes
        -----
        This method is deprecated.

        This method is a convenience wrapper for :meth:`Styler.applymap`, which we
        recommend using instead.

        The example:
        >>> df = pd.DataFrame([[1, 2], [3, 4]])
        >>> def cond(v, limit=4):
        ...     return v > 1 and v != limit
        >>> df.style.where(cond, value='color:green;', other='color:red;')

        should be refactored to:
        >>> def style_func(v, value, other, limit=4):
        ...     cond = v > 1 and v != limit
        ...     return value if cond else other
        >>> df.style.applymap(style_func, value='color:green;', other='color:red;')
        """
        warnings.warn(
            "this method is deprecated in favour of `Styler.applymap()`",
            FutureWarning,
            stacklevel=2,
        )

        if other is None:
            other = ""

        return self.applymap(
            lambda val: value if cond(val, **kwargs) else other,
            subset=subset,
        )

    def set_precision(self, precision: int) -> StylerRenderer:
        """
        Set the precision used to display values.

        .. deprecated:: 1.3.0

        Parameters
        ----------
        precision : int

        Returns
        -------
        self : Styler

        Notes
        -----
        This method is deprecated see `Styler.format`.
        """
        warnings.warn(
            "this method is deprecated in favour of `Styler.format(precision=..)`",
            FutureWarning,
            stacklevel=2,
        )
        self.precision = precision
        return self.format(precision=precision, na_rep=self.na_rep)

    def set_table_attributes(self, attributes: str) -> Styler:
        """
        Set the table attributes added to the ``<table>`` HTML element.

        These are items in addition to automatic (by default) ``id`` attribute.

        Parameters
        ----------
        attributes : str

        Returns
        -------
        self : Styler

        See Also
        --------
        Styler.set_table_styles: Set the table styles included within the ``<style>``
            HTML element.
        Styler.set_td_classes: Set the DataFrame of strings added to the ``class``
            attribute of ``<td>`` HTML elements.

        Examples
        --------
        >>> df = pd.DataFrame(np.random.randn(10, 4))
        >>> df.style.set_table_attributes('class="pure-table"')
        # ... <table class="pure-table"> ...
        """
        self.table_attributes = attributes
        return self

    def export(self) -> list[tuple[Callable, tuple, dict]]:
        """
        Export the styles applied to the current ``Styler``.

        Can be applied to a second Styler with ``Styler.use``.

        Returns
        -------
        styles : list

        See Also
        --------
        Styler.use: Set the styles on the current ``Styler``.
        """
        return self._todo

    def use(self, styles: list[tuple[Callable, tuple, dict]]) -> Styler:
        """
        Set the styles on the current ``Styler``.

        Possibly uses styles from ``Styler.export``.

        Parameters
        ----------
        styles : list
            List of style functions.

        Returns
        -------
        self : Styler

        See Also
        --------
        Styler.export : Export the styles to applied to the current ``Styler``.
        """
        self._todo.extend(styles)
        return self

    def set_uuid(self, uuid: str) -> Styler:
        """
        Set the uuid applied to ``id`` attributes of HTML elements.

        Parameters
        ----------
        uuid : str

        Returns
        -------
        self : Styler

        Notes
        -----
        Almost all HTML elements within the table, and including the ``<table>`` element
        are assigned ``id`` attributes. The format is ``T_uuid_<extra>`` where
        ``<extra>`` is typically a more specific identifier, such as ``row1_col2``.
        """
        self.uuid = uuid
        return self

    def set_caption(self, caption: str) -> Styler:
        """
        Set the text added to a ``<caption>`` HTML element.

        Parameters
        ----------
        caption : str

        Returns
        -------
        self : Styler
        """
        self.caption = caption
        return self

    def set_table_styles(
        self,
        table_styles: dict[Any, CSSStyles] | CSSStyles,
        axis: int = 0,
        overwrite: bool = True,
    ) -> Styler:
        """
        Set the table styles included within the ``<style>`` HTML element.

        This function can be used to style the entire table, columns, rows or
        specific HTML selectors.

        Parameters
        ----------
        table_styles : list or dict
            If supplying a list, each individual table_style should be a
            dictionary with ``selector`` and ``props`` keys. ``selector``
            should be a CSS selector that the style will be applied to
            (automatically prefixed by the table's UUID) and ``props``
            should be a list of tuples with ``(attribute, value)``.
            If supplying a dict, the dict keys should correspond to
            column names or index values, depending upon the specified
            `axis` argument. These will be mapped to row or col CSS
            selectors. MultiIndex values as dict keys should be
            in their respective tuple form. The dict values should be
            a list as specified in the form with CSS selectors and
            props that will be applied to the specified row or column.

            .. versionchanged:: 1.2.0

        axis : {0 or 'index', 1 or 'columns', None}, default 0
            Apply to each column (``axis=0`` or ``'index'``), to each row
            (``axis=1`` or ``'columns'``). Only used if `table_styles` is
            dict.

            .. versionadded:: 1.2.0

        overwrite : bool, default True
            Styles are replaced if `True`, or extended if `False`. CSS
            rules are preserved so most recent styles set will dominate
            if selectors intersect.

            .. versionadded:: 1.2.0

        Returns
        -------
        self : Styler

        See Also
        --------
        Styler.set_td_classes: Set the DataFrame of strings added to the ``class``
            attribute of ``<td>`` HTML elements.
        Styler.set_table_attributes: Set the table attributes added to the ``<table>``
            HTML element.

        Examples
        --------
        >>> df = pd.DataFrame(np.random.randn(10, 4),
        ...                   columns=['A', 'B', 'C', 'D'])
        >>> df.style.set_table_styles(
        ...     [{'selector': 'tr:hover',
        ...       'props': [('background-color', 'yellow')]}]
        ... )

        Or with CSS strings

        >>> df.style.set_table_styles(
        ...     [{'selector': 'tr:hover',
        ...       'props': 'background-color: yellow; font-size: 1em;']}]
        ... )

        Adding column styling by name

        >>> df.style.set_table_styles({
        ...     'A': [{'selector': '',
        ...            'props': [('color', 'red')]}],
        ...     'B': [{'selector': 'td',
        ...            'props': 'color: blue;']}]
        ... }, overwrite=False)

        Adding row styling

        >>> df.style.set_table_styles({
        ...     0: [{'selector': 'td:hover',
        ...          'props': [('font-size', '25px')]}]
        ... }, axis=1, overwrite=False)
        """
        if isinstance(table_styles, dict):
            if axis in [0, "index"]:
                obj, idf = self.data.columns, ".col"
            else:
                obj, idf = self.data.index, ".row"

            table_styles = [
                {
                    "selector": str(s["selector"]) + idf + str(idx),
                    "props": maybe_convert_css_to_tuples(s["props"]),
                }
                for key, styles in table_styles.items()
                for idx in obj.get_indexer_for([key])
                for s in styles
            ]
        else:
            table_styles = [
                {
                    "selector": s["selector"],
                    "props": maybe_convert_css_to_tuples(s["props"]),
                }
                for s in table_styles
            ]

        if not overwrite and self.table_styles is not None:
            self.table_styles.extend(table_styles)
        else:
            self.table_styles = table_styles
        return self

    def set_na_rep(self, na_rep: str) -> StylerRenderer:
        """
        Set the missing data representation on a ``Styler``.

        .. versionadded:: 1.0.0

        .. deprecated:: 1.3.0

        Parameters
        ----------
        na_rep : str

        Returns
        -------
        self : Styler

        Notes
        -----
        This method is deprecated. See `Styler.format()`
        """
        warnings.warn(
            "this method is deprecated in favour of `Styler.format(na_rep=..)`",
            FutureWarning,
            stacklevel=2,
        )
        self.na_rep = na_rep
        return self.format(na_rep=na_rep, precision=self.precision)

    def hide_index(self, subset: Subset | None = None) -> Styler:
        """
        Hide the entire index, or specific keys in the index from rendering.

        This method has dual functionality:

          - if ``subset`` is ``None`` then the entire index will be hidden whilst
            displaying all data-rows.
          - if a ``subset`` is given then those specific rows will be hidden whilst the
            index itself remains visible.

        .. versionchanged:: 1.3.0

        Parameters
        ----------
        subset : label, array-like, IndexSlice, optional
            A valid 1d input or single key along the index axis within
            `DataFrame.loc[<subset>, :]`, to limit ``data`` to *before* applying
            the function.

        Returns
        -------
        self : Styler

        See Also
        --------
        Styler.hide_columns: Hide the entire column headers row, or specific columns.

        Examples
        --------
        Simple application hiding specific rows:

        >>> df = pd.DataFrame([[1,2], [3,4], [5,6]], index=["a", "b", "c"])
        >>> df.style.hide_index(["a", "b"])
             0    1
        c    5    6

        Hide the index and retain the data values:

        >>> midx = pd.MultiIndex.from_product([["x", "y"], ["a", "b", "c"]])
        >>> df = pd.DataFrame(np.random.randn(6,6), index=midx, columns=midx)
        >>> df.style.format("{:.1f}").hide_index()
                         x                    y
           a      b      c      a      b      c
         0.1    0.0    0.4    1.3    0.6   -1.4
         0.7    1.0    1.3    1.5   -0.0   -0.2
         1.4   -0.8    1.6   -0.2   -0.4   -0.3
         0.4    1.0   -0.2   -0.8   -1.2    1.1
        -0.6    1.2    1.8    1.9    0.3    0.3
         0.8    0.5   -0.3    1.2    2.2   -0.8

        Hide specific rows but retain the index:

        >>> df.style.format("{:.1f}").hide_index(subset=(slice(None), ["a", "c"]))
                                 x                    y
                   a      b      c      a      b      c
        x   b    0.7    1.0    1.3    1.5   -0.0   -0.2
        y   b   -0.6    1.2    1.8    1.9    0.3    0.3

        Hide specific rows and the index:

        >>> df.style.format("{:.1f}").hide_index(subset=(slice(None), ["a", "c"]))
        ...     .hide_index()
                         x                    y
           a      b      c      a      b      c
         0.7    1.0    1.3    1.5   -0.0   -0.2
        -0.6    1.2    1.8    1.9    0.3    0.3
        """
        if subset is None:
            self.hide_index_ = True
        else:
            subset_ = IndexSlice[subset, :]  # new var so mypy reads not Optional
            subset = non_reducing_slice(subset_)
            hide = self.data.loc[subset]
            hrows = self.index.get_indexer_for(hide.index)
            # error: Incompatible types in assignment (expression has type
            # "ndarray", variable has type "Sequence[int]")
            self.hidden_rows = hrows  # type: ignore[assignment]
        return self

    def hide_columns(self, subset: Subset | None = None) -> Styler:
        """
        Hide the column headers or specific keys in the columns from rendering.

        This method has dual functionality:

          - if ``subset`` is ``None`` then the entire column headers row will be hidden
            whilst the data-values remain visible.
          - if a ``subset`` is given then those specific columns, including the
            data-values will be hidden, whilst the column headers row remains visible.

        .. versionchanged:: 1.3.0

        Parameters
        ----------
<<<<<<< HEAD
        subset : label, array-like, IndexSlice, optional
            A valid 1d input or single key along the columns axis within
            `DataFrame.loc[:, <subset>]`, to limit ``data`` to *before* applying
            the function.
=======
        subset : label, array-like, IndexSlice
            A valid 1d input or single key along the appropriate axis within
            `DataFrame.loc[]`, to limit ``data`` to *before* applying the function.
>>>>>>> 619446ac

        Returns
        -------
        self : Styler

        See Also
        --------
        Styler.hide_index: Hide the entire index, or specific keys in the index.

        Examples
        --------
        Simple application hiding specific rows:

        >>> df = pd.DataFrame([[1, 2, 3], [4, 5, 6]], columns=["a", "b", "c"])
        >>> df.style.hide_columns(["a", "b"])
             c
        0    3
        1    6

        Hide column headers and retain the data values:

        >>> midx = pd.MultiIndex.from_product([["x", "y"], ["a", "b", "c"]])
        >>> df = pd.DataFrame(np.random.randn(6,6), index=midx, columns=midx)
        >>> df.style.format("{:.1f}").hide_columns()
        x   d    0.1    0.0    0.4    1.3    0.6   -1.4
            e    0.7    1.0    1.3    1.5   -0.0   -0.2
            f    1.4   -0.8    1.6   -0.2   -0.4   -0.3
        y   d    0.4    1.0   -0.2   -0.8   -1.2    1.1
            e   -0.6    1.2    1.8    1.9    0.3    0.3
            f    0.8    0.5   -0.3    1.2    2.2   -0.8

        Hide specific columns but retain the column headers:

        >>> df.style.format("{:.1f}").hide_columns(subset=(slice(None), ["a", "c"]))
                   x      y
                   b      b
        x   a    0.0    0.6
            b    1.0   -0.0
            c   -0.8   -0.4
        y   a    1.0   -1.2
            b    1.2    0.3
            c    0.5    2.2

        Hide specific columns and the column headers:

        >>> df.style.format("{:.1f}").hide_columns(subset=(slice(None), ["a", "c"]))
        ...     .hide_columns()
        x   a    0.0    0.6
            b    1.0   -0.0
            c   -0.8   -0.4
        y   a    1.0   -1.2
            b    1.2    0.3
            c    0.5    2.2
        """
        if subset is None:
            self.hide_columns_ = True
        else:
            subset_ = IndexSlice[:, subset]  # new var so mypy reads not Optional
            subset = non_reducing_slice(subset_)
            hide = self.data.loc[subset]
            hcols = self.columns.get_indexer_for(hide.columns)
            # error: Incompatible types in assignment (expression has type
            # "ndarray", variable has type "Sequence[int]")
            self.hidden_columns = hcols  # type: ignore[assignment]
        return self

    # -----------------------------------------------------------------------
    # A collection of "builtin" styles
    # -----------------------------------------------------------------------

    def background_gradient(
        self,
        cmap="PuBu",
        low: float = 0,
        high: float = 0,
        axis: Axis | None = 0,
        subset: Subset | None = None,
        text_color_threshold: float = 0.408,
        vmin: float | None = None,
        vmax: float | None = None,
        gmap: Sequence | None = None,
    ) -> Styler:
        """
        Color the background in a gradient style.

        The background color is determined according
        to the data in each column, row or frame, or by a given
        gradient map. Requires matplotlib.

        Parameters
        ----------
        cmap : str or colormap
            Matplotlib colormap.
        low : float
            Compress the color range at the low end. This is a multiple of the data
            range to extend below the minimum; good values usually in [0, 1],
            defaults to 0.
        high : float
            Compress the color range at the high end. This is a multiple of the data
            range to extend above the maximum; good values usually in [0, 1],
            defaults to 0.
        axis : {0 or 'index', 1 or 'columns', None}, default 0
            Apply to each column (``axis=0`` or ``'index'``), to each row
            (``axis=1`` or ``'columns'``), or to the entire DataFrame at once
            with ``axis=None``.
        subset : label, array-like, IndexSlice, optional
            A valid 2d input to `DataFrame.loc[<subset>]`, or, in the case of a 1d input
            or single key, to `DataFrame.loc[:, <subset>]` where the columns are
            prioritised, to limit ``data`` to *before* applying the function.
        text_color_threshold : float or int
            Luminance threshold for determining text color in [0, 1]. Facilitates text
            visibility across varying background colors. All text is dark if 0, and
            light if 1, defaults to 0.408.

            .. versionadded:: 0.24.0

        vmin : float, optional
            Minimum data value that corresponds to colormap minimum value.
            If not specified the minimum value of the data (or gmap) will be used.

            .. versionadded:: 1.0.0

        vmax : float, optional
            Maximum data value that corresponds to colormap maximum value.
            If not specified the maximum value of the data (or gmap) will be used.

            .. versionadded:: 1.0.0

        gmap : array-like, optional
            Gradient map for determining the background colors. If not supplied
            will use the underlying data from rows, columns or frame. If given as an
            ndarray or list-like must be an identical shape to the underlying data
            considering ``axis`` and ``subset``. If given as DataFrame or Series must
            have same index and column labels considering ``axis`` and ``subset``.
            If supplied, ``vmin`` and ``vmax`` should be given relative to this
            gradient map.

            .. versionadded:: 1.3.0

        Returns
        -------
        self : Styler

        Notes
        -----
        When using ``low`` and ``high`` the range
        of the gradient, given by the data if ``gmap`` is not given or by ``gmap``,
        is extended at the low end effectively by
        `map.min - low * map.range` and at the high end by
        `map.max + high * map.range` before the colors are normalized and determined.

        If combining with ``vmin`` and ``vmax`` the `map.min`, `map.max` and
        `map.range` are replaced by values according to the values derived from
        ``vmin`` and ``vmax``.

        This method will preselect numeric columns and ignore non-numeric columns
        unless a ``gmap`` is supplied in which case no preselection occurs.

        Examples
        --------
        >>> df = pd.DataFrame({
        ...          'City': ['Stockholm', 'Oslo', 'Copenhagen'],
        ...          'Temp (c)': [21.6, 22.4, 24.5],
        ...          'Rain (mm)': [5.0, 13.3, 0.0],
        ...          'Wind (m/s)': [3.2, 3.1, 6.7]
        ... })

        Shading the values column-wise, with ``axis=0``, preselecting numeric columns

        >>> df.style.background_gradient(axis=0)

        .. figure:: ../../_static/style/bg_ax0.png

        Shading all values collectively using ``axis=None``

        >>> df.style.background_gradient(axis=None)

        .. figure:: ../../_static/style/bg_axNone.png

        Compress the color map from the both ``low`` and ``high`` ends

        >>> df.style.background_gradient(axis=None, low=0.75, high=1.0)

        .. figure:: ../../_static/style/bg_axNone_lowhigh.png

        Manually setting ``vmin`` and ``vmax`` gradient thresholds

        >>> df.style.background_gradient(axis=None, vmin=6.7, vmax=21.6)

        .. figure:: ../../_static/style/bg_axNone_vminvmax.png

        Setting a ``gmap`` and applying to all columns with another ``cmap``

        >>> df.style.background_gradient(axis=0, gmap=df['Temp (c)'], cmap='YlOrRd')

        .. figure:: ../../_static/style/bg_gmap.png

        Setting the gradient map for a dataframe (i.e. ``axis=None``), we need to
        explicitly state ``subset`` to match the ``gmap`` shape

        >>> gmap = np.array([[1,2,3], [2,3,4], [3,4,5]])
        >>> df.style.background_gradient(axis=None, gmap=gmap,
        ...     cmap='YlOrRd', subset=['Temp (c)', 'Rain (mm)', 'Wind (m/s)']
        ... )

        .. figure:: ../../_static/style/bg_axNone_gmap.png
        """
        if subset is None and gmap is None:
            subset = self.data.select_dtypes(include=np.number).columns

        self.apply(
            _background_gradient,
            cmap=cmap,
            subset=subset,
            axis=axis,
            low=low,
            high=high,
            text_color_threshold=text_color_threshold,
            vmin=vmin,
            vmax=vmax,
            gmap=gmap,
        )
        return self

    def set_properties(self, subset: Subset | None = None, **kwargs) -> Styler:
        """
        Set defined CSS-properties to each ``<td>`` HTML element within the given
        subset.

        Parameters
        ----------
        subset : label, array-like, IndexSlice, optional
            A valid 2d input to `DataFrame.loc[<subset>]`, or, in the case of a 1d input
            or single key, to `DataFrame.loc[:, <subset>]` where the columns are
            prioritised, to limit ``data`` to *before* applying the function.
        **kwargs : dict
            A dictionary of property, value pairs to be set for each cell.

        Returns
        -------
        self : Styler

        Notes
        -----
        This is a convenience methods which wraps the :meth:`Styler.applymap` calling a
        function returning the CSS-properties independently of the data.

        Examples
        --------
        >>> df = pd.DataFrame(np.random.randn(10, 4))
        >>> df.style.set_properties(color="white", align="right")
        >>> df.style.set_properties(**{'background-color': 'yellow'})
        """
        values = "".join(f"{p}: {v};" for p, v in kwargs.items())
        return self.applymap(lambda x: values, subset=subset)

    @staticmethod
    def _bar(
        s,
        align: str,
        colors: list[str],
        width: float = 100,
        vmin: float | None = None,
        vmax: float | None = None,
    ):
        """
        Draw bar chart in dataframe cells.
        """
        # Get input value range.
        smin = np.nanmin(s.to_numpy()) if vmin is None else vmin
        smax = np.nanmax(s.to_numpy()) if vmax is None else vmax
        if align == "mid":
            smin = min(0, smin)
            smax = max(0, smax)
        elif align == "zero":
            # For "zero" mode, we want the range to be symmetrical around zero.
            smax = max(abs(smin), abs(smax))
            smin = -smax
        # Transform to percent-range of linear-gradient
        normed = width * (s.to_numpy(dtype=float) - smin) / (smax - smin + 1e-12)
        zero = -width * smin / (smax - smin + 1e-12)

        def css_bar(start: float, end: float, color: str) -> str:
            """
            Generate CSS code to draw a bar from start to end.
            """
            css = "width: 10em; height: 80%;"
            if end > start:
                css += "background: linear-gradient(90deg,"
                if start > 0:
                    css += f" transparent {start:.1f}%, {color} {start:.1f}%, "
                e = min(end, width)
                css += f"{color} {e:.1f}%, transparent {e:.1f}%)"
            return css

        def css(x):
            if pd.isna(x):
                return ""

            # avoid deprecated indexing `colors[x > zero]`
            color = colors[1] if x > zero else colors[0]

            if align == "left":
                return css_bar(0, x, color)
            else:
                return css_bar(min(x, zero), max(x, zero), color)

        if s.ndim == 1:
            return [css(x) for x in normed]
        else:
            return DataFrame(
                [[css(x) for x in row] for row in normed],
                index=s.index,
                columns=s.columns,
            )

    def bar(
        self,
        subset: Subset | None = None,
        axis: Axis | None = 0,
        color="#d65f5f",
        width: float = 100,
        align: str = "left",
        vmin: float | None = None,
        vmax: float | None = None,
    ) -> Styler:
        """
        Draw bar chart in the cell backgrounds.

        Parameters
        ----------
        subset : label, array-like, IndexSlice, optional
            A valid 2d input to `DataFrame.loc[<subset>]`, or, in the case of a 1d input
            or single key, to `DataFrame.loc[:, <subset>]` where the columns are
            prioritised, to limit ``data`` to *before* applying the function.
        axis : {0 or 'index', 1 or 'columns', None}, default 0
            Apply to each column (``axis=0`` or ``'index'``), to each row
            (``axis=1`` or ``'columns'``), or to the entire DataFrame at once
            with ``axis=None``.
        color : str or 2-tuple/list
            If a str is passed, the color is the same for both
            negative and positive numbers. If 2-tuple/list is used, the
            first element is the color_negative and the second is the
            color_positive (eg: ['#d65f5f', '#5fba7d']).
        width : float, default 100
            A number between 0 or 100. The largest value will cover `width`
            percent of the cell's width.
        align : {'left', 'zero',' mid'}, default 'left'
            How to align the bars with the cells.

            - 'left' : the min value starts at the left of the cell.
            - 'zero' : a value of zero is located at the center of the cell.
            - 'mid' : the center of the cell is at (max-min)/2, or
              if values are all negative (positive) the zero is aligned
              at the right (left) of the cell.
        vmin : float, optional
            Minimum bar value, defining the left hand limit
            of the bar drawing range, lower values are clipped to `vmin`.
            When None (default): the minimum value of the data will be used.

            .. versionadded:: 0.24.0

        vmax : float, optional
            Maximum bar value, defining the right hand limit
            of the bar drawing range, higher values are clipped to `vmax`.
            When None (default): the maximum value of the data will be used.

            .. versionadded:: 0.24.0

        Returns
        -------
        self : Styler
        """
        if align not in ("left", "zero", "mid"):
            raise ValueError("`align` must be one of {'left', 'zero',' mid'}")

        if not (is_list_like(color)):
            color = [color, color]
        elif len(color) == 1:
            color = [color[0], color[0]]
        elif len(color) > 2:
            raise ValueError(
                "`color` must be string or a list-like "
                "of length 2: [`color_neg`, `color_pos`] "
                "(eg: color=['#d65f5f', '#5fba7d'])"
            )

        if subset is None:
            subset = self.data.select_dtypes(include=np.number).columns

        self.apply(
            self._bar,
            subset=subset,
            axis=axis,
            align=align,
            colors=color,
            width=width,
            vmin=vmin,
            vmax=vmax,
        )

        return self

    def highlight_null(
        self,
        null_color: str = "red",
        subset: Subset | None = None,
        props: str | None = None,
    ) -> Styler:
        """
        Highlight missing values with a style.

        Parameters
        ----------
        null_color : str, default 'red'
        subset : label, array-like, IndexSlice, optional
            A valid 2d input to `DataFrame.loc[<subset>]`, or, in the case of a 1d input
            or single key, to `DataFrame.loc[:, <subset>]` where the columns are
            prioritised, to limit ``data`` to *before* applying the function.

            .. versionadded:: 1.1.0

        props : str, default None
            CSS properties to use for highlighting. If ``props`` is given, ``color``
            is not used.

            .. versionadded:: 1.3.0

        Returns
        -------
        self : Styler

        See Also
        --------
        Styler.highlight_max: Highlight the maximum with a style.
        Styler.highlight_min: Highlight the minimum with a style.
        Styler.highlight_between: Highlight a defined range with a style.
        Styler.highlight_quantile: Highlight values defined by a quantile with a style.
        """

        def f(data: DataFrame, props: str) -> np.ndarray:
            return np.where(pd.isna(data).to_numpy(), props, "")

        if props is None:
            props = f"background-color: {null_color};"
        # error: Argument 1 to "apply" of "Styler" has incompatible type
        # "Callable[[DataFrame, str], ndarray]"; expected "Callable[..., Styler]"
        return self.apply(
            f, axis=None, subset=subset, props=props  # type: ignore[arg-type]
        )

    def highlight_max(
        self,
        subset: Subset | None = None,
        color: str = "yellow",
        axis: Axis | None = 0,
        props: str | None = None,
    ) -> Styler:
        """
        Highlight the maximum with a style.

        Parameters
        ----------
        subset : label, array-like, IndexSlice, optional
            A valid 2d input to `DataFrame.loc[<subset>]`, or, in the case of a 1d input
            or single key, to `DataFrame.loc[:, <subset>]` where the columns are
            prioritised, to limit ``data`` to *before* applying the function.
        color : str, default 'yellow'
            Background color to use for highlighting.
        axis : {0 or 'index', 1 or 'columns', None}, default 0
            Apply to each column (``axis=0`` or ``'index'``), to each row
            (``axis=1`` or ``'columns'``), or to the entire DataFrame at once
            with ``axis=None``.
        props : str, default None
            CSS properties to use for highlighting. If ``props`` is given, ``color``
            is not used.

            .. versionadded:: 1.3.0

        Returns
        -------
        self : Styler

        See Also
        --------
        Styler.highlight_null: Highlight missing values with a style.
        Styler.highlight_min: Highlight the minimum with a style.
        Styler.highlight_between: Highlight a defined range with a style.
        Styler.highlight_quantile: Highlight values defined by a quantile with a style.
        """

        def f(data: FrameOrSeries, props: str) -> np.ndarray:
            return np.where(data == np.nanmax(data.to_numpy()), props, "")

        if props is None:
            props = f"background-color: {color};"
        # error: Argument 1 to "apply" of "Styler" has incompatible type
        # "Callable[[FrameOrSeries, str], ndarray]"; expected "Callable[..., Styler]"
        return self.apply(
            f, axis=axis, subset=subset, props=props  # type: ignore[arg-type]
        )

    def highlight_min(
        self,
        subset: Subset | None = None,
        color: str = "yellow",
        axis: Axis | None = 0,
        props: str | None = None,
    ) -> Styler:
        """
        Highlight the minimum with a style.

        Parameters
        ----------
        subset : label, array-like, IndexSlice, optional
            A valid 2d input to `DataFrame.loc[<subset>]`, or, in the case of a 1d input
            or single key, to `DataFrame.loc[:, <subset>]` where the columns are
            prioritised, to limit ``data`` to *before* applying the function.
        color : str, default 'yellow'
            Background color to use for highlighting.
        axis : {0 or 'index', 1 or 'columns', None}, default 0
            Apply to each column (``axis=0`` or ``'index'``), to each row
            (``axis=1`` or ``'columns'``), or to the entire DataFrame at once
            with ``axis=None``.
        props : str, default None
            CSS properties to use for highlighting. If ``props`` is given, ``color``
            is not used.

            .. versionadded:: 1.3.0

        Returns
        -------
        self : Styler

        See Also
        --------
        Styler.highlight_null: Highlight missing values with a style.
        Styler.highlight_max: Highlight the maximum with a style.
        Styler.highlight_between: Highlight a defined range with a style.
        Styler.highlight_quantile: Highlight values defined by a quantile with a style.
        """

        def f(data: FrameOrSeries, props: str) -> np.ndarray:
            return np.where(data == np.nanmin(data.to_numpy()), props, "")

        if props is None:
            props = f"background-color: {color};"
        # error: Argument 1 to "apply" of "Styler" has incompatible type
        # "Callable[[FrameOrSeries, str], ndarray]"; expected "Callable[..., Styler]"
        return self.apply(
            f, axis=axis, subset=subset, props=props  # type: ignore[arg-type]
        )

    def highlight_between(
        self,
        subset: Subset | None = None,
        color: str = "yellow",
        axis: Axis | None = 0,
        left: Scalar | Sequence | None = None,
        right: Scalar | Sequence | None = None,
        inclusive: str = "both",
        props: str | None = None,
    ) -> Styler:
        """
        Highlight a defined range with a style.

        .. versionadded:: 1.3.0

        Parameters
        ----------
        subset : label, array-like, IndexSlice, optional
            A valid 2d input to `DataFrame.loc[<subset>]`, or, in the case of a 1d input
            or single key, to `DataFrame.loc[:, <subset>]` where the columns are
            prioritised, to limit ``data`` to *before* applying the function.
        color : str, default 'yellow'
            Background color to use for highlighting.
        axis : {0 or 'index', 1 or 'columns', None}, default 0
            If ``left`` or ``right`` given as sequence, axis along which to apply those
            boundaries. See examples.
        left : scalar or datetime-like, or sequence or array-like, default None
            Left bound for defining the range.
        right : scalar or datetime-like, or sequence or array-like, default None
            Right bound for defining the range.
        inclusive : {'both', 'neither', 'left', 'right'}
            Identify whether bounds are closed or open.
        props : str, default None
            CSS properties to use for highlighting. If ``props`` is given, ``color``
            is not used.

        Returns
        -------
        self : Styler

        See Also
        --------
        Styler.highlight_null: Highlight missing values with a style.
        Styler.highlight_max: Highlight the maximum with a style.
        Styler.highlight_min: Highlight the minimum with a style.
        Styler.highlight_quantile: Highlight values defined by a quantile with a style.

        Notes
        -----
        If ``left`` is ``None`` only the right bound is applied.
        If ``right`` is ``None`` only the left bound is applied. If both are ``None``
        all values are highlighted.

        ``axis`` is only needed if ``left`` or ``right`` are provided as a sequence or
        an array-like object for aligning the shapes. If ``left`` and ``right`` are
        both scalars then all ``axis`` inputs will give the same result.

        This function only works with compatible ``dtypes``. For example a datetime-like
        region can only use equivalent datetime-like ``left`` and ``right`` arguments.
        Use ``subset`` to control regions which have multiple ``dtypes``.

        Examples
        --------
        Basic usage

        >>> df = pd.DataFrame({
        ...     'One': [1.2, 1.6, 1.5],
        ...     'Two': [2.9, 2.1, 2.5],
        ...     'Three': [3.1, 3.2, 3.8],
        ... })
        >>> df.style.highlight_between(left=2.1, right=2.9)

        .. figure:: ../../_static/style/hbetw_basic.png

        Using a range input sequnce along an ``axis``, in this case setting a ``left``
        and ``right`` for each column individually

        >>> df.style.highlight_between(left=[1.4, 2.4, 3.4], right=[1.6, 2.6, 3.6],
        ...     axis=1, color="#fffd75")

        .. figure:: ../../_static/style/hbetw_seq.png

        Using ``axis=None`` and providing the ``left`` argument as an array that
        matches the input DataFrame, with a constant ``right``

        >>> df.style.highlight_between(left=[[2,2,3],[2,2,3],[3,3,3]], right=3.5,
        ...     axis=None, color="#fffd75")

        .. figure:: ../../_static/style/hbetw_axNone.png

        Using ``props`` instead of default background coloring

        >>> df.style.highlight_between(left=1.5, right=3.5,
        ...     props='font-weight:bold;color:#e83e8c')

        .. figure:: ../../_static/style/hbetw_props.png
        """
        if props is None:
            props = f"background-color: {color};"
        return self.apply(
            _highlight_between,  # type: ignore[arg-type]
            axis=axis,
            subset=subset,
            props=props,
            left=left,
            right=right,
            inclusive=inclusive,
        )

    def highlight_quantile(
        self,
        subset: Subset | None = None,
        color: str = "yellow",
        axis: Axis | None = 0,
        q_left: float = 0.0,
        q_right: float = 1.0,
        interpolation: str = "linear",
        inclusive: str = "both",
        props: str | None = None,
    ) -> Styler:
        """
        Highlight values defined by a quantile with a style.

        .. versionadded:: 1.3.0

        Parameters
        ----------
        subset : label, array-like, IndexSlice, optional
            A valid 2d input to `DataFrame.loc[<subset>]`, or, in the case of a 1d input
            or single key, to `DataFrame.loc[:, <subset>]` where the columns are
            prioritised, to limit ``data`` to *before* applying the function.
        color : str, default 'yellow'
            Background color to use for highlighting
        axis : {0 or 'index', 1 or 'columns', None}, default 0
            Axis along which to determine and highlight quantiles. If ``None`` quantiles
            are measured over the entire DataFrame. See examples.
        q_left : float, default 0
            Left bound, in [0, q_right), for the target quantile range.
        q_right : float, default 1
            Right bound, in (q_left, 1], for the target quantile range.
        interpolation : {‘linear’, ‘lower’, ‘higher’, ‘midpoint’, ‘nearest’}
            Argument passed to ``Series.quantile`` or ``DataFrame.quantile`` for
            quantile estimation.
        inclusive : {'both', 'neither', 'left', 'right'}
            Identify whether quantile bounds are closed or open.
        props : str, default None
            CSS properties to use for highlighting. If ``props`` is given, ``color``
            is not used.

        Returns
        -------
        self : Styler

        See Also
        --------
        Styler.highlight_null: Highlight missing values with a style.
        Styler.highlight_max: Highlight the maximum with a style.
        Styler.highlight_min: Highlight the minimum with a style.
        Styler.highlight_between: Highlight a defined range with a style.

        Notes
        -----
        This function does not work with ``str`` dtypes.

        Examples
        --------
        Using ``axis=None`` and apply a quantile to all collective data

        >>> df = pd.DataFrame(np.arange(10).reshape(2,5) + 1)
        >>> df.style.highlight_quantile(axis=None, q_left=0.8, color="#fffd75")

        .. figure:: ../../_static/style/hq_axNone.png

        Or highlight quantiles row-wise or column-wise, in this case by row-wise

        >>> df.style.highlight_quantile(axis=1, q_left=0.8, color="#fffd75")

        .. figure:: ../../_static/style/hq_ax1.png

        Use ``props`` instead of default background coloring

        >>> df.style.highlight_quantile(axis=None, q_left=0.2, q_right=0.8,
        ...     props='font-weight:bold;color:#e83e8c')

        .. figure:: ../../_static/style/hq_props.png
        """
        subset_ = slice(None) if subset is None else subset
        subset_ = non_reducing_slice(subset_)
        data = self.data.loc[subset_]

        # after quantile is found along axis, e.g. along rows,
        # applying the calculated quantile to alternate axis, e.g. to each column
        kwargs = {"q": [q_left, q_right], "interpolation": interpolation}
        if axis in [0, "index"]:
            q = data.quantile(axis=axis, numeric_only=False, **kwargs)
            axis_apply: int | None = 1
        elif axis in [1, "columns"]:
            q = data.quantile(axis=axis, numeric_only=False, **kwargs)
            axis_apply = 0
        else:  # axis is None
            q = Series(data.to_numpy().ravel()).quantile(**kwargs)
            axis_apply = None

        if props is None:
            props = f"background-color: {color};"
        return self.apply(
            _highlight_between,  # type: ignore[arg-type]
            axis=axis_apply,
            subset=subset,
            props=props,
            left=q.iloc[0],
            right=q.iloc[1],
            inclusive=inclusive,
        )

    @classmethod
    def from_custom_template(cls, searchpath, name):
        """
        Factory function for creating a subclass of ``Styler``.

        Uses a custom template and Jinja environment.

        Parameters
        ----------
        searchpath : str or list
            Path or paths of directories containing the templates.
        name : str
            Name of your custom template to use for rendering.

        Returns
        -------
        MyStyler : subclass of Styler
            Has the correct ``env`` and ``template`` class attributes set.
        """
        loader = jinja2.ChoiceLoader([jinja2.FileSystemLoader(searchpath), cls.loader])

        # mypy doesn't like dynamically-defined classes
        # error: Variable "cls" is not valid as a type
        # error: Invalid base class "cls"
        class MyStyler(cls):  # type:ignore[valid-type,misc]
            env = jinja2.Environment(loader=loader)
            template_html = env.get_template(name)

        return MyStyler

    def pipe(self, func: Callable, *args, **kwargs):
        """
        Apply ``func(self, *args, **kwargs)``, and return the result.

        .. versionadded:: 0.24.0

        Parameters
        ----------
        func : function
            Function to apply to the Styler.  Alternatively, a
            ``(callable, keyword)`` tuple where ``keyword`` is a string
            indicating the keyword of ``callable`` that expects the Styler.
        *args : optional
            Arguments passed to `func`.
        **kwargs : optional
            A dictionary of keyword arguments passed into ``func``.

        Returns
        -------
        object :
            The value returned by ``func``.

        See Also
        --------
        DataFrame.pipe : Analogous method for DataFrame.
        Styler.apply : Apply a CSS-styling function column-wise, row-wise, or
            table-wise.

        Notes
        -----
        Like :meth:`DataFrame.pipe`, this method can simplify the
        application of several user-defined functions to a styler.  Instead
        of writing:

        .. code-block:: python

            f(g(df.style.set_precision(3), arg1=a), arg2=b, arg3=c)

        users can write:

        .. code-block:: python

            (df.style.set_precision(3)
               .pipe(g, arg1=a)
               .pipe(f, arg2=b, arg3=c))

        In particular, this allows users to define functions that take a
        styler object, along with other parameters, and return the styler after
        making styling changes (such as calling :meth:`Styler.apply` or
        :meth:`Styler.set_properties`).  Using ``.pipe``, these user-defined
        style "transformations" can be interleaved with calls to the built-in
        Styler interface.

        Examples
        --------
        >>> def format_conversion(styler):
        ...     return (styler.set_properties(**{'text-align': 'right'})
        ...                   .format({'conversion': '{:.1%}'}))

        The user-defined ``format_conversion`` function above can be called
        within a sequence of other style modifications:

        >>> df = pd.DataFrame({'trial': list(range(5)),
        ...                    'conversion': [0.75, 0.85, np.nan, 0.7, 0.72]})
        >>> (df.style
        ...    .highlight_min(subset=['conversion'], color='yellow')
        ...    .pipe(format_conversion)
        ...    .set_caption("Results with minimum conversion highlighted."))
        """
        return com.pipe(self, func, *args, **kwargs)


def _validate_apply_axis_arg(
    arg: FrameOrSeries | Sequence | np.ndarray,
    arg_name: str,
    dtype: Any | None,
    data: FrameOrSeries,
) -> np.ndarray:
    """
    For the apply-type methods, ``axis=None`` creates ``data`` as DataFrame, and for
    ``axis=[1,0]`` it creates a Series. Where ``arg`` is expected as an element
    of some operator with ``data`` we must make sure that the two are compatible shapes,
    or raise.

    Parameters
    ----------
    arg : sequence, Series or DataFrame
        the user input arg
    arg_name : string
        name of the arg for use in error messages
    dtype : numpy dtype, optional
        forced numpy dtype if given
    data : Series or DataFrame
        underling subset of Styler data on which operations are performed

    Returns
    -------
    ndarray
    """
    dtype = {"dtype": dtype} if dtype else {}
    # raise if input is wrong for axis:
    if isinstance(arg, Series) and isinstance(data, DataFrame):
        raise ValueError(
            f"'{arg_name}' is a Series but underlying data for operations "
            f"is a DataFrame since 'axis=None'"
        )
    elif isinstance(arg, DataFrame) and isinstance(data, Series):
        raise ValueError(
            f"'{arg_name}' is a DataFrame but underlying data for "
            f"operations is a Series with 'axis in [0,1]'"
        )
    elif isinstance(arg, (Series, DataFrame)):  # align indx / cols to data
        arg = arg.reindex_like(data, method=None).to_numpy(**dtype)
    else:
        arg = np.asarray(arg, **dtype)
        assert isinstance(arg, np.ndarray)  # mypy requirement
        if arg.shape != data.shape:  # check valid input
            raise ValueError(
                f"supplied '{arg_name}' is not correct shape for data over "
                f"selected 'axis': got {arg.shape}, "
                f"expected {data.shape}"
            )
    return arg


def _background_gradient(
    data,
    cmap="PuBu",
    low: float = 0,
    high: float = 0,
    text_color_threshold: float = 0.408,
    vmin: float | None = None,
    vmax: float | None = None,
    gmap: Sequence | np.ndarray | FrameOrSeries | None = None,
):
    """
    Color background in a range according to the data or a gradient map
    """
    if gmap is None:  # the data is used the gmap
        gmap = data.to_numpy(dtype=float)
    else:  # else validate gmap against the underlying data
        gmap = _validate_apply_axis_arg(gmap, "gmap", float, data)

    with _mpl(Styler.background_gradient) as (plt, colors):
        smin = np.nanmin(gmap) if vmin is None else vmin
        smax = np.nanmax(gmap) if vmax is None else vmax
        rng = smax - smin
        # extend lower / upper bounds, compresses color range
        norm = colors.Normalize(smin - (rng * low), smax + (rng * high))
        rgbas = plt.cm.get_cmap(cmap)(norm(gmap))

        def relative_luminance(rgba) -> float:
            """
            Calculate relative luminance of a color.

            The calculation adheres to the W3C standards
            (https://www.w3.org/WAI/GL/wiki/Relative_luminance)

            Parameters
            ----------
            color : rgb or rgba tuple

            Returns
            -------
            float
                The relative luminance as a value from 0 to 1
            """
            r, g, b = (
                x / 12.92 if x <= 0.04045 else ((x + 0.055) / 1.055) ** 2.4
                for x in rgba[:3]
            )
            return 0.2126 * r + 0.7152 * g + 0.0722 * b

        def css(rgba) -> str:
            dark = relative_luminance(rgba) < text_color_threshold
            text_color = "#f1f1f1" if dark else "#000000"
            return f"background-color: {colors.rgb2hex(rgba)};color: {text_color};"

        if data.ndim == 1:
            return [css(rgba) for rgba in rgbas]
        else:
            return DataFrame(
                [[css(rgba) for rgba in row] for row in rgbas],
                index=data.index,
                columns=data.columns,
            )


def _highlight_between(
    data: FrameOrSeries,
    props: str,
    left: Scalar | Sequence | np.ndarray | FrameOrSeries | None = None,
    right: Scalar | Sequence | np.ndarray | FrameOrSeries | None = None,
    inclusive: bool | str = True,
) -> np.ndarray:
    """
    Return an array of css props based on condition of data values within given range.
    """
    if np.iterable(left) and not isinstance(left, str):
        left = _validate_apply_axis_arg(
            left, "left", None, data  # type: ignore[arg-type]
        )

    if np.iterable(right) and not isinstance(right, str):
        right = _validate_apply_axis_arg(
            right, "right", None, data  # type: ignore[arg-type]
        )

    # get ops with correct boundary attribution
    if inclusive == "both":
        ops = (operator.ge, operator.le)
    elif inclusive == "neither":
        ops = (operator.gt, operator.lt)
    elif inclusive == "left":
        ops = (operator.ge, operator.lt)
    elif inclusive == "right":
        ops = (operator.gt, operator.le)
    else:
        raise ValueError(
            f"'inclusive' values can be 'both', 'left', 'right', or 'neither' "
            f"got {inclusive}"
        )

    g_left = (
        ops[0](data, left)
        if left is not None
        else np.full(data.shape, True, dtype=bool)
    )
    l_right = (
        ops[1](data, right)
        if right is not None
        else np.full(data.shape, True, dtype=bool)
    )
    return np.where(g_left & l_right, props, "")<|MERGE_RESOLUTION|>--- conflicted
+++ resolved
@@ -1193,16 +1193,10 @@
 
         Parameters
         ----------
-<<<<<<< HEAD
         subset : label, array-like, IndexSlice, optional
             A valid 1d input or single key along the columns axis within
             `DataFrame.loc[:, <subset>]`, to limit ``data`` to *before* applying
             the function.
-=======
-        subset : label, array-like, IndexSlice
-            A valid 1d input or single key along the appropriate axis within
-            `DataFrame.loc[]`, to limit ``data`` to *before* applying the function.
->>>>>>> 619446ac
 
         Returns
         -------
