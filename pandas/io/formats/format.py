--- conflicted
+++ resolved
@@ -503,12 +503,8 @@
         self.max_cols_fitted = self._calc_max_cols_fitted()
         self.max_rows_fitted = self._calc_max_rows_fitted()
 
-<<<<<<< HEAD
+        self.tr_frame = self.frame
         self.truncate()
-=======
-        self.tr_frame = self.frame
-        self._truncate()
->>>>>>> 664c8fae
         self.adj = get_adjustment()
 
     def get_strcols(self) -> List[List[str]]:
