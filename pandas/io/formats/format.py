"""
Internal module for formatting output data in csv, html,
and latex files. This module also applies to display formatting.
"""

from contextlib import contextmanager
from datetime import tzinfo
import decimal
from functools import partial
from io import StringIO
import math
import re
from shutil import get_terminal_size
from typing import (
    IO,
    TYPE_CHECKING,
    Any,
    Callable,
    Dict,
    Iterable,
    List,
    Mapping,
    Optional,
    Sequence,
    Tuple,
    Type,
    Union,
    cast,
)
from unicodedata import east_asian_width

import numpy as np

from pandas._config.config import get_option, set_option

from pandas._libs import lib
from pandas._libs.missing import NA
from pandas._libs.tslib import format_array_from_datetime
from pandas._libs.tslibs import NaT, Timedelta, Timestamp, iNaT
from pandas._libs.tslibs.nattype import NaTType
from pandas.errors import AbstractMethodError

from pandas.core.dtypes.common import (
    is_categorical_dtype,
    is_complex_dtype,
    is_datetime64_dtype,
    is_datetime64tz_dtype,
    is_extension_array_dtype,
    is_float,
    is_float_dtype,
    is_integer,
    is_integer_dtype,
    is_list_like,
    is_numeric_dtype,
    is_scalar,
    is_timedelta64_dtype,
)
from pandas.core.dtypes.generic import (
    ABCIndexClass,
    ABCMultiIndex,
    ABCSeries,
    ABCSparseArray,
)
from pandas.core.dtypes.missing import isna, notna

from pandas._typing import FilePathOrBuffer
from pandas.core.arrays.datetimes import DatetimeArray
from pandas.core.arrays.timedeltas import TimedeltaArray
from pandas.core.base import PandasObject
import pandas.core.common as com
from pandas.core.indexes.api import Index, ensure_index
from pandas.core.indexes.datetimes import DatetimeIndex
from pandas.core.indexes.timedeltas import TimedeltaIndex

from pandas.io.common import stringify_path
from pandas.io.formats.printing import adjoin, justify, pprint_thing

if TYPE_CHECKING:
    from pandas import Series, DataFrame, Categorical

formatters_type = Union[
    List[Callable], Tuple[Callable, ...], Mapping[Union[str, int], Callable]
]
float_format_type = Union[str, Callable, "EngFormatter"]

common_docstring = """
        Parameters
        ----------
        buf : str, Path or StringIO-like, optional, default None
            Buffer to write to. If None, the output is returned as a string.
        columns : sequence, optional, default None
            The subset of columns to write. Writes all columns by default.
        col_space : %(col_space_type)s, optional
            %(col_space)s.
        header : %(header_type)s, optional
            %(header)s.
        index : bool, optional, default True
            Whether to print index (row) labels.
        na_rep : str, optional, default 'NaN'
            String representation of NAN to use.
        formatters : list, tuple or dict of one-param. functions, optional
            Formatter functions to apply to columns' elements by position or
            name.
            The result of each function must be a unicode string.
            List/tuple must be of length equal to the number of columns.
        float_format : one-parameter function, optional, default None
            Formatter function to apply to columns' elements if they are
            floats. The result of this function must be a unicode string.
        sparsify : bool, optional, default True
            Set to False for a DataFrame with a hierarchical index to print
            every multiindex key at each row.
        index_names : bool, optional, default True
            Prints the names of the indexes.
        justify : str, default None
            How to justify the column labels. If None uses the option from
            the print configuration (controlled by set_option), 'right' out
            of the box. Valid values are

            * left
            * right
            * center
            * justify
            * justify-all
            * start
            * end
            * inherit
            * match-parent
            * initial
            * unset.
        max_rows : int, optional
            Maximum number of rows to display in the console.
        min_rows : int, optional
            The number of rows to display in the console in a truncated repr
            (when number of rows is above `max_rows`).
        max_cols : int, optional
            Maximum number of columns to display in the console.
        show_dimensions : bool, default False
            Display DataFrame dimensions (number of rows by number of columns).
        decimal : str, default '.'
            Character recognized as decimal separator, e.g. ',' in Europe.
    """

_VALID_JUSTIFY_PARAMETERS = (
    "left",
    "right",
    "center",
    "justify",
    "justify-all",
    "start",
    "end",
    "inherit",
    "match-parent",
    "initial",
    "unset",
)

return_docstring = """
        Returns
        -------
        str or None
            If buf is None, returns the result as a string. Otherwise returns
            None.
    """


class CategoricalFormatter:
    def __init__(
        self,
        categorical: "Categorical",
        buf: Optional[IO[str]] = None,
        length: bool = True,
        na_rep: str = "NaN",
        footer: bool = True,
    ):
        self.categorical = categorical
        self.buf = buf if buf is not None else StringIO("")
        self.na_rep = na_rep
        self.length = length
        self.footer = footer

    def _get_footer(self) -> str:
        footer = ""

        if self.length:
            if footer:
                footer += ", "
            footer += "Length: {length}".format(length=len(self.categorical))

        level_info = self.categorical._repr_categories_info()

        # Levels are added in a newline
        if footer:
            footer += "\n"
        footer += level_info

        return str(footer)

    def _get_formatted_values(self) -> List[str]:
        return format_array(
            self.categorical._internal_get_values(),
            None,
            float_format=None,
            na_rep=self.na_rep,
        )

    def to_string(self) -> str:
        categorical = self.categorical

        if len(categorical) == 0:
            if self.footer:
                return self._get_footer()
            else:
                return ""

        fmt_values = self._get_formatted_values()

        fmt_values = ["{i}".format(i=i) for i in fmt_values]
        fmt_values = [i.strip() for i in fmt_values]
        values = ", ".join(fmt_values)
        result = ["[" + values + "]"]
        if self.footer:
            footer = self._get_footer()
            if footer:
                result.append(footer)

        return str("\n".join(result))


class SeriesFormatter:
    def __init__(
        self,
        series: "Series",
        buf: Optional[IO[str]] = None,
        length: bool = True,
        header: bool = True,
        index: bool = True,
        na_rep: str = "NaN",
        name: bool = False,
        float_format: Optional[str] = None,
        dtype: bool = True,
        max_rows: Optional[int] = None,
        min_rows: Optional[int] = None,
    ):
        self.series = series
        self.buf = buf if buf is not None else StringIO()
        self.name = name
        self.na_rep = na_rep
        self.header = header
        self.length = length
        self.index = index
        self.max_rows = max_rows
        self.min_rows = min_rows

        if float_format is None:
            float_format = get_option("display.float_format")
        self.float_format = float_format
        self.dtype = dtype
        self.adj = _get_adjustment()

        self._chk_truncate()

    def _chk_truncate(self) -> None:
        from pandas.core.reshape.concat import concat

        self.tr_row_num: Optional[int]

        min_rows = self.min_rows
        max_rows = self.max_rows
        # truncation determined by max_rows, actual truncated number of rows
        # used below by min_rows
        truncate_v = max_rows and (len(self.series) > max_rows)
        series = self.series
        if truncate_v:
            max_rows = cast(int, max_rows)
            if min_rows:
                # if min_rows is set (not None or 0), set max_rows to minimum
                # of both
                max_rows = min(min_rows, max_rows)
            if max_rows == 1:
                row_num = max_rows
                series = series.iloc[:max_rows]
            else:
                row_num = max_rows // 2
                series = concat((series.iloc[:row_num], series.iloc[-row_num:]))
            self.tr_row_num = row_num
        else:
            self.tr_row_num = None
        self.tr_series = series
        self.truncate_v = truncate_v

    def _get_footer(self) -> str:
        name = self.series.name
        footer = ""

        if getattr(self.series.index, "freq", None) is not None:
            footer += "Freq: {freq}".format(freq=self.series.index.freqstr)

        if self.name is not False and name is not None:
            if footer:
                footer += ", "

            series_name = pprint_thing(name, escape_chars=("\t", "\r", "\n"))
            footer += (
                ("Name: {sname}".format(sname=series_name)) if name is not None else ""
            )

        if self.length is True or (self.length == "truncate" and self.truncate_v):
            if footer:
                footer += ", "
            footer += "Length: {length}".format(length=len(self.series))

        if self.dtype is not False and self.dtype is not None:
            name = getattr(self.tr_series.dtype, "name", None)
            if name:
                if footer:
                    footer += ", "
                footer += "dtype: {typ}".format(typ=pprint_thing(name))

        # level infos are added to the end and in a new line, like it is done
        # for Categoricals
        if is_categorical_dtype(self.tr_series.dtype):
            level_info = self.tr_series._values._repr_categories_info()
            if footer:
                footer += "\n"
            footer += level_info

        return str(footer)

    def _get_formatted_index(self) -> Tuple[List[str], bool]:
        index = self.tr_series.index
        is_multi = isinstance(index, ABCMultiIndex)

        if is_multi:
            have_header = any(name for name in index.names)
            fmt_index = index.format(names=True)
        else:
            have_header = index.name is not None
            fmt_index = index.format(name=True)
        return fmt_index, have_header

    def _get_formatted_values(self) -> List[str]:
        if self.index:
            leading_space = "compat"
        else:
            leading_space = False

        return format_array(
            self.tr_series._values,
            None,
            float_format=self.float_format,
            na_rep=self.na_rep,
            leading_space=leading_space,
        )

    def to_string(self) -> str:
        series = self.tr_series
        footer = self._get_footer()

        if len(series) == 0:
            return "{name}([], {footer})".format(
                name=type(self.series).__name__, footer=footer
            )

        fmt_index, have_header = self._get_formatted_index()
        fmt_values = self._get_formatted_values()

        if self.truncate_v:
            n_header_rows = 0
            row_num = self.tr_row_num
            row_num = cast(int, row_num)
            width = self.adj.len(fmt_values[row_num - 1])
            if width > 3:
                dot_str = "..."
            else:
                dot_str = ".."
            # Series uses mode=center because it has single value columns
            # DataFrame uses mode=left
            dot_str = self.adj.justify([dot_str], width, mode="center")[0]
            fmt_values.insert(row_num + n_header_rows, dot_str)
            fmt_index.insert(row_num + 1, "")

        if self.index:
            result = self.adj.adjoin(3, *[fmt_index[1:], fmt_values])
        else:
            result = self.adj.adjoin(3, fmt_values)

        if self.header and have_header:
            result = fmt_index[0] + "\n" + result

        if footer:
            result += "\n" + footer

        return str("".join(result))


class TextAdjustment:
    def __init__(self):
        self.encoding = get_option("display.encoding")

    def len(self, text: str) -> int:
        return len(text)

    def justify(self, texts: Any, max_len: int, mode: str = "right") -> List[str]:
        return justify(texts, max_len, mode=mode)

    def adjoin(self, space: int, *lists, **kwargs) -> str:
        return adjoin(space, *lists, strlen=self.len, justfunc=self.justify, **kwargs)


class EastAsianTextAdjustment(TextAdjustment):
    def __init__(self):
        super().__init__()
        if get_option("display.unicode.ambiguous_as_wide"):
            self.ambiguous_width = 2
        else:
            self.ambiguous_width = 1

        # Definition of East Asian Width
        # http://unicode.org/reports/tr11/
        # Ambiguous width can be changed by option
        self._EAW_MAP = {"Na": 1, "N": 1, "W": 2, "F": 2, "H": 1}

    def len(self, text: str) -> int:
        """
        Calculate display width considering unicode East Asian Width
        """
        if not isinstance(text, str):
            return len(text)

        return sum(
            self._EAW_MAP.get(east_asian_width(c), self.ambiguous_width) for c in text
        )

    def justify(
        self, texts: Iterable[str], max_len: int, mode: str = "right"
    ) -> List[str]:
        # re-calculate padding space per str considering East Asian Width
        def _get_pad(t):
            return max_len - self.len(t) + len(t)

        if mode == "left":
            return [x.ljust(_get_pad(x)) for x in texts]
        elif mode == "center":
            return [x.center(_get_pad(x)) for x in texts]
        else:
            return [x.rjust(_get_pad(x)) for x in texts]


def _get_adjustment() -> TextAdjustment:
    use_east_asian_width = get_option("display.unicode.east_asian_width")
    if use_east_asian_width:
        return EastAsianTextAdjustment()
    else:
        return TextAdjustment()


class TableFormatter:

    show_dimensions: bool
    is_truncated: bool
    formatters: formatters_type
    columns: Index

    @property
    def should_show_dimensions(self) -> bool:
        return self.show_dimensions is True or (
            self.show_dimensions == "truncate" and self.is_truncated
        )

    def _get_formatter(self, i: Union[str, int]) -> Optional[Callable]:
        if isinstance(self.formatters, (list, tuple)):
            if is_integer(i):
                i = cast(int, i)
                return self.formatters[i]
            else:
                return None
        else:
            if is_integer(i) and i not in self.columns:
                i = self.columns[i]
            return self.formatters.get(i, None)

    @contextmanager
    def get_buffer(
        self, buf: Optional[FilePathOrBuffer[str]], encoding: Optional[str] = None
    ):
        """
        Context manager to open, yield and close buffer for filenames or Path-like
        objects, otherwise yield buf unchanged.
        """
        if buf is not None:
            buf = stringify_path(buf)
        else:
            buf = StringIO()

        if encoding is None:
            encoding = "utf-8"
        elif not isinstance(buf, str):
            raise ValueError("buf is not a file name and encoding is specified.")

        if hasattr(buf, "write"):
            yield buf
        elif isinstance(buf, str):
            with open(buf, "w", encoding=encoding, newline="") as f:
                # GH#30034 open instead of codecs.open prevents a file leak
                #  if we have an invalid encoding argument.
                # newline="" is needed to roundtrip correctly on
                #  windows test_to_latex_filename
                yield f
        else:
            raise TypeError("buf is not a file name and it has no write method")

    def write_result(self, buf: IO[str]) -> None:
        """
        Write the result of serialization to buf.
        """
        raise AbstractMethodError(self)

    def get_result(
        self,
        buf: Optional[FilePathOrBuffer[str]] = None,
        encoding: Optional[str] = None,
    ) -> Optional[str]:
        """
        Perform serialization. Write to buf or return as string if buf is None.
        """
        with self.get_buffer(buf, encoding=encoding) as f:
            self.write_result(buf=f)
            if buf is None:
                return f.getvalue()
            return None


class DataFrameFormatter(TableFormatter):
    """
    Render a DataFrame

    self.to_string() : console-friendly tabular output
    self.to_html()   : html table
    self.to_latex()   : LaTeX tabular environment table

    """

    __doc__ = __doc__ if __doc__ else ""
    __doc__ += common_docstring + return_docstring

    def __init__(
        self,
        frame: "DataFrame",
        columns: Optional[Sequence[str]] = None,
        col_space: Optional[Union[str, int]] = None,
        header: Union[bool, Sequence[str]] = True,
        index: bool = True,
        na_rep: str = "NaN",
        formatters: Optional[formatters_type] = None,
        justify: Optional[str] = None,
        float_format: Optional[float_format_type] = None,
        sparsify: Optional[bool] = None,
        index_names: bool = True,
        line_width: Optional[int] = None,
        max_rows: Optional[int] = None,
        min_rows: Optional[int] = None,
        max_cols: Optional[int] = None,
        show_dimensions: bool = False,
        decimal: str = ".",
        table_id: Optional[str] = None,
        render_links: bool = False,
        bold_rows: bool = False,
        escape: bool = True,
    ):
        self.frame = frame
        self.show_index_names = index_names

        if sparsify is None:
            sparsify = get_option("display.multi_sparse")

        self.sparsify = sparsify

        self.float_format = float_format
        if formatters is None:
            self.formatters = {}
        elif len(frame.columns) == len(formatters) or isinstance(formatters, dict):
            self.formatters = formatters
        else:
            raise ValueError(
                (
                    "Formatters length({flen}) should match"
                    " DataFrame number of columns({dlen})"
                ).format(flen=len(formatters), dlen=len(frame.columns))
            )
        self.na_rep = na_rep
        self.decimal = decimal
        self.col_space = col_space
        self.header = header
        self.index = index
        self.line_width = line_width
        self.max_rows = max_rows
        self.min_rows = min_rows
        self.max_cols = max_cols
        self.max_rows_displayed = min(max_rows or len(self.frame), len(self.frame))
        self.show_dimensions = show_dimensions
        self.table_id = table_id
        self.render_links = render_links

        if justify is None:
            self.justify = get_option("display.colheader_justify")
        else:
            self.justify = justify

        self.bold_rows = bold_rows
        self.escape = escape

        if columns is not None:
            self.columns = ensure_index(columns)
            self.frame = self.frame[self.columns]
        else:
            self.columns = frame.columns

        self._chk_truncate()
        self.adj = _get_adjustment()

    def _chk_truncate(self) -> None:
        """
        Checks whether the frame should be truncated. If so, slices
        the frame up.
        """
        from pandas.core.reshape.concat import concat

        # Cut the data to the information actually printed
        max_cols = self.max_cols
        max_rows = self.max_rows
        self.max_rows_adj: Optional[int]
        max_rows_adj: Optional[int]

        if max_cols == 0 or max_rows == 0:  # assume we are in the terminal
            (w, h) = get_terminal_size()
            self.w = w
            self.h = h
            if self.max_rows == 0:
                dot_row = 1
                prompt_row = 1
                if self.show_dimensions:
                    show_dimension_rows = 3
                # assume we only get here if self.header is boolean.
                # i.e. not to_latex() where self.header may be List[str]
                self.header = cast(bool, self.header)
                n_add_rows = self.header + dot_row + show_dimension_rows + prompt_row
                # rows available to fill with actual data
                max_rows_adj = self.h - n_add_rows
                self.max_rows_adj = max_rows_adj

            # Format only rows and columns that could potentially fit the
            # screen
            if max_cols == 0 and len(self.frame.columns) > w:
                max_cols = w
            if max_rows == 0 and len(self.frame) > h:
                max_rows = h

        if not hasattr(self, "max_rows_adj"):
            if max_rows:
                if (len(self.frame) > max_rows) and self.min_rows:
                    # if truncated, set max_rows showed to min_rows
                    max_rows = min(self.min_rows, max_rows)
            self.max_rows_adj = max_rows
        if not hasattr(self, "max_cols_adj"):
            self.max_cols_adj = max_cols

        max_cols_adj = self.max_cols_adj
        max_rows_adj = self.max_rows_adj

        truncate_h = max_cols_adj and (len(self.columns) > max_cols_adj)
        truncate_v = max_rows_adj and (len(self.frame) > max_rows_adj)

        frame = self.frame
        if truncate_h:
            # cast here since if truncate_h is True, max_cols_adj is not None
            max_cols_adj = cast(int, max_cols_adj)
            if max_cols_adj == 0:
                col_num = len(frame.columns)
            elif max_cols_adj == 1:
                max_cols = cast(int, max_cols)
                frame = frame.iloc[:, :max_cols]
                col_num = max_cols
            else:
                col_num = max_cols_adj // 2
                frame = concat(
                    (frame.iloc[:, :col_num], frame.iloc[:, -col_num:]), axis=1
                )
                # truncate formatter
                if isinstance(self.formatters, (list, tuple)):
                    truncate_fmt = self.formatters
                    self.formatters = [
                        *truncate_fmt[:col_num],
                        *truncate_fmt[-col_num:],
                    ]
            self.tr_col_num = col_num
        if truncate_v:
            # cast here since if truncate_v is True, max_rows_adj is not None
            max_rows_adj = cast(int, max_rows_adj)
            if max_rows_adj == 1:
                row_num = max_rows
                frame = frame.iloc[:max_rows, :]
            else:
                row_num = max_rows_adj // 2
                frame = concat((frame.iloc[:row_num, :], frame.iloc[-row_num:, :]))
            self.tr_row_num = row_num
        else:
            self.tr_row_num = None

        self.tr_frame = frame
        self.truncate_h = truncate_h
        self.truncate_v = truncate_v
        self.is_truncated = bool(self.truncate_h or self.truncate_v)

    def _to_str_columns(self) -> List[List[str]]:
        """
        Render a DataFrame to a list of columns (as lists of strings).
        """
        # this method is not used by to_html where self.col_space
        # could be a string so safe to cast
        self.col_space = cast(int, self.col_space)

        frame = self.tr_frame
        # may include levels names also

        str_index = self._get_formatted_index(frame)

        if not is_list_like(self.header) and not self.header:
            stringified = []
            for i, c in enumerate(frame):
                fmt_values = self._format_col(i)
                fmt_values = _make_fixed_width(
                    fmt_values,
                    self.justify,
                    minimum=(self.col_space or 0),
                    adj=self.adj,
                )
                stringified.append(fmt_values)
        else:
            if is_list_like(self.header):
                # cast here since can't be bool if is_list_like
                self.header = cast(List[str], self.header)
                if len(self.header) != len(self.columns):
                    raise ValueError(
                        (
                            "Writing {ncols} cols but got {nalias} "
                            "aliases".format(
                                ncols=len(self.columns), nalias=len(self.header)
                            )
                        )
                    )
                str_columns = [[label] for label in self.header]
            else:
                str_columns = self._get_formatted_column_labels(frame)

            if self.show_row_idx_names:
                for x in str_columns:
                    x.append("")

            stringified = []
            for i, c in enumerate(frame):
                cheader = str_columns[i]
                header_colwidth = max(
                    self.col_space or 0, *(self.adj.len(x) for x in cheader)
                )
                fmt_values = self._format_col(i)
                fmt_values = _make_fixed_width(
                    fmt_values, self.justify, minimum=header_colwidth, adj=self.adj
                )

                max_len = max(max(self.adj.len(x) for x in fmt_values), header_colwidth)
                cheader = self.adj.justify(cheader, max_len, mode=self.justify)
                stringified.append(cheader + fmt_values)

        strcols = stringified
        if self.index:
            strcols.insert(0, str_index)

        # Add ... to signal truncated
        truncate_h = self.truncate_h
        truncate_v = self.truncate_v

        if truncate_h:
            col_num = self.tr_col_num
            strcols.insert(self.tr_col_num + 1, [" ..."] * (len(str_index)))
        if truncate_v:
            n_header_rows = len(str_index) - len(frame)
            row_num = self.tr_row_num
            # cast here since if truncate_v is True, self.tr_row_num is not None
            row_num = cast(int, row_num)
            for ix, col in enumerate(strcols):
                # infer from above row
                cwidth = self.adj.len(strcols[ix][row_num])
                is_dot_col = False
                if truncate_h:
                    is_dot_col = ix == col_num + 1
                if cwidth > 3 or is_dot_col:
                    my_str = "..."
                else:
                    my_str = ".."

                if ix == 0:
                    dot_mode = "left"
                elif is_dot_col:
                    cwidth = 4
                    dot_mode = "right"
                else:
                    dot_mode = "right"
                dot_str = self.adj.justify([my_str], cwidth, mode=dot_mode)[0]
                strcols[ix].insert(row_num + n_header_rows, dot_str)
        return strcols

    def write_result(self, buf: IO[str]) -> None:
        """
        Render a DataFrame to a console-friendly tabular output.
        """
        from pandas import Series

        frame = self.frame

        if len(frame.columns) == 0 or len(frame.index) == 0:
            info_line = "Empty {name}\nColumns: {col}\nIndex: {idx}".format(
                name=type(self.frame).__name__,
                col=pprint_thing(frame.columns),
                idx=pprint_thing(frame.index),
            )
            text = info_line
        else:

            strcols = self._to_str_columns()
            if self.line_width is None:  # no need to wrap around just print
                # the whole frame
                text = self.adj.adjoin(1, *strcols)
            elif (
                not isinstance(self.max_cols, int) or self.max_cols > 0
            ):  # need to wrap around
                text = self._join_multiline(*strcols)
            else:  # max_cols == 0. Try to fit frame to terminal
                lines = self.adj.adjoin(1, *strcols).split("\n")
                max_len = Series(lines).str.len().max()
                # plus truncate dot col
                dif = max_len - self.w
                # '+ 1' to avoid too wide repr (GH PR #17023)
                adj_dif = dif + 1
                col_lens = Series([Series(ele).apply(len).max() for ele in strcols])
                n_cols = len(col_lens)
                counter = 0
                while adj_dif > 0 and n_cols > 1:
                    counter += 1
                    mid = int(round(n_cols / 2.0))
                    mid_ix = col_lens.index[mid]
                    col_len = col_lens[mid_ix]
                    # adjoin adds one
                    adj_dif -= col_len + 1
                    col_lens = col_lens.drop(mid_ix)
                    n_cols = len(col_lens)
                # subtract index column
                max_cols_adj = n_cols - self.index
                # GH-21180. Ensure that we print at least two.
                max_cols_adj = max(max_cols_adj, 2)
                self.max_cols_adj = max_cols_adj

                # Call again _chk_truncate to cut frame appropriately
                # and then generate string representation
                self._chk_truncate()
                strcols = self._to_str_columns()
                text = self.adj.adjoin(1, *strcols)
        buf.writelines(text)

        if self.should_show_dimensions:
            buf.write(
                "\n\n[{nrows} rows x {ncols} columns]".format(
                    nrows=len(frame), ncols=len(frame.columns)
                )
            )

    def _join_multiline(self, *args) -> str:
        lwidth = self.line_width
        adjoin_width = 1
        strcols = list(args)
        if self.index:
            idx = strcols.pop(0)
            lwidth -= np.array([self.adj.len(x) for x in idx]).max() + adjoin_width

        col_widths = [
            np.array([self.adj.len(x) for x in col]).max() if len(col) > 0 else 0
            for col in strcols
        ]

        assert lwidth is not None
        col_bins = _binify(col_widths, lwidth)
        nbins = len(col_bins)

        if self.truncate_v:
            # cast here since if truncate_v is True, max_rows_adj is not None
            self.max_rows_adj = cast(int, self.max_rows_adj)
            nrows = self.max_rows_adj + 1
        else:
            nrows = len(self.frame)

        str_lst = []
        st = 0
        for i, ed in enumerate(col_bins):
            row = strcols[st:ed]
            if self.index:
                row.insert(0, idx)
            if nbins > 1:
                if ed <= len(strcols) and i < nbins - 1:
                    row.append([" \\"] + ["  "] * (nrows - 1))
                else:
                    row.append([" "] * nrows)
            str_lst.append(self.adj.adjoin(adjoin_width, *row))
            st = ed
        return "\n\n".join(str_lst)

    def to_string(
        self,
        buf: Optional[FilePathOrBuffer[str]] = None,
        encoding: Optional[str] = None,
    ) -> Optional[str]:
        return self.get_result(buf=buf, encoding=encoding)

    def to_latex(
        self,
        buf: Optional[FilePathOrBuffer[str]] = None,
        column_format: Optional[str] = None,
        longtable: bool = False,
        encoding: Optional[str] = None,
        multicolumn: bool = False,
        multicolumn_format: Optional[str] = None,
        multirow: bool = False,
        caption: Optional[str] = None,
        label: Optional[str] = None,
    ) -> Optional[str]:
        """
        Render a DataFrame to a LaTeX tabular/longtable environment output.
        """

        from pandas.io.formats.latex import LatexFormatter

        return LatexFormatter(
            self,
            column_format=column_format,
            longtable=longtable,
            multicolumn=multicolumn,
            multicolumn_format=multicolumn_format,
            multirow=multirow,
            caption=caption,
            label=label,
        ).get_result(buf=buf, encoding=encoding)

    def _format_col(self, i: int) -> List[str]:
        frame = self.tr_frame
        formatter = self._get_formatter(i)
        if self.index:
            leading_space = "compat"
        else:
            leading_space = False
        return format_array(
            frame.iloc[:, i]._values,
            formatter,
            float_format=self.float_format,
            na_rep=self.na_rep,
            space=self.col_space,
            decimal=self.decimal,
            leading_space=leading_space,
        )

    def to_html(
        self,
        buf: Optional[FilePathOrBuffer[str]] = None,
        encoding: Optional[str] = None,
        classes: Optional[Union[str, List, Tuple]] = None,
        notebook: bool = False,
        border: Optional[int] = None,
    ) -> Optional[str]:
        """
        Render a DataFrame to a html table.

        Parameters
        ----------
        classes : str or list-like
            classes to include in the `class` attribute of the opening
            ``<table>`` tag, in addition to the default "dataframe".
        notebook : {True, False}, optional, default False
            Whether the generated HTML is for IPython Notebook.
        border : int
            A ``border=border`` attribute is included in the opening
            ``<table>`` tag. Default ``pd.options.display.html.border``.
         """
        from pandas.io.formats.html import HTMLFormatter, NotebookFormatter

        Klass = NotebookFormatter if notebook else HTMLFormatter
        return Klass(self, classes=classes, border=border).get_result(
            buf=buf, encoding=encoding
        )

    def _get_formatted_column_labels(self, frame: "DataFrame") -> List[List[str]]:
        from pandas.core.indexes.multi import _sparsify

        columns = frame.columns

        if isinstance(columns, ABCMultiIndex):
            fmt_columns = columns.format(sparsify=False, adjoin=False)
            fmt_columns = list(zip(*fmt_columns))
            dtypes = self.frame.dtypes._values

            # if we have a Float level, they don't use leading space at all
            restrict_formatting = any(l.is_floating for l in columns.levels)
            need_leadsp = dict(zip(fmt_columns, map(is_numeric_dtype, dtypes)))

            def space_format(x, y):
                if (
                    y not in self.formatters
                    and need_leadsp[x]
                    and not restrict_formatting
                ):
                    return " " + y
                return y

            str_columns = list(
                zip(*[[space_format(x, y) for y in x] for x in fmt_columns])
            )
            if self.sparsify and len(str_columns):
                str_columns = _sparsify(str_columns)

            str_columns = [list(x) for x in zip(*str_columns)]
        else:
            fmt_columns = columns.format()
            dtypes = self.frame.dtypes
            need_leadsp = dict(zip(fmt_columns, map(is_numeric_dtype, dtypes)))
            str_columns = [
                [" " + x if not self._get_formatter(i) and need_leadsp[x] else x]
                for i, (col, x) in enumerate(zip(columns, fmt_columns))
            ]
        # self.str_columns = str_columns
        return str_columns

    @property
    def has_index_names(self) -> bool:
        return _has_names(self.frame.index)

    @property
    def has_column_names(self) -> bool:
        return _has_names(self.frame.columns)

    @property
    def show_row_idx_names(self) -> bool:
        return all((self.has_index_names, self.index, self.show_index_names))

    @property
    def show_col_idx_names(self) -> bool:
        return all((self.has_column_names, self.show_index_names, self.header))

    def _get_formatted_index(self, frame: "DataFrame") -> List[str]:
        # Note: this is only used by to_string() and to_latex(), not by
        # to_html(). so safe to cast col_space here.
        self.col_space = cast(int, self.col_space)
        index = frame.index
        columns = frame.columns
        fmt = self._get_formatter("__index__")

        if isinstance(index, ABCMultiIndex):
            fmt_index = index.format(
                sparsify=self.sparsify,
                adjoin=False,
                names=self.show_row_idx_names,
                formatter=fmt,
            )
        else:
            fmt_index = [index.format(name=self.show_row_idx_names, formatter=fmt)]

        fmt_index = [
            tuple(
                _make_fixed_width(
                    list(x), justify="left", minimum=(self.col_space or 0), adj=self.adj
                )
            )
            for x in fmt_index
        ]

        adjoined = self.adj.adjoin(1, *fmt_index).split("\n")

        # empty space for columns
        if self.show_col_idx_names:
            col_header = ["{x}".format(x=x) for x in self._get_column_name_list()]
        else:
            col_header = [""] * columns.nlevels

        if self.header:
            return col_header + adjoined
        else:
            return adjoined

    def _get_column_name_list(self) -> List[str]:
        names: List[str] = []
        columns = self.frame.columns
        if isinstance(columns, ABCMultiIndex):
            names.extend("" if name is None else name for name in columns.names)
        else:
            names.append("" if columns.name is None else columns.name)
        return names


# ----------------------------------------------------------------------
# Array formatters


def format_array(
    values: Any,
    formatter: Optional[Callable],
    float_format: Optional[float_format_type] = None,
    na_rep: str = "NaN",
    digits: Optional[int] = None,
    space: Optional[Union[str, int]] = None,
    justify: str = "right",
    decimal: str = ".",
    leading_space="compat",
) -> List[str]:
    """
    Format an array for printing.

    Parameters
    ----------
    values
    formatter
    float_format
    na_rep
    digits
    space
    justify
    decimal
    leading_space : bool or 'compat', default is 'compat'
        Whether the array should be formatted with a leading space.
        When an array as a column of a Series or DataFrame, we do want
        the leading space to pad between columns.

        When formatting an Index subclass
        (e.g. IntervalIndex._format_native_types), we don't want the
        leading space since it should be left-aligned.

    Returns
    -------
    List[str]
    """

    fmt_klass: Type[GenericArrayFormatter]
    if is_datetime64_dtype(values.dtype):
        fmt_klass = Datetime64Formatter
    elif is_datetime64tz_dtype(values):
        fmt_klass = Datetime64TZFormatter
    elif is_timedelta64_dtype(values.dtype):
        fmt_klass = Timedelta64Formatter
    elif is_extension_array_dtype(values.dtype):
        fmt_klass = ExtensionArrayFormatter
    elif is_float_dtype(values.dtype) or is_complex_dtype(values.dtype):
        fmt_klass = FloatArrayFormatter
    elif is_integer_dtype(values.dtype):
        fmt_klass = IntArrayFormatter
    else:
        fmt_klass = GenericArrayFormatter

    if space is None:
        space = get_option("display.column_space")

    if float_format is None:
        float_format = get_option("display.float_format")

    if digits is None:
        digits = get_option("display.precision")

    fmt_obj = fmt_klass(
        values,
        digits=digits,
        na_rep=na_rep,
        float_format=float_format,
        formatter=formatter,
        space=space,
        justify=justify,
        decimal=decimal,
        leading_space=leading_space,
    )

    return fmt_obj.get_result()


class GenericArrayFormatter:
    def __init__(
        self,
        values: Any,
        digits: int = 7,
        formatter: Optional[Callable] = None,
        na_rep: str = "NaN",
        space: Union[str, int] = 12,
        float_format: Optional[float_format_type] = None,
        justify: str = "right",
        decimal: str = ".",
        quoting: Optional[int] = None,
        fixed_width: bool = True,
        leading_space: Union[str, bool] = "compat",
    ):
        self.values = values
        self.digits = digits
        self.na_rep = na_rep
        self.space = space
        self.formatter = formatter
        self.float_format = float_format
        self.justify = justify
        self.decimal = decimal
        self.quoting = quoting
        self.fixed_width = fixed_width
        self.leading_space = leading_space

    def get_result(self) -> List[str]:
        fmt_values = self._format_strings()
        return _make_fixed_width(fmt_values, self.justify)

    def _format_strings(self) -> List[str]:
        if self.float_format is None:
            float_format = get_option("display.float_format")
            if float_format is None:
                fmt_str = "{{x: .{prec:d}g}}".format(
                    prec=get_option("display.precision")
                )
                float_format = lambda x: fmt_str.format(x=x)
        else:
            float_format = self.float_format

        formatter = (
            self.formatter
            if self.formatter is not None
            else (lambda x: pprint_thing(x, escape_chars=("\t", "\r", "\n")))
        )

        def _format(x):
            if self.na_rep is not None and is_scalar(x) and isna(x):
                try:
                    # try block for np.isnat specifically
                    # determine na_rep if x is None or NaT-like
                    if x is None:
                        return "None"
                    elif x is NA:
                        return "NA"
                    elif x is NaT or np.isnat(x):
                        return "NaT"
                except (TypeError, ValueError):
                    # np.isnat only handles datetime or timedelta objects
                    pass
                return self.na_rep
            elif isinstance(x, PandasObject):
                return "{x}".format(x=x)
            else:
                # object dtype
                return "{x}".format(x=formatter(x))

        vals = self.values
        if isinstance(vals, Index):
            vals = vals._values
        elif isinstance(vals, ABCSparseArray):
            vals = vals.values

        is_float_type = lib.map_infer(vals, is_float) & notna(vals)
        leading_space = self.leading_space
        if leading_space == "compat":
            leading_space = is_float_type.any()

        fmt_values = []
        for i, v in enumerate(vals):
            if not is_float_type[i] and leading_space:
                fmt_values.append(" {v}".format(v=_format(v)))
            elif is_float_type[i]:
                fmt_values.append(float_format(v))
            else:
                if leading_space is False:
                    # False specifically, so that the default is
                    # to include a space if we get here.
                    tpl = "{v}"
                else:
                    tpl = " {v}"
                fmt_values.append(tpl.format(v=_format(v)))

        return fmt_values


class FloatArrayFormatter(GenericArrayFormatter):
    """

    """

    def __init__(self, *args, **kwargs):
        GenericArrayFormatter.__init__(self, *args, **kwargs)

        # float_format is expected to be a string
        # formatter should be used to pass a function
        if self.float_format is not None and self.formatter is None:
            # GH21625, GH22270
            self.fixed_width = False
            if callable(self.float_format):
                self.formatter = self.float_format
                self.float_format = None

    def _value_formatter(
        self,
        float_format: Optional[float_format_type] = None,
        threshold: Optional[Union[float, int]] = None,
    ) -> Callable:
        """Returns a function to be applied on each value to format it
        """

        # the float_format parameter supersedes self.float_format
        if float_format is None:
            float_format = self.float_format

        # we are going to compose different functions, to first convert to
        # a string, then replace the decimal symbol, and finally chop according
        # to the threshold

        # when there is no float_format, we use str instead of '%g'
        # because str(0.0) = '0.0' while '%g' % 0.0 = '0'
        if float_format:

            def base_formatter(v):
                return float_format(value=v) if notna(v) else self.na_rep

        else:

            def base_formatter(v):
                return str(v) if notna(v) else self.na_rep

        if self.decimal != ".":

            def decimal_formatter(v):
                return base_formatter(v).replace(".", self.decimal, 1)

        else:
            decimal_formatter = base_formatter

        if threshold is None:
            return decimal_formatter

        def formatter(value):
            if notna(value):
                if abs(value) > threshold:
                    return decimal_formatter(value)
                else:
                    return decimal_formatter(0.0)
            else:
                return self.na_rep

        return formatter

    def get_result_as_array(self) -> np.ndarray:
        """
        Returns the float values converted into strings using
        the parameters given at initialisation, as a numpy array
        """

        if self.formatter is not None:
            return np.array([self.formatter(x) for x in self.values])

        if self.fixed_width:
            threshold = get_option("display.chop_threshold")
        else:
            threshold = None

        # if we have a fixed_width, we'll need to try different float_format
        def format_values_with(float_format):
            formatter = self._value_formatter(float_format, threshold)

            # default formatter leaves a space to the left when formatting
            # floats, must be consistent for left-justifying NaNs (GH #25061)
            if self.justify == "left":
                na_rep = " " + self.na_rep
            else:
                na_rep = self.na_rep

            # separate the wheat from the chaff
            values = self.values
            is_complex = is_complex_dtype(values)
            mask = isna(values)
            if hasattr(values, "to_dense"):  # sparse numpy ndarray
                values = values.to_dense()
            values = np.array(values, dtype="object")
            values[mask] = na_rep
            imask = (~mask).ravel()
            values.flat[imask] = np.array(
                [formatter(val) for val in values.ravel()[imask]]
            )

            if self.fixed_width:
                if is_complex:
                    result = _trim_zeros_complex(values, na_rep)
                else:
                    result = _trim_zeros_float(values, na_rep)
                return np.asarray(result, dtype="object")

            return values

        # There is a special default string when we are fixed-width
        # The default is otherwise to use str instead of a formatting string
        float_format: Optional[float_format_type]
        if self.float_format is None:
            if self.fixed_width:
                if self.leading_space is not False:
                    fmt_str = "{value: .{digits:d}f}"
                else:
                    fmt_str = "{value:.{digits:d}f}"
                float_format = partial(
<<<<<<< HEAD
                    fmt_str.format, digits=self.digits
                )  # type: Optional[float_format_type]
=======
                    "{value: .{digits:d}f}".format, digits=self.digits
                )
>>>>>>> 64617cb3
            else:
                float_format = self.float_format
        else:
            float_format = lambda value: self.float_format % value

        formatted_values = format_values_with(float_format)

        if not self.fixed_width:
            return formatted_values

        # we need do convert to engineering format if some values are too small
        # and would appear as 0, or if some values are too big and take too
        # much space

        if len(formatted_values) > 0:
            maxlen = max(len(x) for x in formatted_values)
            too_long = maxlen > self.digits + 6
        else:
            too_long = False

        with np.errstate(invalid="ignore"):
            abs_vals = np.abs(self.values)
            # this is pretty arbitrary for now
            # large values: more that 8 characters including decimal symbol
            # and first digit, hence > 1e6
            has_large_values = (abs_vals > 1e6).any()
            has_small_values = (
                (abs_vals < 10 ** (-self.digits)) & (abs_vals > 0)
            ).any()

        if has_small_values or (too_long and has_large_values):
            if self.leading_space is not False:
                fmt_str = "{value: .{digits:d}e}"
            else:
                fmt_str = "{value:.{digits:d}e}"
            float_format = partial(fmt_str.format, digits=self.digits)
            formatted_values = format_values_with(float_format)

        return formatted_values

    def _format_strings(self) -> List[str]:
        # shortcut
        if self.formatter is not None:
            return [self.formatter(x) for x in self.values]

        return list(self.get_result_as_array())


class IntArrayFormatter(GenericArrayFormatter):
    def _format_strings(self) -> List[str]:
        if self.leading_space is False:
            fmt_str = "{x:d}"
        else:
            fmt_str = "{x: d}"
        formatter = self.formatter or (lambda x: fmt_str.format(x=x))
        fmt_values = [formatter(x) for x in self.values]
        return fmt_values


class Datetime64Formatter(GenericArrayFormatter):
    def __init__(
        self,
        values: Union[np.ndarray, "Series", DatetimeIndex, DatetimeArray],
        nat_rep: str = "NaT",
        date_format: None = None,
        **kwargs,
    ):
        super().__init__(values, **kwargs)
        self.nat_rep = nat_rep
        self.date_format = date_format

    def _format_strings(self) -> List[str]:
        """ we by definition have DO NOT have a TZ """

        values = self.values

        if not isinstance(values, DatetimeIndex):
            values = DatetimeIndex(values)

        if self.formatter is not None and callable(self.formatter):
            return [self.formatter(x) for x in values]

        fmt_values = format_array_from_datetime(
            values.asi8.ravel(),
            format=_get_format_datetime64_from_values(values, self.date_format),
            na_rep=self.nat_rep,
        ).reshape(values.shape)
        return fmt_values.tolist()


class ExtensionArrayFormatter(GenericArrayFormatter):
    def _format_strings(self) -> List[str]:
        values = self.values
        if isinstance(values, (ABCIndexClass, ABCSeries)):
            values = values._values

        formatter = values._formatter(boxed=True)

        if is_categorical_dtype(values.dtype):
            # Categorical is special for now, so that we can preserve tzinfo
            array = values._internal_get_values()
        else:
            array = np.asarray(values)

        fmt_values = format_array(
            array,
            formatter,
            float_format=self.float_format,
            na_rep=self.na_rep,
            digits=self.digits,
            space=self.space,
            justify=self.justify,
            leading_space=self.leading_space,
        )
        return fmt_values


def format_percentiles(
    percentiles: Union[
        np.ndarray, List[Union[int, float]], List[float], List[Union[str, float]]
    ]
) -> List[str]:
    """
    Outputs rounded and formatted percentiles.

    Parameters
    ----------
    percentiles : list-like, containing floats from interval [0,1]

    Returns
    -------
    formatted : list of strings

    Notes
    -----
    Rounding precision is chosen so that: (1) if any two elements of
    ``percentiles`` differ, they remain different after rounding
    (2) no entry is *rounded* to 0% or 100%.
    Any non-integer is always rounded to at least 1 decimal place.

    Examples
    --------
    Keeps all entries different after rounding:

    >>> format_percentiles([0.01999, 0.02001, 0.5, 0.666666, 0.9999])
    ['1.999%', '2.001%', '50%', '66.667%', '99.99%']

    No element is rounded to 0% or 100% (unless already equal to it).
    Duplicates are allowed:

    >>> format_percentiles([0, 0.5, 0.02001, 0.5, 0.666666, 0.9999])
    ['0%', '50%', '2.0%', '50%', '66.67%', '99.99%']
    """

    percentiles = np.asarray(percentiles)

    # It checks for np.NaN as well
    with np.errstate(invalid="ignore"):
        if (
            not is_numeric_dtype(percentiles)
            or not np.all(percentiles >= 0)
            or not np.all(percentiles <= 1)
        ):
            raise ValueError("percentiles should all be in the interval [0,1]")

    percentiles = 100 * percentiles
    int_idx = np.isclose(percentiles.astype(int), percentiles)

    if np.all(int_idx):
        out = percentiles.astype(int).astype(str)
        return [i + "%" for i in out]

    unique_pcts = np.unique(percentiles)
    to_begin = unique_pcts[0] if unique_pcts[0] > 0 else None
    to_end = 100 - unique_pcts[-1] if unique_pcts[-1] < 100 else None

    # Least precision that keeps percentiles unique after rounding
    prec = -np.floor(
        np.log10(np.min(np.ediff1d(unique_pcts, to_begin=to_begin, to_end=to_end)))
    ).astype(int)
    prec = max(1, prec)
    out = np.empty_like(percentiles, dtype=object)
    out[int_idx] = percentiles[int_idx].astype(int).astype(str)
    out[~int_idx] = percentiles[~int_idx].round(prec).astype(str)
    return [i + "%" for i in out]


def _is_dates_only(
    values: Union[np.ndarray, DatetimeArray, Index, DatetimeIndex]
) -> bool:
    # return a boolean if we are only dates (and don't have a timezone)
    assert values.ndim == 1

    values = DatetimeIndex(values)
    if values.tz is not None:
        return False

    values_int = values.asi8
    consider_values = values_int != iNaT
    one_day_nanos = 86400 * 1e9
    even_days = (
        np.logical_and(consider_values, values_int % int(one_day_nanos) != 0).sum() == 0
    )
    if even_days:
        return True
    return False


def _format_datetime64(
    x: Union[NaTType, Timestamp], tz: Optional[tzinfo] = None, nat_rep: str = "NaT"
) -> str:
    if x is None or (is_scalar(x) and isna(x)):
        return nat_rep

    if tz is not None or not isinstance(x, Timestamp):
        if getattr(x, "tzinfo", None) is not None:
            x = Timestamp(x).tz_convert(tz)
        else:
            x = Timestamp(x).tz_localize(tz)

    return str(x)


def _format_datetime64_dateonly(
    x: Union[NaTType, Timestamp], nat_rep: str = "NaT", date_format: None = None
) -> str:
    if x is None or (is_scalar(x) and isna(x)):
        return nat_rep

    if not isinstance(x, Timestamp):
        x = Timestamp(x)

    if date_format:
        return x.strftime(date_format)
    else:
        return x._date_repr


def _get_format_datetime64(
    is_dates_only: bool, nat_rep: str = "NaT", date_format: None = None
) -> Callable:

    if is_dates_only:
        return lambda x, tz=None: _format_datetime64_dateonly(
            x, nat_rep=nat_rep, date_format=date_format
        )
    else:
        return lambda x, tz=None: _format_datetime64(x, tz=tz, nat_rep=nat_rep)


def _get_format_datetime64_from_values(
    values: Union[np.ndarray, DatetimeArray, DatetimeIndex], date_format: Optional[str]
) -> Optional[str]:
    """ given values and a date_format, return a string format """

    if isinstance(values, np.ndarray) and values.ndim > 1:
        # We don't actually care about the order of values, and DatetimeIndex
        #  only accepts 1D values
        values = values.ravel()

    is_dates_only = _is_dates_only(values)
    if is_dates_only:
        return date_format or "%Y-%m-%d"
    return date_format


class Datetime64TZFormatter(Datetime64Formatter):
    def _format_strings(self) -> List[str]:
        """ we by definition have a TZ """

        values = self.values.astype(object)
        is_dates_only = _is_dates_only(values)
        formatter = self.formatter or _get_format_datetime64(
            is_dates_only, date_format=self.date_format
        )
        fmt_values = [formatter(x) for x in values]

        return fmt_values


class Timedelta64Formatter(GenericArrayFormatter):
    def __init__(
        self,
        values: Union[np.ndarray, TimedeltaIndex],
        nat_rep: str = "NaT",
        box: bool = False,
        **kwargs,
    ):
        super().__init__(values, **kwargs)
        self.nat_rep = nat_rep
        self.box = box

    def _format_strings(self) -> List[str]:
        formatter = self.formatter or _get_format_timedelta64(
            self.values, nat_rep=self.nat_rep, box=self.box
        )
        return [formatter(x) for x in self.values]


def _get_format_timedelta64(
    values: Union[np.ndarray, TimedeltaIndex, TimedeltaArray],
    nat_rep: str = "NaT",
    box: bool = False,
) -> Callable:
    """
    Return a formatter function for a range of timedeltas.
    These will all have the same format argument

    If box, then show the return in quotes
    """

    values_int = values.astype(np.int64)

    consider_values = values_int != iNaT

    one_day_nanos = 86400 * 1e9
    even_days = (
        np.logical_and(consider_values, values_int % one_day_nanos != 0).sum() == 0
    )
    all_sub_day = (
        np.logical_and(consider_values, np.abs(values_int) >= one_day_nanos).sum() == 0
    )

    if even_days:
        format = None
    elif all_sub_day:
        format = "sub_day"
    else:
        format = "long"

    def _formatter(x):
        if x is None or (is_scalar(x) and isna(x)):
            return nat_rep

        if not isinstance(x, Timedelta):
            x = Timedelta(x)
        result = x._repr_base(format=format)
        if box:
            result = "'{res}'".format(res=result)
        return result

    return _formatter


def _make_fixed_width(
    strings: List[str],
    justify: str = "right",
    minimum: Optional[int] = None,
    adj: Optional[TextAdjustment] = None,
) -> List[str]:

    if len(strings) == 0 or justify == "all":
        return strings

    if adj is None:
        adj = _get_adjustment()

    max_len = max(adj.len(x) for x in strings)

    if minimum is not None:
        max_len = max(minimum, max_len)

    conf_max = get_option("display.max_colwidth")
    if conf_max is not None and max_len > conf_max:
        max_len = conf_max

    def just(x):
        if conf_max is not None:
            if (conf_max > 3) & (adj.len(x) > max_len):
                x = x[: max_len - 3] + "..."
        return x

    strings = [just(x) for x in strings]
    result = adj.justify(strings, max_len, mode=justify)
    return result


def _trim_zeros_complex(str_complexes: np.ndarray, na_rep: str = "NaN") -> List[str]:
    """
    Separates the real and imaginary parts from the complex number, and
    executes the _trim_zeros_float method on each of those.
    """
    return [
        "".join(_trim_zeros_float(re.split(r"([j+-])", x), na_rep))
        for x in str_complexes
    ]


def _trim_zeros_float(
    str_floats: Union[np.ndarray, List[str]], na_rep: str = "NaN"
) -> List[str]:
    """
    Trims zeros, leaving just one before the decimal points if need be.
    """
    trimmed = str_floats

    def _is_number(x):
        return x != na_rep and not x.endswith("inf")

    def _cond(values):
        finite = [x for x in values if _is_number(x)]
        return (
            len(finite) > 0
            and all(x.endswith("0") for x in finite)
            and not (any(("e" in x) or ("E" in x) for x in finite))
        )

    while _cond(trimmed):
        trimmed = [x[:-1] if _is_number(x) else x for x in trimmed]

    # leave one 0 after the decimal points if need be.
    return [x + "0" if x.endswith(".") and _is_number(x) else x for x in trimmed]


def _has_names(index: Index) -> bool:
    if isinstance(index, ABCMultiIndex):
        return com.any_not_none(*index.names)
    else:
        return index.name is not None


class EngFormatter:
    """
    Formats float values according to engineering format.

    Based on matplotlib.ticker.EngFormatter
    """

    # The SI engineering prefixes
    ENG_PREFIXES = {
        -24: "y",
        -21: "z",
        -18: "a",
        -15: "f",
        -12: "p",
        -9: "n",
        -6: "u",
        -3: "m",
        0: "",
        3: "k",
        6: "M",
        9: "G",
        12: "T",
        15: "P",
        18: "E",
        21: "Z",
        24: "Y",
    }

    def __init__(self, accuracy: Optional[int] = None, use_eng_prefix: bool = False):
        self.accuracy = accuracy
        self.use_eng_prefix = use_eng_prefix

    def __call__(self, num: Union[int, float]) -> str:
        """ Formats a number in engineering notation, appending a letter
        representing the power of 1000 of the original number. Some examples:

        >>> format_eng(0)       # for self.accuracy = 0
        ' 0'

        >>> format_eng(1000000) # for self.accuracy = 1,
                                #     self.use_eng_prefix = True
        ' 1.0M'

        >>> format_eng("-1e-6") # for self.accuracy = 2
                                #     self.use_eng_prefix = False
        '-1.00E-06'

        @param num: the value to represent
        @type num: either a numeric value or a string that can be converted to
                   a numeric value (as per decimal.Decimal constructor)

        @return: engineering formatted string
        """
        dnum = decimal.Decimal(str(num))

        if decimal.Decimal.is_nan(dnum):
            return "NaN"

        if decimal.Decimal.is_infinite(dnum):
            return "inf"

        sign = 1

        if dnum < 0:  # pragma: no cover
            sign = -1
            dnum = -dnum

        if dnum != 0:
            pow10 = decimal.Decimal(int(math.floor(dnum.log10() / 3) * 3))
        else:
            pow10 = decimal.Decimal(0)

        pow10 = pow10.min(max(self.ENG_PREFIXES.keys()))
        pow10 = pow10.max(min(self.ENG_PREFIXES.keys()))
        int_pow10 = int(pow10)

        if self.use_eng_prefix:
            prefix = self.ENG_PREFIXES[int_pow10]
        else:
            if int_pow10 < 0:
                prefix = "E-{pow10:02d}".format(pow10=-int_pow10)
            else:
                prefix = "E+{pow10:02d}".format(pow10=int_pow10)

        mant = sign * dnum / (10 ** pow10)

        if self.accuracy is None:  # pragma: no cover
            format_str = "{mant: g}{prefix}"
        else:
            format_str = "{{mant: .{acc:d}f}}{{prefix}}".format(acc=self.accuracy)

        formatted = format_str.format(mant=mant, prefix=prefix)

        return formatted


def set_eng_float_format(accuracy: int = 3, use_eng_prefix: bool = False) -> None:
    """
    Alter default behavior on how float is formatted in DataFrame.
    Format float in engineering format. By accuracy, we mean the number of
    decimal digits after the floating point.

    See also EngFormatter.
    """

    set_option("display.float_format", EngFormatter(accuracy, use_eng_prefix))
    set_option("display.column_space", max(12, accuracy + 9))


def _binify(cols: List[int], line_width: int) -> List[int]:
    adjoin_width = 1
    bins = []
    curr_width = 0
    i_last_column = len(cols) - 1
    for i, w in enumerate(cols):
        w_adjoined = w + adjoin_width
        curr_width += w_adjoined
        if i_last_column == i:
            wrap = curr_width + 1 > line_width and i > 0
        else:
            wrap = curr_width + 2 > line_width and i > 0
        if wrap:
            bins.append(i)
            curr_width = w_adjoined

    bins.append(len(cols))
    return bins


def get_level_lengths(
    levels: Any, sentinel: Union[bool, object, str] = ""
) -> List[Dict[int, int]]:
    """For each index in each level the function returns lengths of indexes.

    Parameters
    ----------
    levels : list of lists
        List of values on for level.
    sentinel : string, optional
        Value which states that no new index starts on there.

    Returns
    -------
    Returns list of maps. For each level returns map of indexes (key is index
    in row and value is length of index).
    """
    if len(levels) == 0:
        return []

    control = [True] * len(levels[0])

    result = []
    for level in levels:
        last_index = 0

        lengths = {}
        for i, key in enumerate(level):
            if control[i] and key == sentinel:
                pass
            else:
                control[i] = False
                lengths[last_index] = i - last_index
                last_index = i

        lengths[last_index] = len(level) - last_index

        result.append(lengths)

    return result


def buffer_put_lines(buf: IO[str], lines: List[str]) -> None:
    """
    Appends lines to a buffer.

    Parameters
    ----------
    buf
        The buffer to write to
    lines
        The lines to append.
    """
    if any(isinstance(x, str) for x in lines):
        lines = [str(x) for x in lines]
    buf.write("\n".join(lines))<|MERGE_RESOLUTION|>--- conflicted
+++ resolved
@@ -1405,13 +1405,8 @@
                 else:
                     fmt_str = "{value:.{digits:d}f}"
                 float_format = partial(
-<<<<<<< HEAD
                     fmt_str.format, digits=self.digits
                 )  # type: Optional[float_format_type]
-=======
-                    "{value: .{digits:d}f}".format, digits=self.digits
-                )
->>>>>>> 64617cb3
             else:
                 float_format = self.float_format
         else:
