{% block before_table %}{% endblock before_table %}
{% block table %}
{% if exclude_styles %}
<table>
{% else %}
<table id="T_{{uuid}}"{% if table_attributes %} {{table_attributes}}{% endif %}>
{% endif %}
{% block caption %}
{% if caption and caption is string %}
  <caption>{{caption}}</caption>
{% elif caption and caption is sequence %}
  <caption>{{caption[0]}}</caption>
{% endif %}
{% endblock caption %}
{% block thead %}
  <thead>
{% block before_head_rows %}{% endblock %}
{% for r in head %}
{% block head_tr scoped %}
    <tr>
{% if exclude_styles %}
{% for c in r %}
{% if c.is_visible != False %}
      <{{c.type}} {{c.attributes}}>{{c.display_value}}</{{c.type}}>
{% endif %}
{% endfor %}
{% else %}
{% for c in r %}
{% if c.is_visible != False %}
<<<<<<< HEAD
      <{{c.type}} {%- if c.id is defined %} id="T_{{uuid}}{{c.id}}" {%- endif %} class="{{c.class}}" {{c.attributes}}>{{c.display_value}}</{{c.type}}>
=======
      <{{c.type}} {%- if c.id is defined %} id="T_{{uuid}}_{{c.id}}" {%- endif %} class="{{c.class}}" {{c.attributes}}>{{c.value}}</{{c.type}}>
>>>>>>> 098661e8
{% endif %}
{% endfor %}
{% endif %}
    </tr>
{% endblock head_tr %}
{% endfor %}
{% block after_head_rows %}{% endblock %}
  </thead>
{% endblock thead %}
{% block tbody %}
  <tbody>
{% block before_rows %}{% endblock before_rows %}
{% for r in body %}
{% block tr scoped %}
    <tr>
{% if exclude_styles %}
{% for c in r %}{% if c.is_visible != False %}
      <{{c.type}} {{c.attributes}}>{{c.display_value}}</{{c.type}}>
{% endif %}{% endfor %}
{% else %}
{% for c in r %}{% if c.is_visible != False %}
      <{{c.type}} {%- if c.id is defined %} id="T_{{uuid}}_{{c.id}}" {%- endif %} class="{{c.class}}" {{c.attributes}}>{{c.display_value}}</{{c.type}}>
{% endif %}{% endfor %}
{% endif %}
    </tr>
{% endblock tr %}
{% endfor %}
{% block after_rows %}{% endblock after_rows %}
  </tbody>
{% endblock tbody %}
</table>
{% endblock table %}
{% block after_table %}{% endblock after_table %}<|MERGE_RESOLUTION|>--- conflicted
+++ resolved
@@ -27,11 +27,7 @@
 {% else %}
 {% for c in r %}
 {% if c.is_visible != False %}
-<<<<<<< HEAD
-      <{{c.type}} {%- if c.id is defined %} id="T_{{uuid}}{{c.id}}" {%- endif %} class="{{c.class}}" {{c.attributes}}>{{c.display_value}}</{{c.type}}>
-=======
-      <{{c.type}} {%- if c.id is defined %} id="T_{{uuid}}_{{c.id}}" {%- endif %} class="{{c.class}}" {{c.attributes}}>{{c.value}}</{{c.type}}>
->>>>>>> 098661e8
+      <{{c.type}} {%- if c.id is defined %} id="T_{{uuid}}_{{c.id}}" {%- endif %} class="{{c.class}}" {{c.attributes}}>{{c.display_value}}</{{c.type}}>
 {% endif %}
 {% endfor %}
 {% endif %}
