--- conflicted
+++ resolved
@@ -323,13 +323,9 @@
         res = df._get_values_for_csv(**self._number_format)
         data = list(res._iter_column_arrays())
 
-<<<<<<< HEAD
         # Format the index. Note that if `self.date_format` is not None the actual
         # formatting is done beforehand, inside the `.data_index` property accessor.
-        ix = self.data_index[slicer]._format_native_types(**self._number_format)
-=======
         ix = self.data_index[slicer]._get_values_for_csv(**self._number_format)
->>>>>>> 6296e03e
         libwriters.write_csv_rows(
             data,
             ix,
