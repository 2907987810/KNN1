--- conflicted
+++ resolved
@@ -58,12 +58,8 @@
 
     loader = jinja2.PackageLoader("pandas", "io/formats/templates")
     env = jinja2.Environment(loader=loader, trim_blocks=True)
-<<<<<<< HEAD
-    template = env.get_template("html.tpl")
+    template_html = env.get_template("html.tpl")
     template_latex = env.get_template("latex.tpl")
-=======
-    template_html = env.get_template("html.tpl")
->>>>>>> bb1ef46c
 
     def __init__(
         self,
