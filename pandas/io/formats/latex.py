--- conflicted
+++ resolved
@@ -41,19 +41,8 @@
         self.multirow = multirow
         self.clinebuf: List[List[int]] = []
         self.strcols = self._get_strcols()
-<<<<<<< HEAD
-
-        # Here is a reason for ignoring typing.
-        # list() implicitly exhausts zip iterator into lists of strings.
-        # Hence, self.strrows is List[List[str]].
-        # Meanwhile, mypy thinks we pass Iterator[Tuple[Any, ...]] to list(),
-        # but expected Iterable[List[str]].
-        self.strrows: List[List[str]] = (
-            list(zip(*self.strcols))  # type: ignore[arg-type]
-=======
         self.strrows: List[List[str]] = list(
             zip(*self.strcols)  # type: ignore[arg-type]
->>>>>>> d9722efe
         )
 
     def get_strrow(self, row_num: int) -> str:
