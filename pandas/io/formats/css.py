--- conflicted
+++ resolved
@@ -7,11 +7,8 @@
 from typing import (
     Callable,
     Generator,
-<<<<<<< HEAD
     Iterable,
-=======
     Iterator,
->>>>>>> 2fc7fab7
 )
 import warnings
 
