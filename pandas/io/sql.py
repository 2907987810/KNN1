"""
Collection of query wrappers / abstractions to both facilitate data
retrieval and to reduce dependency on DB-specific API.
"""

from contextlib import contextmanager
from datetime import date, datetime, time
from functools import partial
import re
<<<<<<< HEAD
from typing import Dict, Iterator, Optional, Union, overload
=======
from typing import Iterator, List, Optional, Union, overload
>>>>>>> 5f6bf144
import warnings

import numpy as np

import pandas._libs.lib as lib
from pandas._typing import Dtype

from pandas.core.dtypes.common import is_datetime64tz_dtype, is_dict_like, is_list_like
from pandas.core.dtypes.dtypes import DatetimeTZDtype
from pandas.core.dtypes.missing import isna

from pandas.core.api import DataFrame, Series
from pandas.core.base import PandasObject
from pandas.core.tools.datetimes import to_datetime


class SQLAlchemyRequired(ImportError):
    pass


class DatabaseError(IOError):
    pass


# -----------------------------------------------------------------------------
# -- Helper functions

_SQLALCHEMY_INSTALLED = None


def _is_sqlalchemy_connectable(con):
    global _SQLALCHEMY_INSTALLED
    if _SQLALCHEMY_INSTALLED is None:
        try:
            import sqlalchemy

            _SQLALCHEMY_INSTALLED = True
        except ImportError:
            _SQLALCHEMY_INSTALLED = False

    if _SQLALCHEMY_INSTALLED:
        import sqlalchemy  # noqa: F811

        return isinstance(con, sqlalchemy.engine.Connectable)
    else:
        return False


def _convert_params(sql, params):
    """Convert SQL and params args to DBAPI2.0 compliant format."""
    args = [sql]
    if params is not None:
        if hasattr(params, "keys"):  # test if params is a mapping
            args += [params]
        else:
            args += [list(params)]
    return args


def _process_parse_dates_argument(parse_dates):
    """Process parse_dates argument for read_sql functions"""
    # handle non-list entries for parse_dates gracefully
    if parse_dates is True or parse_dates is None or parse_dates is False:
        parse_dates = []

    elif not hasattr(parse_dates, "__iter__"):
        parse_dates = [parse_dates]
    return parse_dates


def _handle_date_column(col, utc=None, format=None):
    if isinstance(format, dict):
        return to_datetime(col, errors="ignore", **format)
    else:
        # Allow passing of formatting string for integers
        # GH17855
        if format is None and (
            issubclass(col.dtype.type, np.floating)
            or issubclass(col.dtype.type, np.integer)
        ):
            format = "s"
        if format in ["D", "d", "h", "m", "s", "ms", "us", "ns"]:
            return to_datetime(col, errors="coerce", unit=format, utc=utc)
        elif is_datetime64tz_dtype(col.dtype):
            # coerce to UTC timezone
            # GH11216
            return to_datetime(col, utc=True)
        else:
            return to_datetime(col, errors="coerce", format=format, utc=utc)


def _parse_date_columns(data_frame, parse_dates):
    """
    Force non-datetime columns to be read as such.
    Supports both string formatted and integer timestamp columns.
    """
    parse_dates = _process_parse_dates_argument(parse_dates)

    # we want to coerce datetime64_tz dtypes for now to UTC
    # we could in theory do a 'nice' conversion from a FixedOffset tz
    # GH11216
    for col_name, df_col in data_frame.items():
        if is_datetime64tz_dtype(df_col.dtype) or col_name in parse_dates:
            try:
                fmt = parse_dates[col_name]
            except TypeError:
                fmt = None
            data_frame[col_name] = _handle_date_column(df_col, format=fmt)

    return data_frame


def _wrap_result(
    data, columns, index_col=None, coerce_float=True, parse_dates=None, dtype=None
):
    """Wrap result set of query in a DataFrame."""
    frame = DataFrame.from_records(data, columns=columns, coerce_float=coerce_float)

    if dtype:
        frame = frame.astype(dtype)

    frame = _parse_date_columns(frame, parse_dates)

    if index_col is not None:
        frame.set_index(index_col, inplace=True)

    return frame


def execute(sql, con, cur=None, params=None):
    """
    Execute the given SQL query using the provided connection object.

    Parameters
    ----------
    sql : string
        SQL query to be executed.
    con : SQLAlchemy connectable(engine/connection) or sqlite3 connection
        Using SQLAlchemy makes it possible to use any DB supported by the
        library.
        If a DBAPI2 object, only sqlite3 is supported.
    cur : deprecated, cursor is obtained from connection, default: None
    params : list or tuple, optional, default: None
        List of parameters to pass to execute method.

    Returns
    -------
    Results Iterable
    """
    if cur is None:
        pandas_sql = pandasSQL_builder(con)
    else:
        pandas_sql = pandasSQL_builder(cur, is_cursor=True)
    args = _convert_params(sql, params)
    return pandas_sql.execute(*args)


# -----------------------------------------------------------------------------
# -- Read and write to DataFrames


@overload
def read_sql_table(
    table_name,
    con,
    schema=None,
    index_col=None,
    coerce_float=True,
    parse_dates=None,
    columns=None,
    chunksize: None = None,
) -> DataFrame:
    ...


@overload
def read_sql_table(
    table_name,
    con,
    schema=None,
    index_col=None,
    coerce_float=True,
    parse_dates=None,
    columns=None,
    chunksize: int = 1,
) -> Iterator[DataFrame]:
    ...


def read_sql_table(
    table_name,
    con,
    schema=None,
    index_col=None,
    coerce_float=True,
    parse_dates=None,
    columns=None,
    chunksize: Optional[int] = None,
) -> Union[DataFrame, Iterator[DataFrame]]:
    """
    Read SQL database table into a DataFrame.

    Given a table name and a SQLAlchemy connectable, returns a DataFrame.
    This function does not support DBAPI connections.

    Parameters
    ----------
    table_name : str
        Name of SQL table in database.
    con : SQLAlchemy connectable or str
        A database URI could be provided as str.
        SQLite DBAPI connection mode not supported.
    schema : str, default None
        Name of SQL schema in database to query (if database flavor
        supports this). Uses default schema if None (default).
    index_col : str or list of str, optional, default: None
        Column(s) to set as index(MultiIndex).
    coerce_float : bool, default True
        Attempts to convert values of non-string, non-numeric objects (like
        decimal.Decimal) to floating point. Can result in loss of Precision.
    parse_dates : list or dict, default None
        - List of column names to parse as dates.
        - Dict of ``{column_name: format string}`` where format string is
          strftime compatible in case of parsing string times or is one of
          (D, s, ns, ms, us) in case of parsing integer timestamps.
        - Dict of ``{column_name: arg dict}``, where the arg dict corresponds
          to the keyword arguments of :func:`pandas.to_datetime`
          Especially useful with databases without native Datetime support,
          such as SQLite.
    columns : list, default None
        List of column names to select from SQL table.
    chunksize : int, default None
        If specified, returns an iterator where `chunksize` is the number of
        rows to include in each chunk.

    Returns
    -------
    DataFrame or Iterator[DataFrame]
        A SQL table is returned as two-dimensional data structure with labeled
        axes.

    See Also
    --------
    read_sql_query : Read SQL query into a DataFrame.
    read_sql : Read SQL query or database table into a DataFrame.

    Notes
    -----
    Any datetime values with time zone information will be converted to UTC.

    Examples
    --------
    >>> pd.read_sql_table('table_name', 'postgres:///db_name')  # doctest:+SKIP
    """
    con = _engine_builder(con)
    if not _is_sqlalchemy_connectable(con):
        raise NotImplementedError(
            "read_sql_table only supported for SQLAlchemy connectable."
        )
    import sqlalchemy
    from sqlalchemy.schema import MetaData

    meta = MetaData(con, schema=schema)
    try:
        meta.reflect(only=[table_name], views=True)
    except sqlalchemy.exc.InvalidRequestError as err:
        raise ValueError(f"Table {table_name} not found") from err

    pandas_sql = SQLDatabase(con, meta=meta)
    table = pandas_sql.read_table(
        table_name,
        index_col=index_col,
        coerce_float=coerce_float,
        parse_dates=parse_dates,
        columns=columns,
        chunksize=chunksize,
    )

    if table is not None:
        return table
    else:
        raise ValueError(f"Table {table_name} not found", con)


@overload
def read_sql_query(
    sql,
    con,
    index_col=None,
    coerce_float=True,
    params=None,
    parse_dates=None,
    chunksize: None = None,
    dtype: Optional[Union[Dtype, Dict[str, Dtype]]] = None,
) -> DataFrame:
    ...


@overload
def read_sql_query(
    sql,
    con,
    index_col=None,
    coerce_float=True,
    params=None,
    parse_dates=None,
    chunksize: int = 1,
    dtype: Optional[Union[Dtype, Dict[str, Dtype]]] = None,
) -> Iterator[DataFrame]:
    ...


def read_sql_query(
    sql,
    con,
    index_col=None,
    coerce_float=True,
    params=None,
    parse_dates=None,
    chunksize: Optional[int] = None,
    dtype: Optional[Union[Dtype, Dict[str, Dtype]]] = None,
) -> Union[DataFrame, Iterator[DataFrame]]:
    """
    Read SQL query into a DataFrame.

    Returns a DataFrame corresponding to the result set of the query
    string. Optionally provide an `index_col` parameter to use one of the
    columns as the index, otherwise default integer index will be used.

    Parameters
    ----------
    sql : str SQL query or SQLAlchemy Selectable (select or text object)
        SQL query to be executed.
    con : SQLAlchemy connectable, str, or sqlite3 connection
        Using SQLAlchemy makes it possible to use any DB supported by that
        library. If a DBAPI2 object, only sqlite3 is supported.
    index_col : str or list of str, optional, default: None
        Column(s) to set as index(MultiIndex).
    coerce_float : bool, default True
        Attempts to convert values of non-string, non-numeric objects (like
        decimal.Decimal) to floating point. Useful for SQL result sets.
    params : list, tuple or dict, optional, default: None
        List of parameters to pass to execute method.  The syntax used
        to pass parameters is database driver dependent. Check your
        database driver documentation for which of the five syntax styles,
        described in PEP 249's paramstyle, is supported.
        Eg. for psycopg2, uses %(name)s so use params={'name' : 'value'}.
    parse_dates : list or dict, default: None
        - List of column names to parse as dates.
        - Dict of ``{column_name: format string}`` where format string is
          strftime compatible in case of parsing string times, or is one of
          (D, s, ns, ms, us) in case of parsing integer timestamps.
        - Dict of ``{column_name: arg dict}``, where the arg dict corresponds
          to the keyword arguments of :func:`pandas.to_datetime`
          Especially useful with databases without native Datetime support,
          such as SQLite.
    chunksize : int, default None
        If specified, return an iterator where `chunksize` is the number of
        rows to include in each chunk.
    dtype : Type name or dict of columns
        Data type for data or columns. E.g. np.float64 or
        {‘a’: np.float64, ‘b’: np.int32, ‘c’: ‘Int64’}

    Returns
    -------
    DataFrame or Iterator[DataFrame]

    See Also
    --------
    read_sql_table : Read SQL database table into a DataFrame.
    read_sql : Read SQL query or database table into a DataFrame.

    Notes
    -----
    Any datetime values with time zone information parsed via the `parse_dates`
    parameter will be converted to UTC.
    """
    pandas_sql = pandasSQL_builder(con)
    return pandas_sql.read_query(
        sql,
        index_col=index_col,
        params=params,
        coerce_float=coerce_float,
        parse_dates=parse_dates,
        chunksize=chunksize,
        dtype=dtype,
    )


@overload
def read_sql(
    sql,
    con,
    index_col=None,
    coerce_float=True,
    params=None,
    parse_dates=None,
    columns=None,
    chunksize: None = None,
) -> DataFrame:
    ...


@overload
def read_sql(
    sql,
    con,
    index_col=None,
    coerce_float=True,
    params=None,
    parse_dates=None,
    columns=None,
    chunksize: int = 1,
) -> Iterator[DataFrame]:
    ...


def read_sql(
    sql,
    con,
    index_col=None,
    coerce_float=True,
    params=None,
    parse_dates=None,
    columns=None,
    chunksize: Optional[int] = None,
) -> Union[DataFrame, Iterator[DataFrame]]:
    """
    Read SQL query or database table into a DataFrame.

    This function is a convenience wrapper around ``read_sql_table`` and
    ``read_sql_query`` (for backward compatibility). It will delegate
    to the specific function depending on the provided input. A SQL query
    will be routed to ``read_sql_query``, while a database table name will
    be routed to ``read_sql_table``. Note that the delegated function might
    have more specific notes about their functionality not listed here.

    Parameters
    ----------
    sql : str or SQLAlchemy Selectable (select or text object)
        SQL query to be executed or a table name.
    con : SQLAlchemy connectable, str, or sqlite3 connection
        Using SQLAlchemy makes it possible to use any DB supported by that
        library. If a DBAPI2 object, only sqlite3 is supported. The user is responsible
        for engine disposal and connection closure for the SQLAlchemy connectable; str
        connections are closed automatically. See
        `here <https://docs.sqlalchemy.org/en/13/core/connections.html>`_.
    index_col : str or list of str, optional, default: None
        Column(s) to set as index(MultiIndex).
    coerce_float : bool, default True
        Attempts to convert values of non-string, non-numeric objects (like
        decimal.Decimal) to floating point, useful for SQL result sets.
    params : list, tuple or dict, optional, default: None
        List of parameters to pass to execute method.  The syntax used
        to pass parameters is database driver dependent. Check your
        database driver documentation for which of the five syntax styles,
        described in PEP 249's paramstyle, is supported.
        Eg. for psycopg2, uses %(name)s so use params={'name' : 'value'}.
    parse_dates : list or dict, default: None
        - List of column names to parse as dates.
        - Dict of ``{column_name: format string}`` where format string is
          strftime compatible in case of parsing string times, or is one of
          (D, s, ns, ms, us) in case of parsing integer timestamps.
        - Dict of ``{column_name: arg dict}``, where the arg dict corresponds
          to the keyword arguments of :func:`pandas.to_datetime`
          Especially useful with databases without native Datetime support,
          such as SQLite.
    columns : list, default: None
        List of column names to select from SQL table (only used when reading
        a table).
    chunksize : int, default None
        If specified, return an iterator where `chunksize` is the
        number of rows to include in each chunk.

    Returns
    -------
    DataFrame or Iterator[DataFrame]

    See Also
    --------
    read_sql_table : Read SQL database table into a DataFrame.
    read_sql_query : Read SQL query into a DataFrame.
    """
    pandas_sql = pandasSQL_builder(con)

    if isinstance(pandas_sql, SQLiteDatabase):
        return pandas_sql.read_query(
            sql,
            index_col=index_col,
            params=params,
            coerce_float=coerce_float,
            parse_dates=parse_dates,
            chunksize=chunksize,
        )

    try:
        _is_table_name = pandas_sql.has_table(sql)
    except Exception:
        # using generic exception to catch errors from sql drivers (GH24988)
        _is_table_name = False

    if _is_table_name:
        pandas_sql.meta.reflect(only=[sql])
        return pandas_sql.read_table(
            sql,
            index_col=index_col,
            coerce_float=coerce_float,
            parse_dates=parse_dates,
            columns=columns,
            chunksize=chunksize,
        )
    else:
        return pandas_sql.read_query(
            sql,
            index_col=index_col,
            params=params,
            coerce_float=coerce_float,
            parse_dates=parse_dates,
            chunksize=chunksize,
        )


def to_sql(
    frame,
    name,
    con,
    schema=None,
    if_exists="fail",
    index=True,
    index_label=None,
    chunksize=None,
    dtype=None,
    method=None,
) -> None:
    """
    Write records stored in a DataFrame to a SQL database.

    Parameters
    ----------
    frame : DataFrame, Series
    name : str
        Name of SQL table.
    con : SQLAlchemy connectable(engine/connection) or database string URI
        or sqlite3 DBAPI2 connection
        Using SQLAlchemy makes it possible to use any DB supported by that
        library.
        If a DBAPI2 object, only sqlite3 is supported.
    schema : str, optional
        Name of SQL schema in database to write to (if database flavor
        supports this). If None, use default schema (default).
    if_exists : {'fail', 'replace', 'append'}, default 'fail'
        - fail: If table exists, do nothing.
        - replace: If table exists, drop it, recreate it, and insert data.
        - append: If table exists, insert data. Create if does not exist.
    index : boolean, default True
        Write DataFrame index as a column.
    index_label : str or sequence, optional
        Column label for index column(s). If None is given (default) and
        `index` is True, then the index names are used.
        A sequence should be given if the DataFrame uses MultiIndex.
    chunksize : int, optional
        Specify the number of rows in each batch to be written at a time.
        By default, all rows will be written at once.
    dtype : dict or scalar, optional
        Specifying the datatype for columns. If a dictionary is used, the
        keys should be the column names and the values should be the
        SQLAlchemy types or strings for the sqlite3 fallback mode. If a
        scalar is provided, it will be applied to all columns.
    method : {None, 'multi', callable}, optional
        Controls the SQL insertion clause used:

        - None : Uses standard SQL ``INSERT`` clause (one per row).
        - 'multi': Pass multiple values in a single ``INSERT`` clause.
        - callable with signature ``(pd_table, conn, keys, data_iter)``.

        Details and a sample callable implementation can be found in the
        section :ref:`insert method <io.sql.method>`.

        .. versionadded:: 0.24.0
    """
    if if_exists not in ("fail", "replace", "append"):
        raise ValueError(f"'{if_exists}' is not valid for if_exists")

    pandas_sql = pandasSQL_builder(con, schema=schema)

    if isinstance(frame, Series):
        frame = frame.to_frame()
    elif not isinstance(frame, DataFrame):
        raise NotImplementedError(
            "'frame' argument should be either a Series or a DataFrame"
        )

    pandas_sql.to_sql(
        frame,
        name,
        if_exists=if_exists,
        index=index,
        index_label=index_label,
        schema=schema,
        chunksize=chunksize,
        dtype=dtype,
        method=method,
    )


def has_table(table_name, con, schema=None):
    """
    Check if DataBase has named table.

    Parameters
    ----------
    table_name: string
        Name of SQL table.
    con: SQLAlchemy connectable(engine/connection) or sqlite3 DBAPI2 connection
        Using SQLAlchemy makes it possible to use any DB supported by that
        library.
        If a DBAPI2 object, only sqlite3 is supported.
    schema : string, default None
        Name of SQL schema in database to write to (if database flavor supports
        this). If None, use default schema (default).

    Returns
    -------
    boolean
    """
    pandas_sql = pandasSQL_builder(con, schema=schema)
    return pandas_sql.has_table(table_name)


table_exists = has_table


def _engine_builder(con):
    """
    Returns a SQLAlchemy engine from a URI (if con is a string)
    else it just return con without modifying it.
    """
    global _SQLALCHEMY_INSTALLED
    if isinstance(con, str):
        try:
            import sqlalchemy
        except ImportError:
            _SQLALCHEMY_INSTALLED = False
        else:
            con = sqlalchemy.create_engine(con)
            return con

    return con


def pandasSQL_builder(con, schema=None, meta=None, is_cursor=False):
    """
    Convenience function to return the correct PandasSQL subclass based on the
    provided parameters.
    """
    # When support for DBAPI connections is removed,
    # is_cursor should not be necessary.
    con = _engine_builder(con)
    if _is_sqlalchemy_connectable(con):
        return SQLDatabase(con, schema=schema, meta=meta)
    elif isinstance(con, str):
        raise ImportError("Using URI string without sqlalchemy installed.")
    else:
        return SQLiteDatabase(con, is_cursor=is_cursor)


class SQLTable(PandasObject):
    """
    For mapping Pandas tables to SQL tables.
    Uses fact that table is reflected by SQLAlchemy to
    do better type conversions.
    Also holds various flags needed to avoid having to
    pass them between functions all the time.
    """

    # TODO: support for multiIndex

    def __init__(
        self,
        name,
        pandas_sql_engine,
        frame=None,
        index=True,
        if_exists="fail",
        prefix="pandas",
        index_label=None,
        schema=None,
        keys=None,
        dtype=None,
    ):
        self.name = name
        self.pd_sql = pandas_sql_engine
        self.prefix = prefix
        self.frame = frame
        self.index = self._index_name(index, index_label)
        self.schema = schema
        self.if_exists = if_exists
        self.keys = keys
        self.dtype = dtype

        if frame is not None:
            # We want to initialize based on a dataframe
            self.table = self._create_table_setup()
        else:
            # no data provided, read-only mode
            self.table = self.pd_sql.get_table(self.name, self.schema)

        if self.table is None:
            raise ValueError(f"Could not init table '{name}'")

    def exists(self):
        return self.pd_sql.has_table(self.name, self.schema)

    def sql_schema(self):
        from sqlalchemy.schema import CreateTable

        return str(CreateTable(self.table).compile(self.pd_sql.connectable))

    def _execute_create(self):
        # Inserting table into database, add to MetaData object
        self.table = self.table.tometadata(self.pd_sql.meta)
        self.table.create()

    def create(self):
        if self.exists():
            if self.if_exists == "fail":
                raise ValueError(f"Table '{self.name}' already exists.")
            elif self.if_exists == "replace":
                self.pd_sql.drop_table(self.name, self.schema)
                self._execute_create()
            elif self.if_exists == "append":
                pass
            else:
                raise ValueError(f"'{self.if_exists}' is not valid for if_exists")
        else:
            self._execute_create()

    def _execute_insert(self, conn, keys, data_iter):
        """
        Execute SQL statement inserting data

        Parameters
        ----------
        conn : sqlalchemy.engine.Engine or sqlalchemy.engine.Connection
        keys : list of str
           Column names
        data_iter : generator of list
           Each item contains a list of values to be inserted
        """
        data = [dict(zip(keys, row)) for row in data_iter]
        conn.execute(self.table.insert(), data)

    def _execute_insert_multi(self, conn, keys, data_iter):
        """
        Alternative to _execute_insert for DBs support multivalue INSERT.

        Note: multi-value insert is usually faster for analytics DBs
        and tables containing a few columns
        but performance degrades quickly with increase of columns.
        """
        data = [dict(zip(keys, row)) for row in data_iter]
        conn.execute(self.table.insert(data))

    def insert_data(self):
        if self.index is not None:
            temp = self.frame.copy()
            temp.index.names = self.index
            try:
                temp.reset_index(inplace=True)
            except ValueError as err:
                raise ValueError(f"duplicate name in index/columns: {err}") from err
        else:
            temp = self.frame

        column_names = list(map(str, temp.columns))
        ncols = len(column_names)
        data_list = [None] * ncols

        for i, (_, ser) in enumerate(temp.items()):
            vals = ser._values
            if vals.dtype.kind == "M":
                d = vals.to_pydatetime()
            elif vals.dtype.kind == "m":
                # store as integers, see GH#6921, GH#7076
                d = vals.view("i8").astype(object)
            else:
                d = vals.astype(object)

            assert isinstance(d, np.ndarray), type(d)

            if ser._can_hold_na:
                # Note: this will miss timedeltas since they are converted to int
                mask = isna(d)
                d[mask] = None

            data_list[i] = d

        return column_names, data_list

    def insert(self, chunksize=None, method=None):

        # set insert method
        if method is None:
            exec_insert = self._execute_insert
        elif method == "multi":
            exec_insert = self._execute_insert_multi
        elif callable(method):
            exec_insert = partial(method, self)
        else:
            raise ValueError(f"Invalid parameter `method`: {method}")

        keys, data_list = self.insert_data()

        nrows = len(self.frame)

        if nrows == 0:
            return

        if chunksize is None:
            chunksize = nrows
        elif chunksize == 0:
            raise ValueError("chunksize argument should be non-zero")

        chunks = int(nrows / chunksize) + 1

        with self.pd_sql.run_transaction() as conn:
            for i in range(chunks):
                start_i = i * chunksize
                end_i = min((i + 1) * chunksize, nrows)
                if start_i >= end_i:
                    break

                chunk_iter = zip(*[arr[start_i:end_i] for arr in data_list])
                exec_insert(conn, keys, chunk_iter)

    def _query_iterator(
        self, result, chunksize, columns, coerce_float=True, parse_dates=None
    ):
        """Return generator through chunked result set."""
        while True:
            data = result.fetchmany(chunksize)
            if not data:
                break
            else:
                self.frame = DataFrame.from_records(
                    data, columns=columns, coerce_float=coerce_float
                )

                self._harmonize_columns(parse_dates=parse_dates)

                if self.index is not None:
                    self.frame.set_index(self.index, inplace=True)

                yield self.frame

    def read(self, coerce_float=True, parse_dates=None, columns=None, chunksize=None):

        if columns is not None and len(columns) > 0:
            from sqlalchemy import select

            cols = [self.table.c[n] for n in columns]
            if self.index is not None:
                for idx in self.index[::-1]:
                    cols.insert(0, self.table.c[idx])
            sql_select = select(cols)
        else:
            sql_select = self.table.select()

        result = self.pd_sql.execute(sql_select)
        column_names = result.keys()

        if chunksize is not None:
            return self._query_iterator(
                result,
                chunksize,
                column_names,
                coerce_float=coerce_float,
                parse_dates=parse_dates,
            )
        else:
            data = result.fetchall()
            self.frame = DataFrame.from_records(
                data, columns=column_names, coerce_float=coerce_float
            )

            self._harmonize_columns(parse_dates=parse_dates)

            if self.index is not None:
                self.frame.set_index(self.index, inplace=True)

            return self.frame

    def _index_name(self, index, index_label):
        # for writing: index=True to include index in sql table
        if index is True:
            nlevels = self.frame.index.nlevels
            # if index_label is specified, set this as index name(s)
            if index_label is not None:
                if not isinstance(index_label, list):
                    index_label = [index_label]
                if len(index_label) != nlevels:
                    raise ValueError(
                        "Length of 'index_label' should match number of "
                        f"levels, which is {nlevels}"
                    )
                else:
                    return index_label
            # return the used column labels for the index columns
            if (
                nlevels == 1
                and "index" not in self.frame.columns
                and self.frame.index.name is None
            ):
                return ["index"]
            else:
                return [
                    l if l is not None else f"level_{i}"
                    for i, l in enumerate(self.frame.index.names)
                ]

        # for reading: index=(list of) string to specify column to set as index
        elif isinstance(index, str):
            return [index]
        elif isinstance(index, list):
            return index
        else:
            return None

    def _get_column_names_and_types(self, dtype_mapper):
        column_names_and_types = []
        if self.index is not None:
            for i, idx_label in enumerate(self.index):
                idx_type = dtype_mapper(self.frame.index._get_level_values(i))
                column_names_and_types.append((str(idx_label), idx_type, True))

        column_names_and_types += [
            (str(self.frame.columns[i]), dtype_mapper(self.frame.iloc[:, i]), False)
            for i in range(len(self.frame.columns))
        ]

        return column_names_and_types

    def _create_table_setup(self):
        from sqlalchemy import Column, PrimaryKeyConstraint, Table

        column_names_and_types = self._get_column_names_and_types(self._sqlalchemy_type)

        columns = [
            Column(name, typ, index=is_index)
            for name, typ, is_index in column_names_and_types
        ]

        if self.keys is not None:
            if not is_list_like(self.keys):
                keys = [self.keys]
            else:
                keys = self.keys
            pkc = PrimaryKeyConstraint(*keys, name=self.name + "_pk")
            columns.append(pkc)

        schema = self.schema or self.pd_sql.meta.schema

        # At this point, attach to new metadata, only attach to self.meta
        # once table is created.
        from sqlalchemy.schema import MetaData

        meta = MetaData(self.pd_sql, schema=schema)

        return Table(self.name, meta, *columns, schema=schema)

    def _harmonize_columns(self, parse_dates=None):
        """
        Make the DataFrame's column types align with the SQL table
        column types.
        Need to work around limited NA value support. Floats are always
        fine, ints must always be floats if there are Null values.
        Booleans are hard because converting bool column with None replaces
        all Nones with false. Therefore only convert bool if there are no
        NA values.
        Datetimes should already be converted to np.datetime64 if supported,
        but here we also force conversion if required.
        """
        parse_dates = _process_parse_dates_argument(parse_dates)

        for sql_col in self.table.columns:
            col_name = sql_col.name
            try:
                df_col = self.frame[col_name]

                # Handle date parsing upfront; don't try to convert columns
                # twice
                if col_name in parse_dates:
                    try:
                        fmt = parse_dates[col_name]
                    except TypeError:
                        fmt = None
                    self.frame[col_name] = _handle_date_column(df_col, format=fmt)
                    continue

                # the type the dataframe column should have
                col_type = self._get_dtype(sql_col.type)

                if (
                    col_type is datetime
                    or col_type is date
                    or col_type is DatetimeTZDtype
                ):
                    # Convert tz-aware Datetime SQL columns to UTC
                    utc = col_type is DatetimeTZDtype
                    self.frame[col_name] = _handle_date_column(df_col, utc=utc)
                elif col_type is float:
                    # floats support NA, can always convert!
                    self.frame[col_name] = df_col.astype(col_type, copy=False)

                elif len(df_col) == df_col.count():
                    # No NA values, can convert ints and bools
                    if col_type is np.dtype("int64") or col_type is bool:
                        self.frame[col_name] = df_col.astype(col_type, copy=False)
            except KeyError:
                pass  # this column not in results

    def _sqlalchemy_type(self, col):

        dtype = self.dtype or {}
        if col.name in dtype:
            return self.dtype[col.name]

        # Infer type of column, while ignoring missing values.
        # Needed for inserting typed data containing NULLs, GH 8778.
        col_type = lib.infer_dtype(col, skipna=True)

        from sqlalchemy.types import (
            TIMESTAMP,
            BigInteger,
            Boolean,
            Date,
            DateTime,
            Float,
            Integer,
            Text,
            Time,
        )

        if col_type == "datetime64" or col_type == "datetime":
            # GH 9086: TIMESTAMP is the suggested type if the column contains
            # timezone information
            try:
                if col.dt.tz is not None:
                    return TIMESTAMP(timezone=True)
            except AttributeError:
                # The column is actually a DatetimeIndex
                # GH 26761 or an Index with date-like data e.g. 9999-01-01
                if getattr(col, "tz", None) is not None:
                    return TIMESTAMP(timezone=True)
            return DateTime
        if col_type == "timedelta64":
            warnings.warn(
                "the 'timedelta' type is not supported, and will be "
                "written as integer values (ns frequency) to the database.",
                UserWarning,
                stacklevel=8,
            )
            return BigInteger
        elif col_type == "floating":
            if col.dtype == "float32":
                return Float(precision=23)
            else:
                return Float(precision=53)
        elif col_type == "integer":
            if col.dtype == "int32":
                return Integer
            else:
                return BigInteger
        elif col_type == "boolean":
            return Boolean
        elif col_type == "date":
            return Date
        elif col_type == "time":
            return Time
        elif col_type == "complex":
            raise ValueError("Complex datatypes not supported")

        return Text

    def _get_dtype(self, sqltype):
        from sqlalchemy.types import TIMESTAMP, Boolean, Date, DateTime, Float, Integer

        if isinstance(sqltype, Float):
            return float
        elif isinstance(sqltype, Integer):
            # TODO: Refine integer size.
            return np.dtype("int64")
        elif isinstance(sqltype, TIMESTAMP):
            # we have a timezone capable type
            if not sqltype.timezone:
                return datetime
            return DatetimeTZDtype
        elif isinstance(sqltype, DateTime):
            # Caution: np.datetime64 is also a subclass of np.number.
            return datetime
        elif isinstance(sqltype, Date):
            return date
        elif isinstance(sqltype, Boolean):
            return bool
        return object


class PandasSQL(PandasObject):
    """
    Subclasses Should define read_sql and to_sql.
    """

    def read_sql(self, *args, **kwargs):
        raise ValueError(
            "PandasSQL must be created with an SQLAlchemy "
            "connectable or sqlite connection"
        )

    def to_sql(self, *args, **kwargs):
        raise ValueError(
            "PandasSQL must be created with an SQLAlchemy "
            "connectable or sqlite connection"
        )


class SQLDatabase(PandasSQL):
    """
    This class enables conversion between DataFrame and SQL databases
    using SQLAlchemy to handle DataBase abstraction.

    Parameters
    ----------
    engine : SQLAlchemy connectable
        Connectable to connect with the database. Using SQLAlchemy makes it
        possible to use any DB supported by that library.
    schema : string, default None
        Name of SQL schema in database to write to (if database flavor
        supports this). If None, use default schema (default).
    meta : SQLAlchemy MetaData object, default None
        If provided, this MetaData object is used instead of a newly
        created. This allows to specify database flavor specific
        arguments in the MetaData object.

    """

    def __init__(self, engine, schema=None, meta=None):
        self.connectable = engine
        if not meta:
            from sqlalchemy.schema import MetaData

            meta = MetaData(self.connectable, schema=schema)

        self.meta = meta

    @contextmanager
    def run_transaction(self):
        with self.connectable.begin() as tx:
            if hasattr(tx, "execute"):
                yield tx
            else:
                yield self.connectable

    def execute(self, *args, **kwargs):
        """Simple passthrough to SQLAlchemy connectable"""
        return self.connectable.execution_options(no_parameters=True).execute(
            *args, **kwargs
        )

    def read_table(
        self,
        table_name,
        index_col=None,
        coerce_float=True,
        parse_dates=None,
        columns=None,
        schema=None,
        chunksize=None,
    ):
        """
        Read SQL database table into a DataFrame.

        Parameters
        ----------
        table_name : string
            Name of SQL table in database.
        index_col : string, optional, default: None
            Column to set as index.
        coerce_float : boolean, default True
            Attempts to convert values of non-string, non-numeric objects
            (like decimal.Decimal) to floating point. This can result in
            loss of precision.
        parse_dates : list or dict, default: None
            - List of column names to parse as dates.
            - Dict of ``{column_name: format string}`` where format string is
              strftime compatible in case of parsing string times, or is one of
              (D, s, ns, ms, us) in case of parsing integer timestamps.
            - Dict of ``{column_name: arg}``, where the arg corresponds
              to the keyword arguments of :func:`pandas.to_datetime`.
              Especially useful with databases without native Datetime support,
              such as SQLite.
        columns : list, default: None
            List of column names to select from SQL table.
        schema : string, default None
            Name of SQL schema in database to query (if database flavor
            supports this).  If specified, this overwrites the default
            schema of the SQL database object.
        chunksize : int, default None
            If specified, return an iterator where `chunksize` is the number
            of rows to include in each chunk.

        Returns
        -------
        DataFrame

        See Also
        --------
        pandas.read_sql_table
        SQLDatabase.read_query

        """
        table = SQLTable(table_name, self, index=index_col, schema=schema)
        return table.read(
            coerce_float=coerce_float,
            parse_dates=parse_dates,
            columns=columns,
            chunksize=chunksize,
        )

    @staticmethod
    def _query_iterator(
        result,
        chunksize,
        columns,
        index_col=None,
        coerce_float=True,
        parse_dates=None,
        dtype=None,
    ):
        """Return generator through chunked result set"""
        while True:
            data = result.fetchmany(chunksize)
            if not data:
                break
            else:
                yield _wrap_result(
                    data,
                    columns,
                    index_col=index_col,
                    coerce_float=coerce_float,
                    parse_dates=parse_dates,
                    dtype=dtype,
                )

    def read_query(
        self,
        sql,
        index_col=None,
        coerce_float=True,
        parse_dates=None,
        params=None,
        chunksize=None,
        dtype=None,
    ):
        """
        Read SQL query into a DataFrame.

        Parameters
        ----------
        sql : string
            SQL query to be executed.
        index_col : string, optional, default: None
            Column name to use as index for the returned DataFrame object.
        coerce_float : boolean, default True
            Attempt to convert values of non-string, non-numeric objects (like
            decimal.Decimal) to floating point, useful for SQL result sets.
        params : list, tuple or dict, optional, default: None
            List of parameters to pass to execute method.  The syntax used
            to pass parameters is database driver dependent. Check your
            database driver documentation for which of the five syntax styles,
            described in PEP 249's paramstyle, is supported.
            Eg. for psycopg2, uses %(name)s so use params={'name' : 'value'}
        parse_dates : list or dict, default: None
            - List of column names to parse as dates.
            - Dict of ``{column_name: format string}`` where format string is
              strftime compatible in case of parsing string times, or is one of
              (D, s, ns, ms, us) in case of parsing integer timestamps.
            - Dict of ``{column_name: arg dict}``, where the arg dict
              corresponds to the keyword arguments of
              :func:`pandas.to_datetime` Especially useful with databases
              without native Datetime support, such as SQLite.
        chunksize : int, default None
            If specified, return an iterator where `chunksize` is the number
            of rows to include in each chunk.

        Returns
        -------
        DataFrame

        See Also
        --------
        read_sql_table : Read SQL database table into a DataFrame.
        read_sql

        """
        args = _convert_params(sql, params)

        result = self.execute(*args)
        columns = result.keys()

        if chunksize is not None:
            return self._query_iterator(
                result,
                chunksize,
                columns,
                index_col=index_col,
                coerce_float=coerce_float,
                parse_dates=parse_dates,
                dtype=dtype,
            )
        else:
            data = result.fetchall()
            frame = _wrap_result(
                data,
                columns,
                index_col=index_col,
                coerce_float=coerce_float,
                parse_dates=parse_dates,
                dtype=dtype,
            )
            return frame

    read_sql = read_query

    def to_sql(
        self,
        frame,
        name,
        if_exists="fail",
        index=True,
        index_label=None,
        schema=None,
        chunksize=None,
        dtype=None,
        method=None,
    ):
        """
        Write records stored in a DataFrame to a SQL database.

        Parameters
        ----------
        frame : DataFrame
        name : string
            Name of SQL table.
        if_exists : {'fail', 'replace', 'append'}, default 'fail'
            - fail: If table exists, do nothing.
            - replace: If table exists, drop it, recreate it, and insert data.
            - append: If table exists, insert data. Create if does not exist.
        index : boolean, default True
            Write DataFrame index as a column.
        index_label : string or sequence, default None
            Column label for index column(s). If None is given (default) and
            `index` is True, then the index names are used.
            A sequence should be given if the DataFrame uses MultiIndex.
        schema : string, default None
            Name of SQL schema in database to write to (if database flavor
            supports this). If specified, this overwrites the default
            schema of the SQLDatabase object.
        chunksize : int, default None
            If not None, then rows will be written in batches of this size at a
            time.  If None, all rows will be written at once.
        dtype : single type or dict of column name to SQL type, default None
            Optional specifying the datatype for columns. The SQL type should
            be a SQLAlchemy type. If all columns are of the same type, one
            single value can be used.
        method : {None', 'multi', callable}, default None
            Controls the SQL insertion clause used:

            * None : Uses standard SQL ``INSERT`` clause (one per row).
            * 'multi': Pass multiple values in a single ``INSERT`` clause.
            * callable with signature ``(pd_table, conn, keys, data_iter)``.

            Details and a sample callable implementation can be found in the
            section :ref:`insert method <io.sql.method>`.

            .. versionadded:: 0.24.0
        """
        if dtype and not is_dict_like(dtype):
            dtype = {col_name: dtype for col_name in frame}

        if dtype is not None:
            from sqlalchemy.types import TypeEngine, to_instance

            for col, my_type in dtype.items():
                if not isinstance(to_instance(my_type), TypeEngine):
                    raise ValueError(f"The type of {col} is not a SQLAlchemy type")

        table = SQLTable(
            name,
            self,
            frame=frame,
            index=index,
            if_exists=if_exists,
            index_label=index_label,
            schema=schema,
            dtype=dtype,
        )
        table.create()

        from sqlalchemy import exc

        try:
            table.insert(chunksize, method=method)
        except exc.SQLAlchemyError as err:
            # GH34431
            msg = "(1054, \"Unknown column 'inf' in 'field list'\")"
            err_text = str(err.orig)
            if re.search(msg, err_text):
                raise ValueError("inf cannot be used with MySQL") from err
            else:
                raise err

        if not name.isdigit() and not name.islower():
            # check for potentially case sensitivity issues (GH7815)
            # Only check when name is not a number and name is not lower case
            engine = self.connectable.engine
            with self.connectable.connect() as conn:
                table_names = engine.table_names(
                    schema=schema or self.meta.schema, connection=conn
                )
            if name not in table_names:
                msg = (
                    f"The provided table name '{name}' is not found exactly as "
                    "such in the database after writing the table, possibly "
                    "due to case sensitivity issues. Consider using lower "
                    "case table names."
                )
                warnings.warn(msg, UserWarning)

    @property
    def tables(self):
        return self.meta.tables

    def has_table(self, name, schema=None):
        return self.connectable.run_callable(
            self.connectable.dialect.has_table, name, schema or self.meta.schema
        )

    def get_table(self, table_name, schema=None):
        schema = schema or self.meta.schema
        if schema:
            tbl = self.meta.tables.get(".".join([schema, table_name]))
        else:
            tbl = self.meta.tables.get(table_name)

        # Avoid casting double-precision floats into decimals
        from sqlalchemy import Numeric

        for column in tbl.columns:
            if isinstance(column.type, Numeric):
                column.type.asdecimal = False

        return tbl

    def drop_table(self, table_name, schema=None):
        schema = schema or self.meta.schema
        if self.has_table(table_name, schema):
            self.meta.reflect(only=[table_name], schema=schema)
            self.get_table(table_name, schema).drop()
            self.meta.clear()

    def _create_sql_schema(
        self,
        frame: DataFrame,
        table_name: str,
        keys: Optional[List[str]] = None,
        dtype: Optional[dict] = None,
        schema: Optional[str] = None,
    ):
        table = SQLTable(
            table_name,
            self,
            frame=frame,
            index=False,
            keys=keys,
            dtype=dtype,
            schema=schema,
        )
        return str(table.sql_schema())


# ---- SQL without SQLAlchemy ---
# sqlite-specific sql strings and handler class
# dictionary used for readability purposes
_SQL_TYPES = {
    "string": "TEXT",
    "floating": "REAL",
    "integer": "INTEGER",
    "datetime": "TIMESTAMP",
    "date": "DATE",
    "time": "TIME",
    "boolean": "INTEGER",
}


def _get_unicode_name(name):
    try:
        uname = str(name).encode("utf-8", "strict").decode("utf-8")
    except UnicodeError as err:
        raise ValueError(f"Cannot convert identifier to UTF-8: '{name}'") from err
    return uname


def _get_valid_sqlite_name(name):
    # See https://stackoverflow.com/questions/6514274/how-do-you-escape-strings\
    # -for-sqlite-table-column-names-in-python
    # Ensure the string can be encoded as UTF-8.
    # Ensure the string does not include any NUL characters.
    # Replace all " with "".
    # Wrap the entire thing in double quotes.

    uname = _get_unicode_name(name)
    if not len(uname):
        raise ValueError("Empty table or column name specified")

    nul_index = uname.find("\x00")
    if nul_index >= 0:
        raise ValueError("SQLite identifier cannot contain NULs")
    return '"' + uname.replace('"', '""') + '"'


_SAFE_NAMES_WARNING = (
    "The spaces in these column names will not be changed. "
    "In pandas versions < 0.14, spaces were converted to underscores."
)


class SQLiteTable(SQLTable):
    """
    Patch the SQLTable for fallback support.
    Instead of a table variable just use the Create Table statement.
    """

    def __init__(self, *args, **kwargs):
        # GH 8341
        # register an adapter callable for datetime.time object
        import sqlite3

        # this will transform time(12,34,56,789) into '12:34:56.000789'
        # (this is what sqlalchemy does)
        sqlite3.register_adapter(time, lambda _: _.strftime("%H:%M:%S.%f"))
        super().__init__(*args, **kwargs)

    def sql_schema(self):
        return str(";\n".join(self.table))

    def _execute_create(self):
        with self.pd_sql.run_transaction() as conn:
            for stmt in self.table:
                conn.execute(stmt)

    def insert_statement(self, *, num_rows):
        names = list(map(str, self.frame.columns))
        wld = "?"  # wildcard char
        escape = _get_valid_sqlite_name

        if self.index is not None:
            for idx in self.index[::-1]:
                names.insert(0, idx)

        bracketed_names = [escape(column) for column in names]
        col_names = ",".join(bracketed_names)

        row_wildcards = ",".join([wld] * len(names))
        wildcards = ",".join(f"({row_wildcards})" for _ in range(num_rows))
        insert_statement = (
            f"INSERT INTO {escape(self.name)} ({col_names}) VALUES {wildcards}"
        )
        return insert_statement

    def _execute_insert(self, conn, keys, data_iter):
        data_list = list(data_iter)
        conn.executemany(self.insert_statement(num_rows=1), data_list)

    def _execute_insert_multi(self, conn, keys, data_iter):
        data_list = list(data_iter)
        flattened_data = [x for row in data_list for x in row]
        conn.execute(self.insert_statement(num_rows=len(data_list)), flattened_data)

    def _create_table_setup(self):
        """
        Return a list of SQL statements that creates a table reflecting the
        structure of a DataFrame.  The first entry will be a CREATE TABLE
        statement while the rest will be CREATE INDEX statements.
        """
        column_names_and_types = self._get_column_names_and_types(self._sql_type_name)

        pat = re.compile(r"\s+")
        column_names = [col_name for col_name, _, _ in column_names_and_types]
        if any(map(pat.search, column_names)):
            warnings.warn(_SAFE_NAMES_WARNING, stacklevel=6)

        escape = _get_valid_sqlite_name

        create_tbl_stmts = [
            escape(cname) + " " + ctype for cname, ctype, _ in column_names_and_types
        ]

        if self.keys is not None and len(self.keys):
            if not is_list_like(self.keys):
                keys = [self.keys]
            else:
                keys = self.keys
            cnames_br = ", ".join(escape(c) for c in keys)
            create_tbl_stmts.append(
                f"CONSTRAINT {self.name}_pk PRIMARY KEY ({cnames_br})"
            )
        if self.schema:
            schema_name = self.schema + "."
        else:
            schema_name = ""
        create_stmts = [
            "CREATE TABLE "
            + schema_name
            + escape(self.name)
            + " (\n"
            + ",\n  ".join(create_tbl_stmts)
            + "\n)"
        ]

        ix_cols = [cname for cname, _, is_index in column_names_and_types if is_index]
        if len(ix_cols):
            cnames = "_".join(ix_cols)
            cnames_br = ",".join(escape(c) for c in ix_cols)
            create_stmts.append(
                "CREATE INDEX "
                + escape("ix_" + self.name + "_" + cnames)
                + "ON "
                + escape(self.name)
                + " ("
                + cnames_br
                + ")"
            )

        return create_stmts

    def _sql_type_name(self, col):
        dtype = self.dtype or {}
        if col.name in dtype:
            return dtype[col.name]

        # Infer type of column, while ignoring missing values.
        # Needed for inserting typed data containing NULLs, GH 8778.
        col_type = lib.infer_dtype(col, skipna=True)

        if col_type == "timedelta64":
            warnings.warn(
                "the 'timedelta' type is not supported, and will be "
                "written as integer values (ns frequency) to the database.",
                UserWarning,
                stacklevel=8,
            )
            col_type = "integer"

        elif col_type == "datetime64":
            col_type = "datetime"

        elif col_type == "empty":
            col_type = "string"

        elif col_type == "complex":
            raise ValueError("Complex datatypes not supported")

        if col_type not in _SQL_TYPES:
            col_type = "string"

        return _SQL_TYPES[col_type]


class SQLiteDatabase(PandasSQL):
    """
    Version of SQLDatabase to support SQLite connections (fallback without
    SQLAlchemy). This should only be used internally.

    Parameters
    ----------
    con : sqlite connection object

    """

    def __init__(self, con, is_cursor=False):
        self.is_cursor = is_cursor
        self.con = con

    @contextmanager
    def run_transaction(self):
        cur = self.con.cursor()
        try:
            yield cur
            self.con.commit()
        except Exception:
            self.con.rollback()
            raise
        finally:
            cur.close()

    def execute(self, *args, **kwargs):
        if self.is_cursor:
            cur = self.con
        else:
            cur = self.con.cursor()
        try:
            cur.execute(*args, **kwargs)
            return cur
        except Exception as exc:
            try:
                self.con.rollback()
            except Exception as inner_exc:  # pragma: no cover
                ex = DatabaseError(
                    f"Execution failed on sql: {args[0]}\n{exc}\nunable to rollback"
                )
                raise ex from inner_exc

            ex = DatabaseError(f"Execution failed on sql '{args[0]}': {exc}")
            raise ex from exc

    @staticmethod
    def _query_iterator(
        cursor,
        chunksize,
        columns,
        index_col=None,
        coerce_float=True,
        parse_dates=None,
        dtype=None,
    ):
        """Return generator through chunked result set"""
        while True:
            data = cursor.fetchmany(chunksize)
            if type(data) == tuple:
                data = list(data)
            if not data:
                cursor.close()
                break
            else:
                yield _wrap_result(
                    data,
                    columns,
                    index_col=index_col,
                    coerce_float=coerce_float,
                    parse_dates=parse_dates,
                    dtype=dtype,
                )

    def read_query(
        self,
        sql,
        index_col=None,
        coerce_float=True,
        params=None,
        parse_dates=None,
        chunksize=None,
        dtype=None,
    ):

        args = _convert_params(sql, params)
        cursor = self.execute(*args)
        columns = [col_desc[0] for col_desc in cursor.description]

        if chunksize is not None:
            return self._query_iterator(
                cursor,
                chunksize,
                columns,
                index_col=index_col,
                coerce_float=coerce_float,
                parse_dates=parse_dates,
                dtype=dtype,
            )
        else:
            data = self._fetchall_as_list(cursor)
            cursor.close()

            frame = _wrap_result(
                data,
                columns,
                index_col=index_col,
                coerce_float=coerce_float,
                parse_dates=parse_dates,
                dtype=dtype,
            )
            return frame

    def _fetchall_as_list(self, cur):
        result = cur.fetchall()
        if not isinstance(result, list):
            result = list(result)
        return result

    def to_sql(
        self,
        frame,
        name,
        if_exists="fail",
        index=True,
        index_label=None,
        schema=None,
        chunksize=None,
        dtype=None,
        method=None,
    ):
        """
        Write records stored in a DataFrame to a SQL database.

        Parameters
        ----------
        frame: DataFrame
        name: string
            Name of SQL table.
        if_exists: {'fail', 'replace', 'append'}, default 'fail'
            fail: If table exists, do nothing.
            replace: If table exists, drop it, recreate it, and insert data.
            append: If table exists, insert data. Create if it does not exist.
        index : boolean, default True
            Write DataFrame index as a column
        index_label : string or sequence, default None
            Column label for index column(s). If None is given (default) and
            `index` is True, then the index names are used.
            A sequence should be given if the DataFrame uses MultiIndex.
        schema : string, default None
            Ignored parameter included for compatibility with SQLAlchemy
            version of ``to_sql``.
        chunksize : int, default None
            If not None, then rows will be written in batches of this
            size at a time. If None, all rows will be written at once.
        dtype : single type or dict of column name to SQL type, default None
            Optional specifying the datatype for columns. The SQL type should
            be a string. If all columns are of the same type, one single value
            can be used.
        method : {None, 'multi', callable}, default None
            Controls the SQL insertion clause used:

            * None : Uses standard SQL ``INSERT`` clause (one per row).
            * 'multi': Pass multiple values in a single ``INSERT`` clause.
            * callable with signature ``(pd_table, conn, keys, data_iter)``.

            Details and a sample callable implementation can be found in the
            section :ref:`insert method <io.sql.method>`.

            .. versionadded:: 0.24.0
        """
        if dtype and not is_dict_like(dtype):
            dtype = {col_name: dtype for col_name in frame}

        if dtype is not None:
            for col, my_type in dtype.items():
                if not isinstance(my_type, str):
                    raise ValueError(f"{col} ({my_type}) not a string")

        table = SQLiteTable(
            name,
            self,
            frame=frame,
            index=index,
            if_exists=if_exists,
            index_label=index_label,
            dtype=dtype,
        )
        table.create()
        table.insert(chunksize, method)

    def has_table(self, name, schema=None):
        # TODO(wesm): unused?
        # escape = _get_valid_sqlite_name
        # esc_name = escape(name)

        wld = "?"
        query = f"SELECT name FROM sqlite_master WHERE type='table' AND name={wld};"

        return len(self.execute(query, [name]).fetchall()) > 0

    def get_table(self, table_name, schema=None):
        return None  # not supported in fallback mode

    def drop_table(self, name, schema=None):
        drop_sql = f"DROP TABLE {_get_valid_sqlite_name(name)}"
        self.execute(drop_sql)

    def _create_sql_schema(self, frame, table_name, keys=None, dtype=None, schema=None):
        table = SQLiteTable(
            table_name,
            self,
            frame=frame,
            index=False,
            keys=keys,
            dtype=dtype,
            schema=schema,
        )
        return str(table.sql_schema())


def get_schema(frame, name, keys=None, con=None, dtype=None, schema=None):
    """
    Get the SQL db table schema for the given frame.

    Parameters
    ----------
    frame : DataFrame
    name : string
        name of SQL table
    keys : string or sequence, default: None
        columns to use a primary key
    con: an open SQL database connection object or a SQLAlchemy connectable
        Using SQLAlchemy makes it possible to use any DB supported by that
        library, default: None
        If a DBAPI2 object, only sqlite3 is supported.
    dtype : dict of column name to SQL type, default None
        Optional specifying the datatype for columns. The SQL type should
        be a SQLAlchemy type, or a string for sqlite3 fallback connection.
    schema: str, default: None
        Optional specifying the schema to be used in creating the table.

        .. versionadded:: 1.2.0
    """
    pandas_sql = pandasSQL_builder(con=con)
    return pandas_sql._create_sql_schema(
        frame, name, keys=keys, dtype=dtype, schema=schema
    )<|MERGE_RESOLUTION|>--- conflicted
+++ resolved
@@ -7,11 +7,7 @@
 from datetime import date, datetime, time
 from functools import partial
 import re
-<<<<<<< HEAD
-from typing import Dict, Iterator, Optional, Union, overload
-=======
-from typing import Iterator, List, Optional, Union, overload
->>>>>>> 5f6bf144
+from typing import Dict, Iterator, List, Optional, Union, overload
 import warnings
 
 import numpy as np
