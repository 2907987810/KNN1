"""
Collection of query wrappers / abstractions to both facilitate data
retrieval and to reduce dependency on DB-specific API.
"""

from contextlib import contextmanager
from datetime import date, datetime, time
from functools import partial
import re
from typing import Any, Dict, Iterator, List, Optional, Sequence, Union, cast, overload
import warnings

import numpy as np

import pandas._libs.lib as lib
from pandas._typing import DtypeArg

from pandas.core.dtypes.common import is_datetime64tz_dtype, is_dict_like, is_list_like
from pandas.core.dtypes.dtypes import DatetimeTZDtype
from pandas.core.dtypes.missing import isna

from pandas.core.api import DataFrame, Series
from pandas.core.base import PandasObject
from pandas.core.tools.datetimes import to_datetime


class SQLAlchemyRequired(ImportError):
    pass


class DatabaseError(IOError):
    pass


# -----------------------------------------------------------------------------
# -- Helper functions

_SQLALCHEMY_INSTALLED = None


def _is_sqlalchemy_connectable(con):
    global _SQLALCHEMY_INSTALLED
    if _SQLALCHEMY_INSTALLED is None:
        try:
            import sqlalchemy

            _SQLALCHEMY_INSTALLED = True
        except ImportError:
            _SQLALCHEMY_INSTALLED = False

    if _SQLALCHEMY_INSTALLED:
        import sqlalchemy  # noqa: F811

        return isinstance(con, sqlalchemy.engine.Connectable)
    else:
        return False


def _convert_params(sql, params):
    """Convert SQL and params args to DBAPI2.0 compliant format."""
    args = [sql]
    if params is not None:
        if hasattr(params, "keys"):  # test if params is a mapping
            args += [params]
        else:
            args += [list(params)]
    return args


def _process_parse_dates_argument(parse_dates):
    """Process parse_dates argument for read_sql functions"""
    # handle non-list entries for parse_dates gracefully
    if parse_dates is True or parse_dates is None or parse_dates is False:
        parse_dates = []

    elif not hasattr(parse_dates, "__iter__"):
        parse_dates = [parse_dates]
    return parse_dates


def _handle_date_column(
    col, utc: Optional[bool] = None, format: Optional[Union[str, Dict[str, Any]]] = None
):
    if isinstance(format, dict):
        # GH35185 Allow custom error values in parse_dates argument of
        # read_sql like functions.
        # Format can take on custom to_datetime argument values such as
        # {"errors": "coerce"} or {"dayfirst": True}
        error = format.pop("errors", None) or "ignore"
        return to_datetime(col, errors=error, **format)
    else:
        # Allow passing of formatting string for integers
        # GH17855
        if format is None and (
            issubclass(col.dtype.type, np.floating)
            or issubclass(col.dtype.type, np.integer)
        ):
            format = "s"
        if format in ["D", "d", "h", "m", "s", "ms", "us", "ns"]:
            return to_datetime(col, errors="coerce", unit=format, utc=utc)
        elif is_datetime64tz_dtype(col.dtype):
            # coerce to UTC timezone
            # GH11216
            return to_datetime(col, utc=True)
        else:
            return to_datetime(col, errors="coerce", format=format, utc=utc)


def _parse_date_columns(data_frame, parse_dates):
    """
    Force non-datetime columns to be read as such.
    Supports both string formatted and integer timestamp columns.
    """
    parse_dates = _process_parse_dates_argument(parse_dates)

    # we want to coerce datetime64_tz dtypes for now to UTC
    # we could in theory do a 'nice' conversion from a FixedOffset tz
    # GH11216
    for col_name, df_col in data_frame.items():
        if is_datetime64tz_dtype(df_col.dtype) or col_name in parse_dates:
            try:
                fmt = parse_dates[col_name]
            except TypeError:
                fmt = None
            data_frame[col_name] = _handle_date_column(df_col, format=fmt)

    return data_frame


def _wrap_result(
    data,
    columns,
    index_col=None,
    coerce_float: bool = True,
    parse_dates=None,
    dtype: Optional[DtypeArg] = None,
):
    """Wrap result set of query in a DataFrame."""
    frame = DataFrame.from_records(data, columns=columns, coerce_float=coerce_float)

    if dtype:
        frame = frame.astype(dtype)

    frame = _parse_date_columns(frame, parse_dates)

    if index_col is not None:
        frame.set_index(index_col, inplace=True)

    return frame


def execute(sql, con, cur=None, params=None):
    """
    Execute the given SQL query using the provided connection object.

    Parameters
    ----------
    sql : string
        SQL query to be executed.
    con : SQLAlchemy connectable(engine/connection) or sqlite3 connection
        Using SQLAlchemy makes it possible to use any DB supported by the
        library.
        If a DBAPI2 object, only sqlite3 is supported.
    cur : deprecated, cursor is obtained from connection, default: None
    params : list or tuple, optional, default: None
        List of parameters to pass to execute method.

    Returns
    -------
    Results Iterable
    """
    if cur is None:
        pandas_sql = pandasSQL_builder(con)
    else:
        pandas_sql = pandasSQL_builder(cur, is_cursor=True)
    args = _convert_params(sql, params)
    return pandas_sql.execute(*args)


# -----------------------------------------------------------------------------
# -- Read and write to DataFrames


@overload
def read_sql_table(
    table_name,
    con,
    schema=None,
    index_col=None,
    coerce_float=True,
    parse_dates=None,
    columns=None,
    chunksize: None = None,
) -> DataFrame:
    ...


@overload
def read_sql_table(
    table_name,
    con,
    schema=None,
    index_col=None,
    coerce_float=True,
    parse_dates=None,
    columns=None,
    chunksize: int = 1,
) -> Iterator[DataFrame]:
    ...


def read_sql_table(
    table_name: str,
    con,
    schema: Optional[str] = None,
    index_col: Optional[Union[str, Sequence[str]]] = None,
    coerce_float: bool = True,
    parse_dates=None,
    columns=None,
    chunksize: Optional[int] = None,
) -> Union[DataFrame, Iterator[DataFrame]]:
    """
    Read SQL database table into a DataFrame.

    Given a table name and a SQLAlchemy connectable, returns a DataFrame.
    This function does not support DBAPI connections.

    Parameters
    ----------
    table_name : str
        Name of SQL table in database.
    con : SQLAlchemy connectable or str
        A database URI could be provided as str.
        SQLite DBAPI connection mode not supported.
    schema : str, default None
        Name of SQL schema in database to query (if database flavor
        supports this). Uses default schema if None (default).
    index_col : str or list of str, optional, default: None
        Column(s) to set as index(MultiIndex).
    coerce_float : bool, default True
        Attempts to convert values of non-string, non-numeric objects (like
        decimal.Decimal) to floating point. Can result in loss of Precision.
    parse_dates : list or dict, default None
        - List of column names to parse as dates.
        - Dict of ``{column_name: format string}`` where format string is
          strftime compatible in case of parsing string times or is one of
          (D, s, ns, ms, us) in case of parsing integer timestamps.
        - Dict of ``{column_name: arg dict}``, where the arg dict corresponds
          to the keyword arguments of :func:`pandas.to_datetime`
          Especially useful with databases without native Datetime support,
          such as SQLite.
    columns : list, default None
        List of column names to select from SQL table.
    chunksize : int, default None
        If specified, returns an iterator where `chunksize` is the number of
        rows to include in each chunk.

    Returns
    -------
    DataFrame or Iterator[DataFrame]
        A SQL table is returned as two-dimensional data structure with labeled
        axes.

    See Also
    --------
    read_sql_query : Read SQL query into a DataFrame.
    read_sql : Read SQL query or database table into a DataFrame.

    Notes
    -----
    Any datetime values with time zone information will be converted to UTC.

    Examples
    --------
    >>> pd.read_sql_table('table_name', 'postgres:///db_name')  # doctest:+SKIP
    """
    con = _engine_builder(con)
    if not _is_sqlalchemy_connectable(con):
        raise NotImplementedError(
            "read_sql_table only supported for SQLAlchemy connectable."
        )
    import sqlalchemy
    from sqlalchemy.schema import MetaData

    meta = MetaData(con, schema=schema)
    try:
        meta.reflect(only=[table_name], views=True)
    except sqlalchemy.exc.InvalidRequestError as err:
        raise ValueError(f"Table {table_name} not found") from err

    pandas_sql = SQLDatabase(con, meta=meta)
    table = pandas_sql.read_table(
        table_name,
        index_col=index_col,
        coerce_float=coerce_float,
        parse_dates=parse_dates,
        columns=columns,
        chunksize=chunksize,
    )

    if table is not None:
        return table
    else:
        raise ValueError(f"Table {table_name} not found", con)


@overload
def read_sql_query(
    sql,
    con,
    index_col=None,
    coerce_float=True,
    params=None,
    parse_dates=None,
    chunksize: None = None,
    dtype: Optional[DtypeArg] = None,
) -> DataFrame:
    ...


@overload
def read_sql_query(
    sql,
    con,
    index_col=None,
    coerce_float=True,
    params=None,
    parse_dates=None,
    chunksize: int = 1,
    dtype: Optional[DtypeArg] = None,
) -> Iterator[DataFrame]:
    ...


def read_sql_query(
    sql,
    con,
    index_col=None,
    coerce_float: bool = True,
    params=None,
    parse_dates=None,
    chunksize: Optional[int] = None,
    dtype: Optional[DtypeArg] = None,
) -> Union[DataFrame, Iterator[DataFrame]]:
    """
    Read SQL query into a DataFrame.

    Returns a DataFrame corresponding to the result set of the query
    string. Optionally provide an `index_col` parameter to use one of the
    columns as the index, otherwise default integer index will be used.

    Parameters
    ----------
    sql : str SQL query or SQLAlchemy Selectable (select or text object)
        SQL query to be executed.
    con : SQLAlchemy connectable, str, or sqlite3 connection
        Using SQLAlchemy makes it possible to use any DB supported by that
        library. If a DBAPI2 object, only sqlite3 is supported.
    index_col : str or list of str, optional, default: None
        Column(s) to set as index(MultiIndex).
    coerce_float : bool, default True
        Attempts to convert values of non-string, non-numeric objects (like
        decimal.Decimal) to floating point. Useful for SQL result sets.
    params : list, tuple or dict, optional, default: None
        List of parameters to pass to execute method.  The syntax used
        to pass parameters is database driver dependent. Check your
        database driver documentation for which of the five syntax styles,
        described in PEP 249's paramstyle, is supported.
        Eg. for psycopg2, uses %(name)s so use params={'name' : 'value'}.
    parse_dates : list or dict, default: None
        - List of column names to parse as dates.
        - Dict of ``{column_name: format string}`` where format string is
          strftime compatible in case of parsing string times, or is one of
          (D, s, ns, ms, us) in case of parsing integer timestamps.
        - Dict of ``{column_name: arg dict}``, where the arg dict corresponds
          to the keyword arguments of :func:`pandas.to_datetime`
          Especially useful with databases without native Datetime support,
          such as SQLite.
    chunksize : int, default None
        If specified, return an iterator where `chunksize` is the number of
        rows to include in each chunk.
    dtype : Type name or dict of columns
        Data type for data or columns. E.g. np.float64 or
        {‘a’: np.float64, ‘b’: np.int32, ‘c’: ‘Int64’}

        .. versionadded:: 1.3.0

    Returns
    -------
    DataFrame or Iterator[DataFrame]

    See Also
    --------
    read_sql_table : Read SQL database table into a DataFrame.
    read_sql : Read SQL query or database table into a DataFrame.

    Notes
    -----
    Any datetime values with time zone information parsed via the `parse_dates`
    parameter will be converted to UTC.
    """
    pandas_sql = pandasSQL_builder(con)
    return pandas_sql.read_query(
        sql,
        index_col=index_col,
        params=params,
        coerce_float=coerce_float,
        parse_dates=parse_dates,
        chunksize=chunksize,
        dtype=dtype,
    )


@overload
def read_sql(
    sql,
    con,
    index_col=None,
    coerce_float=True,
    params=None,
    parse_dates=None,
    columns=None,
    chunksize: None = None,
) -> DataFrame:
    ...


@overload
def read_sql(
    sql,
    con,
    index_col=None,
    coerce_float=True,
    params=None,
    parse_dates=None,
    columns=None,
    chunksize: int = 1,
) -> Iterator[DataFrame]:
    ...


def read_sql(
    sql,
    con,
    index_col: Optional[Union[str, Sequence[str]]] = None,
    coerce_float: bool = True,
    params=None,
    parse_dates=None,
    columns=None,
    chunksize: Optional[int] = None,
) -> Union[DataFrame, Iterator[DataFrame]]:
    """
    Read SQL query or database table into a DataFrame.

    This function is a convenience wrapper around ``read_sql_table`` and
    ``read_sql_query`` (for backward compatibility). It will delegate
    to the specific function depending on the provided input. A SQL query
    will be routed to ``read_sql_query``, while a database table name will
    be routed to ``read_sql_table``. Note that the delegated function might
    have more specific notes about their functionality not listed here.

    Parameters
    ----------
    sql : str or SQLAlchemy Selectable (select or text object)
        SQL query to be executed or a table name.
    con : SQLAlchemy connectable, str, or sqlite3 connection
        Using SQLAlchemy makes it possible to use any DB supported by that
        library. If a DBAPI2 object, only sqlite3 is supported. The user is responsible
        for engine disposal and connection closure for the SQLAlchemy connectable; str
        connections are closed automatically. See
        `here <https://docs.sqlalchemy.org/en/13/core/connections.html>`_.
    index_col : str or list of str, optional, default: None
        Column(s) to set as index(MultiIndex).
    coerce_float : bool, default True
        Attempts to convert values of non-string, non-numeric objects (like
        decimal.Decimal) to floating point, useful for SQL result sets.
    params : list, tuple or dict, optional, default: None
        List of parameters to pass to execute method.  The syntax used
        to pass parameters is database driver dependent. Check your
        database driver documentation for which of the five syntax styles,
        described in PEP 249's paramstyle, is supported.
        Eg. for psycopg2, uses %(name)s so use params={'name' : 'value'}.
    parse_dates : list or dict, default: None
        - List of column names to parse as dates.
        - Dict of ``{column_name: format string}`` where format string is
          strftime compatible in case of parsing string times, or is one of
          (D, s, ns, ms, us) in case of parsing integer timestamps.
        - Dict of ``{column_name: arg dict}``, where the arg dict corresponds
          to the keyword arguments of :func:`pandas.to_datetime`
          Especially useful with databases without native Datetime support,
          such as SQLite.
    columns : list, default: None
        List of column names to select from SQL table (only used when reading
        a table).
    chunksize : int, default None
        If specified, return an iterator where `chunksize` is the
        number of rows to include in each chunk.

    Returns
    -------
    DataFrame or Iterator[DataFrame]

    See Also
    --------
    read_sql_table : Read SQL database table into a DataFrame.
    read_sql_query : Read SQL query into a DataFrame.

    Examples
    --------
    Read data from SQL via either a SQL query or a SQL tablename.
    When using a SQLite database only SQL queries are accepted,
    providing only the SQL tablename will result in an error.

    >>> from sqlite3 import connect
    >>> conn = connect(':memory:')
    >>> df = pd.DataFrame(data=[[0, '10/11/12'], [1, '12/11/10']],
    ...                   columns=['int_column', 'date_column'])
    >>> df.to_sql('test_data', conn)

    >>> pd.read_sql('SELECT int_column, date_column FROM test_data', conn)
       int_column date_column
    0           0    10/11/12
    1           1    12/11/10

    >>> pd.read_sql('test_data', 'postgres:///db_name')  # doctest:+SKIP

    Apply date parsing to columns through the ``parse_dates`` argument

    >>> pd.read_sql('SELECT int_column, date_column FROM test_data',
    ...             conn,
    ...             parse_dates=["date_column"])
       int_column date_column
    0           0  2012-10-11
    1           1  2010-12-11

    The ``parse_dates`` argument calls ``pd.to_datetime`` on the provided columns.
    Custom argument values for applying ``pd.to_datetime`` on a column are specified
    via a dictionary format:
    1. Ignore errors while parsing the values of "date_column"

    >>> pd.read_sql('SELECT int_column, date_column FROM test_data',
    ...             conn,
    ...             parse_dates={"date_column": {"errors": "ignore"}})
       int_column date_column
    0           0  2012-10-11
    1           1  2010-12-11

    2. Apply a dayfirst date parsing order on the values of "date_column"

    >>> pd.read_sql('SELECT int_column, date_column FROM test_data',
    ...             conn,
    ...             parse_dates={"date_column": {"dayfirst": True}})
       int_column date_column
    0           0  2012-11-10
    1           1  2010-11-12

    3. Apply custom formatting when date parsing the values of "date_column"

    >>> pd.read_sql('SELECT int_column, date_column FROM test_data',
    ...             conn,
    ...             parse_dates={"date_column": {"format": "%d/%m/%y"}})
       int_column date_column
    0           0  2012-11-10
    1           1  2010-11-12
    """
    pandas_sql = pandasSQL_builder(con)

    if isinstance(pandas_sql, SQLiteDatabase):
        return pandas_sql.read_query(
            sql,
            index_col=index_col,
            params=params,
            coerce_float=coerce_float,
            parse_dates=parse_dates,
            chunksize=chunksize,
        )

    try:
        _is_table_name = pandas_sql.has_table(sql)
    except Exception:
        # using generic exception to catch errors from sql drivers (GH24988)
        _is_table_name = False

    if _is_table_name:
        pandas_sql.meta.reflect(only=[sql])
        return pandas_sql.read_table(
            sql,
            index_col=index_col,
            coerce_float=coerce_float,
            parse_dates=parse_dates,
            columns=columns,
            chunksize=chunksize,
        )
    else:
        return pandas_sql.read_query(
            sql,
            index_col=index_col,
            params=params,
            coerce_float=coerce_float,
            parse_dates=parse_dates,
            chunksize=chunksize,
        )


def to_sql(
    frame,
    name: str,
    con,
<<<<<<< HEAD
    schema=None,
    if_exists="fail",
    on_conflict=None,
    index=True,
=======
    schema: Optional[str] = None,
    if_exists: str = "fail",
    index: bool = True,
>>>>>>> 812c3012
    index_label=None,
    chunksize: Optional[int] = None,
    dtype: Optional[DtypeArg] = None,
    method: Optional[str] = None,
) -> None:
    """
    Write records stored in a DataFrame to a SQL database.

    Parameters
    ----------
    frame : DataFrame, Series
    name : str
        Name of SQL table.
    con : SQLAlchemy connectable(engine/connection) or database string URI
        or sqlite3 DBAPI2 connection
        Using SQLAlchemy makes it possible to use any DB supported by that
        library.
        If a DBAPI2 object, only sqlite3 is supported.
    schema : str, optional
        Name of SQL schema in database to write to (if database flavor
        supports this). If None, use default schema (default).
    if_exists : {'fail', 'replace', 'append'},
        default 'fail'.
        - fail: If table exists, do nothing.
        - replace: If table exists, drop it, recreate it, and insert data.
        - append: If table exists, insert data. Create if does not exist.
    on_conflict : {None, 'do_nothing', 'do_update'}, optional
        Determine insertion behaviour in case of a primary key clash.
        If the table being written has primary key constraints, attempting
        to insert new rows with the same values in the primary key columns,
        will cause an error.  In this case the conflicting records can either
        be updated in the database or ignored from the incoming dataframe.
        - do_nothing: Ignore incoming rows with primary key clashes, and
          insert only the incoming rows with non-conflicting primary keys
        - do_update: Update existing rows in database with primary key clashes,
          and append the remaining rows with non-conflicting primary keys
    index : boolean, default True
        Write DataFrame index as a column.
    index_label : str or sequence, optional
        Column label for index column(s). If None is given (default) and
        `index` is True, then the index names are used.
        A sequence should be given if the DataFrame uses MultiIndex.
    chunksize : int, optional
        Specify the number of rows in each batch to be written at a time.
        By default, all rows will be written at once.
    dtype : dict or scalar, optional
        Specifying the datatype for columns. If a dictionary is used, the
        keys should be the column names and the values should be the
        SQLAlchemy types or strings for the sqlite3 fallback mode. If a
        scalar is provided, it will be applied to all columns.
    method : {None, 'multi', callable}, optional
        Controls the SQL insertion clause used:

        - None : Uses standard SQL ``INSERT`` clause (one per row).
        - 'multi': Pass multiple values in a single ``INSERT`` clause.
        - callable with signature ``(pd_table, conn, keys, data_iter)``.

        Details and a sample callable implementation can be found in the
        section :ref:`insert method <io.sql.method>`.

        .. versionadded:: 0.24.0
    """
    if if_exists not in (
        "fail",
        "replace",
        "append",
    ):
        raise ValueError(f"'{if_exists}' is not valid for if_exists")

    if on_conflict:
        # on_conflict argument is valid
        if on_conflict not in ("do_update", "do_nothing"):
            raise ValueError(f"'{on_conflict}' is not valid for on_conflict'")
        # on_conflict only used with append
        elif if_exists != "append":
            raise ValueError("on_conflict can only be used with 'append' operations")

    pandas_sql = pandasSQL_builder(con, schema=schema)

    if isinstance(frame, Series):
        frame = frame.to_frame()
    elif not isinstance(frame, DataFrame):
        raise NotImplementedError(
            "'frame' argument should be either a Series or a DataFrame"
        )

    pandas_sql.to_sql(
        frame,
        name,
        if_exists=if_exists,
        on_conflict=on_conflict,
        index=index,
        index_label=index_label,
        schema=schema,
        chunksize=chunksize,
        dtype=dtype,
        method=method,
    )


def has_table(table_name: str, con, schema: Optional[str] = None):
    """
    Check if DataBase has named table.

    Parameters
    ----------
    table_name: string
        Name of SQL table.
    con: SQLAlchemy connectable(engine/connection) or sqlite3 DBAPI2 connection
        Using SQLAlchemy makes it possible to use any DB supported by that
        library.
        If a DBAPI2 object, only sqlite3 is supported.
    schema : string, default None
        Name of SQL schema in database to write to (if database flavor supports
        this). If None, use default schema (default).

    Returns
    -------
    boolean
    """
    pandas_sql = pandasSQL_builder(con, schema=schema)
    return pandas_sql.has_table(table_name)


table_exists = has_table


def _engine_builder(con):
    """
    Returns a SQLAlchemy engine from a URI (if con is a string)
    else it just return con without modifying it.
    """
    global _SQLALCHEMY_INSTALLED
    if isinstance(con, str):
        try:
            import sqlalchemy
        except ImportError:
            _SQLALCHEMY_INSTALLED = False
        else:
            con = sqlalchemy.create_engine(con)
            return con

    return con


def pandasSQL_builder(
    con, schema: Optional[str] = None, meta=None, is_cursor: bool = False
):
    """
    Convenience function to return the correct PandasSQL subclass based on the
    provided parameters.
    """
    # When support for DBAPI connections is removed,
    # is_cursor should not be necessary.
    con = _engine_builder(con)
    if _is_sqlalchemy_connectable(con):
        return SQLDatabase(con, schema=schema, meta=meta)
    elif isinstance(con, str):
        raise ImportError("Using URI string without sqlalchemy installed.")
    else:
        return SQLiteDatabase(con, is_cursor=is_cursor)


class SQLTable(PandasObject):
    """
    For mapping Pandas tables to SQL tables.
    Uses fact that table is reflected by SQLAlchemy to
    do better type conversions.
    Also holds various flags needed to avoid having to
    pass them between functions all the time.
    """

    # TODO: support for multiIndex

    def __init__(
        self,
        name: str,
        pandas_sql_engine,
        frame=None,
        index=True,
        if_exists="fail",
        on_conflict=None,
        prefix="pandas",
        index_label=None,
        schema=None,
        keys=None,
        dtype: Optional[DtypeArg] = None,
    ):
        self.name = name
        self.pd_sql = pandas_sql_engine
        self.prefix = prefix
        self.frame = frame
        self.index = self._index_name(index, index_label)
        self.schema = schema
        self.if_exists = if_exists
        self.on_conflict = on_conflict
        self.keys = keys
        self.dtype = dtype

        if frame is not None:
            # We want to initialize based on a dataframe
            self.table = self._create_table_setup()
        else:
            # no data provided, read-only mode
            self.table = self.pd_sql.get_table(self.name, self.schema)

        if self.table is None:
            raise ValueError(f"Could not init table '{name}'")

    def exists(self):
        return self.pd_sql.has_table(self.name, self.schema)

    def sql_schema(self):
        from sqlalchemy.schema import CreateTable

        return str(CreateTable(self.table).compile(self.pd_sql.connectable))

    def _execute_create(self):
        # Inserting table into database, add to MetaData object
        self.table = self.table.tometadata(self.pd_sql.meta)
        self.table.create()

    def create(self):
        if self.exists():
            if self.if_exists == "fail":
                raise ValueError(f"Table '{self.name}' already exists.")
            elif self.if_exists == "replace":
                self.pd_sql.drop_table(self.name, self.schema)
                self._execute_create()
            elif self.if_exists == "append":
                pass
            else:
                raise ValueError(f"'{self.if_exists}' is not valid for if_exists")
        else:
            self._execute_create()

<<<<<<< HEAD
    def _load_existing_pkeys(self, primary_keys, primary_key_values):
        """
        Load existing primary keys from Database

        Parameters
        ----------
        primary_keys : list of str
            List of primary key column names
        primary_key_values : list of str
            List of primary key values already present in incoming dataframe

        Returns
        -------
        list of str
            primary key values in incoming dataframe which already exist in database
        """
        from sqlalchemy import select, tuple_

        cols_to_fetch = [self.table.c[key] for key in primary_keys]
        select_stmt = select(cols_to_fetch).where(
            tuple_(*cols_to_fetch).in_(primary_key_values)
        )
        return self.pd_sql.execute(select_stmt).fetchall()

    def _split_incoming_data(self, primary_keys, keys_in_db):
        """
        Split incoming dataframe based off whether primary key already exists in db.

        Parameters
        ----------
        primary_keys : list of str
            Primary keys columns
        keys_in_db : list of str
            Primary key values which already exist in database table

        Returns
        -------
        tuple of DataFrame, DataFrame
            DataFrame of rows with duplicate pkey, DataFrame of rows with new pkey
        """
        in_db = _wrap_result(data=keys_in_db, columns=primary_keys)
        # Get temporary dataframe so as not to delete values from main df
        temp = self._get_index_formatted_dataframe()
        exists_mask = (
            temp[primary_keys]
            .apply(tuple, axis=1)
            .isin(in_db[primary_keys].apply(tuple, axis=1))
        )
        return temp.loc[exists_mask], temp.loc[~exists_mask]

    def _generate_update_statements(self, primary_keys, keys_in_db, rows_to_update):
        """
        Generate SQL Update statements for rows with existing primary keys

        Currently, SQL Update statements do not support a multi-statement query,
        therefore this method returns a list of individual update queries which
        will need to be executed in one transaction.

        Parameters
        ----------
        primary_keys : list of str
            Primary key columns
        keys_in_db : list of str
            Primary key values which already exist in database table
        rows_to_update : DataFrame
            DataFrame of rows containing data with which to update existing pkeys

        Returns
        -------
        list of sqlalchemy.sql.dml.Update
            List of update queries
        """
        from sqlalchemy import tuple_

        new_records = rows_to_update.to_dict(orient="records")
        # TODO: Move this or remove entirely
        assert len(new_records) == len(
            keys_in_db
        ), "Mismatch between new records and existing keys"
        stmts = []
        for i, keys in enumerate(keys_in_db):
            stmt = (
                self.table.update()
                .where(tuple_(*(self.table.c[key] for key in primary_keys)).in_([keys]))
                .values(new_records[i])
            )
            stmts.append(stmt)
        return stmts

    def _on_conflict_do_update(self):
        """
        Generate update statements for rows with clashing primary key from database.

        `on_conflict do_update` prioritizes incoming data, over existing data in the DB.
        This method splits the incoming dataframe between rows with new and existing
        primary key values.
        For existing values Update statements are generated, while new values are passed
        on to be inserted as usual.

        Updates are executed in the same transaction as the ensuing data insert.

        Returns
        ----------
        sqlalchemy.sql.dml.Delete
            Delete statement to be executed against DB
        """
        # Primary key data
        pk_cols, pk_values = self._get_primary_key_data()
        existing_keys = self._load_existing_pkeys(pk_cols, pk_values)
        existing_data, new_data = self._split_incoming_data(pk_cols, existing_keys)
        update_stmts = self._generate_update_statements(
            pk_cols, existing_keys, existing_data
        )

        return new_data, update_stmts

    def _on_conflict_do_nothing(self):
        """
        Split incoming dataframe so that only rows with new primary keys are inserted

        `on_conflict` set to `do_nothing` prioritizes existing data in the DB.
        This method identifies incoming records in the primary key columns
        which correspond to existing primary key constraints in the db table, and
        avoids them from being inserted.
        """
        pk_cols, pk_values = self._get_primary_key_data()
        existing_keys = self._load_existing_pkeys(pk_cols, pk_values)
        existing_data, new_data = self._split_incoming_data(pk_cols, existing_keys)
        return new_data

    def _get_primary_key_data(self):
        """
        Get primary keys from database, and yield dataframe columns with same names.

        Upsert workflows require knowledge of what is already in the database.
        This method reflects the meta object and gets a list of primary keys,
        it then returns all columns from the incoming dataframe with names matching
        these keys.

        Returns
        -------
        primary_keys : list of str
            Primary key names
        primary_key_values : list of str
            DataFrame rows, for columns corresponding to `primary_key` names
        """
        # reflect MetaData object and assign contents of db to self.table attribute
        self.pd_sql.meta.reflect(only=[self.name], views=True)
        self.table = self.pd_sql.get_table(table_name=self.name, schema=self.schema)

        primary_keys = [
            str(primary_key.name)
            for primary_key in self.table.primary_key.columns.values()
        ]

        # For the time being, this method is defensive and will break if
        # no pkeys are found. If desired this default behaviour could be
        # changed so that in cases where no pkeys are found,
        # it could default to a normal insert
        if len(primary_keys) == 0:
            raise ValueError(f"No primary keys found for table {self.name}")

        temp = self._get_index_formatted_dataframe()
        primary_key_values = list(zip(*[temp[key] for key in primary_keys]))
        return primary_keys, primary_key_values

    def _execute_insert(self, conn, keys, data_iter):
=======
    def _execute_insert(self, conn, keys: List[str], data_iter):
>>>>>>> 812c3012
        """
        Execute SQL statement inserting data

        Parameters
        ----------
        conn : sqlalchemy.engine.Engine or sqlalchemy.engine.Connection
        keys : list of str
           Column names
        data_iter : generator of list
           Each item contains a list of values to be inserted
        """
        data = [dict(zip(keys, row)) for row in data_iter]
        conn.execute(self.table.insert(), data)

    def _execute_insert_multi(self, conn, keys: List[str], data_iter):
        """
        Alternative to _execute_insert for DBs support multivalue INSERT.

        Note: multi-value insert is usually faster for analytics DBs
        and tables containing a few columns
        but performance degrades quickly with increase of columns.
        """
        data = [dict(zip(keys, row)) for row in data_iter]
        conn.execute(self.table.insert(data))

    def _get_index_formatted_dataframe(self):
        """
        Format index of incoming dataframe to be aligned with a database table.

        Copy original dataframe, and check whether the dataframe index
        is to be added to the database table.
        If it is, reset the index so that it becomes a normal column, else return

        Returns
        -------
        DataFrame
        """
        # Originally this functionality formed the first step of the insert_data method.
        # It will be useful to have in other places, so moved here to keep code DRY.
        temp = self.frame.copy()
        if self.index is not None:
            temp.index.names = self.index
            try:
                temp.reset_index(inplace=True)
            except ValueError as err:
                raise ValueError(f"duplicate name in index/columns: {err}") from err

        return temp

    @staticmethod
    def insert_data(data):
        column_names = list(map(str, data.columns))
        ncols = len(column_names)
        data_list = [None] * ncols
        for i, (_, ser) in enumerate(data.items()):
            vals = ser._values
            if vals.dtype.kind == "M":
                d = vals.to_pydatetime()
            elif vals.dtype.kind == "m":
                # store as integers, see GH#6921, GH#7076
                d = vals.view("i8").astype(object)
            else:
                d = vals.astype(object)

            assert isinstance(d, np.ndarray), type(d)

            if ser._can_hold_na:
                # Note: this will miss timedeltas since they are converted to int
                mask = isna(d)
                d[mask] = None

            data_list[i] = d

        return column_names, data_list

<<<<<<< HEAD
    def insert(self, chunksize=None, method=None):
        """
        Determines what data to pass to the underlying insert method.
        """
        if self.on_conflict == "do_update":
            new_data, update_stmts = self._on_conflict_do_update()
            self._insert(
                data=new_data,
                chunksize=chunksize,
                method=method,
                other_stmts=update_stmts,
            )
        elif self.on_conflict == "do_nothing":
            new_data = self._on_conflict_do_nothing()
            self._insert(data=new_data, chunksize=chunksize, method=method)
        else:
            self._insert(chunksize=chunksize, method=method)
=======
    def insert(self, chunksize: Optional[int] = None, method: Optional[str] = None):
>>>>>>> 812c3012

    def _insert(self, data=None, chunksize=None, method=None, other_stmts=[]):
        # set insert method
        if method is None:
            exec_insert = self._execute_insert
        elif method == "multi":
            exec_insert = self._execute_insert_multi
        elif callable(method):
            exec_insert = partial(method, self)
        else:
            raise ValueError(f"Invalid parameter `method`: {method}")

        if data is None:
            data = self._get_index_formatted_dataframe()

        keys, data_list = self.insert_data(data=data)

        nrows = len(data)

        if nrows == 0:
            return

        if chunksize is None:
            chunksize = nrows
        elif chunksize == 0:
            raise ValueError("chunksize argument should be non-zero")

        chunks = int(nrows / chunksize) + 1

        with self.pd_sql.run_transaction() as conn:
            if len(other_stmts) > 0:
                for stmt in other_stmts:
                    conn.execute(stmt)

            for i in range(chunks):
                start_i = i * chunksize
                end_i = min((i + 1) * chunksize, nrows)
                if start_i >= end_i:
                    break

                chunk_iter = zip(*[arr[start_i:end_i] for arr in data_list])
                exec_insert(conn, keys, chunk_iter)

    def _query_iterator(
        self,
        result,
        chunksize: Optional[str],
        columns,
        coerce_float: bool = True,
        parse_dates=None,
    ):
        """Return generator through chunked result set."""
        while True:
            data = result.fetchmany(chunksize)
            if not data:
                break
            else:
                self.frame = DataFrame.from_records(
                    data, columns=columns, coerce_float=coerce_float
                )

                self._harmonize_columns(parse_dates=parse_dates)

                if self.index is not None:
                    self.frame.set_index(self.index, inplace=True)

                yield self.frame

    def read(self, coerce_float=True, parse_dates=None, columns=None, chunksize=None):

        if columns is not None and len(columns) > 0:
            from sqlalchemy import select

            cols = [self.table.c[n] for n in columns]
            if self.index is not None:
                for idx in self.index[::-1]:
                    cols.insert(0, self.table.c[idx])
            sql_select = select(cols)
        else:
            sql_select = self.table.select()

        result = self.pd_sql.execute(sql_select)
        column_names = result.keys()

        if chunksize is not None:
            return self._query_iterator(
                result,
                chunksize,
                column_names,
                coerce_float=coerce_float,
                parse_dates=parse_dates,
            )
        else:
            data = result.fetchall()
            self.frame = DataFrame.from_records(
                data, columns=column_names, coerce_float=coerce_float
            )

            self._harmonize_columns(parse_dates=parse_dates)

            if self.index is not None:
                self.frame.set_index(self.index, inplace=True)

            return self.frame

    def _index_name(self, index, index_label):
        # for writing: index=True to include index in sql table
        if index is True:
            nlevels = self.frame.index.nlevels
            # if index_label is specified, set this as index name(s)
            if index_label is not None:
                if not isinstance(index_label, list):
                    index_label = [index_label]
                if len(index_label) != nlevels:
                    raise ValueError(
                        "Length of 'index_label' should match number of "
                        f"levels, which is {nlevels}"
                    )
                else:
                    return index_label
            # return the used column labels for the index columns
            if (
                nlevels == 1
                and "index" not in self.frame.columns
                and self.frame.index.name is None
            ):
                return ["index"]
            else:
                return [
                    l if l is not None else f"level_{i}"
                    for i, l in enumerate(self.frame.index.names)
                ]

        # for reading: index=(list of) string to specify column to set as index
        elif isinstance(index, str):
            return [index]
        elif isinstance(index, list):
            return index
        else:
            return None

    def _get_column_names_and_types(self, dtype_mapper):
        column_names_and_types = []
        if self.index is not None:
            for i, idx_label in enumerate(self.index):
                idx_type = dtype_mapper(self.frame.index._get_level_values(i))
                column_names_and_types.append((str(idx_label), idx_type, True))

        column_names_and_types += [
            (str(self.frame.columns[i]), dtype_mapper(self.frame.iloc[:, i]), False)
            for i in range(len(self.frame.columns))
        ]

        return column_names_and_types

    def _create_table_setup(self):
        from sqlalchemy import Column, PrimaryKeyConstraint, Table

        column_names_and_types = self._get_column_names_and_types(self._sqlalchemy_type)

        columns = [
            Column(name, typ, index=is_index)
            for name, typ, is_index in column_names_and_types
        ]

        if self.keys is not None:
            if not is_list_like(self.keys):
                keys = [self.keys]
            else:
                keys = self.keys
            pkc = PrimaryKeyConstraint(*keys, name=self.name + "_pk")
            columns.append(pkc)

        schema = self.schema or self.pd_sql.meta.schema

        # At this point, attach to new metadata, only attach to self.meta
        # once table is created.
        from sqlalchemy.schema import MetaData

        meta = MetaData(self.pd_sql, schema=schema)

        return Table(self.name, meta, *columns, schema=schema)

    def _harmonize_columns(self, parse_dates=None):
        """
        Make the DataFrame's column types align with the SQL table
        column types.
        Need to work around limited NA value support. Floats are always
        fine, ints must always be floats if there are Null values.
        Booleans are hard because converting bool column with None replaces
        all Nones with false. Therefore only convert bool if there are no
        NA values.
        Datetimes should already be converted to np.datetime64 if supported,
        but here we also force conversion if required.
        """
        parse_dates = _process_parse_dates_argument(parse_dates)

        for sql_col in self.table.columns:
            col_name = sql_col.name
            try:
                df_col = self.frame[col_name]

                # Handle date parsing upfront; don't try to convert columns
                # twice
                if col_name in parse_dates:
                    try:
                        fmt = parse_dates[col_name]
                    except TypeError:
                        fmt = None
                    self.frame[col_name] = _handle_date_column(df_col, format=fmt)
                    continue

                # the type the dataframe column should have
                col_type = self._get_dtype(sql_col.type)

                if (
                    col_type is datetime
                    or col_type is date
                    or col_type is DatetimeTZDtype
                ):
                    # Convert tz-aware Datetime SQL columns to UTC
                    utc = col_type is DatetimeTZDtype
                    self.frame[col_name] = _handle_date_column(df_col, utc=utc)
                elif col_type is float:
                    # floats support NA, can always convert!
                    self.frame[col_name] = df_col.astype(col_type, copy=False)

                elif len(df_col) == df_col.count():
                    # No NA values, can convert ints and bools
                    if col_type is np.dtype("int64") or col_type is bool:
                        self.frame[col_name] = df_col.astype(col_type, copy=False)
            except KeyError:
                pass  # this column not in results

    def _sqlalchemy_type(self, col):

        dtype: DtypeArg = self.dtype or {}
        if is_dict_like(dtype):
            dtype = cast(dict, dtype)
            if col.name in dtype:
                return dtype[col.name]

        # Infer type of column, while ignoring missing values.
        # Needed for inserting typed data containing NULLs, GH 8778.
        col_type = lib.infer_dtype(col, skipna=True)

        from sqlalchemy.types import (
            TIMESTAMP,
            BigInteger,
            Boolean,
            Date,
            DateTime,
            Float,
            Integer,
            SmallInteger,
            Text,
            Time,
        )

        if col_type == "datetime64" or col_type == "datetime":
            # GH 9086: TIMESTAMP is the suggested type if the column contains
            # timezone information
            try:
                if col.dt.tz is not None:
                    return TIMESTAMP(timezone=True)
            except AttributeError:
                # The column is actually a DatetimeIndex
                # GH 26761 or an Index with date-like data e.g. 9999-01-01
                if getattr(col, "tz", None) is not None:
                    return TIMESTAMP(timezone=True)
            return DateTime
        if col_type == "timedelta64":
            warnings.warn(
                "the 'timedelta' type is not supported, and will be "
                "written as integer values (ns frequency) to the database.",
                UserWarning,
                stacklevel=8,
            )
            return BigInteger
        elif col_type == "floating":
            if col.dtype == "float32":
                return Float(precision=23)
            else:
                return Float(precision=53)
        elif col_type == "integer":
            # GH35076 Map pandas integer to optimal SQLAlchemy integer type
            if col.dtype.name.lower() in ("int8", "uint8", "int16"):
                return SmallInteger
            elif col.dtype.name.lower() in ("uint16", "int32"):
                return Integer
            elif col.dtype.name.lower() == "uint64":
                raise ValueError("Unsigned 64 bit integer datatype is not supported")
            else:
                return BigInteger
        elif col_type == "boolean":
            return Boolean
        elif col_type == "date":
            return Date
        elif col_type == "time":
            return Time
        elif col_type == "complex":
            raise ValueError("Complex datatypes not supported")

        return Text

    def _get_dtype(self, sqltype):
        from sqlalchemy.types import TIMESTAMP, Boolean, Date, DateTime, Float, Integer

        if isinstance(sqltype, Float):
            return float
        elif isinstance(sqltype, Integer):
            # TODO: Refine integer size.
            return np.dtype("int64")
        elif isinstance(sqltype, TIMESTAMP):
            # we have a timezone capable type
            if not sqltype.timezone:
                return datetime
            return DatetimeTZDtype
        elif isinstance(sqltype, DateTime):
            # Caution: np.datetime64 is also a subclass of np.number.
            return datetime
        elif isinstance(sqltype, Date):
            return date
        elif isinstance(sqltype, Boolean):
            return bool
        return object


class PandasSQL(PandasObject):
    """
    Subclasses Should define read_sql and to_sql.
    """

    def read_sql(self, *args, **kwargs):
        raise ValueError(
            "PandasSQL must be created with an SQLAlchemy "
            "connectable or sqlite connection"
        )

    def to_sql(
        self,
        frame,
        name,
        if_exists="fail",
        index=True,
        index_label=None,
        schema=None,
        chunksize=None,
        dtype: Optional[DtypeArg] = None,
        method=None,
    ):
        raise ValueError(
            "PandasSQL must be created with an SQLAlchemy "
            "connectable or sqlite connection"
        )


class SQLDatabase(PandasSQL):
    """
    This class enables conversion between DataFrame and SQL databases
    using SQLAlchemy to handle DataBase abstraction.

    Parameters
    ----------
    engine : SQLAlchemy connectable
        Connectable to connect with the database. Using SQLAlchemy makes it
        possible to use any DB supported by that library.
    schema : string, default None
        Name of SQL schema in database to write to (if database flavor
        supports this). If None, use default schema (default).
    meta : SQLAlchemy MetaData object, default None
        If provided, this MetaData object is used instead of a newly
        created. This allows to specify database flavor specific
        arguments in the MetaData object.

    """

    def __init__(self, engine, schema: Optional[str] = None, meta=None):
        self.connectable = engine
        if not meta:
            from sqlalchemy.schema import MetaData

            meta = MetaData(self.connectable, schema=schema)

        self.meta = meta

    @contextmanager
    def run_transaction(self):
        with self.connectable.begin() as tx:
            if hasattr(tx, "execute"):
                yield tx
            else:
                yield self.connectable

    def execute(self, *args, **kwargs):
        """Simple passthrough to SQLAlchemy connectable"""
        return self.connectable.execution_options().execute(*args, **kwargs)

    def read_table(
        self,
        table_name: str,
        index_col: Optional[Union[str, Sequence[str]]] = None,
        coerce_float: bool = True,
        parse_dates=None,
        columns=None,
        schema: Optional[str] = None,
        chunksize: Optional[int] = None,
    ):
        """
        Read SQL database table into a DataFrame.

        Parameters
        ----------
        table_name : string
            Name of SQL table in database.
        index_col : string, optional, default: None
            Column to set as index.
        coerce_float : boolean, default True
            Attempts to convert values of non-string, non-numeric objects
            (like decimal.Decimal) to floating point. This can result in
            loss of precision.
        parse_dates : list or dict, default: None
            - List of column names to parse as dates.
            - Dict of ``{column_name: format string}`` where format string is
              strftime compatible in case of parsing string times, or is one of
              (D, s, ns, ms, us) in case of parsing integer timestamps.
            - Dict of ``{column_name: arg}``, where the arg corresponds
              to the keyword arguments of :func:`pandas.to_datetime`.
              Especially useful with databases without native Datetime support,
              such as SQLite.
        columns : list, default: None
            List of column names to select from SQL table.
        schema : string, default None
            Name of SQL schema in database to query (if database flavor
            supports this).  If specified, this overwrites the default
            schema of the SQL database object.
        chunksize : int, default None
            If specified, return an iterator where `chunksize` is the number
            of rows to include in each chunk.

        Returns
        -------
        DataFrame

        See Also
        --------
        pandas.read_sql_table
        SQLDatabase.read_query

        """
        table = SQLTable(table_name, self, index=index_col, schema=schema)
        return table.read(
            coerce_float=coerce_float,
            parse_dates=parse_dates,
            columns=columns,
            chunksize=chunksize,
        )

    @staticmethod
    def _query_iterator(
        result,
        chunksize: int,
        columns,
        index_col=None,
        coerce_float=True,
        parse_dates=None,
        dtype: Optional[DtypeArg] = None,
    ):
        """Return generator through chunked result set"""
        while True:
            data = result.fetchmany(chunksize)
            if not data:
                break
            else:
                yield _wrap_result(
                    data,
                    columns,
                    index_col=index_col,
                    coerce_float=coerce_float,
                    parse_dates=parse_dates,
                    dtype=dtype,
                )

    def read_query(
        self,
        sql: str,
        index_col: Optional[str] = None,
        coerce_float: bool = True,
        parse_dates=None,
        params=None,
        chunksize: Optional[int] = None,
        dtype: Optional[DtypeArg] = None,
    ):
        """
        Read SQL query into a DataFrame.

        Parameters
        ----------
        sql : string
            SQL query to be executed.
        index_col : string, optional, default: None
            Column name to use as index for the returned DataFrame object.
        coerce_float : boolean, default True
            Attempt to convert values of non-string, non-numeric objects (like
            decimal.Decimal) to floating point, useful for SQL result sets.
        params : list, tuple or dict, optional, default: None
            List of parameters to pass to execute method.  The syntax used
            to pass parameters is database driver dependent. Check your
            database driver documentation for which of the five syntax styles,
            described in PEP 249's paramstyle, is supported.
            Eg. for psycopg2, uses %(name)s so use params={'name' : 'value'}
        parse_dates : list or dict, default: None
            - List of column names to parse as dates.
            - Dict of ``{column_name: format string}`` where format string is
              strftime compatible in case of parsing string times, or is one of
              (D, s, ns, ms, us) in case of parsing integer timestamps.
            - Dict of ``{column_name: arg dict}``, where the arg dict
              corresponds to the keyword arguments of
              :func:`pandas.to_datetime` Especially useful with databases
              without native Datetime support, such as SQLite.
        chunksize : int, default None
            If specified, return an iterator where `chunksize` is the number
            of rows to include in each chunk.
        dtype : Type name or dict of columns
            Data type for data or columns. E.g. np.float64 or
            {‘a’: np.float64, ‘b’: np.int32, ‘c’: ‘Int64’}

            .. versionadded:: 1.3.0

        Returns
        -------
        DataFrame

        See Also
        --------
        read_sql_table : Read SQL database table into a DataFrame.
        read_sql

        """
        args = _convert_params(sql, params)

        result = self.execute(*args)
        columns = result.keys()

        if chunksize is not None:
            return self._query_iterator(
                result,
                chunksize,
                columns,
                index_col=index_col,
                coerce_float=coerce_float,
                parse_dates=parse_dates,
                dtype=dtype,
            )
        else:
            data = result.fetchall()
            frame = _wrap_result(
                data,
                columns,
                index_col=index_col,
                coerce_float=coerce_float,
                parse_dates=parse_dates,
                dtype=dtype,
            )
            return frame

    read_sql = read_query

    def to_sql(
        self,
        frame,
        name,
        if_exists="fail",
        on_conflict=None,
        index=True,
        index_label=None,
        schema=None,
        chunksize=None,
        dtype: Optional[DtypeArg] = None,
        method=None,
    ):
        """
        Write records stored in a DataFrame to a SQL database.

        Parameters
        ----------
        frame : DataFrame
        name : string
            Name of SQL table.
        if_exists : {'fail', 'replace', 'append'},
            default 'fail'.
            - fail: If table exists, do nothing.
            - replace: If table exRsts, drop it, recreate it, and insert data.
            - append: If table exists, insert data. Create if does not exist.
        on_conflict : {None, 'do_nothing', 'do_update'}, optional
            Determine insertion behaviour in case of a primary key clash.
            If the table being written has primary key constraints, attempting
            to insert new rows with the same values in the primary key columns,
            will cause an error.  In this case the conflicting records can either
            be updated in the database or ignored from the incoming dataframe.
            - do_nothing: Ignore incoming rows with primary key clashes, and
              insert only the incoming rows with non-conflicting primary keys
            - do_update: Update existing rows in database with primary key clashes,
              and append the remaining rows with non-conflicting primary keys
        index : boolean, default True
            Write DataFrame index as a column.
        index_label : string or sequence, default None
            Column label for index column(s). If None is given (default) and
            `index` is True, then the index names are used.
            A sequence should be given if the DataFrame uses MultiIndex.
        schema : string, default None
            Name of SQL schema in database to write to (if database flavor
            supports this). If specified, this overwrites the default
            schema of the SQLDatabase object.
        chunksize : int, default None
            If not None, then rows will be written in batches of this size at a
            time.  If None, all rows will be written at once.
        dtype : single type or dict of column name to SQL type, default None
            Optional specifying the datatype for columns. The SQL type should
            be a SQLAlchemy type. If all columns are of the same type, one
            single value can be used.
        method : {None', 'multi', callable}, default None
            Controls the SQL insertion clause used:

            * None : Uses standard SQL ``INSERT`` clause (one per row).
            * 'multi': Pass multiple values in a single ``INSERT`` clause.
            * callable with signature ``(pd_table, conn, keys, data_iter)``.

            Details and a sample callable implementation can be found in the
            section :ref:`insert method <io.sql.method>`.

            .. versionadded:: 0.24.0
        """
        if dtype:
            if not is_dict_like(dtype):
                dtype = {col_name: dtype for col_name in frame}
            else:
                dtype = cast(dict, dtype)

            from sqlalchemy.types import TypeEngine, to_instance

            for col, my_type in dtype.items():
                if not isinstance(to_instance(my_type), TypeEngine):
                    raise ValueError(f"The type of {col} is not a SQLAlchemy type")

        table = SQLTable(
            name,
            self,
            frame=frame,
            index=index,
            if_exists=if_exists,
            on_conflict=on_conflict,
            index_label=index_label,
            schema=schema,
            dtype=dtype,
        )
        table.create()

        from sqlalchemy import exc

        try:
            table.insert(chunksize, method=method)
        except exc.SQLAlchemyError as err:
            # GH34431
            msg = "(1054, \"Unknown column 'inf' in 'field list'\")"
            err_text = str(err.orig)
            if re.search(msg, err_text):
                raise ValueError("inf cannot be used with MySQL") from err
            else:
                raise err

        if not name.isdigit() and not name.islower():
            # check for potentially case sensitivity issues (GH7815)
            # Only check when name is not a number and name is not lower case
            engine = self.connectable.engine
            with self.connectable.connect() as conn:
                table_names = engine.table_names(
                    schema=schema or self.meta.schema, connection=conn
                )
            if name not in table_names:
                msg = (
                    f"The provided table name '{name}' is not found exactly as "
                    "such in the database after writing the table, possibly "
                    "due to case sensitivity issues. Consider using lower "
                    "case table names."
                )
                warnings.warn(msg, UserWarning)

    @property
    def tables(self):
        return self.meta.tables

    def has_table(self, name: str, schema: Optional[str] = None):
        return self.connectable.run_callable(
            self.connectable.dialect.has_table, name, schema or self.meta.schema
        )

    def get_table(self, table_name: str, schema: Optional[str] = None):
        schema = schema or self.meta.schema
        if schema:
            tbl = self.meta.tables.get(".".join([schema, table_name]))
        else:
            tbl = self.meta.tables.get(table_name)

        # Avoid casting double-precision floats into decimals
        from sqlalchemy import Numeric

        for column in tbl.columns:
            if isinstance(column.type, Numeric):
                column.type.asdecimal = False

        return tbl

    def drop_table(self, table_name: str, schema: Optional[str] = None):
        schema = schema or self.meta.schema
        if self.has_table(table_name, schema):
            self.meta.reflect(only=[table_name], schema=schema)
            self.get_table(table_name, schema).drop()
            self.meta.clear()

    def _create_sql_schema(
        self,
        frame: DataFrame,
        table_name: str,
        keys: Optional[List[str]] = None,
        dtype: Optional[DtypeArg] = None,
        schema: Optional[str] = None,
    ):
        table = SQLTable(
            table_name,
            self,
            frame=frame,
            index=False,
            keys=keys,
            dtype=dtype,
            schema=schema,
        )
        return str(table.sql_schema())


# ---- SQL without SQLAlchemy ---
# sqlite-specific sql strings and handler class
# dictionary used for readability purposes
_SQL_TYPES = {
    "string": "TEXT",
    "floating": "REAL",
    "integer": "INTEGER",
    "datetime": "TIMESTAMP",
    "date": "DATE",
    "time": "TIME",
    "boolean": "INTEGER",
}


def _get_unicode_name(name):
    try:
        uname = str(name).encode("utf-8", "strict").decode("utf-8")
    except UnicodeError as err:
        raise ValueError(f"Cannot convert identifier to UTF-8: '{name}'") from err
    return uname


def _get_valid_sqlite_name(name):
    # See https://stackoverflow.com/questions/6514274/how-do-you-escape-strings\
    # -for-sqlite-table-column-names-in-python
    # Ensure the string can be encoded as UTF-8.
    # Ensure the string does not include any NUL characters.
    # Replace all " with "".
    # Wrap the entire thing in double quotes.

    uname = _get_unicode_name(name)
    if not len(uname):
        raise ValueError("Empty table or column name specified")

    nul_index = uname.find("\x00")
    if nul_index >= 0:
        raise ValueError("SQLite identifier cannot contain NULs")
    return '"' + uname.replace('"', '""') + '"'


_SAFE_NAMES_WARNING = (
    "The spaces in these column names will not be changed. "
    "In pandas versions < 0.14, spaces were converted to underscores."
)


class SQLiteTable(SQLTable):
    """
    Patch the SQLTable for fallback support.
    Instead of a table variable just use the Create Table statement.
    """

    def __init__(self, *args, **kwargs):
        # GH 8341
        # register an adapter callable for datetime.time object
        import sqlite3

        # this will transform time(12,34,56,789) into '12:34:56.000789'
        # (this is what sqlalchemy does)
        sqlite3.register_adapter(time, lambda _: _.strftime("%H:%M:%S.%f"))
        super().__init__(*args, **kwargs)

    def sql_schema(self):
        return str(";\n".join(self.table))

    def _execute_create(self):
        with self.pd_sql.run_transaction() as conn:
            for stmt in self.table:
                conn.execute(stmt)

    def insert_statement(self, *, num_rows: int):
        names = list(map(str, self.frame.columns))
        wld = "?"  # wildcard char
        escape = _get_valid_sqlite_name

        if self.index is not None:
            for idx in self.index[::-1]:
                names.insert(0, idx)

        bracketed_names = [escape(column) for column in names]
        col_names = ",".join(bracketed_names)

        row_wildcards = ",".join([wld] * len(names))
        wildcards = ",".join(f"({row_wildcards})" for _ in range(num_rows))
        insert_statement = (
            f"INSERT INTO {escape(self.name)} ({col_names}) VALUES {wildcards}"
        )
        return insert_statement

    def _execute_insert(self, conn, keys, data_iter):
        data_list = list(data_iter)
        conn.executemany(self.insert_statement(num_rows=1), data_list)

    def _execute_insert_multi(self, conn, keys, data_iter):
        data_list = list(data_iter)
        flattened_data = [x for row in data_list for x in row]
        conn.execute(self.insert_statement(num_rows=len(data_list)), flattened_data)

    def _create_table_setup(self):
        """
        Return a list of SQL statements that creates a table reflecting the
        structure of a DataFrame.  The first entry will be a CREATE TABLE
        statement while the rest will be CREATE INDEX statements.
        """
        column_names_and_types = self._get_column_names_and_types(self._sql_type_name)

        pat = re.compile(r"\s+")
        column_names = [col_name for col_name, _, _ in column_names_and_types]
        if any(map(pat.search, column_names)):
            warnings.warn(_SAFE_NAMES_WARNING, stacklevel=6)

        escape = _get_valid_sqlite_name

        create_tbl_stmts = [
            escape(cname) + " " + ctype for cname, ctype, _ in column_names_and_types
        ]

        if self.keys is not None and len(self.keys):
            if not is_list_like(self.keys):
                keys = [self.keys]
            else:
                keys = self.keys
            cnames_br = ", ".join(escape(c) for c in keys)
            create_tbl_stmts.append(
                f"CONSTRAINT {self.name}_pk PRIMARY KEY ({cnames_br})"
            )
        if self.schema:
            schema_name = self.schema + "."
        else:
            schema_name = ""
        create_stmts = [
            "CREATE TABLE "
            + schema_name
            + escape(self.name)
            + " (\n"
            + ",\n  ".join(create_tbl_stmts)
            + "\n)"
        ]

        ix_cols = [cname for cname, _, is_index in column_names_and_types if is_index]
        if len(ix_cols):
            cnames = "_".join(ix_cols)
            cnames_br = ",".join(escape(c) for c in ix_cols)
            create_stmts.append(
                "CREATE INDEX "
                + escape("ix_" + self.name + "_" + cnames)
                + "ON "
                + escape(self.name)
                + " ("
                + cnames_br
                + ")"
            )

        return create_stmts

    def _sql_type_name(self, col):
        dtype: DtypeArg = self.dtype or {}
        if is_dict_like(dtype):
            dtype = cast(dict, dtype)
            if col.name in dtype:
                return dtype[col.name]

        # Infer type of column, while ignoring missing values.
        # Needed for inserting typed data containing NULLs, GH 8778.
        col_type = lib.infer_dtype(col, skipna=True)

        if col_type == "timedelta64":
            warnings.warn(
                "the 'timedelta' type is not supported, and will be "
                "written as integer values (ns frequency) to the database.",
                UserWarning,
                stacklevel=8,
            )
            col_type = "integer"

        elif col_type == "datetime64":
            col_type = "datetime"

        elif col_type == "empty":
            col_type = "string"

        elif col_type == "complex":
            raise ValueError("Complex datatypes not supported")

        if col_type not in _SQL_TYPES:
            col_type = "string"

        return _SQL_TYPES[col_type]


class SQLiteDatabase(PandasSQL):
    """
    Version of SQLDatabase to support SQLite connections (fallback without
    SQLAlchemy). This should only be used internally.

    Parameters
    ----------
    con : sqlite connection object

    """

    def __init__(self, con, is_cursor: bool = False):
        self.is_cursor = is_cursor
        self.con = con

    @contextmanager
    def run_transaction(self):
        cur = self.con.cursor()
        try:
            yield cur
            self.con.commit()
        except Exception:
            self.con.rollback()
            raise
        finally:
            cur.close()

    def execute(self, *args, **kwargs):
        if self.is_cursor:
            cur = self.con
        else:
            cur = self.con.cursor()
        try:
            cur.execute(*args, **kwargs)
            return cur
        except Exception as exc:
            try:
                self.con.rollback()
            except Exception as inner_exc:  # pragma: no cover
                ex = DatabaseError(
                    f"Execution failed on sql: {args[0]}\n{exc}\nunable to rollback"
                )
                raise ex from inner_exc

            ex = DatabaseError(f"Execution failed on sql '{args[0]}': {exc}")
            raise ex from exc

    @staticmethod
    def _query_iterator(
        cursor,
        chunksize: int,
        columns,
        index_col=None,
        coerce_float: bool = True,
        parse_dates=None,
        dtype: Optional[DtypeArg] = None,
    ):
        """Return generator through chunked result set"""
        while True:
            data = cursor.fetchmany(chunksize)
            if type(data) == tuple:
                data = list(data)
            if not data:
                cursor.close()
                break
            else:
                yield _wrap_result(
                    data,
                    columns,
                    index_col=index_col,
                    coerce_float=coerce_float,
                    parse_dates=parse_dates,
                    dtype=dtype,
                )

    def read_query(
        self,
        sql,
        index_col=None,
        coerce_float: bool = True,
        params=None,
        parse_dates=None,
        chunksize: Optional[int] = None,
        dtype: Optional[DtypeArg] = None,
    ):

        args = _convert_params(sql, params)
        cursor = self.execute(*args)
        columns = [col_desc[0] for col_desc in cursor.description]

        if chunksize is not None:
            return self._query_iterator(
                cursor,
                chunksize,
                columns,
                index_col=index_col,
                coerce_float=coerce_float,
                parse_dates=parse_dates,
                dtype=dtype,
            )
        else:
            data = self._fetchall_as_list(cursor)
            cursor.close()

            frame = _wrap_result(
                data,
                columns,
                index_col=index_col,
                coerce_float=coerce_float,
                parse_dates=parse_dates,
                dtype=dtype,
            )
            return frame

    def _fetchall_as_list(self, cur):
        result = cur.fetchall()
        if not isinstance(result, list):
            result = list(result)
        return result

    def to_sql(
        self,
        frame,
        name,
        if_exists="fail",
        on_conflict=None,
        index=True,
        index_label=None,
        schema=None,
        chunksize=None,
        dtype: Optional[DtypeArg] = None,
        method=None,
    ):
        """
        Write records stored in a DataFrame to a SQL database.

        Parameters
        ----------
        frame: DataFrame
        name: string
            Name of SQL table.
        if_exists: {'fail', 'replace', 'append'}, default 'fail'
            fail: If table exists, do nothing.
            replace: If table exists, drop it, recreate it, and insert data.
            append: If table exists, insert data. Create if it does not exist.
        on_conflict : {None, 'do_nothing', 'do_update'}, optional
            Determine insertion behaviour in case of a primary key clash.
            If the table being written has primary key constraints, attempting
            to insert new rows with the same values in the primary key columns,
            will cause an error.  In this case the conflicting records can either
            be updated in the database or ignored from the incoming dataframe.
            - do_nothing: Ignore incoming rows with primary key clashes, and
              insert only the incoming rows with non-conflicting primary keys
            - do_update: Update existing rows in database with primary key clashes,
              and append the remaining rows with non-conflicting primary keys
        index : boolean, default True
            Write DataFrame index as a column
        index_label : string or sequence, default None
            Column label for index column(s). If None is given (default) and
            `index` is True, then the index names are used.
            A sequence should be given if the DataFrame uses MultiIndex.
        schema : string, default None
            Ignored parameter included for compatibility with SQLAlchemy
            version of ``to_sql``.
        chunksize : int, default None
            If not None, then rows will be written in batches of this
            size at a time. If None, all rows will be written at once.
        dtype : single type or dict of column name to SQL type, default None
            Optional specifying the datatype for columns. The SQL type should
            be a string. If all columns are of the same type, one single value
            can be used.
        method : {None, 'multi', callable}, default None
            Controls the SQL insertion clause used:

            * None : Uses standard SQL ``INSERT`` clause (one per row).
            * 'multi': Pass multiple values in a single ``INSERT`` clause.
            * callable with signature ``(pd_table, conn, keys, data_iter)``.

            Details and a sample callable implementation can be found in the
            section :ref:`insert method <io.sql.method>`.

            .. versionadded:: 0.24.0
        """
        if dtype:
            if not is_dict_like(dtype):
                dtype = {col_name: dtype for col_name in frame}
            else:
                dtype = cast(dict, dtype)

            for col, my_type in dtype.items():
                if not isinstance(my_type, str):
                    raise ValueError(f"{col} ({my_type}) not a string")

        table = SQLiteTable(
            name,
            self,
            frame=frame,
            index=index,
            if_exists=if_exists,
            index_label=index_label,
            dtype=dtype,
        )
        table.create()
        table.insert(chunksize, method)

    def has_table(self, name: str, schema: Optional[str] = None):
        # TODO(wesm): unused?
        # escape = _get_valid_sqlite_name
        # esc_name = escape(name)

        wld = "?"
        query = f"SELECT name FROM sqlite_master WHERE type='table' AND name={wld};"

        return len(self.execute(query, [name]).fetchall()) > 0

    def get_table(self, table_name: str, schema: Optional[str] = None):
        return None  # not supported in fallback mode

    def drop_table(self, name: str, schema: Optional[str] = None):
        drop_sql = f"DROP TABLE {_get_valid_sqlite_name(name)}"
        self.execute(drop_sql)

    def _create_sql_schema(
        self,
        frame,
        table_name: str,
        keys=None,
        dtype: Optional[DtypeArg] = None,
        schema: Optional[str] = None,
    ):
        table = SQLiteTable(
            table_name,
            self,
            frame=frame,
            index=False,
            keys=keys,
            dtype=dtype,
            schema=schema,
        )
        return str(table.sql_schema())


def get_schema(
    frame,
    name: str,
    keys=None,
    con=None,
    dtype: Optional[DtypeArg] = None,
    schema: Optional[str] = None,
):
    """
    Get the SQL db table schema for the given frame.

    Parameters
    ----------
    frame : DataFrame
    name : string
        name of SQL table
    keys : string or sequence, default: None
        columns to use a primary key
    con: an open SQL database connection object or a SQLAlchemy connectable
        Using SQLAlchemy makes it possible to use any DB supported by that
        library, default: None
        If a DBAPI2 object, only sqlite3 is supported.
    dtype : dict of column name to SQL type, default None
        Optional specifying the datatype for columns. The SQL type should
        be a SQLAlchemy type, or a string for sqlite3 fallback connection.
    schema: str, default: None
        Optional specifying the schema to be used in creating the table.

        .. versionadded:: 1.2.0
    """
    pandas_sql = pandasSQL_builder(con=con)
    return pandas_sql._create_sql_schema(
        frame, name, keys=keys, dtype=dtype, schema=schema
    )<|MERGE_RESOLUTION|>--- conflicted
+++ resolved
@@ -606,16 +606,10 @@
     frame,
     name: str,
     con,
-<<<<<<< HEAD
-    schema=None,
-    if_exists="fail",
-    on_conflict=None,
-    index=True,
-=======
     schema: Optional[str] = None,
     if_exists: str = "fail",
+    on_conflict: Optional[str] = None,
     index: bool = True,
->>>>>>> 812c3012
     index_label=None,
     chunksize: Optional[int] = None,
     dtype: Optional[DtypeArg] = None,
@@ -852,7 +846,6 @@
         else:
             self._execute_create()
 
-<<<<<<< HEAD
     def _load_existing_pkeys(self, primary_keys, primary_key_values):
         """
         Load existing primary keys from Database
@@ -869,11 +862,11 @@
         list of str
             primary key values in incoming dataframe which already exist in database
         """
-        from sqlalchemy import select, tuple_
+        from sqlalchemy import select
 
         cols_to_fetch = [self.table.c[key] for key in primary_keys]
         select_stmt = select(cols_to_fetch).where(
-            tuple_(*cols_to_fetch).in_(primary_key_values)
+            (*cols_to_fetch).in_(primary_key_values)
         )
         return self.pd_sql.execute(select_stmt).fetchall()
 
@@ -1019,10 +1012,7 @@
         primary_key_values = list(zip(*[temp[key] for key in primary_keys]))
         return primary_keys, primary_key_values
 
-    def _execute_insert(self, conn, keys, data_iter):
-=======
     def _execute_insert(self, conn, keys: List[str], data_iter):
->>>>>>> 812c3012
         """
         Execute SQL statement inserting data
 
@@ -1098,8 +1088,7 @@
 
         return column_names, data_list
 
-<<<<<<< HEAD
-    def insert(self, chunksize=None, method=None):
+    def insert(self, chunksize: Optional[int] = None, method: Optional[str] = None):
         """
         Determines what data to pass to the underlying insert method.
         """
@@ -1116,9 +1105,6 @@
             self._insert(data=new_data, chunksize=chunksize, method=method)
         else:
             self._insert(chunksize=chunksize, method=method)
-=======
-    def insert(self, chunksize: Optional[int] = None, method: Optional[str] = None):
->>>>>>> 812c3012
 
     def _insert(self, data=None, chunksize=None, method=None, other_stmts=[]):
         # set insert method
