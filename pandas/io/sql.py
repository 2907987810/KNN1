--- conflicted
+++ resolved
@@ -627,17 +627,10 @@
     frame,
     name: str,
     con,
-<<<<<<< HEAD
-    schema=None,
-    if_exists="fail",
-    on_conflict=None,
-    index=True,
-=======
     schema: Optional[str] = None,
     if_exists: str = "fail",
     on_conflict: Optional[str] = None,
     index: bool = True,
->>>>>>> 1dee4090
     index_label=None,
     chunksize: Optional[int] = None,
     dtype: Optional[DtypeArg] = None,
@@ -890,13 +883,6 @@
         list of str
             primary key values in incoming dataframe which already exist in database
         """
-<<<<<<< HEAD
-        from sqlalchemy import select, tuple_
-
-        cols_to_fetch = [self.table.c[key] for key in primary_keys]
-        select_stmt = select(cols_to_fetch).where(
-            tuple_(*cols_to_fetch).in_(primary_key_values)
-=======
         from sqlalchemy import (
             and_,
             select,
@@ -911,7 +897,6 @@
                 col.in_(key[i] for key in primary_key_values)
                 for i, col in enumerate(cols_to_fetch)
             )
->>>>>>> 1dee4090
         )
         return self.pd_sql.execute(select_stmt).fetchall()
 
@@ -941,11 +926,7 @@
         )
         return temp.loc[exists_mask], temp.loc[~exists_mask]
 
-<<<<<<< HEAD
-    def _generate_update_statments(self, primary_keys, keys_in_db, rows_to_update):
-=======
     def _generate_update_statements(self, primary_keys, keys_in_db, rows_to_update):
->>>>>>> 1dee4090
         """
         Generate SQL Update statements for rows with existing primary keys
 
@@ -967,34 +948,20 @@
         list of sqlalchemy.sql.dml.Update
             List of update queries
         """
-<<<<<<< HEAD
-        from sqlalchemy import tuple_
-
-        new_records = rows_to_update.to_dict(orient="records")
-=======
         from sqlalchemy import and_
 
         new_records = rows_to_update.to_dict(orient="records")
         pk_cols = [self.table.c[key] for key in primary_keys]
 
->>>>>>> 1dee4090
         # TODO: Move this or remove entirely
         assert len(new_records) == len(
             keys_in_db
         ), "Mismatch between new records and existing keys"
-<<<<<<< HEAD
-=======
-
->>>>>>> 1dee4090
         stmts = []
         for i, keys in enumerate(keys_in_db):
             stmt = (
                 self.table.update()
-<<<<<<< HEAD
-                .where(tuple_(*(self.table.c[key] for key in primary_keys)).in_([keys]))
-=======
                 .where(and_(col == keys[j] for j, col in enumerate(pk_cols)))
->>>>>>> 1dee4090
                 .values(new_records[i])
             )
             stmts.append(stmt)
@@ -1061,14 +1028,7 @@
         self.pd_sql.meta.reflect(only=[self.name], views=True)
         self.table = self.pd_sql.get_table(table_name=self.name, schema=self.schema)
 
-<<<<<<< HEAD
-        primary_keys = [
-            str(primary_key.name)
-            for primary_key in self.table.primary_key.columns.values()
-        ]
-=======
         primary_keys = self.table.primary_key.columns.keys()
->>>>>>> 1dee4090
 
         # For the time being, this method is defensive and will break if
         # no pkeys are found. If desired this default behaviour could be
@@ -1081,11 +1041,7 @@
         primary_key_values = list(zip(*[temp[key] for key in primary_keys]))
         return primary_keys, primary_key_values
 
-<<<<<<< HEAD
-    def _execute_insert(self, conn, keys, data_iter):
-=======
     def _execute_insert(self, conn, keys: List[str], data_iter):
->>>>>>> 1dee4090
         """
         Execute SQL statement inserting data
 
@@ -1163,11 +1119,7 @@
 
         return column_names, data_list
 
-<<<<<<< HEAD
-    def insert(self, chunksize=None, method=None):
-=======
     def insert(self, chunksize: Optional[int] = None, method: Optional[str] = None):
->>>>>>> 1dee4090
         """
         Determines what data to pass to the underlying insert method.
         """
@@ -1177,11 +1129,7 @@
                 data=new_data,
                 chunksize=chunksize,
                 method=method,
-<<<<<<< HEAD
-                other_stmts=[update_stmts],
-=======
                 other_stmts=update_stmts,
->>>>>>> 1dee4090
             )
         elif self.on_conflict == "do_nothing":
             new_data = self._on_conflict_do_nothing()
@@ -1202,15 +1150,9 @@
 
         if data is None:
             data = self._get_index_formatted_dataframe()
-<<<<<<< HEAD
 
         keys, data_list = self.insert_data(data=data)
 
-=======
-
-        keys, data_list = self.insert_data(data=data)
-
->>>>>>> 1dee4090
         nrows = len(data)
 
         if nrows == 0:
