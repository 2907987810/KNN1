--- conflicted
+++ resolved
@@ -643,17 +643,11 @@
     if_exists: str = "fail",
     index: bool = True,
     index_label=None,
-<<<<<<< HEAD
-    chunksize: Optional[int] = None,
-    dtype: Optional[DtypeArg] = None,
-    method: Optional[str] = None,
-    engine: str = "auto",
-    **engine_kwargs,
-=======
     chunksize: int | None = None,
     dtype: DtypeArg | None = None,
     method: str | None = None,
->>>>>>> 526d52f9
+    engine: str = "auto",
+    **engine_kwargs,
 ) -> None:
     """
     Write records stored in a DataFrame to a SQL database.
@@ -1618,15 +1612,8 @@
         index=True,
         index_label=None,
         schema=None,
-<<<<<<< HEAD
-        dtype: Optional[DtypeArg] = None,
+        dtype: DtypeArg | None = None,
     ) -> SQLTable:
-=======
-        chunksize=None,
-        dtype: DtypeArg | None = None,
-        method=None,
-    ):
->>>>>>> 526d52f9
         """
         Prepares table in the database for data insertion. Creates it if needed, etc.
         """
