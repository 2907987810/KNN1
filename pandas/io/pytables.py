"""
High level interface to PyTables for reading and writing pandas data structures
to disk
"""

import copy
from datetime import date
import itertools
import os
import re
from typing import TYPE_CHECKING, Any, Dict, List, Optional, Tuple, Type, Union
import warnings

import numpy as np

from pandas._config import config, get_option

from pandas._libs import lib, writers as libwriters
from pandas._libs.tslibs import timezones
from pandas.compat._optional import import_optional_dependency
from pandas.errors import PerformanceWarning

from pandas.core.dtypes.common import (
    ensure_object,
    is_categorical_dtype,
    is_datetime64_dtype,
    is_datetime64tz_dtype,
    is_extension_array_dtype,
    is_list_like,
    is_timedelta64_dtype,
)
from pandas.core.dtypes.missing import array_equivalent

from pandas import (
    DataFrame,
    DatetimeIndex,
    Index,
    Int64Index,
    MultiIndex,
    PeriodIndex,
    Series,
    TimedeltaIndex,
    concat,
    isna,
)
from pandas.core.arrays.categorical import Categorical
from pandas.core.arrays.sparse import BlockIndex, IntIndex
import pandas.core.common as com
from pandas.core.computation.pytables import PyTablesExpr, maybe_expression
from pandas.core.index import ensure_index
from pandas.core.internals import BlockManager, _block_shape, make_block

from pandas.io.common import _stringify_path
from pandas.io.formats.printing import adjoin, pprint_thing

if TYPE_CHECKING:
    from tables import File  # noqa:F401


# versioning attribute
_version = "0.15.2"

# encoding
_default_encoding = "UTF-8"


def _ensure_decoded(s):
    """ if we have bytes, decode them to unicode """
    if isinstance(s, np.bytes_):
        s = s.decode("UTF-8")
    return s


def _ensure_encoding(encoding):
    # set the encoding if we need
    if encoding is None:
        encoding = _default_encoding

    return encoding


def _ensure_str(name):
    """
    Ensure that an index / column name is a str (python 3); otherwise they
    may be np.string dtype. Non-string dtypes are passed through unchanged.

    https://github.com/pandas-dev/pandas/issues/13492
    """
    if isinstance(name, str):
        name = str(name)
    return name


Term = PyTablesExpr


def _ensure_term(where, scope_level: int):
    """
    ensure that the where is a Term or a list of Term
    this makes sure that we are capturing the scope of variables
    that are passed
    create the terms here with a frame_level=2 (we are 2 levels down)
    """

    # only consider list/tuple here as an ndarray is automatically a coordinate
    # list
    level = scope_level + 1
    if isinstance(where, (list, tuple)):
        wlist = []
        for w in filter(lambda x: x is not None, where):
            if not maybe_expression(w):
                wlist.append(w)
            else:
                wlist.append(Term(w, scope_level=level))
        where = wlist
    elif maybe_expression(where):
        where = Term(where, scope_level=level)
    return where if where is None or len(where) else None


class PossibleDataLossError(Exception):
    pass


class ClosedFileError(Exception):
    pass


class IncompatibilityWarning(Warning):
    pass


incompatibility_doc = """
where criteria is being ignored as this version [%s] is too old (or
not-defined), read the file in and write it out to a new file to upgrade (with
the copy_to method)
"""


class AttributeConflictWarning(Warning):
    pass


attribute_conflict_doc = """
the [%s] attribute of the existing index is [%s] which conflicts with the new
[%s], resetting the attribute to None
"""


class DuplicateWarning(Warning):
    pass


duplicate_doc = """
duplicate entries in table, taking most recently appended
"""

performance_doc = """
your performance may suffer as PyTables will pickle object types that it cannot
map directly to c-types [inferred_type->%s,key->%s] [items->%s]
"""

# formats
_FORMAT_MAP = {"f": "fixed", "fixed": "fixed", "t": "table", "table": "table"}

format_deprecate_doc = """
the table keyword has been deprecated
use the format='fixed(f)|table(t)' keyword instead
  fixed(f) : specifies the Fixed format
             and is the default for put operations
  table(t) : specifies the Table format
             and is the default for append operations
"""

# map object types
_TYPE_MAP = {Series: "series", DataFrame: "frame"}

# storer class map
_STORER_MAP = {
    "series": "SeriesFixed",
    "frame": "FrameFixed",
}

# table class map
_TABLE_MAP = {
    "generic_table": "GenericTable",
    "appendable_series": "AppendableSeriesTable",
    "appendable_multiseries": "AppendableMultiSeriesTable",
    "appendable_frame": "AppendableFrameTable",
    "appendable_multiframe": "AppendableMultiFrameTable",
    "worm": "WORMTable",
}

# axes map
_AXES_MAP = {DataFrame: [0]}

# register our configuration options
dropna_doc = """
: boolean
    drop ALL nan rows when appending to a table
"""
format_doc = """
: format
    default format writing format, if None, then
    put will default to 'fixed' and append will default to 'table'
"""

with config.config_prefix("io.hdf"):
    config.register_option("dropna_table", False, dropna_doc, validator=config.is_bool)
    config.register_option(
        "default_format",
        None,
        format_doc,
        validator=config.is_one_of_factory(["fixed", "table", None]),
    )

# oh the troubles to reduce import time
_table_mod = None
_table_file_open_policy_is_strict = False


def _tables():
    global _table_mod
    global _table_file_open_policy_is_strict
    if _table_mod is None:
        import tables

        _table_mod = tables

        # set the file open policy
        # return the file open policy; this changes as of pytables 3.1
        # depending on the HDF5 version
        try:
            _table_file_open_policy_is_strict = (
                tables.file._FILE_OPEN_POLICY == "strict"
            )
        except AttributeError:
            pass

    return _table_mod


# interface to/from ###


def to_hdf(
    path_or_buf,
    key,
    value,
    mode=None,
    complevel=None,
    complib=None,
    append=None,
    **kwargs,
):
    """ store this object, close it if we opened it """

    if append:
        f = lambda store: store.append(key, value, **kwargs)
    else:
        f = lambda store: store.put(key, value, **kwargs)

    path_or_buf = _stringify_path(path_or_buf)
    if isinstance(path_or_buf, str):
        with HDFStore(
            path_or_buf, mode=mode, complevel=complevel, complib=complib
        ) as store:
            f(store)
    else:
        f(path_or_buf)


def read_hdf(path_or_buf, key=None, mode: str = "r", **kwargs):
    """
    Read from the store, close it if we opened it.

    Retrieve pandas object stored in file, optionally based on where
    criteria

    Parameters
    ----------
    path_or_buf : str, path object, pandas.HDFStore or file-like object
        Any valid string path is acceptable. The string could be a URL. Valid
        URL schemes include http, ftp, s3, and file. For file URLs, a host is
        expected. A local file could be: ``file://localhost/path/to/table.h5``.

        If you want to pass in a path object, pandas accepts any
        ``os.PathLike``.

        Alternatively, pandas accepts an open :class:`pandas.HDFStore` object.

        By file-like object, we refer to objects with a ``read()`` method,
        such as a file handler (e.g. via builtin ``open`` function)
        or ``StringIO``.

        .. versionadded:: 0.21.0 support for __fspath__ protocol.

    key : object, optional
        The group identifier in the store. Can be omitted if the HDF file
        contains a single pandas object.
    mode : {'r', 'r+', 'a'}, optional
        Mode to use when opening the file. Ignored if path_or_buf is a
        :class:`pandas.HDFStore`. Default is 'r'.
    where : list, optional
        A list of Term (or convertible) objects.
    start : int, optional
        Row number to start selection.
    stop  : int, optional
        Row number to stop selection.
    columns : list, optional
        A list of columns names to return.
    iterator : bool, optional
        Return an iterator object.
    chunksize : int, optional
        Number of rows to include in an iteration when using an iterator.
    errors : str, default 'strict'
        Specifies how encoding and decoding errors are to be handled.
        See the errors argument for :func:`open` for a full list
        of options.
    **kwargs
        Additional keyword arguments passed to HDFStore.

    Returns
    -------
    item : object
        The selected object. Return type depends on the object stored.

    See Also
    --------
    DataFrame.to_hdf : Write a HDF file from a DataFrame.
    HDFStore : Low-level access to HDF files.

    Examples
    --------
    >>> df = pd.DataFrame([[1, 1.0, 'a']], columns=['x', 'y', 'z'])
    >>> df.to_hdf('./store.h5', 'data')
    >>> reread = pd.read_hdf('./store.h5')
    """

    if mode not in ["r", "r+", "a"]:
        raise ValueError(
            f"mode {mode} is not allowed while performing a read. "
            f"Allowed modes are r, r+ and a."
        )
    # grab the scope
    if "where" in kwargs:
        kwargs["where"] = _ensure_term(kwargs["where"], scope_level=1)

    if isinstance(path_or_buf, HDFStore):
        if not path_or_buf.is_open:
            raise IOError("The HDFStore must be open for reading.")

        store = path_or_buf
        auto_close = False
    else:
        path_or_buf = _stringify_path(path_or_buf)
        if not isinstance(path_or_buf, str):
            raise NotImplementedError(
                "Support for generic buffers has not been implemented."
            )
        try:
            exists = os.path.exists(path_or_buf)

        # if filepath is too long
        except (TypeError, ValueError):
            exists = False

        if not exists:
            raise FileNotFoundError(f"File {path_or_buf} does not exist")

        store = HDFStore(path_or_buf, mode=mode, **kwargs)
        # can't auto open/close if we are using an iterator
        # so delegate to the iterator
        auto_close = True

    try:
        if key is None:
            groups = store.groups()
            if len(groups) == 0:
                raise ValueError("No dataset in HDF5 file.")
            candidate_only_group = groups[0]

            # For the HDF file to have only one dataset, all other groups
            # should then be metadata groups for that candidate group. (This
            # assumes that the groups() method enumerates parent groups
            # before their children.)
            for group_to_check in groups[1:]:
                if not _is_metadata_of(group_to_check, candidate_only_group):
                    raise ValueError(
                        "key must be provided when HDF5 file "
                        "contains multiple datasets."
                    )
            key = candidate_only_group._v_pathname
        return store.select(key, auto_close=auto_close, **kwargs)
    except (ValueError, TypeError, KeyError):
        if not isinstance(path_or_buf, HDFStore):
            # if there is an error, close the store if we opened it.
            try:
                store.close()
            except AttributeError:
                pass

        raise


def _is_metadata_of(group, parent_group) -> bool:
    """Check if a given group is a metadata group for a given parent_group."""
    if group._v_depth <= parent_group._v_depth:
        return False

    current = group
    while current._v_depth > 1:
        parent = current._v_parent
        if parent == parent_group and current._v_name == "meta":
            return True
        current = current._v_parent
    return False


class HDFStore:
    """
    Dict-like IO interface for storing pandas objects in PyTables.

    Either Fixed or Table format.

    Parameters
    ----------
    path : string
        File path to HDF5 file
    mode : {'a', 'w', 'r', 'r+'}, default 'a'

        ``'r'``
            Read-only; no data can be modified.
        ``'w'``
            Write; a new file is created (an existing file with the same
            name would be deleted).
        ``'a'``
            Append; an existing file is opened for reading and writing,
            and if the file does not exist it is created.
        ``'r+'``
            It is similar to ``'a'``, but the file must already exist.
    complevel : int, 0-9, default None
            Specifies a compression level for data.
            A value of 0 or None disables compression.
    complib : {'zlib', 'lzo', 'bzip2', 'blosc'}, default 'zlib'
            Specifies the compression library to be used.
            As of v0.20.2 these additional compressors for Blosc are supported
            (default if no compressor specified: 'blosc:blosclz'):
            {'blosc:blosclz', 'blosc:lz4', 'blosc:lz4hc', 'blosc:snappy',
             'blosc:zlib', 'blosc:zstd'}.
            Specifying a compression library which is not available issues
            a ValueError.
    fletcher32 : bool, default False
            If applying compression use the fletcher32 checksum

    Examples
    --------
    >>> bar = pd.DataFrame(np.random.randn(10, 4))
    >>> store = pd.HDFStore('test.h5')
    >>> store['foo'] = bar   # write to HDF5
    >>> bar = store['foo']   # retrieve
    >>> store.close()
    """

    _handle: Optional["File"]

    def __init__(
        self,
        path,
        mode=None,
        complevel=None,
        complib=None,
        fletcher32: bool = False,
        **kwargs,
    ):

        if "format" in kwargs:
            raise ValueError("format is not a defined argument for HDFStore")

        tables = import_optional_dependency("tables")

        if complib is not None and complib not in tables.filters.all_complibs:
            raise ValueError(
                f"complib only supports {tables.filters.all_complibs} compression."
            )

        if complib is None and complevel is not None:
            complib = tables.filters.default_complib

        self._path = _stringify_path(path)
        if mode is None:
            mode = "a"
        self._mode = mode
        self._handle = None
        self._complevel = complevel if complevel else 0
        self._complib = complib
        self._fletcher32 = fletcher32
        self._filters = None
        self.open(mode=mode, **kwargs)

    def __fspath__(self):
        return self._path

    @property
    def root(self):
        """ return the root node """
        self._check_if_open()
        return self._handle.root

    @property
    def filename(self):
        return self._path

    def __getitem__(self, key: str):
        return self.get(key)

    def __setitem__(self, key: str, value):
        self.put(key, value)

    def __delitem__(self, key: str):
        return self.remove(key)

    def __getattr__(self, name: str):
        """ allow attribute access to get stores """
        try:
            return self.get(name)
        except (KeyError, ClosedFileError):
            pass
        raise AttributeError(
            f"'{type(self).__name__}' object has no attribute '{name}'"
        )

    def __contains__(self, key: str):
        """ check for existence of this key
              can match the exact pathname or the pathnm w/o the leading '/'
              """
        node = self.get_node(key)
        if node is not None:
            name = node._v_pathname
            if name == key or name[1:] == key:
                return True
        return False

    def __len__(self) -> int:
        return len(self.groups())

    def __repr__(self) -> str:
        pstr = pprint_thing(self._path)
        return f"{type(self)}\nFile path: {pstr}\n"

    def __enter__(self):
        return self

    def __exit__(self, exc_type, exc_value, traceback):
        self.close()

    def keys(self) -> List[str]:
        """
        Return a list of keys corresponding to objects stored in HDFStore.

        Returns
        -------
        list
            List of ABSOLUTE path-names (e.g. have the leading '/').
        """
        return [n._v_pathname for n in self.groups()]

    def __iter__(self):
        return iter(self.keys())

    def items(self):
        """
        iterate on key->group
        """
        for g in self.groups():
            yield g._v_pathname, g

    iteritems = items

    def open(self, mode: str = "a", **kwargs):
        """
        Open the file in the specified mode

        Parameters
        ----------
        mode : {'a', 'w', 'r', 'r+'}, default 'a'
            See HDFStore docstring or tables.open_file for info about modes
        """
        tables = _tables()

        if self._mode != mode:

            # if we are changing a write mode to read, ok
            if self._mode in ["a", "w"] and mode in ["r", "r+"]:
                pass
            elif mode in ["w"]:

                # this would truncate, raise here
                if self.is_open:
                    raise PossibleDataLossError(
                        f"Re-opening the file [{self._path}] with mode [{self._mode}] "
                        "will delete the current file!"
                    )

            self._mode = mode

        # close and reopen the handle
        if self.is_open:
            self.close()

        if self._complevel and self._complevel > 0:
            self._filters = _tables().Filters(
                self._complevel, self._complib, fletcher32=self._fletcher32
            )

        try:
            self._handle = tables.open_file(self._path, self._mode, **kwargs)
        except IOError as err:  # pragma: no cover
            if "can not be written" in str(err):
                print(f"Opening {self._path} in read-only mode")
                self._handle = tables.open_file(self._path, "r", **kwargs)
            else:
                raise

        except ValueError as err:

            # trap PyTables >= 3.1 FILE_OPEN_POLICY exception
            # to provide an updated message
            if "FILE_OPEN_POLICY" in str(err):
                hdf_version = tables.get_hdf5_version()
                err = ValueError(
                    f"PyTables [{tables.__version__}] no longer supports "
                    "opening multiple files\n"
                    "even in read-only mode on this HDF5 version "
                    f"[{hdf_version}]. You can accept this\n"
                    "and not open the same file multiple times at once,\n"
                    "upgrade the HDF5 version, or downgrade to PyTables 3.0.0 "
                    "which allows\n"
                    "files to be opened multiple times at once\n"
                )

            raise err

        except Exception as err:

            # trying to read from a non-existent file causes an error which
            # is not part of IOError, make it one
            if self._mode == "r" and "Unable to open/create file" in str(err):
                raise IOError(str(err))
            raise

    def close(self):
        """
        Close the PyTables file handle
        """
        if self._handle is not None:
            self._handle.close()
        self._handle = None

    @property
    def is_open(self) -> bool:
        """
        return a boolean indicating whether the file is open
        """
        if self._handle is None:
            return False
        return bool(self._handle.isopen)

    def flush(self, fsync: bool = False):
        """
        Force all buffered modifications to be written to disk.

        Parameters
        ----------
        fsync : bool (default False)
          call ``os.fsync()`` on the file handle to force writing to disk.

        Notes
        -----
        Without ``fsync=True``, flushing may not guarantee that the OS writes
        to disk. With fsync, the operation will block until the OS claims the
        file has been written; however, other caching layers may still
        interfere.
        """
        if self._handle is not None:
            self._handle.flush()
            if fsync:
                try:
                    os.fsync(self._handle.fileno())
                except OSError:
                    pass

    def get(self, key: str):
        """
        Retrieve pandas object stored in file.

        Parameters
        ----------
        key : str

        Returns
        -------
        object
            Same type as object stored in file.
        """
        group = self.get_node(key)
        if group is None:
            raise KeyError(f"No object named {key} in the file")
        return self._read_group(group)

    def select(
        self,
        key: str,
        where=None,
        start=None,
        stop=None,
        columns=None,
        iterator=False,
        chunksize=None,
        auto_close: bool = False,
        **kwargs,
    ):
        """
        Retrieve pandas object stored in file, optionally based on where criteria.

        Parameters
        ----------
        key : str
                Object being retrieved from file.
        where : list, default None
                List of Term (or convertible) objects, optional.
        start : int, default None
                Row number to start selection.
        stop : int, default None
                Row number to stop selection.
        columns : list, default None
                A list of columns that if not None, will limit the return columns.
        iterator : bool, default False
                Returns an iterator.
        chunksize : int, default None
                Number or rows to include in iteration, return an iterator.
        auto_close : bool, default False
            Should automatically close the store when finished.

        Returns
        -------
        object
            Retrieved object from file.
        """
        group = self.get_node(key)
        if group is None:
            raise KeyError(f"No object named {key} in the file")

        # create the storer and axes
        where = _ensure_term(where, scope_level=1)
        s = self._create_storer(group)
        s.infer_axes()

        # function to call on iteration
        def func(_start, _stop, _where):
            return s.read(start=_start, stop=_stop, where=_where, columns=columns)

        # create the iterator
        it = TableIterator(
            self,
            s,
            func,
            where=where,
            nrows=s.nrows,
            start=start,
            stop=stop,
            iterator=iterator,
            chunksize=chunksize,
            auto_close=auto_close,
        )

        return it.get_result()

    def select_as_coordinates(
        self,
        key: str,
        where=None,
        start: Optional[int] = None,
        stop: Optional[int] = None,
        **kwargs,
    ):
        """
        return the selection as an Index

        Parameters
        ----------
        key : str
        where : list of Term (or convertible) objects, optional
        start : integer (defaults to None), row number to start selection
        stop  : integer (defaults to None), row number to stop selection
        """
        where = _ensure_term(where, scope_level=1)
        return self.get_storer(key).read_coordinates(
            where=where, start=start, stop=stop, **kwargs
        )

    def select_column(self, key: str, column: str, **kwargs):
        """
        return a single column from the table. This is generally only useful to
        select an indexable

        Parameters
        ----------
        key : str
        column: str
            The column of interest.

        Raises
        ------
        raises KeyError if the column is not found (or key is not a valid
            store)
        raises ValueError if the column can not be extracted individually (it
            is part of a data block)

        """
        return self.get_storer(key).read_column(column=column, **kwargs)

    def select_as_multiple(
        self,
        keys,
        where=None,
        selector=None,
        columns=None,
        start=None,
        stop=None,
        iterator=False,
        chunksize=None,
        auto_close: bool = False,
        **kwargs,
    ):
        """
        Retrieve pandas objects from multiple tables.

        Parameters
        ----------
        keys : a list of the tables
        selector : the table to apply the where criteria (defaults to keys[0]
            if not supplied)
        columns : the columns I want back
        start : integer (defaults to None), row number to start selection
        stop  : integer (defaults to None), row number to stop selection
        iterator : boolean, return an iterator, default False
        chunksize : nrows to include in iteration, return an iterator
        auto_close : bool, default False
            Should automatically close the store when finished.

        Raises
        ------
        raises KeyError if keys or selector is not found or keys is empty
        raises TypeError if keys is not a list or tuple
        raises ValueError if the tables are not ALL THE SAME DIMENSIONS
        """

        # default to single select
        where = _ensure_term(where, scope_level=1)
        if isinstance(keys, (list, tuple)) and len(keys) == 1:
            keys = keys[0]
        if isinstance(keys, str):
            return self.select(
                key=keys,
                where=where,
                columns=columns,
                start=start,
                stop=stop,
                iterator=iterator,
                chunksize=chunksize,
                **kwargs,
            )

        if not isinstance(keys, (list, tuple)):
            raise TypeError("keys must be a list/tuple")

        if not len(keys):
            raise ValueError("keys must have a non-zero length")

        if selector is None:
            selector = keys[0]

        # collect the tables
        tbls = [self.get_storer(k) for k in keys]
        s = self.get_storer(selector)

        # validate rows
        nrows = None
        for t, k in itertools.chain([(s, selector)], zip(tbls, keys)):
            if t is None:
                raise KeyError(f"Invalid table [{k}]")
            if not t.is_table:
                raise TypeError(
                    f"object [{t.pathname}] is not a table, and cannot be used in all "
                    "select as multiple"
                )

            if nrows is None:
                nrows = t.nrows
            elif t.nrows != nrows:
                raise ValueError("all tables must have exactly the same nrows!")

        # axis is the concentration axes
        axis = list({t.non_index_axes[0][0] for t in tbls})[0]

        def func(_start, _stop, _where):

            # retrieve the objs, _where is always passed as a set of
            # coordinates here
            objs = [
                t.read(
                    where=_where, columns=columns, start=_start, stop=_stop, **kwargs
                )
                for t in tbls
            ]

            # concat and return
            return concat(objs, axis=axis, verify_integrity=False)._consolidate()

        # create the iterator
        it = TableIterator(
            self,
            s,
            func,
            where=where,
            nrows=nrows,
            start=start,
            stop=stop,
            iterator=iterator,
            chunksize=chunksize,
            auto_close=auto_close,
        )

        return it.get_result(coordinates=True)

    def put(self, key: str, value, format=None, append=False, **kwargs):
        """
        Store object in HDFStore.

        Parameters
        ----------
        key : str
        value : {Series, DataFrame}
        format : 'fixed(f)|table(t)', default is 'fixed'
            fixed(f) : Fixed format
                       Fast writing/reading. Not-appendable, nor searchable.
            table(t) : Table format
                       Write as a PyTables Table structure which may perform
                       worse but allow more flexible operations like searching
                       / selecting subsets of the data.
        append   : bool, default False
            This will force Table format, append the input data to the
            existing.
        data_columns : list, default None
            List of columns to create as data columns, or True to
            use all columns. See `here
            <http://pandas.pydata.org/pandas-docs/stable/user_guide/io.html#query-via-data-columns>`__.
        encoding : str, default None
            Provide an encoding for strings.
        dropna   : bool, default False, do not write an ALL nan row to
            The store settable by the option 'io.hdf.dropna_table'.
        """
        if format is None:
            format = get_option("io.hdf.default_format") or "fixed"
        kwargs = self._validate_format(format, kwargs)
        self._write_to_group(key, value, append=append, **kwargs)

    def remove(self, key: str, where=None, start=None, stop=None):
        """
        Remove pandas object partially by specifying the where condition

        Parameters
        ----------
        key : string
            Node to remove or delete rows from
        where : list of Term (or convertible) objects, optional
        start : integer (defaults to None), row number to start selection
        stop  : integer (defaults to None), row number to stop selection

        Returns
        -------
        number of rows removed (or None if not a Table)

        Raises
        ------
        raises KeyError if key is not a valid store

        """
        where = _ensure_term(where, scope_level=1)
        try:
            s = self.get_storer(key)
        except KeyError:
            # the key is not a valid store, re-raising KeyError
            raise
        except Exception:

            if where is not None:
                raise ValueError(
                    "trying to remove a node with a non-None where clause!"
                )

            # we are actually trying to remove a node (with children)
            s = self.get_node(key)
            if s is not None:
                s._f_remove(recursive=True)
                return None

        # remove the node
        if com.all_none(where, start, stop):
            s.group._f_remove(recursive=True)

        # delete from the table
        else:
            if not s.is_table:
                raise ValueError(
                    "can only remove with where on objects written as tables"
                )
            return s.delete(where=where, start=start, stop=stop)

    def append(
        self,
        key: str,
        value,
        format=None,
        append=True,
        columns=None,
        dropna=None,
        **kwargs,
    ):
        """
        Append to Table in file. Node must already exist and be Table
        format.

        Parameters
        ----------
        key : str
        value : {Series, DataFrame}
        format : 'table' is the default
            table(t) : table format
                       Write as a PyTables Table structure which may perform
                       worse but allow more flexible operations like searching
                       / selecting subsets of the data.
        append       : bool, default True
            Append the input data to the existing.
        data_columns : list of columns, or True, default None
            List of columns to create as indexed data columns for on-disk
            queries, or True to use all columns. By default only the axes
            of the object are indexed. See `here
            <http://pandas.pydata.org/pandas-docs/stable/user_guide/io.html#query-via-data-columns>`__.
        min_itemsize : dict of columns that specify minimum string sizes
        nan_rep      : string to use as string nan representation
        chunksize    : size to chunk the writing
        expectedrows : expected TOTAL row size of this table
        encoding     : default None, provide an encoding for strings
        dropna       : bool, default False
            Do not write an ALL nan row to the store settable
            by the option 'io.hdf.dropna_table'.

        Notes
        -----
        Does *not* check if data being appended overlaps with existing
        data in the table, so be careful
        """
        if columns is not None:
            raise TypeError(
                "columns is not a supported keyword in append, try data_columns"
            )

        if dropna is None:
            dropna = get_option("io.hdf.dropna_table")
        if format is None:
            format = get_option("io.hdf.default_format") or "table"
        kwargs = self._validate_format(format, kwargs)
        self._write_to_group(key, value, append=append, dropna=dropna, **kwargs)

    def append_to_multiple(
        self,
        d: Dict,
        value,
        selector,
        data_columns=None,
        axes=None,
        dropna=False,
        **kwargs,
    ):
        """
        Append to multiple tables

        Parameters
        ----------
        d : a dict of table_name to table_columns, None is acceptable as the
            values of one node (this will get all the remaining columns)
        value : a pandas object
        selector : a string that designates the indexable table; all of its
            columns will be designed as data_columns, unless data_columns is
            passed, in which case these are used
        data_columns : list of columns to create as data columns, or True to
            use all columns
        dropna : if evaluates to True, drop rows from all tables if any single
                 row in each table has all NaN. Default False.

        Notes
        -----
        axes parameter is currently not accepted

        """
        if axes is not None:
            raise TypeError(
                "axes is currently not accepted as a parameter to"
                " append_to_multiple; you can create the "
                "tables independently instead"
            )

        if not isinstance(d, dict):
            raise ValueError(
                "append_to_multiple must have a dictionary specified as the "
                "way to split the value"
            )

        if selector not in d:
            raise ValueError(
                "append_to_multiple requires a selector that is in passed dict"
            )

        # figure out the splitting axis (the non_index_axis)
        axis = list(set(range(value.ndim)) - set(_AXES_MAP[type(value)]))[0]

        # figure out how to split the value
        remain_key = None
        remain_values: List = []
        for k, v in d.items():
            if v is None:
                if remain_key is not None:
                    raise ValueError(
                        "append_to_multiple can only have one value in d that "
                        "is None"
                    )
                remain_key = k
            else:
                remain_values.extend(v)
        if remain_key is not None:
            ordered = value.axes[axis]
            ordd = ordered.difference(Index(remain_values))
            ordd = sorted(ordered.get_indexer(ordd))
            d[remain_key] = ordered.take(ordd)

        # data_columns
        if data_columns is None:
            data_columns = d[selector]

        # ensure rows are synchronized across the tables
        if dropna:
            idxs = (value[cols].dropna(how="all").index for cols in d.values())
            valid_index = next(idxs)
            for index in idxs:
                valid_index = valid_index.intersection(index)
            value = value.loc[valid_index]

        # append
        for k, v in d.items():
            dc = data_columns if k == selector else None

            # compute the val
            val = value.reindex(v, axis=axis)

            self.append(k, val, data_columns=dc, **kwargs)

    def create_table_index(self, key: str, **kwargs):
        """
        Create a pytables index on the table.

        Parameters
        ----------
        key : str

        Raises
        ------
        TypeError: raises if the node is not a table
        """

        # version requirements
        _tables()
        s = self.get_storer(key)
        if s is None:
            return

        if not s.is_table:
            raise TypeError("cannot create table index on a Fixed format store")
        s.create_index(**kwargs)

    def groups(self):
        """
        Return a list of all the top-level nodes.

        Each node returned is not a pandas storage object.

        Returns
        -------
        list
            List of objects.
        """
        _tables()
        self._check_if_open()
        return [
            g
            for g in self._handle.walk_groups()
            if (
                not isinstance(g, _table_mod.link.Link)
                and (
                    getattr(g._v_attrs, "pandas_type", None)
                    or getattr(g, "table", None)
                    or (isinstance(g, _table_mod.table.Table) and g._v_name != "table")
                )
            )
        ]

    def walk(self, where="/"):
        """
        Walk the pytables group hierarchy for pandas objects.

        This generator will yield the group path, subgroups and pandas object
        names for each group.

        Any non-pandas PyTables objects that are not a group will be ignored.

        The `where` group itself is listed first (preorder), then each of its
        child groups (following an alphanumerical order) is also traversed,
        following the same procedure.

        .. versionadded:: 0.24.0

        Parameters
        ----------
        where : str, default "/"
            Group where to start walking.

        Yields
        ------
        path : str
            Full path to a group (without trailing '/').
        groups : list
            Names (strings) of the groups contained in `path`.
        leaves : list
            Names (strings) of the pandas objects contained in `path`.
        """
        _tables()
        self._check_if_open()
        for g in self._handle.walk_groups(where):
            if getattr(g._v_attrs, "pandas_type", None) is not None:
                continue

            groups = []
            leaves = []
            for child in g._v_children.values():
                pandas_type = getattr(child._v_attrs, "pandas_type", None)
                if pandas_type is None:
                    if isinstance(child, _table_mod.group.Group):
                        groups.append(child._v_name)
                else:
                    leaves.append(child._v_name)

            yield (g._v_pathname.rstrip("/"), groups, leaves)

    def get_node(self, key: str):
        """ return the node with the key or None if it does not exist """
        self._check_if_open()
        if not key.startswith("/"):
            key = "/" + key

        assert self._handle is not None
        try:
            return self._handle.get_node(self.root, key)
        except _table_mod.exceptions.NoSuchNodeError:  # type: ignore
            return None

    def get_storer(self, key: str):
        """ return the storer object for a key, raise if not in the file """
        group = self.get_node(key)
        if group is None:
            raise KeyError(f"No object named {key} in the file")

        s = self._create_storer(group)
        s.infer_axes()
        return s

    def copy(
        self,
        file,
        mode="w",
        propindexes: bool = True,
        keys=None,
        complib=None,
        complevel=None,
        fletcher32: bool = False,
        overwrite=True,
    ):
        """
        Copy the existing store to a new file, updating in place.

        Parameters
        ----------
        propindexes: bool, default True
            Restore indexes in copied file.
        keys       : list of keys to include in the copy (defaults to all)
        overwrite  : overwrite (remove and replace) existing nodes in the
            new store (default is True)
        mode, complib, complevel, fletcher32 same as in HDFStore.__init__

        Returns
        -------
        open file handle of the new store
        """
        new_store = HDFStore(
            file, mode=mode, complib=complib, complevel=complevel, fletcher32=fletcher32
        )
        if keys is None:
            keys = list(self.keys())
        if not isinstance(keys, (tuple, list)):
            keys = [keys]
        for k in keys:
            s = self.get_storer(k)
            if s is not None:

                if k in new_store:
                    if overwrite:
                        new_store.remove(k)

                data = self.select(k)
                if s.is_table:

                    index: Union[bool, list] = False
                    if propindexes:
                        index = [a.name for a in s.axes if a.is_indexed]
                    new_store.append(
                        k,
                        data,
                        index=index,
                        data_columns=getattr(s, "data_columns", None),
                        encoding=s.encoding,
                    )
                else:
                    new_store.put(k, data, encoding=s.encoding)

        return new_store

    def info(self) -> str:
        """
        Print detailed information on the store.

        .. versionadded:: 0.21.0

        Returns
        -------
        str
        """
        path = pprint_thing(self._path)
        output = f"{type(self)}\nFile path: {path}\n"

        if self.is_open:
            lkeys = sorted(self.keys())
            if len(lkeys):
                keys = []
                values = []

                for k in lkeys:
                    try:
                        s = self.get_storer(k)
                        if s is not None:
                            keys.append(pprint_thing(s.pathname or k))
                            values.append(pprint_thing(s or "invalid_HDFStore node"))
                    except Exception as detail:
                        keys.append(k)
                        dstr = pprint_thing(detail)
                        values.append(f"[invalid_HDFStore node: {dstr}]")

                output += adjoin(12, keys, values)
            else:
                output += "Empty"
        else:
            output += "File is CLOSED"

        return output

    # private methods ######
    def _check_if_open(self):
        if not self.is_open:
            raise ClosedFileError(f"{self._path} file is not open!")

    def _validate_format(self, format: str, kwargs: Dict[str, Any]) -> Dict[str, Any]:
        """ validate / deprecate formats; return the new kwargs """
        kwargs = kwargs.copy()

        # validate
        try:
            kwargs["format"] = _FORMAT_MAP[format.lower()]
        except KeyError:
            raise TypeError(f"invalid HDFStore format specified [{format}]")

        return kwargs

    def _create_storer(self, group, format=None, value=None, append=False, **kwargs):
        """ return a suitable class to operate """

        def error(t):
            raise TypeError(
                f"cannot properly create the storer for: [{t}] [group->"
                f"{group},value->{type(value)},format->{format},append->{append},"
                f"kwargs->{kwargs}]"
            )

        pt = _ensure_decoded(getattr(group._v_attrs, "pandas_type", None))
        tt = _ensure_decoded(getattr(group._v_attrs, "table_type", None))

        # infer the pt from the passed value
        if pt is None:
            if value is None:

                _tables()
                if getattr(group, "table", None) or isinstance(
                    group, _table_mod.table.Table
                ):
                    pt = "frame_table"
                    tt = "generic_table"
                else:
                    raise TypeError(
                        "cannot create a storer if the object is not existing "
                        "nor a value are passed"
                    )
            else:

                try:
                    pt = _TYPE_MAP[type(value)]
                except KeyError:
                    error("_TYPE_MAP")

                # we are actually a table
                if format == "table":
                    pt += "_table"

        # a storer node
        if "table" not in pt:
            try:
                return globals()[_STORER_MAP[pt]](self, group, **kwargs)
            except KeyError:
                error("_STORER_MAP")

        # existing node (and must be a table)
        if tt is None:

            # if we are a writer, determine the tt
            if value is not None:

                if pt == "series_table":
                    index = getattr(value, "index", None)
                    if index is not None:
                        if index.nlevels == 1:
                            tt = "appendable_series"
                        elif index.nlevels > 1:
                            tt = "appendable_multiseries"
                elif pt == "frame_table":
                    index = getattr(value, "index", None)
                    if index is not None:
                        if index.nlevels == 1:
                            tt = "appendable_frame"
                        elif index.nlevels > 1:
                            tt = "appendable_multiframe"
                elif pt == "wide_table":
                    tt = "appendable_panel"
                elif pt == "ndim_table":
                    tt = "appendable_ndim"

            else:

                # distinguish between a frame/table
                tt = "legacy_panel"
                try:
                    fields = group.table._v_attrs.fields
                    if len(fields) == 1 and fields[0] == "value":
                        tt = "legacy_frame"
                except IndexError:
                    pass

        try:
            return globals()[_TABLE_MAP[tt]](self, group, **kwargs)
        except KeyError:
            error("_TABLE_MAP")

    def _write_to_group(
        self,
        key: str,
        value,
        format,
        index=True,
        append=False,
        complib=None,
        encoding=None,
        **kwargs,
    ):
        group = self.get_node(key)

        # we make this assertion for mypy; the get_node call will already
        #  have raised if this is incorrect
        assert self._handle is not None

        # remove the node if we are not appending
        if group is not None and not append:
            self._handle.remove_node(group, recursive=True)
            group = None

        # we don't want to store a table node at all if are object is 0-len
        # as there are not dtypes
        if getattr(value, "empty", None) and (format == "table" or append):
            return

        if group is None:
            paths = key.split("/")

            # recursively create the groups
            path = "/"
            for p in paths:
                if not len(p):
                    continue
                new_path = path
                if not path.endswith("/"):
                    new_path += "/"
                new_path += p
                group = self.get_node(new_path)
                if group is None:
                    group = self._handle.create_group(path, p)
                path = new_path

        s = self._create_storer(
            group, format, value, append=append, encoding=encoding, **kwargs
        )
        if append:
            # raise if we are trying to append to a Fixed format,
            #       or a table that exists (and we are putting)
            if not s.is_table or (s.is_table and format == "fixed" and s.is_exists):
                raise ValueError("Can only append to Tables")
            if not s.is_exists:
                s.set_object_info()
        else:
            s.set_object_info()

        if not s.is_table and complib:
            raise ValueError("Compression not supported on Fixed format stores")

        # write the object
        s.write(obj=value, append=append, complib=complib, **kwargs)

        if s.is_table and index:
            s.create_index(columns=index)

    def _read_group(self, group, **kwargs):
        s = self._create_storer(group)
        s.infer_axes()
        return s.read(**kwargs)


class TableIterator:
    """ define the iteration interface on a table

        Parameters
        ----------

        store : the reference store
        s     : the referred storer
        func  : the function to execute the query
        where : the where of the query
        nrows : the rows to iterate on
        start : the passed start value (default is None)
        stop  : the passed stop value (default is None)
        iterator : bool, default False
            Whether to use the default iterator.
        chunksize : the passed chunking value (default is 100000)
        auto_close : boolean, automatically close the store at the end of
            iteration, default is False
        """

    chunksize: Optional[int]
    store: HDFStore

    def __init__(
        self,
        store: HDFStore,
        s,
        func,
        where,
        nrows,
        start=None,
        stop=None,
        iterator: bool = False,
        chunksize: Optional[int] = None,
        auto_close: bool = False,
    ):
        self.store = store
        self.s = s
        self.func = func
        self.where = where

        # set start/stop if they are not set if we are a table
        if self.s.is_table:
            if nrows is None:
                nrows = 0
            if start is None:
                start = 0
            if stop is None:
                stop = nrows
            stop = min(nrows, stop)

        self.nrows = nrows
        self.start = start
        self.stop = stop

        self.coordinates = None
        if iterator or chunksize is not None:
            if chunksize is None:
                chunksize = 100000
            self.chunksize = int(chunksize)
        else:
            self.chunksize = None

        self.auto_close = auto_close

    def __iter__(self):

        # iterate
        current = self.start
        while current < self.stop:

            stop = min(current + self.chunksize, self.stop)
            value = self.func(None, None, self.coordinates[current:stop])
            current = stop
            if value is None or not len(value):
                continue

            yield value

        self.close()

    def close(self):
        if self.auto_close:
            self.store.close()

    def get_result(self, coordinates: bool = False):

        #  return the actual iterator
        if self.chunksize is not None:
            if not self.s.is_table:
                raise TypeError("can only use an iterator or chunksize on a table")

            self.coordinates = self.s.read_coordinates(where=self.where)

            return self

        # if specified read via coordinates (necessary for multiple selections
        if coordinates:
            where = self.s.read_coordinates(
                where=self.where, start=self.start, stop=self.stop
            )
        else:
            where = self.where

        # directly return the result
        results = self.func(self.start, self.stop, where)
        self.close()
        return results


class IndexCol:
    """ an index column description class

        Parameters
        ----------

        axis   : axis which I reference
        values : the ndarray like converted values
        kind   : a string description of this type
        typ    : the pytables type
        pos    : the position in the pytables

        """

    is_an_indexable = True
    is_data_indexable = True
    _info_fields = ["freq", "tz", "index_name"]

    name: str
    cname: str
    kind_attr: str

    def __init__(
        self,
        name: str,
        values=None,
        kind=None,
        typ=None,
        cname: Optional[str] = None,
        itemsize=None,
        axis=None,
        kind_attr: Optional[str] = None,
        pos=None,
        freq=None,
        tz=None,
        index_name=None,
        **kwargs,
    ):

        if not isinstance(name, str):
            raise ValueError("`name` must be a str.")

        self.values = values
        self.kind = kind
        self.typ = typ
        self.itemsize = itemsize
        self.name = name
        self.cname = cname or name
        self.kind_attr = kind_attr or f"{name}_kind"
        self.axis = axis
        self.pos = pos
        self.freq = freq
        self.tz = tz
        self.index_name = index_name
        self.table = None
        self.meta = None
        self.metadata = None

        if pos is not None:
            self.set_pos(pos)

        # These are ensured as long as the passed arguments match the
        #  constructor annotations.
        assert isinstance(self.name, str)
        assert isinstance(self.cname, str)
        assert isinstance(self.kind_attr, str)

    def set_pos(self, pos: int):
        """ set the position of this column in the Table """
        self.pos = pos
        if pos is not None and self.typ is not None:
            self.typ._v_pos = pos

    def __repr__(self) -> str:
        temp = tuple(
            map(pprint_thing, (self.name, self.cname, self.axis, self.pos, self.kind))
        )
        return ",".join(
            (
                f"{key}->{value}"
                for key, value in zip(["name", "cname", "axis", "pos", "kind"], temp)
            )
        )

    def __eq__(self, other) -> bool:
        """ compare 2 col items """
        return all(
            getattr(self, a, None) == getattr(other, a, None)
            for a in ["name", "cname", "axis", "pos"]
        )

    def __ne__(self, other) -> bool:
        return not self.__eq__(other)

    @property
    def is_indexed(self) -> bool:
        """ return whether I am an indexed column """
        if not hasattr(self.table, "cols"):
            # e.g. if infer hasn't been called yet, self.table will be None.
            return False
        # GH#29692 mypy doesn't recognize self.table as having a "cols" attribute
        #  'error: "None" has no attribute "cols"'
        return getattr(self.table.cols, self.cname).is_indexed  # type: ignore

    def copy(self):
        new_self = copy.copy(self)
        return new_self

    def infer(self, handler):
        """infer this column from the table: create and return a new object"""
        table = handler.table
        new_self = self.copy()
        new_self.table = table
        new_self.get_attr()
        new_self.read_metadata(handler)
        return new_self

    def convert(
        self, values: np.ndarray, nan_rep, encoding, errors, start=None, stop=None
    ):
        """ set the values from this selection: take = take ownership """

        # values is a recarray
        if values.dtype.fields is not None:
            values = values[self.cname]

        values = _maybe_convert(values, self.kind, encoding, errors)

        kwargs = dict()
        if self.freq is not None:
            kwargs["freq"] = _ensure_decoded(self.freq)
        if self.index_name is not None:
            kwargs["name"] = _ensure_decoded(self.index_name)
        # making an Index instance could throw a number of different errors
        try:
            self.values = Index(values, **kwargs)
        except Exception:

            # if the output freq is different that what we recorded,
            # it should be None (see also 'doc example part 2')
            if "freq" in kwargs:
                kwargs["freq"] = None
            self.values = Index(values, **kwargs)

        self.values = _set_tz(self.values, self.tz)

    def take_data(self):
        """ return the values & release the memory """
        self.values, values = None, self.values
        return values

    @property
    def attrs(self):
        return self.table._v_attrs

    @property
    def description(self):
        return self.table.description

    @property
    def col(self):
        """ return my current col description """
        return getattr(self.description, self.cname, None)

    @property
    def cvalues(self):
        """ return my cython values """
        return self.values

    def __iter__(self):
        return iter(self.values)

    def maybe_set_size(self, min_itemsize=None):
        """ maybe set a string col itemsize:
               min_itemsize can be an integer or a dict with this columns name
               with an integer size """
        if _ensure_decoded(self.kind) == "string":

            if isinstance(min_itemsize, dict):
                min_itemsize = min_itemsize.get(self.name)

            if min_itemsize is not None and self.typ.itemsize < min_itemsize:
                self.typ = _tables().StringCol(itemsize=min_itemsize, pos=self.pos)

    def validate(self, handler, append):
        self.validate_names()

    def validate_names(self):
        pass

    def validate_and_set(self, handler: "AppendableTable", append: bool):
        self.table = handler.table
        self.validate_col()
        self.validate_attr(append)
        self.validate_metadata(handler)
        self.write_metadata(handler)
        self.set_attr()

    def validate_col(self, itemsize=None):
        """ validate this column: return the compared against itemsize """

        # validate this column for string truncation (or reset to the max size)
        if _ensure_decoded(self.kind) == "string":
            c = self.col
            if c is not None:
                if itemsize is None:
                    itemsize = self.itemsize
                if c.itemsize < itemsize:
                    raise ValueError(
                        f"Trying to store a string with len [{itemsize}] in "
                        f"[{self.cname}] column but\nthis column has a limit of "
                        f"[{c.itemsize}]!\nConsider using min_itemsize to "
                        "preset the sizes on these columns"
                    )
                return c.itemsize

        return None

    def validate_attr(self, append: bool):
        # check for backwards incompatibility
        if append:
            existing_kind = getattr(self.attrs, self.kind_attr, None)
            if existing_kind is not None and existing_kind != self.kind:
                raise TypeError(
                    f"incompatible kind in col [{existing_kind} - {self.kind}]"
                )

    def update_info(self, info):
        """ set/update the info for this indexable with the key/value
            if there is a conflict raise/warn as needed """

        for key in self._info_fields:

            value = getattr(self, key, None)
            idx = _get_info(info, self.name)

            existing_value = idx.get(key)
            if key in idx and value is not None and existing_value != value:

                # frequency/name just warn
                if key in ["freq", "index_name"]:
                    ws = attribute_conflict_doc % (key, existing_value, value)
                    warnings.warn(ws, AttributeConflictWarning, stacklevel=6)

                    # reset
                    idx[key] = None
                    setattr(self, key, None)

                else:
                    raise ValueError(
                        f"invalid info for [{self.name}] for [{key}], "
                        f"existing_value [{existing_value}] conflicts with "
                        f"new value [{value}]"
                    )
            else:
                if value is not None or existing_value is not None:
                    idx[key] = value

    def set_info(self, info):
        """ set my state from the passed info """
        idx = info.get(self.name)
        if idx is not None:
            self.__dict__.update(idx)

    def get_attr(self):
        """ set the kind for this column """
        self.kind = getattr(self.attrs, self.kind_attr, None)

    def set_attr(self):
        """ set the kind for this column """
        setattr(self.attrs, self.kind_attr, self.kind)

    def read_metadata(self, handler):
        """ retrieve the metadata for this columns """
        self.metadata = handler.read_metadata(self.cname)

    def validate_metadata(self, handler: "AppendableTable"):
        """ validate that kind=category does not change the categories """
        if self.meta == "category":
            new_metadata = self.metadata
            cur_metadata = handler.read_metadata(self.cname)
            if (
                new_metadata is not None
                and cur_metadata is not None
                and not array_equivalent(new_metadata, cur_metadata)
            ):
                raise ValueError(
                    "cannot append a categorical with "
                    "different categories to the existing"
                )

    def write_metadata(self, handler: "AppendableTable"):
        """ set the meta data """
        if self.metadata is not None:
            handler.write_metadata(self.cname, self.metadata)


class GenericIndexCol(IndexCol):
    """ an index which is not represented in the data of the table """

    @property
    def is_indexed(self) -> bool:
        return False

    def convert(
        self,
        values,
        nan_rep,
        encoding,
        errors,
        start: Optional[int] = None,
        stop: Optional[int] = None,
    ):
        """ set the values from this selection: take = take ownership

        Parameters
        ----------

        values : np.ndarray
        nan_rep : str
        encoding : str
        errors : str
        start : int, optional
            Table row number: the start of the sub-selection.
        stop : int, optional
            Table row number: the end of the sub-selection. Values larger than
            the underlying table's row count are normalized to that.
        """
        assert self.table is not None  # for mypy

        _start = start if start is not None else 0
        _stop = min(stop, self.table.nrows) if stop is not None else self.table.nrows
        self.values = Int64Index(np.arange(_stop - _start))

    def get_attr(self):
        pass

    def set_attr(self):
        pass


class DataCol(IndexCol):
    """ a data holding column, by definition this is not indexable

        Parameters
        ----------

        data   : the actual data
        cname  : the column name in the table to hold the data (typically
                 values)
        meta   : a string description of the metadata
        metadata : the actual metadata
        """

    is_an_indexable = False
    is_data_indexable = False
    _info_fields = ["tz", "ordered"]

    @classmethod
    def create_for_block(cls, i=None, name=None, cname=None, version=None, **kwargs):
        """ return a new datacol with the block i """

        if cname is None:
            cname = name or f"values_block_{i}"
        if name is None:
            name = cname

        # prior to 0.10.1, we named values blocks like: values_block_0 an the
        # name values_0
        try:
            if version[0] == 0 and version[1] <= 10 and version[2] == 0:
                m = re.search(r"values_block_(\d+)", name)
                if m:
                    grp = m.groups()[0]
                    name = f"values_{grp}"
        except IndexError:
            pass

        return cls(name=name, cname=cname, **kwargs)

    def __init__(
        self,
        values=None,
        kind=None,
        typ=None,
        cname=None,
        data=None,
        meta=None,
        metadata=None,
        block=None,
        **kwargs,
    ):
        super().__init__(values=values, kind=kind, typ=typ, cname=cname, **kwargs)
        self.dtype = None
        self.dtype_attr = f"{self.name}_dtype"
        self.meta = meta
        self.meta_attr = f"{self.name}_meta"
        self.set_data(data)
        self.set_metadata(metadata)

    def __repr__(self) -> str:
        temp = tuple(
            map(
                pprint_thing, (self.name, self.cname, self.dtype, self.kind, self.shape)
            )
        )
        return ",".join(
            (
                f"{key}->{value}"
                for key, value in zip(["name", "cname", "dtype", "kind", "shape"], temp)
            )
        )

    def __eq__(self, other):
        """ compare 2 col items """
        return all(
            getattr(self, a, None) == getattr(other, a, None)
            for a in ["name", "cname", "dtype", "pos"]
        )

    def set_data(self, data, dtype=None):
        self.data = data
        if data is not None:
            if dtype is not None:
                self.dtype = dtype
                self.set_kind()
            elif self.dtype is None:
                self.dtype = data.dtype.name
                self.set_kind()

    def take_data(self):
        """ return the data & release the memory """
        self.data, data = None, self.data
        return data

    def set_metadata(self, metadata):
        """ record the metadata """
        if metadata is not None:
            metadata = np.array(metadata, copy=False).ravel()
        self.metadata = metadata

    def set_kind(self):
        # set my kind if we can

        if self.dtype is not None:
            dtype = _ensure_decoded(self.dtype)

            if dtype.startswith("string") or dtype.startswith("bytes"):
                self.kind = "string"
            elif dtype.startswith("float"):
                self.kind = "float"
            elif dtype.startswith("complex"):
                self.kind = "complex"
            elif dtype.startswith("int") or dtype.startswith("uint"):
                self.kind = "integer"
            elif dtype.startswith("date"):
                # in tests this is always "datetime64"
                self.kind = "datetime"
            elif dtype.startswith("timedelta"):
                self.kind = "timedelta"
            elif dtype.startswith("bool"):
                self.kind = "bool"
            else:
                raise AssertionError(f"cannot interpret dtype of [{dtype}] in [{self}]")

            # set my typ if we need
            if self.typ is None:
                self.typ = getattr(self.description, self.cname, None)

    def set_atom(
        self,
        block,
        block_items,
        existing_col,
        min_itemsize,
        nan_rep,
        info,
        encoding=None,
        errors="strict",
    ):
        """ create and setup my atom from the block b """

        self.values = list(block_items)

        # short-cut certain block types
        if block.is_categorical:
            return self.set_atom_categorical(block, items=block_items, info=info)
        elif block.is_datetimetz:
            return self.set_atom_datetime64tz(block, info=info)
        elif block.is_datetime:
            return self.set_atom_datetime64(block)
        elif block.is_timedelta:
            return self.set_atom_timedelta64(block)
        elif block.is_complex:
            return self.set_atom_complex(block)

        dtype = block.dtype.name
        inferred_type = lib.infer_dtype(block.values, skipna=False)

        if inferred_type == "date":
            raise TypeError("[date] is not implemented as a table column")
        elif inferred_type == "datetime":
            # after GH#8260
            # this only would be hit for a multi-timezone dtype
            # which is an error

            raise TypeError(
                "too many timezones in this block, create separate data columns"
            )
        elif inferred_type == "unicode":
            raise TypeError("[unicode] is not implemented as a table column")

        # this is basically a catchall; if say a datetime64 has nans then will
        # end up here ###
        elif inferred_type == "string" or dtype == "object":
            self.set_atom_string(
                block,
                block_items,
                existing_col,
                min_itemsize,
                nan_rep,
                encoding,
                errors,
            )

        # set as a data block
        else:
            self.set_atom_data(block)

    def get_atom_string(self, block, itemsize):
        return _tables().StringCol(itemsize=itemsize, shape=block.shape[0])

    def set_atom_string(
        self, block, block_items, existing_col, min_itemsize, nan_rep, encoding, errors
    ):
        # fill nan items with myself, don't disturb the blocks by
        # trying to downcast
        block = block.fillna(nan_rep, downcast=False)
        if isinstance(block, list):
            block = block[0]
        data = block.values

        # see if we have a valid string type
        inferred_type = lib.infer_dtype(data.ravel(), skipna=False)
        if inferred_type != "string":

            # we cannot serialize this data, so report an exception on a column
            # by column basis
            for i, item in enumerate(block_items):

                col = block.iget(i)
                inferred_type = lib.infer_dtype(col.ravel(), skipna=False)
                if inferred_type != "string":
                    raise TypeError(
                        f"Cannot serialize the column [{item}] because\n"
                        f"its data contents are [{inferred_type}] object dtype"
                    )

        # itemsize is the maximum length of a string (along any dimension)
        data_converted = _convert_string_array(data, encoding, errors)
        itemsize = data_converted.itemsize

        # specified min_itemsize?
        if isinstance(min_itemsize, dict):
            min_itemsize = int(
                min_itemsize.get(self.name) or min_itemsize.get("values") or 0
            )
        itemsize = max(min_itemsize or 0, itemsize)

        # check for column in the values conflicts
        if existing_col is not None:
            eci = existing_col.validate_col(itemsize)
            if eci > itemsize:
                itemsize = eci

        self.itemsize = itemsize
        self.kind = "string"
        self.typ = self.get_atom_string(block, itemsize)
        self.set_data(data_converted.astype(f"|S{itemsize}", copy=False))

    def get_atom_coltype(self, kind=None):
        """ return the PyTables column class for this column """
        if kind is None:
            kind = self.kind
        if self.kind.startswith("uint"):
            k4 = kind[4:]
            col_name = f"UInt{k4}Col"
        else:
            kcap = kind.capitalize()
            col_name = f"{kcap}Col"

        return getattr(_tables(), col_name)

    def get_atom_data(self, block, kind=None):
        return self.get_atom_coltype(kind=kind)(shape=block.shape[0])

    def set_atom_complex(self, block):
        self.kind = block.dtype.name
        itemsize = int(self.kind.split("complex")[-1]) // 8
        self.typ = _tables().ComplexCol(itemsize=itemsize, shape=block.shape[0])
        self.set_data(block.values.astype(self.typ.type, copy=False))

    def set_atom_data(self, block):
        self.kind = block.dtype.name
        self.typ = self.get_atom_data(block)
        self.set_data(block.values.astype(self.typ.type, copy=False))

    def set_atom_categorical(self, block, items, info=None, values=None):
        # currently only supports a 1-D categorical
        # in a 1-D block

        values = block.values
        codes = values.codes
        self.kind = "integer"
        self.dtype = codes.dtype.name
        if values.ndim > 1:
            raise NotImplementedError("only support 1-d categoricals")
        if len(items) > 1:
            raise NotImplementedError("only support single block categoricals")

        # write the codes; must be in a block shape
        self.ordered = values.ordered
        self.typ = self.get_atom_data(block, kind=codes.dtype.name)
        self.set_data(_block_shape(codes))

        # write the categories
        self.meta = "category"
        self.set_metadata(block.values.categories)

        # update the info
        self.update_info(info)

    def get_atom_datetime64(self, block):
        return _tables().Int64Col(shape=block.shape[0])

    def set_atom_datetime64(self, block, values=None):
        self.kind = "datetime64"
        self.typ = self.get_atom_datetime64(block)
        if values is None:
            values = block.values.view("i8")
        self.set_data(values, "datetime64")

    def set_atom_datetime64tz(self, block, info, values=None):

        if values is None:
            values = block.values

        # convert this column to i8 in UTC, and save the tz
        values = values.asi8.reshape(block.shape)

        # store a converted timezone
        self.tz = _get_tz(block.values.tz)
        self.update_info(info)

        self.kind = "datetime64"
        self.typ = self.get_atom_datetime64(block)
        self.set_data(values, "datetime64")

    def get_atom_timedelta64(self, block):
        return _tables().Int64Col(shape=block.shape[0])

    def set_atom_timedelta64(self, block, values=None):
        self.kind = "timedelta64"
        self.typ = self.get_atom_timedelta64(block)
        if values is None:
            values = block.values.view("i8")
        self.set_data(values, "timedelta64")

    @property
    def shape(self):
        return getattr(self.data, "shape", None)

    @property
    def cvalues(self):
        """ return my cython values """
        return self.data

    def validate_attr(self, append):
        """validate that we have the same order as the existing & same dtype"""
        if append:
            existing_fields = getattr(self.attrs, self.kind_attr, None)
            if existing_fields is not None and existing_fields != list(self.values):
                raise ValueError("appended items do not match existing items in table!")

            existing_dtype = getattr(self.attrs, self.dtype_attr, None)
            if existing_dtype is not None and existing_dtype != self.dtype:
                raise ValueError(
                    "appended items dtype do not match existing "
                    "items dtype in table!"
                )

    def convert(self, values, nan_rep, encoding, errors, start=None, stop=None):
        """set the data from this selection (and convert to the correct dtype
        if we can)
        """

        # values is a recarray
        if values.dtype.fields is not None:
            values = values[self.cname]

        self.set_data(values)

        # use the meta if needed
        meta = _ensure_decoded(self.meta)

        # convert to the correct dtype
        if self.dtype is not None:
            dtype = _ensure_decoded(self.dtype)

            # reverse converts
            if dtype == "datetime64":

                # recreate with tz if indicated
                self.data = _set_tz(self.data, self.tz, coerce=True)

            elif dtype == "timedelta64":
                self.data = np.asarray(self.data, dtype="m8[ns]")
            elif dtype == "date":
                try:
                    self.data = np.asarray(
                        [date.fromordinal(v) for v in self.data], dtype=object
                    )
                except ValueError:
                    self.data = np.asarray(
                        [date.fromtimestamp(v) for v in self.data], dtype=object
                    )

            elif meta == "category":

                # we have a categorical
                categories = self.metadata
                codes = self.data.ravel()

                # if we have stored a NaN in the categories
                # then strip it; in theory we could have BOTH
                # -1s in the codes and nulls :<
                if categories is None:
                    # Handle case of NaN-only categorical columns in which case
                    # the categories are an empty array; when this is stored,
                    # pytables cannot write a zero-len array, so on readback
                    # the categories would be None and `read_hdf()` would fail.
                    categories = Index([], dtype=np.float64)
                else:
                    mask = isna(categories)
                    if mask.any():
                        categories = categories[~mask]
                        codes[codes != -1] -= mask.astype(int).cumsum().values

                self.data = Categorical.from_codes(
                    codes, categories=categories, ordered=self.ordered
                )

            else:

                try:
                    self.data = self.data.astype(dtype, copy=False)
                except TypeError:
                    self.data = self.data.astype("O", copy=False)

        # convert nans / decode
        if _ensure_decoded(self.kind) == "string":
            self.data = _unconvert_string_array(
                self.data, nan_rep=nan_rep, encoding=encoding, errors=errors
            )

    def get_attr(self):
        """ get the data for this column """
        self.values = getattr(self.attrs, self.kind_attr, None)
        self.dtype = getattr(self.attrs, self.dtype_attr, None)
        self.meta = getattr(self.attrs, self.meta_attr, None)
        self.set_kind()

    def set_attr(self):
        """ set the data for this column """
        setattr(self.attrs, self.kind_attr, self.values)
        setattr(self.attrs, self.meta_attr, self.meta)
        if self.dtype is not None:
            setattr(self.attrs, self.dtype_attr, self.dtype)


class DataIndexableCol(DataCol):
    """ represent a data column that can be indexed """

    is_data_indexable = True

    def validate_names(self):
        if not Index(self.values).is_object():
            # TODO: should the message here be more specifically non-str?
            raise ValueError("cannot have non-object label DataIndexableCol")

    def get_atom_string(self, block, itemsize):
        return _tables().StringCol(itemsize=itemsize)

    def get_atom_data(self, block, kind=None):
        return self.get_atom_coltype(kind=kind)()

    def get_atom_datetime64(self, block):
        return _tables().Int64Col()

    def get_atom_timedelta64(self, block):
        return _tables().Int64Col()


class GenericDataIndexableCol(DataIndexableCol):
    """ represent a generic pytables data column """

    def get_attr(self):
        pass


class Fixed:
    """ represent an object in my store
        facilitate read/write of various types of objects
        this is an abstract base class

        Parameters
        ----------

        parent : my parent HDFStore
        group  : the group node where the table resides
        """

    pandas_kind: str
    obj_type: Type[Union[DataFrame, Series]]
    ndim: int
    is_table = False

    def __init__(self, parent, group, encoding=None, errors="strict", **kwargs):
        self.parent = parent
        self.group = group
        self.encoding = _ensure_encoding(encoding)
        self.errors = errors

    @property
    def is_old_version(self) -> bool:
        return self.version[0] <= 0 and self.version[1] <= 10 and self.version[2] < 1

    @property
    def version(self) -> Tuple[int, int, int]:
        """ compute and set our version """
        version = _ensure_decoded(getattr(self.group._v_attrs, "pandas_version", None))
        try:
            version = tuple(int(x) for x in version.split("."))
            if len(version) == 2:
                version = version + (0,)
        except AttributeError:
            version = (0, 0, 0)
        return version

    @property
    def pandas_type(self):
        return _ensure_decoded(getattr(self.group._v_attrs, "pandas_type", None))

    @property
    def format_type(self) -> str:
        return "fixed"

    def __repr__(self) -> str:
        """ return a pretty representation of myself """
        self.infer_axes()
        s = self.shape
        if s is not None:
            if isinstance(s, (list, tuple)):
                jshape = ",".join(pprint_thing(x) for x in s)
                s = f"[{jshape}]"
            return f"{self.pandas_type:12.12} (shape->{s})"
        return self.pandas_type

    def set_object_info(self):
        """ set my pandas type & version """
        self.attrs.pandas_type = str(self.pandas_kind)
        self.attrs.pandas_version = str(_version)

    def copy(self):
        new_self = copy.copy(self)
        return new_self

    @property
    def storage_obj_type(self):
        return self.obj_type

    @property
    def shape(self):
        return self.nrows

    @property
    def pathname(self):
        return self.group._v_pathname

    @property
    def _handle(self):
        return self.parent._handle

    @property
    def _filters(self):
        return self.parent._filters

    @property
    def _complevel(self):
        return self.parent._complevel

    @property
    def _fletcher32(self):
        return self.parent._fletcher32

    @property
    def _complib(self):
        return self.parent._complib

    @property
    def attrs(self):
        return self.group._v_attrs

    def set_attrs(self):
        """ set our object attributes """
        pass

    def get_attrs(self):
        """ get our object attributes """
        pass

    @property
    def storable(self):
        """ return my storable """
        return self.group

    @property
    def is_exists(self) -> bool:
        return False

    @property
    def nrows(self):
        return getattr(self.storable, "nrows", None)

    def validate(self, other):
        """ validate against an existing storable """
        if other is None:
            return
        return True

    def validate_version(self, where=None):
        """ are we trying to operate on an old version? """
        return True

    def infer_axes(self):
        """ infer the axes of my storer
              return a boolean indicating if we have a valid storer or not """

        s = self.storable
        if s is None:
            return False
        self.get_attrs()
        return True

    def read(self, **kwargs):
        raise NotImplementedError(
            "cannot read on an abstract storer: subclasses should implement"
        )

    def write(self, **kwargs):
        raise NotImplementedError(
            "cannot write on an abstract storer: sublcasses should implement"
        )

    def delete(self, where=None, start=None, stop=None, **kwargs):
        """
        support fully deleting the node in its entirety (only) - where
        specification must be None
        """
        if com.all_none(where, start, stop):
            self._handle.remove_node(self.group, recursive=True)
            return None

        raise TypeError("cannot delete on an abstract storer")


class GenericFixed(Fixed):
    """ a generified fixed version """

    _index_type_map = {DatetimeIndex: "datetime", PeriodIndex: "period"}
    _reverse_index_map = {v: k for k, v in _index_type_map.items()}
    attributes: List[str] = []

    # indexer helpders
    def _class_to_alias(self, cls) -> str:
        return self._index_type_map.get(cls, "")

    def _alias_to_class(self, alias):
        if isinstance(alias, type):  # pragma: no cover
            # compat: for a short period of time master stored types
            return alias
        return self._reverse_index_map.get(alias, Index)

    def _get_index_factory(self, klass):
        if klass == DatetimeIndex:

            def f(values, freq=None, tz=None):
                # data are already in UTC, localize and convert if tz present
                result = DatetimeIndex._simple_new(values.values, name=None, freq=freq)
                if tz is not None:
                    result = result.tz_localize("UTC").tz_convert(tz)
                return result

            return f
        elif klass == PeriodIndex:

            def f(values, freq=None, tz=None):
                return PeriodIndex._simple_new(values, name=None, freq=freq)

            return f

        return klass

    def validate_read(self, kwargs: Dict[str, Any]) -> Dict[str, Any]:
        """
        remove table keywords from kwargs and return
        raise if any keywords are passed which are not-None
        """
        kwargs = copy.copy(kwargs)

        columns = kwargs.pop("columns", None)
        if columns is not None:
            raise TypeError(
                "cannot pass a column specification when reading "
                "a Fixed format store. this store must be "
                "selected in its entirety"
            )
        where = kwargs.pop("where", None)
        if where is not None:
            raise TypeError(
                "cannot pass a where specification when reading "
                "from a Fixed format store. this store must be "
                "selected in its entirety"
            )
        return kwargs

    @property
    def is_exists(self) -> bool:
        return True

    def set_attrs(self):
        """ set our object attributes """
        self.attrs.encoding = self.encoding
        self.attrs.errors = self.errors

    def get_attrs(self):
        """ retrieve our attributes """
        self.encoding = _ensure_encoding(getattr(self.attrs, "encoding", None))
        self.errors = _ensure_decoded(getattr(self.attrs, "errors", "strict"))
        for n in self.attributes:
            setattr(self, n, _ensure_decoded(getattr(self.attrs, n, None)))

    def write(self, obj, **kwargs):
        self.set_attrs()

    def read_array(
        self, key: str, start: Optional[int] = None, stop: Optional[int] = None
    ):
        """ read an array for the specified node (off of group """
        import tables

        node = getattr(self.group, key)
        attrs = node._v_attrs

        transposed = getattr(attrs, "transposed", False)

        if isinstance(node, tables.VLArray):
            ret = node[0][start:stop]
        else:
            dtype = getattr(attrs, "value_type", None)
            shape = getattr(attrs, "shape", None)

            if shape is not None:
                # length 0 axis
                ret = np.empty(shape, dtype=dtype)
            else:
                ret = node[start:stop]

            if dtype == "datetime64":

                # reconstruct a timezone if indicated
                ret = _set_tz(ret, getattr(attrs, "tz", None), coerce=True)

            elif dtype == "timedelta64":
                ret = np.asarray(ret, dtype="m8[ns]")

        if transposed:
            return ret.T
        else:
            return ret

    def read_index(self, key, **kwargs):
        variety = _ensure_decoded(getattr(self.attrs, f"{key}_variety"))

        if variety == "multi":
            return self.read_multi_index(key, **kwargs)
        elif variety == "block":
            return self.read_block_index(key, **kwargs)
        elif variety == "sparseint":
            return self.read_sparse_intindex(key, **kwargs)
        elif variety == "regular":
            _, index = self.read_index_node(getattr(self.group, key), **kwargs)
            return index
        else:  # pragma: no cover
            raise TypeError(f"unrecognized index variety: {variety}")

    def write_index(self, key, index):
        if isinstance(index, MultiIndex):
            setattr(self.attrs, f"{key}_variety", "multi")
            self.write_multi_index(key, index)
        elif isinstance(index, BlockIndex):
            setattr(self.attrs, f"{key}_variety", "block")
            self.write_block_index(key, index)
        elif isinstance(index, IntIndex):
            setattr(self.attrs, f"{key}_variety", "sparseint")
            self.write_sparse_intindex(key, index)
        else:
            setattr(self.attrs, f"{key}_variety", "regular")
            converted = _convert_index(
                "index", index, self.encoding, self.errors, self.format_type
            )

            self.write_array(key, converted.values)

            node = getattr(self.group, key)
            node._v_attrs.kind = converted.kind
            node._v_attrs.name = index.name

            if isinstance(index, (DatetimeIndex, PeriodIndex)):
                node._v_attrs.index_class = self._class_to_alias(type(index))

            if hasattr(index, "freq"):
                node._v_attrs.freq = index.freq

            if hasattr(index, "tz") and index.tz is not None:
                node._v_attrs.tz = _get_tz(index.tz)

    def write_block_index(self, key, index):
        self.write_array(f"{key}_blocs", index.blocs)
        self.write_array(f"{key}_blengths", index.blengths)
        setattr(self.attrs, f"{key}_length", index.length)

    def read_block_index(self, key, **kwargs) -> BlockIndex:
        length = getattr(self.attrs, f"{key}_length")
        blocs = self.read_array(f"{key}_blocs", **kwargs)
        blengths = self.read_array(f"{key}_blengths", **kwargs)
        return BlockIndex(length, blocs, blengths)

    def write_sparse_intindex(self, key, index):
        self.write_array(f"{key}_indices", index.indices)
        setattr(self.attrs, f"{key}_length", index.length)

    def read_sparse_intindex(self, key, **kwargs) -> IntIndex:
        length = getattr(self.attrs, f"{key}_length")
        indices = self.read_array(f"{key}_indices", **kwargs)
        return IntIndex(length, indices)

    def write_multi_index(self, key, index):
        setattr(self.attrs, f"{key}_nlevels", index.nlevels)

        for i, (lev, level_codes, name) in enumerate(
            zip(index.levels, index.codes, index.names)
        ):
            # write the level
            if is_extension_array_dtype(lev):
                raise NotImplementedError(
                    "Saving a MultiIndex with an extension dtype is not supported."
                )
            level_key = f"{key}_level{i}"
            conv_level = _convert_index(
                level_key, lev, self.encoding, self.errors, self.format_type
            )
            self.write_array(level_key, conv_level.values)
            node = getattr(self.group, level_key)
            node._v_attrs.kind = conv_level.kind
            node._v_attrs.name = name

            # write the name
            setattr(node._v_attrs, f"{key}_name{name}", name)

            # write the labels
            label_key = f"{key}_label{i}"
            self.write_array(label_key, level_codes)

    def read_multi_index(self, key, **kwargs) -> MultiIndex:
        nlevels = getattr(self.attrs, f"{key}_nlevels")

        levels = []
        codes = []
        names = []
        for i in range(nlevels):
            level_key = f"{key}_level{i}"
            name, lev = self.read_index_node(getattr(self.group, level_key), **kwargs)
            levels.append(lev)
            names.append(name)

            label_key = f"{key}_label{i}"
            level_codes = self.read_array(label_key, **kwargs)
            codes.append(level_codes)

        return MultiIndex(
            levels=levels, codes=codes, names=names, verify_integrity=True
        )

    def read_index_node(
        self, node, start: Optional[int] = None, stop: Optional[int] = None
    ):
        data = node[start:stop]
        # If the index was an empty array write_array_empty() will
        # have written a sentinel. Here we relace it with the original.
        if "shape" in node._v_attrs and self._is_empty_array(node._v_attrs.shape):
            data = np.empty(node._v_attrs.shape, dtype=node._v_attrs.value_type,)
        kind = _ensure_decoded(node._v_attrs.kind)
        name = None

        if "name" in node._v_attrs:
            name = _ensure_str(node._v_attrs.name)
            name = _ensure_decoded(name)

        index_class = self._alias_to_class(
            _ensure_decoded(getattr(node._v_attrs, "index_class", ""))
        )
        factory = self._get_index_factory(index_class)

        kwargs = {}
        if "freq" in node._v_attrs:
            kwargs["freq"] = node._v_attrs["freq"]

        if "tz" in node._v_attrs:
            if isinstance(node._v_attrs["tz"], bytes):
                # created by python2
                kwargs["tz"] = node._v_attrs["tz"].decode("utf-8")
            else:
                # created by python3
                kwargs["tz"] = node._v_attrs["tz"]

        if kind == "date":
            index = factory(
                _unconvert_index(
                    data, kind, encoding=self.encoding, errors=self.errors
                ),
                dtype=object,
                **kwargs,
            )
        else:
            index = factory(
                _unconvert_index(
                    data, kind, encoding=self.encoding, errors=self.errors
                ),
                **kwargs,
            )

        index.name = name

        return name, index

    def write_array_empty(self, key: str, value):
        """ write a 0-len array """

        # ugly hack for length 0 axes
        arr = np.empty((1,) * value.ndim)
        self._handle.create_array(self.group, key, arr)
        getattr(self.group, key)._v_attrs.value_type = str(value.dtype)
        getattr(self.group, key)._v_attrs.shape = value.shape

    def _is_empty_array(self, shape) -> bool:
        """Returns true if any axis is zero length."""
        return any(x == 0 for x in shape)

    def write_array(self, key: str, value, items=None):
        if key in self.group:
            self._handle.remove_node(self.group, key)

        # Transform needed to interface with pytables row/col notation
        empty_array = self._is_empty_array(value.shape)
        transposed = False

        if is_categorical_dtype(value):
            raise NotImplementedError(
                "Cannot store a category dtype in "
                "a HDF5 dataset that uses format="
                '"fixed". Use format="table".'
            )
        if not empty_array:
            if hasattr(value, "T"):
                # ExtensionArrays (1d) may not have transpose.
                value = value.T
                transposed = True

        if self._filters is not None:
            atom = None
            try:
                # get the atom for this datatype
                atom = _tables().Atom.from_dtype(value.dtype)
            except ValueError:
                pass

            if atom is not None:
                # create an empty chunked array and fill it from value
                if not empty_array:
                    ca = self._handle.create_carray(
                        self.group, key, atom, value.shape, filters=self._filters
                    )
                    ca[:] = value
                    getattr(self.group, key)._v_attrs.transposed = transposed

                else:
                    self.write_array_empty(key, value)

                return

        if value.dtype.type == np.object_:

            # infer the type, warn if we have a non-string type here (for
            # performance)
            inferred_type = lib.infer_dtype(value.ravel(), skipna=False)
            if empty_array:
                pass
            elif inferred_type == "string":
                pass
            else:
                try:
                    items = list(items)
                except TypeError:
                    pass
                ws = performance_doc % (inferred_type, key, items)
                warnings.warn(ws, PerformanceWarning, stacklevel=7)

            vlarr = self._handle.create_vlarray(self.group, key, _tables().ObjectAtom())
            vlarr.append(value)
        else:
            if empty_array:
                self.write_array_empty(key, value)
            else:
                if is_datetime64_dtype(value.dtype):
                    self._handle.create_array(self.group, key, value.view("i8"))
                    getattr(self.group, key)._v_attrs.value_type = "datetime64"
                elif is_datetime64tz_dtype(value.dtype):
                    # store as UTC
                    # with a zone
                    self._handle.create_array(self.group, key, value.asi8)

                    node = getattr(self.group, key)
                    node._v_attrs.tz = _get_tz(value.tz)
                    node._v_attrs.value_type = "datetime64"
                elif is_timedelta64_dtype(value.dtype):
                    self._handle.create_array(self.group, key, value.view("i8"))
                    getattr(self.group, key)._v_attrs.value_type = "timedelta64"
                else:
                    self._handle.create_array(self.group, key, value)

        getattr(self.group, key)._v_attrs.transposed = transposed


class SeriesFixed(GenericFixed):
    pandas_kind = "series"
    attributes = ["name"]

    @property
    def shape(self):
        try:
            return (len(self.group.values),)
        except (TypeError, AttributeError):
            return None

    def read(self, **kwargs):
        kwargs = self.validate_read(kwargs)
        index = self.read_index("index", **kwargs)
        values = self.read_array("values", **kwargs)
        return Series(values, index=index, name=self.name)

    def write(self, obj, **kwargs):
        super().write(obj, **kwargs)
        self.write_index("index", obj.index)
        self.write_array("values", obj.values)
        self.attrs.name = obj.name


class BlockManagerFixed(GenericFixed):
    attributes = ["ndim", "nblocks"]
    is_shape_reversed = False

    @property
    def shape(self):
        try:
            ndim = self.ndim

            # items
            items = 0
            for i in range(self.nblocks):
                node = getattr(self.group, f"block{i}_items")
                shape = getattr(node, "shape", None)
                if shape is not None:
                    items += shape[0]

            # data shape
            node = self.group.block0_values
            shape = getattr(node, "shape", None)
            if shape is not None:
                shape = list(shape[0 : (ndim - 1)])
            else:
                shape = []

            shape.append(items)

            # hacky - this works for frames, but is reversed for panels
            if self.is_shape_reversed:
                shape = shape[::-1]

            return shape
        except AttributeError:
            return None

    def read(self, start=None, stop=None, **kwargs):
        # start, stop applied to rows, so 0th axis only

        kwargs = self.validate_read(kwargs)
        select_axis = self.obj_type()._get_block_manager_axis(0)

        axes = []
        for i in range(self.ndim):

            _start, _stop = (start, stop) if i == select_axis else (None, None)
            ax = self.read_index(f"axis{i}", start=_start, stop=_stop)
            axes.append(ax)

        items = axes[0]
        blocks = []
        for i in range(self.nblocks):

            blk_items = self.read_index(f"block{i}_items")
            values = self.read_array(f"block{i}_values", start=_start, stop=_stop)
            blk = make_block(
                values, placement=items.get_indexer(blk_items), ndim=len(axes)
            )
            blocks.append(blk)

        return self.obj_type(BlockManager(blocks, axes))

    def write(self, obj, **kwargs):
        super().write(obj, **kwargs)
        data = obj._data
        if not data.is_consolidated():
            data = data.consolidate()

        self.attrs.ndim = data.ndim
        for i, ax in enumerate(data.axes):
            if i == 0:
                if not ax.is_unique:
                    raise ValueError("Columns index has to be unique for fixed format")
            self.write_index(f"axis{i}", ax)

        # Supporting mixed-type DataFrame objects...nontrivial
        self.attrs.nblocks = len(data.blocks)
        for i, blk in enumerate(data.blocks):
            # I have no idea why, but writing values before items fixed #2299
            blk_items = data.items.take(blk.mgr_locs)
            self.write_array(f"block{i}_values", blk.values, items=blk_items)
            self.write_index(f"block{i}_items", blk_items)


class FrameFixed(BlockManagerFixed):
    pandas_kind = "frame"
    obj_type = DataFrame


class Table(Fixed):
    """ represent a table:
          facilitate read/write of various types of tables

        Attrs in Table Node
        -------------------
        These are attributes that are store in the main table node, they are
        necessary to recreate these tables when read back in.

        index_axes    : a list of tuples of the (original indexing axis and
            index column)
        non_index_axes: a list of tuples of the (original index axis and
            columns on a non-indexing axis)
        values_axes   : a list of the columns which comprise the data of this
            table
        data_columns  : a list of the columns that we are allowing indexing
            (these become single columns in values_axes), or True to force all
            columns
        nan_rep       : the string to use for nan representations for string
            objects
        levels        : the names of levels
        metadata      : the names of the metadata columns

        """

    pandas_kind = "wide_table"
    table_type: str
    levels = 1
    is_table = True
    is_shape_reversed = False

    def __init__(self, *args, **kwargs):
        super().__init__(*args, **kwargs)
        self.index_axes = []
        self.non_index_axes = []
        self.values_axes = []
        self.data_columns = []
        self.metadata = []
        self.info = dict()
        self.nan_rep = None
        self.selection = None

    @property
    def table_type_short(self) -> str:
        return self.table_type.split("_")[0]

    @property
    def format_type(self) -> str:
        return "table"

    def __repr__(self) -> str:
        """ return a pretty representation of myself """
        self.infer_axes()
        jdc = ",".join(self.data_columns) if len(self.data_columns) else ""
        dc = f",dc->[{jdc}]"

        ver = ""
        if self.is_old_version:
            jver = ".".join(str(x) for x in self.version)
            ver = f"[{jver}]"

        jindex_axes = ",".join(a.name for a in self.index_axes)
        return (
            f"{self.pandas_type:12.12}{ver} "
            f"(typ->{self.table_type_short},nrows->{self.nrows},"
            f"ncols->{self.ncols},indexers->[{jindex_axes}]{dc})"
        )

    def __getitem__(self, c):
        """ return the axis for c """
        for a in self.axes:
            if c == a.name:
                return a
        return None

    def validate(self, other):
        """ validate against an existing table """
        if other is None:
            return

        if other.table_type != self.table_type:
            raise TypeError(
                "incompatible table_type with existing "
                f"[{other.table_type} - {self.table_type}]"
            )

        for c in ["index_axes", "non_index_axes", "values_axes"]:
            sv = getattr(self, c, None)
            ov = getattr(other, c, None)
            if sv != ov:

                # show the error for the specific axes
                for i, sax in enumerate(sv):
                    oax = ov[i]
                    if sax != oax:
                        raise ValueError(
                            f"invalid combinate of [{c}] on appending data "
                            f"[{sax}] vs current table [{oax}]"
                        )

                # should never get here
                raise Exception(
                    f"invalid combinate of [{c}] on appending data [{sv}] vs "
                    f"current table [{ov}]"
                )

    @property
    def is_multi_index(self) -> bool:
        """the levels attribute is 1 or a list in the case of a multi-index"""
        return isinstance(self.levels, list)

    def validate_metadata(self, existing):
        """ create / validate metadata """
        self.metadata = [c.name for c in self.values_axes if c.metadata is not None]

    def validate_multiindex(self, obj):
        """validate that we can store the multi-index; reset and return the
        new object
        """
        levels = [
            l if l is not None else f"level_{i}" for i, l in enumerate(obj.index.names)
        ]
        try:
            return obj.reset_index(), levels
        except ValueError:
            raise ValueError(
                "duplicate names/columns in the multi-index when storing as a table"
            )

    @property
    def nrows_expected(self) -> int:
        """ based on our axes, compute the expected nrows """
        return np.prod([i.cvalues.shape[0] for i in self.index_axes])

    @property
    def is_exists(self) -> bool:
        """ has this table been created """
        return "table" in self.group

    @property
    def storable(self):
        return getattr(self.group, "table", None)

    @property
    def table(self):
        """ return the table group (this is my storable) """
        return self.storable

    @property
    def dtype(self):
        return self.table.dtype

    @property
    def description(self):
        return self.table.description

    @property
    def axes(self):
        return itertools.chain(self.index_axes, self.values_axes)

    @property
    def ncols(self) -> int:
        """ the number of total columns in the values axes """
        return sum(len(a.values) for a in self.values_axes)

    @property
    def is_transposed(self) -> bool:
        return False

    @property
    def data_orientation(self):
        """return a tuple of my permutated axes, non_indexable at the front"""
        return tuple(
            itertools.chain(
                [int(a[0]) for a in self.non_index_axes],
                [int(a.axis) for a in self.index_axes],
            )
        )

    def queryables(self) -> Dict[str, Any]:
        """ return a dict of the kinds allowable columns for this object """

        # compute the values_axes queryables
        return dict(
            [(a.cname, a) for a in self.index_axes]
            + [
                (self.storage_obj_type._AXIS_NAMES[axis], None)
                for axis, values in self.non_index_axes
            ]
            + [
                (v.cname, v)
                for v in self.values_axes
                if v.name in set(self.data_columns)
            ]
        )

    def index_cols(self):
        """ return a list of my index cols """
        # Note: each `i.cname` below is assured to be a str.
        return [(i.axis, i.cname) for i in self.index_axes]

    def values_cols(self) -> List[str]:
        """ return a list of my values cols """
        return [i.cname for i in self.values_axes]

    def _get_metadata_path(self, key) -> str:
        """ return the metadata pathname for this key """
        group = self.group._v_pathname
        return f"{group}/meta/{key}/meta"

    def write_metadata(self, key: str, values):
        """
        write out a meta data array to the key as a fixed-format Series

        Parameters
        ----------
        key : str
        values : ndarray
        """
        values = Series(values)
        self.parent.put(
            self._get_metadata_path(key),
            values,
            format="table",
            encoding=self.encoding,
            errors=self.errors,
            nan_rep=self.nan_rep,
        )

    def read_metadata(self, key: str):
        """ return the meta data array for this key """
        if getattr(getattr(self.group, "meta", None), key, None) is not None:
            return self.parent.select(self._get_metadata_path(key))
        return None

    def set_attrs(self):
        """ set our table type & indexables """
        self.attrs.table_type = str(self.table_type)
        self.attrs.index_cols = self.index_cols()
        self.attrs.values_cols = self.values_cols()
        self.attrs.non_index_axes = self.non_index_axes
        self.attrs.data_columns = self.data_columns
        self.attrs.nan_rep = self.nan_rep
        self.attrs.encoding = self.encoding
        self.attrs.errors = self.errors
        self.attrs.levels = self.levels
        self.attrs.metadata = self.metadata
        self.attrs.info = self.info

    def get_attrs(self):
        """ retrieve our attributes """
        self.non_index_axes = getattr(self.attrs, "non_index_axes", None) or []
        self.data_columns = getattr(self.attrs, "data_columns", None) or []
        self.info = getattr(self.attrs, "info", None) or dict()
        self.nan_rep = getattr(self.attrs, "nan_rep", None)
        self.encoding = _ensure_encoding(getattr(self.attrs, "encoding", None))
        self.errors = _ensure_decoded(getattr(self.attrs, "errors", "strict"))
        self.levels = getattr(self.attrs, "levels", None) or []
        self.index_axes = [a.infer(self) for a in self.indexables if a.is_an_indexable]
        self.values_axes = [
            a.infer(self) for a in self.indexables if not a.is_an_indexable
        ]
        self.metadata = getattr(self.attrs, "metadata", None) or []

    def validate_version(self, where=None):
        """ are we trying to operate on an old version? """
        if where is not None:
            if self.version[0] <= 0 and self.version[1] <= 10 and self.version[2] < 1:
                ws = incompatibility_doc % ".".join([str(x) for x in self.version])
                warnings.warn(ws, IncompatibilityWarning)

    def validate_min_itemsize(self, min_itemsize):
        """validate the min_itemsize doesn't contain items that are not in the
        axes this needs data_columns to be defined
        """
        if min_itemsize is None:
            return
        if not isinstance(min_itemsize, dict):
            return

        q = self.queryables()
        for k, v in min_itemsize.items():

            # ok, apply generally
            if k == "values":
                continue
            if k not in q:
                raise ValueError(
                    f"min_itemsize has the key [{k}] which is not an axis or "
                    "data_column"
                )

    @property
    def indexables(self):
        """ create/cache the indexables if they don't exist """
        if self._indexables is None:

            self._indexables = []

            # Note: each of the `name` kwargs below are str, ensured
            #  by the definition in index_cols.
            # index columns
            self._indexables.extend(
                [
                    IndexCol(name=name, axis=axis, pos=i)
                    for i, (axis, name) in enumerate(self.attrs.index_cols)
                ]
            )

            # values columns
            dc = set(self.data_columns)
            base_pos = len(self._indexables)

            def f(i, c):
                assert isinstance(c, str)
                klass = DataCol
                if c in dc:
                    klass = DataIndexableCol
                return klass.create_for_block(
                    i=i, name=c, pos=base_pos + i, version=self.version
                )

            # Note: the definition of `values_cols` ensures that each
            #  `c` below is a str.
            self._indexables.extend(
                [f(i, c) for i, c in enumerate(self.attrs.values_cols)]
            )

        return self._indexables

    def create_index(self, columns=None, optlevel=None, kind=None):
        """
        Create a pytables index on the specified columns
          note: cannot index Time64Col() or ComplexCol currently;
          PyTables must be >= 3.0

        Parameters
        ----------
        columns : False (don't create an index), True (create all columns
            index), None or list_like (the indexers to index)
        optlevel: optimization level (defaults to 6)
        kind    : kind of index (defaults to 'medium')

        Raises
        ------
        raises if the node is not a table

        """

        if not self.infer_axes():
            return
        if columns is False:
            return

        # index all indexables and data_columns
        if columns is None or columns is True:
            columns = [a.cname for a in self.axes if a.is_data_indexable]
        if not isinstance(columns, (tuple, list)):
            columns = [columns]

        kw = dict()
        if optlevel is not None:
            kw["optlevel"] = optlevel
        if kind is not None:
            kw["kind"] = kind

        table = self.table
        for c in columns:
            v = getattr(table.cols, c, None)
            if v is not None:

                # remove the index if the kind/optlevel have changed
                if v.is_indexed:
                    index = v.index
                    cur_optlevel = index.optlevel
                    cur_kind = index.kind

                    if kind is not None and cur_kind != kind:
                        v.remove_index()
                    else:
                        kw["kind"] = cur_kind

                    if optlevel is not None and cur_optlevel != optlevel:
                        v.remove_index()
                    else:
                        kw["optlevel"] = cur_optlevel

                # create the index
                if not v.is_indexed:
                    if v.type.startswith("complex"):
                        raise TypeError(
                            "Columns containing complex values can be stored "
                            "but cannot"
                            " be indexed when using table format. Either use "
                            "fixed format, set index=False, or do not include "
                            "the columns containing complex values to "
                            "data_columns when initializing the table."
                        )
                    v.create_index(**kw)

    def read_axes(self, where, **kwargs) -> bool:
        """
        Create the axes sniffed from the table.

        Parameters
        ----------
        where : ???
        **kwargs

        Returns
        -------
        bool
            Indicates success.
        """

        # validate the version
        self.validate_version(where)

        # infer the data kind
        if not self.infer_axes():
            return False

        # create the selection
        self.selection = Selection(self, where=where, **kwargs)
        values = self.selection.select()

        # convert the data
        for a in self.axes:
            a.set_info(self.info)
            # `kwargs` may contain `start` and `stop` arguments if passed to
            # `store.select()`. If set they determine the index size.
            a.convert(
                values,
                nan_rep=self.nan_rep,
                encoding=self.encoding,
                errors=self.errors,
                start=kwargs.get("start"),
                stop=kwargs.get("stop"),
            )

        return True

    def get_object(self, obj):
        """ return the data for this obj """
        return obj

    def validate_data_columns(self, data_columns, min_itemsize):
        """take the input data_columns and min_itemize and create a data
        columns spec
        """

        if not len(self.non_index_axes):
            return []

        axis, axis_labels = self.non_index_axes[0]
        info = self.info.get(axis, dict())
        if info.get("type") == "MultiIndex" and data_columns:
            raise ValueError(
                f"cannot use a multi-index on axis [{axis}] with "
                f"data_columns {data_columns}"
            )

        # evaluate the passed data_columns, True == use all columns
        # take only valide axis labels
        if data_columns is True:
            data_columns = list(axis_labels)
        elif data_columns is None:
            data_columns = []

        # if min_itemsize is a dict, add the keys (exclude 'values')
        if isinstance(min_itemsize, dict):

            existing_data_columns = set(data_columns)
            data_columns.extend(
                [
                    k
                    for k in min_itemsize.keys()
                    if k != "values" and k not in existing_data_columns
                ]
            )

        # return valid columns in the order of our axis
        return [c for c in data_columns if c in axis_labels]

    def create_axes(
        self,
        axes,
        obj,
        validate: bool = True,
        nan_rep=None,
        data_columns=None,
        min_itemsize=None,
        **kwargs,
    ):
        """ create and return the axes
        legacy tables create an indexable column, indexable index,
        non-indexable fields

            Parameters
            ----------
            axes: a list of the axes in order to create (names or numbers of
                the axes)
            obj : the object to create axes on
            validate: validate the obj against an existing object already
                written
            min_itemsize: a dict of the min size for a column in bytes
            nan_rep : a values to use for string column nan_rep
            encoding : the encoding for string values
            data_columns : a list of columns that we want to create separate to
                allow indexing (or True will force all columns)

        """

        # set the default axes if needed
        if axes is None:
            try:
                axes = _AXES_MAP[type(obj)]
            except KeyError:
                group = self.group._v_name
                raise TypeError(
                    f"cannot properly create the storer for: [group->{group},"
                    f"value->{type(obj)}]"
                )

        # map axes to numbers
        axes = [obj._get_axis_number(a) for a in axes]

        # do we have an existing table (if so, use its axes & data_columns)
        if self.infer_axes():
            existing_table = self.copy()
            existing_table.infer_axes()
            axes = [a.axis for a in existing_table.index_axes]
            data_columns = existing_table.data_columns
            nan_rep = existing_table.nan_rep
            self.encoding = existing_table.encoding
            self.errors = existing_table.errors
            self.info = copy.copy(existing_table.info)
        else:
            existing_table = None

        # currently support on ndim-1 axes
        if len(axes) != self.ndim - 1:
            raise ValueError(
                "currently only support ndim-1 indexers in an AppendableTable"
            )

        # create according to the new data
        self.non_index_axes = []
        self.data_columns = []

        # nan_representation
        if nan_rep is None:
            nan_rep = "nan"

        self.nan_rep = nan_rep

        # create axes to index and non_index
        index_axes_map = dict()
        for i, a in enumerate(obj.axes):

            if i in axes:
                name = obj._AXIS_NAMES[i]
                new_index = _convert_index(
                    name, a, self.encoding, self.errors, self.format_type
                )
                new_index.axis = i
                index_axes_map[i] = new_index

            else:

                # we might be able to change the axes on the appending data if
                # necessary
                append_axis = list(a)
                if existing_table is not None:
                    indexer = len(self.non_index_axes)
                    exist_axis = existing_table.non_index_axes[indexer][1]
                    if not array_equivalent(
                        np.array(append_axis), np.array(exist_axis)
                    ):

                        # ahah! -> reindex
                        if array_equivalent(
                            np.array(sorted(append_axis)), np.array(sorted(exist_axis))
                        ):
                            append_axis = exist_axis

                # the non_index_axes info
                info = _get_info(self.info, i)
                info["names"] = list(a.names)
                info["type"] = a.__class__.__name__

                self.non_index_axes.append((i, append_axis))

        # set axis positions (based on the axes)
        new_index_axes = [index_axes_map[a] for a in axes]
        for j, iax in enumerate(new_index_axes):
            iax.set_pos(j)
            iax.update_info(self.info)
        self.index_axes = new_index_axes

        j = len(self.index_axes)

        # check for column conflicts
        for a in self.axes:
            a.maybe_set_size(min_itemsize=min_itemsize)

        # reindex by our non_index_axes & compute data_columns
        for a in self.non_index_axes:
            obj = _reindex_axis(obj, a[0], a[1])

        def get_blk_items(mgr, blocks):
            return [mgr.items.take(blk.mgr_locs) for blk in blocks]

        # figure out data_columns and get out blocks
        block_obj = self.get_object(obj)._consolidate()
        blocks = block_obj._data.blocks
        blk_items = get_blk_items(block_obj._data, blocks)
        if len(self.non_index_axes):
            axis, axis_labels = self.non_index_axes[0]
            data_columns = self.validate_data_columns(data_columns, min_itemsize)
            if len(data_columns):
                mgr = block_obj.reindex(
                    Index(axis_labels).difference(Index(data_columns)), axis=axis
                )._data

                blocks = list(mgr.blocks)
                blk_items = get_blk_items(mgr, blocks)
                for c in data_columns:
                    mgr = block_obj.reindex([c], axis=axis)._data
                    blocks.extend(mgr.blocks)
                    blk_items.extend(get_blk_items(mgr, mgr.blocks))

        # reorder the blocks in the same order as the existing_table if we can
        if existing_table is not None:
            by_items = {
                tuple(b_items.tolist()): (b, b_items)
                for b, b_items in zip(blocks, blk_items)
            }
            new_blocks = []
            new_blk_items = []
            for ea in existing_table.values_axes:
                items = tuple(ea.values)
                try:
                    b, b_items = by_items.pop(items)
                    new_blocks.append(b)
                    new_blk_items.append(b_items)
                except (IndexError, KeyError):
                    jitems = ",".join(pprint_thing(item) for item in items)
                    raise ValueError(
                        f"cannot match existing table structure for [{jitems}] "
                        "on appending data"
                    )
            blocks = new_blocks
            blk_items = new_blk_items

        # add my values
        self.values_axes = []
        for i, (b, b_items) in enumerate(zip(blocks, blk_items)):

            # shape of the data column are the indexable axes
            klass = DataCol
            name = None

            # we have a data_column
            if data_columns and len(b_items) == 1 and b_items[0] in data_columns:
                klass = DataIndexableCol
                name = b_items[0]
                if not (name is None or isinstance(name, str)):
                    # TODO: should the message here be more specifically non-str?
                    raise ValueError("cannot have non-object label DataIndexableCol")
                self.data_columns.append(name)

            # make sure that we match up the existing columns
            # if we have an existing table
            if existing_table is not None and validate:
                try:
                    existing_col = existing_table.values_axes[i]
                except (IndexError, KeyError):
                    raise ValueError(
                        f"Incompatible appended table [{blocks}]"
                        f"with existing table [{existing_table.values_axes}]"
                    )
            else:
                existing_col = None

            col = klass.create_for_block(i=i, name=name, version=self.version)
            col.set_atom(
                block=b,
                block_items=b_items,
                existing_col=existing_col,
                min_itemsize=min_itemsize,
                nan_rep=nan_rep,
                encoding=self.encoding,
                errors=self.errors,
                info=self.info,
            )
            col.set_pos(j)

            self.values_axes.append(col)

            j += 1

        # validate our min_itemsize
        self.validate_min_itemsize(min_itemsize)

        # validate our metadata
        self.validate_metadata(existing_table)

        # validate the axes if we have an existing table
        if validate:
            self.validate(existing_table)

    def process_axes(self, obj, columns=None):
        """ process axes filters """

        # make a copy to avoid side effects
        if columns is not None:
            columns = list(columns)

        # make sure to include levels if we have them
        if columns is not None and self.is_multi_index:
            for n in self.levels:
                if n not in columns:
                    columns.insert(0, n)

        # reorder by any non_index_axes & limit to the select columns
        for axis, labels in self.non_index_axes:
            obj = _reindex_axis(obj, axis, labels, columns)

        # apply the selection filters (but keep in the same order)
        if self.selection.filter is not None:
            for field, op, filt in self.selection.filter.format():

                def process_filter(field, filt):

                    for axis_name in obj._AXIS_NAMES.values():
                        axis_number = obj._get_axis_number(axis_name)
                        axis_values = obj._get_axis(axis_name)
                        assert axis_number is not None

                        # see if the field is the name of an axis
                        if field == axis_name:

                            # if we have a multi-index, then need to include
                            # the levels
                            if self.is_multi_index:
                                filt = filt.union(Index(self.levels))

                            takers = op(axis_values, filt)
                            return obj.loc(axis=axis_number)[takers]

                        # this might be the name of a file IN an axis
                        elif field in axis_values:

                            # we need to filter on this dimension
                            values = ensure_index(getattr(obj, field).values)
                            filt = ensure_index(filt)

                            # hack until we support reversed dim flags
                            if isinstance(obj, DataFrame):
                                axis_number = 1 - axis_number
                            takers = op(values, filt)
                            return obj.loc(axis=axis_number)[takers]

                    raise ValueError(f"cannot find the field [{field}] for filtering!")

                obj = process_filter(field, filt)

        return obj

    def create_description(
        self,
        complib=None,
        complevel=None,
        fletcher32: bool = False,
        expectedrows: Optional[int] = None,
    ):
        """ create the description of the table from the axes & values """

        # provided expected rows if its passed
        if expectedrows is None:
            expectedrows = max(self.nrows_expected, 10000)

        d = dict(name="table", expectedrows=expectedrows)

        # description from the axes & values
        d["description"] = {a.cname: a.typ for a in self.axes}

        if complib:
            if complevel is None:
                complevel = self._complevel or 9
            filters = _tables().Filters(
                complevel=complevel,
                complib=complib,
                fletcher32=fletcher32 or self._fletcher32,
            )
            d["filters"] = filters
        elif self._filters is not None:
            d["filters"] = self._filters

        return d

    def read_coordinates(
        self,
        where=None,
        start: Optional[int] = None,
        stop: Optional[int] = None,
        **kwargs,
    ):
        """select coordinates (row numbers) from a table; return the
        coordinates object
        """

        # validate the version
        self.validate_version(where)

        # infer the data kind
        if not self.infer_axes():
            return False

        # create the selection
        self.selection = Selection(self, where=where, start=start, stop=stop)
        coords = self.selection.select_coords()
        if self.selection.filter is not None:
            for field, op, filt in self.selection.filter.format():
                data = self.read_column(
                    field, start=coords.min(), stop=coords.max() + 1
                )
                coords = coords[op(data.iloc[coords - coords.min()], filt).values]

        return Index(coords)

    def read_column(
        self,
        column: str,
        where=None,
        start: Optional[int] = None,
        stop: Optional[int] = None,
    ):
        """return a single column from the table, generally only indexables
        are interesting
        """

        # validate the version
        self.validate_version()

        # infer the data kind
        if not self.infer_axes():
            return False

        if where is not None:
            raise TypeError("read_column does not currently accept a where clause")

        # find the axes
        for a in self.axes:
            if column == a.name:

                if not a.is_data_indexable:
                    raise ValueError(
                        f"column [{column}] can not be extracted individually; "
                        "it is not data indexable"
                    )

                # column must be an indexable or a data column
                c = getattr(self.table.cols, column)
                a.set_info(self.info)
                a.convert(
                    c[start:stop],
                    nan_rep=self.nan_rep,
                    encoding=self.encoding,
                    errors=self.errors,
                )
                return Series(_set_tz(a.take_data(), a.tz, True), name=column)

        raise KeyError(f"column [{column}] not found in the table")


class WORMTable(Table):
    """ a write-once read-many table: this format DOES NOT ALLOW appending to a
         table. writing is a one-time operation the data are stored in a format
         that allows for searching the data on disk
         """

    table_type = "worm"

    def read(self, **kwargs):
        """ read the indices and the indexing array, calculate offset rows and
        return """
        raise NotImplementedError("WORMTable needs to implement read")

    def write(self, **kwargs):
        """ write in a format that we can search later on (but cannot append
               to): write out the indices and the values using _write_array
               (e.g. a CArray) create an indexing table so that we can search
        """
        raise NotImplementedError("WORKTable needs to implement write")


class AppendableTable(Table):
    """ support the new appendable table formats """

    _indexables = None
    table_type = "appendable"

    def write(
        self,
        obj,
        axes=None,
        append=False,
        complib=None,
        complevel=None,
        fletcher32=None,
        min_itemsize=None,
        chunksize=None,
        expectedrows=None,
        dropna=False,
        **kwargs,
    ):

        if not append and self.is_exists:
            self._handle.remove_node(self.group, "table")

        # create the axes
        self.create_axes(
            axes=axes, obj=obj, validate=append, min_itemsize=min_itemsize, **kwargs
        )

        for a in self.axes:
            a.validate(self, append)

        if not self.is_exists:

            # create the table
            options = self.create_description(
                complib=complib,
                complevel=complevel,
                fletcher32=fletcher32,
                expectedrows=expectedrows,
            )

            # set the table attributes
            self.set_attrs()

            # create the table
            self._handle.create_table(self.group, **options)
        else:
            pass
            # table = self.table

        # update my info
        self.attrs.info = self.info

        # validate the axes and set the kinds
        for a in self.axes:
            a.validate_and_set(self, append)

        # add the rows
        self.write_data(chunksize, dropna=dropna)

    def write_data(self, chunksize: Optional[int], dropna: bool = False):
        """ we form the data into a 2-d including indexes,values,mask
            write chunk-by-chunk """

        names = self.dtype.names
        nrows = self.nrows_expected

        # if dropna==True, then drop ALL nan rows
        masks = []
        if dropna:

            for a in self.values_axes:

                # figure the mask: only do if we can successfully process this
                # column, otherwise ignore the mask
                mask = isna(a.data).all(axis=0)
                if isinstance(mask, np.ndarray):
                    masks.append(mask.astype("u1", copy=False))

        # consolidate masks
        if len(masks):
            mask = masks[0]
            for m in masks[1:]:
                mask = mask & m
            mask = mask.ravel()
        else:
            mask = None

        # broadcast the indexes if needed
        indexes = [a.cvalues for a in self.index_axes]
        nindexes = len(indexes)
        bindexes = []
        for i, idx in enumerate(indexes):

            # broadcast to all other indexes except myself
            if i > 0 and i < nindexes:
                repeater = np.prod([indexes[bi].shape[0] for bi in range(0, i)])
                idx = np.tile(idx, repeater)

            if i < nindexes - 1:
                repeater = np.prod(
                    [indexes[bi].shape[0] for bi in range(i + 1, nindexes)]
                )
                idx = np.repeat(idx, repeater)

            bindexes.append(idx)

        # transpose the values so first dimension is last
        # reshape the values if needed
        values = [a.take_data() for a in self.values_axes]
        values = [v.transpose(np.roll(np.arange(v.ndim), v.ndim - 1)) for v in values]
        bvalues = []
        for i, v in enumerate(values):
            new_shape = (nrows,) + self.dtype[names[nindexes + i]].shape
            bvalues.append(values[i].reshape(new_shape))

        # write the chunks
        if chunksize is None:
            chunksize = 100000

        rows = np.empty(min(chunksize, nrows), dtype=self.dtype)
        chunks = int(nrows / chunksize) + 1
        for i in range(chunks):
            start_i = i * chunksize
            end_i = min((i + 1) * chunksize, nrows)
            if start_i >= end_i:
                break

            self.write_data_chunk(
                rows,
                indexes=[a[start_i:end_i] for a in bindexes],
                mask=mask[start_i:end_i] if mask is not None else None,
                values=[v[start_i:end_i] for v in bvalues],
            )

    def write_data_chunk(self, rows, indexes, mask, values):
        """
        Parameters
        ----------
        rows : an empty memory space where we are putting the chunk
        indexes : an array of the indexes
        mask : an array of the masks
        values : an array of the values
        """

        # 0 len
        for v in values:
            if not np.prod(v.shape):
                return

        try:
            nrows = indexes[0].shape[0]
            if nrows != len(rows):
                rows = np.empty(nrows, dtype=self.dtype)
            names = self.dtype.names
            nindexes = len(indexes)

            # indexes
            for i, idx in enumerate(indexes):
                rows[names[i]] = idx

            # values
            for i, v in enumerate(values):
                rows[names[i + nindexes]] = v

            # mask
            if mask is not None:
                m = ~mask.ravel().astype(bool, copy=False)
                if not m.all():
                    rows = rows[m]

        except Exception as detail:
            raise Exception(f"cannot create row-data -> {detail}")

        try:
            if len(rows):
                self.table.append(rows)
                self.table.flush()
        except Exception as detail:
            raise TypeError(f"tables cannot write this data -> {detail}")

    def delete(
        self,
        where=None,
        start: Optional[int] = None,
        stop: Optional[int] = None,
        **kwargs,
    ):

        # delete all rows (and return the nrows)
        if where is None or not len(where):
            if start is None and stop is None:
                nrows = self.nrows
                self._handle.remove_node(self.group, recursive=True)
            else:
                # pytables<3.0 would remove a single row with stop=None
                if stop is None:
                    stop = self.nrows
                nrows = self.table.remove_rows(start=start, stop=stop)
                self.table.flush()
            return nrows

        # infer the data kind
        if not self.infer_axes():
            return None

        # create the selection
        table = self.table
        self.selection = Selection(self, where, start=start, stop=stop)
        values = self.selection.select_coords()

        # delete the rows in reverse order
        sorted_series = Series(values).sort_values()
        ln = len(sorted_series)

        if ln:

            # construct groups of consecutive rows
            diff = sorted_series.diff()
            groups = list(diff[diff > 1].index)

            # 1 group
            if not len(groups):
                groups = [0]

            # final element
            if groups[-1] != ln:
                groups.append(ln)

            # initial element
            if groups[0] != 0:
                groups.insert(0, 0)

            # we must remove in reverse order!
            pg = groups.pop()
            for g in reversed(groups):
                rows = sorted_series.take(range(g, pg))
                table.remove_rows(
                    start=rows[rows.index[0]], stop=rows[rows.index[-1]] + 1
                )
                pg = g

            self.table.flush()

        # return the number of rows removed
        return ln


class AppendableFrameTable(AppendableTable):
    """ support the new appendable table formats """

    pandas_kind = "frame_table"
    table_type = "appendable_frame"
    ndim = 2
    obj_type: Type[Union[DataFrame, Series]] = DataFrame

    @property
    def is_transposed(self) -> bool:
        return self.index_axes[0].axis == 1

    def get_object(self, obj):
        """ these are written transposed """
        if self.is_transposed:
            obj = obj.T
        return obj

    def read(self, where=None, columns=None, **kwargs):

        if not self.read_axes(where=where, **kwargs):
            return None

        info = (
            self.info.get(self.non_index_axes[0][0], dict())
            if len(self.non_index_axes)
            else dict()
        )
        index = self.index_axes[0].values
        frames = []
        for a in self.values_axes:

            # we could have a multi-index constructor here
            # ensure_index doesn't recognized our list-of-tuples here
            if info.get("type") == "MultiIndex":
                cols = MultiIndex.from_tuples(a.values)
            else:
                cols = Index(a.values)
            names = info.get("names")
            if names is not None:
                cols.set_names(names, inplace=True)

            if self.is_transposed:
                values = a.cvalues
                index_ = cols
                cols_ = Index(index, name=getattr(index, "name", None))
            else:
                values = a.cvalues.T
                index_ = Index(index, name=getattr(index, "name", None))
                cols_ = cols

            # if we have a DataIndexableCol, its shape will only be 1 dim
            if values.ndim == 1 and isinstance(values, np.ndarray):
                values = values.reshape((1, values.shape[0]))

            block = make_block(values, placement=np.arange(len(cols_)), ndim=2)
            mgr = BlockManager([block], [cols_, index_])
            frames.append(DataFrame(mgr))

        if len(frames) == 1:
            df = frames[0]
        else:
            df = concat(frames, axis=1)

        # apply the selection filters & axis orderings
        df = self.process_axes(df, columns=columns)

        return df


class AppendableSeriesTable(AppendableFrameTable):
    """ support the new appendable table formats """

    pandas_kind = "series_table"
    table_type = "appendable_series"
    ndim = 2
    obj_type = Series
    storage_obj_type = DataFrame

    @property
    def is_transposed(self) -> bool:
        return False

    def get_object(self, obj):
        return obj

    def write(self, obj, data_columns=None, **kwargs):
        """ we are going to write this as a frame table """
        if not isinstance(obj, DataFrame):
            name = obj.name or "values"
            obj = DataFrame({name: obj}, index=obj.index)
            obj.columns = [name]
        return super().write(obj=obj, data_columns=obj.columns.tolist(), **kwargs)

    def read(self, columns=None, **kwargs):

        is_multi_index = self.is_multi_index
        if columns is not None and is_multi_index:
            for n in self.levels:
                if n not in columns:
                    columns.insert(0, n)
        s = super().read(columns=columns, **kwargs)
        if is_multi_index:
            s.set_index(self.levels, inplace=True)

        s = s.iloc[:, 0]

        # remove the default name
        if s.name == "values":
            s.name = None
        return s


class AppendableMultiSeriesTable(AppendableSeriesTable):
    """ support the new appendable table formats """

    pandas_kind = "series_table"
    table_type = "appendable_multiseries"

    def write(self, obj, **kwargs):
        """ we are going to write this as a frame table """
        name = obj.name or "values"
        obj, self.levels = self.validate_multiindex(obj)
        cols = list(self.levels)
        cols.append(name)
        obj.columns = cols
        return super().write(obj=obj, **kwargs)


class GenericTable(AppendableFrameTable):
    """ a table that read/writes the generic pytables table format """

    pandas_kind = "frame_table"
    table_type = "generic_table"
    ndim = 2
    obj_type = DataFrame

    @property
    def pandas_type(self) -> str:
        return self.pandas_kind

    @property
    def storable(self):
        return getattr(self.group, "table", None) or self.group

    def get_attrs(self):
        """ retrieve our attributes """
        self.non_index_axes = []
        self.nan_rep = None
        self.levels = []

        self.index_axes = [a.infer(self) for a in self.indexables if a.is_an_indexable]
        self.values_axes = [
            a.infer(self) for a in self.indexables if not a.is_an_indexable
        ]
        self.data_columns = [a.name for a in self.values_axes]

    @property
    def indexables(self):
        """ create the indexables from the table description """
        if self._indexables is None:

            d = self.description

            # the index columns is just a simple index
            self._indexables = [GenericIndexCol(name="index", axis=0)]

            for i, n in enumerate(d._v_names):
                assert isinstance(n, str)

                dc = GenericDataIndexableCol(
                    name=n, pos=i, values=[n], version=self.version
                )
                self._indexables.append(dc)

        return self._indexables

    def write(self, **kwargs):
        raise NotImplementedError("cannot write on an generic table")


class AppendableMultiFrameTable(AppendableFrameTable):
    """ a frame with a multi-index """

    table_type = "appendable_multiframe"
    obj_type = DataFrame
    ndim = 2
    _re_levels = re.compile(r"^level_\d+$")

    @property
    def table_type_short(self) -> str:
        return "appendable_multi"

    def write(self, obj, data_columns=None, **kwargs):
        if data_columns is None:
            data_columns = []
        elif data_columns is True:
            data_columns = obj.columns.tolist()
        obj, self.levels = self.validate_multiindex(obj)
        for n in self.levels:
            if n not in data_columns:
                data_columns.insert(0, n)
        return super().write(obj=obj, data_columns=data_columns, **kwargs)

    def read(self, **kwargs):

        df = super().read(**kwargs)
        df = df.set_index(self.levels)

        # remove names for 'level_%d'
        df.index = df.index.set_names(
            [None if self._re_levels.search(l) else l for l in df.index.names]
        )

        return df


def _reindex_axis(obj, axis: int, labels: Index, other=None):
    ax = obj._get_axis(axis)
    labels = ensure_index(labels)

    # try not to reindex even if other is provided
    # if it equals our current index
    if other is not None:
        other = ensure_index(other)
    if (other is None or labels.equals(other)) and labels.equals(ax):
        return obj

    labels = ensure_index(labels.unique())
    if other is not None:
        labels = ensure_index(other.unique()).intersection(labels, sort=False)
    if not labels.equals(ax):
        slicer: List[Union[slice, Index]] = [slice(None, None)] * obj.ndim
        slicer[axis] = labels
        obj = obj.loc[tuple(slicer)]
    return obj


def _get_info(info, name):
    """ get/create the info for this name """
    try:
        idx = info[name]
    except KeyError:
        idx = info[name] = dict()
    return idx


# tz to/from coercion


def _get_tz(tz):
    """ for a tz-aware type, return an encoded zone """
    zone = timezones.get_timezone(tz)
    if zone is None:
        zone = tz.utcoffset().total_seconds()
    return zone


def _set_tz(values, tz, preserve_UTC: bool = False, coerce: bool = False):
    """
    coerce the values to a DatetimeIndex if tz is set
    preserve the input shape if possible

    Parameters
    ----------
    values : ndarray
    tz : string/pickled tz object
    preserve_UTC : bool,
        preserve the UTC of the result
    coerce : if we do not have a passed timezone, coerce to M8[ns] ndarray
    """
    if tz is not None:
        name = getattr(values, "name", None)
        values = values.ravel()
        tz = timezones.get_timezone(_ensure_decoded(tz))
        values = DatetimeIndex(values, name=name)
        if values.tz is None:
            values = values.tz_localize("UTC").tz_convert(tz)
        if preserve_UTC:
            if tz == "UTC":
                values = list(values)
    elif coerce:
        values = np.asarray(values, dtype="M8[ns]")

    return values


def _convert_index(name: str, index, encoding=None, errors="strict", format_type=None):
    assert isinstance(name, str)

    index_name = getattr(index, "name", None)

    if isinstance(index, DatetimeIndex):
        converted = index.asi8
        return IndexCol(
            name,
            converted,
            "datetime64",
            _tables().Int64Col(),
            freq=index.freq,
            tz=index.tz,
            index_name=index_name,
        )
    elif isinstance(index, TimedeltaIndex):
        converted = index.asi8
        return IndexCol(
            name,
            converted,
            "timedelta64",
            _tables().Int64Col(),
            freq=index.freq,
            index_name=index_name,
        )
    elif isinstance(index, (Int64Index, PeriodIndex)):
        atom = _tables().Int64Col()
        # avoid to store ndarray of Period objects
        return IndexCol(
            name,
            index._ndarray_values,
            "integer",
            atom,
            freq=getattr(index, "freq", None),
            index_name=index_name,
        )

    if isinstance(index, MultiIndex):
        raise TypeError("MultiIndex not supported here!")

    inferred_type = lib.infer_dtype(index, skipna=False)
    # we wont get inferred_type of "datetime64" or "timedelta64" as these
    #  would go through the DatetimeIndex/TimedeltaIndex paths above

    values = np.asarray(index)

    if inferred_type == "date":
        converted = np.asarray([v.toordinal() for v in values], dtype=np.int32)
        return IndexCol(
            name, converted, "date", _tables().Time32Col(), index_name=index_name,
        )
    elif inferred_type == "string":
        # atom = _tables().ObjectAtom()
        # return np.asarray(values, dtype='O'), 'object', atom

        converted = _convert_string_array(values, encoding, errors)
        itemsize = converted.dtype.itemsize
        return IndexCol(
            name,
            converted,
            "string",
            _tables().StringCol(itemsize),
            itemsize=itemsize,
            index_name=index_name,
        )
<<<<<<< HEAD
=======
    elif inferred_type == "unicode":
        if format_type == "fixed":
            atom = _tables().ObjectAtom()
            return IndexCol(
                name,
                np.asarray(values, dtype="O"),
                "object",
                atom,
                index_name=index_name,
            )
        raise TypeError(
            f"[unicode] is not supported as a in index type for [{format_type}] formats"
        )
>>>>>>> a522b5c1

    elif inferred_type == "integer":
        # take a guess for now, hope the values fit
        atom = _tables().Int64Col()
        return IndexCol(
            name,
            np.asarray(values, dtype=np.int64),
            "integer",
            atom,
            index_name=index_name,
        )
    elif inferred_type == "floating":
        atom = _tables().Float64Col()
        return IndexCol(
            name,
            np.asarray(values, dtype=np.float64),
            "float",
            atom,
            index_name=index_name,
        )
    else:
        atom = _tables().ObjectAtom()
        return IndexCol(
            name, np.asarray(values, dtype="O"), "object", atom, index_name=index_name,
        )


def _unconvert_index(data, kind, encoding=None, errors="strict"):
    kind = _ensure_decoded(kind)
    if kind == "datetime64":
        index = DatetimeIndex(data)
    elif kind == "timedelta64":
        index = TimedeltaIndex(data)
    elif kind == "date":
        try:
            index = np.asarray([date.fromordinal(v) for v in data], dtype=object)
        except (ValueError):
            index = np.asarray([date.fromtimestamp(v) for v in data], dtype=object)
    elif kind in ("integer", "float"):
        index = np.asarray(data)
    elif kind in ("string"):
        index = _unconvert_string_array(
            data, nan_rep=None, encoding=encoding, errors=errors
        )
    elif kind == "object":
        index = np.asarray(data[0])
    else:  # pragma: no cover
        raise ValueError(f"unrecognized index type {kind}")
    return index


def _convert_string_array(data, encoding, errors, itemsize=None):
    """
    we take a string-like that is object dtype and coerce to a fixed size
    string type

    Parameters
    ----------
    data : a numpy array of object dtype
    encoding : None or string-encoding
    errors : handler for encoding errors
    itemsize : integer, optional, defaults to the max length of the strings

    Returns
    -------
    data in a fixed-length string dtype, encoded to bytes if needed
    """

    # encode if needed
    if encoding is not None and len(data):
        data = (
            Series(data.ravel()).str.encode(encoding, errors).values.reshape(data.shape)
        )

    # create the sized dtype
    if itemsize is None:
        ensured = ensure_object(data.ravel())
        itemsize = max(1, libwriters.max_len_string_array(ensured))

    data = np.asarray(data, dtype=f"S{itemsize}")
    return data


def _unconvert_string_array(data, nan_rep=None, encoding=None, errors="strict"):
    """
    inverse of _convert_string_array

    Parameters
    ----------
    data : fixed length string dtyped array
    nan_rep : the storage repr of NaN, optional
    encoding : the encoding of the data, optional
    errors : handler for encoding errors, default 'strict'

    Returns
    -------
    an object array of the decoded data

    """
    shape = data.shape
    data = np.asarray(data.ravel(), dtype=object)

    # guard against a None encoding (because of a legacy
    # where the passed encoding is actually None)
    encoding = _ensure_encoding(encoding)
    if encoding is not None and len(data):

        itemsize = libwriters.max_len_string_array(ensure_object(data))
        dtype = f"U{itemsize}"

        if isinstance(data[0], bytes):
            data = Series(data).str.decode(encoding, errors=errors).values
        else:
            data = data.astype(dtype, copy=False).astype(object, copy=False)

    if nan_rep is None:
        nan_rep = "nan"

    data = libwriters.string_array_replace_from_nan_rep(data, nan_rep)
    return data.reshape(shape)


def _maybe_convert(values: np.ndarray, val_kind, encoding, errors):
    val_kind = _ensure_decoded(val_kind)
    if _need_convert(val_kind):
        conv = _get_converter(val_kind, encoding, errors)
        # conv = np.frompyfunc(conv, 1, 1)
        values = conv(values)
    return values


def _get_converter(kind: str, encoding, errors):
    if kind == "datetime64":
        return lambda x: np.asarray(x, dtype="M8[ns]")
    elif kind == "string":
        return lambda x: _unconvert_string_array(x, encoding=encoding, errors=errors)
    else:  # pragma: no cover
        raise ValueError(f"invalid kind {kind}")


def _need_convert(kind) -> bool:
    if kind in ("datetime64", "string"):
        return True
    return False


class Selection:
    """
    Carries out a selection operation on a tables.Table object.

    Parameters
    ----------
    table : a Table object
    where : list of Terms (or convertible to)
    start, stop: indices to start and/or stop selection

    """

    def __init__(
        self,
        table: Table,
        where=None,
        start: Optional[int] = None,
        stop: Optional[int] = None,
    ):
        self.table = table
        self.where = where
        self.start = start
        self.stop = stop
        self.condition = None
        self.filter = None
        self.terms = None
        self.coordinates = None

        if is_list_like(where):

            # see if we have a passed coordinate like
            try:
                inferred = lib.infer_dtype(where, skipna=False)
                if inferred == "integer" or inferred == "boolean":
                    where = np.asarray(where)
                    if where.dtype == np.bool_:
                        start, stop = self.start, self.stop
                        if start is None:
                            start = 0
                        if stop is None:
                            stop = self.table.nrows
                        self.coordinates = np.arange(start, stop)[where]
                    elif issubclass(where.dtype.type, np.integer):
                        if (self.start is not None and (where < self.start).any()) or (
                            self.stop is not None and (where >= self.stop).any()
                        ):
                            raise ValueError(
                                "where must have index locations >= start and < stop"
                            )
                        self.coordinates = where

            except ValueError:
                pass

        if self.coordinates is None:

            self.terms = self.generate(where)

            # create the numexpr & the filter
            if self.terms is not None:
                self.condition, self.filter = self.terms.evaluate()

    def generate(self, where):
        """ where can be a : dict,list,tuple,string """
        if where is None:
            return None

        q = self.table.queryables()
        try:
            return PyTablesExpr(where, queryables=q, encoding=self.table.encoding)
        except NameError:
            # raise a nice message, suggesting that the user should use
            # data_columns
            qkeys = ",".join(q.keys())
            raise ValueError(
                f"The passed where expression: {where}\n"
                "            contains an invalid variable reference\n"
                "            all of the variable references must be a "
                "reference to\n"
                "            an axis (e.g. 'index' or 'columns'), or a "
                "data_column\n"
                f"            The currently defined references are: {qkeys}\n"
            )

    def select(self):
        """
        generate the selection
        """
        if self.condition is not None:
            return self.table.table.read_where(
                self.condition.format(), start=self.start, stop=self.stop
            )
        elif self.coordinates is not None:
            return self.table.table.read_coordinates(self.coordinates)
        return self.table.table.read(start=self.start, stop=self.stop)

    def select_coords(self):
        """
        generate the selection
        """
        start, stop = self.start, self.stop
        nrows = self.table.nrows
        if start is None:
            start = 0
        elif start < 0:
            start += nrows
        if self.stop is None:
            stop = nrows
        elif stop < 0:
            stop += nrows

        if self.condition is not None:
            return self.table.table.get_where_list(
                self.condition.format(), start=start, stop=stop, sort=True
            )
        elif self.coordinates is not None:
            return self.coordinates

        return np.arange(start, stop)<|MERGE_RESOLUTION|>--- conflicted
+++ resolved
@@ -4634,22 +4634,6 @@
             itemsize=itemsize,
             index_name=index_name,
         )
-<<<<<<< HEAD
-=======
-    elif inferred_type == "unicode":
-        if format_type == "fixed":
-            atom = _tables().ObjectAtom()
-            return IndexCol(
-                name,
-                np.asarray(values, dtype="O"),
-                "object",
-                atom,
-                index_name=index_name,
-            )
-        raise TypeError(
-            f"[unicode] is not supported as a in index type for [{format_type}] formats"
-        )
->>>>>>> a522b5c1
 
     elif inferred_type == "integer":
         # take a guess for now, hope the values fit
