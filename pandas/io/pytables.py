--- conflicted
+++ resolved
@@ -2406,17 +2406,12 @@
         if values.dtype.fields is not None:
             values = values[self.cname]
 
-<<<<<<< HEAD
-        # NB: unlike in the other calls to set_data, self.dtype may not be None here
-        self.set_data(values)
-        converted = self.data  # TODO: Setting should not be necessary
-=======
         assert self.typ is not None
         if self.dtype is None:
             self.set_data(values)
         else:
             self.data = values
->>>>>>> 987e16d8
+        converted = self.data  # TODO: Setting should not be necessary
 
         # use the meta if needed
         meta = _ensure_decoded(self.meta)
