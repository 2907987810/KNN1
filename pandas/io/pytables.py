"""
High level interface to PyTables for reading and writing pandas data structures
to disk
"""
from __future__ import annotations

from contextlib import suppress
import copy
from datetime import (
    date,
    tzinfo,
)
import itertools
import os
import re
from textwrap import dedent
from typing import (
    TYPE_CHECKING,
    Any,
    Callable,
    Hashable,
    Sequence,
    cast,
)
import warnings

import numpy as np

from pandas._config import (
    config,
    get_option,
)

from pandas._libs import (
    lib,
    writers as libwriters,
)
from pandas._libs.tslibs import timezones
from pandas._typing import (
    ArrayLike,
    DtypeArg,
    FrameOrSeries,
    FrameOrSeriesUnion,
    Shape,
)
from pandas.compat._optional import import_optional_dependency
from pandas.compat.pickle_compat import patch_pickle
from pandas.errors import PerformanceWarning
from pandas.util._decorators import cache_readonly

from pandas.core.dtypes.common import (
    ensure_object,
    is_categorical_dtype,
    is_complex_dtype,
    is_datetime64_dtype,
    is_datetime64tz_dtype,
    is_extension_array_dtype,
    is_list_like,
    is_string_dtype,
    is_timedelta64_dtype,
    needs_i8_conversion,
)
from pandas.core.dtypes.missing import array_equivalent

from pandas import (
    DataFrame,
    DatetimeIndex,
    Index,
    Int64Index,
    MultiIndex,
    PeriodIndex,
    Series,
    TimedeltaIndex,
    concat,
    isna,
)
from pandas.core.arrays import (
    Categorical,
    DatetimeArray,
    PeriodArray,
)
import pandas.core.common as com
from pandas.core.computation.pytables import (
    PyTablesExpr,
    maybe_expression,
)
from pandas.core.construction import extract_array
from pandas.core.indexes.api import ensure_index
from pandas.core.internals import BlockManager

from pandas.io.common import stringify_path
from pandas.io.formats.printing import (
    adjoin,
    pprint_thing,
)

if TYPE_CHECKING:
    from tables import (
        Col,
        File,
        Node,
    )

    from pandas.core.internals import Block


# versioning attribute
_version = "0.15.2"

# encoding
_default_encoding = "UTF-8"


def _ensure_decoded(s):
    """ if we have bytes, decode them to unicode """
    if isinstance(s, np.bytes_):
        s = s.decode("UTF-8")
    return s


def _ensure_encoding(encoding):
    # set the encoding if we need
    if encoding is None:
        encoding = _default_encoding

    return encoding


def _ensure_str(name):
    """
    Ensure that an index / column name is a str (python 3); otherwise they
    may be np.string dtype. Non-string dtypes are passed through unchanged.

    https://github.com/pandas-dev/pandas/issues/13492
    """
    if isinstance(name, str):
        name = str(name)
    return name


Term = PyTablesExpr


def _ensure_term(where, scope_level: int):
    """
    Ensure that the where is a Term or a list of Term.

    This makes sure that we are capturing the scope of variables that are
    passed create the terms here with a frame_level=2 (we are 2 levels down)
    """
    # only consider list/tuple here as an ndarray is automatically a coordinate
    # list
    level = scope_level + 1
    if isinstance(where, (list, tuple)):
        where = [
            Term(term, scope_level=level + 1) if maybe_expression(term) else term
            for term in where
            if term is not None
        ]
    elif maybe_expression(where):
        where = Term(where, scope_level=level)
    return where if where is None or len(where) else None


class PossibleDataLossError(Exception):
    pass


class ClosedFileError(Exception):
    pass


class IncompatibilityWarning(Warning):
    pass


incompatibility_doc = """
where criteria is being ignored as this version [%s] is too old (or
not-defined), read the file in and write it out to a new file to upgrade (with
the copy_to method)
"""


class AttributeConflictWarning(Warning):
    pass


attribute_conflict_doc = """
the [%s] attribute of the existing index is [%s] which conflicts with the new
[%s], resetting the attribute to None
"""


class DuplicateWarning(Warning):
    pass


duplicate_doc = """
duplicate entries in table, taking most recently appended
"""

performance_doc = """
your performance may suffer as PyTables will pickle object types that it cannot
map directly to c-types [inferred_type->%s,key->%s] [items->%s]
"""

# formats
_FORMAT_MAP = {"f": "fixed", "fixed": "fixed", "t": "table", "table": "table"}

# axes map
_AXES_MAP = {DataFrame: [0]}

# register our configuration options
dropna_doc = """
: boolean
    drop ALL nan rows when appending to a table
"""
format_doc = """
: format
    default format writing format, if None, then
    put will default to 'fixed' and append will default to 'table'
"""

with config.config_prefix("io.hdf"):
    config.register_option("dropna_table", False, dropna_doc, validator=config.is_bool)
    config.register_option(
        "default_format",
        None,
        format_doc,
        validator=config.is_one_of_factory(["fixed", "table", None]),
    )

# oh the troubles to reduce import time
_table_mod = None
_table_file_open_policy_is_strict = False


def _tables():
    global _table_mod
    global _table_file_open_policy_is_strict
    if _table_mod is None:
        import tables

        _table_mod = tables

        # set the file open policy
        # return the file open policy; this changes as of pytables 3.1
        # depending on the HDF5 version
        with suppress(AttributeError):
            _table_file_open_policy_is_strict = (
                tables.file._FILE_OPEN_POLICY == "strict"
            )

    return _table_mod


# interface to/from ###


def to_hdf(
    path_or_buf,
    key: str,
    value: FrameOrSeries,
    mode: str = "a",
    complevel: int | None = None,
    complib: str | None = None,
    append: bool = False,
    format: str | None = None,
    index: bool = True,
    min_itemsize: int | dict[str, int] | None = None,
    nan_rep=None,
    dropna: bool | None = None,
    data_columns: bool | list[str] | None = None,
    errors: str = "strict",
    encoding: str = "UTF-8",
):
    """ store this object, close it if we opened it """
    if append:
        f = lambda store: store.append(
            key,
            value,
            format=format,
            index=index,
            min_itemsize=min_itemsize,
            nan_rep=nan_rep,
            dropna=dropna,
            data_columns=data_columns,
            errors=errors,
            encoding=encoding,
        )
    else:
        # NB: dropna is not passed to `put`
        f = lambda store: store.put(
            key,
            value,
            format=format,
            index=index,
            min_itemsize=min_itemsize,
            nan_rep=nan_rep,
            data_columns=data_columns,
            errors=errors,
            encoding=encoding,
            dropna=dropna,
        )

    path_or_buf = stringify_path(path_or_buf)
    if isinstance(path_or_buf, str):
        with HDFStore(
            path_or_buf, mode=mode, complevel=complevel, complib=complib
        ) as store:
            f(store)
    else:
        f(path_or_buf)


def read_hdf(
    path_or_buf,
    key=None,
    mode: str = "r",
    errors: str = "strict",
    where=None,
    start: int | None = None,
    stop: int | None = None,
    columns=None,
    iterator=False,
    chunksize: int | None = None,
    **kwargs,
):
    """
    Read from the store, close it if we opened it.

    Retrieve pandas object stored in file, optionally based on where
    criteria.

    .. warning::

       Pandas uses PyTables for reading and writing HDF5 files, which allows
       serializing object-dtype data with pickle when using the "fixed" format.
       Loading pickled data received from untrusted sources can be unsafe.

       See: https://docs.python.org/3/library/pickle.html for more.

    Parameters
    ----------
    path_or_buf : str, path object, pandas.HDFStore
        Any valid string path is acceptable. Only supports the local file system,
        remote URLs and file-like objects are not supported.

        If you want to pass in a path object, pandas accepts any
        ``os.PathLike``.

        Alternatively, pandas accepts an open :class:`pandas.HDFStore` object.

    key : object, optional
        The group identifier in the store. Can be omitted if the HDF file
        contains a single pandas object.
    mode : {'r', 'r+', 'a'}, default 'r'
        Mode to use when opening the file. Ignored if path_or_buf is a
        :class:`pandas.HDFStore`. Default is 'r'.
    errors : str, default 'strict'
        Specifies how encoding and decoding errors are to be handled.
        See the errors argument for :func:`open` for a full list
        of options.
    where : list, optional
        A list of Term (or convertible) objects.
    start : int, optional
        Row number to start selection.
    stop  : int, optional
        Row number to stop selection.
    columns : list, optional
        A list of columns names to return.
    iterator : bool, optional
        Return an iterator object.
    chunksize : int, optional
        Number of rows to include in an iteration when using an iterator.
    **kwargs
        Additional keyword arguments passed to HDFStore.

    Returns
    -------
    item : object
        The selected object. Return type depends on the object stored.

    See Also
    --------
    DataFrame.to_hdf : Write a HDF file from a DataFrame.
    HDFStore : Low-level access to HDF files.

    Examples
    --------
    >>> df = pd.DataFrame([[1, 1.0, 'a']], columns=['x', 'y', 'z'])
    >>> df.to_hdf('./store.h5', 'data')
    >>> reread = pd.read_hdf('./store.h5')
    """
    if mode not in ["r", "r+", "a"]:
        raise ValueError(
            f"mode {mode} is not allowed while performing a read. "
            f"Allowed modes are r, r+ and a."
        )
    # grab the scope
    if where is not None:
        where = _ensure_term(where, scope_level=1)

    if isinstance(path_or_buf, HDFStore):
        if not path_or_buf.is_open:
            raise OSError("The HDFStore must be open for reading.")

        store = path_or_buf
        auto_close = False
    else:
        path_or_buf = stringify_path(path_or_buf)
        if not isinstance(path_or_buf, str):
            raise NotImplementedError(
                "Support for generic buffers has not been implemented."
            )
        try:
            exists = os.path.exists(path_or_buf)

        # if filepath is too long
        except (TypeError, ValueError):
            exists = False

        if not exists:
            raise FileNotFoundError(f"File {path_or_buf} does not exist")

        store = HDFStore(path_or_buf, mode=mode, errors=errors, **kwargs)
        # can't auto open/close if we are using an iterator
        # so delegate to the iterator
        auto_close = True

    try:
        if key is None:
            groups = store.groups()
            if len(groups) == 0:
                raise ValueError(
                    "Dataset(s) incompatible with Pandas data types, "
                    "not table, or no datasets found in HDF5 file."
                )
            candidate_only_group = groups[0]

            # For the HDF file to have only one dataset, all other groups
            # should then be metadata groups for that candidate group. (This
            # assumes that the groups() method enumerates parent groups
            # before their children.)
            for group_to_check in groups[1:]:
                if not _is_metadata_of(group_to_check, candidate_only_group):
                    raise ValueError(
                        "key must be provided when HDF5 "
                        "file contains multiple datasets."
                    )
            key = candidate_only_group._v_pathname
        return store.select(
            key,
            where=where,
            start=start,
            stop=stop,
            columns=columns,
            iterator=iterator,
            chunksize=chunksize,
            auto_close=auto_close,
        )
    except (ValueError, TypeError, KeyError):
        if not isinstance(path_or_buf, HDFStore):
            # if there is an error, close the store if we opened it.
            with suppress(AttributeError):
                store.close()

        raise


def _is_metadata_of(group: Node, parent_group: Node) -> bool:
    """Check if a given group is a metadata group for a given parent_group."""
    if group._v_depth <= parent_group._v_depth:
        return False

    current = group
    while current._v_depth > 1:
        parent = current._v_parent
        if parent == parent_group and current._v_name == "meta":
            return True
        current = current._v_parent
    return False


class HDFStore:
    """
    Dict-like IO interface for storing pandas objects in PyTables.

    Either Fixed or Table format.

    .. warning::

       Pandas uses PyTables for reading and writing HDF5 files, which allows
       serializing object-dtype data with pickle when using the "fixed" format.
       Loading pickled data received from untrusted sources can be unsafe.

       See: https://docs.python.org/3/library/pickle.html for more.

    Parameters
    ----------
    path : str
        File path to HDF5 file.
    mode : {'a', 'w', 'r', 'r+'}, default 'a'

        ``'r'``
            Read-only; no data can be modified.
        ``'w'``
            Write; a new file is created (an existing file with the same
            name would be deleted).
        ``'a'``
            Append; an existing file is opened for reading and writing,
            and if the file does not exist it is created.
        ``'r+'``
            It is similar to ``'a'``, but the file must already exist.
    complevel : int, 0-9, default None
        Specifies a compression level for data.
        A value of 0 or None disables compression.
    complib : {'zlib', 'lzo', 'bzip2', 'blosc'}, default 'zlib'
        Specifies the compression library to be used.
        As of v0.20.2 these additional compressors for Blosc are supported
        (default if no compressor specified: 'blosc:blosclz'):
        {'blosc:blosclz', 'blosc:lz4', 'blosc:lz4hc', 'blosc:snappy',
         'blosc:zlib', 'blosc:zstd'}.
        Specifying a compression library which is not available issues
        a ValueError.
    fletcher32 : bool, default False
        If applying compression use the fletcher32 checksum.
    **kwargs
        These parameters will be passed to the PyTables open_file method.

    Examples
    --------
    >>> bar = pd.DataFrame(np.random.randn(10, 4))
    >>> store = pd.HDFStore('test.h5')
    >>> store['foo'] = bar   # write to HDF5
    >>> bar = store['foo']   # retrieve
    >>> store.close()

    **Create or load HDF5 file in-memory**

    When passing the `driver` option to the PyTables open_file method through
    **kwargs, the HDF5 file is loaded or created in-memory and will only be
    written when closed:

    >>> bar = pd.DataFrame(np.random.randn(10, 4))
    >>> store = pd.HDFStore('test.h5', driver='H5FD_CORE')
    >>> store['foo'] = bar
    >>> store.close()   # only now, data is written to disk
    """

    _handle: File | None
    _mode: str
    _complevel: int
    _fletcher32: bool

    def __init__(
        self,
        path,
        mode: str = "a",
        complevel: int | None = None,
        complib=None,
        fletcher32: bool = False,
        **kwargs,
    ):

        if "format" in kwargs:
            raise ValueError("format is not a defined argument for HDFStore")

        tables = import_optional_dependency("tables")

        if complib is not None and complib not in tables.filters.all_complibs:
            raise ValueError(
                f"complib only supports {tables.filters.all_complibs} compression."
            )

        if complib is None and complevel is not None:
            complib = tables.filters.default_complib

        self._path = stringify_path(path)
        if mode is None:
            mode = "a"
        self._mode = mode
        self._handle = None
        self._complevel = complevel if complevel else 0
        self._complib = complib
        self._fletcher32 = fletcher32
        self._filters = None
        self.open(mode=mode, **kwargs)

    def __fspath__(self):
        return self._path

    @property
    def root(self):
        """ return the root node """
        self._check_if_open()
        assert self._handle is not None  # for mypy
        return self._handle.root

    @property
    def filename(self):
        return self._path

    def __getitem__(self, key: str):
        return self.get(key)

    def __setitem__(self, key: str, value):
        self.put(key, value)

    def __delitem__(self, key: str):
        return self.remove(key)

    def __getattr__(self, name: str):
        """ allow attribute access to get stores """
        try:
            return self.get(name)
        except (KeyError, ClosedFileError):
            pass
        raise AttributeError(
            f"'{type(self).__name__}' object has no attribute '{name}'"
        )

    def __contains__(self, key: str) -> bool:
        """
        check for existence of this key
        can match the exact pathname or the pathnm w/o the leading '/'
        """
        node = self.get_node(key)
        if node is not None:
            name = node._v_pathname
            if name == key or name[1:] == key:
                return True
        return False

    def __len__(self) -> int:
        return len(self.groups())

    def __repr__(self) -> str:
        pstr = pprint_thing(self._path)
        return f"{type(self)}\nFile path: {pstr}\n"

    def __enter__(self):
        return self

    def __exit__(self, exc_type, exc_value, traceback):
        self.close()

    def keys(self, include: str = "pandas") -> list[str]:
        """
        Return a list of keys corresponding to objects stored in HDFStore.

        Parameters
        ----------

        include : str, default 'pandas'
                When kind equals 'pandas' return pandas objects.
                When kind equals 'native' return native HDF5 Table objects.

                .. versionadded:: 1.1.0

        Returns
        -------
        list
            List of ABSOLUTE path-names (e.g. have the leading '/').

        Raises
        ------
        raises ValueError if kind has an illegal value
        """
        if include == "pandas":
            return [n._v_pathname for n in self.groups()]

        elif include == "native":
            assert self._handle is not None  # mypy
            return [
                n._v_pathname for n in self._handle.walk_nodes("/", classname="Table")
            ]
        raise ValueError(
            f"`include` should be either 'pandas' or 'native' but is '{include}'"
        )

    def __iter__(self):
        return iter(self.keys())

    def items(self):
        """
        iterate on key->group
        """
        for g in self.groups():
            yield g._v_pathname, g

    iteritems = items

    def open(self, mode: str = "a", **kwargs):
        """
        Open the file in the specified mode

        Parameters
        ----------
        mode : {'a', 'w', 'r', 'r+'}, default 'a'
            See HDFStore docstring or tables.open_file for info about modes
        **kwargs
            These parameters will be passed to the PyTables open_file method.
        """
        tables = _tables()

        if self._mode != mode:
            # if we are changing a write mode to read, ok
            if self._mode in ["a", "w"] and mode in ["r", "r+"]:
                pass
            elif mode in ["w"]:
                # this would truncate, raise here
                if self.is_open:
                    raise PossibleDataLossError(
                        f"Re-opening the file [{self._path}] with mode [{self._mode}] "
                        "will delete the current file!"
                    )

            self._mode = mode

        # close and reopen the handle
        if self.is_open:
            self.close()

        if self._complevel and self._complevel > 0:
            self._filters = _tables().Filters(
                self._complevel, self._complib, fletcher32=self._fletcher32
            )

        if _table_file_open_policy_is_strict and self.is_open:
            msg = (
                "Cannot open HDF5 file, which is already opened, "
                "even in read-only mode."
            )
            raise ValueError(msg)

        self._handle = tables.open_file(self._path, self._mode, **kwargs)

    def close(self):
        """
        Close the PyTables file handle
        """
        if self._handle is not None:
            self._handle.close()
        self._handle = None

    @property
    def is_open(self) -> bool:
        """
        return a boolean indicating whether the file is open
        """
        if self._handle is None:
            return False
        return bool(self._handle.isopen)

    def flush(self, fsync: bool = False):
        """
        Force all buffered modifications to be written to disk.

        Parameters
        ----------
        fsync : bool (default False)
          call ``os.fsync()`` on the file handle to force writing to disk.

        Notes
        -----
        Without ``fsync=True``, flushing may not guarantee that the OS writes
        to disk. With fsync, the operation will block until the OS claims the
        file has been written; however, other caching layers may still
        interfere.
        """
        if self._handle is not None:
            self._handle.flush()
            if fsync:
                with suppress(OSError):
                    os.fsync(self._handle.fileno())

    def get(self, key: str):
        """
        Retrieve pandas object stored in file.

        Parameters
        ----------
        key : str

        Returns
        -------
        object
            Same type as object stored in file.
        """
        with patch_pickle():
            # GH#31167 Without this patch, pickle doesn't know how to unpickle
            #  old DateOffset objects now that they are cdef classes.
            group = self.get_node(key)
            if group is None:
                raise KeyError(f"No object named {key} in the file")
            return self._read_group(group)

    def select(
        self,
        key: str,
        where=None,
        start=None,
        stop=None,
        columns=None,
        iterator=False,
        chunksize=None,
        auto_close: bool = False,
    ):
        """
        Retrieve pandas object stored in file, optionally based on where criteria.

        .. warning::

           Pandas uses PyTables for reading and writing HDF5 files, which allows
           serializing object-dtype data with pickle when using the "fixed" format.
           Loading pickled data received from untrusted sources can be unsafe.

           See: https://docs.python.org/3/library/pickle.html for more.

        Parameters
        ----------
        key : str
            Object being retrieved from file.
        where : list or None
            List of Term (or convertible) objects, optional.
        start : int or None
            Row number to start selection.
        stop : int, default None
            Row number to stop selection.
        columns : list or None
            A list of columns that if not None, will limit the return columns.
        iterator : bool or False
            Returns an iterator.
        chunksize : int or None
            Number or rows to include in iteration, return an iterator.
        auto_close : bool or False
            Should automatically close the store when finished.

        Returns
        -------
        object
            Retrieved object from file.
        """
        group = self.get_node(key)
        if group is None:
            raise KeyError(f"No object named {key} in the file")

        # create the storer and axes
        where = _ensure_term(where, scope_level=1)
        s = self._create_storer(group)
        s.infer_axes()

        # function to call on iteration
        def func(_start, _stop, _where):
            return s.read(start=_start, stop=_stop, where=_where, columns=columns)

        # create the iterator
        it = TableIterator(
            self,
            s,
            func,
            where=where,
            nrows=s.nrows,
            start=start,
            stop=stop,
            iterator=iterator,
            chunksize=chunksize,
            auto_close=auto_close,
        )

        return it.get_result()

    def select_as_coordinates(
        self,
        key: str,
        where=None,
        start: int | None = None,
        stop: int | None = None,
    ):
        """
        return the selection as an Index

        .. warning::

           Pandas uses PyTables for reading and writing HDF5 files, which allows
           serializing object-dtype data with pickle when using the "fixed" format.
           Loading pickled data received from untrusted sources can be unsafe.

           See: https://docs.python.org/3/library/pickle.html for more.


        Parameters
        ----------
        key : str
        where : list of Term (or convertible) objects, optional
        start : integer (defaults to None), row number to start selection
        stop  : integer (defaults to None), row number to stop selection
        """
        where = _ensure_term(where, scope_level=1)
        tbl = self.get_storer(key)
        if not isinstance(tbl, Table):
            raise TypeError("can only read_coordinates with a table")
        return tbl.read_coordinates(where=where, start=start, stop=stop)

    def select_column(
        self,
        key: str,
        column: str,
        start: int | None = None,
        stop: int | None = None,
    ):
        """
        return a single column from the table. This is generally only useful to
        select an indexable

        .. warning::

           Pandas uses PyTables for reading and writing HDF5 files, which allows
           serializing object-dtype data with pickle when using the "fixed" format.
           Loading pickled data received from untrusted sources can be unsafe.

           See: https://docs.python.org/3/library/pickle.html for more.

        Parameters
        ----------
        key : str
        column : str
            The column of interest.
        start : int or None, default None
        stop : int or None, default None

        Raises
        ------
        raises KeyError if the column is not found (or key is not a valid
            store)
        raises ValueError if the column can not be extracted individually (it
            is part of a data block)

        """
        tbl = self.get_storer(key)
        if not isinstance(tbl, Table):
            raise TypeError("can only read_column with a table")
        return tbl.read_column(column=column, start=start, stop=stop)

    def select_as_multiple(
        self,
        keys,
        where=None,
        selector=None,
        columns=None,
        start=None,
        stop=None,
        iterator=False,
        chunksize=None,
        auto_close: bool = False,
    ):
        """
        Retrieve pandas objects from multiple tables.

        .. warning::

           Pandas uses PyTables for reading and writing HDF5 files, which allows
           serializing object-dtype data with pickle when using the "fixed" format.
           Loading pickled data received from untrusted sources can be unsafe.

           See: https://docs.python.org/3/library/pickle.html for more.

        Parameters
        ----------
        keys : a list of the tables
        selector : the table to apply the where criteria (defaults to keys[0]
            if not supplied)
        columns : the columns I want back
        start : integer (defaults to None), row number to start selection
        stop  : integer (defaults to None), row number to stop selection
        iterator : bool, return an iterator, default False
        chunksize : nrows to include in iteration, return an iterator
        auto_close : bool, default False
            Should automatically close the store when finished.

        Raises
        ------
        raises KeyError if keys or selector is not found or keys is empty
        raises TypeError if keys is not a list or tuple
        raises ValueError if the tables are not ALL THE SAME DIMENSIONS
        """
        # default to single select
        where = _ensure_term(where, scope_level=1)
        if isinstance(keys, (list, tuple)) and len(keys) == 1:
            keys = keys[0]
        if isinstance(keys, str):
            return self.select(
                key=keys,
                where=where,
                columns=columns,
                start=start,
                stop=stop,
                iterator=iterator,
                chunksize=chunksize,
                auto_close=auto_close,
            )

        if not isinstance(keys, (list, tuple)):
            raise TypeError("keys must be a list/tuple")

        if not len(keys):
            raise ValueError("keys must have a non-zero length")

        if selector is None:
            selector = keys[0]

        # collect the tables
        tbls = [self.get_storer(k) for k in keys]
        s = self.get_storer(selector)

        # validate rows
        nrows = None
        for t, k in itertools.chain([(s, selector)], zip(tbls, keys)):
            if t is None:
                raise KeyError(f"Invalid table [{k}]")
            if not t.is_table:
                raise TypeError(
                    f"object [{t.pathname}] is not a table, and cannot be used in all "
                    "select as multiple"
                )

            if nrows is None:
                nrows = t.nrows
            elif t.nrows != nrows:
                raise ValueError("all tables must have exactly the same nrows!")

        # The isinstance checks here are redundant with the check above,
        #  but necessary for mypy; see GH#29757
        _tbls = [x for x in tbls if isinstance(x, Table)]

        # axis is the concentration axes
        axis = list({t.non_index_axes[0][0] for t in _tbls})[0]

        def func(_start, _stop, _where):

            # retrieve the objs, _where is always passed as a set of
            # coordinates here
            objs = [
                t.read(where=_where, columns=columns, start=_start, stop=_stop)
                for t in tbls
            ]

            # concat and return
            return concat(objs, axis=axis, verify_integrity=False)._consolidate()

        # create the iterator
        it = TableIterator(
            self,
            s,
            func,
            where=where,
            nrows=nrows,
            start=start,
            stop=stop,
            iterator=iterator,
            chunksize=chunksize,
            auto_close=auto_close,
        )

        return it.get_result(coordinates=True)

    def put(
        self,
        key: str,
        value: FrameOrSeries,
        format=None,
        index=True,
        append=False,
        complib=None,
        complevel: int | None = None,
        min_itemsize: int | dict[str, int] | None = None,
        nan_rep=None,
        data_columns: list[str] | None = None,
        encoding=None,
        errors: str = "strict",
        track_times: bool = True,
        dropna: bool = False,
    ):
        """
        Store object in HDFStore.

        Parameters
        ----------
        key : str
        value : {Series, DataFrame}
        format : 'fixed(f)|table(t)', default is 'fixed'
            Format to use when storing object in HDFStore. Value can be one of:

            ``'fixed'``
                Fixed format.  Fast writing/reading. Not-appendable, nor searchable.
            ``'table'``
                Table format.  Write as a PyTables Table structure which may perform
                worse but allow more flexible operations like searching / selecting
                subsets of the data.
        append : bool, default False
            This will force Table format, append the input data to the existing.
        data_columns : list, default None
            List of columns to create as data columns, or True to use all columns.
            See `here
            <https://pandas.pydata.org/pandas-docs/stable/user_guide/io.html#query-via-data-columns>`__.
        encoding : str, default None
            Provide an encoding for strings.
        track_times : bool, default True
            Parameter is propagated to 'create_table' method of 'PyTables'.
            If set to False it enables to have the same h5 files (same hashes)
            independent on creation time.

            .. versionadded:: 1.1.0
        """
        if format is None:
            format = get_option("io.hdf.default_format") or "fixed"
        format = self._validate_format(format)
        self._write_to_group(
            key,
            value,
            format=format,
            index=index,
            append=append,
            complib=complib,
            complevel=complevel,
            min_itemsize=min_itemsize,
            nan_rep=nan_rep,
            data_columns=data_columns,
            encoding=encoding,
            errors=errors,
            track_times=track_times,
            dropna=dropna,
        )

    def remove(self, key: str, where=None, start=None, stop=None):
        """
        Remove pandas object partially by specifying the where condition

        Parameters
        ----------
        key : str
            Node to remove or delete rows from
        where : list of Term (or convertible) objects, optional
        start : integer (defaults to None), row number to start selection
        stop  : integer (defaults to None), row number to stop selection

        Returns
        -------
        number of rows removed (or None if not a Table)

        Raises
        ------
        raises KeyError if key is not a valid store

        """
        where = _ensure_term(where, scope_level=1)
        try:
            s = self.get_storer(key)
        except KeyError:
            # the key is not a valid store, re-raising KeyError
            raise
        except AssertionError:
            # surface any assertion errors for e.g. debugging
            raise
        except Exception as err:
            # In tests we get here with ClosedFileError, TypeError, and
            #  _table_mod.NoSuchNodeError.  TODO: Catch only these?

            if where is not None:
                raise ValueError(
                    "trying to remove a node with a non-None where clause!"
                ) from err

            # we are actually trying to remove a node (with children)
            node = self.get_node(key)
            if node is not None:
                node._f_remove(recursive=True)
                return None

        # remove the node
        if com.all_none(where, start, stop):
            s.group._f_remove(recursive=True)

        # delete from the table
        else:
            if not s.is_table:
                raise ValueError(
                    "can only remove with where on objects written as tables"
                )
            return s.delete(where=where, start=start, stop=stop)

    def append(
        self,
        key: str,
        value: FrameOrSeries,
        format=None,
        axes=None,
        index=True,
        append=True,
        complib=None,
        complevel: int | None = None,
        columns=None,
        min_itemsize: int | dict[str, int] | None = None,
        nan_rep=None,
        chunksize=None,
        expectedrows=None,
        dropna: bool | None = None,
        data_columns: list[str] | None = None,
        encoding=None,
        errors: str = "strict",
    ):
        """
        Append to Table in file. Node must already exist and be Table
        format.

        Parameters
        ----------
        key : str
        value : {Series, DataFrame}
        format : 'table' is the default
            Format to use when storing object in HDFStore.  Value can be one of:

            ``'table'``
                Table format. Write as a PyTables Table structure which may perform
                worse but allow more flexible operations like searching / selecting
                subsets of the data.
        append       : bool, default True
            Append the input data to the existing.
        data_columns : list of columns, or True, default None
            List of columns to create as indexed data columns for on-disk
            queries, or True to use all columns. By default only the axes
            of the object are indexed. See `here
            <https://pandas.pydata.org/pandas-docs/stable/user_guide/io.html#query-via-data-columns>`__.
        min_itemsize : dict of columns that specify minimum str sizes
        nan_rep      : str to use as str nan representation
        chunksize    : size to chunk the writing
        expectedrows : expected TOTAL row size of this table
        encoding     : default None, provide an encoding for str
        dropna : bool, default False
            Do not write an ALL nan row to the store settable
            by the option 'io.hdf.dropna_table'.

        Notes
        -----
        Does *not* check if data being appended overlaps with existing
        data in the table, so be careful
        """
        if columns is not None:
            raise TypeError(
                "columns is not a supported keyword in append, try data_columns"
            )

        if dropna is None:
            dropna = get_option("io.hdf.dropna_table")
        if format is None:
            format = get_option("io.hdf.default_format") or "table"
        format = self._validate_format(format)
        self._write_to_group(
            key,
            value,
            format=format,
            axes=axes,
            index=index,
            append=append,
            complib=complib,
            complevel=complevel,
            min_itemsize=min_itemsize,
            nan_rep=nan_rep,
            chunksize=chunksize,
            expectedrows=expectedrows,
            dropna=dropna,
            data_columns=data_columns,
            encoding=encoding,
            errors=errors,
        )

    def append_to_multiple(
        self,
        d: dict,
        value,
        selector,
        data_columns=None,
        axes=None,
        dropna=False,
        **kwargs,
    ):
        """
        Append to multiple tables

        Parameters
        ----------
        d : a dict of table_name to table_columns, None is acceptable as the
            values of one node (this will get all the remaining columns)
        value : a pandas object
        selector : a string that designates the indexable table; all of its
            columns will be designed as data_columns, unless data_columns is
            passed, in which case these are used
        data_columns : list of columns to create as data columns, or True to
            use all columns
        dropna : if evaluates to True, drop rows from all tables if any single
                 row in each table has all NaN. Default False.

        Notes
        -----
        axes parameter is currently not accepted

        """
        if axes is not None:
            raise TypeError(
                "axes is currently not accepted as a parameter to append_to_multiple; "
                "you can create the tables independently instead"
            )

        if not isinstance(d, dict):
            raise ValueError(
                "append_to_multiple must have a dictionary specified as the "
                "way to split the value"
            )

        if selector not in d:
            raise ValueError(
                "append_to_multiple requires a selector that is in passed dict"
            )

        # figure out the splitting axis (the non_index_axis)
        axis = list(set(range(value.ndim)) - set(_AXES_MAP[type(value)]))[0]

        # figure out how to split the value
        remain_key = None
        remain_values: list = []
        for k, v in d.items():
            if v is None:
                if remain_key is not None:
                    raise ValueError(
                        "append_to_multiple can only have one value in d that is None"
                    )
                remain_key = k
            else:
                remain_values.extend(v)
        if remain_key is not None:
            ordered = value.axes[axis]
            ordd = ordered.difference(Index(remain_values))
            ordd = sorted(ordered.get_indexer(ordd))
            d[remain_key] = ordered.take(ordd)

        # data_columns
        if data_columns is None:
            data_columns = d[selector]

        # ensure rows are synchronized across the tables
        if dropna:
            idxs = (value[cols].dropna(how="all").index for cols in d.values())
            valid_index = next(idxs)
            for index in idxs:
                valid_index = valid_index.intersection(index)
            value = value.loc[valid_index]

        min_itemsize = kwargs.pop("min_itemsize", None)

        # append
        for k, v in d.items():
            dc = data_columns if k == selector else None

            # compute the val
            val = value.reindex(v, axis=axis)

            filtered = (
                {key: value for (key, value) in min_itemsize.items() if key in v}
                if min_itemsize is not None
                else None
            )
            self.append(k, val, data_columns=dc, min_itemsize=filtered, **kwargs)

    def create_table_index(
        self,
        key: str,
        columns=None,
        optlevel: int | None = None,
        kind: str | None = None,
    ):
        """
        Create a pytables index on the table.

        Parameters
        ----------
        key : str
        columns : None, bool, or listlike[str]
            Indicate which columns to create an index on.

            * False : Do not create any indexes.
            * True : Create indexes on all columns.
            * None : Create indexes on all columns.
            * listlike : Create indexes on the given columns.

        optlevel : int or None, default None
            Optimization level, if None, pytables defaults to 6.
        kind : str or None, default None
            Kind of index, if None, pytables defaults to "medium".

        Raises
        ------
        TypeError: raises if the node is not a table
        """
        # version requirements
        _tables()
        s = self.get_storer(key)
        if s is None:
            return

        if not isinstance(s, Table):
            raise TypeError("cannot create table index on a Fixed format store")
        s.create_index(columns=columns, optlevel=optlevel, kind=kind)

    def groups(self):
        """
        Return a list of all the top-level nodes.

        Each node returned is not a pandas storage object.

        Returns
        -------
        list
            List of objects.
        """
        _tables()
        self._check_if_open()
        assert self._handle is not None  # for mypy
        assert _table_mod is not None  # for mypy
        return [
            g
            for g in self._handle.walk_groups()
            if (
                not isinstance(g, _table_mod.link.Link)
                and (
                    getattr(g._v_attrs, "pandas_type", None)
                    or getattr(g, "table", None)
                    or (isinstance(g, _table_mod.table.Table) and g._v_name != "table")
                )
            )
        ]

    def walk(self, where="/"):
        """
        Walk the pytables group hierarchy for pandas objects.

        This generator will yield the group path, subgroups and pandas object
        names for each group.

        Any non-pandas PyTables objects that are not a group will be ignored.

        The `where` group itself is listed first (preorder), then each of its
        child groups (following an alphanumerical order) is also traversed,
        following the same procedure.

        .. versionadded:: 0.24.0

        Parameters
        ----------
        where : str, default "/"
            Group where to start walking.

        Yields
        ------
        path : str
            Full path to a group (without trailing '/').
        groups : list
            Names (strings) of the groups contained in `path`.
        leaves : list
            Names (strings) of the pandas objects contained in `path`.
        """
        _tables()
        self._check_if_open()
        assert self._handle is not None  # for mypy
        assert _table_mod is not None  # for mypy

        for g in self._handle.walk_groups(where):
            if getattr(g._v_attrs, "pandas_type", None) is not None:
                continue

            groups = []
            leaves = []
            for child in g._v_children.values():
                pandas_type = getattr(child._v_attrs, "pandas_type", None)
                if pandas_type is None:
                    if isinstance(child, _table_mod.group.Group):
                        groups.append(child._v_name)
                else:
                    leaves.append(child._v_name)

            yield (g._v_pathname.rstrip("/"), groups, leaves)

    def get_node(self, key: str) -> Node | None:
        """ return the node with the key or None if it does not exist """
        self._check_if_open()
        if not key.startswith("/"):
            key = "/" + key

        assert self._handle is not None
        assert _table_mod is not None  # for mypy
        try:
            node = self._handle.get_node(self.root, key)
        except _table_mod.exceptions.NoSuchNodeError:
            return None

        assert isinstance(node, _table_mod.Node), type(node)
        return node

    def get_storer(self, key: str) -> GenericFixed | Table:
        """ return the storer object for a key, raise if not in the file """
        group = self.get_node(key)
        if group is None:
            raise KeyError(f"No object named {key} in the file")

        s = self._create_storer(group)
        s.infer_axes()
        return s

    def copy(
        self,
        file,
        mode="w",
        propindexes: bool = True,
        keys=None,
        complib=None,
        complevel: int | None = None,
        fletcher32: bool = False,
        overwrite=True,
    ):
        """
        Copy the existing store to a new file, updating in place.

        Parameters
        ----------
        propindexes : bool, default True
            Restore indexes in copied file.
        keys : list, optional
            List of keys to include in the copy (defaults to all).
        overwrite : bool, default True
            Whether to overwrite (remove and replace) existing nodes in the new store.
        mode, complib, complevel, fletcher32 same as in HDFStore.__init__

        Returns
        -------
        open file handle of the new store
        """
        new_store = HDFStore(
            file, mode=mode, complib=complib, complevel=complevel, fletcher32=fletcher32
        )
        if keys is None:
            keys = list(self.keys())
        if not isinstance(keys, (tuple, list)):
            keys = [keys]
        for k in keys:
            s = self.get_storer(k)
            if s is not None:

                if k in new_store:
                    if overwrite:
                        new_store.remove(k)

                data = self.select(k)
                if isinstance(s, Table):

                    index: bool | list[str] = False
                    if propindexes:
                        index = [a.name for a in s.axes if a.is_indexed]
                    new_store.append(
                        k,
                        data,
                        index=index,
                        data_columns=getattr(s, "data_columns", None),
                        encoding=s.encoding,
                    )
                else:
                    new_store.put(k, data, encoding=s.encoding)

        return new_store

    def info(self) -> str:
        """
        Print detailed information on the store.

        Returns
        -------
        str
        """
        path = pprint_thing(self._path)
        output = f"{type(self)}\nFile path: {path}\n"

        if self.is_open:
            lkeys = sorted(self.keys())
            if len(lkeys):
                keys = []
                values = []

                for k in lkeys:
                    try:
                        s = self.get_storer(k)
                        if s is not None:
                            keys.append(pprint_thing(s.pathname or k))
                            values.append(pprint_thing(s or "invalid_HDFStore node"))
                    except AssertionError:
                        # surface any assertion errors for e.g. debugging
                        raise
                    except Exception as detail:
                        keys.append(k)
                        dstr = pprint_thing(detail)
                        values.append(f"[invalid_HDFStore node: {dstr}]")

                output += adjoin(12, keys, values)
            else:
                output += "Empty"
        else:
            output += "File is CLOSED"

        return output

    # ------------------------------------------------------------------------
    # private methods

    def _check_if_open(self):
        if not self.is_open:
            raise ClosedFileError(f"{self._path} file is not open!")

    def _validate_format(self, format: str) -> str:
        """ validate / deprecate formats """
        # validate
        try:
            format = _FORMAT_MAP[format.lower()]
        except KeyError as err:
            raise TypeError(f"invalid HDFStore format specified [{format}]") from err

        return format

    def _create_storer(
        self,
        group,
        format=None,
        value: FrameOrSeries | None = None,
        encoding: str = "UTF-8",
        errors: str = "strict",
    ) -> GenericFixed | Table:
        """ return a suitable class to operate """
        cls: type[GenericFixed] | type[Table]

        if value is not None and not isinstance(value, (Series, DataFrame)):
            raise TypeError("value must be None, Series, or DataFrame")

        def error(t):
            # return instead of raising so mypy can tell where we are raising
            return TypeError(
                f"cannot properly create the storer for: [{t}] [group->"
                f"{group},value->{type(value)},format->{format}"
            )

        pt = _ensure_decoded(getattr(group._v_attrs, "pandas_type", None))
        tt = _ensure_decoded(getattr(group._v_attrs, "table_type", None))

        # infer the pt from the passed value
        if pt is None:
            if value is None:
                _tables()
                assert _table_mod is not None  # for mypy
                if getattr(group, "table", None) or isinstance(
                    group, _table_mod.table.Table
                ):
                    pt = "frame_table"
                    tt = "generic_table"
                else:
                    raise TypeError(
                        "cannot create a storer if the object is not existing "
                        "nor a value are passed"
                    )
            else:
                if isinstance(value, Series):
                    pt = "series"
                else:
                    pt = "frame"

                # we are actually a table
                if format == "table":
                    pt += "_table"

        # a storer node
        if "table" not in pt:
            _STORER_MAP = {"series": SeriesFixed, "frame": FrameFixed}
            try:
                cls = _STORER_MAP[pt]
            except KeyError as err:
                raise error("_STORER_MAP") from err
            return cls(self, group, encoding=encoding, errors=errors)

        # existing node (and must be a table)
        if tt is None:
            # if we are a writer, determine the tt
            if value is not None:
                if pt == "series_table":
                    index = getattr(value, "index", None)
                    if index is not None:
                        if index.nlevels == 1:
                            tt = "appendable_series"
                        elif index.nlevels > 1:
                            tt = "appendable_multiseries"
                elif pt == "frame_table":
                    index = getattr(value, "index", None)
                    if index is not None:
                        if index.nlevels == 1:
                            tt = "appendable_frame"
                        elif index.nlevels > 1:
                            tt = "appendable_multiframe"

        _TABLE_MAP = {
            "generic_table": GenericTable,
            "appendable_series": AppendableSeriesTable,
            "appendable_multiseries": AppendableMultiSeriesTable,
            "appendable_frame": AppendableFrameTable,
            "appendable_multiframe": AppendableMultiFrameTable,
            "worm": WORMTable,
        }
        try:
            cls = _TABLE_MAP[tt]
        except KeyError as err:
            raise error("_TABLE_MAP") from err

        return cls(self, group, encoding=encoding, errors=errors)

    def _write_to_group(
        self,
        key: str,
        value: FrameOrSeries,
        format,
        axes=None,
        index=True,
        append=False,
        complib=None,
        complevel: int | None = None,
        fletcher32=None,
        min_itemsize: int | dict[str, int] | None = None,
        chunksize=None,
        expectedrows=None,
        dropna=False,
        nan_rep=None,
        data_columns=None,
        encoding=None,
        errors: str = "strict",
        track_times: bool = True,
    ):
        # we don't want to store a table node at all if our object is 0-len
        # as there are not dtypes
        if getattr(value, "empty", None) and (format == "table" or append):
            return

        group = self._identify_group(key, append)

        s = self._create_storer(group, format, value, encoding=encoding, errors=errors)
        if append:
            # raise if we are trying to append to a Fixed format,
            #       or a table that exists (and we are putting)
            if not s.is_table or (s.is_table and format == "fixed" and s.is_exists):
                raise ValueError("Can only append to Tables")
            if not s.is_exists:
                s.set_object_info()
        else:
            s.set_object_info()

        if not s.is_table and complib:
            raise ValueError("Compression not supported on Fixed format stores")

        # write the object
        s.write(
            obj=value,
            axes=axes,
            append=append,
            complib=complib,
            complevel=complevel,
            fletcher32=fletcher32,
            min_itemsize=min_itemsize,
            chunksize=chunksize,
            expectedrows=expectedrows,
            dropna=dropna,
            nan_rep=nan_rep,
            data_columns=data_columns,
            track_times=track_times,
        )

        if isinstance(s, Table) and index:
            s.create_index(columns=index)

    def _read_group(self, group: Node):
        s = self._create_storer(group)
        s.infer_axes()
        return s.read()

    def _identify_group(self, key: str, append: bool) -> Node:
        """Identify HDF5 group based on key, delete/create group if needed."""
        group = self.get_node(key)

        # we make this assertion for mypy; the get_node call will already
        # have raised if this is incorrect
        assert self._handle is not None

        # remove the node if we are not appending
        if group is not None and not append:
            self._handle.remove_node(group, recursive=True)
            group = None

        if group is None:
            group = self._create_nodes_and_group(key)

        return group

    def _create_nodes_and_group(self, key: str) -> Node:
        """Create nodes from key and return group name."""
        # assertion for mypy
        assert self._handle is not None

        paths = key.split("/")
        # recursively create the groups
        path = "/"
        for p in paths:
            if not len(p):
                continue
            new_path = path
            if not path.endswith("/"):
                new_path += "/"
            new_path += p
            group = self.get_node(new_path)
            if group is None:
                group = self._handle.create_group(path, p)
            path = new_path
        return group


class TableIterator:
    """
    Define the iteration interface on a table

    Parameters
    ----------
    store : HDFStore
    s     : the referred storer
    func  : the function to execute the query
    where : the where of the query
    nrows : the rows to iterate on
    start : the passed start value (default is None)
    stop  : the passed stop value (default is None)
    iterator : bool, default False
        Whether to use the default iterator.
    chunksize : the passed chunking value (default is 100000)
    auto_close : bool, default False
        Whether to automatically close the store at the end of iteration.
    """

    chunksize: int | None
    store: HDFStore
    s: GenericFixed | Table

    def __init__(
        self,
        store: HDFStore,
        s: GenericFixed | Table,
        func,
        where,
        nrows,
        start=None,
        stop=None,
        iterator: bool = False,
        chunksize: int | None = None,
        auto_close: bool = False,
    ):
        self.store = store
        self.s = s
        self.func = func
        self.where = where

        # set start/stop if they are not set if we are a table
        if self.s.is_table:
            if nrows is None:
                nrows = 0
            if start is None:
                start = 0
            if stop is None:
                stop = nrows
            stop = min(nrows, stop)

        self.nrows = nrows
        self.start = start
        self.stop = stop

        self.coordinates = None
        if iterator or chunksize is not None:
            if chunksize is None:
                chunksize = 100000
            self.chunksize = int(chunksize)
        else:
            self.chunksize = None

        self.auto_close = auto_close

    def __iter__(self):
        # iterate
        current = self.start
        if self.coordinates is None:
            raise ValueError("Cannot iterate until get_result is called.")
        while current < self.stop:
            stop = min(current + self.chunksize, self.stop)
            value = self.func(None, None, self.coordinates[current:stop])
            current = stop
            if value is None or not len(value):
                continue

            yield value

        self.close()

    def close(self):
        if self.auto_close:
            self.store.close()

    def get_result(self, coordinates: bool = False):
        #  return the actual iterator
        if self.chunksize is not None:
            if not isinstance(self.s, Table):
                raise TypeError("can only use an iterator or chunksize on a table")

            self.coordinates = self.s.read_coordinates(where=self.where)

            return self

        # if specified read via coordinates (necessary for multiple selections
        if coordinates:
            if not isinstance(self.s, Table):
                raise TypeError("can only read_coordinates on a table")
            where = self.s.read_coordinates(
                where=self.where, start=self.start, stop=self.stop
            )
        else:
            where = self.where

        # directly return the result
        results = self.func(self.start, self.stop, where)
        self.close()
        return results


class IndexCol:
    """
    an index column description class

    Parameters
    ----------
    axis   : axis which I reference
    values : the ndarray like converted values
    kind   : a string description of this type
    typ    : the pytables type
    pos    : the position in the pytables

    """

    is_an_indexable = True
    is_data_indexable = True
    _info_fields = ["freq", "tz", "index_name"]

    name: str
    cname: str

    def __init__(
        self,
        name: str,
        values=None,
        kind=None,
        typ=None,
        cname: str | None = None,
        axis=None,
        pos=None,
        freq=None,
        tz=None,
        index_name=None,
        ordered=None,
        table=None,
        meta=None,
        metadata=None,
    ):

        if not isinstance(name, str):
            raise ValueError("`name` must be a str.")

        self.values = values
        self.kind = kind
        self.typ = typ
        self.name = name
        self.cname = cname or name
        self.axis = axis
        self.pos = pos
        self.freq = freq
        self.tz = tz
        self.index_name = index_name
        self.ordered = ordered
        self.table = table
        self.meta = meta
        self.metadata = metadata

        if pos is not None:
            self.set_pos(pos)

        # These are ensured as long as the passed arguments match the
        #  constructor annotations.
        assert isinstance(self.name, str)
        assert isinstance(self.cname, str)

    @property
    def itemsize(self) -> int:
        # Assumes self.typ has already been initialized
        return self.typ.itemsize

    @property
    def kind_attr(self) -> str:
        return f"{self.name}_kind"

    def set_pos(self, pos: int):
        """ set the position of this column in the Table """
        self.pos = pos
        if pos is not None and self.typ is not None:
            self.typ._v_pos = pos

    def __repr__(self) -> str:
        temp = tuple(
            map(pprint_thing, (self.name, self.cname, self.axis, self.pos, self.kind))
        )
        return ",".join(
            (
                f"{key}->{value}"
                for key, value in zip(["name", "cname", "axis", "pos", "kind"], temp)
            )
        )

    def __eq__(self, other: Any) -> bool:
        """ compare 2 col items """
        return all(
            getattr(self, a, None) == getattr(other, a, None)
            for a in ["name", "cname", "axis", "pos"]
        )

    def __ne__(self, other) -> bool:
        return not self.__eq__(other)

    @property
    def is_indexed(self) -> bool:
        """ return whether I am an indexed column """
        if not hasattr(self.table, "cols"):
            # e.g. if infer hasn't been called yet, self.table will be None.
            return False
        return getattr(self.table.cols, self.cname).is_indexed

    def convert(self, values: np.ndarray, nan_rep, encoding: str, errors: str):
        """
        Convert the data from this selection to the appropriate pandas type.
        """
        assert isinstance(values, np.ndarray), type(values)

        # values is a recarray
        if values.dtype.fields is not None:
            values = values[self.cname]

        val_kind = _ensure_decoded(self.kind)
        values = _maybe_convert(values, val_kind, encoding, errors)

        kwargs = {}
        kwargs["name"] = _ensure_decoded(self.index_name)

        if self.freq is not None:
            kwargs["freq"] = _ensure_decoded(self.freq)

        factory: type[Index] | type[DatetimeIndex] = Index
        if is_datetime64_dtype(values.dtype) or is_datetime64tz_dtype(values.dtype):
            factory = DatetimeIndex

        # making an Index instance could throw a number of different errors
        try:
            new_pd_index = factory(values, **kwargs)
        except ValueError:
            # if the output freq is different that what we recorded,
            # it should be None (see also 'doc example part 2')
            if "freq" in kwargs:
                kwargs["freq"] = None
            new_pd_index = factory(values, **kwargs)

        # error: Incompatible types in assignment (expression has type
        # "Union[ndarray, DatetimeIndex]", variable has type "Index")
        new_pd_index = _set_tz(new_pd_index, self.tz)  # type: ignore[assignment]
        return new_pd_index, new_pd_index

    def take_data(self):
        """ return the values"""
        return self.values

    @property
    def attrs(self):
        return self.table._v_attrs

    @property
    def description(self):
        return self.table.description

    @property
    def col(self):
        """ return my current col description """
        return getattr(self.description, self.cname, None)

    @property
    def cvalues(self):
        """ return my cython values """
        return self.values

    def __iter__(self):
        return iter(self.values)

    def maybe_set_size(self, min_itemsize=None):
        """
        maybe set a string col itemsize:
            min_itemsize can be an integer or a dict with this columns name
            with an integer size
        """
        if _ensure_decoded(self.kind) == "string":
            if isinstance(min_itemsize, dict):
                min_itemsize = min_itemsize.get(self.name)

            if min_itemsize is not None and self.typ.itemsize < min_itemsize:
                self.typ = _tables().StringCol(itemsize=min_itemsize, pos=self.pos)

    def validate_names(self):
        pass

    def validate_and_set(self, handler: AppendableTable, append: bool):
        self.table = handler.table
        self.validate_col()
        self.validate_attr(append)
        self.validate_metadata(handler)
        self.write_metadata(handler)
        self.set_attr()

    def validate_col(self, itemsize=None):
        """ validate this column: return the compared against itemsize """
        # validate this column for string truncation (or reset to the max size)
        if _ensure_decoded(self.kind) == "string":
            c = self.col
            if c is not None:
                if itemsize is None:
                    itemsize = self.itemsize
                if c.itemsize < itemsize:
                    raise ValueError(
                        f"Trying to store a string with len [{itemsize}] in "
                        f"[{self.cname}] column but\nthis column has a limit of "
                        f"[{c.itemsize}]!\nConsider using min_itemsize to "
                        "preset the sizes on these columns"
                    )
                return c.itemsize

        return None

    def validate_attr(self, append: bool):
        # check for backwards incompatibility
        if append:
            existing_kind = getattr(self.attrs, self.kind_attr, None)
            if existing_kind is not None and existing_kind != self.kind:
                raise TypeError(
                    f"incompatible kind in col [{existing_kind} - {self.kind}]"
                )

    def update_info(self, info):
        """
        set/update the info for this indexable with the key/value
        if there is a conflict raise/warn as needed
        """
        for key in self._info_fields:

            value = getattr(self, key, None)
            idx = info.setdefault(self.name, {})

            existing_value = idx.get(key)
            if key in idx and value is not None and existing_value != value:
                # frequency/name just warn
                if key in ["freq", "index_name"]:
                    ws = attribute_conflict_doc % (key, existing_value, value)
                    warnings.warn(ws, AttributeConflictWarning, stacklevel=6)

                    # reset
                    idx[key] = None
                    setattr(self, key, None)

                else:
                    raise ValueError(
                        f"invalid info for [{self.name}] for [{key}], "
                        f"existing_value [{existing_value}] conflicts with "
                        f"new value [{value}]"
                    )
            else:
                if value is not None or existing_value is not None:
                    idx[key] = value

    def set_info(self, info):
        """ set my state from the passed info """
        idx = info.get(self.name)
        if idx is not None:
            self.__dict__.update(idx)

    def set_attr(self):
        """ set the kind for this column """
        setattr(self.attrs, self.kind_attr, self.kind)

    def validate_metadata(self, handler: AppendableTable):
        """ validate that kind=category does not change the categories """
        if self.meta == "category":
            new_metadata = self.metadata
            cur_metadata = handler.read_metadata(self.cname)
            if (
                new_metadata is not None
                and cur_metadata is not None
                and not array_equivalent(new_metadata, cur_metadata)
            ):
                raise ValueError(
                    "cannot append a categorical with "
                    "different categories to the existing"
                )

    def write_metadata(self, handler: AppendableTable):
        """ set the meta data """
        if self.metadata is not None:
            handler.write_metadata(self.cname, self.metadata)


class GenericIndexCol(IndexCol):
    """ an index which is not represented in the data of the table """

    @property
    def is_indexed(self) -> bool:
        return False

    def convert(self, values: np.ndarray, nan_rep, encoding: str, errors: str):
        """
        Convert the data from this selection to the appropriate pandas type.

        Parameters
        ----------
        values : np.ndarray
        nan_rep : str
        encoding : str
        errors : str
        """
        assert isinstance(values, np.ndarray), type(values)

        # error: Incompatible types in assignment (expression has type
        # "Int64Index", variable has type "ndarray")
        values = Int64Index(np.arange(len(values)))  # type: ignore[assignment]
        return values, values

    def set_attr(self):
        pass


class DataCol(IndexCol):
    """
    a data holding column, by definition this is not indexable

    Parameters
    ----------
    data   : the actual data
    cname  : the column name in the table to hold the data (typically
                values)
    meta   : a string description of the metadata
    metadata : the actual metadata
    """

    is_an_indexable = False
    is_data_indexable = False
    _info_fields = ["tz", "ordered"]

    def __init__(
        self,
        name: str,
        values=None,
        kind=None,
        typ=None,
        cname=None,
        pos=None,
        tz=None,
        ordered=None,
        table=None,
        meta=None,
        metadata=None,
        dtype: DtypeArg | None = None,
        data=None,
    ):
        super().__init__(
            name=name,
            values=values,
            kind=kind,
            typ=typ,
            pos=pos,
            cname=cname,
            tz=tz,
            ordered=ordered,
            table=table,
            meta=meta,
            metadata=metadata,
        )
        self.dtype = dtype
        self.data = data

    @property
    def dtype_attr(self) -> str:
        return f"{self.name}_dtype"

    @property
    def meta_attr(self) -> str:
        return f"{self.name}_meta"

    def __repr__(self) -> str:
        temp = tuple(
            map(
                pprint_thing, (self.name, self.cname, self.dtype, self.kind, self.shape)
            )
        )
        return ",".join(
            (
                f"{key}->{value}"
                for key, value in zip(["name", "cname", "dtype", "kind", "shape"], temp)
            )
        )

    def __eq__(self, other: Any) -> bool:
        """ compare 2 col items """
        return all(
            getattr(self, a, None) == getattr(other, a, None)
            for a in ["name", "cname", "dtype", "pos"]
        )

    def set_data(self, data: ArrayLike):
        assert data is not None
        assert self.dtype is None

        data, dtype_name = _get_data_and_dtype_name(data)

        self.data = data
        self.dtype = dtype_name
        self.kind = _dtype_to_kind(dtype_name)

    def take_data(self):
        """ return the data """
        return self.data

    @classmethod
    def _get_atom(cls, values: ArrayLike) -> Col:
        """
        Get an appropriately typed and shaped pytables.Col object for values.
        """
        dtype = values.dtype
        # error: Item "ExtensionDtype" of "Union[ExtensionDtype, dtype[Any]]" has no
        # attribute "itemsize"
        itemsize = dtype.itemsize  # type: ignore[union-attr]

        shape = values.shape
        if values.ndim == 1:
            # EA, use block shape pretending it is 2D
            # TODO(EA2D): not necessary with 2D EAs
            shape = (1, values.size)

        if isinstance(values, Categorical):
            codes = values.codes
            atom = cls.get_atom_data(shape, kind=codes.dtype.name)
        elif is_datetime64_dtype(dtype) or is_datetime64tz_dtype(dtype):
            atom = cls.get_atom_datetime64(shape)
        elif is_timedelta64_dtype(dtype):
            atom = cls.get_atom_timedelta64(shape)
        elif is_complex_dtype(dtype):
            atom = _tables().ComplexCol(itemsize=itemsize, shape=shape[0])
        elif is_string_dtype(dtype):
            atom = cls.get_atom_string(shape, itemsize)
        else:
            atom = cls.get_atom_data(shape, kind=dtype.name)

        return atom

    @classmethod
    def get_atom_string(cls, shape, itemsize):
        return _tables().StringCol(itemsize=itemsize, shape=shape[0])

    @classmethod
    def get_atom_coltype(cls, kind: str) -> type[Col]:
        """ return the PyTables column class for this column """
        if kind.startswith("uint"):
            k4 = kind[4:]
            col_name = f"UInt{k4}Col"
        elif kind.startswith("period"):
            # we store as integer
            col_name = "Int64Col"
        else:
            kcap = kind.capitalize()
            col_name = f"{kcap}Col"

        return getattr(_tables(), col_name)

    @classmethod
    def get_atom_data(cls, shape, kind: str) -> Col:
        return cls.get_atom_coltype(kind=kind)(shape=shape[0])

    @classmethod
    def get_atom_datetime64(cls, shape):
        return _tables().Int64Col(shape=shape[0])

    @classmethod
    def get_atom_timedelta64(cls, shape):
        return _tables().Int64Col(shape=shape[0])

    @property
    def shape(self):
        return getattr(self.data, "shape", None)

    @property
    def cvalues(self):
        """ return my cython values """
        return self.data

    def validate_attr(self, append):
        """validate that we have the same order as the existing & same dtype"""
        if append:
            existing_fields = getattr(self.attrs, self.kind_attr, None)
            if existing_fields is not None and existing_fields != list(self.values):
                raise ValueError("appended items do not match existing items in table!")

            existing_dtype = getattr(self.attrs, self.dtype_attr, None)
            if existing_dtype is not None and existing_dtype != self.dtype:
                raise ValueError(
                    "appended items dtype do not match existing items dtype in table!"
                )

    def convert(self, values: np.ndarray, nan_rep, encoding: str, errors: str):
        """
        Convert the data from this selection to the appropriate pandas type.

        Parameters
        ----------
        values : np.ndarray
        nan_rep :
        encoding : str
        errors : str

        Returns
        -------
        index : listlike to become an Index
        data : ndarraylike to become a column
        """
        assert isinstance(values, np.ndarray), type(values)

        # values is a recarray
        if values.dtype.fields is not None:
            values = values[self.cname]

        assert self.typ is not None
        if self.dtype is None:
            # Note: in tests we never have timedelta64 or datetime64,
            #  so the _get_data_and_dtype_name may be unnecessary
            converted, dtype_name = _get_data_and_dtype_name(values)
            kind = _dtype_to_kind(dtype_name)
        else:
            converted = values
            dtype_name = self.dtype
            kind = self.kind

        assert isinstance(converted, np.ndarray)  # for mypy

        # use the meta if needed
        meta = _ensure_decoded(self.meta)
        metadata = self.metadata
        ordered = self.ordered
        tz = self.tz

        assert dtype_name is not None
        # convert to the correct dtype
        dtype = _ensure_decoded(dtype_name)

        # reverse converts
        if dtype == "datetime64":
            # recreate with tz if indicated
            converted = _set_tz(converted, tz, coerce=True)

        elif dtype == "timedelta64":
            converted = np.asarray(converted, dtype="m8[ns]")
        elif dtype == "date":
            try:
                converted = np.asarray(
                    [date.fromordinal(v) for v in converted], dtype=object
                )
            except ValueError:
                converted = np.asarray(
                    [date.fromtimestamp(v) for v in converted], dtype=object
                )

        elif meta == "category":
            # we have a categorical
            categories = metadata
            codes = converted.ravel()

            # if we have stored a NaN in the categories
            # then strip it; in theory we could have BOTH
            # -1s in the codes and nulls :<
            if categories is None:
                # Handle case of NaN-only categorical columns in which case
                # the categories are an empty array; when this is stored,
                # pytables cannot write a zero-len array, so on readback
                # the categories would be None and `read_hdf()` would fail.
                categories = Index([], dtype=np.float64)
            else:
                mask = isna(categories)
                if mask.any():
                    categories = categories[~mask]
                    codes[codes != -1] -= mask.astype(int).cumsum()._values

            converted = Categorical.from_codes(
                codes, categories=categories, ordered=ordered
            )

        else:

            try:
                converted = converted.astype(dtype, copy=False)
            except TypeError:
                converted = converted.astype("O", copy=False)

        # convert nans / decode
        if _ensure_decoded(kind) == "string":
            converted = _unconvert_string_array(
                converted, nan_rep=nan_rep, encoding=encoding, errors=errors
            )

        return self.values, converted

    def set_attr(self):
        """ set the data for this column """
        setattr(self.attrs, self.kind_attr, self.values)
        setattr(self.attrs, self.meta_attr, self.meta)
        assert self.dtype is not None
        setattr(self.attrs, self.dtype_attr, self.dtype)


class DataIndexableCol(DataCol):
    """ represent a data column that can be indexed """

    is_data_indexable = True

    def validate_names(self):
        if not Index(self.values).is_object():
            # TODO: should the message here be more specifically non-str?
            raise ValueError("cannot have non-object label DataIndexableCol")

    @classmethod
    def get_atom_string(cls, shape, itemsize):
        return _tables().StringCol(itemsize=itemsize)

    @classmethod
    def get_atom_data(cls, shape, kind: str) -> Col:
        return cls.get_atom_coltype(kind=kind)()

    @classmethod
    def get_atom_datetime64(cls, shape):
        return _tables().Int64Col()

    @classmethod
    def get_atom_timedelta64(cls, shape):
        return _tables().Int64Col()


class GenericDataIndexableCol(DataIndexableCol):
    """ represent a generic pytables data column """

    pass


class Fixed:
    """
    represent an object in my store
    facilitate read/write of various types of objects
    this is an abstract base class

    Parameters
    ----------
    parent : HDFStore
    group : Node
        The group node where the table resides.
    """

    pandas_kind: str
    format_type: str = "fixed"  # GH#30962 needed by dask
    obj_type: type[FrameOrSeriesUnion]
    ndim: int
    encoding: str
    parent: HDFStore
    group: Node
    errors: str
    is_table = False

    def __init__(
        self,
        parent: HDFStore,
        group: Node,
        encoding: str = "UTF-8",
        errors: str = "strict",
    ):
        assert isinstance(parent, HDFStore), type(parent)
        assert _table_mod is not None  # needed for mypy
        assert isinstance(group, _table_mod.Node), type(group)
        self.parent = parent
        self.group = group
        self.encoding = _ensure_encoding(encoding)
        self.errors = errors

    @property
    def is_old_version(self) -> bool:
        return self.version[0] <= 0 and self.version[1] <= 10 and self.version[2] < 1

    @property
    def version(self) -> tuple[int, int, int]:
        """ compute and set our version """
        version = _ensure_decoded(getattr(self.group._v_attrs, "pandas_version", None))
        try:
            version = tuple(int(x) for x in version.split("."))
            if len(version) == 2:
                version = version + (0,)
        except AttributeError:
            version = (0, 0, 0)
        return version

    @property
    def pandas_type(self):
        return _ensure_decoded(getattr(self.group._v_attrs, "pandas_type", None))

    def __repr__(self) -> str:
        """ return a pretty representation of myself """
        self.infer_axes()
        s = self.shape
        if s is not None:
            if isinstance(s, (list, tuple)):
                jshape = ",".join(pprint_thing(x) for x in s)
                s = f"[{jshape}]"
            return f"{self.pandas_type:12.12} (shape->{s})"
        return self.pandas_type

    def set_object_info(self):
        """ set my pandas type & version """
        self.attrs.pandas_type = str(self.pandas_kind)
        self.attrs.pandas_version = str(_version)

    def copy(self):
        new_self = copy.copy(self)
        return new_self

    @property
    def shape(self):
        return self.nrows

    @property
    def pathname(self):
        return self.group._v_pathname

    @property
    def _handle(self):
        return self.parent._handle

    @property
    def _filters(self):
        return self.parent._filters

    @property
    def _complevel(self) -> int:
        return self.parent._complevel

    @property
    def _fletcher32(self) -> bool:
        return self.parent._fletcher32

    @property
    def attrs(self):
        return self.group._v_attrs

    def set_attrs(self):
        """ set our object attributes """
        pass

    def get_attrs(self):
        """ get our object attributes """
        pass

    @property
    def storable(self):
        """ return my storable """
        return self.group

    @property
    def is_exists(self) -> bool:
        return False

    @property
    def nrows(self):
        return getattr(self.storable, "nrows", None)

    def validate(self, other):
        """ validate against an existing storable """
        if other is None:
            return
        return True

    def validate_version(self, where=None):
        """ are we trying to operate on an old version? """
        return True

    def infer_axes(self):
        """
        infer the axes of my storer
        return a boolean indicating if we have a valid storer or not
        """
        s = self.storable
        if s is None:
            return False
        self.get_attrs()
        return True

    def read(
        self,
        where=None,
        columns=None,
        start: int | None = None,
        stop: int | None = None,
    ):
        raise NotImplementedError(
            "cannot read on an abstract storer: subclasses should implement"
        )

    def write(self, **kwargs):
        raise NotImplementedError(
            "cannot write on an abstract storer: subclasses should implement"
        )

    def delete(self, where=None, start: int | None = None, stop: int | None = None):
        """
        support fully deleting the node in its entirety (only) - where
        specification must be None
        """
        if com.all_none(where, start, stop):
            self._handle.remove_node(self.group, recursive=True)
            return None

        raise TypeError("cannot delete on an abstract storer")


class GenericFixed(Fixed):
    """ a generified fixed version """

    _index_type_map = {DatetimeIndex: "datetime", PeriodIndex: "period"}
    _reverse_index_map = {v: k for k, v in _index_type_map.items()}
    attributes: list[str] = []

    # indexer helpers
    def _class_to_alias(self, cls) -> str:
        return self._index_type_map.get(cls, "")

    def _alias_to_class(self, alias):
        if isinstance(alias, type):  # pragma: no cover
            # compat: for a short period of time master stored types
            return alias
        return self._reverse_index_map.get(alias, Index)

    def _get_index_factory(self, attrs):
        index_class = self._alias_to_class(
            _ensure_decoded(getattr(attrs, "index_class", ""))
        )

        factory: Callable

        if index_class == DatetimeIndex:

            def f(values, freq=None, tz=None):
                # data are already in UTC, localize and convert if tz present
                dta = DatetimeArray._simple_new(values.values, freq=freq)
                result = DatetimeIndex._simple_new(dta, name=None)
                if tz is not None:
                    result = result.tz_localize("UTC").tz_convert(tz)
                return result

            factory = f
        elif index_class == PeriodIndex:

            def f(values, freq=None, tz=None):
                parr = PeriodArray._simple_new(values, freq=freq)
                return PeriodIndex._simple_new(parr, name=None)

            factory = f
        else:
            factory = index_class

        kwargs = {}
        if "freq" in attrs:
            kwargs["freq"] = attrs["freq"]
            if index_class is Index:
                # DTI/PI would be gotten by _alias_to_class
                factory = TimedeltaIndex

        if "tz" in attrs:
            if isinstance(attrs["tz"], bytes):
                # created by python2
                kwargs["tz"] = attrs["tz"].decode("utf-8")
            else:
                # created by python3
                kwargs["tz"] = attrs["tz"]
            assert index_class is DatetimeIndex  # just checking

        return factory, kwargs

    def validate_read(self, columns, where):
        """
        raise if any keywords are passed which are not-None
        """
        if columns is not None:
            raise TypeError(
                "cannot pass a column specification when reading "
                "a Fixed format store. this store must be selected in its entirety"
            )
        if where is not None:
            raise TypeError(
                "cannot pass a where specification when reading "
                "from a Fixed format store. this store must be selected in its entirety"
            )

    @property
    def is_exists(self) -> bool:
        return True

    def set_attrs(self):
        """ set our object attributes """
        self.attrs.encoding = self.encoding
        self.attrs.errors = self.errors

    def get_attrs(self):
        """ retrieve our attributes """
        self.encoding = _ensure_encoding(getattr(self.attrs, "encoding", None))
        self.errors = _ensure_decoded(getattr(self.attrs, "errors", "strict"))
        for n in self.attributes:
            setattr(self, n, _ensure_decoded(getattr(self.attrs, n, None)))

    def write(self, obj, **kwargs):
        self.set_attrs()

    def read_array(self, key: str, start: int | None = None, stop: int | None = None):
        """ read an array for the specified node (off of group """
        import tables

        node = getattr(self.group, key)
        attrs = node._v_attrs

        transposed = getattr(attrs, "transposed", False)

        if isinstance(node, tables.VLArray):
            ret = node[0][start:stop]
        else:
            dtype = _ensure_decoded(getattr(attrs, "value_type", None))
            shape = getattr(attrs, "shape", None)

            if shape is not None:
                # length 0 axis
                ret = np.empty(shape, dtype=dtype)
            else:
                ret = node[start:stop]

            if dtype == "datetime64":
                # reconstruct a timezone if indicated
                tz = getattr(attrs, "tz", None)
                ret = _set_tz(ret, tz, coerce=True)

            elif dtype == "timedelta64":
                ret = np.asarray(ret, dtype="m8[ns]")

        if transposed:
            return ret.T
        else:
            return ret

    def read_index(
        self, key: str, start: int | None = None, stop: int | None = None
    ) -> Index:
        variety = _ensure_decoded(getattr(self.attrs, f"{key}_variety"))

        if variety == "multi":
            return self.read_multi_index(key, start=start, stop=stop)
        elif variety == "regular":
            node = getattr(self.group, key)
            index = self.read_index_node(node, start=start, stop=stop)
            return index
        else:  # pragma: no cover
            raise TypeError(f"unrecognized index variety: {variety}")

    def write_index(self, key: str, index: Index):
        if isinstance(index, MultiIndex):
            setattr(self.attrs, f"{key}_variety", "multi")
            self.write_multi_index(key, index)
        else:
            setattr(self.attrs, f"{key}_variety", "regular")
            converted = _convert_index("index", index, self.encoding, self.errors)

            self.write_array(key, converted.values)

            node = getattr(self.group, key)
            node._v_attrs.kind = converted.kind
            node._v_attrs.name = index.name

            if isinstance(index, (DatetimeIndex, PeriodIndex)):
                node._v_attrs.index_class = self._class_to_alias(type(index))

            if isinstance(index, (DatetimeIndex, PeriodIndex, TimedeltaIndex)):
                node._v_attrs.freq = index.freq

            if isinstance(index, DatetimeIndex) and index.tz is not None:
                node._v_attrs.tz = _get_tz(index.tz)

    def write_multi_index(self, key: str, index: MultiIndex):
        setattr(self.attrs, f"{key}_nlevels", index.nlevels)

        for i, (lev, level_codes, name) in enumerate(
            zip(index.levels, index.codes, index.names)
        ):
            # write the level
            if is_extension_array_dtype(lev):
                raise NotImplementedError(
                    "Saving a MultiIndex with an extension dtype is not supported."
                )
            level_key = f"{key}_level{i}"
            conv_level = _convert_index(level_key, lev, self.encoding, self.errors)
            self.write_array(level_key, conv_level.values)
            node = getattr(self.group, level_key)
            node._v_attrs.kind = conv_level.kind
            node._v_attrs.name = name

            # write the name
            setattr(node._v_attrs, f"{key}_name{name}", name)

            # write the labels
            label_key = f"{key}_label{i}"
            self.write_array(label_key, level_codes)

    def read_multi_index(
        self, key: str, start: int | None = None, stop: int | None = None
    ) -> MultiIndex:
        nlevels = getattr(self.attrs, f"{key}_nlevels")

        levels = []
        codes = []
        names: list[Hashable] = []
        for i in range(nlevels):
            level_key = f"{key}_level{i}"
            node = getattr(self.group, level_key)
            lev = self.read_index_node(node, start=start, stop=stop)
            levels.append(lev)
            names.append(lev.name)

            label_key = f"{key}_label{i}"
            level_codes = self.read_array(label_key, start=start, stop=stop)
            codes.append(level_codes)

        return MultiIndex(
            levels=levels, codes=codes, names=names, verify_integrity=True
        )

    def read_index_node(
        self, node: Node, start: int | None = None, stop: int | None = None
    ) -> Index:
        data = node[start:stop]
        # If the index was an empty array write_array_empty() will
        # have written a sentinel. Here we replace it with the original.
        if "shape" in node._v_attrs and np.prod(node._v_attrs.shape) == 0:
            data = np.empty(node._v_attrs.shape, dtype=node._v_attrs.value_type)
        kind = _ensure_decoded(node._v_attrs.kind)
        name = None

        if "name" in node._v_attrs:
            name = _ensure_str(node._v_attrs.name)
            name = _ensure_decoded(name)

        attrs = node._v_attrs
        factory, kwargs = self._get_index_factory(attrs)

        if kind == "date":
            index = factory(
                _unconvert_index(
                    data, kind, encoding=self.encoding, errors=self.errors
                ),
                dtype=object,
                **kwargs,
            )
        else:
            index = factory(
                _unconvert_index(
                    data, kind, encoding=self.encoding, errors=self.errors
                ),
                **kwargs,
            )

        index.name = name

        return index

    def write_array_empty(self, key: str, value: ArrayLike):
        """ write a 0-len array """
        # ugly hack for length 0 axes
        arr = np.empty((1,) * value.ndim)
        self._handle.create_array(self.group, key, arr)
        node = getattr(self.group, key)
        node._v_attrs.value_type = str(value.dtype)
        node._v_attrs.shape = value.shape

    def write_array(self, key: str, obj: FrameOrSeries, items: Index | None = None):
        # TODO: we only have a few tests that get here, the only EA
        #  that gets passed is DatetimeArray, and we never have
        #  both self._filters and EA

        value = extract_array(obj, extract_numpy=True)

        if key in self.group:
            self._handle.remove_node(self.group, key)

        # Transform needed to interface with pytables row/col notation
        empty_array = value.size == 0
        transposed = False

        if is_categorical_dtype(value.dtype):
            raise NotImplementedError(
                "Cannot store a category dtype in a HDF5 dataset that uses format="
                '"fixed". Use format="table".'
            )
        if not empty_array:
            if hasattr(value, "T"):
                # ExtensionArrays (1d) may not have transpose.
                value = value.T
                transposed = True

        atom = None
        if self._filters is not None:
            with suppress(ValueError):
                # get the atom for this datatype
                atom = _tables().Atom.from_dtype(value.dtype)

        if atom is not None:
            # We only get here if self._filters is non-None and
            #  the Atom.from_dtype call succeeded

            # create an empty chunked array and fill it from value
            if not empty_array:
                ca = self._handle.create_carray(
                    self.group, key, atom, value.shape, filters=self._filters
                )
                ca[:] = value

            else:
                self.write_array_empty(key, value)

        elif value.dtype.type == np.object_:
            # infer the type, warn if we have a non-string type here (for
            # performance)
            inferred_type = lib.infer_dtype(value, skipna=False)
            if empty_array:
                pass
            elif inferred_type == "string":
                pass
            else:
                ws = performance_doc % (inferred_type, key, items)
                warnings.warn(ws, PerformanceWarning, stacklevel=7)

            vlarr = self._handle.create_vlarray(self.group, key, _tables().ObjectAtom())
            vlarr.append(value)

        elif is_datetime64_dtype(value.dtype):
            self._handle.create_array(self.group, key, value.view("i8"))
            getattr(self.group, key)._v_attrs.value_type = "datetime64"
        elif is_datetime64tz_dtype(value.dtype):
            # store as UTC
            # with a zone

            # error: Item "ExtensionArray" of "Union[Any, ExtensionArray]" has no
            # attribute "asi8"
            self._handle.create_array(
                self.group, key, value.asi8  # type: ignore[union-attr]
            )

            node = getattr(self.group, key)
            # error: Item "ExtensionArray" of "Union[Any, ExtensionArray]" has no
            # attribute "tz"
            node._v_attrs.tz = _get_tz(value.tz)  # type: ignore[union-attr]
            node._v_attrs.value_type = "datetime64"
        elif is_timedelta64_dtype(value.dtype):
            self._handle.create_array(self.group, key, value.view("i8"))
            getattr(self.group, key)._v_attrs.value_type = "timedelta64"
        elif empty_array:
            self.write_array_empty(key, value)
        else:
            self._handle.create_array(self.group, key, value)

        getattr(self.group, key)._v_attrs.transposed = transposed


class SeriesFixed(GenericFixed):
    pandas_kind = "series"
    attributes = ["name"]

    name: Hashable

    @property
    def shape(self):
        try:
            return (len(self.group.values),)
        except (TypeError, AttributeError):
            return None

    def read(
        self,
        where=None,
        columns=None,
        start: int | None = None,
        stop: int | None = None,
    ):
        self.validate_read(columns, where)
        index = self.read_index("index", start=start, stop=stop)
        values = self.read_array("values", start=start, stop=stop)
        return Series(values, index=index, name=self.name)

    def write(self, obj, **kwargs):
        super().write(obj, **kwargs)
        self.write_index("index", obj.index)
        self.write_array("values", obj)
        self.attrs.name = obj.name


class BlockManagerFixed(GenericFixed):
    attributes = ["ndim", "nblocks"]

    nblocks: int

    @property
    def shape(self) -> Shape | None:
        try:
            ndim = self.ndim

            # items
            items = 0
            for i in range(self.nblocks):
                node = getattr(self.group, f"block{i}_items")
                shape = getattr(node, "shape", None)
                if shape is not None:
                    items += shape[0]

            # data shape
            node = self.group.block0_values
            shape = getattr(node, "shape", None)
            if shape is not None:
                shape = list(shape[0 : (ndim - 1)])
            else:
                shape = []

            shape.append(items)

            return shape
        except AttributeError:
            return None

    def read(
        self,
        where=None,
        columns=None,
        start: int | None = None,
        stop: int | None = None,
    ):
        # start, stop applied to rows, so 0th axis only
        self.validate_read(columns, where)
        select_axis = self.obj_type()._get_block_manager_axis(0)

        axes = []
        for i in range(self.ndim):

            _start, _stop = (start, stop) if i == select_axis else (None, None)
            ax = self.read_index(f"axis{i}", start=_start, stop=_stop)
            axes.append(ax)

        items = axes[0]
        dfs = []

        for i in range(self.nblocks):

            blk_items = self.read_index(f"block{i}_items")
            values = self.read_array(f"block{i}_values", start=_start, stop=_stop)

            columns = items[items.get_indexer(blk_items)]
            df = DataFrame(values.T, columns=columns, index=axes[1])
            dfs.append(df)

        if len(dfs) > 0:
            out = concat(dfs, axis=1)
            out = out.reindex(columns=items, copy=False)
            return out

        return DataFrame(columns=axes[0], index=axes[1])

    def write(self, obj, **kwargs):
        super().write(obj, **kwargs)
        data = obj._mgr
        if not data.is_consolidated():
            data = data.consolidate()

        self.attrs.ndim = data.ndim
        for i, ax in enumerate(data.axes):
            if i == 0 and (not ax.is_unique):
                raise ValueError("Columns index has to be unique for fixed format")
            self.write_index(f"axis{i}", ax)

        # Supporting mixed-type DataFrame objects...nontrivial
        self.attrs.nblocks = len(data.blocks)
        for i, blk in enumerate(data.blocks):
            # I have no idea why, but writing values before items fixed #2299
            blk_items = data.items.take(blk.mgr_locs)
            self.write_array(f"block{i}_values", blk.values, items=blk_items)
            self.write_index(f"block{i}_items", blk_items)


class FrameFixed(BlockManagerFixed):
    pandas_kind = "frame"
    obj_type = DataFrame


class Table(Fixed):
    """
    represent a table:
        facilitate read/write of various types of tables

    Attrs in Table Node
    -------------------
    These are attributes that are store in the main table node, they are
    necessary to recreate these tables when read back in.

    index_axes    : a list of tuples of the (original indexing axis and
        index column)
    non_index_axes: a list of tuples of the (original index axis and
        columns on a non-indexing axis)
    values_axes   : a list of the columns which comprise the data of this
        table
    data_columns  : a list of the columns that we are allowing indexing
        (these become single columns in values_axes), or True to force all
        columns
    nan_rep       : the string to use for nan representations for string
        objects
    levels        : the names of levels
    metadata      : the names of the metadata columns
    """

    pandas_kind = "wide_table"
    format_type: str = "table"  # GH#30962 needed by dask
    table_type: str
    levels: int | list[Hashable] = 1
    is_table = True

    index_axes: list[IndexCol]
    non_index_axes: list[tuple[int, Any]]
    values_axes: list[DataCol]
    data_columns: list
    metadata: list
    info: dict

    def __init__(
        self,
        parent: HDFStore,
        group: Node,
        encoding=None,
        errors: str = "strict",
        index_axes=None,
        non_index_axes=None,
        values_axes=None,
        data_columns=None,
        info=None,
        nan_rep=None,
    ):
        super().__init__(parent, group, encoding=encoding, errors=errors)
        self.index_axes = index_axes or []
        self.non_index_axes = non_index_axes or []
        self.values_axes = values_axes or []
        self.data_columns = data_columns or []
        self.info = info or {}
        self.nan_rep = nan_rep

    @property
    def table_type_short(self) -> str:
        return self.table_type.split("_")[0]

    def __repr__(self) -> str:
        """ return a pretty representation of myself """
        self.infer_axes()
        jdc = ",".join(self.data_columns) if len(self.data_columns) else ""
        dc = f",dc->[{jdc}]"

        ver = ""
        if self.is_old_version:
            jver = ".".join(str(x) for x in self.version)
            ver = f"[{jver}]"

        jindex_axes = ",".join(a.name for a in self.index_axes)
        return (
            f"{self.pandas_type:12.12}{ver} "
            f"(typ->{self.table_type_short},nrows->{self.nrows},"
            f"ncols->{self.ncols},indexers->[{jindex_axes}]{dc})"
        )

    def __getitem__(self, c: str):
        """ return the axis for c """
        for a in self.axes:
            if c == a.name:
                return a
        return None

    def validate(self, other):
        """ validate against an existing table """
        if other is None:
            return

        if other.table_type != self.table_type:
            raise TypeError(
                "incompatible table_type with existing "
                f"[{other.table_type} - {self.table_type}]"
            )

        for c in ["index_axes", "non_index_axes", "values_axes"]:
            sv = getattr(self, c, None)
            ov = getattr(other, c, None)
            if sv != ov:

                # show the error for the specific axes
                for i, sax in enumerate(sv):
                    oax = ov[i]
                    if sax != oax:
                        raise ValueError(
                            f"invalid combination of [{c}] on appending data "
                            f"[{sax}] vs current table [{oax}]"
                        )

                # should never get here
                raise Exception(
                    f"invalid combination of [{c}] on appending data [{sv}] vs "
                    f"current table [{ov}]"
                )

    @property
    def is_multi_index(self) -> bool:
        """the levels attribute is 1 or a list in the case of a multi-index"""
        return isinstance(self.levels, list)

    def validate_multiindex(
        self, obj: FrameOrSeriesUnion
    ) -> tuple[DataFrame, list[Hashable]]:
        """
        validate that we can store the multi-index; reset and return the
        new object
        """
        levels = [
            l if l is not None else f"level_{i}" for i, l in enumerate(obj.index.names)
        ]
        try:
            reset_obj = obj.reset_index()
        except ValueError as err:
            raise ValueError(
                "duplicate names/columns in the multi-index when storing as a table"
            ) from err
        assert isinstance(reset_obj, DataFrame)  # for mypy
        return reset_obj, levels

    @property
    def nrows_expected(self) -> int:
        """ based on our axes, compute the expected nrows """
        # error: Incompatible return value type (got "number", expected "int")
        return np.prod(  # type: ignore[return-value]
            [i.cvalues.shape[0] for i in self.index_axes]
        )

    @property
    def is_exists(self) -> bool:
        """ has this table been created """
        return "table" in self.group

    @property
    def storable(self):
        return getattr(self.group, "table", None)

    @property
    def table(self):
        """ return the table group (this is my storable) """
        return self.storable

    @property
    def dtype(self):
        return self.table.dtype

    @property
    def description(self):
        return self.table.description

    @property
    def axes(self):
        return itertools.chain(self.index_axes, self.values_axes)

    @property
    def ncols(self) -> int:
        """ the number of total columns in the values axes """
        return sum(len(a.values) for a in self.values_axes)

    @property
    def is_transposed(self) -> bool:
        return False

    @property
    def data_orientation(self):
        """return a tuple of my permutated axes, non_indexable at the front"""
        return tuple(
            itertools.chain(
                [int(a[0]) for a in self.non_index_axes],
                [int(a.axis) for a in self.index_axes],
            )
        )

    def queryables(self) -> dict[str, Any]:
        """ return a dict of the kinds allowable columns for this object """
        # mypy doesn't recognize DataFrame._AXIS_NAMES, so we re-write it here
        axis_names = {0: "index", 1: "columns"}

        # compute the values_axes queryables
        d1 = [(a.cname, a) for a in self.index_axes]
        d2 = [(axis_names[axis], None) for axis, values in self.non_index_axes]
        d3 = [
            (v.cname, v) for v in self.values_axes if v.name in set(self.data_columns)
        ]

        # error: Unsupported operand types for + ("List[Tuple[str, IndexCol]]" and
        # "List[Tuple[str, None]]")
        return dict(d1 + d2 + d3)  # type: ignore[operator]

    def index_cols(self):
        """ return a list of my index cols """
        # Note: each `i.cname` below is assured to be a str.
        return [(i.axis, i.cname) for i in self.index_axes]

    def values_cols(self) -> list[str]:
        """ return a list of my values cols """
        return [i.cname for i in self.values_axes]

    def _get_metadata_path(self, key: str) -> str:
        """ return the metadata pathname for this key """
        group = self.group._v_pathname
        return f"{group}/meta/{key}/meta"

    def write_metadata(self, key: str, values: np.ndarray):
        """
        Write out a metadata array to the key as a fixed-format Series.

        Parameters
        ----------
        key : str
        values : ndarray
        """
        # error: Incompatible types in assignment (expression has type
        # "Series", variable has type "ndarray")
        values = Series(values)  # type: ignore[assignment]
        # error: Value of type variable "FrameOrSeries" of "put" of "HDFStore"
        # cannot be "ndarray"
        self.parent.put(  # type: ignore[type-var]
            self._get_metadata_path(key),
            values,
            format="table",
            encoding=self.encoding,
            errors=self.errors,
            nan_rep=self.nan_rep,
        )

    def read_metadata(self, key: str):
        """ return the meta data array for this key """
        if getattr(getattr(self.group, "meta", None), key, None) is not None:
            return self.parent.select(self._get_metadata_path(key))
        return None

    def set_attrs(self):
        """ set our table type & indexables """
        self.attrs.table_type = str(self.table_type)
        self.attrs.index_cols = self.index_cols()
        self.attrs.values_cols = self.values_cols()
        self.attrs.non_index_axes = self.non_index_axes
        self.attrs.data_columns = self.data_columns
        self.attrs.nan_rep = self.nan_rep
        self.attrs.encoding = self.encoding
        self.attrs.errors = self.errors
        self.attrs.levels = self.levels
        self.attrs.info = self.info

    def get_attrs(self):
        """ retrieve our attributes """
        self.non_index_axes = getattr(self.attrs, "non_index_axes", None) or []
        self.data_columns = getattr(self.attrs, "data_columns", None) or []
        self.info = getattr(self.attrs, "info", None) or {}
        self.nan_rep = getattr(self.attrs, "nan_rep", None)
        self.encoding = _ensure_encoding(getattr(self.attrs, "encoding", None))
        self.errors = _ensure_decoded(getattr(self.attrs, "errors", "strict"))
        self.levels: list[Hashable] = getattr(self.attrs, "levels", None) or []
        self.index_axes = [a for a in self.indexables if a.is_an_indexable]
        self.values_axes = [a for a in self.indexables if not a.is_an_indexable]

    def validate_version(self, where=None):
        """ are we trying to operate on an old version? """
        if where is not None:
            if self.version[0] <= 0 and self.version[1] <= 10 and self.version[2] < 1:
                ws = incompatibility_doc % ".".join([str(x) for x in self.version])
                warnings.warn(ws, IncompatibilityWarning)

    def validate_min_itemsize(self, min_itemsize):
        """
        validate the min_itemsize doesn't contain items that are not in the
        axes this needs data_columns to be defined
        """
        if min_itemsize is None:
            return
        if not isinstance(min_itemsize, dict):
            return

        q = self.queryables()
        for k in min_itemsize:

            # ok, apply generally
            if k == "values":
                continue
            if k not in q:
                raise ValueError(
                    f"min_itemsize has the key [{k}] which is not an axis or "
                    "data_column"
                )

    @cache_readonly
    def indexables(self):
        """ create/cache the indexables if they don't exist """
        _indexables = []

        desc = self.description
        table_attrs = self.table.attrs

        # Note: each of the `name` kwargs below are str, ensured
        #  by the definition in index_cols.
        # index columns
        for i, (axis, name) in enumerate(self.attrs.index_cols):
            atom = getattr(desc, name)
            md = self.read_metadata(name)
            meta = "category" if md is not None else None

            kind_attr = f"{name}_kind"
            kind = getattr(table_attrs, kind_attr, None)

            index_col = IndexCol(
                name=name,
                axis=axis,
                pos=i,
                kind=kind,
                typ=atom,
                table=self.table,
                meta=meta,
                metadata=md,
            )
            _indexables.append(index_col)

        # values columns
        dc = set(self.data_columns)
        base_pos = len(_indexables)

        def f(i, c):
            assert isinstance(c, str)
            klass = DataCol
            if c in dc:
                klass = DataIndexableCol

            atom = getattr(desc, c)
            adj_name = _maybe_adjust_name(c, self.version)

            # TODO: why kind_attr here?
            values = getattr(table_attrs, f"{adj_name}_kind", None)
            dtype = getattr(table_attrs, f"{adj_name}_dtype", None)
            kind = _dtype_to_kind(dtype)

            md = self.read_metadata(c)
            # TODO: figure out why these two versions of `meta` dont always match.
            #  meta = "category" if md is not None else None
            meta = getattr(table_attrs, f"{adj_name}_meta", None)

            obj = klass(
                name=adj_name,
                cname=c,
                values=values,
                kind=kind,
                pos=base_pos + i,
                typ=atom,
                table=self.table,
                meta=meta,
                metadata=md,
                dtype=dtype,
            )
            return obj

        # Note: the definition of `values_cols` ensures that each
        #  `c` below is a str.
        _indexables.extend([f(i, c) for i, c in enumerate(self.attrs.values_cols)])

        return _indexables

    def create_index(self, columns=None, optlevel=None, kind: str | None = None):
        """
        Create a pytables index on the specified columns.

        Parameters
        ----------
        columns : None, bool, or listlike[str]
            Indicate which columns to create an index on.

            * False : Do not create any indexes.
            * True : Create indexes on all columns.
            * None : Create indexes on all columns.
            * listlike : Create indexes on the given columns.

        optlevel : int or None, default None
            Optimization level, if None, pytables defaults to 6.
        kind : str or None, default None
            Kind of index, if None, pytables defaults to "medium".

        Raises
        ------
        TypeError if trying to create an index on a complex-type column.

        Notes
        -----
        Cannot index Time64Col or ComplexCol.
        Pytables must be >= 3.0.
        """
        if not self.infer_axes():
            return
        if columns is False:
            return

        # index all indexables and data_columns
        if columns is None or columns is True:
            columns = [a.cname for a in self.axes if a.is_data_indexable]
        if not isinstance(columns, (tuple, list)):
            columns = [columns]

        kw = {}
        if optlevel is not None:
            kw["optlevel"] = optlevel
        if kind is not None:
            kw["kind"] = kind

        table = self.table
        for c in columns:
            v = getattr(table.cols, c, None)
            if v is not None:
                # remove the index if the kind/optlevel have changed
                if v.is_indexed:
                    index = v.index
                    cur_optlevel = index.optlevel
                    cur_kind = index.kind

                    if kind is not None and cur_kind != kind:
                        v.remove_index()
                    else:
                        kw["kind"] = cur_kind

                    if optlevel is not None and cur_optlevel != optlevel:
                        v.remove_index()
                    else:
                        kw["optlevel"] = cur_optlevel

                # create the index
                if not v.is_indexed:
                    if v.type.startswith("complex"):
                        raise TypeError(
                            "Columns containing complex values can be stored but "
                            "cannot be indexed when using table format. Either use "
                            "fixed format, set index=False, or do not include "
                            "the columns containing complex values to "
                            "data_columns when initializing the table."
                        )
                    v.create_index(**kw)
            elif c in self.non_index_axes[0][1]:
                # GH 28156
                raise AttributeError(
                    f"column {c} is not a data_column.\n"
                    f"In order to read column {c} you must reload the dataframe \n"
                    f"into HDFStore and include {c} with the data_columns argument."
                )

    def _read_axes(
        self, where, start: int | None = None, stop: int | None = None
    ) -> list[tuple[ArrayLike, ArrayLike]]:
        """
        Create the axes sniffed from the table.

        Parameters
        ----------
        where : ???
        start : int or None, default None
        stop : int or None, default None

        Returns
        -------
        List[Tuple[index_values, column_values]]
        """
        # create the selection
        selection = Selection(self, where=where, start=start, stop=stop)
        values = selection.select()

        results = []
        # convert the data
        for a in self.axes:
            a.set_info(self.info)
            res = a.convert(
                values,
                nan_rep=self.nan_rep,
                encoding=self.encoding,
                errors=self.errors,
            )
            results.append(res)

        return results

    @classmethod
    def get_object(cls, obj, transposed: bool):
        """ return the data for this obj """
        return obj

    def validate_data_columns(self, data_columns, min_itemsize, non_index_axes):
        """
        take the input data_columns and min_itemize and create a data
        columns spec
        """
        if not len(non_index_axes):
            return []

        axis, axis_labels = non_index_axes[0]
        info = self.info.get(axis, {})
        if info.get("type") == "MultiIndex" and data_columns:
            raise ValueError(
                f"cannot use a multi-index on axis [{axis}] with "
                f"data_columns {data_columns}"
            )

        # evaluate the passed data_columns, True == use all columns
        # take only valid axis labels
        if data_columns is True:
            data_columns = list(axis_labels)
        elif data_columns is None:
            data_columns = []

        # if min_itemsize is a dict, add the keys (exclude 'values')
        if isinstance(min_itemsize, dict):
            existing_data_columns = set(data_columns)
            data_columns = list(data_columns)  # ensure we do not modify
            data_columns.extend(
                [
                    k
                    for k in min_itemsize.keys()
                    if k != "values" and k not in existing_data_columns
                ]
            )

        # return valid columns in the order of our axis
        return [c for c in data_columns if c in axis_labels]

    def _create_axes(
        self,
        axes,
        obj: DataFrame,
        validate: bool = True,
        nan_rep=None,
        data_columns=None,
        min_itemsize=None,
    ):
        """
        Create and return the axes.

        Parameters
        ----------
        axes: list or None
            The names or numbers of the axes to create.
        obj : DataFrame
            The object to create axes on.
        validate: bool, default True
            Whether to validate the obj against an existing object already written.
        nan_rep :
            A value to use for string column nan_rep.
        data_columns : List[str], True, or None, default None
            Specify the columns that we want to create to allow indexing on.

            * True : Use all available columns.
            * None : Use no columns.
            * List[str] : Use the specified columns.

        min_itemsize: Dict[str, int] or None, default None
            The min itemsize for a column in bytes.
        """
        if not isinstance(obj, DataFrame):
            group = self.group._v_name
            raise TypeError(
                f"cannot properly create the storer for: [group->{group},"
                f"value->{type(obj)}]"
            )

        # set the default axes if needed
        if axes is None:
            axes = [0]

        # map axes to numbers
        axes = [obj._get_axis_number(a) for a in axes]

        # do we have an existing table (if so, use its axes & data_columns)
        if self.infer_axes():
            table_exists = True
            axes = [a.axis for a in self.index_axes]
            data_columns = list(self.data_columns)
            nan_rep = self.nan_rep
            # TODO: do we always have validate=True here?
        else:
            table_exists = False

        new_info = self.info

        assert self.ndim == 2  # with next check, we must have len(axes) == 1
        # currently support on ndim-1 axes
        if len(axes) != self.ndim - 1:
            raise ValueError(
                "currently only support ndim-1 indexers in an AppendableTable"
            )

        # create according to the new data
        new_non_index_axes: list = []

        # nan_representation
        if nan_rep is None:
            nan_rep = "nan"

        # We construct the non-index-axis first, since that alters new_info
        idx = [x for x in [0, 1] if x not in axes][0]

        a = obj.axes[idx]
        # we might be able to change the axes on the appending data if necessary
        append_axis = list(a)
        if table_exists:
            indexer = len(new_non_index_axes)  # i.e. 0
            exist_axis = self.non_index_axes[indexer][1]
            if not array_equivalent(np.array(append_axis), np.array(exist_axis)):

                # ahah! -> reindex
                if array_equivalent(
                    np.array(sorted(append_axis)), np.array(sorted(exist_axis))
                ):
                    append_axis = exist_axis

        # the non_index_axes info
        info = new_info.setdefault(idx, {})
        info["names"] = list(a.names)
        info["type"] = type(a).__name__

        new_non_index_axes.append((idx, append_axis))

        # Now we can construct our new index axis
        idx = axes[0]
        a = obj.axes[idx]
        axis_name = obj._get_axis_name(idx)
        new_index = _convert_index(axis_name, a, self.encoding, self.errors)
        new_index.axis = idx

        # Because we are always 2D, there is only one new_index, so
        #  we know it will have pos=0
        new_index.set_pos(0)
        new_index.update_info(new_info)
        new_index.maybe_set_size(min_itemsize)  # check for column conflicts

        new_index_axes = [new_index]
        j = len(new_index_axes)  # i.e. 1
        assert j == 1

        # reindex by our non_index_axes & compute data_columns
        assert len(new_non_index_axes) == 1
        for a in new_non_index_axes:
            obj = _reindex_axis(obj, a[0], a[1])

        transposed = new_index.axis == 1

        # figure out data_columns and get out blocks
        data_columns = self.validate_data_columns(
            data_columns, min_itemsize, new_non_index_axes
        )

        frame = self.get_object(obj, transposed)._consolidate()

        blocks, blk_items = self._get_blocks_and_items(
            frame, table_exists, new_non_index_axes, self.values_axes, data_columns
        )

        # add my values
        vaxes = []
        for i, (blk, b_items) in enumerate(zip(blocks, blk_items)):

            # shape of the data column are the indexable axes
            klass = DataCol
            name = None

            # we have a data_column
            if data_columns and len(b_items) == 1 and b_items[0] in data_columns:
                klass = DataIndexableCol
                name = b_items[0]
                if not (name is None or isinstance(name, str)):
                    # TODO: should the message here be more specifically non-str?
                    raise ValueError("cannot have non-object label DataIndexableCol")

            # make sure that we match up the existing columns
            # if we have an existing table
            existing_col: DataCol | None

            if table_exists and validate:
                try:
                    existing_col = self.values_axes[i]
                except (IndexError, KeyError) as err:
                    raise ValueError(
                        f"Incompatible appended table [{blocks}]"
                        f"with existing table [{self.values_axes}]"
                    ) from err
            else:
                existing_col = None

            new_name = name or f"values_block_{i}"
            data_converted = _maybe_convert_for_string_atom(
                new_name,
                blk,
                existing_col=existing_col,
                min_itemsize=min_itemsize,
                nan_rep=nan_rep,
                encoding=self.encoding,
                errors=self.errors,
                columns=b_items,
            )
            adj_name = _maybe_adjust_name(new_name, self.version)

            typ = klass._get_atom(data_converted)
            kind = _dtype_to_kind(data_converted.dtype.name)
            tz = None
            if getattr(data_converted, "tz", None) is not None:
                tz = _get_tz(data_converted.tz)

            meta = metadata = ordered = None
            if is_categorical_dtype(data_converted.dtype):
                ordered = data_converted.ordered
                meta = "category"
                metadata = np.array(data_converted.categories, copy=False).ravel()

            data, dtype_name = _get_data_and_dtype_name(data_converted)

            col = klass(
                name=adj_name,
                cname=new_name,
                values=list(b_items),
                typ=typ,
                pos=j,
                kind=kind,
                tz=tz,
                ordered=ordered,
                meta=meta,
                metadata=metadata,
                dtype=dtype_name,
                data=data,
            )
            col.update_info(new_info)

            vaxes.append(col)

            j += 1

        dcs = [col.name for col in vaxes if col.is_data_indexable]

        new_table = type(self)(
            parent=self.parent,
            group=self.group,
            encoding=self.encoding,
            errors=self.errors,
            index_axes=new_index_axes,
            non_index_axes=new_non_index_axes,
            values_axes=vaxes,
            data_columns=dcs,
            info=new_info,
            nan_rep=nan_rep,
        )
        if hasattr(self, "levels"):
            # TODO: get this into constructor, only for appropriate subclass
            new_table.levels = self.levels

        new_table.validate_min_itemsize(min_itemsize)

        if validate and table_exists:
            new_table.validate(self)

        return new_table

    @staticmethod
    def _get_blocks_and_items(
        frame: DataFrame,
        table_exists: bool,
        new_non_index_axes,
        values_axes,
        data_columns,
    ):
        # Helper to clarify non-state-altering parts of _create_axes

        def get_blk_items(mgr):
            return [mgr.items.take(blk.mgr_locs) for blk in mgr.blocks]

        mgr = frame._mgr
        mgr = cast(BlockManager, mgr)
        blocks: list[Block] = list(mgr.blocks)
        blk_items: list[Index] = get_blk_items(mgr)

        if len(data_columns):
            axis, axis_labels = new_non_index_axes[0]
            new_labels = Index(axis_labels).difference(Index(data_columns))
            mgr = frame.reindex(new_labels, axis=axis)._mgr

            # error: Item "ArrayManager" of "Union[ArrayManager, BlockManager]" has no
            # attribute "blocks"
            blocks = list(mgr.blocks)  # type: ignore[union-attr]
            blk_items = get_blk_items(mgr)
            for c in data_columns:
                mgr = frame.reindex([c], axis=axis)._mgr
                # error: Item "ArrayManager" of "Union[ArrayManager, BlockManager]" has
                # no attribute "blocks"
                blocks.extend(mgr.blocks)  # type: ignore[union-attr]
                blk_items.extend(get_blk_items(mgr))

        # reorder the blocks in the same order as the existing table if we can
        if table_exists:
            by_items = {
                tuple(b_items.tolist()): (b, b_items)
                for b, b_items in zip(blocks, blk_items)
            }
<<<<<<< HEAD
            new_blocks: List["Block"] = []
=======
            new_blocks: list[Block] = []
>>>>>>> 4c86d353
            new_blk_items = []
            for ea in values_axes:
                items = tuple(ea.values)
                try:
                    b, b_items = by_items.pop(items)
                    new_blocks.append(b)
                    new_blk_items.append(b_items)
                except (IndexError, KeyError) as err:
                    jitems = ",".join(pprint_thing(item) for item in items)
                    raise ValueError(
                        f"cannot match existing table structure for [{jitems}] "
                        "on appending data"
                    ) from err
            blocks = new_blocks
            blk_items = new_blk_items

        return blocks, blk_items

    def process_axes(self, obj, selection: Selection, columns=None):
        """ process axes filters """
        # make a copy to avoid side effects
        if columns is not None:
            columns = list(columns)

        # make sure to include levels if we have them
        if columns is not None and self.is_multi_index:
            assert isinstance(self.levels, list)  # assured by is_multi_index
            for n in self.levels:
                if n not in columns:
                    columns.insert(0, n)

        # reorder by any non_index_axes & limit to the select columns
        for axis, labels in self.non_index_axes:
            obj = _reindex_axis(obj, axis, labels, columns)

        # apply the selection filters (but keep in the same order)
        if selection.filter is not None:
            for field, op, filt in selection.filter.format():

                def process_filter(field, filt):

                    for axis_name in obj._AXIS_ORDERS:
                        axis_number = obj._get_axis_number(axis_name)
                        axis_values = obj._get_axis(axis_name)
                        assert axis_number is not None

                        # see if the field is the name of an axis
                        if field == axis_name:

                            # if we have a multi-index, then need to include
                            # the levels
                            if self.is_multi_index:
                                filt = filt.union(Index(self.levels))

                            takers = op(axis_values, filt)
                            return obj.loc(axis=axis_number)[takers]

                        # this might be the name of a file IN an axis
                        elif field in axis_values:

                            # we need to filter on this dimension
                            values = ensure_index(getattr(obj, field).values)
                            filt = ensure_index(filt)

                            # hack until we support reversed dim flags
                            if isinstance(obj, DataFrame):
                                axis_number = 1 - axis_number
                            takers = op(values, filt)
                            return obj.loc(axis=axis_number)[takers]

                    raise ValueError(f"cannot find the field [{field}] for filtering!")

                obj = process_filter(field, filt)

        return obj

    def create_description(
        self,
        complib,
        complevel: int | None,
        fletcher32: bool,
        expectedrows: int | None,
    ) -> dict[str, Any]:
        """ create the description of the table from the axes & values """
        # provided expected rows if its passed
        if expectedrows is None:
            expectedrows = max(self.nrows_expected, 10000)

        d = {"name": "table", "expectedrows": expectedrows}

        # description from the axes & values
        d["description"] = {a.cname: a.typ for a in self.axes}

        if complib:
            if complevel is None:
                complevel = self._complevel or 9
            filters = _tables().Filters(
                complevel=complevel,
                complib=complib,
                fletcher32=fletcher32 or self._fletcher32,
            )
            d["filters"] = filters
        elif self._filters is not None:
            d["filters"] = self._filters

        return d

    def read_coordinates(
        self, where=None, start: int | None = None, stop: int | None = None
    ):
        """
        select coordinates (row numbers) from a table; return the
        coordinates object
        """
        # validate the version
        self.validate_version(where)

        # infer the data kind
        if not self.infer_axes():
            return False

        # create the selection
        selection = Selection(self, where=where, start=start, stop=stop)
        coords = selection.select_coords()
        if selection.filter is not None:
            for field, op, filt in selection.filter.format():
                data = self.read_column(
                    field, start=coords.min(), stop=coords.max() + 1
                )
                coords = coords[op(data.iloc[coords - coords.min()], filt).values]

        return Index(coords)

    def read_column(
        self,
        column: str,
        where=None,
        start: int | None = None,
        stop: int | None = None,
    ):
        """
        return a single column from the table, generally only indexables
        are interesting
        """
        # validate the version
        self.validate_version()

        # infer the data kind
        if not self.infer_axes():
            return False

        if where is not None:
            raise TypeError("read_column does not currently accept a where clause")

        # find the axes
        for a in self.axes:
            if column == a.name:
                if not a.is_data_indexable:
                    raise ValueError(
                        f"column [{column}] can not be extracted individually; "
                        "it is not data indexable"
                    )

                # column must be an indexable or a data column
                c = getattr(self.table.cols, column)
                a.set_info(self.info)
                col_values = a.convert(
                    c[start:stop],
                    nan_rep=self.nan_rep,
                    encoding=self.encoding,
                    errors=self.errors,
                )
                return Series(_set_tz(col_values[1], a.tz), name=column)

        raise KeyError(f"column [{column}] not found in the table")


class WORMTable(Table):
    """
    a write-once read-many table: this format DOES NOT ALLOW appending to a
    table. writing is a one-time operation the data are stored in a format
    that allows for searching the data on disk
    """

    table_type = "worm"

    def read(
        self,
        where=None,
        columns=None,
        start: int | None = None,
        stop: int | None = None,
    ):
        """
        read the indices and the indexing array, calculate offset rows and return
        """
        raise NotImplementedError("WORMTable needs to implement read")

    def write(self, **kwargs):
        """
        write in a format that we can search later on (but cannot append
        to): write out the indices and the values using _write_array
        (e.g. a CArray) create an indexing table so that we can search
        """
        raise NotImplementedError("WORMTable needs to implement write")


class AppendableTable(Table):
    """ support the new appendable table formats """

    table_type = "appendable"

    def write(
        self,
        obj,
        axes=None,
        append=False,
        complib=None,
        complevel=None,
        fletcher32=None,
        min_itemsize=None,
        chunksize=None,
        expectedrows=None,
        dropna=False,
        nan_rep=None,
        data_columns=None,
        track_times=True,
    ):
        if not append and self.is_exists:
            self._handle.remove_node(self.group, "table")

        # create the axes
        table = self._create_axes(
            axes=axes,
            obj=obj,
            validate=append,
            min_itemsize=min_itemsize,
            nan_rep=nan_rep,
            data_columns=data_columns,
        )

        for a in table.axes:
            a.validate_names()

        if not table.is_exists:

            # create the table
            options = table.create_description(
                complib=complib,
                complevel=complevel,
                fletcher32=fletcher32,
                expectedrows=expectedrows,
            )

            # set the table attributes
            table.set_attrs()

            options["track_times"] = track_times

            # create the table
            table._handle.create_table(table.group, **options)

        # update my info
        table.attrs.info = table.info

        # validate the axes and set the kinds
        for a in table.axes:
            a.validate_and_set(table, append)

        # add the rows
        table.write_data(chunksize, dropna=dropna)

    def write_data(self, chunksize: int | None, dropna: bool = False):
        """
        we form the data into a 2-d including indexes,values,mask write chunk-by-chunk
        """
        names = self.dtype.names
        nrows = self.nrows_expected

        # if dropna==True, then drop ALL nan rows
        masks = []
        if dropna:
            for a in self.values_axes:
                # figure the mask: only do if we can successfully process this
                # column, otherwise ignore the mask
                mask = isna(a.data).all(axis=0)
                if isinstance(mask, np.ndarray):
                    masks.append(mask.astype("u1", copy=False))

        # consolidate masks
        if len(masks):
            mask = masks[0]
            for m in masks[1:]:
                mask = mask & m
            mask = mask.ravel()
        else:
            mask = None

        # broadcast the indexes if needed
        indexes = [a.cvalues for a in self.index_axes]
        nindexes = len(indexes)
        assert nindexes == 1, nindexes  # ensures we dont need to broadcast

        # transpose the values so first dimension is last
        # reshape the values if needed
        values = [a.take_data() for a in self.values_axes]
        values = [v.transpose(np.roll(np.arange(v.ndim), v.ndim - 1)) for v in values]
        bvalues = []
        for i, v in enumerate(values):
            new_shape = (nrows,) + self.dtype[names[nindexes + i]].shape
            bvalues.append(values[i].reshape(new_shape))

        # write the chunks
        if chunksize is None:
            chunksize = 100000

        rows = np.empty(min(chunksize, nrows), dtype=self.dtype)
        chunks = nrows // chunksize + 1
        for i in range(chunks):
            start_i = i * chunksize
            end_i = min((i + 1) * chunksize, nrows)
            if start_i >= end_i:
                break

            self.write_data_chunk(
                rows,
                indexes=[a[start_i:end_i] for a in indexes],
                mask=mask[start_i:end_i] if mask is not None else None,
                values=[v[start_i:end_i] for v in bvalues],
            )

    def write_data_chunk(
        self,
        rows: np.ndarray,
        indexes: list[np.ndarray],
        mask: np.ndarray | None,
        values: list[np.ndarray],
    ):
        """
        Parameters
        ----------
        rows : an empty memory space where we are putting the chunk
        indexes : an array of the indexes
        mask : an array of the masks
        values : an array of the values
        """
        # 0 len
        for v in values:
            if not np.prod(v.shape):
                return

        nrows = indexes[0].shape[0]
        if nrows != len(rows):
            rows = np.empty(nrows, dtype=self.dtype)
        names = self.dtype.names
        nindexes = len(indexes)

        # indexes
        for i, idx in enumerate(indexes):
            rows[names[i]] = idx

        # values
        for i, v in enumerate(values):
            rows[names[i + nindexes]] = v

        # mask
        if mask is not None:
            m = ~mask.ravel().astype(bool, copy=False)
            if not m.all():
                rows = rows[m]

        if len(rows):
            self.table.append(rows)
            self.table.flush()

    def delete(self, where=None, start: int | None = None, stop: int | None = None):

        # delete all rows (and return the nrows)
        if where is None or not len(where):
            if start is None and stop is None:
                nrows = self.nrows
                self._handle.remove_node(self.group, recursive=True)
            else:
                # pytables<3.0 would remove a single row with stop=None
                if stop is None:
                    stop = self.nrows
                nrows = self.table.remove_rows(start=start, stop=stop)
                self.table.flush()
            return nrows

        # infer the data kind
        if not self.infer_axes():
            return None

        # create the selection
        table = self.table
        selection = Selection(self, where, start=start, stop=stop)
        values = selection.select_coords()

        # delete the rows in reverse order
        sorted_series = Series(values).sort_values()
        ln = len(sorted_series)

        if ln:

            # construct groups of consecutive rows
            diff = sorted_series.diff()
            groups = list(diff[diff > 1].index)

            # 1 group
            if not len(groups):
                groups = [0]

            # final element
            if groups[-1] != ln:
                groups.append(ln)

            # initial element
            if groups[0] != 0:
                groups.insert(0, 0)

            # we must remove in reverse order!
            pg = groups.pop()
            for g in reversed(groups):
                rows = sorted_series.take(range(g, pg))
                table.remove_rows(
                    start=rows[rows.index[0]], stop=rows[rows.index[-1]] + 1
                )
                pg = g

            self.table.flush()

        # return the number of rows removed
        return ln


class AppendableFrameTable(AppendableTable):
    """ support the new appendable table formats """

    pandas_kind = "frame_table"
    table_type = "appendable_frame"
    ndim = 2
    obj_type: type[FrameOrSeriesUnion] = DataFrame

    @property
    def is_transposed(self) -> bool:
        return self.index_axes[0].axis == 1

    @classmethod
    def get_object(cls, obj, transposed: bool):
        """ these are written transposed """
        if transposed:
            obj = obj.T
        return obj

    def read(
        self,
        where=None,
        columns=None,
        start: int | None = None,
        stop: int | None = None,
    ):

        # validate the version
        self.validate_version(where)

        # infer the data kind
        if not self.infer_axes():
            return None

        result = self._read_axes(where=where, start=start, stop=stop)

        info = (
            self.info.get(self.non_index_axes[0][0], {})
            if len(self.non_index_axes)
            else {}
        )

        inds = [i for i, ax in enumerate(self.axes) if ax is self.index_axes[0]]
        assert len(inds) == 1
        ind = inds[0]

        index = result[ind][0]

        frames = []
        for i, a in enumerate(self.axes):
            if a not in self.values_axes:
                continue
            index_vals, cvalues = result[i]

            # we could have a multi-index constructor here
            # ensure_index doesn't recognized our list-of-tuples here
            if info.get("type") == "MultiIndex":
                cols = MultiIndex.from_tuples(index_vals)
            else:
                cols = Index(index_vals)

            names = info.get("names")
            if names is not None:
                cols.set_names(names, inplace=True)

            if self.is_transposed:
                values = cvalues
                index_ = cols
                cols_ = Index(index, name=getattr(index, "name", None))
            else:
                values = cvalues.T
                index_ = Index(index, name=getattr(index, "name", None))
                cols_ = cols

            # if we have a DataIndexableCol, its shape will only be 1 dim
            if values.ndim == 1 and isinstance(values, np.ndarray):
                values = values.reshape((1, values.shape[0]))

            if isinstance(values, np.ndarray):
                df = DataFrame(values.T, columns=cols_, index=index_)
            elif isinstance(values, Index):
                df = DataFrame(values, columns=cols_, index=index_)
            else:
                # Categorical
                df = DataFrame([values], columns=cols_, index=index_)
            assert (df.dtypes == values.dtype).all(), (df.dtypes, values.dtype)
            frames.append(df)

        if len(frames) == 1:
            df = frames[0]
        else:
            df = concat(frames, axis=1)

        selection = Selection(self, where=where, start=start, stop=stop)
        # apply the selection filters & axis orderings
        df = self.process_axes(df, selection=selection, columns=columns)

        return df


class AppendableSeriesTable(AppendableFrameTable):
    """ support the new appendable table formats """

    pandas_kind = "series_table"
    table_type = "appendable_series"
    ndim = 2
    obj_type = Series

    @property
    def is_transposed(self) -> bool:
        return False

    @classmethod
    def get_object(cls, obj, transposed: bool):
        return obj

    def write(self, obj, data_columns=None, **kwargs):
        """ we are going to write this as a frame table """
        if not isinstance(obj, DataFrame):
            name = obj.name or "values"
            obj = obj.to_frame(name)
        return super().write(obj=obj, data_columns=obj.columns.tolist(), **kwargs)

    def read(
        self,
        where=None,
        columns=None,
        start: int | None = None,
        stop: int | None = None,
    ) -> Series:

        is_multi_index = self.is_multi_index
        if columns is not None and is_multi_index:
            assert isinstance(self.levels, list)  # needed for mypy
            for n in self.levels:
                if n not in columns:
                    columns.insert(0, n)
        s = super().read(where=where, columns=columns, start=start, stop=stop)
        if is_multi_index:
            s.set_index(self.levels, inplace=True)

        s = s.iloc[:, 0]

        # remove the default name
        if s.name == "values":
            s.name = None
        return s


class AppendableMultiSeriesTable(AppendableSeriesTable):
    """ support the new appendable table formats """

    pandas_kind = "series_table"
    table_type = "appendable_multiseries"

    def write(self, obj, **kwargs):
        """ we are going to write this as a frame table """
        name = obj.name or "values"
        newobj, self.levels = self.validate_multiindex(obj)
        assert isinstance(self.levels, list)  # for mypy
        cols = list(self.levels)
        cols.append(name)
        newobj.columns = Index(cols)
        return super().write(obj=newobj, **kwargs)


class GenericTable(AppendableFrameTable):
    """ a table that read/writes the generic pytables table format """

    pandas_kind = "frame_table"
    table_type = "generic_table"
    ndim = 2
    obj_type = DataFrame
    levels: list[Hashable]

    @property
    def pandas_type(self) -> str:
        return self.pandas_kind

    @property
    def storable(self):
        return getattr(self.group, "table", None) or self.group

    def get_attrs(self):
        """ retrieve our attributes """
        self.non_index_axes = []
        self.nan_rep = None
        self.levels = []

        self.index_axes = [a for a in self.indexables if a.is_an_indexable]
        self.values_axes = [a for a in self.indexables if not a.is_an_indexable]
        self.data_columns = [a.name for a in self.values_axes]

    @cache_readonly
    def indexables(self):
        """ create the indexables from the table description """
        d = self.description

        # TODO: can we get a typ for this?  AFAICT it is the only place
        #  where we aren't passing one
        # the index columns is just a simple index
        md = self.read_metadata("index")
        meta = "category" if md is not None else None
        index_col = GenericIndexCol(
            name="index", axis=0, table=self.table, meta=meta, metadata=md
        )

        _indexables: list[GenericIndexCol | GenericDataIndexableCol] = [index_col]

        for i, n in enumerate(d._v_names):
            assert isinstance(n, str)

            atom = getattr(d, n)
            md = self.read_metadata(n)
            meta = "category" if md is not None else None
            dc = GenericDataIndexableCol(
                name=n,
                pos=i,
                values=[n],
                typ=atom,
                table=self.table,
                meta=meta,
                metadata=md,
            )
            _indexables.append(dc)

        return _indexables

    def write(self, **kwargs):
        raise NotImplementedError("cannot write on an generic table")


class AppendableMultiFrameTable(AppendableFrameTable):
    """ a frame with a multi-index """

    table_type = "appendable_multiframe"
    obj_type = DataFrame
    ndim = 2
    _re_levels = re.compile(r"^level_\d+$")

    @property
    def table_type_short(self) -> str:
        return "appendable_multi"

    def write(self, obj, data_columns=None, **kwargs):
        if data_columns is None:
            data_columns = []
        elif data_columns is True:
            data_columns = obj.columns.tolist()
        obj, self.levels = self.validate_multiindex(obj)
        assert isinstance(self.levels, list)  # for mypy
        for n in self.levels:
            if n not in data_columns:
                data_columns.insert(0, n)
        return super().write(obj=obj, data_columns=data_columns, **kwargs)

    def read(
        self,
        where=None,
        columns=None,
        start: int | None = None,
        stop: int | None = None,
    ):

        df = super().read(where=where, columns=columns, start=start, stop=stop)
        df = df.set_index(self.levels)

        # remove names for 'level_%d'
        df.index = df.index.set_names(
            [None if self._re_levels.search(name) else name for name in df.index.names]
        )

        return df


def _reindex_axis(obj: DataFrame, axis: int, labels: Index, other=None) -> DataFrame:
    ax = obj._get_axis(axis)
    labels = ensure_index(labels)

    # try not to reindex even if other is provided
    # if it equals our current index
    if other is not None:
        other = ensure_index(other)
    if (other is None or labels.equals(other)) and labels.equals(ax):
        return obj

    labels = ensure_index(labels.unique())
    if other is not None:
        labels = ensure_index(other.unique()).intersection(labels, sort=False)
    if not labels.equals(ax):
        slicer: list[slice | Index] = [slice(None, None)] * obj.ndim
        slicer[axis] = labels
        obj = obj.loc[tuple(slicer)]
    return obj


# tz to/from coercion


def _get_tz(tz: tzinfo) -> str | tzinfo:
    """ for a tz-aware type, return an encoded zone """
    zone = timezones.get_timezone(tz)
    return zone


def _set_tz(
    values: np.ndarray | Index,
    tz: str | tzinfo | None,
    coerce: bool = False,
) -> np.ndarray | DatetimeIndex:
    """
    coerce the values to a DatetimeIndex if tz is set
    preserve the input shape if possible

    Parameters
    ----------
    values : ndarray or Index
    tz : str or tzinfo
    coerce : if we do not have a passed timezone, coerce to M8[ns] ndarray
    """
    if isinstance(values, DatetimeIndex):
        # If values is tzaware, the tz gets dropped in the values.ravel()
        #  call below (which returns an ndarray).  So we are only non-lossy
        #  if `tz` matches `values.tz`.
        assert values.tz is None or values.tz == tz

    if tz is not None:
        if isinstance(values, DatetimeIndex):
            name = values.name
            values = values.asi8
        else:
            name = None
            values = values.ravel()

        tz = _ensure_decoded(tz)
        values = DatetimeIndex(values, name=name)
        values = values.tz_localize("UTC").tz_convert(tz)
    elif coerce:
        values = np.asarray(values, dtype="M8[ns]")

    # error: Incompatible return value type (got "Union[ndarray, Index]",
    # expected "Union[ndarray, DatetimeIndex]")
    return values  # type: ignore[return-value]


def _convert_index(name: str, index: Index, encoding: str, errors: str) -> IndexCol:
    assert isinstance(name, str)

    index_name = index.name
    # error: Argument 1 to "_get_data_and_dtype_name" has incompatible type "Index";
    # expected "Union[ExtensionArray, ndarray]"
    converted, dtype_name = _get_data_and_dtype_name(index)  # type: ignore[arg-type]
    kind = _dtype_to_kind(dtype_name)
    atom = DataIndexableCol._get_atom(converted)

    if isinstance(index, Int64Index) or needs_i8_conversion(index.dtype):
        # Includes Int64Index, RangeIndex, DatetimeIndex, TimedeltaIndex, PeriodIndex,
        #  in which case "kind" is "integer", "integer", "datetime64",
        #  "timedelta64", and "integer", respectively.
        return IndexCol(
            name,
            values=converted,
            kind=kind,
            typ=atom,
            freq=getattr(index, "freq", None),
            tz=getattr(index, "tz", None),
            index_name=index_name,
        )

    if isinstance(index, MultiIndex):
        raise TypeError("MultiIndex not supported here!")

    inferred_type = lib.infer_dtype(index, skipna=False)
    # we won't get inferred_type of "datetime64" or "timedelta64" as these
    #  would go through the DatetimeIndex/TimedeltaIndex paths above

    values = np.asarray(index)

    if inferred_type == "date":
        converted = np.asarray([v.toordinal() for v in values], dtype=np.int32)
        return IndexCol(
            name, converted, "date", _tables().Time32Col(), index_name=index_name
        )
    elif inferred_type == "string":

        converted = _convert_string_array(values, encoding, errors)
        itemsize = converted.dtype.itemsize
        return IndexCol(
            name,
            converted,
            "string",
            _tables().StringCol(itemsize),
            index_name=index_name,
        )

    elif inferred_type in ["integer", "floating"]:
        return IndexCol(
            name, values=converted, kind=kind, typ=atom, index_name=index_name
        )
    else:
        assert isinstance(converted, np.ndarray) and converted.dtype == object
        assert kind == "object", kind
        atom = _tables().ObjectAtom()
        return IndexCol(name, converted, kind, atom, index_name=index_name)


def _unconvert_index(data, kind: str, encoding: str, errors: str) -> np.ndarray | Index:
    index: Index | np.ndarray

    if kind == "datetime64":
        index = DatetimeIndex(data)
    elif kind == "timedelta64":
        index = TimedeltaIndex(data)
    elif kind == "date":
        try:
            index = np.asarray([date.fromordinal(v) for v in data], dtype=object)
        except (ValueError):
            index = np.asarray([date.fromtimestamp(v) for v in data], dtype=object)
    elif kind in ("integer", "float"):
        index = np.asarray(data)
    elif kind in ("string"):
        index = _unconvert_string_array(
            data, nan_rep=None, encoding=encoding, errors=errors
        )
    elif kind == "object":
        index = np.asarray(data[0])
    else:  # pragma: no cover
        raise ValueError(f"unrecognized index type {kind}")
    return index


def _maybe_convert_for_string_atom(
    name: str,
    block: Block,
    existing_col,
    min_itemsize,
    nan_rep,
    encoding,
    errors,
    columns: list[str],
):
    bvalues = block.values

    if bvalues.dtype != object:
        return bvalues

    dtype_name = bvalues.dtype.name
    inferred_type = lib.infer_dtype(bvalues, skipna=False)

    if inferred_type == "date":
        raise TypeError("[date] is not implemented as a table column")
    elif inferred_type == "datetime":
        # after GH#8260
        # this only would be hit for a multi-timezone dtype which is an error
        raise TypeError(
            "too many timezones in this block, create separate data columns"
        )

    elif not (inferred_type == "string" or dtype_name == "object"):
        return bvalues

    blocks: list[Block] = block.fillna(nan_rep, downcast=False)
    # Note: because block is always object dtype, fillna goes
    #  through a path such that the result is always a 1-element list
    assert len(blocks) == 1
    block = blocks[0]

    data = block.values

    # see if we have a valid string type
    inferred_type = lib.infer_dtype(data, skipna=False)
    if inferred_type != "string":

        # we cannot serialize this data, so report an exception on a column
        # by column basis

        # expected behaviour:
        # search block for a non-string object column by column
        for i in range(data.shape[0]):
            col = block.iget(i)
            inferred_type = lib.infer_dtype(col, skipna=False)
            if inferred_type != "string":
                error_column_label = columns[i] if len(columns) > i else f"No.{i}"
                raise TypeError(
                    f"Cannot serialize the column [{error_column_label}]\n"
                    f"because its data contents are not [string] but "
                    f"[{inferred_type}] object dtype"
                )

    # itemsize is the maximum length of a string (along any dimension)

    # error: Argument 1 to "_convert_string_array" has incompatible type "Union[ndarray,
    # ExtensionArray]"; expected "ndarray"
    data_converted = _convert_string_array(
        data, encoding, errors  # type: ignore[arg-type]
    ).reshape(data.shape)
    itemsize = data_converted.itemsize

    # specified min_itemsize?
    if isinstance(min_itemsize, dict):
        min_itemsize = int(min_itemsize.get(name) or min_itemsize.get("values") or 0)
    itemsize = max(min_itemsize or 0, itemsize)

    # check for column in the values conflicts
    if existing_col is not None:
        eci = existing_col.validate_col(itemsize)
        if eci > itemsize:
            itemsize = eci

    data_converted = data_converted.astype(f"|S{itemsize}", copy=False)
    return data_converted


def _convert_string_array(data: np.ndarray, encoding: str, errors: str) -> np.ndarray:
    """
    Take a string-like that is object dtype and coerce to a fixed size string type.

    Parameters
    ----------
    data : np.ndarray[object]
    encoding : str
    errors : str
        Handler for encoding errors.

    Returns
    -------
    np.ndarray[fixed-length-string]
    """
    # encode if needed
    if len(data):
        data = (
            Series(data.ravel())
            .str.encode(encoding, errors)
            ._values.reshape(data.shape)
        )

    # create the sized dtype
    ensured = ensure_object(data.ravel())
    itemsize = max(1, libwriters.max_len_string_array(ensured))

    data = np.asarray(data, dtype=f"S{itemsize}")
    return data


def _unconvert_string_array(
    data: np.ndarray, nan_rep, encoding: str, errors: str
) -> np.ndarray:
    """
    Inverse of _convert_string_array.

    Parameters
    ----------
    data : np.ndarray[fixed-length-string]
    nan_rep : the storage repr of NaN
    encoding : str
    errors : str
        Handler for encoding errors.

    Returns
    -------
    np.ndarray[object]
        Decoded data.
    """
    shape = data.shape
    data = np.asarray(data.ravel(), dtype=object)

    if len(data):

        itemsize = libwriters.max_len_string_array(ensure_object(data))
        dtype = f"U{itemsize}"

        if isinstance(data[0], bytes):
            data = Series(data).str.decode(encoding, errors=errors)._values
        else:
            data = data.astype(dtype, copy=False).astype(object, copy=False)

    if nan_rep is None:
        nan_rep = "nan"

    libwriters.string_array_replace_from_nan_rep(data, nan_rep)
    return data.reshape(shape)


def _maybe_convert(values: np.ndarray, val_kind: str, encoding: str, errors: str):
    assert isinstance(val_kind, str), type(val_kind)
    if _need_convert(val_kind):
        conv = _get_converter(val_kind, encoding, errors)
        values = conv(values)
    return values


def _get_converter(kind: str, encoding: str, errors: str):
    if kind == "datetime64":
        return lambda x: np.asarray(x, dtype="M8[ns]")
    elif kind == "string":
        return lambda x: _unconvert_string_array(
            x, nan_rep=None, encoding=encoding, errors=errors
        )
    else:  # pragma: no cover
        raise ValueError(f"invalid kind {kind}")


def _need_convert(kind: str) -> bool:
    if kind in ("datetime64", "string"):
        return True
    return False


def _maybe_adjust_name(name: str, version: Sequence[int]) -> str:
    """
    Prior to 0.10.1, we named values blocks like: values_block_0 an the
    name values_0, adjust the given name if necessary.

    Parameters
    ----------
    name : str
    version : Tuple[int, int, int]

    Returns
    -------
    str
    """
    if isinstance(version, str) or len(version) < 3:
        raise ValueError("Version is incorrect, expected sequence of 3 integers.")

    if version[0] == 0 and version[1] <= 10 and version[2] == 0:
        m = re.search(r"values_block_(\d+)", name)
        if m:
            grp = m.groups()[0]
            name = f"values_{grp}"
    return name


def _dtype_to_kind(dtype_str: str) -> str:
    """
    Find the "kind" string describing the given dtype name.
    """
    dtype_str = _ensure_decoded(dtype_str)

    if dtype_str.startswith("string") or dtype_str.startswith("bytes"):
        kind = "string"
    elif dtype_str.startswith("float"):
        kind = "float"
    elif dtype_str.startswith("complex"):
        kind = "complex"
    elif dtype_str.startswith("int") or dtype_str.startswith("uint"):
        kind = "integer"
    elif dtype_str.startswith("datetime64"):
        kind = "datetime64"
    elif dtype_str.startswith("timedelta"):
        kind = "timedelta64"
    elif dtype_str.startswith("bool"):
        kind = "bool"
    elif dtype_str.startswith("category"):
        kind = "category"
    elif dtype_str.startswith("period"):
        # We store the `freq` attr so we can restore from integers
        kind = "integer"
    elif dtype_str == "object":
        kind = "object"
    else:
        raise ValueError(f"cannot interpret dtype of [{dtype_str}]")

    return kind


def _get_data_and_dtype_name(data: ArrayLike):
    """
    Convert the passed data into a storable form and a dtype string.
    """
    if isinstance(data, Categorical):
        data = data.codes

    # For datetime64tz we need to drop the TZ in tests TODO: why?
    dtype_name = data.dtype.name.split("[")[0]

    if data.dtype.kind in ["m", "M"]:
        data = np.asarray(data.view("i8"))
        # TODO: we used to reshape for the dt64tz case, but no longer
        #  doing that doesn't seem to break anything.  why?

    elif isinstance(data, PeriodIndex):
        data = data.asi8

    data = np.asarray(data)
    return data, dtype_name


class Selection:
    """
    Carries out a selection operation on a tables.Table object.

    Parameters
    ----------
    table : a Table object
    where : list of Terms (or convertible to)
    start, stop: indices to start and/or stop selection

    """

    def __init__(
        self,
        table: Table,
        where=None,
        start: int | None = None,
        stop: int | None = None,
    ):
        self.table = table
        self.where = where
        self.start = start
        self.stop = stop
        self.condition = None
        self.filter = None
        self.terms = None
        self.coordinates = None

        if is_list_like(where):

            # see if we have a passed coordinate like
            with suppress(ValueError):
                inferred = lib.infer_dtype(where, skipna=False)
                if inferred == "integer" or inferred == "boolean":
                    where = np.asarray(where)
                    if where.dtype == np.bool_:
                        start, stop = self.start, self.stop
                        if start is None:
                            start = 0
                        if stop is None:
                            stop = self.table.nrows
                        self.coordinates = np.arange(start, stop)[where]
                    elif issubclass(where.dtype.type, np.integer):
                        if (self.start is not None and (where < self.start).any()) or (
                            self.stop is not None and (where >= self.stop).any()
                        ):
                            raise ValueError(
                                "where must have index locations >= start and < stop"
                            )
                        self.coordinates = where

        if self.coordinates is None:

            self.terms = self.generate(where)

            # create the numexpr & the filter
            if self.terms is not None:
                self.condition, self.filter = self.terms.evaluate()

    def generate(self, where):
        """ where can be a : dict,list,tuple,string """
        if where is None:
            return None

        q = self.table.queryables()
        try:
            return PyTablesExpr(where, queryables=q, encoding=self.table.encoding)
        except NameError as err:
            # raise a nice message, suggesting that the user should use
            # data_columns
            qkeys = ",".join(q.keys())
            msg = dedent(
                f"""\
                The passed where expression: {where}
                            contains an invalid variable reference
                            all of the variable references must be a reference to
                            an axis (e.g. 'index' or 'columns'), or a data_column
                            The currently defined references are: {qkeys}
                """
            )
            raise ValueError(msg) from err

    def select(self):
        """
        generate the selection
        """
        if self.condition is not None:
            return self.table.table.read_where(
                self.condition.format(), start=self.start, stop=self.stop
            )
        elif self.coordinates is not None:
            return self.table.table.read_coordinates(self.coordinates)
        return self.table.table.read(start=self.start, stop=self.stop)

    def select_coords(self):
        """
        generate the selection
        """
        start, stop = self.start, self.stop
        nrows = self.table.nrows
        if start is None:
            start = 0
        elif start < 0:
            start += nrows
        if stop is None:
            stop = nrows
        elif stop < 0:
            stop += nrows

        if self.condition is not None:
            return self.table.table.get_where_list(
                self.condition.format(), start=start, stop=stop, sort=True
            )
        elif self.coordinates is not None:
            return self.coordinates

        return np.arange(start, stop)<|MERGE_RESOLUTION|>--- conflicted
+++ resolved
@@ -4050,11 +4050,7 @@
                 tuple(b_items.tolist()): (b, b_items)
                 for b, b_items in zip(blocks, blk_items)
             }
-<<<<<<< HEAD
-            new_blocks: List["Block"] = []
-=======
             new_blocks: list[Block] = []
->>>>>>> 4c86d353
             new_blk_items = []
             for ea in values_axes:
                 items = tuple(ea.values)
