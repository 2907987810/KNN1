--- conflicted
+++ resolved
@@ -3159,11 +3159,7 @@
                 pass
             elif inferred_type == "string":
                 pass
-<<<<<<< HEAD
-            elif _get_option("performance_warning"):
-=======
             elif _get_option("performance_warnings"):
->>>>>>> 1c4f7976
                 ws = performance_doc % (inferred_type, key, items)
                 warnings.warn(ws, PerformanceWarning, stacklevel=find_stack_level())
 
