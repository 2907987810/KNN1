"""
High level interface to PyTables for reading and writing pandas data structures
to disk
"""

import copy
from datetime import date, tzinfo
import itertools
import os
import re
from typing import (
    TYPE_CHECKING,
    Any,
    Dict,
    Hashable,
    List,
    Optional,
    Tuple,
    Type,
    Union,
)
import warnings

import numpy as np

from pandas._config import config, get_option

from pandas._libs import lib, writers as libwriters
from pandas._libs.tslibs import timezones
from pandas.compat._optional import import_optional_dependency
from pandas.errors import PerformanceWarning
from pandas.util._decorators import cache_readonly

from pandas.core.dtypes.common import (
    ensure_object,
    is_categorical_dtype,
    is_datetime64_dtype,
    is_datetime64tz_dtype,
    is_extension_array_dtype,
    is_list_like,
    is_timedelta64_dtype,
)
from pandas.core.dtypes.generic import ABCExtensionArray
from pandas.core.dtypes.missing import array_equivalent

from pandas import (
    DataFrame,
    DatetimeIndex,
    Index,
    Int64Index,
    MultiIndex,
    PeriodIndex,
    Series,
    TimedeltaIndex,
    concat,
    isna,
)
from pandas._typing import ArrayLike, FrameOrSeries
from pandas.core.arrays.categorical import Categorical
import pandas.core.common as com
from pandas.core.computation.pytables import PyTablesExpr, maybe_expression
from pandas.core.index import ensure_index

from pandas.io.common import _stringify_path
from pandas.io.formats.printing import adjoin, pprint_thing

if TYPE_CHECKING:
    from tables import File, Node  # noqa:F401


# versioning attribute
_version = "0.15.2"

# encoding
_default_encoding = "UTF-8"


def _ensure_decoded(s):
    """ if we have bytes, decode them to unicode """
    if isinstance(s, np.bytes_):
        s = s.decode("UTF-8")
    return s


def _ensure_encoding(encoding):
    # set the encoding if we need
    if encoding is None:
        encoding = _default_encoding

    return encoding


def _ensure_str(name):
    """
    Ensure that an index / column name is a str (python 3); otherwise they
    may be np.string dtype. Non-string dtypes are passed through unchanged.

    https://github.com/pandas-dev/pandas/issues/13492
    """
    if isinstance(name, str):
        name = str(name)
    return name


Term = PyTablesExpr


def _ensure_term(where, scope_level: int):
    """
    ensure that the where is a Term or a list of Term
    this makes sure that we are capturing the scope of variables
    that are passed
    create the terms here with a frame_level=2 (we are 2 levels down)
    """

    # only consider list/tuple here as an ndarray is automatically a coordinate
    # list
    level = scope_level + 1
    if isinstance(where, (list, tuple)):
        wlist = []
        for w in filter(lambda x: x is not None, where):
            if not maybe_expression(w):
                wlist.append(w)
            else:
                wlist.append(Term(w, scope_level=level))
        where = wlist
    elif maybe_expression(where):
        where = Term(where, scope_level=level)
    return where if where is None or len(where) else None


class PossibleDataLossError(Exception):
    pass


class ClosedFileError(Exception):
    pass


class IncompatibilityWarning(Warning):
    pass


incompatibility_doc = """
where criteria is being ignored as this version [%s] is too old (or
not-defined), read the file in and write it out to a new file to upgrade (with
the copy_to method)
"""


class AttributeConflictWarning(Warning):
    pass


attribute_conflict_doc = """
the [%s] attribute of the existing index is [%s] which conflicts with the new
[%s], resetting the attribute to None
"""


class DuplicateWarning(Warning):
    pass


duplicate_doc = """
duplicate entries in table, taking most recently appended
"""

performance_doc = """
your performance may suffer as PyTables will pickle object types that it cannot
map directly to c-types [inferred_type->%s,key->%s] [items->%s]
"""

# formats
_FORMAT_MAP = {"f": "fixed", "fixed": "fixed", "t": "table", "table": "table"}

format_deprecate_doc = """
the table keyword has been deprecated
use the format='fixed(f)|table(t)' keyword instead
  fixed(f) : specifies the Fixed format
             and is the default for put operations
  table(t) : specifies the Table format
             and is the default for append operations
"""

# storer class map
_STORER_MAP = {
    "series": "SeriesFixed",
    "frame": "FrameFixed",
}

# table class map
_TABLE_MAP = {
    "generic_table": "GenericTable",
    "appendable_series": "AppendableSeriesTable",
    "appendable_multiseries": "AppendableMultiSeriesTable",
    "appendable_frame": "AppendableFrameTable",
    "appendable_multiframe": "AppendableMultiFrameTable",
    "worm": "WORMTable",
}

# axes map
_AXES_MAP = {DataFrame: [0]}

# register our configuration options
dropna_doc = """
: boolean
    drop ALL nan rows when appending to a table
"""
format_doc = """
: format
    default format writing format, if None, then
    put will default to 'fixed' and append will default to 'table'
"""

with config.config_prefix("io.hdf"):
    config.register_option("dropna_table", False, dropna_doc, validator=config.is_bool)
    config.register_option(
        "default_format",
        None,
        format_doc,
        validator=config.is_one_of_factory(["fixed", "table", None]),
    )

# oh the troubles to reduce import time
_table_mod = None
_table_file_open_policy_is_strict = False


def _tables():
    global _table_mod
    global _table_file_open_policy_is_strict
    if _table_mod is None:
        import tables

        _table_mod = tables

        # set the file open policy
        # return the file open policy; this changes as of pytables 3.1
        # depending on the HDF5 version
        try:
            _table_file_open_policy_is_strict = (
                tables.file._FILE_OPEN_POLICY == "strict"
            )
        except AttributeError:
            pass

    return _table_mod


# interface to/from ###


def to_hdf(
    path_or_buf,
    key: str,
    value: FrameOrSeries,
    mode: str = "a",
    complevel: Optional[int] = None,
    complib: Optional[str] = None,
    append: bool = False,
    format: Optional[str] = None,
    index: bool = True,
    min_itemsize: Optional[Union[int, Dict[str, int]]] = None,
    nan_rep=None,
    dropna: Optional[bool] = None,
    data_columns: Optional[List[str]] = None,
    errors: str = "strict",
    encoding: str = "UTF-8",
):
    """ store this object, close it if we opened it """

    if append:
        f = lambda store: store.append(
            key,
            value,
            format=format,
            index=index,
            min_itemsize=min_itemsize,
            nan_rep=nan_rep,
            dropna=dropna,
            data_columns=data_columns,
            errors=errors,
            encoding=encoding,
        )
    else:
        # NB: dropna is not passed to `put`
        f = lambda store: store.put(
            key,
            value,
            format=format,
            index=index,
            min_itemsize=min_itemsize,
            nan_rep=nan_rep,
            data_columns=data_columns,
            errors=errors,
            encoding=encoding,
        )

    path_or_buf = _stringify_path(path_or_buf)
    if isinstance(path_or_buf, str):
        with HDFStore(
            path_or_buf, mode=mode, complevel=complevel, complib=complib
        ) as store:
            f(store)
    else:
        f(path_or_buf)


def read_hdf(
    path_or_buf,
    key=None,
    mode: str = "r",
    errors: str = "strict",
    where=None,
    start: Optional[int] = None,
    stop: Optional[int] = None,
    columns=None,
    iterator=False,
    chunksize: Optional[int] = None,
    **kwargs,
):
    """
    Read from the store, close it if we opened it.

    Retrieve pandas object stored in file, optionally based on where
    criteria

    Parameters
    ----------
    path_or_buf : str, path object, pandas.HDFStore or file-like object
        Any valid string path is acceptable. The string could be a URL. Valid
        URL schemes include http, ftp, s3, and file. For file URLs, a host is
        expected. A local file could be: ``file://localhost/path/to/table.h5``.

        If you want to pass in a path object, pandas accepts any
        ``os.PathLike``.

        Alternatively, pandas accepts an open :class:`pandas.HDFStore` object.

        By file-like object, we refer to objects with a ``read()`` method,
        such as a file handler (e.g. via builtin ``open`` function)
        or ``StringIO``.

        .. versionadded:: 0.21.0 support for __fspath__ protocol.

    key : object, optional
        The group identifier in the store. Can be omitted if the HDF file
        contains a single pandas object.
    mode : {'r', 'r+', 'a'}, default 'r'
        Mode to use when opening the file. Ignored if path_or_buf is a
        :class:`pandas.HDFStore`. Default is 'r'.
    where : list, optional
        A list of Term (or convertible) objects.
    start : int, optional
        Row number to start selection.
    stop  : int, optional
        Row number to stop selection.
    columns : list, optional
        A list of columns names to return.
    iterator : bool, optional
        Return an iterator object.
    chunksize : int, optional
        Number of rows to include in an iteration when using an iterator.
    errors : str, default 'strict'
        Specifies how encoding and decoding errors are to be handled.
        See the errors argument for :func:`open` for a full list
        of options.
    **kwargs
        Additional keyword arguments passed to HDFStore.

    Returns
    -------
    item : object
        The selected object. Return type depends on the object stored.

    See Also
    --------
    DataFrame.to_hdf : Write a HDF file from a DataFrame.
    HDFStore : Low-level access to HDF files.

    Examples
    --------
    >>> df = pd.DataFrame([[1, 1.0, 'a']], columns=['x', 'y', 'z'])
    >>> df.to_hdf('./store.h5', 'data')
    >>> reread = pd.read_hdf('./store.h5')
    """

    if mode not in ["r", "r+", "a"]:
        raise ValueError(
            f"mode {mode} is not allowed while performing a read. "
            f"Allowed modes are r, r+ and a."
        )
    # grab the scope
    if where is not None:
        where = _ensure_term(where, scope_level=1)

    if isinstance(path_or_buf, HDFStore):
        if not path_or_buf.is_open:
            raise IOError("The HDFStore must be open for reading.")

        store = path_or_buf
        auto_close = False
    else:
        path_or_buf = _stringify_path(path_or_buf)
        if not isinstance(path_or_buf, str):
            raise NotImplementedError(
                "Support for generic buffers has not been implemented."
            )
        try:
            exists = os.path.exists(path_or_buf)

        # if filepath is too long
        except (TypeError, ValueError):
            exists = False

        if not exists:
            raise FileNotFoundError(f"File {path_or_buf} does not exist")

        store = HDFStore(path_or_buf, mode=mode, errors=errors, **kwargs)
        # can't auto open/close if we are using an iterator
        # so delegate to the iterator
        auto_close = True

    try:
        if key is None:
            groups = store.groups()
            if len(groups) == 0:
                raise ValueError("No dataset in HDF5 file.")
            candidate_only_group = groups[0]

            # For the HDF file to have only one dataset, all other groups
            # should then be metadata groups for that candidate group. (This
            # assumes that the groups() method enumerates parent groups
            # before their children.)
            for group_to_check in groups[1:]:
                if not _is_metadata_of(group_to_check, candidate_only_group):
                    raise ValueError(
                        "key must be provided when HDF5 file "
                        "contains multiple datasets."
                    )
            key = candidate_only_group._v_pathname
        return store.select(
            key,
            where=where,
            start=start,
            stop=stop,
            columns=columns,
            iterator=iterator,
            chunksize=chunksize,
            auto_close=auto_close,
        )
    except (ValueError, TypeError, KeyError):
        if not isinstance(path_or_buf, HDFStore):
            # if there is an error, close the store if we opened it.
            try:
                store.close()
            except AttributeError:
                pass

        raise


def _is_metadata_of(group: "Node", parent_group: "Node") -> bool:
    """Check if a given group is a metadata group for a given parent_group."""
    if group._v_depth <= parent_group._v_depth:
        return False

    current = group
    while current._v_depth > 1:
        parent = current._v_parent
        if parent == parent_group and current._v_name == "meta":
            return True
        current = current._v_parent
    return False


class HDFStore:
    """
    Dict-like IO interface for storing pandas objects in PyTables.

    Either Fixed or Table format.

    Parameters
    ----------
    path : string
        File path to HDF5 file
    mode : {'a', 'w', 'r', 'r+'}, default 'a'

        ``'r'``
            Read-only; no data can be modified.
        ``'w'``
            Write; a new file is created (an existing file with the same
            name would be deleted).
        ``'a'``
            Append; an existing file is opened for reading and writing,
            and if the file does not exist it is created.
        ``'r+'``
            It is similar to ``'a'``, but the file must already exist.
    complevel : int, 0-9, default None
            Specifies a compression level for data.
            A value of 0 or None disables compression.
    complib : {'zlib', 'lzo', 'bzip2', 'blosc'}, default 'zlib'
            Specifies the compression library to be used.
            As of v0.20.2 these additional compressors for Blosc are supported
            (default if no compressor specified: 'blosc:blosclz'):
            {'blosc:blosclz', 'blosc:lz4', 'blosc:lz4hc', 'blosc:snappy',
             'blosc:zlib', 'blosc:zstd'}.
            Specifying a compression library which is not available issues
            a ValueError.
    fletcher32 : bool, default False
            If applying compression use the fletcher32 checksum

    Examples
    --------
    >>> bar = pd.DataFrame(np.random.randn(10, 4))
    >>> store = pd.HDFStore('test.h5')
    >>> store['foo'] = bar   # write to HDF5
    >>> bar = store['foo']   # retrieve
    >>> store.close()
    """

    _handle: Optional["File"]
    _mode: str
    _complevel: int
    _fletcher32: bool

    def __init__(
        self,
        path,
        mode: str = "a",
        complevel: Optional[int] = None,
        complib=None,
        fletcher32: bool = False,
        **kwargs,
    ):

        if "format" in kwargs:
            raise ValueError("format is not a defined argument for HDFStore")

        tables = import_optional_dependency("tables")

        if complib is not None and complib not in tables.filters.all_complibs:
            raise ValueError(
                f"complib only supports {tables.filters.all_complibs} compression."
            )

        if complib is None and complevel is not None:
            complib = tables.filters.default_complib

        self._path = _stringify_path(path)
        if mode is None:
            mode = "a"
        self._mode = mode
        self._handle = None
        self._complevel = complevel if complevel else 0
        self._complib = complib
        self._fletcher32 = fletcher32
        self._filters = None
        self.open(mode=mode, **kwargs)

    def __fspath__(self):
        return self._path

    @property
    def root(self):
        """ return the root node """
        self._check_if_open()
        return self._handle.root

    @property
    def filename(self):
        return self._path

    def __getitem__(self, key: str):
        return self.get(key)

    def __setitem__(self, key: str, value):
        self.put(key, value)

    def __delitem__(self, key: str):
        return self.remove(key)

    def __getattr__(self, name: str):
        """ allow attribute access to get stores """
        try:
            return self.get(name)
        except (KeyError, ClosedFileError):
            pass
        raise AttributeError(
            f"'{type(self).__name__}' object has no attribute '{name}'"
        )

    def __contains__(self, key: str) -> bool:
        """ check for existence of this key
              can match the exact pathname or the pathnm w/o the leading '/'
              """
        node = self.get_node(key)
        if node is not None:
            name = node._v_pathname
            if name == key or name[1:] == key:
                return True
        return False

    def __len__(self) -> int:
        return len(self.groups())

    def __repr__(self) -> str:
        pstr = pprint_thing(self._path)
        return f"{type(self)}\nFile path: {pstr}\n"

    def __enter__(self):
        return self

    def __exit__(self, exc_type, exc_value, traceback):
        self.close()

    def keys(self) -> List[str]:
        """
        Return a list of keys corresponding to objects stored in HDFStore.

        Returns
        -------
        list
            List of ABSOLUTE path-names (e.g. have the leading '/').
        """
        return [n._v_pathname for n in self.groups()]

    def __iter__(self):
        return iter(self.keys())

    def items(self):
        """
        iterate on key->group
        """
        for g in self.groups():
            yield g._v_pathname, g

    iteritems = items

    def open(self, mode: str = "a", **kwargs):
        """
        Open the file in the specified mode

        Parameters
        ----------
        mode : {'a', 'w', 'r', 'r+'}, default 'a'
            See HDFStore docstring or tables.open_file for info about modes
        """
        tables = _tables()

        if self._mode != mode:

            # if we are changing a write mode to read, ok
            if self._mode in ["a", "w"] and mode in ["r", "r+"]:
                pass
            elif mode in ["w"]:

                # this would truncate, raise here
                if self.is_open:
                    raise PossibleDataLossError(
                        f"Re-opening the file [{self._path}] with mode [{self._mode}] "
                        "will delete the current file!"
                    )

            self._mode = mode

        # close and reopen the handle
        if self.is_open:
            self.close()

        if self._complevel and self._complevel > 0:
            self._filters = _tables().Filters(
                self._complevel, self._complib, fletcher32=self._fletcher32
            )

        try:
            self._handle = tables.open_file(self._path, self._mode, **kwargs)
        except IOError as err:  # pragma: no cover
            if "can not be written" in str(err):
                print(f"Opening {self._path} in read-only mode")
                self._handle = tables.open_file(self._path, "r", **kwargs)
            else:
                raise

        except ValueError as err:

            # trap PyTables >= 3.1 FILE_OPEN_POLICY exception
            # to provide an updated message
            if "FILE_OPEN_POLICY" in str(err):
                hdf_version = tables.get_hdf5_version()
                err = ValueError(
                    f"PyTables [{tables.__version__}] no longer supports "
                    "opening multiple files\n"
                    "even in read-only mode on this HDF5 version "
                    f"[{hdf_version}]. You can accept this\n"
                    "and not open the same file multiple times at once,\n"
                    "upgrade the HDF5 version, or downgrade to PyTables 3.0.0 "
                    "which allows\n"
                    "files to be opened multiple times at once\n"
                )

            raise err

        except Exception as err:

            # trying to read from a non-existent file causes an error which
            # is not part of IOError, make it one
            if self._mode == "r" and "Unable to open/create file" in str(err):
                raise IOError(str(err))
            raise

    def close(self):
        """
        Close the PyTables file handle
        """
        if self._handle is not None:
            self._handle.close()
        self._handle = None

    @property
    def is_open(self) -> bool:
        """
        return a boolean indicating whether the file is open
        """
        if self._handle is None:
            return False
        return bool(self._handle.isopen)

    def flush(self, fsync: bool = False):
        """
        Force all buffered modifications to be written to disk.

        Parameters
        ----------
        fsync : bool (default False)
          call ``os.fsync()`` on the file handle to force writing to disk.

        Notes
        -----
        Without ``fsync=True``, flushing may not guarantee that the OS writes
        to disk. With fsync, the operation will block until the OS claims the
        file has been written; however, other caching layers may still
        interfere.
        """
        if self._handle is not None:
            self._handle.flush()
            if fsync:
                try:
                    os.fsync(self._handle.fileno())
                except OSError:
                    pass

    def get(self, key: str):
        """
        Retrieve pandas object stored in file.

        Parameters
        ----------
        key : str

        Returns
        -------
        object
            Same type as object stored in file.
        """
        group = self.get_node(key)
        if group is None:
            raise KeyError(f"No object named {key} in the file")
        return self._read_group(group)

    def select(
        self,
        key: str,
        where=None,
        start=None,
        stop=None,
        columns=None,
        iterator=False,
        chunksize=None,
        auto_close: bool = False,
    ):
        """
        Retrieve pandas object stored in file, optionally based on where criteria.

        Parameters
        ----------
        key : str
                Object being retrieved from file.
        where : list, default None
                List of Term (or convertible) objects, optional.
        start : int, default None
                Row number to start selection.
        stop : int, default None
                Row number to stop selection.
        columns : list, default None
                A list of columns that if not None, will limit the return columns.
        iterator : bool, default False
                Returns an iterator.
        chunksize : int, default None
                Number or rows to include in iteration, return an iterator.
        auto_close : bool, default False
            Should automatically close the store when finished.

        Returns
        -------
        object
            Retrieved object from file.
        """
        group = self.get_node(key)
        if group is None:
            raise KeyError(f"No object named {key} in the file")

        # create the storer and axes
        where = _ensure_term(where, scope_level=1)
        s = self._create_storer(group)
        s.infer_axes()

        # function to call on iteration
        def func(_start, _stop, _where):
            return s.read(start=_start, stop=_stop, where=_where, columns=columns)

        # create the iterator
        it = TableIterator(
            self,
            s,
            func,
            where=where,
            nrows=s.nrows,
            start=start,
            stop=stop,
            iterator=iterator,
            chunksize=chunksize,
            auto_close=auto_close,
        )

        return it.get_result()

    def select_as_coordinates(
        self,
        key: str,
        where=None,
        start: Optional[int] = None,
        stop: Optional[int] = None,
    ):
        """
        return the selection as an Index

        Parameters
        ----------
        key : str
        where : list of Term (or convertible) objects, optional
        start : integer (defaults to None), row number to start selection
        stop  : integer (defaults to None), row number to stop selection
        """
        where = _ensure_term(where, scope_level=1)
        tbl = self.get_storer(key)
        if not isinstance(tbl, Table):
            raise TypeError("can only read_coordinates with a table")
        return tbl.read_coordinates(where=where, start=start, stop=stop)

    def select_column(
        self,
        key: str,
        column: str,
        start: Optional[int] = None,
        stop: Optional[int] = None,
    ):
        """
        return a single column from the table. This is generally only useful to
        select an indexable

        Parameters
        ----------
        key : str
        column : str
            The column of interest.
        start : int or None, default None
        stop : int or None, default None

        Raises
        ------
        raises KeyError if the column is not found (or key is not a valid
            store)
        raises ValueError if the column can not be extracted individually (it
            is part of a data block)

        """
        tbl = self.get_storer(key)
        if not isinstance(tbl, Table):
            raise TypeError("can only read_column with a table")
        return tbl.read_column(column=column, start=start, stop=stop)

    def select_as_multiple(
        self,
        keys,
        where=None,
        selector=None,
        columns=None,
        start=None,
        stop=None,
        iterator=False,
        chunksize=None,
        auto_close: bool = False,
    ):
        """
        Retrieve pandas objects from multiple tables.

        Parameters
        ----------
        keys : a list of the tables
        selector : the table to apply the where criteria (defaults to keys[0]
            if not supplied)
        columns : the columns I want back
        start : integer (defaults to None), row number to start selection
        stop  : integer (defaults to None), row number to stop selection
        iterator : boolean, return an iterator, default False
        chunksize : nrows to include in iteration, return an iterator
        auto_close : bool, default False
            Should automatically close the store when finished.

        Raises
        ------
        raises KeyError if keys or selector is not found or keys is empty
        raises TypeError if keys is not a list or tuple
        raises ValueError if the tables are not ALL THE SAME DIMENSIONS
        """

        # default to single select
        where = _ensure_term(where, scope_level=1)
        if isinstance(keys, (list, tuple)) and len(keys) == 1:
            keys = keys[0]
        if isinstance(keys, str):
            return self.select(
                key=keys,
                where=where,
                columns=columns,
                start=start,
                stop=stop,
                iterator=iterator,
                chunksize=chunksize,
                auto_close=auto_close,
            )

        if not isinstance(keys, (list, tuple)):
            raise TypeError("keys must be a list/tuple")

        if not len(keys):
            raise ValueError("keys must have a non-zero length")

        if selector is None:
            selector = keys[0]

        # collect the tables
        tbls = [self.get_storer(k) for k in keys]
        s = self.get_storer(selector)

        # validate rows
        nrows = None
        for t, k in itertools.chain([(s, selector)], zip(tbls, keys)):
            if t is None:
                raise KeyError(f"Invalid table [{k}]")
            if not t.is_table:
                raise TypeError(
                    f"object [{t.pathname}] is not a table, and cannot be used in all "
                    "select as multiple"
                )

            if nrows is None:
                nrows = t.nrows
            elif t.nrows != nrows:
                raise ValueError("all tables must have exactly the same nrows!")

        # The isinstance checks here are redundant with the check above,
        #  but necessary for mypy; see GH#29757
        _tbls = [x for x in tbls if isinstance(x, Table)]

        # axis is the concentration axes
        axis = list({t.non_index_axes[0][0] for t in _tbls})[0]

        def func(_start, _stop, _where):

            # retrieve the objs, _where is always passed as a set of
            # coordinates here
            objs = [
                t.read(where=_where, columns=columns, start=_start, stop=_stop)
                for t in tbls
            ]

            # concat and return
            return concat(objs, axis=axis, verify_integrity=False)._consolidate()

        # create the iterator
        it = TableIterator(
            self,
            s,
            func,
            where=where,
            nrows=nrows,
            start=start,
            stop=stop,
            iterator=iterator,
            chunksize=chunksize,
            auto_close=auto_close,
        )

        return it.get_result(coordinates=True)

    def put(
        self,
        key: str,
        value: FrameOrSeries,
        format=None,
        index=True,
        append=False,
        complib=None,
        complevel: Optional[int] = None,
        min_itemsize: Optional[Union[int, Dict[str, int]]] = None,
        nan_rep=None,
        data_columns: Optional[List[str]] = None,
        encoding=None,
        errors: str = "strict",
    ):
        """
        Store object in HDFStore.

        Parameters
        ----------
        key : str
        value : {Series, DataFrame}
        format : 'fixed(f)|table(t)', default is 'fixed'
            fixed(f) : Fixed format
                       Fast writing/reading. Not-appendable, nor searchable.
            table(t) : Table format
                       Write as a PyTables Table structure which may perform
                       worse but allow more flexible operations like searching
                       / selecting subsets of the data.
        append   : bool, default False
            This will force Table format, append the input data to the
            existing.
        data_columns : list, default None
            List of columns to create as data columns, or True to
            use all columns. See `here
            <http://pandas.pydata.org/pandas-docs/stable/user_guide/io.html#query-via-data-columns>`__.
        encoding : str, default None
            Provide an encoding for strings.
        dropna   : bool, default False, do not write an ALL nan row to
            The store settable by the option 'io.hdf.dropna_table'.
        """
        if format is None:
            format = get_option("io.hdf.default_format") or "fixed"
        format = self._validate_format(format)
        self._write_to_group(
            key,
            value,
            format=format,
            index=index,
            append=append,
            complib=complib,
            complevel=complevel,
            min_itemsize=min_itemsize,
            nan_rep=nan_rep,
            data_columns=data_columns,
            encoding=encoding,
            errors=errors,
        )

    def remove(self, key: str, where=None, start=None, stop=None):
        """
        Remove pandas object partially by specifying the where condition

        Parameters
        ----------
        key : string
            Node to remove or delete rows from
        where : list of Term (or convertible) objects, optional
        start : integer (defaults to None), row number to start selection
        stop  : integer (defaults to None), row number to stop selection

        Returns
        -------
        number of rows removed (or None if not a Table)

        Raises
        ------
        raises KeyError if key is not a valid store

        """
        where = _ensure_term(where, scope_level=1)
        try:
            s = self.get_storer(key)
        except KeyError:
            # the key is not a valid store, re-raising KeyError
            raise
        except Exception:
            # In tests we get here with ClosedFileError, TypeError, and
            #  _table_mod.NoSuchNodeError.  TODO: Catch only these?

            if where is not None:
                raise ValueError(
                    "trying to remove a node with a non-None where clause!"
                )

            # we are actually trying to remove a node (with children)
            node = self.get_node(key)
            if node is not None:
                node._f_remove(recursive=True)
                return None

        # remove the node
        if com.all_none(where, start, stop):
            s.group._f_remove(recursive=True)

        # delete from the table
        else:
            if not s.is_table:
                raise ValueError(
                    "can only remove with where on objects written as tables"
                )
            return s.delete(where=where, start=start, stop=stop)

    def append(
        self,
        key: str,
        value: FrameOrSeries,
        format=None,
        axes=None,
        index=True,
        append=True,
        complib=None,
        complevel: Optional[int] = None,
        columns=None,
        min_itemsize: Optional[Union[int, Dict[str, int]]] = None,
        nan_rep=None,
        chunksize=None,
        expectedrows=None,
        dropna: Optional[bool] = None,
        data_columns: Optional[List[str]] = None,
        encoding=None,
        errors: str = "strict",
    ):
        """
        Append to Table in file. Node must already exist and be Table
        format.

        Parameters
        ----------
        key : str
        value : {Series, DataFrame}
        format : 'table' is the default
            table(t) : table format
                       Write as a PyTables Table structure which may perform
                       worse but allow more flexible operations like searching
                       / selecting subsets of the data.
        append       : bool, default True
            Append the input data to the existing.
        data_columns : list of columns, or True, default None
            List of columns to create as indexed data columns for on-disk
            queries, or True to use all columns. By default only the axes
            of the object are indexed. See `here
            <http://pandas.pydata.org/pandas-docs/stable/user_guide/io.html#query-via-data-columns>`__.
        min_itemsize : dict of columns that specify minimum string sizes
        nan_rep      : string to use as string nan representation
        chunksize    : size to chunk the writing
        expectedrows : expected TOTAL row size of this table
        encoding     : default None, provide an encoding for strings
        dropna : bool, default False
            Do not write an ALL nan row to the store settable
            by the option 'io.hdf.dropna_table'.

        Notes
        -----
        Does *not* check if data being appended overlaps with existing
        data in the table, so be careful
        """
        if columns is not None:
            raise TypeError(
                "columns is not a supported keyword in append, try data_columns"
            )

        if dropna is None:
            dropna = get_option("io.hdf.dropna_table")
        if format is None:
            format = get_option("io.hdf.default_format") or "table"
        format = self._validate_format(format)
        self._write_to_group(
            key,
            value,
            format=format,
            axes=axes,
            index=index,
            append=append,
            complib=complib,
            complevel=complevel,
            min_itemsize=min_itemsize,
            nan_rep=nan_rep,
            chunksize=chunksize,
            expectedrows=expectedrows,
            dropna=dropna,
            data_columns=data_columns,
            encoding=encoding,
            errors=errors,
        )

    def append_to_multiple(
        self,
        d: Dict,
        value,
        selector,
        data_columns=None,
        axes=None,
        dropna=False,
        **kwargs,
    ):
        """
        Append to multiple tables

        Parameters
        ----------
        d : a dict of table_name to table_columns, None is acceptable as the
            values of one node (this will get all the remaining columns)
        value : a pandas object
        selector : a string that designates the indexable table; all of its
            columns will be designed as data_columns, unless data_columns is
            passed, in which case these are used
        data_columns : list of columns to create as data columns, or True to
            use all columns
        dropna : if evaluates to True, drop rows from all tables if any single
                 row in each table has all NaN. Default False.

        Notes
        -----
        axes parameter is currently not accepted

        """
        if axes is not None:
            raise TypeError(
                "axes is currently not accepted as a parameter to"
                " append_to_multiple; you can create the "
                "tables independently instead"
            )

        if not isinstance(d, dict):
            raise ValueError(
                "append_to_multiple must have a dictionary specified as the "
                "way to split the value"
            )

        if selector not in d:
            raise ValueError(
                "append_to_multiple requires a selector that is in passed dict"
            )

        # figure out the splitting axis (the non_index_axis)
        axis = list(set(range(value.ndim)) - set(_AXES_MAP[type(value)]))[0]

        # figure out how to split the value
        remain_key = None
        remain_values: List = []
        for k, v in d.items():
            if v is None:
                if remain_key is not None:
                    raise ValueError(
                        "append_to_multiple can only have one value in d that "
                        "is None"
                    )
                remain_key = k
            else:
                remain_values.extend(v)
        if remain_key is not None:
            ordered = value.axes[axis]
            ordd = ordered.difference(Index(remain_values))
            ordd = sorted(ordered.get_indexer(ordd))
            d[remain_key] = ordered.take(ordd)

        # data_columns
        if data_columns is None:
            data_columns = d[selector]

        # ensure rows are synchronized across the tables
        if dropna:
            idxs = (value[cols].dropna(how="all").index for cols in d.values())
            valid_index = next(idxs)
            for index in idxs:
                valid_index = valid_index.intersection(index)
            value = value.loc[valid_index]

        # append
        for k, v in d.items():
            dc = data_columns if k == selector else None

            # compute the val
            val = value.reindex(v, axis=axis)

            self.append(k, val, data_columns=dc, **kwargs)

    def create_table_index(
        self,
        key: str,
        columns=None,
        optlevel: Optional[int] = None,
        kind: Optional[str] = None,
    ):
        """
        Create a pytables index on the table.

        Parameters
        ----------
        key : str
        columns : None, bool, or listlike[str]
            Indicate which columns to create an index on.

            * False : Do not create any indexes.
            * True : Create indexes on all columns.
            * None : Create indexes on all columns.
            * listlike : Create indexes on the given columns.

        optlevel : int or None, default None
            Optimization level, if None, pytables defaults to 6.
        kind : str or None, default None
            Kind of index, if None, pytables defaults to "medium"

        Raises
        ------
        TypeError: raises if the node is not a table
        """

        # version requirements
        _tables()
        s = self.get_storer(key)
        if s is None:
            return

        if not isinstance(s, Table):
            raise TypeError("cannot create table index on a Fixed format store")
        s.create_index(columns=columns, optlevel=optlevel, kind=kind)

    def groups(self):
        """
        Return a list of all the top-level nodes.

        Each node returned is not a pandas storage object.

        Returns
        -------
        list
            List of objects.
        """
        _tables()
        self._check_if_open()
        return [
            g
            for g in self._handle.walk_groups()
            if (
                not isinstance(g, _table_mod.link.Link)
                and (
                    getattr(g._v_attrs, "pandas_type", None)
                    or getattr(g, "table", None)
                    or (isinstance(g, _table_mod.table.Table) and g._v_name != "table")
                )
            )
        ]

    def walk(self, where="/"):
        """
        Walk the pytables group hierarchy for pandas objects.

        This generator will yield the group path, subgroups and pandas object
        names for each group.

        Any non-pandas PyTables objects that are not a group will be ignored.

        The `where` group itself is listed first (preorder), then each of its
        child groups (following an alphanumerical order) is also traversed,
        following the same procedure.

        .. versionadded:: 0.24.0

        Parameters
        ----------
        where : str, default "/"
            Group where to start walking.

        Yields
        ------
        path : str
            Full path to a group (without trailing '/').
        groups : list
            Names (strings) of the groups contained in `path`.
        leaves : list
            Names (strings) of the pandas objects contained in `path`.
        """
        _tables()
        self._check_if_open()
        for g in self._handle.walk_groups(where):
            if getattr(g._v_attrs, "pandas_type", None) is not None:
                continue

            groups = []
            leaves = []
            for child in g._v_children.values():
                pandas_type = getattr(child._v_attrs, "pandas_type", None)
                if pandas_type is None:
                    if isinstance(child, _table_mod.group.Group):
                        groups.append(child._v_name)
                else:
                    leaves.append(child._v_name)

            yield (g._v_pathname.rstrip("/"), groups, leaves)

    def get_node(self, key: str) -> Optional["Node"]:
        """ return the node with the key or None if it does not exist """
        self._check_if_open()
        if not key.startswith("/"):
            key = "/" + key

        assert self._handle is not None
        assert _table_mod is not None  # for mypy
        try:
            node = self._handle.get_node(self.root, key)
        except _table_mod.exceptions.NoSuchNodeError:
            return None

        assert isinstance(node, _table_mod.Node), type(node)
        return node

    def get_storer(self, key: str) -> Union["GenericFixed", "Table"]:
        """ return the storer object for a key, raise if not in the file """
        group = self.get_node(key)
        if group is None:
            raise KeyError(f"No object named {key} in the file")

        s = self._create_storer(group)
        s.infer_axes()
        return s

    def copy(
        self,
        file,
        mode="w",
        propindexes: bool = True,
        keys=None,
        complib=None,
        complevel: Optional[int] = None,
        fletcher32: bool = False,
        overwrite=True,
    ):
        """
        Copy the existing store to a new file, updating in place.

        Parameters
        ----------
        propindexes: bool, default True
            Restore indexes in copied file.
        keys       : list of keys to include in the copy (defaults to all)
        overwrite  : overwrite (remove and replace) existing nodes in the
            new store (default is True)
        mode, complib, complevel, fletcher32 same as in HDFStore.__init__

        Returns
        -------
        open file handle of the new store
        """
        new_store = HDFStore(
            file, mode=mode, complib=complib, complevel=complevel, fletcher32=fletcher32
        )
        if keys is None:
            keys = list(self.keys())
        if not isinstance(keys, (tuple, list)):
            keys = [keys]
        for k in keys:
            s = self.get_storer(k)
            if s is not None:

                if k in new_store:
                    if overwrite:
                        new_store.remove(k)

                data = self.select(k)
                if isinstance(s, Table):

                    index: Union[bool, list] = False
                    if propindexes:
                        index = [a.name for a in s.axes if a.is_indexed]
                    new_store.append(
                        k,
                        data,
                        index=index,
                        data_columns=getattr(s, "data_columns", None),
                        encoding=s.encoding,
                    )
                else:
                    new_store.put(k, data, encoding=s.encoding)

        return new_store

    def info(self) -> str:
        """
        Print detailed information on the store.

        .. versionadded:: 0.21.0

        Returns
        -------
        str
        """
        path = pprint_thing(self._path)
        output = f"{type(self)}\nFile path: {path}\n"

        if self.is_open:
            lkeys = sorted(self.keys())
            if len(lkeys):
                keys = []
                values = []

                for k in lkeys:
                    try:
                        s = self.get_storer(k)
                        if s is not None:
                            keys.append(pprint_thing(s.pathname or k))
                            values.append(pprint_thing(s or "invalid_HDFStore node"))
                    except Exception as detail:
                        keys.append(k)
                        dstr = pprint_thing(detail)
                        values.append(f"[invalid_HDFStore node: {dstr}]")

                output += adjoin(12, keys, values)
            else:
                output += "Empty"
        else:
            output += "File is CLOSED"

        return output

    # ------------------------------------------------------------------------
    # private methods

    def _check_if_open(self):
        if not self.is_open:
            raise ClosedFileError(f"{self._path} file is not open!")

    def _validate_format(self, format: str) -> str:
        """ validate / deprecate formats """

        # validate
        try:
            format = _FORMAT_MAP[format.lower()]
        except KeyError:
            raise TypeError(f"invalid HDFStore format specified [{format}]")

        return format

    def _create_storer(
        self,
        group,
        format=None,
        value=None,
        encoding: str = "UTF-8",
        errors: str = "strict",
    ) -> Union["GenericFixed", "Table"]:
        """ return a suitable class to operate """

        def error(t):
            # return instead of raising so mypy can tell where we are raising
            return TypeError(
                f"cannot properly create the storer for: [{t}] [group->"
                f"{group},value->{type(value)},format->{format}"
            )

        pt = _ensure_decoded(getattr(group._v_attrs, "pandas_type", None))
        tt = _ensure_decoded(getattr(group._v_attrs, "table_type", None))

        # infer the pt from the passed value
        if pt is None:
            if value is None:

                _tables()
                assert _table_mod is not None  # for mypy
                if getattr(group, "table", None) or isinstance(
                    group, _table_mod.table.Table
                ):
                    pt = "frame_table"
                    tt = "generic_table"
                else:
                    raise TypeError(
                        "cannot create a storer if the object is not existing "
                        "nor a value are passed"
                    )
            else:
                _TYPE_MAP = {Series: "series", DataFrame: "frame"}
                try:
                    pt = _TYPE_MAP[type(value)]
                except KeyError:
                    raise error("_TYPE_MAP")

                # we are actually a table
                if format == "table":
                    pt += "_table"

        # a storer node
        if "table" not in pt:
            try:
                return globals()[_STORER_MAP[pt]](
                    self, group, encoding=encoding, errors=errors
                )
            except KeyError:
                raise error("_STORER_MAP")

        # existing node (and must be a table)
        if tt is None:

            # if we are a writer, determine the tt
            if value is not None:

                if pt == "series_table":
                    index = getattr(value, "index", None)
                    if index is not None:
                        if index.nlevels == 1:
                            tt = "appendable_series"
                        elif index.nlevels > 1:
                            tt = "appendable_multiseries"
                elif pt == "frame_table":
                    index = getattr(value, "index", None)
                    if index is not None:
                        if index.nlevels == 1:
                            tt = "appendable_frame"
                        elif index.nlevels > 1:
                            tt = "appendable_multiframe"
                elif pt == "wide_table":
                    tt = "appendable_panel"
                elif pt == "ndim_table":
                    tt = "appendable_ndim"

            else:

                # distinguish between a frame/table
                tt = "legacy_panel"
                try:
                    fields = group.table._v_attrs.fields
                    if len(fields) == 1 and fields[0] == "value":
                        tt = "legacy_frame"
                except IndexError:
                    pass

        try:
            return globals()[_TABLE_MAP[tt]](
                self, group, encoding=encoding, errors=errors
            )
        except KeyError:
            raise error("_TABLE_MAP")

    def _write_to_group(
        self,
        key: str,
        value: FrameOrSeries,
        format,
        axes=None,
        index=True,
        append=False,
        complib=None,
        complevel: Optional[int] = None,
        fletcher32=None,
        min_itemsize: Optional[Union[int, Dict[str, int]]] = None,
        chunksize=None,
        expectedrows=None,
        dropna=False,
        nan_rep=None,
        data_columns=None,
        encoding=None,
        errors: str = "strict",
    ):
        group = self.get_node(key)

        # we make this assertion for mypy; the get_node call will already
        #  have raised if this is incorrect
        assert self._handle is not None

        # remove the node if we are not appending
        if group is not None and not append:
            self._handle.remove_node(group, recursive=True)
            group = None

        # we don't want to store a table node at all if are object is 0-len
        # as there are not dtypes
        if getattr(value, "empty", None) and (format == "table" or append):
            return

        if group is None:
            paths = key.split("/")

            # recursively create the groups
            path = "/"
            for p in paths:
                if not len(p):
                    continue
                new_path = path
                if not path.endswith("/"):
                    new_path += "/"
                new_path += p
                group = self.get_node(new_path)
                if group is None:
                    group = self._handle.create_group(path, p)
                path = new_path

        s = self._create_storer(group, format, value, encoding=encoding, errors=errors)
        if append:
            # raise if we are trying to append to a Fixed format,
            #       or a table that exists (and we are putting)
            if not s.is_table or (s.is_table and format == "fixed" and s.is_exists):
                raise ValueError("Can only append to Tables")
            if not s.is_exists:
                s.set_object_info()
        else:
            s.set_object_info()

        if not s.is_table and complib:
            raise ValueError("Compression not supported on Fixed format stores")

        # write the object
        s.write(
            obj=value,
            axes=axes,
            append=append,
            complib=complib,
            complevel=complevel,
            fletcher32=fletcher32,
            min_itemsize=min_itemsize,
            chunksize=chunksize,
            expectedrows=expectedrows,
            dropna=dropna,
            nan_rep=nan_rep,
            data_columns=data_columns,
        )

        if isinstance(s, Table) and index:
            s.create_index(columns=index)

    def _read_group(self, group: "Node"):
        s = self._create_storer(group)
        s.infer_axes()
        return s.read()


class TableIterator:
    """ define the iteration interface on a table

        Parameters
        ----------

        store : the reference store
        s     : the referred storer
        func  : the function to execute the query
        where : the where of the query
        nrows : the rows to iterate on
        start : the passed start value (default is None)
        stop  : the passed stop value (default is None)
        iterator : bool, default False
            Whether to use the default iterator.
        chunksize : the passed chunking value (default is 100000)
        auto_close : boolean, automatically close the store at the end of
            iteration, default is False
        """

    chunksize: Optional[int]
    store: HDFStore
    s: Union["GenericFixed", "Table"]

    def __init__(
        self,
        store: HDFStore,
        s: Union["GenericFixed", "Table"],
        func,
        where,
        nrows,
        start=None,
        stop=None,
        iterator: bool = False,
        chunksize: Optional[int] = None,
        auto_close: bool = False,
    ):
        self.store = store
        self.s = s
        self.func = func
        self.where = where

        # set start/stop if they are not set if we are a table
        if self.s.is_table:
            if nrows is None:
                nrows = 0
            if start is None:
                start = 0
            if stop is None:
                stop = nrows
            stop = min(nrows, stop)

        self.nrows = nrows
        self.start = start
        self.stop = stop

        self.coordinates = None
        if iterator or chunksize is not None:
            if chunksize is None:
                chunksize = 100000
            self.chunksize = int(chunksize)
        else:
            self.chunksize = None

        self.auto_close = auto_close

    def __iter__(self):

        # iterate
        current = self.start
        while current < self.stop:

            stop = min(current + self.chunksize, self.stop)
            value = self.func(None, None, self.coordinates[current:stop])
            current = stop
            if value is None or not len(value):
                continue

            yield value

        self.close()

    def close(self):
        if self.auto_close:
            self.store.close()

    def get_result(self, coordinates: bool = False):

        #  return the actual iterator
        if self.chunksize is not None:
            if not isinstance(self.s, Table):
                raise TypeError("can only use an iterator or chunksize on a table")

            self.coordinates = self.s.read_coordinates(where=self.where)

            return self

        # if specified read via coordinates (necessary for multiple selections
        if coordinates:
            if not isinstance(self.s, Table):
                raise TypeError("can only read_coordinates on a table")
            where = self.s.read_coordinates(
                where=self.where, start=self.start, stop=self.stop
            )
        else:
            where = self.where

        # directly return the result
        results = self.func(self.start, self.stop, where)
        self.close()
        return results


class IndexCol:
    """ an index column description class

        Parameters
        ----------

        axis   : axis which I reference
        values : the ndarray like converted values
        kind   : a string description of this type
        typ    : the pytables type
        pos    : the position in the pytables

        """

    is_an_indexable = True
    is_data_indexable = True
    _info_fields = ["freq", "tz", "index_name"]

    name: str
    cname: str

    def __init__(
        self,
        name: str,
        values=None,
        kind=None,
        typ=None,
        cname: Optional[str] = None,
        itemsize=None,
        axis=None,
        pos=None,
        freq=None,
        tz=None,
        index_name=None,
    ):

        if not isinstance(name, str):
            raise ValueError("`name` must be a str.")

        self.values = values
        self.kind = kind
        self.typ = typ
        self.itemsize = itemsize
        self.name = name
        self.cname = cname or name
        self.axis = axis
        self.pos = pos
        self.freq = freq
        self.tz = tz
        self.index_name = index_name
        self.table = None
        self.meta = None
        self.metadata = None

        if pos is not None:
            self.set_pos(pos)

        # These are ensured as long as the passed arguments match the
        #  constructor annotations.
        assert isinstance(self.name, str)
        assert isinstance(self.cname, str)

    @property
    def kind_attr(self) -> str:
        return f"{self.name}_kind"

    def set_pos(self, pos: int):
        """ set the position of this column in the Table """
        self.pos = pos
        if pos is not None and self.typ is not None:
            self.typ._v_pos = pos

    def __repr__(self) -> str:
        temp = tuple(
            map(pprint_thing, (self.name, self.cname, self.axis, self.pos, self.kind))
        )
        return ",".join(
            (
                f"{key}->{value}"
                for key, value in zip(["name", "cname", "axis", "pos", "kind"], temp)
            )
        )

    def __eq__(self, other: Any) -> bool:
        """ compare 2 col items """
        return all(
            getattr(self, a, None) == getattr(other, a, None)
            for a in ["name", "cname", "axis", "pos"]
        )

    def __ne__(self, other) -> bool:
        return not self.__eq__(other)

    @property
    def is_indexed(self) -> bool:
        """ return whether I am an indexed column """
        if not hasattr(self.table, "cols"):
            # e.g. if infer hasn't been called yet, self.table will be None.
            return False
        # GH#29692 mypy doesn't recognize self.table as having a "cols" attribute
        #  'error: "None" has no attribute "cols"'
        return getattr(self.table.cols, self.cname).is_indexed  # type: ignore

    def copy(self):
        new_self = copy.copy(self)
        return new_self

    def infer(self, handler: "Table"):
        """infer this column from the table: create and return a new object"""
        table = handler.table
        new_self = self.copy()
        new_self.table = table
        new_self.get_attr()
        new_self.read_metadata(handler)
        return new_self

    def convert(
        self, values: np.ndarray, nan_rep, encoding, errors, start=None, stop=None
    ):
        """ set the values from this selection: take = take ownership """

        # values is a recarray
        if values.dtype.fields is not None:
            values = values[self.cname]

        values = _maybe_convert(values, self.kind, encoding, errors)

        kwargs = dict()
        if self.freq is not None:
            kwargs["freq"] = _ensure_decoded(self.freq)
        if self.index_name is not None:
            kwargs["name"] = _ensure_decoded(self.index_name)
        # making an Index instance could throw a number of different errors
        try:
            self.values = Index(values, **kwargs)
        except ValueError:
            # if the output freq is different that what we recorded,
            # it should be None (see also 'doc example part 2')
            if "freq" in kwargs:
                kwargs["freq"] = None
            self.values = Index(values, **kwargs)

        self.values = _set_tz(self.values, self.tz)

    def take_data(self):
        """ return the values & release the memory """
        self.values, values = None, self.values
        return values

    @property
    def attrs(self):
        return self.table._v_attrs

    @property
    def description(self):
        return self.table.description

    @property
    def col(self):
        """ return my current col description """
        return getattr(self.description, self.cname, None)

    @property
    def cvalues(self):
        """ return my cython values """
        return self.values

    def __iter__(self):
        return iter(self.values)

    def maybe_set_size(self, min_itemsize=None):
        """ maybe set a string col itemsize:
               min_itemsize can be an integer or a dict with this columns name
               with an integer size """
        if _ensure_decoded(self.kind) == "string":

            if isinstance(min_itemsize, dict):
                min_itemsize = min_itemsize.get(self.name)

            if min_itemsize is not None and self.typ.itemsize < min_itemsize:
                self.typ = _tables().StringCol(itemsize=min_itemsize, pos=self.pos)

    def validate(self, handler, append):
        self.validate_names()

    def validate_names(self):
        pass

    def validate_and_set(self, handler: "AppendableTable", append: bool):
        self.table = handler.table
        self.validate_col()
        self.validate_attr(append)
        self.validate_metadata(handler)
        self.write_metadata(handler)
        self.set_attr()

    def validate_col(self, itemsize=None):
        """ validate this column: return the compared against itemsize """

        # validate this column for string truncation (or reset to the max size)
        if _ensure_decoded(self.kind) == "string":
            c = self.col
            if c is not None:
                if itemsize is None:
                    itemsize = self.itemsize
                if c.itemsize < itemsize:
                    raise ValueError(
                        f"Trying to store a string with len [{itemsize}] in "
                        f"[{self.cname}] column but\nthis column has a limit of "
                        f"[{c.itemsize}]!\nConsider using min_itemsize to "
                        "preset the sizes on these columns"
                    )
                return c.itemsize

        return None

    def validate_attr(self, append: bool):
        # check for backwards incompatibility
        if append:
            existing_kind = getattr(self.attrs, self.kind_attr, None)
            if existing_kind is not None and existing_kind != self.kind:
                raise TypeError(
                    f"incompatible kind in col [{existing_kind} - {self.kind}]"
                )

    def update_info(self, info):
        """ set/update the info for this indexable with the key/value
            if there is a conflict raise/warn as needed """

        for key in self._info_fields:

            value = getattr(self, key, None)
            idx = _get_info(info, self.name)

            existing_value = idx.get(key)
            if key in idx and value is not None and existing_value != value:

                # frequency/name just warn
                if key in ["freq", "index_name"]:
                    ws = attribute_conflict_doc % (key, existing_value, value)
                    warnings.warn(ws, AttributeConflictWarning, stacklevel=6)

                    # reset
                    idx[key] = None
                    setattr(self, key, None)

                else:
                    raise ValueError(
                        f"invalid info for [{self.name}] for [{key}], "
                        f"existing_value [{existing_value}] conflicts with "
                        f"new value [{value}]"
                    )
            else:
                if value is not None or existing_value is not None:
                    idx[key] = value

    def set_info(self, info):
        """ set my state from the passed info """
        idx = info.get(self.name)
        if idx is not None:
            self.__dict__.update(idx)

    def get_attr(self):
        """ set the kind for this column """
        self.kind = getattr(self.attrs, self.kind_attr, None)

    def set_attr(self):
        """ set the kind for this column """
        setattr(self.attrs, self.kind_attr, self.kind)

    def read_metadata(self, handler):
        """ retrieve the metadata for this columns """
        self.metadata = handler.read_metadata(self.cname)

    def validate_metadata(self, handler: "AppendableTable"):
        """ validate that kind=category does not change the categories """
        if self.meta == "category":
            new_metadata = self.metadata
            cur_metadata = handler.read_metadata(self.cname)
            if (
                new_metadata is not None
                and cur_metadata is not None
                and not array_equivalent(new_metadata, cur_metadata)
            ):
                raise ValueError(
                    "cannot append a categorical with "
                    "different categories to the existing"
                )

    def write_metadata(self, handler: "AppendableTable"):
        """ set the meta data """
        if self.metadata is not None:
            handler.write_metadata(self.cname, self.metadata)


class GenericIndexCol(IndexCol):
    """ an index which is not represented in the data of the table """

    @property
    def is_indexed(self) -> bool:
        return False

    def convert(
        self,
        values,
        nan_rep,
        encoding,
        errors,
        start: Optional[int] = None,
        stop: Optional[int] = None,
    ):
        """ set the values from this selection: take = take ownership

        Parameters
        ----------

        values : np.ndarray
        nan_rep : str
        encoding : str
        errors : str
        start : int, optional
            Table row number: the start of the sub-selection.
        stop : int, optional
            Table row number: the end of the sub-selection. Values larger than
            the underlying table's row count are normalized to that.
        """
        assert self.table is not None  # for mypy

        _start = start if start is not None else 0
        _stop = min(stop, self.table.nrows) if stop is not None else self.table.nrows
        self.values = Int64Index(np.arange(_stop - _start))

    def get_attr(self):
        pass

    def set_attr(self):
        pass


class DataCol(IndexCol):
    """ a data holding column, by definition this is not indexable

        Parameters
        ----------

        data   : the actual data
        cname  : the column name in the table to hold the data (typically
                 values)
        meta   : a string description of the metadata
        metadata : the actual metadata
        """

    is_an_indexable = False
    is_data_indexable = False
    _info_fields = ["tz", "ordered"]

    @classmethod
    def create_for_block(
        cls, i: int, name=None, version=None, pos: Optional[int] = None
    ):
        """ return a new datacol with the block i """

        cname = name or f"values_block_{i}"
        if name is None:
            name = cname

        # prior to 0.10.1, we named values blocks like: values_block_0 an the
        # name values_0
        try:
            if version[0] == 0 and version[1] <= 10 and version[2] == 0:
                m = re.search(r"values_block_(\d+)", name)
                if m:
                    grp = m.groups()[0]
                    name = f"values_{grp}"
        except IndexError:
            pass

        return cls(name=name, cname=cname, pos=pos)

    def __init__(
        self, name: str, values=None, kind=None, typ=None, cname=None, pos=None,
    ):
        super().__init__(
            name=name, values=values, kind=kind, typ=typ, pos=pos, cname=cname
        )
        self.dtype = None
        self.data = None

    @property
    def dtype_attr(self) -> str:
        return f"{self.name}_dtype"

    @property
    def meta_attr(self) -> str:
        return f"{self.name}_meta"

    def __repr__(self) -> str:
        temp = tuple(
            map(
                pprint_thing, (self.name, self.cname, self.dtype, self.kind, self.shape)
            )
        )
        return ",".join(
            (
                f"{key}->{value}"
                for key, value in zip(["name", "cname", "dtype", "kind", "shape"], temp)
            )
        )

    def __eq__(self, other: Any) -> bool:
        """ compare 2 col items """
        return all(
            getattr(self, a, None) == getattr(other, a, None)
            for a in ["name", "cname", "dtype", "pos"]
        )

    def set_data(self, data, dtype=None):
        self.data = data
        if data is not None:
            if dtype is not None:
                self.dtype = dtype
                self.set_kind()
            elif self.dtype is None:
                self.dtype = data.dtype.name
                self.set_kind()

    def take_data(self):
        """ return the data & release the memory """
        self.data, data = None, self.data
        return data

    def set_kind(self):
        # set my kind if we can

        if self.dtype is not None:
            dtype = _ensure_decoded(self.dtype)

            if dtype.startswith("string") or dtype.startswith("bytes"):
                self.kind = "string"
            elif dtype.startswith("float"):
                self.kind = "float"
            elif dtype.startswith("complex"):
                self.kind = "complex"
            elif dtype.startswith("int") or dtype.startswith("uint"):
                self.kind = "integer"
            elif dtype.startswith("date"):
                # in tests this is always "datetime64"
                self.kind = "datetime"
            elif dtype.startswith("timedelta"):
                self.kind = "timedelta"
            elif dtype.startswith("bool"):
                self.kind = "bool"
            else:
                raise AssertionError(f"cannot interpret dtype of [{dtype}] in [{self}]")

            # set my typ if we need
            if self.typ is None:
                self.typ = getattr(self.description, self.cname, None)

    def set_atom(self, block, itemsize: int, data_converted, use_str: bool):
        """ create and setup my atom from the block b """

        # short-cut certain block types
        if block.is_categorical:
            self.set_atom_categorical(block)
        elif block.is_datetimetz:
            self.set_atom_datetime64tz(block)
        elif block.is_datetime:
            self.set_atom_datetime64(block)
        elif block.is_timedelta:
            self.set_atom_timedelta64(block)
        elif block.is_complex:
            self.set_atom_complex(block)

        elif use_str:
            self.set_atom_string(itemsize, data_converted)
        else:
            # set as a data block
            self.set_atom_data(block)

    def get_atom_string(self, shape, itemsize):
        return _tables().StringCol(itemsize=itemsize, shape=shape[0])

    def set_atom_string(self, itemsize: int, data_converted: np.ndarray):
        self.itemsize = itemsize
        self.kind = "string"
        self.typ = self.get_atom_string(data_converted.shape, itemsize)
        self.set_data(data_converted.astype(f"|S{itemsize}", copy=False))

    def get_atom_coltype(self, kind=None):
        """ return the PyTables column class for this column """
        if kind is None:
            kind = self.kind
        if self.kind.startswith("uint"):
            k4 = kind[4:]
            col_name = f"UInt{k4}Col"
        else:
            kcap = kind.capitalize()
            col_name = f"{kcap}Col"

        return getattr(_tables(), col_name)

    def get_atom_data(self, block, kind=None):
        return self.get_atom_coltype(kind=kind)(shape=block.shape[0])

    def set_atom_complex(self, block):
        self.kind = block.dtype.name
        itemsize = int(self.kind.split("complex")[-1]) // 8
        self.typ = _tables().ComplexCol(itemsize=itemsize, shape=block.shape[0])
        self.set_data(block.values.astype(self.typ.type, copy=False))

    def set_atom_data(self, block):
        self.kind = block.dtype.name
        self.typ = self.get_atom_data(block)
        self.set_data(block.values.astype(self.typ.type, copy=False))

    def set_atom_categorical(self, block):
        # currently only supports a 1-D categorical
        # in a 1-D block

        values = block.values
        codes = values.codes
        self.kind = "integer"
        self.dtype = codes.dtype.name
        if values.ndim > 1:
            raise NotImplementedError("only support 1-d categoricals")

        # write the codes; must be in a block shape
        self.ordered = values.ordered
        self.typ = self.get_atom_data(block, kind=codes.dtype.name)
        self.set_data(codes)

        # write the categories
        self.meta = "category"
        self.metadata = np.array(block.values.categories, copy=False).ravel()

    def get_atom_datetime64(self, block):
        return _tables().Int64Col(shape=block.shape[0])

    def set_atom_datetime64(self, block):
        self.kind = "datetime64"
        self.typ = self.get_atom_datetime64(block)
        values = block.values.view("i8")
        self.set_data(values, "datetime64")

    def set_atom_datetime64tz(self, block):

        values = block.values

        # convert this column to i8 in UTC, and save the tz
        values = values.asi8.reshape(block.shape)

        # store a converted timezone
        self.tz = _get_tz(block.values.tz)

        self.kind = "datetime64"
        self.typ = self.get_atom_datetime64(block)
        self.set_data(values, "datetime64")

    def get_atom_timedelta64(self, block):
        return _tables().Int64Col(shape=block.shape[0])

    def set_atom_timedelta64(self, block):
        self.kind = "timedelta64"
        self.typ = self.get_atom_timedelta64(block)
        values = block.values.view("i8")
        self.set_data(values, "timedelta64")

    @property
    def shape(self):
        return getattr(self.data, "shape", None)

    @property
    def cvalues(self):
        """ return my cython values """
        return self.data

    def validate_attr(self, append):
        """validate that we have the same order as the existing & same dtype"""
        if append:
            existing_fields = getattr(self.attrs, self.kind_attr, None)
            if existing_fields is not None and existing_fields != list(self.values):
                raise ValueError("appended items do not match existing items in table!")

            existing_dtype = getattr(self.attrs, self.dtype_attr, None)
            if existing_dtype is not None and existing_dtype != self.dtype:
                raise ValueError(
                    "appended items dtype do not match existing "
                    "items dtype in table!"
                )

    def convert(self, values, nan_rep, encoding, errors, start=None, stop=None):
        """set the data from this selection (and convert to the correct dtype
        if we can)
        """

        # values is a recarray
        if values.dtype.fields is not None:
            values = values[self.cname]

        self.set_data(values)

        # use the meta if needed
        meta = _ensure_decoded(self.meta)

        # convert to the correct dtype
        if self.dtype is not None:
            dtype = _ensure_decoded(self.dtype)

            # reverse converts
            if dtype == "datetime64":

                # recreate with tz if indicated
                self.data = _set_tz(self.data, self.tz, coerce=True)

            elif dtype == "timedelta64":
                self.data = np.asarray(self.data, dtype="m8[ns]")
            elif dtype == "date":
                try:
                    self.data = np.asarray(
                        [date.fromordinal(v) for v in self.data], dtype=object
                    )
                except ValueError:
                    self.data = np.asarray(
                        [date.fromtimestamp(v) for v in self.data], dtype=object
                    )

            elif meta == "category":

                # we have a categorical
                categories = self.metadata
                codes = self.data.ravel()

                # if we have stored a NaN in the categories
                # then strip it; in theory we could have BOTH
                # -1s in the codes and nulls :<
                if categories is None:
                    # Handle case of NaN-only categorical columns in which case
                    # the categories are an empty array; when this is stored,
                    # pytables cannot write a zero-len array, so on readback
                    # the categories would be None and `read_hdf()` would fail.
                    categories = Index([], dtype=np.float64)
                else:
                    mask = isna(categories)
                    if mask.any():
                        categories = categories[~mask]
                        codes[codes != -1] -= mask.astype(int).cumsum().values

                self.data = Categorical.from_codes(
                    codes, categories=categories, ordered=self.ordered
                )

            else:

                try:
                    self.data = self.data.astype(dtype, copy=False)
                except TypeError:
                    self.data = self.data.astype("O", copy=False)

        # convert nans / decode
        if _ensure_decoded(self.kind) == "string":
            self.data = _unconvert_string_array(
                self.data, nan_rep=nan_rep, encoding=encoding, errors=errors
            )

    def get_attr(self):
        """ get the data for this column """
        self.values = getattr(self.attrs, self.kind_attr, None)
        self.dtype = getattr(self.attrs, self.dtype_attr, None)
        self.meta = getattr(self.attrs, self.meta_attr, None)
        self.set_kind()

    def set_attr(self):
        """ set the data for this column """
        setattr(self.attrs, self.kind_attr, self.values)
        setattr(self.attrs, self.meta_attr, self.meta)
        if self.dtype is not None:
            setattr(self.attrs, self.dtype_attr, self.dtype)


class DataIndexableCol(DataCol):
    """ represent a data column that can be indexed """

    is_data_indexable = True

    def validate_names(self):
        if not Index(self.values).is_object():
            # TODO: should the message here be more specifically non-str?
            raise ValueError("cannot have non-object label DataIndexableCol")

    def get_atom_string(self, shape, itemsize):
        return _tables().StringCol(itemsize=itemsize)

    def get_atom_data(self, block, kind=None):
        return self.get_atom_coltype(kind=kind)()

    def get_atom_datetime64(self, block):
        return _tables().Int64Col()

    def get_atom_timedelta64(self, block):
        return _tables().Int64Col()


class GenericDataIndexableCol(DataIndexableCol):
    """ represent a generic pytables data column """

    def get_attr(self):
        pass


class Fixed:
    """ represent an object in my store
        facilitate read/write of various types of objects
        this is an abstract base class

        Parameters
        ----------
        parent : HDFStore
        group : Node
            The group node where the table resides.
        """

    pandas_kind: str
    obj_type: Type[Union[DataFrame, Series]]
    ndim: int
    parent: HDFStore
    group: "Node"
    errors: str
    is_table = False

    def __init__(
        self, parent: HDFStore, group: "Node", encoding=None, errors: str = "strict"
    ):
        assert isinstance(parent, HDFStore), type(parent)
        assert _table_mod is not None  # needed for mypy
        assert isinstance(group, _table_mod.Node), type(group)
        self.parent = parent
        self.group = group
        self.encoding = _ensure_encoding(encoding)
        self.errors = errors

    @property
    def is_old_version(self) -> bool:
        return self.version[0] <= 0 and self.version[1] <= 10 and self.version[2] < 1

    @property
    def version(self) -> Tuple[int, int, int]:
        """ compute and set our version """
        version = _ensure_decoded(getattr(self.group._v_attrs, "pandas_version", None))
        try:
            version = tuple(int(x) for x in version.split("."))
            if len(version) == 2:
                version = version + (0,)
        except AttributeError:
            version = (0, 0, 0)
        return version

    @property
    def pandas_type(self):
        return _ensure_decoded(getattr(self.group._v_attrs, "pandas_type", None))

    def __repr__(self) -> str:
        """ return a pretty representation of myself """
        self.infer_axes()
        s = self.shape
        if s is not None:
            if isinstance(s, (list, tuple)):
                jshape = ",".join(pprint_thing(x) for x in s)
                s = f"[{jshape}]"
            return f"{self.pandas_type:12.12} (shape->{s})"
        return self.pandas_type

    def set_object_info(self):
        """ set my pandas type & version """
        self.attrs.pandas_type = str(self.pandas_kind)
        self.attrs.pandas_version = str(_version)

    def copy(self):
        new_self = copy.copy(self)
        return new_self

    @property
    def storage_obj_type(self):
        return self.obj_type

    @property
    def shape(self):
        return self.nrows

    @property
    def pathname(self):
        return self.group._v_pathname

    @property
    def _handle(self):
        return self.parent._handle

    @property
    def _filters(self):
        return self.parent._filters

    @property
    def _complevel(self) -> int:
        return self.parent._complevel

    @property
    def _fletcher32(self) -> bool:
        return self.parent._fletcher32

    @property
    def _complib(self):
        return self.parent._complib

    @property
    def attrs(self):
        return self.group._v_attrs

    def set_attrs(self):
        """ set our object attributes """
        pass

    def get_attrs(self):
        """ get our object attributes """
        pass

    @property
    def storable(self):
        """ return my storable """
        return self.group

    @property
    def is_exists(self) -> bool:
        return False

    @property
    def nrows(self):
        return getattr(self.storable, "nrows", None)

    def validate(self, other):
        """ validate against an existing storable """
        if other is None:
            return
        return True

    def validate_version(self, where=None):
        """ are we trying to operate on an old version? """
        return True

    def infer_axes(self):
        """ infer the axes of my storer
              return a boolean indicating if we have a valid storer or not """

        s = self.storable
        if s is None:
            return False
        self.get_attrs()
        return True

    def read(
        self,
        where=None,
        columns=None,
        start: Optional[int] = None,
        stop: Optional[int] = None,
    ):
        raise NotImplementedError(
            "cannot read on an abstract storer: subclasses should implement"
        )

    def write(self, **kwargs):
        raise NotImplementedError(
            "cannot write on an abstract storer: subclasses should implement"
        )

    def delete(
        self, where=None, start: Optional[int] = None, stop: Optional[int] = None
    ):
        """
        support fully deleting the node in its entirety (only) - where
        specification must be None
        """
        if com.all_none(where, start, stop):
            self._handle.remove_node(self.group, recursive=True)
            return None

        raise TypeError("cannot delete on an abstract storer")


class GenericFixed(Fixed):
    """ a generified fixed version """

    _index_type_map = {DatetimeIndex: "datetime", PeriodIndex: "period"}
    _reverse_index_map = {v: k for k, v in _index_type_map.items()}
    attributes: List[str] = []

    # indexer helpders
    def _class_to_alias(self, cls) -> str:
        return self._index_type_map.get(cls, "")

    def _alias_to_class(self, alias):
        if isinstance(alias, type):  # pragma: no cover
            # compat: for a short period of time master stored types
            return alias
        return self._reverse_index_map.get(alias, Index)

    def _get_index_factory(self, klass):
        if klass == DatetimeIndex:

            def f(values, freq=None, tz=None):
                # data are already in UTC, localize and convert if tz present
                result = DatetimeIndex._simple_new(values.values, name=None, freq=freq)
                if tz is not None:
                    result = result.tz_localize("UTC").tz_convert(tz)
                return result

            return f
        elif klass == PeriodIndex:

            def f(values, freq=None, tz=None):
                return PeriodIndex._simple_new(values, name=None, freq=freq)

            return f

        return klass

    def validate_read(self, columns, where):
        """
        raise if any keywords are passed which are not-None
        """
        if columns is not None:
            raise TypeError(
                "cannot pass a column specification when reading "
                "a Fixed format store. this store must be "
                "selected in its entirety"
            )
        if where is not None:
            raise TypeError(
                "cannot pass a where specification when reading "
                "from a Fixed format store. this store must be "
                "selected in its entirety"
            )

    @property
    def is_exists(self) -> bool:
        return True

    def set_attrs(self):
        """ set our object attributes """
        self.attrs.encoding = self.encoding
        self.attrs.errors = self.errors

    def get_attrs(self):
        """ retrieve our attributes """
        self.encoding = _ensure_encoding(getattr(self.attrs, "encoding", None))
        self.errors = _ensure_decoded(getattr(self.attrs, "errors", "strict"))
        for n in self.attributes:
            setattr(self, n, _ensure_decoded(getattr(self.attrs, n, None)))

    def write(self, obj, **kwargs):
        self.set_attrs()

    def read_array(
        self, key: str, start: Optional[int] = None, stop: Optional[int] = None
    ):
        """ read an array for the specified node (off of group """
        import tables

        node = getattr(self.group, key)
        attrs = node._v_attrs

        transposed = getattr(attrs, "transposed", False)

        if isinstance(node, tables.VLArray):
            ret = node[0][start:stop]
        else:
            dtype = getattr(attrs, "value_type", None)
            shape = getattr(attrs, "shape", None)

            if shape is not None:
                # length 0 axis
                ret = np.empty(shape, dtype=dtype)
            else:
                ret = node[start:stop]

            if dtype == "datetime64":

                # reconstruct a timezone if indicated
                tz = getattr(attrs, "tz", None)
                ret = _set_tz(ret, tz, coerce=True)

            elif dtype == "timedelta64":
                ret = np.asarray(ret, dtype="m8[ns]")

        if transposed:
            return ret.T
        else:
            return ret

    def read_index(
        self, key: str, start: Optional[int] = None, stop: Optional[int] = None
    ) -> Index:
        variety = _ensure_decoded(getattr(self.attrs, f"{key}_variety"))

        if variety == "multi":
            return self.read_multi_index(key, start=start, stop=stop)
        elif variety == "regular":
            node = getattr(self.group, key)
            index = self.read_index_node(node, start=start, stop=stop)
            return index
        else:  # pragma: no cover
            raise TypeError(f"unrecognized index variety: {variety}")

    def write_index(self, key: str, index: Index):
        if isinstance(index, MultiIndex):
            setattr(self.attrs, f"{key}_variety", "multi")
            self.write_multi_index(key, index)
        else:
            setattr(self.attrs, f"{key}_variety", "regular")
            converted = _convert_index("index", index, self.encoding, self.errors)

            self.write_array(key, converted.values)

            node = getattr(self.group, key)
            node._v_attrs.kind = converted.kind
            node._v_attrs.name = index.name

            if isinstance(index, (DatetimeIndex, PeriodIndex)):
                node._v_attrs.index_class = self._class_to_alias(type(index))

            if isinstance(index, (DatetimeIndex, PeriodIndex, TimedeltaIndex)):
                node._v_attrs.freq = index.freq

            if isinstance(index, DatetimeIndex) and index.tz is not None:
                node._v_attrs.tz = _get_tz(index.tz)

    def write_multi_index(self, key: str, index: MultiIndex):
        setattr(self.attrs, f"{key}_nlevels", index.nlevels)

        for i, (lev, level_codes, name) in enumerate(
            zip(index.levels, index.codes, index.names)
        ):
            # write the level
            if is_extension_array_dtype(lev):
                raise NotImplementedError(
                    "Saving a MultiIndex with an extension dtype is not supported."
                )
            level_key = f"{key}_level{i}"
            conv_level = _convert_index(level_key, lev, self.encoding, self.errors)
            self.write_array(level_key, conv_level.values)
            node = getattr(self.group, level_key)
            node._v_attrs.kind = conv_level.kind
            node._v_attrs.name = name

            # write the name
            setattr(node._v_attrs, f"{key}_name{name}", name)

            # write the labels
            label_key = f"{key}_label{i}"
            self.write_array(label_key, level_codes)

    def read_multi_index(
        self, key: str, start: Optional[int] = None, stop: Optional[int] = None
    ) -> MultiIndex:
        nlevels = getattr(self.attrs, f"{key}_nlevels")

        levels = []
        codes = []
        names: List[Optional[Hashable]] = []
        for i in range(nlevels):
            level_key = f"{key}_level{i}"
            node = getattr(self.group, level_key)
            lev = self.read_index_node(node, start=start, stop=stop)
            levels.append(lev)
            names.append(lev.name)

            label_key = f"{key}_label{i}"
            level_codes = self.read_array(label_key, start=start, stop=stop)
            codes.append(level_codes)

        return MultiIndex(
            levels=levels, codes=codes, names=names, verify_integrity=True
        )

    def read_index_node(
        self, node: "Node", start: Optional[int] = None, stop: Optional[int] = None
    ) -> Index:
        data = node[start:stop]
        # If the index was an empty array write_array_empty() will
        # have written a sentinel. Here we relace it with the original.
        if "shape" in node._v_attrs and np.prod(node._v_attrs.shape) == 0:
            data = np.empty(node._v_attrs.shape, dtype=node._v_attrs.value_type,)
        kind = _ensure_decoded(node._v_attrs.kind)
        name = None

        if "name" in node._v_attrs:
            name = _ensure_str(node._v_attrs.name)
            name = _ensure_decoded(name)

        index_class = self._alias_to_class(
            _ensure_decoded(getattr(node._v_attrs, "index_class", ""))
        )
        factory = self._get_index_factory(index_class)

        kwargs = {}
        if "freq" in node._v_attrs:
            kwargs["freq"] = node._v_attrs["freq"]

        if "tz" in node._v_attrs:
            if isinstance(node._v_attrs["tz"], bytes):
                # created by python2
                kwargs["tz"] = node._v_attrs["tz"].decode("utf-8")
            else:
                # created by python3
                kwargs["tz"] = node._v_attrs["tz"]

        if kind == "date":
            index = factory(
                _unconvert_index(
                    data, kind, encoding=self.encoding, errors=self.errors
                ),
                dtype=object,
                **kwargs,
            )
        else:
            index = factory(
                _unconvert_index(
                    data, kind, encoding=self.encoding, errors=self.errors
                ),
                **kwargs,
            )

        index.name = name

        return index

    def write_array_empty(self, key: str, value: ArrayLike):
        """ write a 0-len array """

        # ugly hack for length 0 axes
        arr = np.empty((1,) * value.ndim)
        self._handle.create_array(self.group, key, arr)
        node = getattr(self.group, key)
        node._v_attrs.value_type = str(value.dtype)
        node._v_attrs.shape = value.shape

    def write_array(self, key: str, value: ArrayLike, items: Optional[Index] = None):
        # TODO: we only have one test that gets here, the only EA
        #  that gets passed is DatetimeArray, and we never have
        #  both self._filters and EA
        assert isinstance(value, (np.ndarray, ABCExtensionArray)), type(value)

        if key in self.group:
            self._handle.remove_node(self.group, key)

        # Transform needed to interface with pytables row/col notation
        empty_array = value.size == 0
        transposed = False

        if is_categorical_dtype(value):
            raise NotImplementedError(
                "Cannot store a category dtype in "
                "a HDF5 dataset that uses format="
                '"fixed". Use format="table".'
            )
        if not empty_array:
            if hasattr(value, "T"):
                # ExtensionArrays (1d) may not have transpose.
                value = value.T
                transposed = True

        atom = None
        if self._filters is not None:
            try:
                # get the atom for this datatype
                atom = _tables().Atom.from_dtype(value.dtype)
            except ValueError:
                pass

        if atom is not None:
            # We only get here if self._filters is non-None and
            #  the Atom.from_dtype call succeeded

            # create an empty chunked array and fill it from value
            if not empty_array:
                ca = self._handle.create_carray(
                    self.group, key, atom, value.shape, filters=self._filters
                )
                ca[:] = value

            else:
                self.write_array_empty(key, value)

        elif value.dtype.type == np.object_:

            # infer the type, warn if we have a non-string type here (for
            # performance)
            inferred_type = lib.infer_dtype(value.ravel(), skipna=False)
            if empty_array:
                pass
            elif inferred_type == "string":
                pass
            else:
                ws = performance_doc % (inferred_type, key, items)
                warnings.warn(ws, PerformanceWarning, stacklevel=7)

            vlarr = self._handle.create_vlarray(self.group, key, _tables().ObjectAtom())
            vlarr.append(value)

        elif empty_array:
            self.write_array_empty(key, value)
        elif is_datetime64_dtype(value.dtype):
            self._handle.create_array(self.group, key, value.view("i8"))
            getattr(self.group, key)._v_attrs.value_type = "datetime64"
        elif is_datetime64tz_dtype(value.dtype):
            # store as UTC
            # with a zone
            self._handle.create_array(self.group, key, value.asi8)

            node = getattr(self.group, key)
            node._v_attrs.tz = _get_tz(value.tz)
            node._v_attrs.value_type = "datetime64"
        elif is_timedelta64_dtype(value.dtype):
            self._handle.create_array(self.group, key, value.view("i8"))
            getattr(self.group, key)._v_attrs.value_type = "timedelta64"
        else:
            self._handle.create_array(self.group, key, value)

        getattr(self.group, key)._v_attrs.transposed = transposed


class SeriesFixed(GenericFixed):
    pandas_kind = "series"
    attributes = ["name"]

    name: Optional[Hashable]

    @property
    def shape(self):
        try:
            return (len(self.group.values),)
        except (TypeError, AttributeError):
            return None

    def read(
        self,
        where=None,
        columns=None,
        start: Optional[int] = None,
        stop: Optional[int] = None,
    ):
        self.validate_read(columns, where)
        index = self.read_index("index", start=start, stop=stop)
        values = self.read_array("values", start=start, stop=stop)
        return Series(values, index=index, name=self.name)

    def write(self, obj, **kwargs):
        super().write(obj, **kwargs)
        self.write_index("index", obj.index)
        self.write_array("values", obj.values)
        self.attrs.name = obj.name


class BlockManagerFixed(GenericFixed):
    attributes = ["ndim", "nblocks"]

    nblocks: int

    @property
    def shape(self):
        try:
            ndim = self.ndim

            # items
            items = 0
            for i in range(self.nblocks):
                node = getattr(self.group, f"block{i}_items")
                shape = getattr(node, "shape", None)
                if shape is not None:
                    items += shape[0]

            # data shape
            node = self.group.block0_values
            shape = getattr(node, "shape", None)
            if shape is not None:
                shape = list(shape[0 : (ndim - 1)])
            else:
                shape = []

            shape.append(items)

            return shape
        except AttributeError:
            return None

    def read(
        self,
        where=None,
        columns=None,
        start: Optional[int] = None,
        stop: Optional[int] = None,
    ):
        # start, stop applied to rows, so 0th axis only
        self.validate_read(columns, where)
        select_axis = self.obj_type()._get_block_manager_axis(0)

        axes = []
        for i in range(self.ndim):

            _start, _stop = (start, stop) if i == select_axis else (None, None)
            ax = self.read_index(f"axis{i}", start=_start, stop=_stop)
            axes.append(ax)

        items = axes[0]
        dfs = []

        for i in range(self.nblocks):

            blk_items = self.read_index(f"block{i}_items")
            values = self.read_array(f"block{i}_values", start=_start, stop=_stop)

            columns = items[items.get_indexer(blk_items)]
            df = DataFrame(values.T, columns=columns, index=axes[1])
            dfs.append(df)

        if len(dfs) > 0:
            out = concat(dfs, axis=1)
            out = out.reindex(columns=items, copy=False)
            return out

        return DataFrame(columns=axes[0], index=axes[1])

    def write(self, obj, **kwargs):
        super().write(obj, **kwargs)
        data = obj._data
        if not data.is_consolidated():
            data = data.consolidate()

        self.attrs.ndim = data.ndim
        for i, ax in enumerate(data.axes):
            if i == 0:
                if not ax.is_unique:
                    raise ValueError("Columns index has to be unique for fixed format")
            self.write_index(f"axis{i}", ax)

        # Supporting mixed-type DataFrame objects...nontrivial
        self.attrs.nblocks = len(data.blocks)
        for i, blk in enumerate(data.blocks):
            # I have no idea why, but writing values before items fixed #2299
            blk_items = data.items.take(blk.mgr_locs)
            self.write_array(f"block{i}_values", blk.values, items=blk_items)
            self.write_index(f"block{i}_items", blk_items)


class FrameFixed(BlockManagerFixed):
    pandas_kind = "frame"
    obj_type = DataFrame


class Table(Fixed):
    """ represent a table:
          facilitate read/write of various types of tables

        Attrs in Table Node
        -------------------
        These are attributes that are store in the main table node, they are
        necessary to recreate these tables when read back in.

        index_axes    : a list of tuples of the (original indexing axis and
            index column)
        non_index_axes: a list of tuples of the (original index axis and
            columns on a non-indexing axis)
        values_axes   : a list of the columns which comprise the data of this
            table
        data_columns  : a list of the columns that we are allowing indexing
            (these become single columns in values_axes), or True to force all
            columns
        nan_rep       : the string to use for nan representations for string
            objects
        levels        : the names of levels
        metadata      : the names of the metadata columns

        """

    pandas_kind = "wide_table"
    table_type: str
    levels = 1
    is_table = True

    index_axes: List[IndexCol]
    non_index_axes: List[Tuple[int, Any]]
    values_axes: List[DataCol]
    data_columns: List
    metadata: List
    info: Dict

    def __init__(
        self, parent: HDFStore, group: "Node", encoding=None, errors: str = "strict"
    ):
        super().__init__(parent, group, encoding=encoding, errors=errors)
        self.index_axes = []
        self.non_index_axes = []
        self.values_axes = []
        self.data_columns = []
        self.metadata = []
        self.info = dict()
        self.nan_rep = None

    @property
    def table_type_short(self) -> str:
        return self.table_type.split("_")[0]

    def __repr__(self) -> str:
        """ return a pretty representation of myself """
        self.infer_axes()
        jdc = ",".join(self.data_columns) if len(self.data_columns) else ""
        dc = f",dc->[{jdc}]"

        ver = ""
        if self.is_old_version:
            jver = ".".join(str(x) for x in self.version)
            ver = f"[{jver}]"

        jindex_axes = ",".join(a.name for a in self.index_axes)
        return (
            f"{self.pandas_type:12.12}{ver} "
            f"(typ->{self.table_type_short},nrows->{self.nrows},"
            f"ncols->{self.ncols},indexers->[{jindex_axes}]{dc})"
        )

    def __getitem__(self, c: str):
        """ return the axis for c """
        for a in self.axes:
            if c == a.name:
                return a
        return None

    def validate(self, other):
        """ validate against an existing table """
        if other is None:
            return

        if other.table_type != self.table_type:
            raise TypeError(
                "incompatible table_type with existing "
                f"[{other.table_type} - {self.table_type}]"
            )

        for c in ["index_axes", "non_index_axes", "values_axes"]:
            sv = getattr(self, c, None)
            ov = getattr(other, c, None)
            if sv != ov:

                # show the error for the specific axes
                for i, sax in enumerate(sv):
                    oax = ov[i]
                    if sax != oax:
                        raise ValueError(
                            f"invalid combinate of [{c}] on appending data "
                            f"[{sax}] vs current table [{oax}]"
                        )

                # should never get here
                raise Exception(
                    f"invalid combinate of [{c}] on appending data [{sv}] vs "
                    f"current table [{ov}]"
                )

    @property
    def is_multi_index(self) -> bool:
        """the levels attribute is 1 or a list in the case of a multi-index"""
        return isinstance(self.levels, list)

    def validate_multiindex(self, obj):
        """validate that we can store the multi-index; reset and return the
        new object
        """
        levels = [
            l if l is not None else f"level_{i}" for i, l in enumerate(obj.index.names)
        ]
        try:
            return obj.reset_index(), levels
        except ValueError:
            raise ValueError(
                "duplicate names/columns in the multi-index when storing as a table"
            )

    @property
    def nrows_expected(self) -> int:
        """ based on our axes, compute the expected nrows """
        return np.prod([i.cvalues.shape[0] for i in self.index_axes])

    @property
    def is_exists(self) -> bool:
        """ has this table been created """
        return "table" in self.group

    @property
    def storable(self):
        return getattr(self.group, "table", None)

    @property
    def table(self):
        """ return the table group (this is my storable) """
        return self.storable

    @property
    def dtype(self):
        return self.table.dtype

    @property
    def description(self):
        return self.table.description

    @property
    def axes(self):
        return itertools.chain(self.index_axes, self.values_axes)

    @property
    def ncols(self) -> int:
        """ the number of total columns in the values axes """
        return sum(len(a.values) for a in self.values_axes)

    @property
    def is_transposed(self) -> bool:
        return False

    @property
    def data_orientation(self):
        """return a tuple of my permutated axes, non_indexable at the front"""
        return tuple(
            itertools.chain(
                [int(a[0]) for a in self.non_index_axes],
                [int(a.axis) for a in self.index_axes],
            )
        )

    def queryables(self) -> Dict[str, Any]:
        """ return a dict of the kinds allowable columns for this object """

        # compute the values_axes queryables
        d1 = [(a.cname, a) for a in self.index_axes]
        d2 = [
            (self.storage_obj_type._AXIS_NAMES[axis], None)
            for axis, values in self.non_index_axes
        ]
        d3 = [
            (v.cname, v) for v in self.values_axes if v.name in set(self.data_columns)
        ]

        return dict(d1 + d2 + d3)  # type: ignore
        # error: List comprehension has incompatible type
        #  List[Tuple[Any, None]]; expected List[Tuple[str, IndexCol]]

    def index_cols(self):
        """ return a list of my index cols """
        # Note: each `i.cname` below is assured to be a str.
        return [(i.axis, i.cname) for i in self.index_axes]

    def values_cols(self) -> List[str]:
        """ return a list of my values cols """
        return [i.cname for i in self.values_axes]

    def _get_metadata_path(self, key: str) -> str:
        """ return the metadata pathname for this key """
        group = self.group._v_pathname
        return f"{group}/meta/{key}/meta"

    def write_metadata(self, key: str, values):
        """
        write out a meta data array to the key as a fixed-format Series

        Parameters
        ----------
        key : str
        values : ndarray
        """
        values = Series(values)
        self.parent.put(
            self._get_metadata_path(key),
            values,
            format="table",
            encoding=self.encoding,
            errors=self.errors,
            nan_rep=self.nan_rep,
        )

    def read_metadata(self, key: str):
        """ return the meta data array for this key """
        if getattr(getattr(self.group, "meta", None), key, None) is not None:
            return self.parent.select(self._get_metadata_path(key))
        return None

    def set_attrs(self):
        """ set our table type & indexables """
        self.attrs.table_type = str(self.table_type)
        self.attrs.index_cols = self.index_cols()
        self.attrs.values_cols = self.values_cols()
        self.attrs.non_index_axes = self.non_index_axes
        self.attrs.data_columns = self.data_columns
        self.attrs.nan_rep = self.nan_rep
        self.attrs.encoding = self.encoding
        self.attrs.errors = self.errors
        self.attrs.levels = self.levels
        self.attrs.metadata = self.metadata
        self.attrs.info = self.info

    def get_attrs(self):
        """ retrieve our attributes """
        self.non_index_axes = getattr(self.attrs, "non_index_axes", None) or []
        self.data_columns = getattr(self.attrs, "data_columns", None) or []
        self.info = getattr(self.attrs, "info", None) or dict()
        self.nan_rep = getattr(self.attrs, "nan_rep", None)
        self.encoding = _ensure_encoding(getattr(self.attrs, "encoding", None))
        self.errors = _ensure_decoded(getattr(self.attrs, "errors", "strict"))
        self.levels = getattr(self.attrs, "levels", None) or []
        self.index_axes = [a.infer(self) for a in self.indexables if a.is_an_indexable]
        self.values_axes = [
            a.infer(self) for a in self.indexables if not a.is_an_indexable
        ]
        self.metadata = getattr(self.attrs, "metadata", None) or []

    def validate_version(self, where=None):
        """ are we trying to operate on an old version? """
        if where is not None:
            if self.version[0] <= 0 and self.version[1] <= 10 and self.version[2] < 1:
                ws = incompatibility_doc % ".".join([str(x) for x in self.version])
                warnings.warn(ws, IncompatibilityWarning)

    def validate_min_itemsize(self, min_itemsize):
        """validate the min_itemsize doesn't contain items that are not in the
        axes this needs data_columns to be defined
        """
        if min_itemsize is None:
            return
        if not isinstance(min_itemsize, dict):
            return

        q = self.queryables()
        for k, v in min_itemsize.items():

            # ok, apply generally
            if k == "values":
                continue
            if k not in q:
                raise ValueError(
                    f"min_itemsize has the key [{k}] which is not an axis or "
                    "data_column"
                )

    @cache_readonly
    def indexables(self):
        """ create/cache the indexables if they don't exist """
        _indexables = []

        # Note: each of the `name` kwargs below are str, ensured
        #  by the definition in index_cols.
        # index columns
        _indexables.extend(
            [
                IndexCol(name=name, axis=axis, pos=i)
                for i, (axis, name) in enumerate(self.attrs.index_cols)
            ]
        )

        # values columns
        dc = set(self.data_columns)
        base_pos = len(_indexables)

        def f(i, c):
            assert isinstance(c, str)
            klass = DataCol
            if c in dc:
                klass = DataIndexableCol
            return klass.create_for_block(
                i=i, name=c, pos=base_pos + i, version=self.version
            )

        # Note: the definition of `values_cols` ensures that each
        #  `c` below is a str.
        _indexables.extend([f(i, c) for i, c in enumerate(self.attrs.values_cols)])

        return _indexables

    def create_index(self, columns=None, optlevel=None, kind: Optional[str] = None):
        """
        Create a pytables index on the specified columns
          note: cannot index Time64Col() or ComplexCol currently;
          PyTables must be >= 3.0

        Parameters
        ----------
        columns : None, bool, or listlike[str]
            Indicate which columns to create an index on.

            * False : Do not create any indexes.
            * True : Create indexes on all columns.
            * None : Create indexes on all columns.
            * listlike : Create indexes on the given columns.

        optlevel : int or None, default None
            Optimization level, if None, pytables defaults to 6.
        kind : str or None, default None
            Kind of index, if None, pytables defaults to "medium"

        Raises
        ------
        raises if the node is not a table

        """

        if not self.infer_axes():
            return
        if columns is False:
            return

        # index all indexables and data_columns
        if columns is None or columns is True:
            columns = [a.cname for a in self.axes if a.is_data_indexable]
        if not isinstance(columns, (tuple, list)):
            columns = [columns]

        kw = dict()
        if optlevel is not None:
            kw["optlevel"] = optlevel
        if kind is not None:
            kw["kind"] = kind

        table = self.table
        for c in columns:
            v = getattr(table.cols, c, None)
            if v is not None:

                # remove the index if the kind/optlevel have changed
                if v.is_indexed:
                    index = v.index
                    cur_optlevel = index.optlevel
                    cur_kind = index.kind

                    if kind is not None and cur_kind != kind:
                        v.remove_index()
                    else:
                        kw["kind"] = cur_kind

                    if optlevel is not None and cur_optlevel != optlevel:
                        v.remove_index()
                    else:
                        kw["optlevel"] = cur_optlevel

                # create the index
                if not v.is_indexed:
                    if v.type.startswith("complex"):
                        raise TypeError(
                            "Columns containing complex values can be stored "
                            "but cannot"
                            " be indexed when using table format. Either use "
                            "fixed format, set index=False, or do not include "
                            "the columns containing complex values to "
                            "data_columns when initializing the table."
                        )
                    v.create_index(**kw)

    def read_axes(
        self, where, start: Optional[int] = None, stop: Optional[int] = None
    ) -> bool:
        """
        Create the axes sniffed from the table.

        Parameters
        ----------
        where : ???
        start : int or None, default None
        stop : int or None, default None

        Returns
        -------
        bool
            Indicates success.
        """

        # validate the version
        self.validate_version(where)

        # infer the data kind
        if not self.infer_axes():
            return False

        # create the selection
        selection = Selection(self, where=where, start=start, stop=stop)
        values = selection.select()

        # convert the data
        for a in self.axes:
            a.set_info(self.info)
            a.convert(
                values,
                nan_rep=self.nan_rep,
                encoding=self.encoding,
                errors=self.errors,
                start=start,
                stop=stop,
            )

        return True

    def get_object(self, obj, transposed: bool):
        """ return the data for this obj """
        return obj

    def validate_data_columns(self, data_columns, min_itemsize, non_index_axes):
        """take the input data_columns and min_itemize and create a data
        columns spec
        """

        if not len(non_index_axes):
            return []

        axis, axis_labels = non_index_axes[0]
        info = self.info.get(axis, dict())
        if info.get("type") == "MultiIndex" and data_columns:
            raise ValueError(
                f"cannot use a multi-index on axis [{axis}] with "
                f"data_columns {data_columns}"
            )

        # evaluate the passed data_columns, True == use all columns
        # take only valide axis labels
        if data_columns is True:
            data_columns = list(axis_labels)
        elif data_columns is None:
            data_columns = []

        # if min_itemsize is a dict, add the keys (exclude 'values')
        if isinstance(min_itemsize, dict):

            existing_data_columns = set(data_columns)
            data_columns.extend(
                [
                    k
                    for k in min_itemsize.keys()
                    if k != "values" and k not in existing_data_columns
                ]
            )

        # return valid columns in the order of our axis
        return [c for c in data_columns if c in axis_labels]

    def create_axes(
        self,
        axes,
        obj,
        validate: bool = True,
        nan_rep=None,
        data_columns=None,
        min_itemsize=None,
    ):
        """ create and return the axes
        legacy tables create an indexable column, indexable index,
        non-indexable fields

            Parameters
            ----------
            axes: a list of the axes in order to create (names or numbers of
                the axes)
            obj : the object to create axes on
            validate: validate the obj against an existing object already
                written
            min_itemsize: a dict of the min size for a column in bytes
            nan_rep : a values to use for string column nan_rep
            encoding : the encoding for string values
            data_columns : a list of columns that we want to create separate to
                allow indexing (or True will force all columns)

        """

        # set the default axes if needed
        if axes is None:
            try:
                axes = _AXES_MAP[type(obj)]
            except KeyError:
                group = self.group._v_name
                raise TypeError(
                    f"cannot properly create the storer for: [group->{group},"
                    f"value->{type(obj)}]"
                )

        # map axes to numbers
        axes = [obj._get_axis_number(a) for a in axes]

        # do we have an existing table (if so, use its axes & data_columns)
        if self.infer_axes():
            existing_table = self.copy()
            existing_table.infer_axes()
            axes = [a.axis for a in existing_table.index_axes]
            data_columns = existing_table.data_columns
            nan_rep = existing_table.nan_rep
            self.encoding = existing_table.encoding
            self.errors = existing_table.errors
            self.info = copy.copy(existing_table.info)
        else:
            existing_table = None

        assert self.ndim == 2  # with next check, we must have len(axes) == 1
        # currently support on ndim-1 axes
        if len(axes) != self.ndim - 1:
            raise ValueError(
                "currently only support ndim-1 indexers in an AppendableTable"
            )

        # create according to the new data
        new_non_index_axes: List = []
        new_data_columns: List[Optional[str]] = []

        # nan_representation
        if nan_rep is None:
            nan_rep = "nan"

        # We construct the non-index-axis first, since that alters self.info
        idx = [x for x in [0, 1] if x not in axes][0]

        a = obj.axes[idx]
        # we might be able to change the axes on the appending data if necessary
        append_axis = list(a)
        if existing_table is not None:
            indexer = len(new_non_index_axes)  # i.e. 0
            exist_axis = existing_table.non_index_axes[indexer][1]
            if not array_equivalent(np.array(append_axis), np.array(exist_axis)):

                # ahah! -> reindex
                if array_equivalent(
                    np.array(sorted(append_axis)), np.array(sorted(exist_axis))
                ):
                    append_axis = exist_axis

        # the non_index_axes info
        info = self.info.setdefault(idx, {})
        info["names"] = list(a.names)
        info["type"] = type(a).__name__

        new_non_index_axes.append((idx, append_axis))

<<<<<<< HEAD
        # set axis positions (based on the axes)
        new_index_axes = [index_axes_map[a] for a in axes]
        for j, iax in enumerate(new_index_axes):
            iax.set_pos(j)
            iax.update_info(self.info)
=======
        # Now we can construct our new index axis
        idx = axes[0]
        a = obj.axes[idx]
        name = obj._AXIS_NAMES[idx]
        new_index = _convert_index(name, a, self.encoding, self.errors)
        new_index.axis = idx

        # Because we are always 2D, there is only one new_index, so
        #  we know it will have pos=0
        new_index.set_pos(0)
        new_index.update_info(self.info)
        new_index.maybe_set_size(min_itemsize)  # check for column conflicts
>>>>>>> 308e1cbb

        self.non_index_axes = new_non_index_axes

        new_index_axes = [new_index]
        j = len(new_index_axes)  # i.e. 1
        assert j == 1

        # reindex by our non_index_axes & compute data_columns
        assert len(new_non_index_axes) == 1
        for a in new_non_index_axes:
            obj = _reindex_axis(obj, a[0], a[1])

        def get_blk_items(mgr, blocks):
            return [mgr.items.take(blk.mgr_locs) for blk in blocks]

        transposed = new_index.axis == 1

        # figure out data_columns and get out blocks
        block_obj = self.get_object(obj, transposed)._consolidate()
        blocks = block_obj._data.blocks
        blk_items = get_blk_items(block_obj._data, blocks)
        if len(new_non_index_axes):
            axis, axis_labels = new_non_index_axes[0]
            data_columns = self.validate_data_columns(
                data_columns, min_itemsize, new_non_index_axes
            )
            if len(data_columns):
                mgr = block_obj.reindex(
                    Index(axis_labels).difference(Index(data_columns)), axis=axis
                )._data

                blocks = list(mgr.blocks)
                blk_items = get_blk_items(mgr, blocks)
                for c in data_columns:
                    mgr = block_obj.reindex([c], axis=axis)._data
                    blocks.extend(mgr.blocks)
                    blk_items.extend(get_blk_items(mgr, mgr.blocks))

        # reorder the blocks in the same order as the existing_table if we can
        if existing_table is not None:
            by_items = {
                tuple(b_items.tolist()): (b, b_items)
                for b, b_items in zip(blocks, blk_items)
            }
            new_blocks = []
            new_blk_items = []
            for ea in existing_table.values_axes:
                items = tuple(ea.values)
                try:
                    b, b_items = by_items.pop(items)
                    new_blocks.append(b)
                    new_blk_items.append(b_items)
                except (IndexError, KeyError):
                    jitems = ",".join(pprint_thing(item) for item in items)
                    raise ValueError(
                        f"cannot match existing table structure for [{jitems}] "
                        "on appending data"
                    )
            blocks = new_blocks
            blk_items = new_blk_items

        # add my values
        vaxes = []
        for i, (b, b_items) in enumerate(zip(blocks, blk_items)):

            # shape of the data column are the indexable axes
            klass = DataCol
            name = None

            # we have a data_column
            if data_columns and len(b_items) == 1 and b_items[0] in data_columns:
                klass = DataIndexableCol
                name = b_items[0]
                if not (name is None or isinstance(name, str)):
                    # TODO: should the message here be more specifically non-str?
                    raise ValueError("cannot have non-object label DataIndexableCol")
                new_data_columns.append(name)

            # make sure that we match up the existing columns
            # if we have an existing table
            if existing_table is not None and validate:
                try:
                    existing_col = existing_table.values_axes[i]
                except (IndexError, KeyError):
                    raise ValueError(
                        f"Incompatible appended table [{blocks}]"
                        f"with existing table [{existing_table.values_axes}]"
                    )
            else:
                existing_col = None

            new_name = name or f"values_block_{i}"
            itemsize, data_converted, use_str = _maybe_convert_for_string_atom(
                new_name,
                b,
                existing_col=existing_col,
                min_itemsize=min_itemsize,
                nan_rep=nan_rep,
                encoding=self.encoding,
                errors=self.errors,
            )

            col = klass.create_for_block(i=i, name=new_name, version=self.version)
            col.values = list(b_items)
            col.set_atom(
                block=b,
                itemsize=itemsize,
                data_converted=data_converted,
                use_str=use_str,
            )
            col.update_info(self.info)
            col.set_pos(j)

            vaxes.append(col)

            j += 1

        self.nan_rep = nan_rep
        self.data_columns = new_data_columns
        self.values_axes = vaxes
        self.index_axes = new_index_axes
        self.non_index_axes = new_non_index_axes

        # validate our min_itemsize
        self.validate_min_itemsize(min_itemsize)

        # validate our metadata
        self.metadata = [c.name for c in self.values_axes if c.metadata is not None]

        # validate the axes if we have an existing table
        if validate:
            self.validate(existing_table)

    def process_axes(self, obj, selection: "Selection", columns=None):
        """ process axes filters """

        # make a copy to avoid side effects
        if columns is not None:
            columns = list(columns)

        # make sure to include levels if we have them
        if columns is not None and self.is_multi_index:
            assert isinstance(self.levels, list)  # assured by is_multi_index
            for n in self.levels:
                if n not in columns:
                    columns.insert(0, n)

        # reorder by any non_index_axes & limit to the select columns
        for axis, labels in self.non_index_axes:
            obj = _reindex_axis(obj, axis, labels, columns)

        # apply the selection filters (but keep in the same order)
        if selection.filter is not None:
            for field, op, filt in selection.filter.format():

                def process_filter(field, filt):

                    for axis_name in obj._AXIS_NAMES.values():
                        axis_number = obj._get_axis_number(axis_name)
                        axis_values = obj._get_axis(axis_name)
                        assert axis_number is not None

                        # see if the field is the name of an axis
                        if field == axis_name:

                            # if we have a multi-index, then need to include
                            # the levels
                            if self.is_multi_index:
                                filt = filt.union(Index(self.levels))

                            takers = op(axis_values, filt)
                            return obj.loc(axis=axis_number)[takers]

                        # this might be the name of a file IN an axis
                        elif field in axis_values:

                            # we need to filter on this dimension
                            values = ensure_index(getattr(obj, field).values)
                            filt = ensure_index(filt)

                            # hack until we support reversed dim flags
                            if isinstance(obj, DataFrame):
                                axis_number = 1 - axis_number
                            takers = op(values, filt)
                            return obj.loc(axis=axis_number)[takers]

                    raise ValueError(f"cannot find the field [{field}] for filtering!")

                obj = process_filter(field, filt)

        return obj

    def create_description(
        self,
        complib=None,
        complevel: Optional[int] = None,
        fletcher32: bool = False,
        expectedrows: Optional[int] = None,
    ) -> Dict[str, Any]:
        """ create the description of the table from the axes & values """

        # provided expected rows if its passed
        if expectedrows is None:
            expectedrows = max(self.nrows_expected, 10000)

        d = dict(name="table", expectedrows=expectedrows)

        # description from the axes & values
        d["description"] = {a.cname: a.typ for a in self.axes}

        if complib:
            if complevel is None:
                complevel = self._complevel or 9
            filters = _tables().Filters(
                complevel=complevel,
                complib=complib,
                fletcher32=fletcher32 or self._fletcher32,
            )
            d["filters"] = filters
        elif self._filters is not None:
            d["filters"] = self._filters

        return d

    def read_coordinates(
        self, where=None, start: Optional[int] = None, stop: Optional[int] = None,
    ):
        """select coordinates (row numbers) from a table; return the
        coordinates object
        """

        # validate the version
        self.validate_version(where)

        # infer the data kind
        if not self.infer_axes():
            return False

        # create the selection
        selection = Selection(self, where=where, start=start, stop=stop)
        coords = selection.select_coords()
        if selection.filter is not None:
            for field, op, filt in selection.filter.format():
                data = self.read_column(
                    field, start=coords.min(), stop=coords.max() + 1
                )
                coords = coords[op(data.iloc[coords - coords.min()], filt).values]

        return Index(coords)

    def read_column(
        self,
        column: str,
        where=None,
        start: Optional[int] = None,
        stop: Optional[int] = None,
    ):
        """return a single column from the table, generally only indexables
        are interesting
        """

        # validate the version
        self.validate_version()

        # infer the data kind
        if not self.infer_axes():
            return False

        if where is not None:
            raise TypeError("read_column does not currently accept a where clause")

        # find the axes
        for a in self.axes:
            if column == a.name:

                if not a.is_data_indexable:
                    raise ValueError(
                        f"column [{column}] can not be extracted individually; "
                        "it is not data indexable"
                    )

                # column must be an indexable or a data column
                c = getattr(self.table.cols, column)
                a.set_info(self.info)
                a.convert(
                    c[start:stop],
                    nan_rep=self.nan_rep,
                    encoding=self.encoding,
                    errors=self.errors,
                )
                return Series(_set_tz(a.take_data(), a.tz), name=column)

        raise KeyError(f"column [{column}] not found in the table")


class WORMTable(Table):
    """ a write-once read-many table: this format DOES NOT ALLOW appending to a
         table. writing is a one-time operation the data are stored in a format
         that allows for searching the data on disk
         """

    table_type = "worm"

    def read(
        self,
        where=None,
        columns=None,
        start: Optional[int] = None,
        stop: Optional[int] = None,
    ):
        """ read the indices and the indexing array, calculate offset rows and
        return """
        raise NotImplementedError("WORMTable needs to implement read")

    def write(self, **kwargs):
        """ write in a format that we can search later on (but cannot append
               to): write out the indices and the values using _write_array
               (e.g. a CArray) create an indexing table so that we can search
        """
        raise NotImplementedError("WORMTable needs to implement write")


class AppendableTable(Table):
    """ support the new appendable table formats """

    table_type = "appendable"

    def write(
        self,
        obj,
        axes=None,
        append=False,
        complib=None,
        complevel=None,
        fletcher32=None,
        min_itemsize=None,
        chunksize=None,
        expectedrows=None,
        dropna=False,
        nan_rep=None,
        data_columns=None,
    ):

        if not append and self.is_exists:
            self._handle.remove_node(self.group, "table")

        # create the axes
        self.create_axes(
            axes=axes,
            obj=obj,
            validate=append,
            min_itemsize=min_itemsize,
            nan_rep=nan_rep,
            data_columns=data_columns,
        )

        for a in self.axes:
            a.validate(self, append)

        if not self.is_exists:

            # create the table
            options = self.create_description(
                complib=complib,
                complevel=complevel,
                fletcher32=fletcher32,
                expectedrows=expectedrows,
            )

            # set the table attributes
            self.set_attrs()

            # create the table
            self._handle.create_table(self.group, **options)

        # update my info
        self.attrs.info = self.info

        # validate the axes and set the kinds
        for a in self.axes:
            a.validate_and_set(self, append)

        # add the rows
        self.write_data(chunksize, dropna=dropna)

    def write_data(self, chunksize: Optional[int], dropna: bool = False):
        """ we form the data into a 2-d including indexes,values,mask
            write chunk-by-chunk """

        names = self.dtype.names
        nrows = self.nrows_expected

        # if dropna==True, then drop ALL nan rows
        masks = []
        if dropna:

            for a in self.values_axes:

                # figure the mask: only do if we can successfully process this
                # column, otherwise ignore the mask
                mask = isna(a.data).all(axis=0)
                if isinstance(mask, np.ndarray):
                    masks.append(mask.astype("u1", copy=False))

        # consolidate masks
        if len(masks):
            mask = masks[0]
            for m in masks[1:]:
                mask = mask & m
            mask = mask.ravel()
        else:
            mask = None

        # broadcast the indexes if needed
        indexes = [a.cvalues for a in self.index_axes]
        nindexes = len(indexes)
        assert nindexes == 1, nindexes  # ensures we dont need to broadcast

        # transpose the values so first dimension is last
        # reshape the values if needed
        values = [a.take_data() for a in self.values_axes]
        values = [v.transpose(np.roll(np.arange(v.ndim), v.ndim - 1)) for v in values]
        bvalues = []
        for i, v in enumerate(values):
            new_shape = (nrows,) + self.dtype[names[nindexes + i]].shape
            bvalues.append(values[i].reshape(new_shape))

        # write the chunks
        if chunksize is None:
            chunksize = 100000

        rows = np.empty(min(chunksize, nrows), dtype=self.dtype)
        chunks = int(nrows / chunksize) + 1
        for i in range(chunks):
            start_i = i * chunksize
            end_i = min((i + 1) * chunksize, nrows)
            if start_i >= end_i:
                break

            self.write_data_chunk(
                rows,
                indexes=[a[start_i:end_i] for a in indexes],
                mask=mask[start_i:end_i] if mask is not None else None,
                values=[v[start_i:end_i] for v in bvalues],
            )

    def write_data_chunk(self, rows, indexes, mask, values):
        """
        Parameters
        ----------
        rows : an empty memory space where we are putting the chunk
        indexes : an array of the indexes
        mask : an array of the masks
        values : an array of the values
        """

        # 0 len
        for v in values:
            if not np.prod(v.shape):
                return

        nrows = indexes[0].shape[0]
        if nrows != len(rows):
            rows = np.empty(nrows, dtype=self.dtype)
        names = self.dtype.names
        nindexes = len(indexes)

        # indexes
        for i, idx in enumerate(indexes):
            rows[names[i]] = idx

        # values
        for i, v in enumerate(values):
            rows[names[i + nindexes]] = v

        # mask
        if mask is not None:
            m = ~mask.ravel().astype(bool, copy=False)
            if not m.all():
                rows = rows[m]

        if len(rows):
            self.table.append(rows)
            self.table.flush()

    def delete(
        self, where=None, start: Optional[int] = None, stop: Optional[int] = None,
    ):

        # delete all rows (and return the nrows)
        if where is None or not len(where):
            if start is None and stop is None:
                nrows = self.nrows
                self._handle.remove_node(self.group, recursive=True)
            else:
                # pytables<3.0 would remove a single row with stop=None
                if stop is None:
                    stop = self.nrows
                nrows = self.table.remove_rows(start=start, stop=stop)
                self.table.flush()
            return nrows

        # infer the data kind
        if not self.infer_axes():
            return None

        # create the selection
        table = self.table
        selection = Selection(self, where, start=start, stop=stop)
        values = selection.select_coords()

        # delete the rows in reverse order
        sorted_series = Series(values).sort_values()
        ln = len(sorted_series)

        if ln:

            # construct groups of consecutive rows
            diff = sorted_series.diff()
            groups = list(diff[diff > 1].index)

            # 1 group
            if not len(groups):
                groups = [0]

            # final element
            if groups[-1] != ln:
                groups.append(ln)

            # initial element
            if groups[0] != 0:
                groups.insert(0, 0)

            # we must remove in reverse order!
            pg = groups.pop()
            for g in reversed(groups):
                rows = sorted_series.take(range(g, pg))
                table.remove_rows(
                    start=rows[rows.index[0]], stop=rows[rows.index[-1]] + 1
                )
                pg = g

            self.table.flush()

        # return the number of rows removed
        return ln


class AppendableFrameTable(AppendableTable):
    """ support the new appendable table formats """

    pandas_kind = "frame_table"
    table_type = "appendable_frame"
    ndim = 2
    obj_type: Type[Union[DataFrame, Series]] = DataFrame

    @property
    def is_transposed(self) -> bool:
        return self.index_axes[0].axis == 1

    def get_object(self, obj, transposed: bool):
        """ these are written transposed """
        if transposed:
            obj = obj.T
        return obj

    def read(
        self,
        where=None,
        columns=None,
        start: Optional[int] = None,
        stop: Optional[int] = None,
    ):

        if not self.read_axes(where=where, start=start, stop=stop):
            return None

        info = (
            self.info.get(self.non_index_axes[0][0], dict())
            if len(self.non_index_axes)
            else dict()
        )
        index = self.index_axes[0].values
        frames = []
        for a in self.values_axes:

            # we could have a multi-index constructor here
            # ensure_index doesn't recognized our list-of-tuples here
            if info.get("type") == "MultiIndex":
                cols = MultiIndex.from_tuples(a.values)
            else:
                cols = Index(a.values)
            names = info.get("names")
            if names is not None:
                cols.set_names(names, inplace=True)

            if self.is_transposed:
                values = a.cvalues
                index_ = cols
                cols_ = Index(index, name=getattr(index, "name", None))
            else:
                values = a.cvalues.T
                index_ = Index(index, name=getattr(index, "name", None))
                cols_ = cols

            # if we have a DataIndexableCol, its shape will only be 1 dim
            if values.ndim == 1 and isinstance(values, np.ndarray):
                values = values.reshape((1, values.shape[0]))

            if isinstance(values, np.ndarray):
                df = DataFrame(values.T, columns=cols_, index=index_)
            elif isinstance(values, Index):
                df = DataFrame(values, columns=cols_, index=index_)
            else:
                # Categorical
                df = DataFrame([values], columns=cols_, index=index_)
            assert (df.dtypes == values.dtype).all(), (df.dtypes, values.dtype)
            frames.append(df)

        if len(frames) == 1:
            df = frames[0]
        else:
            df = concat(frames, axis=1)

        selection = Selection(self, where=where, start=start, stop=stop)
        # apply the selection filters & axis orderings
        df = self.process_axes(df, selection=selection, columns=columns)

        return df


class AppendableSeriesTable(AppendableFrameTable):
    """ support the new appendable table formats """

    pandas_kind = "series_table"
    table_type = "appendable_series"
    ndim = 2
    obj_type = Series
    storage_obj_type = DataFrame

    @property
    def is_transposed(self) -> bool:
        return False

    def get_object(self, obj, transposed: bool):
        return obj

    def write(self, obj, data_columns=None, **kwargs):
        """ we are going to write this as a frame table """
        if not isinstance(obj, DataFrame):
            name = obj.name or "values"
            obj = obj.to_frame(name)
        return super().write(obj=obj, data_columns=obj.columns.tolist(), **kwargs)

    def read(
        self,
        where=None,
        columns=None,
        start: Optional[int] = None,
        stop: Optional[int] = None,
    ):

        is_multi_index = self.is_multi_index
        if columns is not None and is_multi_index:
            assert isinstance(self.levels, list)  # needed for mypy
            for n in self.levels:
                if n not in columns:
                    columns.insert(0, n)
        s = super().read(where=where, columns=columns, start=start, stop=stop)
        if is_multi_index:
            s.set_index(self.levels, inplace=True)

        s = s.iloc[:, 0]

        # remove the default name
        if s.name == "values":
            s.name = None
        return s


class AppendableMultiSeriesTable(AppendableSeriesTable):
    """ support the new appendable table formats """

    pandas_kind = "series_table"
    table_type = "appendable_multiseries"

    def write(self, obj, **kwargs):
        """ we are going to write this as a frame table """
        name = obj.name or "values"
        obj, self.levels = self.validate_multiindex(obj)
        cols = list(self.levels)
        cols.append(name)
        obj.columns = cols
        return super().write(obj=obj, **kwargs)


class GenericTable(AppendableFrameTable):
    """ a table that read/writes the generic pytables table format """

    pandas_kind = "frame_table"
    table_type = "generic_table"
    ndim = 2
    obj_type = DataFrame

    @property
    def pandas_type(self) -> str:
        return self.pandas_kind

    @property
    def storable(self):
        return getattr(self.group, "table", None) or self.group

    def get_attrs(self):
        """ retrieve our attributes """
        self.non_index_axes = []
        self.nan_rep = None
        self.levels = []

        self.index_axes = [a.infer(self) for a in self.indexables if a.is_an_indexable]
        self.values_axes = [
            a.infer(self) for a in self.indexables if not a.is_an_indexable
        ]
        self.data_columns = [a.name for a in self.values_axes]

    @cache_readonly
    def indexables(self):
        """ create the indexables from the table description """
        d = self.description

        # the index columns is just a simple index
        _indexables = [GenericIndexCol(name="index", axis=0)]

        for i, n in enumerate(d._v_names):
            assert isinstance(n, str)

            dc = GenericDataIndexableCol(name=n, pos=i, values=[n])
            _indexables.append(dc)

        return _indexables

    def write(self, **kwargs):
        raise NotImplementedError("cannot write on an generic table")


class AppendableMultiFrameTable(AppendableFrameTable):
    """ a frame with a multi-index """

    table_type = "appendable_multiframe"
    obj_type = DataFrame
    ndim = 2
    _re_levels = re.compile(r"^level_\d+$")

    @property
    def table_type_short(self) -> str:
        return "appendable_multi"

    def write(self, obj, data_columns=None, **kwargs):
        if data_columns is None:
            data_columns = []
        elif data_columns is True:
            data_columns = obj.columns.tolist()
        obj, self.levels = self.validate_multiindex(obj)
        for n in self.levels:
            if n not in data_columns:
                data_columns.insert(0, n)
        return super().write(obj=obj, data_columns=data_columns, **kwargs)

    def read(
        self,
        where=None,
        columns=None,
        start: Optional[int] = None,
        stop: Optional[int] = None,
    ):

        df = super().read(where=where, columns=columns, start=start, stop=stop)
        df = df.set_index(self.levels)

        # remove names for 'level_%d'
        df.index = df.index.set_names(
            [None if self._re_levels.search(l) else l for l in df.index.names]
        )

        return df


def _reindex_axis(obj, axis: int, labels: Index, other=None):
    ax = obj._get_axis(axis)
    labels = ensure_index(labels)

    # try not to reindex even if other is provided
    # if it equals our current index
    if other is not None:
        other = ensure_index(other)
    if (other is None or labels.equals(other)) and labels.equals(ax):
        return obj

    labels = ensure_index(labels.unique())
    if other is not None:
        labels = ensure_index(other.unique()).intersection(labels, sort=False)
    if not labels.equals(ax):
        slicer: List[Union[slice, Index]] = [slice(None, None)] * obj.ndim
        slicer[axis] = labels
        obj = obj.loc[tuple(slicer)]
    return obj


def _get_info(info, name):
    """ get/create the info for this name """
    try:
        idx = info[name]
    except KeyError:
        idx = info[name] = dict()
    return idx


# tz to/from coercion


def _get_tz(tz: tzinfo) -> Union[str, tzinfo]:
    """ for a tz-aware type, return an encoded zone """
    zone = timezones.get_timezone(tz)
    return zone


def _set_tz(
    values: Union[np.ndarray, Index],
    tz: Optional[Union[str, tzinfo]],
    coerce: bool = False,
) -> Union[np.ndarray, DatetimeIndex]:
    """
    coerce the values to a DatetimeIndex if tz is set
    preserve the input shape if possible

    Parameters
    ----------
    values : ndarray or Index
    tz : str or tzinfo
    coerce : if we do not have a passed timezone, coerce to M8[ns] ndarray
    """
    if isinstance(values, DatetimeIndex):
        # If values is tzaware, the tz gets dropped in the values.ravel()
        #  call below (which returns an ndarray).  So we are only non-lossy
        #  if `tz` matches `values.tz`.
        assert values.tz is None or values.tz == tz

    if tz is not None:
        name = getattr(values, "name", None)
        values = values.ravel()
        tz = timezones.get_timezone(_ensure_decoded(tz))
        values = DatetimeIndex(values, name=name)
        values = values.tz_localize("UTC").tz_convert(tz)
    elif coerce:
        values = np.asarray(values, dtype="M8[ns]")

    return values


def _convert_index(name: str, index: Index, encoding=None, errors="strict"):
    assert isinstance(name, str)

    index_name = index.name

    if isinstance(index, DatetimeIndex):
        converted = index.asi8
        return IndexCol(
            name,
            converted,
            "datetime64",
            _tables().Int64Col(),
            freq=index.freq,
            tz=index.tz,
            index_name=index_name,
        )
    elif isinstance(index, TimedeltaIndex):
        converted = index.asi8
        return IndexCol(
            name,
            converted,
            "timedelta64",
            _tables().Int64Col(),
            freq=index.freq,
            index_name=index_name,
        )
    elif isinstance(index, (Int64Index, PeriodIndex)):
        atom = _tables().Int64Col()
        # avoid to store ndarray of Period objects
        return IndexCol(
            name,
            index._ndarray_values,
            "integer",
            atom,
            freq=getattr(index, "freq", None),
            index_name=index_name,
        )

    if isinstance(index, MultiIndex):
        raise TypeError("MultiIndex not supported here!")

    inferred_type = lib.infer_dtype(index, skipna=False)
    # we wont get inferred_type of "datetime64" or "timedelta64" as these
    #  would go through the DatetimeIndex/TimedeltaIndex paths above

    values = np.asarray(index)

    if inferred_type == "date":
        converted = np.asarray([v.toordinal() for v in values], dtype=np.int32)
        return IndexCol(
            name, converted, "date", _tables().Time32Col(), index_name=index_name,
        )
    elif inferred_type == "string":
        # atom = _tables().ObjectAtom()
        # return np.asarray(values, dtype='O'), 'object', atom

        converted = _convert_string_array(values, encoding, errors)
        itemsize = converted.dtype.itemsize
        return IndexCol(
            name,
            converted,
            "string",
            _tables().StringCol(itemsize),
            itemsize=itemsize,
            index_name=index_name,
        )

    elif inferred_type == "integer":
        # take a guess for now, hope the values fit
        atom = _tables().Int64Col()
        return IndexCol(
            name,
            np.asarray(values, dtype=np.int64),
            "integer",
            atom,
            index_name=index_name,
        )
    elif inferred_type == "floating":
        atom = _tables().Float64Col()
        return IndexCol(
            name,
            np.asarray(values, dtype=np.float64),
            "float",
            atom,
            index_name=index_name,
        )
    else:
        atom = _tables().ObjectAtom()
        return IndexCol(
            name, np.asarray(values, dtype="O"), "object", atom, index_name=index_name,
        )


def _unconvert_index(data, kind: str, encoding=None, errors="strict"):
    index: Union[Index, np.ndarray]

    if kind == "datetime64":
        index = DatetimeIndex(data)
    elif kind == "timedelta64":
        index = TimedeltaIndex(data)
    elif kind == "date":
        try:
            index = np.asarray([date.fromordinal(v) for v in data], dtype=object)
        except (ValueError):
            index = np.asarray([date.fromtimestamp(v) for v in data], dtype=object)
    elif kind in ("integer", "float"):
        index = np.asarray(data)
    elif kind in ("string"):
        index = _unconvert_string_array(
            data, nan_rep=None, encoding=encoding, errors=errors
        )
    elif kind == "object":
        index = np.asarray(data[0])
    else:  # pragma: no cover
        raise ValueError(f"unrecognized index type {kind}")
    return index


def _maybe_convert_for_string_atom(
    name: str, block, existing_col, min_itemsize, nan_rep, encoding, errors
):
    use_str = False

    if not block.is_object:
        return block.dtype.itemsize, block.values, use_str

    dtype_name = block.dtype.name
    inferred_type = lib.infer_dtype(block.values, skipna=False)

    if inferred_type == "date":
        raise TypeError("[date] is not implemented as a table column")
    elif inferred_type == "datetime":
        # after GH#8260
        # this only would be hit for a multi-timezone dtype which is an error
        raise TypeError(
            "too many timezones in this block, create separate data columns"
        )

    elif not (inferred_type == "string" or dtype_name == "object"):
        return block.dtype.itemsize, block.values, use_str

    use_str = True

    block = block.fillna(nan_rep, downcast=False)
    if isinstance(block, list):
        # Note: because block is always object dtype, fillna goes
        #  through a path such that the result is always a 1-element list
        block = block[0]
    data = block.values

    # see if we have a valid string type
    inferred_type = lib.infer_dtype(data.ravel(), skipna=False)
    if inferred_type != "string":

        # we cannot serialize this data, so report an exception on a column
        # by column basis
        for i in range(len(block.shape[0])):

            col = block.iget(i)
            inferred_type = lib.infer_dtype(col.ravel(), skipna=False)
            if inferred_type != "string":
                iloc = block.mgr_locs.indexer[i]
                raise TypeError(
                    f"Cannot serialize the column [{iloc}] because\n"
                    f"its data contents are [{inferred_type}] object dtype"
                )

    # itemsize is the maximum length of a string (along any dimension)
    data_converted = _convert_string_array(data, encoding, errors).reshape(data.shape)
    assert data_converted.shape == block.shape, (data_converted.shape, block.shape)
    itemsize = data_converted.itemsize

    # specified min_itemsize?
    if isinstance(min_itemsize, dict):
        min_itemsize = int(min_itemsize.get(name) or min_itemsize.get("values") or 0)
    itemsize = max(min_itemsize or 0, itemsize)

    # check for column in the values conflicts
    if existing_col is not None:
        eci = existing_col.validate_col(itemsize)
        if eci > itemsize:
            itemsize = eci

    return itemsize, data_converted, use_str


def _convert_string_array(data, encoding, errors, itemsize=None):
    """
    we take a string-like that is object dtype and coerce to a fixed size
    string type

    Parameters
    ----------
    data : a numpy array of object dtype
    encoding : None or string-encoding
    errors : handler for encoding errors
    itemsize : integer, optional, defaults to the max length of the strings

    Returns
    -------
    data in a fixed-length string dtype, encoded to bytes if needed
    """

    # encode if needed
    if encoding is not None and len(data):
        data = (
            Series(data.ravel()).str.encode(encoding, errors).values.reshape(data.shape)
        )

    # create the sized dtype
    if itemsize is None:
        ensured = ensure_object(data.ravel())
        itemsize = max(1, libwriters.max_len_string_array(ensured))

    data = np.asarray(data, dtype=f"S{itemsize}")
    return data


def _unconvert_string_array(data, nan_rep=None, encoding=None, errors="strict"):
    """
    inverse of _convert_string_array

    Parameters
    ----------
    data : fixed length string dtyped array
    nan_rep : the storage repr of NaN, optional
    encoding : the encoding of the data, optional
    errors : handler for encoding errors, default 'strict'

    Returns
    -------
    an object array of the decoded data

    """
    shape = data.shape
    data = np.asarray(data.ravel(), dtype=object)

    # guard against a None encoding (because of a legacy
    # where the passed encoding is actually None)
    encoding = _ensure_encoding(encoding)
    if encoding is not None and len(data):

        itemsize = libwriters.max_len_string_array(ensure_object(data))
        dtype = f"U{itemsize}"

        if isinstance(data[0], bytes):
            data = Series(data).str.decode(encoding, errors=errors).values
        else:
            data = data.astype(dtype, copy=False).astype(object, copy=False)

    if nan_rep is None:
        nan_rep = "nan"

    data = libwriters.string_array_replace_from_nan_rep(data, nan_rep)
    return data.reshape(shape)


def _maybe_convert(values: np.ndarray, val_kind, encoding, errors):
    val_kind = _ensure_decoded(val_kind)
    if _need_convert(val_kind):
        conv = _get_converter(val_kind, encoding, errors)
        # conv = np.frompyfunc(conv, 1, 1)
        values = conv(values)
    return values


def _get_converter(kind: str, encoding, errors):
    if kind == "datetime64":
        return lambda x: np.asarray(x, dtype="M8[ns]")
    elif kind == "string":
        return lambda x: _unconvert_string_array(x, encoding=encoding, errors=errors)
    else:  # pragma: no cover
        raise ValueError(f"invalid kind {kind}")


def _need_convert(kind) -> bool:
    if kind in ("datetime64", "string"):
        return True
    return False


class Selection:
    """
    Carries out a selection operation on a tables.Table object.

    Parameters
    ----------
    table : a Table object
    where : list of Terms (or convertible to)
    start, stop: indices to start and/or stop selection

    """

    def __init__(
        self,
        table: Table,
        where=None,
        start: Optional[int] = None,
        stop: Optional[int] = None,
    ):
        self.table = table
        self.where = where
        self.start = start
        self.stop = stop
        self.condition = None
        self.filter = None
        self.terms = None
        self.coordinates = None

        if is_list_like(where):

            # see if we have a passed coordinate like
            try:
                inferred = lib.infer_dtype(where, skipna=False)
                if inferred == "integer" or inferred == "boolean":
                    where = np.asarray(where)
                    if where.dtype == np.bool_:
                        start, stop = self.start, self.stop
                        if start is None:
                            start = 0
                        if stop is None:
                            stop = self.table.nrows
                        self.coordinates = np.arange(start, stop)[where]
                    elif issubclass(where.dtype.type, np.integer):
                        if (self.start is not None and (where < self.start).any()) or (
                            self.stop is not None and (where >= self.stop).any()
                        ):
                            raise ValueError(
                                "where must have index locations >= start and < stop"
                            )
                        self.coordinates = where

            except ValueError:
                pass

        if self.coordinates is None:

            self.terms = self.generate(where)

            # create the numexpr & the filter
            if self.terms is not None:
                self.condition, self.filter = self.terms.evaluate()

    def generate(self, where):
        """ where can be a : dict,list,tuple,string """
        if where is None:
            return None

        q = self.table.queryables()
        try:
            return PyTablesExpr(where, queryables=q, encoding=self.table.encoding)
        except NameError:
            # raise a nice message, suggesting that the user should use
            # data_columns
            qkeys = ",".join(q.keys())
            raise ValueError(
                f"The passed where expression: {where}\n"
                "            contains an invalid variable reference\n"
                "            all of the variable references must be a "
                "reference to\n"
                "            an axis (e.g. 'index' or 'columns'), or a "
                "data_column\n"
                f"            The currently defined references are: {qkeys}\n"
            )

    def select(self):
        """
        generate the selection
        """
        if self.condition is not None:
            return self.table.table.read_where(
                self.condition.format(), start=self.start, stop=self.stop
            )
        elif self.coordinates is not None:
            return self.table.table.read_coordinates(self.coordinates)
        return self.table.table.read(start=self.start, stop=self.stop)

    def select_coords(self):
        """
        generate the selection
        """
        start, stop = self.start, self.stop
        nrows = self.table.nrows
        if start is None:
            start = 0
        elif start < 0:
            start += nrows
        if self.stop is None:
            stop = nrows
        elif stop < 0:
            stop += nrows

        if self.condition is not None:
            return self.table.table.get_where_list(
                self.condition.format(), start=start, stop=stop, sort=True
            )
        elif self.coordinates is not None:
            return self.coordinates

        return np.arange(start, stop)<|MERGE_RESOLUTION|>--- conflicted
+++ resolved
@@ -3794,13 +3794,6 @@
 
         new_non_index_axes.append((idx, append_axis))
 
-<<<<<<< HEAD
-        # set axis positions (based on the axes)
-        new_index_axes = [index_axes_map[a] for a in axes]
-        for j, iax in enumerate(new_index_axes):
-            iax.set_pos(j)
-            iax.update_info(self.info)
-=======
         # Now we can construct our new index axis
         idx = axes[0]
         a = obj.axes[idx]
@@ -3813,7 +3806,6 @@
         new_index.set_pos(0)
         new_index.update_info(self.info)
         new_index.maybe_set_size(min_itemsize)  # check for column conflicts
->>>>>>> 308e1cbb
 
         self.non_index_axes = new_non_index_axes
 
