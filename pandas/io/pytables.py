# pylint: disable-msg=E1101,W0613,W0603
"""
High level interface to PyTables for reading and writing pandas data structures
to disk
"""

import copy
import itertools
import os
import re
import time
import warnings

from datetime import datetime, date
from distutils.version import LooseVersion

import numpy as np

from pandas import (Series, DataFrame, Panel, Index,
                    MultiIndex, Int64Index, isna, concat, to_datetime,
                    SparseSeries, SparseDataFrame, PeriodIndex,
                    DatetimeIndex, TimedeltaIndex)
from pandas import compat
from pandas._libs import algos, lib, writers as libwriters
from pandas._libs.tslibs import timezones

from pandas.errors import PerformanceWarning
from pandas.compat import PY3, range, lrange, string_types, filter

from pandas.core.dtypes.common import (
    is_list_like,
    is_categorical_dtype,
    is_timedelta64_dtype,
    is_datetime64tz_dtype,
    is_datetime64_dtype,
    ensure_object,
    ensure_int64,
    ensure_platform_int)
from pandas.core.dtypes.missing import array_equivalent

from pandas.core import config
import pandas.core.common as com
from pandas.core.algorithms import match, unique
from pandas.core.arrays.categorical import (Categorical,
                                            _factorize_from_iterables)
from pandas.core.base import StringMixin
from pandas.core.computation.pytables import Expr, maybe_expression
from pandas.core.config import get_option
from pandas.core.index import ensure_index
from pandas.core.internals import (BlockManager, make_block,
                                   _block2d_to_blocknd,
                                   _factor_indexer, _block_shape)
from pandas.core.sparse.array import BlockIndex, IntIndex

from pandas.io.common import _stringify_path
from pandas.io.formats.printing import adjoin, pprint_thing

# versioning attribute
_version = '0.15.2'

# encoding
# PY3 encoding if we don't specify
_default_encoding = 'UTF-8'


def _ensure_decoded(s):
    """ if we have bytes, decode them to unicode """
    if isinstance(s, np.bytes_):
        s = s.decode('UTF-8')
    return s


def _ensure_encoding(encoding):
    # set the encoding if we need
    if encoding is None:
        if PY3:
            encoding = _default_encoding
    return encoding


def _ensure_str(name):
    """Ensure that an index / column name is a str (python 3) or
    unicode (python 2); otherwise they may be np.string dtype.
    Non-string dtypes are passed through unchanged.

    https://github.com/pandas-dev/pandas/issues/13492
    """
    if isinstance(name, compat.string_types):
        name = compat.text_type(name)
    return name


Term = Expr


def _ensure_term(where, scope_level):
    """
    ensure that the where is a Term or a list of Term
    this makes sure that we are capturing the scope of variables
    that are passed
    create the terms here with a frame_level=2 (we are 2 levels down)
    """

    # only consider list/tuple here as an ndarray is automatically a coordinate
    # list
    level = scope_level + 1
    if isinstance(where, (list, tuple)):
        wlist = []
        for w in filter(lambda x: x is not None, where):
            if not maybe_expression(w):
                wlist.append(w)
            else:
                wlist.append(Term(w, scope_level=level))
        where = wlist
    elif maybe_expression(where):
        where = Term(where, scope_level=level)
    return where


class PossibleDataLossError(Exception):
    pass


class ClosedFileError(Exception):
    pass


class IncompatibilityWarning(Warning):
    pass


incompatibility_doc = """
where criteria is being ignored as this version [%s] is too old (or
not-defined), read the file in and write it out to a new file to upgrade (with
the copy_to method)
"""


class AttributeConflictWarning(Warning):
    pass


attribute_conflict_doc = """
the [%s] attribute of the existing index is [%s] which conflicts with the new
[%s], resetting the attribute to None
"""


class DuplicateWarning(Warning):
    pass


duplicate_doc = """
duplicate entries in table, taking most recently appended
"""

performance_doc = """
your performance may suffer as PyTables will pickle object types that it cannot
map directly to c-types [inferred_type->%s,key->%s] [items->%s]
"""

# formats
_FORMAT_MAP = {
    u'f': 'fixed',
    u'fixed': 'fixed',
    u't': 'table',
    u'table': 'table',
}

format_deprecate_doc = """
the table keyword has been deprecated
use the format='fixed(f)|table(t)' keyword instead
  fixed(f) : specifies the Fixed format
             and is the default for put operations
  table(t) : specifies the Table format
             and is the default for append operations
"""

# map object types
_TYPE_MAP = {

    Series: u'series',
    SparseSeries: u'sparse_series',
    DataFrame: u'frame',
    SparseDataFrame: u'sparse_frame',
    Panel: u'wide',
}

# storer class map
_STORER_MAP = {
    u'Series': 'LegacySeriesFixed',
    u'DataFrame': 'LegacyFrameFixed',
    u'DataMatrix': 'LegacyFrameFixed',
    u'series': 'SeriesFixed',
    u'sparse_series': 'SparseSeriesFixed',
    u'frame': 'FrameFixed',
    u'sparse_frame': 'SparseFrameFixed',
    u'wide': 'PanelFixed',
}

# table class map
_TABLE_MAP = {
    u'generic_table': 'GenericTable',
    u'appendable_series': 'AppendableSeriesTable',
    u'appendable_multiseries': 'AppendableMultiSeriesTable',
    u'appendable_frame': 'AppendableFrameTable',
    u'appendable_multiframe': 'AppendableMultiFrameTable',
    u'appendable_panel': 'AppendablePanelTable',
    u'worm': 'WORMTable',
    u'legacy_frame': 'LegacyFrameTable',
    u'legacy_panel': 'LegacyPanelTable',
}

# axes map
_AXES_MAP = {
    DataFrame: [0],
    Panel: [1, 2]
}

# register our configuration options
dropna_doc = """
: boolean
    drop ALL nan rows when appending to a table
"""
format_doc = """
: format
    default format writing format, if None, then
    put will default to 'fixed' and append will default to 'table'
"""

with config.config_prefix('io.hdf'):
    config.register_option('dropna_table', False, dropna_doc,
                           validator=config.is_bool)
    config.register_option(
        'default_format', None, format_doc,
        validator=config.is_one_of_factory(['fixed', 'table', None])
    )

# oh the troubles to reduce import time
_table_mod = None
_table_file_open_policy_is_strict = False


def _tables():
    global _table_mod
    global _table_file_open_policy_is_strict
    if _table_mod is None:
        import tables
        _table_mod = tables

        # version requirements
        if LooseVersion(tables.__version__) < LooseVersion('3.0.0'):
            raise ImportError("PyTables version >= 3.0.0 is required")

        # set the file open policy
        # return the file open policy; this changes as of pytables 3.1
        # depending on the HDF5 version
        try:
            _table_file_open_policy_is_strict = (
                tables.file._FILE_OPEN_POLICY == 'strict')
        except AttributeError:
            pass

    return _table_mod

# interface to/from ###


def to_hdf(path_or_buf, key, value, mode=None, complevel=None, complib=None,
           append=None, **kwargs):
    """ store this object, close it if we opened it """

    if append:
        f = lambda store: store.append(key, value, **kwargs)
    else:
        f = lambda store: store.put(key, value, **kwargs)

    path_or_buf = _stringify_path(path_or_buf)
    if isinstance(path_or_buf, string_types):
        with HDFStore(path_or_buf, mode=mode, complevel=complevel,
                      complib=complib) as store:
            f(store)
    else:
        f(path_or_buf)


def read_hdf(path_or_buf, key=None, mode='r', **kwargs):
    """
    Read from the store, close it if we opened it.

    Retrieve pandas object stored in file, optionally based on where
    criteria

    Parameters
    ----------
    path_or_buf : string, buffer or path object
        Path to the file to open, or an open :class:`pandas.HDFStore` object.
        Supports any object implementing the ``__fspath__`` protocol.
        This includes :class:`pathlib.Path` and py._path.local.LocalPath
        objects.

        .. versionadded:: 0.19.0 support for pathlib, py.path.
        .. versionadded:: 0.21.0 support for __fspath__ protocol.

    key : object, optional
        The group identifier in the store. Can be omitted if the HDF file
        contains a single pandas object.
    mode : {'r', 'r+', 'a'}, optional
        Mode to use when opening the file. Ignored if path_or_buf is a
        :class:`pandas.HDFStore`. Default is 'r'.
    where : list, optional
        A list of Term (or convertible) objects.
    start : int, optional
        Row number to start selection.
    stop  : int, optional
        Row number to stop selection.
    columns : list, optional
        A list of columns names to return.
    iterator : bool, optional
        Return an iterator object.
    chunksize : int, optional
        Number of rows to include in an iteration when using an iterator.
    errors : str, default 'strict'
        Specifies how encoding and decoding errors are to be handled.
        See the errors argument for :func:`open` for a full list
        of options.
    **kwargs
        Additional keyword arguments passed to HDFStore.

    Returns
    -------
    item : object
        The selected object. Return type depends on the object stored.

    See Also
    --------
    pandas.DataFrame.to_hdf : write a HDF file from a DataFrame
    pandas.HDFStore : low-level access to HDF files

    Examples
    --------
    >>> df = pd.DataFrame([[1, 1.0, 'a']], columns=['x', 'y', 'z'])
    >>> df.to_hdf('./store.h5', 'data')
    >>> reread = pd.read_hdf('./store.h5')
    """

    if mode not in ['r', 'r+', 'a']:
        raise ValueError('mode {0} is not allowed while performing a read. '
                         'Allowed modes are r, r+ and a.'.format(mode))
    # grab the scope
    if 'where' in kwargs:
        kwargs['where'] = _ensure_term(kwargs['where'], scope_level=1)

    if isinstance(path_or_buf, HDFStore):
        if not path_or_buf.is_open:
            raise IOError('The HDFStore must be open for reading.')

        store = path_or_buf
        auto_close = False
    else:
        path_or_buf = _stringify_path(path_or_buf)
        if not isinstance(path_or_buf, string_types):
            raise NotImplementedError('Support for generic buffers has not '
                                      'been implemented.')
        try:
            exists = os.path.exists(path_or_buf)

        # if filepath is too long
        except (TypeError, ValueError):
            exists = False

        if not exists:
            raise compat.FileNotFoundError(
                'File %s does not exist' % path_or_buf)

        store = HDFStore(path_or_buf, mode=mode, **kwargs)
        # can't auto open/close if we are using an iterator
        # so delegate to the iterator
        auto_close = True

    try:
        if key is None:
            groups = store.groups()
            if len(groups) == 0:
                raise ValueError('No dataset in HDF5 file.')
            candidate_only_group = groups[0]

            # For the HDF file to have only one dataset, all other groups
            # should then be metadata groups for that candidate group. (This
            # assumes that the groups() method enumerates parent groups
            # before their children.)
            for group_to_check in groups[1:]:
                if not _is_metadata_of(group_to_check, candidate_only_group):
                    raise ValueError('key must be provided when HDF5 file '
                                     'contains multiple datasets.')
            key = candidate_only_group._v_pathname
        return store.select(key, auto_close=auto_close, **kwargs)
    except (ValueError, TypeError):
        # if there is an error, close the store
        try:
            store.close()
        except AttributeError:
            pass

        raise


def _is_metadata_of(group, parent_group):
    """Check if a given group is a metadata group for a given parent_group."""
    if group._v_depth <= parent_group._v_depth:
        return False

    current = group
    while current._v_depth > 1:
        parent = current._v_parent
        if parent == parent_group and current._v_name == 'meta':
            return True
        current = current._v_parent
    return False


class HDFStore(StringMixin):

    """
    dict-like IO interface for storing pandas objects in PyTables
    either Fixed or Table format.

    Parameters
    ----------
    path : string
        File path to HDF5 file
    mode : {'a', 'w', 'r', 'r+'}, default 'a'

        ``'r'``
            Read-only; no data can be modified.
        ``'w'``
            Write; a new file is created (an existing file with the same
            name would be deleted).
        ``'a'``
            Append; an existing file is opened for reading and writing,
            and if the file does not exist it is created.
        ``'r+'``
            It is similar to ``'a'``, but the file must already exist.
    complevel : int, 0-9, default None
            Specifies a compression level for data.
            A value of 0 disables compression.
    complib : {'zlib', 'lzo', 'bzip2', 'blosc'}, default 'zlib'
            Specifies the compression library to be used.
            As of v0.20.2 these additional compressors for Blosc are supported
            (default if no compressor specified: 'blosc:blosclz'):
            {'blosc:blosclz', 'blosc:lz4', 'blosc:lz4hc', 'blosc:snappy',
             'blosc:zlib', 'blosc:zstd'}.
            Specifying a compression library which is not available issues
            a ValueError.
    fletcher32 : bool, default False
            If applying compression use the fletcher32 checksum

    Examples
    --------
    >>> bar = pd.DataFrame(np.random.randn(10, 4))
    >>> store = pd.HDFStore('test.h5')
    >>> store['foo'] = bar   # write to HDF5
    >>> bar = store['foo']   # retrieve
    >>> store.close()
    """

    def __init__(self, path, mode=None, complevel=None, complib=None,
                 fletcher32=False, **kwargs):
        try:
            import tables  # noqa
        except ImportError as ex:  # pragma: no cover
            raise ImportError('HDFStore requires PyTables, "{ex}" problem '
                              'importing'.format(ex=str(ex)))

        if complib is not None and complib not in tables.filters.all_complibs:
            raise ValueError(
                "complib only supports {libs} compression.".format(
                    libs=tables.filters.all_complibs))

        if complib is None and complevel is not None:
            complib = tables.filters.default_complib

        self._path = _stringify_path(path)
        if mode is None:
            mode = 'a'
        self._mode = mode
        self._handle = None
        self._complevel = complevel if complevel else 0
        self._complib = complib
        self._fletcher32 = fletcher32
        self._filters = None
        self.open(mode=mode, **kwargs)

    def __fspath__(self):
        return self._path

    @property
    def root(self):
        """ return the root node """
        self._check_if_open()
        return self._handle.root

    @property
    def filename(self):
        return self._path

    def __getitem__(self, key):
        return self.get(key)

    def __setitem__(self, key, value):
        self.put(key, value)

    def __delitem__(self, key):
        return self.remove(key)

    def __getattr__(self, name):
        """ allow attribute access to get stores """
        try:
            return self.get(name)
        except (KeyError, ClosedFileError):
            pass
        raise AttributeError("'%s' object has no attribute '%s'" %
                             (type(self).__name__, name))

    def __contains__(self, key):
        """ check for existence of this key
              can match the exact pathname or the pathnm w/o the leading '/'
              """
        node = self.get_node(key)
        if node is not None:
            name = node._v_pathname
            if name == key or name[1:] == key:
                return True
        return False

    def __len__(self):
        return len(self.groups())

    def __unicode__(self):
        return '%s\nFile path: %s\n' % (type(self), pprint_thing(self._path))

    def __enter__(self):
        return self

    def __exit__(self, exc_type, exc_value, traceback):
        self.close()

    def keys(self):
        """
        Return a (potentially unordered) list of the keys corresponding to the
        objects stored in the HDFStore. These are ABSOLUTE path-names (e.g.
        have the leading '/'
        """
        return [n._v_pathname for n in self.groups()]

    def __iter__(self):
        return iter(self.keys())

    def items(self):
        """
        iterate on key->group
        """
        for g in self.groups():
            yield g._v_pathname, g

    iteritems = items

    def open(self, mode='a', **kwargs):
        """
        Open the file in the specified mode

        Parameters
        ----------
        mode : {'a', 'w', 'r', 'r+'}, default 'a'
            See HDFStore docstring or tables.open_file for info about modes
        """
        tables = _tables()

        if self._mode != mode:

            # if we are changing a write mode to read, ok
            if self._mode in ['a', 'w'] and mode in ['r', 'r+']:
                pass
            elif mode in ['w']:

                # this would truncate, raise here
                if self.is_open:
                    raise PossibleDataLossError(
                        "Re-opening the file [{0}] with mode [{1}] "
                        "will delete the current file!"
                        .format(self._path, self._mode)
                    )

            self._mode = mode

        # close and reopen the handle
        if self.is_open:
            self.close()

        if self._complevel and self._complevel > 0:
            self._filters = _tables().Filters(self._complevel, self._complib,
                                              fletcher32=self._fletcher32)

        try:
            self._handle = tables.open_file(self._path, self._mode, **kwargs)
        except (IOError) as e:  # pragma: no cover
            if 'can not be written' in str(e):
                print('Opening %s in read-only mode' % self._path)
                self._handle = tables.open_file(self._path, 'r', **kwargs)
            else:
                raise

        except (ValueError) as e:

            # trap PyTables >= 3.1 FILE_OPEN_POLICY exception
            # to provide an updated message
            if 'FILE_OPEN_POLICY' in str(e):
                e = ValueError(
                    "PyTables [{version}] no longer supports opening multiple "
                    "files\n"
                    "even in read-only mode on this HDF5 version "
                    "[{hdf_version}]. You can accept this\n"
                    "and not open the same file multiple times at once,\n"
                    "upgrade the HDF5 version, or downgrade to PyTables 3.0.0 "
                    "which allows\n"
                    "files to be opened multiple times at once\n"
                    .format(version=tables.__version__,
                            hdf_version=tables.get_hdf5_version()))

            raise e

        except (Exception) as e:

            # trying to read from a non-existent file causes an error which
            # is not part of IOError, make it one
            if self._mode == 'r' and 'Unable to open/create file' in str(e):
                raise IOError(str(e))
            raise

    def close(self):
        """
        Close the PyTables file handle
        """
        if self._handle is not None:
            self._handle.close()
        self._handle = None

    @property
    def is_open(self):
        """
        return a boolean indicating whether the file is open
        """
        if self._handle is None:
            return False
        return bool(self._handle.isopen)

    def flush(self, fsync=False):
        """
        Force all buffered modifications to be written to disk.

        Parameters
        ----------
        fsync : bool (default False)
          call ``os.fsync()`` on the file handle to force writing to disk.

        Notes
        -----
        Without ``fsync=True``, flushing may not guarantee that the OS writes
        to disk. With fsync, the operation will block until the OS claims the
        file has been written; however, other caching layers may still
        interfere.
        """
        if self._handle is not None:
            self._handle.flush()
            if fsync:
                try:
                    os.fsync(self._handle.fileno())
                except OSError:
                    pass

    def get(self, key):
        """
        Retrieve pandas object stored in file

        Parameters
        ----------
        key : object

        Returns
        -------
        obj : same type as object stored in file
        """
        group = self.get_node(key)
        if group is None:
            raise KeyError('No object named %s in the file' % key)
        return self._read_group(group)

    def select(self, key, where=None, start=None, stop=None, columns=None,
               iterator=False, chunksize=None, auto_close=False, **kwargs):
        """
        Retrieve pandas object stored in file, optionally based on where
        criteria

        Parameters
        ----------
        key : object
        where : list of Term (or convertible) objects, optional
        start : integer (defaults to None), row number to start selection
        stop  : integer (defaults to None), row number to stop selection
        columns : a list of columns that if not None, will limit the return
            columns
        iterator : boolean, return an iterator, default False
        chunksize : nrows to include in iteration, return an iterator
        auto_close : boolean, should automatically close the store when
            finished, default is False

        Returns
        -------
        The selected object

        """
        group = self.get_node(key)
        if group is None:
            raise KeyError('No object named %s in the file' % key)

        # create the storer and axes
        where = _ensure_term(where, scope_level=1)
        s = self._create_storer(group)
        s.infer_axes()

        # function to call on iteration
        def func(_start, _stop, _where):
            return s.read(start=_start, stop=_stop,
                          where=_where,
                          columns=columns)

        # create the iterator
        it = TableIterator(self, s, func, where=where, nrows=s.nrows,
                           start=start, stop=stop, iterator=iterator,
                           chunksize=chunksize, auto_close=auto_close)

        return it.get_result()

    def select_as_coordinates(
            self, key, where=None, start=None, stop=None, **kwargs):
        """
        return the selection as an Index

        Parameters
        ----------
        key : object
        where : list of Term (or convertible) objects, optional
        start : integer (defaults to None), row number to start selection
        stop  : integer (defaults to None), row number to stop selection
        """
        where = _ensure_term(where, scope_level=1)
        return self.get_storer(key).read_coordinates(where=where, start=start,
                                                     stop=stop, **kwargs)

    def select_column(self, key, column, **kwargs):
        """
        return a single column from the table. This is generally only useful to
        select an indexable

        Parameters
        ----------
        key : object
        column: the column of interest

        Exceptions
        ----------
        raises KeyError if the column is not found (or key is not a valid
            store)
        raises ValueError if the column can not be extracted individually (it
            is part of a data block)

        """
        return self.get_storer(key).read_column(column=column, **kwargs)

    def select_as_multiple(self, keys, where=None, selector=None, columns=None,
                           start=None, stop=None, iterator=False,
                           chunksize=None, auto_close=False, **kwargs):
        """ Retrieve pandas objects from multiple tables

        Parameters
        ----------
        keys : a list of the tables
        selector : the table to apply the where criteria (defaults to keys[0]
            if not supplied)
        columns : the columns I want back
        start : integer (defaults to None), row number to start selection
        stop  : integer (defaults to None), row number to stop selection
        iterator : boolean, return an iterator, default False
        chunksize : nrows to include in iteration, return an iterator

        Exceptions
        ----------
        raises KeyError if keys or selector is not found or keys is empty
        raises TypeError if keys is not a list or tuple
        raises ValueError if the tables are not ALL THE SAME DIMENSIONS
        """

        # default to single select
        where = _ensure_term(where, scope_level=1)
        if isinstance(keys, (list, tuple)) and len(keys) == 1:
            keys = keys[0]
        if isinstance(keys, string_types):
            return self.select(key=keys, where=where, columns=columns,
                               start=start, stop=stop, iterator=iterator,
                               chunksize=chunksize, **kwargs)

        if not isinstance(keys, (list, tuple)):
            raise TypeError("keys must be a list/tuple")

        if not len(keys):
            raise ValueError("keys must have a non-zero length")

        if selector is None:
            selector = keys[0]

        # collect the tables
        tbls = [self.get_storer(k) for k in keys]
        s = self.get_storer(selector)

        # validate rows
        nrows = None
        for t, k in itertools.chain([(s, selector)], zip(tbls, keys)):
            if t is None:
                raise KeyError("Invalid table [%s]" % k)
            if not t.is_table:
                raise TypeError(
                    "object [%s] is not a table, and cannot be used in all "
                    "select as multiple" % t.pathname
                )

            if nrows is None:
                nrows = t.nrows
            elif t.nrows != nrows:
                raise ValueError(
                    "all tables must have exactly the same nrows!")

        # axis is the concentation axes
        axis = list({t.non_index_axes[0][0] for t in tbls})[0]

        def func(_start, _stop, _where):

            # retrieve the objs, _where is always passed as a set of
            # coordinates here
            objs = [t.read(where=_where, columns=columns, start=_start,
                           stop=_stop, **kwargs) for t in tbls]

            # concat and return
            return concat(objs, axis=axis,
                          verify_integrity=False)._consolidate()

        # create the iterator
        it = TableIterator(self, s, func, where=where, nrows=nrows,
                           start=start, stop=stop, iterator=iterator,
                           chunksize=chunksize, auto_close=auto_close)

        return it.get_result(coordinates=True)

    def put(self, key, value, format=None, append=False, **kwargs):
        """
        Store object in HDFStore

        Parameters
        ----------
        key      : object
        value    : {Series, DataFrame, Panel}
        format   : 'fixed(f)|table(t)', default is 'fixed'
            fixed(f) : Fixed format
                       Fast writing/reading. Not-appendable, nor searchable
            table(t) : Table format
                       Write as a PyTables Table structure which may perform
                       worse but allow more flexible operations like searching
                       / selecting subsets of the data
        append   : boolean, default False
            This will force Table format, append the input data to the
            existing.
        data_columns : list of columns to create as data columns, or True to
            use all columns. See
            `here <http://pandas.pydata.org/pandas-docs/stable/io.html#query-via-data-columns>`__ # noqa
        encoding : default None, provide an encoding for strings
        dropna   : boolean, default False, do not write an ALL nan row to
            the store settable by the option 'io.hdf.dropna_table'
        """
        if format is None:
            format = get_option("io.hdf.default_format") or 'fixed'
        kwargs = self._validate_format(format, kwargs)
        self._write_to_group(key, value, append=append, **kwargs)

    def remove(self, key, where=None, start=None, stop=None):
        """
        Remove pandas object partially by specifying the where condition

        Parameters
        ----------
        key : string
            Node to remove or delete rows from
        where : list of Term (or convertible) objects, optional
        start : integer (defaults to None), row number to start selection
        stop  : integer (defaults to None), row number to stop selection

        Returns
        -------
        number of rows removed (or None if not a Table)

        Exceptions
        ----------
        raises KeyError if key is not a valid store

        """
        where = _ensure_term(where, scope_level=1)
        try:
            s = self.get_storer(key)
        except KeyError:
            # the key is not a valid store, re-raising KeyError
            raise
        except Exception:

            if where is not None:
                raise ValueError(
                    "trying to remove a node with a non-None where clause!")

            # we are actually trying to remove a node (with children)
            s = self.get_node(key)
            if s is not None:
                s._f_remove(recursive=True)
                return None

        # remove the node
        if com._all_none(where, start, stop):
            s.group._f_remove(recursive=True)

        # delete from the table
        else:
            if not s.is_table:
                raise ValueError(
                    'can only remove with where on objects written as tables')
            return s.delete(where=where, start=start, stop=stop)

    def append(self, key, value, format=None, append=True, columns=None,
               dropna=None, **kwargs):
        """
        Append to Table in file. Node must already exist and be Table
        format.

        Parameters
        ----------
        key : object
        value : {Series, DataFrame, Panel}
        format: 'table' is the default
            table(t) : table format
                       Write as a PyTables Table structure which may perform
                       worse but allow more flexible operations like searching
                       / selecting subsets of the data
        append       : boolean, default True, append the input data to the
            existing
        data_columns :  list of columns, or True, default None
            List of columns to create as indexed data columns for on-disk
            queries, or True to use all columns. By default only the axes
            of the object are indexed. See `here
            <http://pandas.pydata.org/pandas-docs/stable/io.html#query-via-data-columns>`__.
        min_itemsize : dict of columns that specify minimum string sizes
        nan_rep      : string to use as string nan represenation
        chunksize    : size to chunk the writing
        expectedrows : expected TOTAL row size of this table
        encoding     : default None, provide an encoding for strings
        dropna       : boolean, default False, do not write an ALL nan row to
            the store settable by the option 'io.hdf.dropna_table'

        Notes
        -----
        Does *not* check if data being appended overlaps with existing
        data in the table, so be careful
        """
        if columns is not None:
            raise TypeError("columns is not a supported keyword in append, "
                            "try data_columns")

        if dropna is None:
            dropna = get_option("io.hdf.dropna_table")
        if format is None:
            format = get_option("io.hdf.default_format") or 'table'
        kwargs = self._validate_format(format, kwargs)
        self._write_to_group(key, value, append=append, dropna=dropna,
                             **kwargs)

    def append_to_multiple(self, d, value, selector, data_columns=None,
                           axes=None, dropna=False, **kwargs):
        """
        Append to multiple tables

        Parameters
        ----------
        d : a dict of table_name to table_columns, None is acceptable as the
            values of one node (this will get all the remaining columns)
        value : a pandas object
        selector : a string that designates the indexable table; all of its
            columns will be designed as data_columns, unless data_columns is
            passed, in which case these are used
        data_columns : list of columns to create as data columns, or True to
            use all columns
        dropna : if evaluates to True, drop rows from all tables if any single
                 row in each table has all NaN. Default False.

        Notes
        -----
        axes parameter is currently not accepted

        """
        if axes is not None:
            raise TypeError("axes is currently not accepted as a parameter to"
                            " append_to_multiple; you can create the "
                            "tables independently instead")

        if not isinstance(d, dict):
            raise ValueError(
                "append_to_multiple must have a dictionary specified as the "
                "way to split the value"
            )

        if selector not in d:
            raise ValueError(
                "append_to_multiple requires a selector that is in passed dict"
            )

        # figure out the splitting axis (the non_index_axis)
        axis = list(set(range(value.ndim)) - set(_AXES_MAP[type(value)]))[0]

        # figure out how to split the value
        remain_key = None
        remain_values = []
        for k, v in d.items():
            if v is None:
                if remain_key is not None:
                    raise ValueError(
                        "append_to_multiple can only have one value in d that "
                        "is None"
                    )
                remain_key = k
            else:
                remain_values.extend(v)
        if remain_key is not None:
            ordered = value.axes[axis]
            ordd = ordered.difference(Index(remain_values))
            ordd = sorted(ordered.get_indexer(ordd))
            d[remain_key] = ordered.take(ordd)

        # data_columns
        if data_columns is None:
            data_columns = d[selector]

        # ensure rows are synchronized across the tables
        if dropna:
            idxs = (value[cols].dropna(how='all').index for cols in d.values())
            valid_index = next(idxs)
            for index in idxs:
                valid_index = valid_index.intersection(index)
            value = value.loc[valid_index]

        # append
        for k, v in d.items():
            dc = data_columns if k == selector else None

            # compute the val
            val = value.reindex(v, axis=axis)

            self.append(k, val, data_columns=dc, **kwargs)

    def create_table_index(self, key, **kwargs):
        """ Create a pytables index on the table
        Parameters
        ----------
        key : object (the node to index)

        Exceptions
        ----------
        raises if the node is not a table

        """

        # version requirements
        _tables()
        s = self.get_storer(key)
        if s is None:
            return

        if not s.is_table:
            raise TypeError(
                "cannot create table index on a Fixed format store")
        s.create_index(**kwargs)

    def groups(self):
        """return a list of all the top-level nodes (that are not themselves a
        pandas storage object)
        """
        _tables()
        self._check_if_open()
        return [
            g for g in self._handle.walk_groups()
            if (not isinstance(g, _table_mod.link.Link) and
                (getattr(g._v_attrs, 'pandas_type', None) or
                 getattr(g, 'table', None) or
                (isinstance(g, _table_mod.table.Table) and
                 g._v_name != u'table')))
        ]

    def walk(self, where="/"):
        """ Walk the pytables group hierarchy for pandas objects

        This generator will yield the group path, subgroups and pandas object
        names for each group.
        Any non-pandas PyTables objects that are not a group will be ignored.

        The `where` group itself is listed first (preorder), then each of its
        child groups (following an alphanumerical order) is also traversed,
        following the same procedure.

        .. versionadded:: 0.24.0

        Parameters
        ----------
        where : str, optional
            Group where to start walking.
            If not supplied, the root group is used.

        Yields
        ------
        path : str
            Full path to a group (without trailing '/')
        groups : list of str
            names of the groups contained in `path`
        leaves : list of str
            names of the pandas objects contained in `path`

        """
        _tables()
        self._check_if_open()
        for g in self._handle.walk_groups(where):
            if getattr(g._v_attrs, 'pandas_type', None) is not None:
                continue

            groups = []
            leaves = []
            for child in g._v_children.values():
                pandas_type = getattr(child._v_attrs, 'pandas_type', None)
                if pandas_type is None:
                    if isinstance(child, _table_mod.group.Group):
                        groups.append(child._v_name)
                else:
                    leaves.append(child._v_name)

            yield (g._v_pathname.rstrip('/'), groups, leaves)

    def get_node(self, key):
        """ return the node with the key or None if it does not exist """
        self._check_if_open()
        try:
            if not key.startswith('/'):
                key = '/' + key
            return self._handle.get_node(self.root, key)
        except _table_mod.exceptions.NoSuchNodeError:
            return None

    def get_storer(self, key):
        """ return the storer object for a key, raise if not in the file """
        group = self.get_node(key)
        if group is None:
            raise KeyError('No object named {} in the file'.format(key))

        s = self._create_storer(group)
        s.infer_axes()
        return s

    def copy(self, file, mode='w', propindexes=True, keys=None, complib=None,
             complevel=None, fletcher32=False, overwrite=True):
        """ copy the existing store to a new file, upgrading in place

            Parameters
            ----------
            propindexes: restore indexes in copied file (defaults to True)
            keys       : list of keys to include in the copy (defaults to all)
            overwrite  : overwrite (remove and replace) existing nodes in the
                new store (default is True)
            mode, complib, complevel, fletcher32 same as in HDFStore.__init__

            Returns
            -------
            open file handle of the new store

        """
        new_store = HDFStore(
            file,
            mode=mode,
            complib=complib,
            complevel=complevel,
            fletcher32=fletcher32)
        if keys is None:
            keys = list(self.keys())
        if not isinstance(keys, (tuple, list)):
            keys = [keys]
        for k in keys:
            s = self.get_storer(k)
            if s is not None:

                if k in new_store:
                    if overwrite:
                        new_store.remove(k)

                data = self.select(k)
                if s.is_table:

                    index = False
                    if propindexes:
                        index = [a.name for a in s.axes if a.is_indexed]
                    new_store.append(
                        k, data, index=index,
                        data_columns=getattr(s, 'data_columns', None),
                        encoding=s.encoding
                    )
                else:
                    new_store.put(k, data, encoding=s.encoding)

        return new_store

    def info(self):
        """
        print detailed information on the store

        .. versionadded:: 0.21.0
        """
        output = '%s\nFile path: %s\n' % (type(self), pprint_thing(self._path))
        if self.is_open:
            lkeys = sorted(list(self.keys()))
            if len(lkeys):
                keys = []
                values = []

                for k in lkeys:
                    try:
                        s = self.get_storer(k)
                        if s is not None:
                            keys.append(pprint_thing(s.pathname or k))
                            values.append(
                                pprint_thing(s or 'invalid_HDFStore node'))
                    except Exception as detail:
                        keys.append(k)
                        values.append("[invalid_HDFStore node: %s]"
                                      % pprint_thing(detail))

                output += adjoin(12, keys, values)
            else:
                output += 'Empty'
        else:
            output += "File is CLOSED"

        return output

    # private methods ######
    def _check_if_open(self):
        if not self.is_open:
            raise ClosedFileError("{0} file is not open!".format(self._path))

    def _validate_format(self, format, kwargs):
        """ validate / deprecate formats; return the new kwargs """
        kwargs = kwargs.copy()

        # validate
        try:
            kwargs['format'] = _FORMAT_MAP[format.lower()]
        except KeyError:
            raise TypeError("invalid HDFStore format specified [{0}]"
                            .format(format))

        return kwargs

    def _create_storer(self, group, format=None, value=None, append=False,
                       **kwargs):
        """ return a suitable class to operate """

        def error(t):
            raise TypeError(
                "cannot properly create the storer for: [%s] [group->%s,"
                "value->%s,format->%s,append->%s,kwargs->%s]"
                % (t, group, type(value), format, append, kwargs)
            )

        pt = _ensure_decoded(getattr(group._v_attrs, 'pandas_type', None))
        tt = _ensure_decoded(getattr(group._v_attrs, 'table_type', None))

        # infer the pt from the passed value
        if pt is None:
            if value is None:

                _tables()
                if (getattr(group, 'table', None) or
                        isinstance(group, _table_mod.table.Table)):
                    pt = u'frame_table'
                    tt = u'generic_table'
                else:
                    raise TypeError(
                        "cannot create a storer if the object is not existing "
                        "nor a value are passed")
            else:

                try:
                    pt = _TYPE_MAP[type(value)]
                except KeyError:
                    error('_TYPE_MAP')

                # we are actually a table
                if format == 'table':
                    pt += u'_table'

        # a storer node
        if u'table' not in pt:
            try:
                return globals()[_STORER_MAP[pt]](self, group, **kwargs)
            except KeyError:
                error('_STORER_MAP')

        # existing node (and must be a table)
        if tt is None:

            # if we are a writer, determine the tt
            if value is not None:

                if pt == u'series_table':
                    index = getattr(value, 'index', None)
                    if index is not None:
                        if index.nlevels == 1:
                            tt = u'appendable_series'
                        elif index.nlevels > 1:
                            tt = u'appendable_multiseries'
                elif pt == u'frame_table':
                    index = getattr(value, 'index', None)
                    if index is not None:
                        if index.nlevels == 1:
                            tt = u'appendable_frame'
                        elif index.nlevels > 1:
                            tt = u'appendable_multiframe'
                elif pt == u'wide_table':
                    tt = u'appendable_panel'
                elif pt == u'ndim_table':
                    tt = u'appendable_ndim'

            else:

                # distiguish between a frame/table
                tt = u'legacy_panel'
                try:
                    fields = group.table._v_attrs.fields
                    if len(fields) == 1 and fields[0] == u'value':
                        tt = u'legacy_frame'
                except IndexError:
                    pass

        try:
            return globals()[_TABLE_MAP[tt]](self, group, **kwargs)
        except KeyError:
            error('_TABLE_MAP')

    def _write_to_group(self, key, value, format, index=True, append=False,
                        complib=None, encoding=None, **kwargs):
        group = self.get_node(key)

        # remove the node if we are not appending
        if group is not None and not append:
            self._handle.remove_node(group, recursive=True)
            group = None

        # we don't want to store a table node at all if are object is 0-len
        # as there are not dtypes
        if getattr(value, 'empty', None) and (format == 'table' or append):
            return

        if group is None:
            paths = key.split('/')

            # recursively create the groups
            path = '/'
            for p in paths:
                if not len(p):
                    continue
                new_path = path
                if not path.endswith('/'):
                    new_path += '/'
                new_path += p
                group = self.get_node(new_path)
                if group is None:
                    group = self._handle.create_group(path, p)
                path = new_path

        s = self._create_storer(group, format, value, append=append,
                                encoding=encoding, **kwargs)
        if append:
            # raise if we are trying to append to a Fixed format,
            #       or a table that exists (and we are putting)
            if (not s.is_table or
                    (s.is_table and format == 'fixed' and s.is_exists)):
                raise ValueError('Can only append to Tables')
            if not s.is_exists:
                s.set_object_info()
        else:
            s.set_object_info()

        if not s.is_table and complib:
            raise ValueError(
                'Compression not supported on Fixed format stores'
            )

        # write the object
        s.write(obj=value, append=append, complib=complib, **kwargs)

        if s.is_table and index:
            s.create_index(columns=index)

    def _read_group(self, group, **kwargs):
        s = self._create_storer(group)
        s.infer_axes()
        return s.read(**kwargs)


def get_store(path, **kwargs):
    """ Backwards compatible alias for ``HDFStore``
    """
    warnings.warn(
        "get_store is deprecated and be "
        "removed in a future version\n"
        "HDFStore(path, **kwargs) is the replacement",
        FutureWarning,
        stacklevel=6)

    return HDFStore(path, **kwargs)


class TableIterator(object):

    """ define the iteration interface on a table

        Parameters
        ----------

        store : the reference store
        s     : the referred storer
        func  : the function to execute the query
        where : the where of the query
        nrows : the rows to iterate on
        start : the passed start value (default is None)
        stop  : the passed stop value (default is None)
        iterator : boolean, whether to use the default iterator
        chunksize : the passed chunking value (default is 50000)
        auto_close : boolean, automatically close the store at the end of
            iteration, default is False
        kwargs : the passed kwargs
        """

    def __init__(self, store, s, func, where, nrows, start=None, stop=None,
                 iterator=False, chunksize=None, auto_close=False):
        self.store = store
        self.s = s
        self.func = func
        self.where = where

        # set start/stop if they are not set if we are a table
        if self.s.is_table:
            if nrows is None:
                nrows = 0
            if start is None:
                start = 0
            if stop is None:
                stop = nrows
            stop = min(nrows, stop)

        self.nrows = nrows
        self.start = start
        self.stop = stop

        self.coordinates = None
        if iterator or chunksize is not None:
            if chunksize is None:
                chunksize = 100000
            self.chunksize = int(chunksize)
        else:
            self.chunksize = None

        self.auto_close = auto_close

    def __iter__(self):

        # iterate
        current = self.start
        while current < self.stop:

            stop = min(current + self.chunksize, self.stop)
            value = self.func(None, None, self.coordinates[current:stop])
            current = stop
            if value is None or not len(value):
                continue

            yield value

        self.close()

    def close(self):
        if self.auto_close:
            self.store.close()

    def get_result(self, coordinates=False):

        #  return the actual iterator
        if self.chunksize is not None:
            if not self.s.is_table:
                raise TypeError(
                    "can only use an iterator or chunksize on a table")

            self.coordinates = self.s.read_coordinates(where=self.where)

            return self

        # if specified read via coordinates (necessary for multiple selections
        if coordinates:
            where = self.s.read_coordinates(where=self.where, start=self.start,
                                            stop=self.stop)
        else:
            where = self.where

        # directly return the result
        results = self.func(self.start, self.stop, where)
        self.close()
        return results


class IndexCol(StringMixin):

    """ an index column description class

        Parameters
        ----------

        axis   : axis which I reference
        values : the ndarray like converted values
        kind   : a string description of this type
        typ    : the pytables type
        pos    : the position in the pytables

        """
    is_an_indexable = True
    is_data_indexable = True
    _info_fields = ['freq', 'tz', 'index_name']

    def __init__(self, values=None, kind=None, typ=None, cname=None,
                 itemsize=None, name=None, axis=None, kind_attr=None,
                 pos=None, freq=None, tz=None, index_name=None, **kwargs):
        self.values = values
        self.kind = kind
        self.typ = typ
        self.itemsize = itemsize
        self.name = name
        self.cname = cname
        self.kind_attr = kind_attr
        self.axis = axis
        self.pos = pos
        self.freq = freq
        self.tz = tz
        self.index_name = index_name
        self.table = None
        self.meta = None
        self.metadata = None

        if name is not None:
            self.set_name(name, kind_attr)
        if pos is not None:
            self.set_pos(pos)

    def set_name(self, name, kind_attr=None):
        """ set the name of this indexer """
        self.name = name
        self.kind_attr = kind_attr or "%s_kind" % name
        if self.cname is None:
            self.cname = name

        return self

    def set_axis(self, axis):
        """ set the axis over which I index """
        self.axis = axis

        return self

    def set_pos(self, pos):
        """ set the position of this column in the Table """
        self.pos = pos
        if pos is not None and self.typ is not None:
            self.typ._v_pos = pos
        return self

    def set_table(self, table):
        self.table = table
        return self

    def __unicode__(self):
        temp = tuple(
            map(pprint_thing,
                    (self.name,
                     self.cname,
                     self.axis,
                     self.pos,
                     self.kind)))
        return "name->%s,cname->%s,axis->%s,pos->%s,kind->%s" % temp

    def __eq__(self, other):
        """ compare 2 col items """
        return all(getattr(self, a, None) == getattr(other, a, None)
                   for a in ['name', 'cname', 'axis', 'pos'])

    def __ne__(self, other):
        return not self.__eq__(other)

    @property
    def is_indexed(self):
        """ return whether I am an indexed column """
        try:
            return getattr(self.table.cols, self.cname).is_indexed
        except AttributeError:
            False

    def copy(self):
        new_self = copy.copy(self)
        return new_self

    def infer(self, handler):
        """infer this column from the table: create and return a new object"""
        table = handler.table
        new_self = self.copy()
        new_self.set_table(table)
        new_self.get_attr()
        new_self.read_metadata(handler)
        return new_self

    def convert(self, values, nan_rep, encoding, errors):
        """ set the values from this selection: take = take ownership """

        # values is a recarray
        if values.dtype.fields is not None:
            values = values[self.cname]

        values = _maybe_convert(values, self.kind, encoding, errors)

        kwargs = dict()
        if self.freq is not None:
            kwargs['freq'] = _ensure_decoded(self.freq)
        if self.index_name is not None:
            kwargs['name'] = _ensure_decoded(self.index_name)
        # making an Index instance could throw a number of different errors
        try:
            self.values = Index(values, **kwargs)
        except Exception:  # noqa: E722

            # if the output freq is different that what we recorded,
            # it should be None (see also 'doc example part 2')
            if 'freq' in kwargs:
                kwargs['freq'] = None
            self.values = Index(values, **kwargs)

        self.values = _set_tz(self.values, self.tz)

        return self

    def take_data(self):
        """ return the values & release the memory """
        self.values, values = None, self.values
        return values

    @property
    def attrs(self):
        return self.table._v_attrs

    @property
    def description(self):
        return self.table.description

    @property
    def col(self):
        """ return my current col description """
        return getattr(self.description, self.cname, None)

    @property
    def cvalues(self):
        """ return my cython values """
        return self.values

    def __iter__(self):
        return iter(self.values)

    def maybe_set_size(self, min_itemsize=None, **kwargs):
        """ maybe set a string col itemsize:
               min_itemsize can be an integer or a dict with this columns name
               with an integer size """
        if _ensure_decoded(self.kind) == u'string':

            if isinstance(min_itemsize, dict):
                min_itemsize = min_itemsize.get(self.name)

            if min_itemsize is not None and self.typ.itemsize < min_itemsize:
                self.typ = _tables(
                ).StringCol(itemsize=min_itemsize, pos=self.pos)

    def validate(self, handler, append, **kwargs):
        self.validate_names()

    def validate_names(self):
        pass

    def validate_and_set(self, handler, append, **kwargs):
        self.set_table(handler.table)
        self.validate_col()
        self.validate_attr(append)
        self.validate_metadata(handler)
        self.write_metadata(handler)
        self.set_attr()

    def validate_col(self, itemsize=None):
        """ validate this column: return the compared against itemsize """

        # validate this column for string truncation (or reset to the max size)
        if _ensure_decoded(self.kind) == u'string':
            c = self.col
            if c is not None:
                if itemsize is None:
                    itemsize = self.itemsize
                if c.itemsize < itemsize:
                    raise ValueError(
                        "Trying to store a string with len [%s] in [%s] "
                        "column but\nthis column has a limit of [%s]!\n"
                        "Consider using min_itemsize to preset the sizes on "
                        "these columns" % (itemsize, self.cname, c.itemsize))
                return c.itemsize

        return None

    def validate_attr(self, append):
        # check for backwards incompatibility
        if append:
            existing_kind = getattr(self.attrs, self.kind_attr, None)
            if existing_kind is not None and existing_kind != self.kind:
                raise TypeError("incompatible kind in col [%s - %s]" %
                                (existing_kind, self.kind))

    def update_info(self, info):
        """ set/update the info for this indexable with the key/value
            if there is a conflict raise/warn as needed """

        for key in self._info_fields:

            value = getattr(self, key, None)
            idx = _get_info(info, self.name)

            existing_value = idx.get(key)
            if key in idx and value is not None and existing_value != value:

                # frequency/name just warn
                if key in ['freq', 'index_name']:
                    ws = attribute_conflict_doc % (key, existing_value, value)
                    warnings.warn(ws, AttributeConflictWarning, stacklevel=6)

                    # reset
                    idx[key] = None
                    setattr(self, key, None)

                else:
                    raise ValueError(
                        "invalid info for [%s] for [%s], existing_value [%s] "
                        "conflicts with new value [%s]"
                        % (self.name, key, existing_value, value))
            else:
                if value is not None or existing_value is not None:
                    idx[key] = value

        return self

    def set_info(self, info):
        """ set my state from the passed info """
        idx = info.get(self.name)
        if idx is not None:
            self.__dict__.update(idx)

    def get_attr(self):
        """ set the kind for this column """
        self.kind = getattr(self.attrs, self.kind_attr, None)

    def set_attr(self):
        """ set the kind for this column """
        setattr(self.attrs, self.kind_attr, self.kind)

    def read_metadata(self, handler):
        """ retrieve the metadata for this columns """
        self.metadata = handler.read_metadata(self.cname)

    def validate_metadata(self, handler):
        """ validate that kind=category does not change the categories """
        if self.meta == 'category':
            new_metadata = self.metadata
            cur_metadata = handler.read_metadata(self.cname)
            if (new_metadata is not None and cur_metadata is not None and
                    not array_equivalent(new_metadata, cur_metadata)):
                raise ValueError("cannot append a categorical with "
                                 "different categories to the existing")

    def write_metadata(self, handler):
        """ set the meta data """
        if self.metadata is not None:
            handler.write_metadata(self.cname, self.metadata)


class GenericIndexCol(IndexCol):

    """ an index which is not represented in the data of the table """

    @property
    def is_indexed(self):
        return False

    def convert(self, values, nan_rep, encoding, errors):
        """ set the values from this selection: take = take ownership """

        self.values = Int64Index(np.arange(self.table.nrows))
        return self

    def get_attr(self):
        pass

    def set_attr(self):
        pass


class DataCol(IndexCol):

    """ a data holding column, by definition this is not indexable

        Parameters
        ----------

        data   : the actual data
        cname  : the column name in the table to hold the data (typically
                 values)
        meta   : a string description of the metadata
        metadata : the actual metadata
        """
    is_an_indexable = False
    is_data_indexable = False
    _info_fields = ['tz', 'ordered']

    @classmethod
    def create_for_block(
            cls, i=None, name=None, cname=None, version=None, **kwargs):
        """ return a new datacol with the block i """

        if cname is None:
            cname = name or 'values_block_%d' % i
        if name is None:
            name = cname

        # prior to 0.10.1, we named values blocks like: values_block_0 an the
        # name values_0
        try:
            if version[0] == 0 and version[1] <= 10 and version[2] == 0:
                m = re.search(r"values_block_(\d+)", name)
                if m:
                    name = "values_%s" % m.groups()[0]
        except IndexError:
            pass

        return cls(name=name, cname=cname, **kwargs)

    def __init__(self, values=None, kind=None, typ=None,
                 cname=None, data=None, meta=None, metadata=None,
                 block=None, **kwargs):
        super(DataCol, self).__init__(values=values, kind=kind, typ=typ,
                                      cname=cname, **kwargs)
        self.dtype = None
        self.dtype_attr = u'{}_dtype'.format(self.name)
        self.meta = meta
        self.meta_attr = u'{}_meta'.format(self.name)
        self.set_data(data)
        self.set_metadata(metadata)

    def __unicode__(self):
        temp = tuple(
            map(pprint_thing,
                    (self.name,
                     self.cname,
                     self.dtype,
                     self.kind,
                     self.shape)))
        return "name->%s,cname->%s,dtype->%s,kind->%s,shape->%s" % temp

    def __eq__(self, other):
        """ compare 2 col items """
        return all(getattr(self, a, None) == getattr(other, a, None)
                   for a in ['name', 'cname', 'dtype', 'pos'])

    def set_data(self, data, dtype=None):
        self.data = data
        if data is not None:
            if dtype is not None:
                self.dtype = dtype
                self.set_kind()
            elif self.dtype is None:
                self.dtype = data.dtype.name
                self.set_kind()

    def take_data(self):
        """ return the data & release the memory """
        self.data, data = None, self.data
        return data

    def set_metadata(self, metadata):
        """ record the metadata """
        if metadata is not None:
            metadata = np.array(metadata, copy=False).ravel()
        self.metadata = metadata

    def set_kind(self):
        # set my kind if we can

        if self.dtype is not None:
            dtype = _ensure_decoded(self.dtype)

            if dtype.startswith(u'string') or dtype.startswith(u'bytes'):
                self.kind = 'string'
            elif dtype.startswith(u'float'):
                self.kind = 'float'
            elif dtype.startswith(u'complex'):
                self.kind = 'complex'
            elif dtype.startswith(u'int') or dtype.startswith(u'uint'):
                self.kind = 'integer'
            elif dtype.startswith(u'date'):
                self.kind = 'datetime'
            elif dtype.startswith(u'timedelta'):
                self.kind = 'timedelta'
            elif dtype.startswith(u'bool'):
                self.kind = 'bool'
            else:
                raise AssertionError(
                    "cannot interpret dtype of [%s] in [%s]" % (dtype, self))

            # set my typ if we need
            if self.typ is None:
                self.typ = getattr(self.description, self.cname, None)

    def set_atom(self, block, block_items, existing_col, min_itemsize,
                 nan_rep, info, encoding=None, errors='strict'):
        """ create and setup my atom from the block b """

        self.values = list(block_items)

        # short-cut certain block types
        if block.is_categorical:
            return self.set_atom_categorical(block, items=block_items,
                                             info=info)
        elif block.is_datetimetz:
            return self.set_atom_datetime64tz(block, info=info)
        elif block.is_datetime:
            return self.set_atom_datetime64(block)
        elif block.is_timedelta:
            return self.set_atom_timedelta64(block)
        elif block.is_complex:
            return self.set_atom_complex(block)

        dtype = block.dtype.name
        inferred_type = lib.infer_dtype(block.values)

        if inferred_type == 'date':
            raise TypeError(
                "[date] is not implemented as a table column")
        elif inferred_type == 'datetime':
            # after 8260
            # this only would be hit for a mutli-timezone dtype
            # which is an error

            raise TypeError(
                "too many timezones in this block, create separate "
                "data columns"
            )
        elif inferred_type == 'unicode':
            raise TypeError(
                "[unicode] is not implemented as a table column")

        # this is basically a catchall; if say a datetime64 has nans then will
        # end up here ###
        elif inferred_type == 'string' or dtype == 'object':
            self.set_atom_string(
                block, block_items,
                existing_col,
                min_itemsize,
                nan_rep,
                encoding,
                errors)

        # set as a data block
        else:
            self.set_atom_data(block)

    def get_atom_string(self, block, itemsize):
        return _tables().StringCol(itemsize=itemsize, shape=block.shape[0])

    def set_atom_string(self, block, block_items, existing_col, min_itemsize,
                        nan_rep, encoding, errors):
        # fill nan items with myself, don't disturb the blocks by
        # trying to downcast
        block = block.fillna(nan_rep, downcast=False)
        if isinstance(block, list):
            block = block[0]
        data = block.values

        # see if we have a valid string type
        inferred_type = lib.infer_dtype(data.ravel())
        if inferred_type != 'string':

            # we cannot serialize this data, so report an exception on a column
            # by column basis
            for i, item in enumerate(block_items):

                col = block.iget(i)
                inferred_type = lib.infer_dtype(col.ravel())
                if inferred_type != 'string':
                    raise TypeError(
                        "Cannot serialize the column [%s] because\n"
                        "its data contents are [%s] object dtype"
                        % (item, inferred_type)
                    )

        # itemsize is the maximum length of a string (along any dimension)
        data_converted = _convert_string_array(data, encoding, errors)
        itemsize = data_converted.itemsize

        # specified min_itemsize?
        if isinstance(min_itemsize, dict):
            min_itemsize = int(min_itemsize.get(
                self.name) or min_itemsize.get('values') or 0)
        itemsize = max(min_itemsize or 0, itemsize)

        # check for column in the values conflicts
        if existing_col is not None:
            eci = existing_col.validate_col(itemsize)
            if eci > itemsize:
                itemsize = eci

        self.itemsize = itemsize
        self.kind = 'string'
        self.typ = self.get_atom_string(block, itemsize)
        self.set_data(data_converted.astype('|S%d' % itemsize, copy=False))

    def get_atom_coltype(self, kind=None):
        """ return the PyTables column class for this column """
        if kind is None:
            kind = self.kind
        if self.kind.startswith('uint'):
            col_name = "UInt%sCol" % kind[4:]
        else:
            col_name = "%sCol" % kind.capitalize()

        return getattr(_tables(), col_name)

    def get_atom_data(self, block, kind=None):
        return self.get_atom_coltype(kind=kind)(shape=block.shape[0])

    def set_atom_complex(self, block):
        self.kind = block.dtype.name
        itemsize = int(self.kind.split('complex')[-1]) // 8
        self.typ = _tables().ComplexCol(
            itemsize=itemsize, shape=block.shape[0])
        self.set_data(block.values.astype(self.typ.type, copy=False))

    def set_atom_data(self, block):
        self.kind = block.dtype.name
        self.typ = self.get_atom_data(block)
        self.set_data(block.values.astype(self.typ.type, copy=False))

    def set_atom_categorical(self, block, items, info=None, values=None):
        # currently only supports a 1-D categorical
        # in a 1-D block

        values = block.values
        codes = values.codes
        self.kind = 'integer'
        self.dtype = codes.dtype.name
        if values.ndim > 1:
            raise NotImplementedError("only support 1-d categoricals")
        if len(items) > 1:
            raise NotImplementedError("only support single block categoricals")

        # write the codes; must be in a block shape
        self.ordered = values.ordered
        self.typ = self.get_atom_data(block, kind=codes.dtype.name)
        self.set_data(_block_shape(codes))

        # write the categories
        self.meta = 'category'
        self.set_metadata(block.values.categories)

        # update the info
        self.update_info(info)

    def get_atom_datetime64(self, block):
        return _tables().Int64Col(shape=block.shape[0])

    def set_atom_datetime64(self, block, values=None):
        self.kind = 'datetime64'
        self.typ = self.get_atom_datetime64(block)
        if values is None:
            values = block.values.view('i8')
        self.set_data(values, 'datetime64')

    def set_atom_datetime64tz(self, block, info, values=None):

        if values is None:
            values = block.values

        # convert this column to i8 in UTC, and save the tz
        values = values.asi8.reshape(block.shape)

        # store a converted timezone
        self.tz = _get_tz(block.values.tz)
        self.update_info(info)

        self.kind = 'datetime64'
        self.typ = self.get_atom_datetime64(block)
        self.set_data(values, 'datetime64')

    def get_atom_timedelta64(self, block):
        return _tables().Int64Col(shape=block.shape[0])

    def set_atom_timedelta64(self, block, values=None):
        self.kind = 'timedelta64'
        self.typ = self.get_atom_timedelta64(block)
        if values is None:
            values = block.values.view('i8')
        self.set_data(values, 'timedelta64')

    @property
    def shape(self):
        return getattr(self.data, 'shape', None)

    @property
    def cvalues(self):
        """ return my cython values """
        return self.data

    def validate_attr(self, append):
        """validate that we have the same order as the existing & same dtype"""
        if append:
            existing_fields = getattr(self.attrs, self.kind_attr, None)
            if (existing_fields is not None and
                    existing_fields != list(self.values)):
                raise ValueError("appended items do not match existing items"
                                 " in table!")

            existing_dtype = getattr(self.attrs, self.dtype_attr, None)
            if (existing_dtype is not None and
                    existing_dtype != self.dtype):
                raise ValueError("appended items dtype do not match existing "
                                 "items dtype in table!")

    def convert(self, values, nan_rep, encoding, errors):
        """set the data from this selection (and convert to the correct dtype
        if we can)
        """

        # values is a recarray
        if values.dtype.fields is not None:
            values = values[self.cname]

        self.set_data(values)

        # use the meta if needed
        meta = _ensure_decoded(self.meta)

        # convert to the correct dtype
        if self.dtype is not None:
            dtype = _ensure_decoded(self.dtype)

            # reverse converts
            if dtype == u'datetime64':

                # recreate with tz if indicated
                self.data = _set_tz(self.data, self.tz, coerce=True)

            elif dtype == u'timedelta64':
                self.data = np.asarray(self.data, dtype='m8[ns]')
            elif dtype == u'date':
                try:
                    self.data = np.asarray(
                        [date.fromordinal(v) for v in self.data], dtype=object)
                except ValueError:
                    self.data = np.asarray(
                        [date.fromtimestamp(v) for v in self.data],
                        dtype=object)
            elif dtype == u'datetime':
                self.data = np.asarray(
                    [datetime.fromtimestamp(v) for v in self.data],
                    dtype=object)

            elif meta == u'category':

                # we have a categorical
                categories = self.metadata
                codes = self.data.ravel()

                # if we have stored a NaN in the categories
                # then strip it; in theory we could have BOTH
                # -1s in the codes and nulls :<
                if categories is None:
                    # Handle case of NaN-only categorical columns in which case
                    # the categories are an empty array; when this is stored,
                    # pytables cannot write a zero-len array, so on readback
                    # the categories would be None and `read_hdf()` would fail.
                    categories = Index([], dtype=np.float64)
                else:
                    mask = isna(categories)
                    if mask.any():
                        categories = categories[~mask]
                        codes[codes != -1] -= mask.astype(int).cumsum().values

                self.data = Categorical.from_codes(codes,
                                                   categories=categories,
                                                   ordered=self.ordered)

            else:

                try:
                    self.data = self.data.astype(dtype, copy=False)
                except TypeError:
                    self.data = self.data.astype('O', copy=False)

        # convert nans / decode
        if _ensure_decoded(self.kind) == u'string':
            self.data = _unconvert_string_array(
                self.data, nan_rep=nan_rep, encoding=encoding, errors=errors)

        return self

    def get_attr(self):
        """ get the data for this column """
        self.values = getattr(self.attrs, self.kind_attr, None)
        self.dtype = getattr(self.attrs, self.dtype_attr, None)
        self.meta = getattr(self.attrs, self.meta_attr, None)
        self.set_kind()

    def set_attr(self):
        """ set the data for this column """
        setattr(self.attrs, self.kind_attr, self.values)
        setattr(self.attrs, self.meta_attr, self.meta)
        if self.dtype is not None:
            setattr(self.attrs, self.dtype_attr, self.dtype)


class DataIndexableCol(DataCol):

    """ represent a data column that can be indexed """
    is_data_indexable = True

    def validate_names(self):
        if not Index(self.values).is_object():
            raise ValueError("cannot have non-object label DataIndexableCol")

    def get_atom_string(self, block, itemsize):
        return _tables().StringCol(itemsize=itemsize)

    def get_atom_data(self, block, kind=None):
        return self.get_atom_coltype(kind=kind)()

    def get_atom_datetime64(self, block):
        return _tables().Int64Col()

    def get_atom_timedelta64(self, block):
        return _tables().Int64Col()


class GenericDataIndexableCol(DataIndexableCol):

    """ represent a generic pytables data column """

    def get_attr(self):
        pass


class Fixed(StringMixin):

    """ represent an object in my store
        facilitate read/write of various types of objects
        this is an abstract base class

        Parameters
        ----------

        parent : my parent HDFStore
        group  : the group node where the table resides
        """
    pandas_kind = None
    obj_type = None
    ndim = None
    is_table = False

    def __init__(self, parent, group, encoding=None, errors='strict',
                 **kwargs):
        self.parent = parent
        self.group = group
        self.encoding = _ensure_encoding(encoding)
        self.errors = errors
        self.set_version()

    @property
    def is_old_version(self):
        return (self.version[0] <= 0 and self.version[1] <= 10 and
                self.version[2] < 1)

    def set_version(self):
        """ compute and set our version """
        version = _ensure_decoded(
            getattr(self.group._v_attrs, 'pandas_version', None))
        try:
            self.version = tuple(int(x) for x in version.split('.'))
            if len(self.version) == 2:
                self.version = self.version + (0,)
        except AttributeError:
            self.version = (0, 0, 0)

    @property
    def pandas_type(self):
        return _ensure_decoded(getattr(self.group._v_attrs,
                                       'pandas_type', None))

    @property
    def format_type(self):
        return 'fixed'

    def __unicode__(self):
        """ return a pretty representation of myself """
        self.infer_axes()
        s = self.shape
        if s is not None:
            if isinstance(s, (list, tuple)):
                s = "[%s]" % ','.join(pprint_thing(x) for x in s)
            return "%-12.12s (shape->%s)" % (self.pandas_type, s)
        return self.pandas_type

    def set_object_info(self):
        """ set my pandas type & version """
        self.attrs.pandas_type = str(self.pandas_kind)
        self.attrs.pandas_version = str(_version)
        self.set_version()

    def copy(self):
        new_self = copy.copy(self)
        return new_self

    @property
    def storage_obj_type(self):
        return self.obj_type

    @property
    def shape(self):
        return self.nrows

    @property
    def pathname(self):
        return self.group._v_pathname

    @property
    def _handle(self):
        return self.parent._handle

    @property
    def _filters(self):
        return self.parent._filters

    @property
    def _complevel(self):
        return self.parent._complevel

    @property
    def _fletcher32(self):
        return self.parent._fletcher32

    @property
    def _complib(self):
        return self.parent._complib

    @property
    def attrs(self):
        return self.group._v_attrs

    def set_attrs(self):
        """ set our object attributes """
        pass

    def get_attrs(self):
        """ get our object attributes """
        pass

    @property
    def storable(self):
        """ return my storable """
        return self.group

    @property
    def is_exists(self):
        return False

    @property
    def nrows(self):
        return getattr(self.storable, 'nrows', None)

    def validate(self, other):
        """ validate against an existing storable """
        if other is None:
            return
        return True

    def validate_version(self, where=None):
        """ are we trying to operate on an old version? """
        return True

    def infer_axes(self):
        """ infer the axes of my storer
              return a boolean indicating if we have a valid storer or not """

        s = self.storable
        if s is None:
            return False
        self.get_attrs()
        return True

    def read(self, **kwargs):
        raise NotImplementedError(
            "cannot read on an abstract storer: subclasses should implement")

    def write(self, **kwargs):
        raise NotImplementedError(
            "cannot write on an abstract storer: sublcasses should implement")

    def delete(self, where=None, start=None, stop=None, **kwargs):
        """
        support fully deleting the node in its entirety (only) - where
        specification must be None
        """
        if com._all_none(where, start, stop):
            self._handle.remove_node(self.group, recursive=True)
            return None

        raise TypeError("cannot delete on an abstract storer")


class GenericFixed(Fixed):

    """ a generified fixed version """
    _index_type_map = {DatetimeIndex: 'datetime', PeriodIndex: 'period'}
    _reverse_index_map = {v: k for k, v in compat.iteritems(_index_type_map)}
    attributes = []

    # indexer helpders
    def _class_to_alias(self, cls):
        return self._index_type_map.get(cls, '')

    def _alias_to_class(self, alias):
        if isinstance(alias, type):  # pragma: no cover
            # compat: for a short period of time master stored types
            return alias
        return self._reverse_index_map.get(alias, Index)

    def _get_index_factory(self, klass):
        if klass == DatetimeIndex:
            def f(values, freq=None, tz=None):
                # data are already in UTC, localize and convert if tz present
                result = DatetimeIndex._simple_new(values.values, name=None,
                                                   freq=freq)
                if tz is not None:
                    result = result.tz_localize('UTC').tz_convert(tz)
                return result
            return f
        elif klass == PeriodIndex:
            def f(values, freq=None, tz=None):
<<<<<<< HEAD
                return PeriodIndex._from_ordinals(values, freq=freq)
=======
                return PeriodIndex._simple_new(values, name=None, freq=freq)
>>>>>>> cf11f71e
            return f

        return klass

    def validate_read(self, kwargs):
        """
        remove table keywords from kwargs and return
        raise if any keywords are passed which are not-None
        """
        kwargs = copy.copy(kwargs)

        columns = kwargs.pop('columns', None)
        if columns is not None:
            raise TypeError("cannot pass a column specification when reading "
                            "a Fixed format store. this store must be "
                            "selected in its entirety")
        where = kwargs.pop('where', None)
        if where is not None:
            raise TypeError("cannot pass a where specification when reading "
                            "from a Fixed format store. this store must be "
                            "selected in its entirety")
        return kwargs

    @property
    def is_exists(self):
        return True

    def set_attrs(self):
        """ set our object attributes """
        self.attrs.encoding = self.encoding
        self.attrs.errors = self.errors

    def get_attrs(self):
        """ retrieve our attributes """
        self.encoding = _ensure_encoding(getattr(self.attrs, 'encoding', None))
        self.errors = getattr(self.attrs, 'errors', 'strict')
        for n in self.attributes:
            setattr(self, n, _ensure_decoded(getattr(self.attrs, n, None)))

    def write(self, obj, **kwargs):
        self.set_attrs()

    def read_array(self, key, start=None, stop=None):
        """ read an array for the specified node (off of group """
        import tables
        node = getattr(self.group, key)
        attrs = node._v_attrs

        transposed = getattr(attrs, 'transposed', False)

        if isinstance(node, tables.VLArray):
            ret = node[0][start:stop]
        else:
            dtype = getattr(attrs, 'value_type', None)
            shape = getattr(attrs, 'shape', None)

            if shape is not None:
                # length 0 axis
                ret = np.empty(shape, dtype=dtype)
            else:
                ret = node[start:stop]

            if dtype == u'datetime64':

                # reconstruct a timezone if indicated
                ret = _set_tz(ret, getattr(attrs, 'tz', None), coerce=True)

            elif dtype == u'timedelta64':
                ret = np.asarray(ret, dtype='m8[ns]')

        if transposed:
            return ret.T
        else:
            return ret

    def read_index(self, key, **kwargs):
        variety = _ensure_decoded(getattr(self.attrs, '%s_variety' % key))

        if variety == u'multi':
            return self.read_multi_index(key, **kwargs)
        elif variety == u'block':
            return self.read_block_index(key, **kwargs)
        elif variety == u'sparseint':
            return self.read_sparse_intindex(key, **kwargs)
        elif variety == u'regular':
            _, index = self.read_index_node(getattr(self.group, key), **kwargs)
            return index
        else:  # pragma: no cover
            raise TypeError('unrecognized index variety: %s' % variety)

    def write_index(self, key, index):
        if isinstance(index, MultiIndex):
            setattr(self.attrs, '%s_variety' % key, 'multi')
            self.write_multi_index(key, index)
        elif isinstance(index, BlockIndex):
            setattr(self.attrs, '%s_variety' % key, 'block')
            self.write_block_index(key, index)
        elif isinstance(index, IntIndex):
            setattr(self.attrs, '%s_variety' % key, 'sparseint')
            self.write_sparse_intindex(key, index)
        else:
            setattr(self.attrs, '%s_variety' % key, 'regular')
            converted = _convert_index(index, self.encoding, self.errors,
                                       self.format_type).set_name('index')

            self.write_array(key, converted.values)

            node = getattr(self.group, key)
            node._v_attrs.kind = converted.kind
            node._v_attrs.name = index.name

            if isinstance(index, (DatetimeIndex, PeriodIndex)):
                node._v_attrs.index_class = self._class_to_alias(type(index))

            if hasattr(index, 'freq'):
                node._v_attrs.freq = index.freq

            if hasattr(index, 'tz') and index.tz is not None:
                node._v_attrs.tz = _get_tz(index.tz)

    def write_block_index(self, key, index):
        self.write_array('%s_blocs' % key, index.blocs)
        self.write_array('%s_blengths' % key, index.blengths)
        setattr(self.attrs, '%s_length' % key, index.length)

    def read_block_index(self, key, **kwargs):
        length = getattr(self.attrs, '%s_length' % key)
        blocs = self.read_array('%s_blocs' % key, **kwargs)
        blengths = self.read_array('%s_blengths' % key, **kwargs)
        return BlockIndex(length, blocs, blengths)

    def write_sparse_intindex(self, key, index):
        self.write_array('%s_indices' % key, index.indices)
        setattr(self.attrs, '%s_length' % key, index.length)

    def read_sparse_intindex(self, key, **kwargs):
        length = getattr(self.attrs, '%s_length' % key)
        indices = self.read_array('%s_indices' % key, **kwargs)
        return IntIndex(length, indices)

    def write_multi_index(self, key, index):
        setattr(self.attrs, '%s_nlevels' % key, index.nlevels)

        for i, (lev, lab, name) in enumerate(zip(index.levels,
                                                 index.labels,
                                                 index.names)):
            # write the level
            level_key = '%s_level%d' % (key, i)
            conv_level = _convert_index(lev, self.encoding, self.errors,
                                        self.format_type).set_name(level_key)
            self.write_array(level_key, conv_level.values)
            node = getattr(self.group, level_key)
            node._v_attrs.kind = conv_level.kind
            node._v_attrs.name = name

            # write the name
            setattr(node._v_attrs, '%s_name%d' % (key, i), name)

            # write the labels
            label_key = '%s_label%d' % (key, i)
            self.write_array(label_key, lab)

    def read_multi_index(self, key, **kwargs):
        nlevels = getattr(self.attrs, '%s_nlevels' % key)

        levels = []
        labels = []
        names = []
        for i in range(nlevels):
            level_key = '%s_level%d' % (key, i)
            name, lev = self.read_index_node(getattr(self.group, level_key),
                                             **kwargs)
            levels.append(lev)
            names.append(name)

            label_key = '%s_label%d' % (key, i)
            lab = self.read_array(label_key, **kwargs)
            labels.append(lab)

        return MultiIndex(levels=levels, labels=labels, names=names,
                          verify_integrity=True)

    def read_index_node(self, node, start=None, stop=None):
        data = node[start:stop]
        # If the index was an empty array write_array_empty() will
        # have written a sentinel. Here we relace it with the original.
        if ('shape' in node._v_attrs and
                self._is_empty_array(getattr(node._v_attrs, 'shape'))):
            data = np.empty(getattr(node._v_attrs, 'shape'),
                            dtype=getattr(node._v_attrs, 'value_type'))
        kind = _ensure_decoded(node._v_attrs.kind)
        name = None

        if 'name' in node._v_attrs:
            name = _ensure_str(node._v_attrs.name)

        index_class = self._alias_to_class(_ensure_decoded(
            getattr(node._v_attrs, 'index_class', '')))
        factory = self._get_index_factory(index_class)

        kwargs = {}
        if u'freq' in node._v_attrs:
            kwargs['freq'] = node._v_attrs['freq']

        if u'tz' in node._v_attrs:
            kwargs['tz'] = node._v_attrs['tz']

        if kind in (u'date', u'datetime'):
            index = factory(_unconvert_index(data, kind,
                                             encoding=self.encoding,
                                             errors=self.errors),
                            dtype=object, **kwargs)
        else:
            index = factory(_unconvert_index(data, kind,
                                             encoding=self.encoding,
                                             errors=self.errors), **kwargs)

        index.name = name

        return name, index

    def write_array_empty(self, key, value):
        """ write a 0-len array """

        # ugly hack for length 0 axes
        arr = np.empty((1,) * value.ndim)
        self._handle.create_array(self.group, key, arr)
        getattr(self.group, key)._v_attrs.value_type = str(value.dtype)
        getattr(self.group, key)._v_attrs.shape = value.shape

    def _is_empty_array(self, shape):
        """Returns true if any axis is zero length."""
        return any(x == 0 for x in shape)

    def write_array(self, key, value, items=None):
        if key in self.group:
            self._handle.remove_node(self.group, key)

        # Transform needed to interface with pytables row/col notation
        empty_array = self._is_empty_array(value.shape)
        transposed = False

        if is_categorical_dtype(value):
            raise NotImplementedError('Cannot store a category dtype in '
                                      'a HDF5 dataset that uses format='
                                      '"fixed". Use format="table".')

        if not empty_array:
            value = value.T
            transposed = True

        if self._filters is not None:
            atom = None
            try:
                # get the atom for this datatype
                atom = _tables().Atom.from_dtype(value.dtype)
            except ValueError:
                pass

            if atom is not None:
                # create an empty chunked array and fill it from value
                if not empty_array:
                    ca = self._handle.create_carray(self.group, key, atom,
                                                    value.shape,
                                                    filters=self._filters)
                    ca[:] = value
                    getattr(self.group, key)._v_attrs.transposed = transposed

                else:
                    self.write_array_empty(key, value)

                return

        if value.dtype.type == np.object_:

            # infer the type, warn if we have a non-string type here (for
            # performance)
            inferred_type = lib.infer_dtype(value.ravel())
            if empty_array:
                pass
            elif inferred_type == 'string':
                pass
            else:
                try:
                    items = list(items)
                except TypeError:
                    pass
                ws = performance_doc % (inferred_type, key, items)
                warnings.warn(ws, PerformanceWarning, stacklevel=7)

            vlarr = self._handle.create_vlarray(self.group, key,
                                                _tables().ObjectAtom())
            vlarr.append(value)
        else:
            if empty_array:
                self.write_array_empty(key, value)
            else:
                if is_datetime64_dtype(value.dtype):
                    self._handle.create_array(
                        self.group, key, value.view('i8'))
                    getattr(
                        self.group, key)._v_attrs.value_type = 'datetime64'
                elif is_datetime64tz_dtype(value.dtype):
                    # store as UTC
                    # with a zone
                    self._handle.create_array(self.group, key,
                                              value.asi8)

                    node = getattr(self.group, key)
                    node._v_attrs.tz = _get_tz(value.tz)
                    node._v_attrs.value_type = 'datetime64'
                elif is_timedelta64_dtype(value.dtype):
                    self._handle.create_array(
                        self.group, key, value.view('i8'))
                    getattr(
                        self.group, key)._v_attrs.value_type = 'timedelta64'
                else:
                    self._handle.create_array(self.group, key, value)

        getattr(self.group, key)._v_attrs.transposed = transposed


class LegacyFixed(GenericFixed):

    def read_index_legacy(self, key, start=None, stop=None):
        node = getattr(self.group, key)
        data = node[start:stop]
        kind = node._v_attrs.kind
        return _unconvert_index_legacy(data, kind, encoding=self.encoding,
                                       errors=self.errors)


class LegacySeriesFixed(LegacyFixed):

    def read(self, **kwargs):
        kwargs = self.validate_read(kwargs)
        index = self.read_index_legacy('index')
        values = self.read_array('values')
        return Series(values, index=index)


class LegacyFrameFixed(LegacyFixed):

    def read(self, **kwargs):
        kwargs = self.validate_read(kwargs)
        index = self.read_index_legacy('index')
        columns = self.read_index_legacy('columns')
        values = self.read_array('values')
        return DataFrame(values, index=index, columns=columns)


class SeriesFixed(GenericFixed):
    pandas_kind = u'series'
    attributes = ['name']

    @property
    def shape(self):
        try:
            return len(getattr(self.group, 'values')),
        except (TypeError, AttributeError):
            return None

    def read(self, **kwargs):
        kwargs = self.validate_read(kwargs)
        index = self.read_index('index', **kwargs)
        values = self.read_array('values', **kwargs)
        return Series(values, index=index, name=self.name)

    def write(self, obj, **kwargs):
        super(SeriesFixed, self).write(obj, **kwargs)
        self.write_index('index', obj.index)
        self.write_array('values', obj.values)
        self.attrs.name = obj.name


class SparseFixed(GenericFixed):

    def validate_read(self, kwargs):
        """
        we don't support start, stop kwds in Sparse
        """
        kwargs = super(SparseFixed, self).validate_read(kwargs)
        if 'start' in kwargs or 'stop' in kwargs:
            raise NotImplementedError("start and/or stop are not supported "
                                      "in fixed Sparse reading")
        return kwargs


class SparseSeriesFixed(SparseFixed):
    pandas_kind = u'sparse_series'
    attributes = ['name', 'fill_value', 'kind']

    def read(self, **kwargs):
        kwargs = self.validate_read(kwargs)
        index = self.read_index('index')
        sp_values = self.read_array('sp_values')
        sp_index = self.read_index('sp_index')
        return SparseSeries(sp_values, index=index, sparse_index=sp_index,
                            kind=self.kind or u'block',
                            fill_value=self.fill_value,
                            name=self.name)

    def write(self, obj, **kwargs):
        super(SparseSeriesFixed, self).write(obj, **kwargs)
        self.write_index('index', obj.index)
        self.write_index('sp_index', obj.sp_index)
        self.write_array('sp_values', obj.sp_values)
        self.attrs.name = obj.name
        self.attrs.fill_value = obj.fill_value
        self.attrs.kind = obj.kind


class SparseFrameFixed(SparseFixed):
    pandas_kind = u'sparse_frame'
    attributes = ['default_kind', 'default_fill_value']

    def read(self, **kwargs):
        kwargs = self.validate_read(kwargs)
        columns = self.read_index('columns')
        sdict = {}
        for c in columns:
            key = 'sparse_series_%s' % c
            s = SparseSeriesFixed(self.parent, getattr(self.group, key))
            s.infer_axes()
            sdict[c] = s.read()
        return SparseDataFrame(sdict, columns=columns,
                               default_kind=self.default_kind,
                               default_fill_value=self.default_fill_value)

    def write(self, obj, **kwargs):
        """ write it as a collection of individual sparse series """
        super(SparseFrameFixed, self).write(obj, **kwargs)
        for name, ss in compat.iteritems(obj):
            key = 'sparse_series_%s' % name
            if key not in self.group._v_children:
                node = self._handle.create_group(self.group, key)
            else:
                node = getattr(self.group, key)
            s = SparseSeriesFixed(self.parent, node)
            s.write(ss)
        self.attrs.default_fill_value = obj.default_fill_value
        self.attrs.default_kind = obj.default_kind
        self.write_index('columns', obj.columns)


class BlockManagerFixed(GenericFixed):
    attributes = ['ndim', 'nblocks']
    is_shape_reversed = False

    @property
    def shape(self):
        try:
            ndim = self.ndim

            # items
            items = 0
            for i in range(self.nblocks):
                node = getattr(self.group, 'block%d_items' % i)
                shape = getattr(node, 'shape', None)
                if shape is not None:
                    items += shape[0]

            # data shape
            node = getattr(self.group, 'block0_values')
            shape = getattr(node, 'shape', None)
            if shape is not None:
                shape = list(shape[0:(ndim - 1)])
            else:
                shape = []

            shape.append(items)

            # hacky - this works for frames, but is reversed for panels
            if self.is_shape_reversed:
                shape = shape[::-1]

            return shape
        except AttributeError:
            return None

    def read(self, start=None, stop=None, **kwargs):
        # start, stop applied to rows, so 0th axis only

        kwargs = self.validate_read(kwargs)
        select_axis = self.obj_type()._get_block_manager_axis(0)

        axes = []
        for i in range(self.ndim):

            _start, _stop = (start, stop) if i == select_axis else (None, None)
            ax = self.read_index('axis%d' % i, start=_start, stop=_stop)
            axes.append(ax)

        items = axes[0]
        blocks = []
        for i in range(self.nblocks):

            blk_items = self.read_index('block%d_items' % i)
            values = self.read_array('block%d_values' % i,
                                     start=_start, stop=_stop)
            blk = make_block(values,
                             placement=items.get_indexer(blk_items))
            blocks.append(blk)

        return self.obj_type(BlockManager(blocks, axes))

    def write(self, obj, **kwargs):
        super(BlockManagerFixed, self).write(obj, **kwargs)
        data = obj._data
        if not data.is_consolidated():
            data = data.consolidate()

        self.attrs.ndim = data.ndim
        for i, ax in enumerate(data.axes):
            if i == 0:
                if not ax.is_unique:
                    raise ValueError(
                        "Columns index has to be unique for fixed format")
            self.write_index('axis%d' % i, ax)

        # Supporting mixed-type DataFrame objects...nontrivial
        self.attrs.nblocks = len(data.blocks)
        for i, blk in enumerate(data.blocks):
            # I have no idea why, but writing values before items fixed #2299
            blk_items = data.items.take(blk.mgr_locs)
            self.write_array('block%d_values' % i, blk.values, items=blk_items)
            self.write_index('block%d_items' % i, blk_items)


class FrameFixed(BlockManagerFixed):
    pandas_kind = u'frame'
    obj_type = DataFrame


class PanelFixed(BlockManagerFixed):
    pandas_kind = u'wide'
    obj_type = Panel
    is_shape_reversed = True

    def write(self, obj, **kwargs):
        obj._consolidate_inplace()
        return super(PanelFixed, self).write(obj, **kwargs)


class Table(Fixed):

    """ represent a table:
          facilitate read/write of various types of tables

        Attrs in Table Node
        -------------------
        These are attributes that are store in the main table node, they are
        necessary to recreate these tables when read back in.

        index_axes    : a list of tuples of the (original indexing axis and
            index column)
        non_index_axes: a list of tuples of the (original index axis and
            columns on a non-indexing axis)
        values_axes   : a list of the columns which comprise the data of this
            table
        data_columns  : a list of the columns that we are allowing indexing
            (these become single columns in values_axes), or True to force all
            columns
        nan_rep       : the string to use for nan representations for string
            objects
        levels        : the names of levels
        metadata      : the names of the metadata columns

        """
    pandas_kind = u'wide_table'
    table_type = None
    levels = 1
    is_table = True
    is_shape_reversed = False

    def __init__(self, *args, **kwargs):
        super(Table, self).__init__(*args, **kwargs)
        self.index_axes = []
        self.non_index_axes = []
        self.values_axes = []
        self.data_columns = []
        self.metadata = []
        self.info = dict()
        self.nan_rep = None
        self.selection = None

    @property
    def table_type_short(self):
        return self.table_type.split('_')[0]

    @property
    def format_type(self):
        return 'table'

    def __unicode__(self):
        """ return a pretty representatgion of myself """
        self.infer_axes()
        dc = ",dc->[%s]" % ','.join(
            self.data_columns) if len(self.data_columns) else ''

        ver = ''
        if self.is_old_version:
            ver = "[%s]" % '.'.join(str(x) for x in self.version)

        return "%-12.12s%s (typ->%s,nrows->%s,ncols->%s,indexers->[%s]%s)" % (
            self.pandas_type, ver, self.table_type_short, self.nrows,
            self.ncols, ','.join(a.name for a in self.index_axes), dc
        )

    def __getitem__(self, c):
        """ return the axis for c """
        for a in self.axes:
            if c == a.name:
                return a
        return None

    def validate(self, other):
        """ validate against an existing table """
        if other is None:
            return

        if other.table_type != self.table_type:
            raise TypeError("incompatible table_type with existing [%s - %s]" %
                            (other.table_type, self.table_type))

        for c in ['index_axes', 'non_index_axes', 'values_axes']:
            sv = getattr(self, c, None)
            ov = getattr(other, c, None)
            if sv != ov:

                # show the error for the specific axes
                for i, sax in enumerate(sv):
                    oax = ov[i]
                    if sax != oax:
                        raise ValueError(
                            "invalid combinate of [%s] on appending data [%s] "
                            "vs current table [%s]" % (c, sax, oax))

                # should never get here
                raise Exception(
                    "invalid combinate of [%s] on appending data [%s] vs "
                    "current table [%s]" % (c, sv, ov))

    @property
    def is_multi_index(self):
        """the levels attribute is 1 or a list in the case of a multi-index"""
        return isinstance(self.levels, list)

    def validate_metadata(self, existing):
        """ create / validate metadata """
        self.metadata = [
            c.name for c in self.values_axes if c.metadata is not None]

    def validate_multiindex(self, obj):
        """validate that we can store the multi-index; reset and return the
        new object
        """
        levels = [l if l is not None else "level_{0}".format(i)
                  for i, l in enumerate(obj.index.names)]
        try:
            return obj.reset_index(), levels
        except ValueError:
            raise ValueError("duplicate names/columns in the multi-index when "
                             "storing as a table")

    @property
    def nrows_expected(self):
        """ based on our axes, compute the expected nrows """
        return np.prod([i.cvalues.shape[0] for i in self.index_axes])

    @property
    def is_exists(self):
        """ has this table been created """
        return u'table' in self.group

    @property
    def storable(self):
        return getattr(self.group, 'table', None)

    @property
    def table(self):
        """ return the table group (this is my storable) """
        return self.storable

    @property
    def dtype(self):
        return self.table.dtype

    @property
    def description(self):
        return self.table.description

    @property
    def axes(self):
        return itertools.chain(self.index_axes, self.values_axes)

    @property
    def ncols(self):
        """ the number of total columns in the values axes """
        return sum(len(a.values) for a in self.values_axes)

    @property
    def is_transposed(self):
        return False

    @property
    def data_orientation(self):
        """return a tuple of my permutated axes, non_indexable at the front"""
        return tuple(itertools.chain([int(a[0]) for a in self.non_index_axes],
                                     [int(a.axis) for a in self.index_axes]))

    def queryables(self):
        """ return a dict of the kinds allowable columns for this object """

        # compute the values_axes queryables
        return dict(
            [(a.cname, a) for a in self.index_axes] +
            [(self.storage_obj_type._AXIS_NAMES[axis], None)
             for axis, values in self.non_index_axes] +
            [(v.cname, v) for v in self.values_axes
             if v.name in set(self.data_columns)]
        )

    def index_cols(self):
        """ return a list of my index cols """
        return [(i.axis, i.cname) for i in self.index_axes]

    def values_cols(self):
        """ return a list of my values cols """
        return [i.cname for i in self.values_axes]

    def _get_metadata_path(self, key):
        """ return the metadata pathname for this key """
        return "{group}/meta/{key}/meta".format(group=self.group._v_pathname,
                                                key=key)

    def write_metadata(self, key, values):
        """
        write out a meta data array to the key as a fixed-format Series

        Parameters
        ----------
        key : string
        values : ndarray

        """
        values = Series(values)
        self.parent.put(self._get_metadata_path(key), values, format='table',
                        encoding=self.encoding, errors=self.errors,
                        nan_rep=self.nan_rep)

    def read_metadata(self, key):
        """ return the meta data array for this key """
        if getattr(getattr(self.group, 'meta', None), key, None) is not None:
            return self.parent.select(self._get_metadata_path(key))
        return None

    def set_info(self):
        """ update our table index info """
        self.attrs.info = self.info

    def set_attrs(self):
        """ set our table type & indexables """
        self.attrs.table_type = str(self.table_type)
        self.attrs.index_cols = self.index_cols()
        self.attrs.values_cols = self.values_cols()
        self.attrs.non_index_axes = self.non_index_axes
        self.attrs.data_columns = self.data_columns
        self.attrs.nan_rep = self.nan_rep
        self.attrs.encoding = self.encoding
        self.attrs.errors = self.errors
        self.attrs.levels = self.levels
        self.attrs.metadata = self.metadata
        self.set_info()

    def get_attrs(self):
        """ retrieve our attributes """
        self.non_index_axes = getattr(
            self.attrs, 'non_index_axes', None) or []
        self.data_columns = getattr(
            self.attrs, 'data_columns', None) or []
        self.info = getattr(
            self.attrs, 'info', None) or dict()
        self.nan_rep = getattr(self.attrs, 'nan_rep', None)
        self.encoding = _ensure_encoding(
            getattr(self.attrs, 'encoding', None))
        self.errors = getattr(self.attrs, 'errors', 'strict')
        self.levels = getattr(
            self.attrs, 'levels', None) or []
        self.index_axes = [
            a.infer(self) for a in self.indexables if a.is_an_indexable
        ]
        self.values_axes = [
            a.infer(self) for a in self.indexables if not a.is_an_indexable
        ]
        self.metadata = getattr(
            self.attrs, 'metadata', None) or []

    def validate_version(self, where=None):
        """ are we trying to operate on an old version? """
        if where is not None:
            if (self.version[0] <= 0 and self.version[1] <= 10 and
                    self.version[2] < 1):
                ws = incompatibility_doc % '.'.join(
                    [str(x) for x in self.version])
                warnings.warn(ws, IncompatibilityWarning)

    def validate_min_itemsize(self, min_itemsize):
        """validate the min_itemisze doesn't contain items that are not in the
        axes this needs data_columns to be defined
        """
        if min_itemsize is None:
            return
        if not isinstance(min_itemsize, dict):
            return

        q = self.queryables()
        for k, v in min_itemsize.items():

            # ok, apply generally
            if k == 'values':
                continue
            if k not in q:
                raise ValueError(
                    "min_itemsize has the key [%s] which is not an axis or "
                    "data_column" % k)

    @property
    def indexables(self):
        """ create/cache the indexables if they don't exist """
        if self._indexables is None:

            self._indexables = []

            # index columns
            self._indexables.extend([
                IndexCol(name=name, axis=axis, pos=i)
                for i, (axis, name) in enumerate(self.attrs.index_cols)
            ])

            # values columns
            dc = set(self.data_columns)
            base_pos = len(self._indexables)

            def f(i, c):
                klass = DataCol
                if c in dc:
                    klass = DataIndexableCol
                return klass.create_for_block(i=i, name=c, pos=base_pos + i,
                                              version=self.version)

            self._indexables.extend(
                [f(i, c) for i, c in enumerate(self.attrs.values_cols)])

        return self._indexables

    def create_index(self, columns=None, optlevel=None, kind=None):
        """
        Create a pytables index on the specified columns
          note: cannot index Time64Col() or ComplexCol currently;
          PyTables must be >= 3.0

        Parameters
        ----------
        columns : False (don't create an index), True (create all columns
            index), None or list_like (the indexers to index)
        optlevel: optimization level (defaults to 6)
        kind    : kind of index (defaults to 'medium')

        Exceptions
        ----------
        raises if the node is not a table

        """

        if not self.infer_axes():
            return
        if columns is False:
            return

        # index all indexables and data_columns
        if columns is None or columns is True:
            columns = [a.cname for a in self.axes if a.is_data_indexable]
        if not isinstance(columns, (tuple, list)):
            columns = [columns]

        kw = dict()
        if optlevel is not None:
            kw['optlevel'] = optlevel
        if kind is not None:
            kw['kind'] = kind

        table = self.table
        for c in columns:
            v = getattr(table.cols, c, None)
            if v is not None:

                # remove the index if the kind/optlevel have changed
                if v.is_indexed:
                    index = v.index
                    cur_optlevel = index.optlevel
                    cur_kind = index.kind

                    if kind is not None and cur_kind != kind:
                        v.remove_index()
                    else:
                        kw['kind'] = cur_kind

                    if optlevel is not None and cur_optlevel != optlevel:
                        v.remove_index()
                    else:
                        kw['optlevel'] = cur_optlevel

                # create the index
                if not v.is_indexed:
                    if v.type.startswith('complex'):
                        raise TypeError(
                            'Columns containing complex values can be stored '
                            'but cannot'
                            ' be indexed when using table format. Either use '
                            'fixed format, set index=False, or do not include '
                            'the columns containing complex values to '
                            'data_columns when initializing the table.')
                    v.create_index(**kw)

    def read_axes(self, where, **kwargs):
        """create and return the axes sniffed from the table: return boolean
        for success
        """

        # validate the version
        self.validate_version(where)

        # infer the data kind
        if not self.infer_axes():
            return False

        # create the selection
        self.selection = Selection(self, where=where, **kwargs)
        values = self.selection.select()

        # convert the data
        for a in self.axes:
            a.set_info(self.info)
            a.convert(values, nan_rep=self.nan_rep, encoding=self.encoding,
                      errors=self.errors)

        return True

    def get_object(self, obj):
        """ return the data for this obj """
        return obj

    def validate_data_columns(self, data_columns, min_itemsize):
        """take the input data_columns and min_itemize and create a data
        columns spec
        """

        if not len(self.non_index_axes):
            return []

        axis, axis_labels = self.non_index_axes[0]
        info = self.info.get(axis, dict())
        if info.get('type') == 'MultiIndex' and data_columns:
            raise ValueError("cannot use a multi-index on axis [{0}] with "
                             "data_columns {1}".format(axis, data_columns))

        # evaluate the passed data_columns, True == use all columns
        # take only valide axis labels
        if data_columns is True:
            data_columns = list(axis_labels)
        elif data_columns is None:
            data_columns = []

        # if min_itemsize is a dict, add the keys (exclude 'values')
        if isinstance(min_itemsize, dict):

            existing_data_columns = set(data_columns)
            data_columns.extend([
                k for k in min_itemsize.keys()
                if k != 'values' and k not in existing_data_columns
            ])

        # return valid columns in the order of our axis
        return [c for c in data_columns if c in axis_labels]

    def create_axes(self, axes, obj, validate=True, nan_rep=None,
                    data_columns=None, min_itemsize=None, **kwargs):
        """ create and return the axes
        leagcy tables create an indexable column, indexable index,
        non-indexable fields

            Parameters:
            -----------
            axes: a list of the axes in order to create (names or numbers of
                the axes)
            obj : the object to create axes on
            validate: validate the obj against an existing object already
                written
            min_itemsize: a dict of the min size for a column in bytes
            nan_rep : a values to use for string column nan_rep
            encoding : the encoding for string values
            data_columns : a list of columns that we want to create separate to
                allow indexing (or True will force all columns)

        """

        # set the default axes if needed
        if axes is None:
            try:
                axes = _AXES_MAP[type(obj)]
            except KeyError:
                raise TypeError("cannot properly create the storer for: "
                                "[group->%s,value->%s]"
                                % (self.group._v_name, type(obj)))

        # map axes to numbers
        axes = [obj._get_axis_number(a) for a in axes]

        # do we have an existing table (if so, use its axes & data_columns)
        if self.infer_axes():
            existing_table = self.copy()
            existing_table.infer_axes()
            axes = [a.axis for a in existing_table.index_axes]
            data_columns = existing_table.data_columns
            nan_rep = existing_table.nan_rep
            self.encoding = existing_table.encoding
            self.errors = existing_table.errors
            self.info = copy.copy(existing_table.info)
        else:
            existing_table = None

        # currently support on ndim-1 axes
        if len(axes) != self.ndim - 1:
            raise ValueError(
                "currently only support ndim-1 indexers in an AppendableTable")

        # create according to the new data
        self.non_index_axes = []
        self.data_columns = []

        # nan_representation
        if nan_rep is None:
            nan_rep = 'nan'

        self.nan_rep = nan_rep

        # create axes to index and non_index
        index_axes_map = dict()
        for i, a in enumerate(obj.axes):

            if i in axes:
                name = obj._AXIS_NAMES[i]
                index_axes_map[i] = _convert_index(
                    a, self.encoding, self.errors, self.format_type
                ).set_name(name).set_axis(i)
            else:

                # we might be able to change the axes on the appending data if
                # necessary
                append_axis = list(a)
                if existing_table is not None:
                    indexer = len(self.non_index_axes)
                    exist_axis = existing_table.non_index_axes[indexer][1]
                    if not array_equivalent(np.array(append_axis),
                                            np.array(exist_axis)):

                        # ahah! -> reindex
                        if array_equivalent(np.array(sorted(append_axis)),
                                            np.array(sorted(exist_axis))):
                            append_axis = exist_axis

                # the non_index_axes info
                info = _get_info(self.info, i)
                info['names'] = list(a.names)
                info['type'] = a.__class__.__name__

                self.non_index_axes.append((i, append_axis))

        # set axis positions (based on the axes)
        self.index_axes = [
            index_axes_map[a].set_pos(j).update_info(self.info)
            for j, a in enumerate(axes)
        ]
        j = len(self.index_axes)

        # check for column conflicts
        for a in self.axes:
            a.maybe_set_size(min_itemsize=min_itemsize)

        # reindex by our non_index_axes & compute data_columns
        for a in self.non_index_axes:
            obj = _reindex_axis(obj, a[0], a[1])

        def get_blk_items(mgr, blocks):
            return [mgr.items.take(blk.mgr_locs) for blk in blocks]

        # figure out data_columns and get out blocks
        block_obj = self.get_object(obj)._consolidate()
        blocks = block_obj._data.blocks
        blk_items = get_blk_items(block_obj._data, blocks)
        if len(self.non_index_axes):
            axis, axis_labels = self.non_index_axes[0]
            data_columns = self.validate_data_columns(
                data_columns, min_itemsize)
            if len(data_columns):
                mgr = block_obj.reindex(
                    Index(axis_labels).difference(Index(data_columns)),
                    axis=axis
                )._data

                blocks = list(mgr.blocks)
                blk_items = get_blk_items(mgr, blocks)
                for c in data_columns:
                    mgr = block_obj.reindex([c], axis=axis)._data
                    blocks.extend(mgr.blocks)
                    blk_items.extend(get_blk_items(mgr, mgr.blocks))

        # reorder the blocks in the same order as the existing_table if we can
        if existing_table is not None:
            by_items = {tuple(b_items.tolist()): (b, b_items)
                        for b, b_items in zip(blocks, blk_items)}
            new_blocks = []
            new_blk_items = []
            for ea in existing_table.values_axes:
                items = tuple(ea.values)
                try:
                    b, b_items = by_items.pop(items)
                    new_blocks.append(b)
                    new_blk_items.append(b_items)
                except (IndexError, KeyError):
                    raise ValueError(
                        "cannot match existing table structure for [%s] on "
                        "appending data" % ','.join(pprint_thing(item) for
                                                    item in items))
            blocks = new_blocks
            blk_items = new_blk_items

        # add my values
        self.values_axes = []
        for i, (b, b_items) in enumerate(zip(blocks, blk_items)):

            # shape of the data column are the indexable axes
            klass = DataCol
            name = None

            # we have a data_column
            if (data_columns and len(b_items) == 1 and
                    b_items[0] in data_columns):
                klass = DataIndexableCol
                name = b_items[0]
                self.data_columns.append(name)

            # make sure that we match up the existing columns
            # if we have an existing table
            if existing_table is not None and validate:
                try:
                    existing_col = existing_table.values_axes[i]
                except (IndexError, KeyError):
                    raise ValueError("Incompatible appended table [%s] with "
                                     "existing table [%s]"
                                     % (blocks, existing_table.values_axes))
            else:
                existing_col = None

            try:
                col = klass.create_for_block(
                    i=i, name=name, version=self.version)
                col.set_atom(block=b, block_items=b_items,
                             existing_col=existing_col,
                             min_itemsize=min_itemsize,
                             nan_rep=nan_rep,
                             encoding=self.encoding,
                             errors=self.errors,
                             info=self.info)
                col.set_pos(j)

                self.values_axes.append(col)
            except (NotImplementedError, ValueError, TypeError) as e:
                raise e
            except Exception as detail:
                raise Exception(
                    "cannot find the correct atom type -> "
                    "[dtype->%s,items->%s] %s"
                    % (b.dtype.name, b_items, str(detail))
                )
            j += 1

        # validate our min_itemsize
        self.validate_min_itemsize(min_itemsize)

        # validate our metadata
        self.validate_metadata(existing_table)

        # validate the axes if we have an existing table
        if validate:
            self.validate(existing_table)

    def process_axes(self, obj, columns=None):
        """ process axes filters """

        # make a copy to avoid side effects
        if columns is not None:
            columns = list(columns)

        # make sure to include levels if we have them
        if columns is not None and self.is_multi_index:
            for n in self.levels:
                if n not in columns:
                    columns.insert(0, n)

        # reorder by any non_index_axes & limit to the select columns
        for axis, labels in self.non_index_axes:
            obj = _reindex_axis(obj, axis, labels, columns)

        # apply the selection filters (but keep in the same order)
        if self.selection.filter is not None:
            for field, op, filt in self.selection.filter.format():

                def process_filter(field, filt):

                    for axis_name in obj._AXIS_NAMES.values():
                        axis_number = obj._get_axis_number(axis_name)
                        axis_values = obj._get_axis(axis_name)

                        # see if the field is the name of an axis
                        if field == axis_name:

                            # if we have a multi-index, then need to include
                            # the levels
                            if self.is_multi_index:
                                filt = filt.union(Index(self.levels))

                            takers = op(axis_values, filt)
                            return obj.loc._getitem_axis(takers,
                                                         axis=axis_number)

                        # this might be the name of a file IN an axis
                        elif field in axis_values:

                            # we need to filter on this dimension
                            values = ensure_index(getattr(obj, field).values)
                            filt = ensure_index(filt)

                            # hack until we support reversed dim flags
                            if isinstance(obj, DataFrame):
                                axis_number = 1 - axis_number
                            takers = op(values, filt)
                            return obj.loc._getitem_axis(takers,
                                                         axis=axis_number)

                    raise ValueError(
                        "cannot find the field [%s] for filtering!" % field)

                obj = process_filter(field, filt)

        return obj

    def create_description(self, complib=None, complevel=None,
                           fletcher32=False, expectedrows=None):
        """ create the description of the table from the axes & values """

        # provided expected rows if its passed
        if expectedrows is None:
            expectedrows = max(self.nrows_expected, 10000)

        d = dict(name='table', expectedrows=expectedrows)

        # description from the axes & values
        d['description'] = {a.cname: a.typ for a in self.axes}

        if complib:
            if complevel is None:
                complevel = self._complevel or 9
            filters = _tables().Filters(
                complevel=complevel, complib=complib,
                fletcher32=fletcher32 or self._fletcher32)
            d['filters'] = filters
        elif self._filters is not None:
            d['filters'] = self._filters

        return d

    def read_coordinates(self, where=None, start=None, stop=None, **kwargs):
        """select coordinates (row numbers) from a table; return the
        coordinates object
        """

        # validate the version
        self.validate_version(where)

        # infer the data kind
        if not self.infer_axes():
            return False

        # create the selection
        self.selection = Selection(
            self, where=where, start=start, stop=stop, **kwargs)
        coords = self.selection.select_coords()
        if self.selection.filter is not None:
            for field, op, filt in self.selection.filter.format():
                data = self.read_column(
                    field, start=coords.min(), stop=coords.max() + 1)
                coords = coords[
                    op(data.iloc[coords - coords.min()], filt).values]

        return Index(coords)

    def read_column(self, column, where=None, start=None, stop=None, **kwargs):
        """return a single column from the table, generally only indexables
        are interesting
        """

        # validate the version
        self.validate_version()

        # infer the data kind
        if not self.infer_axes():
            return False

        if where is not None:
            raise TypeError("read_column does not currently accept a where "
                            "clause")

        # find the axes
        for a in self.axes:
            if column == a.name:

                if not a.is_data_indexable:
                    raise ValueError(
                        "column [%s] can not be extracted individually; it is "
                        "not data indexable" % column)

                # column must be an indexable or a data column
                c = getattr(self.table.cols, column)
                a.set_info(self.info)
                return Series(_set_tz(a.convert(c[start:stop],
                                                nan_rep=self.nan_rep,
                                                encoding=self.encoding,
                                                errors=self.errors
                                                ).take_data(),
                                      a.tz, True), name=column)

        raise KeyError("column [%s] not found in the table" % column)


class WORMTable(Table):

    """ a write-once read-many table: this format DOES NOT ALLOW appending to a
         table. writing is a one-time operation the data are stored in a format
         that allows for searching the data on disk
         """
    table_type = u'worm'

    def read(self, **kwargs):
        """ read the indices and the indexing array, calculate offset rows and
        return """
        raise NotImplementedError("WORMTable needs to implement read")

    def write(self, **kwargs):
        """ write in a format that we can search later on (but cannot append
               to): write out the indices and the values using _write_array
               (e.g. a CArray) create an indexing table so that we can search
        """
        raise NotImplementedError("WORKTable needs to implement write")


class LegacyTable(Table):

    """ an appendable table: allow append/query/delete operations to a
          (possibly) already existing appendable table this table ALLOWS
          append (but doesn't require them), and stores the data in a format
          that can be easily searched

    """
    _indexables = [
        IndexCol(name='index', axis=1, pos=0),
        IndexCol(name='column', axis=2, pos=1, index_kind='columns_kind'),
        DataCol(name='fields', cname='values', kind_attr='fields', pos=2)
    ]
    table_type = u'legacy'
    ndim = 3

    def write(self, **kwargs):
        raise TypeError("write operations are not allowed on legacy tables!")

    def read(self, where=None, columns=None, **kwargs):
        """we have n indexable columns, with an arbitrary number of data
        axes
        """

        if not self.read_axes(where=where, **kwargs):
            return None

        lst_vals = [a.values for a in self.index_axes]
        labels, levels = _factorize_from_iterables(lst_vals)
        # labels and levels are tuples but lists are expected
        labels = list(labels)
        levels = list(levels)
        N = [len(lvl) for lvl in levels]

        # compute the key
        key = _factor_indexer(N[1:], labels)

        objs = []
        if len(unique(key)) == len(key):

            sorter, _ = algos.groupsort_indexer(
                ensure_int64(key), np.prod(N))
            sorter = ensure_platform_int(sorter)

            # create the objs
            for c in self.values_axes:

                # the data need to be sorted
                sorted_values = c.take_data().take(sorter, axis=0)
                if sorted_values.ndim == 1:
                    sorted_values = sorted_values.reshape(
                        (sorted_values.shape[0], 1))

                take_labels = [l.take(sorter) for l in labels]
                items = Index(c.values)
                block = _block2d_to_blocknd(
                    values=sorted_values, placement=np.arange(len(items)),
                    shape=tuple(N), labels=take_labels, ref_items=items)

                # create the object
                mgr = BlockManager([block], [items] + levels)
                obj = self.obj_type(mgr)

                # permute if needed
                if self.is_transposed:
                    obj = obj.transpose(
                        *tuple(Series(self.data_orientation).argsort()))

                objs.append(obj)

        else:
            warnings.warn(duplicate_doc, DuplicateWarning, stacklevel=5)

            # reconstruct
            long_index = MultiIndex.from_arrays(
                [i.values for i in self.index_axes])

            for c in self.values_axes:
                lp = DataFrame(c.data, index=long_index, columns=c.values)

                # need a better algorithm
                tuple_index = long_index.values

                unique_tuples = unique(tuple_index)
                unique_tuples = com.asarray_tuplesafe(unique_tuples)

                indexer = match(unique_tuples, tuple_index)
                indexer = ensure_platform_int(indexer)

                new_index = long_index.take(indexer)
                new_values = lp.values.take(indexer, axis=0)

                lp = DataFrame(new_values, index=new_index, columns=lp.columns)
                objs.append(lp.to_panel())

        # create the composite object
        if len(objs) == 1:
            wp = objs[0]
        else:
            wp = concat(objs, axis=0, verify_integrity=False)._consolidate()

        # apply the selection filters & axis orderings
        wp = self.process_axes(wp, columns=columns)

        return wp


class LegacyFrameTable(LegacyTable):

    """ support the legacy frame table """
    pandas_kind = u'frame_table'
    table_type = u'legacy_frame'
    obj_type = Panel

    def read(self, *args, **kwargs):
        return super(LegacyFrameTable, self).read(*args, **kwargs)['value']


class LegacyPanelTable(LegacyTable):

    """ support the legacy panel table """
    table_type = u'legacy_panel'
    obj_type = Panel


class AppendableTable(LegacyTable):

    """ suppor the new appendable table formats """
    _indexables = None
    table_type = u'appendable'

    def write(self, obj, axes=None, append=False, complib=None,
              complevel=None, fletcher32=None, min_itemsize=None,
              chunksize=None, expectedrows=None, dropna=False, **kwargs):

        if not append and self.is_exists:
            self._handle.remove_node(self.group, 'table')

        # create the axes
        self.create_axes(axes=axes, obj=obj, validate=append,
                         min_itemsize=min_itemsize,
                         **kwargs)

        for a in self.axes:
            a.validate(self, append)

        if not self.is_exists:

            # create the table
            options = self.create_description(complib=complib,
                                              complevel=complevel,
                                              fletcher32=fletcher32,
                                              expectedrows=expectedrows)

            # set the table attributes
            self.set_attrs()

            # create the table
            self._handle.create_table(self.group, **options)
        else:
            pass
            # table = self.table

        # update my info
        self.set_info()

        # validate the axes and set the kinds
        for a in self.axes:
            a.validate_and_set(self, append)

        # add the rows
        self.write_data(chunksize, dropna=dropna)

    def write_data(self, chunksize, dropna=False):
        """ we form the data into a 2-d including indexes,values,mask
            write chunk-by-chunk """

        names = self.dtype.names
        nrows = self.nrows_expected

        # if dropna==True, then drop ALL nan rows
        masks = []
        if dropna:

            for a in self.values_axes:

                # figure the mask: only do if we can successfully process this
                # column, otherwise ignore the mask
                mask = isna(a.data).all(axis=0)
                if isinstance(mask, np.ndarray):
                    masks.append(mask.astype('u1', copy=False))

        # consolidate masks
        if len(masks):
            mask = masks[0]
            for m in masks[1:]:
                mask = mask & m
            mask = mask.ravel()
        else:
            mask = None

        # broadcast the indexes if needed
        indexes = [a.cvalues for a in self.index_axes]
        nindexes = len(indexes)
        bindexes = []
        for i, idx in enumerate(indexes):

            # broadcast to all other indexes except myself
            if i > 0 and i < nindexes:
                repeater = np.prod(
                    [indexes[bi].shape[0] for bi in range(0, i)])
                idx = np.tile(idx, repeater)

            if i < nindexes - 1:
                repeater = np.prod([indexes[bi].shape[0]
                                    for bi in range(i + 1, nindexes)])
                idx = np.repeat(idx, repeater)

            bindexes.append(idx)

        # transpose the values so first dimension is last
        # reshape the values if needed
        values = [a.take_data() for a in self.values_axes]
        values = [v.transpose(np.roll(np.arange(v.ndim), v.ndim - 1))
                  for v in values]
        bvalues = []
        for i, v in enumerate(values):
            new_shape = (nrows,) + self.dtype[names[nindexes + i]].shape
            bvalues.append(values[i].reshape(new_shape))

        # write the chunks
        if chunksize is None:
            chunksize = 100000

        rows = np.empty(min(chunksize, nrows), dtype=self.dtype)
        chunks = int(nrows / chunksize) + 1
        for i in range(chunks):
            start_i = i * chunksize
            end_i = min((i + 1) * chunksize, nrows)
            if start_i >= end_i:
                break

            self.write_data_chunk(
                rows,
                indexes=[a[start_i:end_i] for a in bindexes],
                mask=mask[start_i:end_i] if mask is not None else None,
                values=[v[start_i:end_i] for v in bvalues])

    def write_data_chunk(self, rows, indexes, mask, values):
        """
        Parameters
        ----------
        rows : an empty memory space where we are putting the chunk
        indexes : an array of the indexes
        mask : an array of the masks
        values : an array of the values
        """

        # 0 len
        for v in values:
            if not np.prod(v.shape):
                return

        try:
            nrows = indexes[0].shape[0]
            if nrows != len(rows):
                rows = np.empty(nrows, dtype=self.dtype)
            names = self.dtype.names
            nindexes = len(indexes)

            # indexes
            for i, idx in enumerate(indexes):
                rows[names[i]] = idx

            # values
            for i, v in enumerate(values):
                rows[names[i + nindexes]] = v

            # mask
            if mask is not None:
                m = ~mask.ravel().astype(bool, copy=False)
                if not m.all():
                    rows = rows[m]

        except Exception as detail:
            raise Exception("cannot create row-data -> %s" % detail)

        try:
            if len(rows):
                self.table.append(rows)
                self.table.flush()
        except Exception as detail:
            raise TypeError("tables cannot write this data -> %s" % detail)

    def delete(self, where=None, start=None, stop=None, **kwargs):

        # delete all rows (and return the nrows)
        if where is None or not len(where):
            if start is None and stop is None:
                nrows = self.nrows
                self._handle.remove_node(self.group, recursive=True)
            else:
                # pytables<3.0 would remove a single row with stop=None
                if stop is None:
                    stop = self.nrows
                nrows = self.table.remove_rows(start=start, stop=stop)
                self.table.flush()
            return nrows

        # infer the data kind
        if not self.infer_axes():
            return None

        # create the selection
        table = self.table
        self.selection = Selection(
            self, where, start=start, stop=stop, **kwargs)
        values = self.selection.select_coords()

        # delete the rows in reverse order
        sorted_series = Series(values).sort_values()
        ln = len(sorted_series)

        if ln:

            # construct groups of consecutive rows
            diff = sorted_series.diff()
            groups = list(diff[diff > 1].index)

            # 1 group
            if not len(groups):
                groups = [0]

            # final element
            if groups[-1] != ln:
                groups.append(ln)

            # initial element
            if groups[0] != 0:
                groups.insert(0, 0)

            # we must remove in reverse order!
            pg = groups.pop()
            for g in reversed(groups):
                rows = sorted_series.take(lrange(g, pg))
                table.remove_rows(start=rows[rows.index[0]
                                             ], stop=rows[rows.index[-1]] + 1)
                pg = g

            self.table.flush()

        # return the number of rows removed
        return ln


class AppendableFrameTable(AppendableTable):

    """ suppor the new appendable table formats """
    pandas_kind = u'frame_table'
    table_type = u'appendable_frame'
    ndim = 2
    obj_type = DataFrame

    @property
    def is_transposed(self):
        return self.index_axes[0].axis == 1

    def get_object(self, obj):
        """ these are written transposed """
        if self.is_transposed:
            obj = obj.T
        return obj

    def read(self, where=None, columns=None, **kwargs):

        if not self.read_axes(where=where, **kwargs):
            return None

        info = (self.info.get(self.non_index_axes[0][0], dict())
                if len(self.non_index_axes) else dict())
        index = self.index_axes[0].values
        frames = []
        for a in self.values_axes:

            # we could have a multi-index constructor here
            # ensure_index doesn't recognized our list-of-tuples here
            if info.get('type') == 'MultiIndex':
                cols = MultiIndex.from_tuples(a.values)
            else:
                cols = Index(a.values)
            names = info.get('names')
            if names is not None:
                cols.set_names(names, inplace=True)

            if self.is_transposed:
                values = a.cvalues
                index_ = cols
                cols_ = Index(index, name=getattr(index, 'name', None))
            else:
                values = a.cvalues.T
                index_ = Index(index, name=getattr(index, 'name', None))
                cols_ = cols

            # if we have a DataIndexableCol, its shape will only be 1 dim
            if values.ndim == 1 and isinstance(values, np.ndarray):
                values = values.reshape((1, values.shape[0]))

            block = make_block(values, placement=np.arange(len(cols_)))
            mgr = BlockManager([block], [cols_, index_])
            frames.append(DataFrame(mgr))

        if len(frames) == 1:
            df = frames[0]
        else:
            df = concat(frames, axis=1)

        # apply the selection filters & axis orderings
        df = self.process_axes(df, columns=columns)

        return df


class AppendableSeriesTable(AppendableFrameTable):
    """ support the new appendable table formats """
    pandas_kind = u'series_table'
    table_type = u'appendable_series'
    ndim = 2
    obj_type = Series
    storage_obj_type = DataFrame

    @property
    def is_transposed(self):
        return False

    def get_object(self, obj):
        return obj

    def write(self, obj, data_columns=None, **kwargs):
        """ we are going to write this as a frame table """
        if not isinstance(obj, DataFrame):
            name = obj.name or 'values'
            obj = DataFrame({name: obj}, index=obj.index)
            obj.columns = [name]
        return super(AppendableSeriesTable, self).write(
            obj=obj, data_columns=obj.columns.tolist(), **kwargs)

    def read(self, columns=None, **kwargs):

        is_multi_index = self.is_multi_index
        if columns is not None and is_multi_index:
            for n in self.levels:
                if n not in columns:
                    columns.insert(0, n)
        s = super(AppendableSeriesTable, self).read(columns=columns, **kwargs)
        if is_multi_index:
            s.set_index(self.levels, inplace=True)

        s = s.iloc[:, 0]

        # remove the default name
        if s.name == 'values':
            s.name = None
        return s


class AppendableMultiSeriesTable(AppendableSeriesTable):
    """ support the new appendable table formats """
    pandas_kind = u'series_table'
    table_type = u'appendable_multiseries'

    def write(self, obj, **kwargs):
        """ we are going to write this as a frame table """
        name = obj.name or 'values'
        obj, self.levels = self.validate_multiindex(obj)
        cols = list(self.levels)
        cols.append(name)
        obj.columns = cols
        return super(AppendableMultiSeriesTable, self).write(obj=obj, **kwargs)


class GenericTable(AppendableFrameTable):
    """ a table that read/writes the generic pytables table format """
    pandas_kind = u'frame_table'
    table_type = u'generic_table'
    ndim = 2
    obj_type = DataFrame

    @property
    def pandas_type(self):
        return self.pandas_kind

    @property
    def storable(self):
        return getattr(self.group, 'table', None) or self.group

    def get_attrs(self):
        """ retrieve our attributes """
        self.non_index_axes = []
        self.nan_rep = None
        self.levels = []

        self.index_axes = [a.infer(self)
                           for a in self.indexables if a.is_an_indexable]
        self.values_axes = [a.infer(self)
                            for a in self.indexables if not a.is_an_indexable]
        self.data_columns = [a.name for a in self.values_axes]

    @property
    def indexables(self):
        """ create the indexables from the table description """
        if self._indexables is None:

            d = self.description

            # the index columns is just a simple index
            self._indexables = [GenericIndexCol(name='index', axis=0)]

            for i, n in enumerate(d._v_names):

                dc = GenericDataIndexableCol(
                    name=n, pos=i, values=[n], version=self.version)
                self._indexables.append(dc)

        return self._indexables

    def write(self, **kwargs):
        raise NotImplementedError("cannot write on an generic table")


class AppendableMultiFrameTable(AppendableFrameTable):

    """ a frame with a multi-index """
    table_type = u'appendable_multiframe'
    obj_type = DataFrame
    ndim = 2
    _re_levels = re.compile(r"^level_\d+$")

    @property
    def table_type_short(self):
        return u'appendable_multi'

    def write(self, obj, data_columns=None, **kwargs):
        if data_columns is None:
            data_columns = []
        elif data_columns is True:
            data_columns = obj.columns.tolist()
        obj, self.levels = self.validate_multiindex(obj)
        for n in self.levels:
            if n not in data_columns:
                data_columns.insert(0, n)
        return super(AppendableMultiFrameTable, self).write(
            obj=obj, data_columns=data_columns, **kwargs)

    def read(self, **kwargs):

        df = super(AppendableMultiFrameTable, self).read(**kwargs)
        df = df.set_index(self.levels)

        # remove names for 'level_%d'
        df.index = df.index.set_names([
            None if self._re_levels.search(l) else l for l in df.index.names
        ])

        return df


class AppendablePanelTable(AppendableTable):

    """ suppor the new appendable table formats """
    table_type = u'appendable_panel'
    ndim = 3
    obj_type = Panel

    def get_object(self, obj):
        """ these are written transposed """
        if self.is_transposed:
            obj = obj.transpose(*self.data_orientation)
        return obj

    @property
    def is_transposed(self):
        return self.data_orientation != tuple(range(self.ndim))


def _reindex_axis(obj, axis, labels, other=None):
    ax = obj._get_axis(axis)
    labels = ensure_index(labels)

    # try not to reindex even if other is provided
    # if it equals our current index
    if other is not None:
        other = ensure_index(other)
    if (other is None or labels.equals(other)) and labels.equals(ax):
        return obj

    labels = ensure_index(labels.unique())
    if other is not None:
        labels = ensure_index(other.unique()) & labels
    if not labels.equals(ax):
        slicer = [slice(None, None)] * obj.ndim
        slicer[axis] = labels
        obj = obj.loc[tuple(slicer)]
    return obj


def _get_info(info, name):
    """ get/create the info for this name """
    try:
        idx = info[name]
    except KeyError:
        idx = info[name] = dict()
    return idx

# tz to/from coercion


def _get_tz(tz):
    """ for a tz-aware type, return an encoded zone """
    zone = timezones.get_timezone(tz)
    if zone is None:
        zone = tz.utcoffset().total_seconds()
    return zone


def _set_tz(values, tz, preserve_UTC=False, coerce=False):
    """
    coerce the values to a DatetimeIndex if tz is set
    preserve the input shape if possible

    Parameters
    ----------
    values : ndarray
    tz : string/pickled tz object
    preserve_UTC : boolean,
        preserve the UTC of the result
    coerce : if we do not have a passed timezone, coerce to M8[ns] ndarray
    """
    if tz is not None:
        name = getattr(values, 'name', None)
        values = values.ravel()
        tz = timezones.get_timezone(_ensure_decoded(tz))
        values = DatetimeIndex(values, name=name)
        if values.tz is None:
            values = values.tz_localize('UTC').tz_convert(tz)
        if preserve_UTC:
            if tz == 'UTC':
                values = list(values)
    elif coerce:
        values = np.asarray(values, dtype='M8[ns]')

    return values


def _convert_index(index, encoding=None, errors='strict', format_type=None):
    index_name = getattr(index, 'name', None)

    if isinstance(index, DatetimeIndex):
        converted = index.asi8
        return IndexCol(converted, 'datetime64', _tables().Int64Col(),
                        freq=getattr(index, 'freq', None),
                        tz=getattr(index, 'tz', None),
                        index_name=index_name)
    elif isinstance(index, TimedeltaIndex):
        converted = index.asi8
        return IndexCol(converted, 'timedelta64', _tables().Int64Col(),
                        freq=getattr(index, 'freq', None),
                        index_name=index_name)
    elif isinstance(index, (Int64Index, PeriodIndex)):
        atom = _tables().Int64Col()
        # avoid to store ndarray of Period objects
        return IndexCol(index._ndarray_values, 'integer', atom,
                        freq=getattr(index, 'freq', None),
                        index_name=index_name)

    if isinstance(index, MultiIndex):
        raise TypeError('MultiIndex not supported here!')

    inferred_type = lib.infer_dtype(index)

    values = np.asarray(index)

    if inferred_type == 'datetime64':
        converted = values.view('i8')
        return IndexCol(converted, 'datetime64', _tables().Int64Col(),
                        freq=getattr(index, 'freq', None),
                        tz=getattr(index, 'tz', None),
                        index_name=index_name)
    elif inferred_type == 'timedelta64':
        converted = values.view('i8')
        return IndexCol(converted, 'timedelta64', _tables().Int64Col(),
                        freq=getattr(index, 'freq', None),
                        index_name=index_name)
    elif inferred_type == 'datetime':
        converted = np.asarray([(time.mktime(v.timetuple()) +
                                 v.microsecond / 1E6) for v in values],
                               dtype=np.float64)
        return IndexCol(converted, 'datetime', _tables().Time64Col(),
                        index_name=index_name)
    elif inferred_type == 'date':
        converted = np.asarray([v.toordinal() for v in values],
                               dtype=np.int32)
        return IndexCol(converted, 'date', _tables().Time32Col(),
                        index_name=index_name)
    elif inferred_type == 'string':
        # atom = _tables().ObjectAtom()
        # return np.asarray(values, dtype='O'), 'object', atom

        converted = _convert_string_array(values, encoding, errors)
        itemsize = converted.dtype.itemsize
        return IndexCol(
            converted, 'string', _tables().StringCol(itemsize),
            itemsize=itemsize, index_name=index_name
        )
    elif inferred_type == 'unicode':
        if format_type == 'fixed':
            atom = _tables().ObjectAtom()
            return IndexCol(np.asarray(values, dtype='O'), 'object', atom,
                            index_name=index_name)
        raise TypeError(
            "[unicode] is not supported as a in index type for [{0}] formats"
            .format(format_type)
        )

    elif inferred_type == 'integer':
        # take a guess for now, hope the values fit
        atom = _tables().Int64Col()
        return IndexCol(np.asarray(values, dtype=np.int64), 'integer', atom,
                        index_name=index_name)
    elif inferred_type == 'floating':
        atom = _tables().Float64Col()
        return IndexCol(np.asarray(values, dtype=np.float64), 'float', atom,
                        index_name=index_name)
    else:  # pragma: no cover
        atom = _tables().ObjectAtom()
        return IndexCol(np.asarray(values, dtype='O'), 'object', atom,
                        index_name=index_name)


def _unconvert_index(data, kind, encoding=None, errors='strict'):
    kind = _ensure_decoded(kind)
    if kind == u'datetime64':
        index = DatetimeIndex(data)
    elif kind == u'timedelta64':
        index = TimedeltaIndex(data)
    elif kind == u'datetime':
        index = np.asarray([datetime.fromtimestamp(v) for v in data],
                           dtype=object)
    elif kind == u'date':
        try:
            index = np.asarray(
                [date.fromordinal(v) for v in data], dtype=object)
        except (ValueError):
            index = np.asarray(
                [date.fromtimestamp(v) for v in data], dtype=object)
    elif kind in (u'integer', u'float'):
        index = np.asarray(data)
    elif kind in (u'string'):
        index = _unconvert_string_array(data, nan_rep=None, encoding=encoding,
                                        errors=errors)
    elif kind == u'object':
        index = np.asarray(data[0])
    else:  # pragma: no cover
        raise ValueError('unrecognized index type %s' % kind)
    return index


def _unconvert_index_legacy(data, kind, legacy=False, encoding=None,
                            errors='strict'):
    kind = _ensure_decoded(kind)
    if kind == u'datetime':
        index = to_datetime(data)
    elif kind in (u'integer'):
        index = np.asarray(data, dtype=object)
    elif kind in (u'string'):
        index = _unconvert_string_array(data, nan_rep=None, encoding=encoding,
                                        errors=errors)
    else:  # pragma: no cover
        raise ValueError('unrecognized index type %s' % kind)
    return index


def _convert_string_array(data, encoding, errors, itemsize=None):
    """
    we take a string-like that is object dtype and coerce to a fixed size
    string type

    Parameters
    ----------
    data : a numpy array of object dtype
    encoding : None or string-encoding
    errors : handler for encoding errors
    itemsize : integer, optional, defaults to the max length of the strings

    Returns
    -------
    data in a fixed-length string dtype, encoded to bytes if needed
    """

    # encode if needed
    if encoding is not None and len(data):
        data = Series(data.ravel()).str.encode(
            encoding, errors).values.reshape(data.shape)

    # create the sized dtype
    if itemsize is None:
        ensured = ensure_object(data.ravel())
        itemsize = libwriters.max_len_string_array(ensured)

    data = np.asarray(data, dtype="S%d" % itemsize)
    return data


def _unconvert_string_array(data, nan_rep=None, encoding=None,
                            errors='strict'):
    """
    inverse of _convert_string_array

    Parameters
    ----------
    data : fixed length string dtyped array
    nan_rep : the storage repr of NaN, optional
    encoding : the encoding of the data, optional
    errors : handler for encoding errors, default 'strict'

    Returns
    -------
    an object array of the decoded data

    """
    shape = data.shape
    data = np.asarray(data.ravel(), dtype=object)

    # guard against a None encoding in PY3 (because of a legacy
    # where the passed encoding is actually None)
    encoding = _ensure_encoding(encoding)
    if encoding is not None and len(data):

        itemsize = libwriters.max_len_string_array(ensure_object(data))
        if compat.PY3:
            dtype = "U{0}".format(itemsize)
        else:
            dtype = "S{0}".format(itemsize)

        if isinstance(data[0], compat.binary_type):
            data = Series(data).str.decode(encoding, errors=errors).values
        else:
            data = data.astype(dtype, copy=False).astype(object, copy=False)

    if nan_rep is None:
        nan_rep = 'nan'

    data = libwriters.string_array_replace_from_nan_rep(data, nan_rep)
    return data.reshape(shape)


def _maybe_convert(values, val_kind, encoding, errors):
    if _need_convert(val_kind):
        conv = _get_converter(val_kind, encoding, errors)
        # conv = np.frompyfunc(conv, 1, 1)
        values = conv(values)
    return values


def _get_converter(kind, encoding, errors):
    kind = _ensure_decoded(kind)
    if kind == 'datetime64':
        return lambda x: np.asarray(x, dtype='M8[ns]')
    elif kind == 'datetime':
        return lambda x: to_datetime(x, cache=True).to_pydatetime()
    elif kind == 'string':
        return lambda x: _unconvert_string_array(x, encoding=encoding,
                                                 errors=errors)
    else:  # pragma: no cover
        raise ValueError('invalid kind %s' % kind)


def _need_convert(kind):
    kind = _ensure_decoded(kind)
    if kind in (u'datetime', u'datetime64', u'string'):
        return True
    return False


class Selection(object):

    """
    Carries out a selection operation on a tables.Table object.

    Parameters
    ----------
    table : a Table object
    where : list of Terms (or convertible to)
    start, stop: indices to start and/or stop selection

    """

    def __init__(self, table, where=None, start=None, stop=None, **kwargs):
        self.table = table
        self.where = where
        self.start = start
        self.stop = stop
        self.condition = None
        self.filter = None
        self.terms = None
        self.coordinates = None

        if is_list_like(where):

            # see if we have a passed coordinate like
            try:
                inferred = lib.infer_dtype(where)
                if inferred == 'integer' or inferred == 'boolean':
                    where = np.asarray(where)
                    if where.dtype == np.bool_:
                        start, stop = self.start, self.stop
                        if start is None:
                            start = 0
                        if stop is None:
                            stop = self.table.nrows
                        self.coordinates = np.arange(start, stop)[where]
                    elif issubclass(where.dtype.type, np.integer):
                        if ((self.start is not None and
                                (where < self.start).any()) or
                            (self.stop is not None and
                                (where >= self.stop).any())):
                            raise ValueError(
                                "where must have index locations >= start and "
                                "< stop"
                            )
                        self.coordinates = where

            except ValueError:
                pass

        if self.coordinates is None:

            self.terms = self.generate(where)

            # create the numexpr & the filter
            if self.terms is not None:
                self.condition, self.filter = self.terms.evaluate()

    def generate(self, where):
        """ where can be a : dict,list,tuple,string """
        if where is None:
            return None

        q = self.table.queryables()
        try:
            return Expr(where, queryables=q, encoding=self.table.encoding)
        except NameError:
            # raise a nice message, suggesting that the user should use
            # data_columns
            raise ValueError(
                "The passed where expression: {0}\n"
                "            contains an invalid variable reference\n"
                "            all of the variable references must be a "
                "reference to\n"
                "            an axis (e.g. 'index' or 'columns'), or a "
                "data_column\n"
                "            The currently defined references are: {1}\n"
                .format(where, ','.join(q.keys()))
            )

    def select(self):
        """
        generate the selection
        """
        if self.condition is not None:
            return self.table.table.read_where(self.condition.format(),
                                               start=self.start,
                                               stop=self.stop)
        elif self.coordinates is not None:
            return self.table.table.read_coordinates(self.coordinates)
        return self.table.table.read(start=self.start, stop=self.stop)

    def select_coords(self):
        """
        generate the selection
        """
        start, stop = self.start, self.stop
        nrows = self.table.nrows
        if start is None:
            start = 0
        elif start < 0:
            start += nrows
        if self.stop is None:
            stop = nrows
        elif stop < 0:
            stop += nrows

        if self.condition is not None:
            return self.table.table.get_where_list(self.condition.format(),
                                                   start=start, stop=stop,
                                                   sort=True)
        elif self.coordinates is not None:
            return self.coordinates

        return np.arange(start, stop)

# utilities ###


def timeit(key, df, fn=None, remove=True, **kwargs):
    if fn is None:
        fn = 'timeit.h5'
    store = HDFStore(fn, mode='w')
    store.append(key, df, **kwargs)
    store.close()

    if remove:
        os.remove(fn)<|MERGE_RESOLUTION|>--- conflicted
+++ resolved
@@ -2484,11 +2484,7 @@
             return f
         elif klass == PeriodIndex:
             def f(values, freq=None, tz=None):
-<<<<<<< HEAD
-                return PeriodIndex._from_ordinals(values, freq=freq)
-=======
                 return PeriodIndex._simple_new(values, name=None, freq=freq)
->>>>>>> cf11f71e
             return f
 
         return klass
