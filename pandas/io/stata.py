"""
Module contains tools for processing Stata files into DataFrames

The StataReader below was originally written by Joe Presbrey as part of PyDTA.
It has been extended and improved by Skipper Seabold from the Statsmodels
project who also developed the StataWriter and was finally added to pandas in
a once again improved version.

You can find more information on http://presbrey.mit.edu/PyDTA and
http://www.statsmodels.org/devel/
"""
from collections.abc import Iterator
import datetime
from io import BytesIO
import os
import struct
import sys
from typing import Any
import warnings

from dateutil.relativedelta import relativedelta
import numpy as np

from pandas._libs.lib import infer_dtype
from pandas._libs.writers import max_len_string_array
from pandas.util._decorators import Appender

from pandas.core.dtypes.common import (
    ensure_object,
    is_categorical_dtype,
    is_datetime64_dtype,
)

from pandas import (
    Categorical,
    DatetimeIndex,
    NaT,
    Timestamp,
    concat,
    isna,
    to_datetime,
    to_timedelta,
)
from pandas.core.frame import DataFrame
from pandas.core.series import Series

<<<<<<< HEAD
from pandas.io.common import _stringify_path, get_filepath_or_buffer
=======
from pandas.io.common import BaseIterator, get_filepath_or_buffer, stringify_path
>>>>>>> 83760676

_version_error = (
    "Version of given Stata file is not 104, 105, 108, "
    "111 (Stata 7SE), 113 (Stata 8/9), 114 (Stata 10/11), "
    "115 (Stata 12), 117 (Stata 13), or 118 (Stata 14)"
)

_statafile_processing_params1 = """\
convert_dates : bool, default True
    Convert date variables to DataFrame time values.
convert_categoricals : bool, default True
    Read value labels and convert columns to Categorical/Factor variables."""

_statafile_processing_params2 = """\
index_col : str, optional
    Column to set as index.
convert_missing : bool, default False
    Flag indicating whether to convert missing values to their Stata
    representations.  If False, missing values are replaced with nan.
    If True, columns containing missing values are returned with
    object data types and missing values are represented by
    StataMissingValue objects.
preserve_dtypes : bool, default True
    Preserve Stata datatypes. If False, numeric data are upcast to pandas
    default types for foreign data (float64 or int64).
columns : list or None
    Columns to retain.  Columns will be returned in the given order.  None
    returns all columns.
order_categoricals : bool, default True
    Flag indicating whether converted categorical data are ordered."""

_chunksize_params = """\
chunksize : int, default None
    Return StataReader object for iterations, returns chunks with
    given number of lines."""

_iterator_params = """\
iterator : bool, default False
    Return StataReader object."""

_read_stata_doc = """
Read Stata file into DataFrame.

Parameters
----------
filepath_or_buffer : str, path object or file-like object
    Any valid string path is acceptable. The string could be a URL. Valid
    URL schemes include http, ftp, s3, and file. For file URLs, a host is
    expected. A local file could be: ``file://localhost/path/to/table.dta``.

    If you want to pass in a path object, pandas accepts any ``os.PathLike``.

    By file-like object, we refer to objects with a ``read()`` method,
    such as a file handler (e.g. via builtin ``open`` function)
    or ``StringIO``.
%s
%s
%s
%s

Returns
-------
DataFrame or StataReader

See Also
--------
io.stata.StataReader : Low-level reader for Stata data files.
DataFrame.to_stata: Export Stata data files.

Examples
--------
Read a Stata dta file:

>>> df = pd.read_stata('filename.dta')

Read a Stata dta file in 10,000 line chunks:

>>> itr = pd.read_stata('filename.dta', chunksize=10000)
>>> for chunk in itr:
...     do_something(chunk)
""" % (
    _statafile_processing_params1,
    _statafile_processing_params2,
    _chunksize_params,
    _iterator_params,
)

_read_method_doc = """\
Reads observations from Stata file, converting them into a dataframe

Parameters
----------
nrows : int
    Number of lines to read from data file, if None read whole file.
%s
%s

Returns
-------
DataFrame
""" % (
    _statafile_processing_params1,
    _statafile_processing_params2,
)


_stata_reader_doc = """\
Class for reading Stata dta files.

Parameters
----------
path_or_buf : path (string), buffer or path object
    string, path object (pathlib.Path or py._path.local.LocalPath) or object
    implementing a binary read() functions.

    .. versionadded:: 0.23.0 support for pathlib, py.path.
%s
%s
%s
""" % (
    _statafile_processing_params1,
    _statafile_processing_params2,
    _chunksize_params,
)


@Appender(_read_stata_doc)
def read_stata(
    filepath_or_buffer,
    convert_dates=True,
    convert_categoricals=True,
    index_col=None,
    convert_missing=False,
    preserve_dtypes=True,
    columns=None,
    order_categoricals=True,
    chunksize=None,
    iterator=False,
):

    reader = StataReader(
        filepath_or_buffer,
        convert_dates=convert_dates,
        convert_categoricals=convert_categoricals,
        index_col=index_col,
        convert_missing=convert_missing,
        preserve_dtypes=preserve_dtypes,
        columns=columns,
        order_categoricals=order_categoricals,
        chunksize=chunksize,
    )

    if iterator or chunksize:
        data = reader
    else:
        try:
            data = reader.read()
        finally:
            reader.close()
    return data


_date_formats = ["%tc", "%tC", "%td", "%d", "%tw", "%tm", "%tq", "%th", "%ty"]


stata_epoch = datetime.datetime(1960, 1, 1)


def _stata_elapsed_date_to_datetime_vec(dates, fmt):
    """
    Convert from SIF to datetime. http://www.stata.com/help.cgi?datetime

    Parameters
    ----------
    dates : Series
        The Stata Internal Format date to convert to datetime according to fmt
    fmt : str
        The format to convert to. Can be, tc, td, tw, tm, tq, th, ty
        Returns

    Returns
    -------
    converted : Series
        The converted dates

    Examples
    --------
    >>> dates = pd.Series([52])
    >>> _stata_elapsed_date_to_datetime_vec(dates , "%tw")
    0   1961-01-01
    dtype: datetime64[ns]

    Notes
    -----
    datetime/c - tc
        milliseconds since 01jan1960 00:00:00.000, assuming 86,400 s/day
    datetime/C - tC - NOT IMPLEMENTED
        milliseconds since 01jan1960 00:00:00.000, adjusted for leap seconds
    date - td
        days since 01jan1960 (01jan1960 = 0)
    weekly date - tw
        weeks since 1960w1
        This assumes 52 weeks in a year, then adds 7 * remainder of the weeks.
        The datetime value is the start of the week in terms of days in the
        year, not ISO calendar weeks.
    monthly date - tm
        months since 1960m1
    quarterly date - tq
        quarters since 1960q1
    half-yearly date - th
        half-years since 1960h1 yearly
    date - ty
        years since 0000

    If you don't have pandas with datetime support, then you can't do
    milliseconds accurately.
    """
    MIN_YEAR, MAX_YEAR = Timestamp.min.year, Timestamp.max.year
    MAX_DAY_DELTA = (Timestamp.max - datetime.datetime(1960, 1, 1)).days
    MIN_DAY_DELTA = (Timestamp.min - datetime.datetime(1960, 1, 1)).days
    MIN_MS_DELTA = MIN_DAY_DELTA * 24 * 3600 * 1000
    MAX_MS_DELTA = MAX_DAY_DELTA * 24 * 3600 * 1000

    def convert_year_month_safe(year, month):
        """
        Convert year and month to datetimes, using pandas vectorized versions
        when the date range falls within the range supported by pandas.
        Otherwise it falls back to a slower but more robust method
        using datetime.
        """
        if year.max() < MAX_YEAR and year.min() > MIN_YEAR:
            return to_datetime(100 * year + month, format="%Y%m")
        else:
            index = getattr(year, "index", None)
            return Series(
                [datetime.datetime(y, m, 1) for y, m in zip(year, month)], index=index
            )

    def convert_year_days_safe(year, days):
        """
        Converts year (e.g. 1999) and days since the start of the year to a
        datetime or datetime64 Series
        """
        if year.max() < (MAX_YEAR - 1) and year.min() > MIN_YEAR:
            return to_datetime(year, format="%Y") + to_timedelta(days, unit="d")
        else:
            index = getattr(year, "index", None)
            value = [
                datetime.datetime(y, 1, 1) + relativedelta(days=int(d))
                for y, d in zip(year, days)
            ]
            return Series(value, index=index)

    def convert_delta_safe(base, deltas, unit):
        """
        Convert base dates and deltas to datetimes, using pandas vectorized
        versions if the deltas satisfy restrictions required to be expressed
        as dates in pandas.
        """
        index = getattr(deltas, "index", None)
        if unit == "d":
            if deltas.max() > MAX_DAY_DELTA or deltas.min() < MIN_DAY_DELTA:
                values = [base + relativedelta(days=int(d)) for d in deltas]
                return Series(values, index=index)
        elif unit == "ms":
            if deltas.max() > MAX_MS_DELTA or deltas.min() < MIN_MS_DELTA:
                values = [
                    base + relativedelta(microseconds=(int(d) * 1000)) for d in deltas
                ]
                return Series(values, index=index)
        else:
            raise ValueError("format not understood")
        base = to_datetime(base)
        deltas = to_timedelta(deltas, unit=unit)
        return base + deltas

    # TODO: If/when pandas supports more than datetime64[ns], this should be
    # improved to use correct range, e.g. datetime[Y] for yearly
    bad_locs = np.isnan(dates)
    has_bad_values = False
    if bad_locs.any():
        has_bad_values = True
        data_col = Series(dates)
        data_col[bad_locs] = 1.0  # Replace with NaT
    dates = dates.astype(np.int64)

    if fmt.startswith(("%tc", "tc")):  # Delta ms relative to base
        base = stata_epoch
        ms = dates
        conv_dates = convert_delta_safe(base, ms, "ms")
    elif fmt.startswith(("%tC", "tC")):

        warnings.warn("Encountered %tC format. Leaving in Stata Internal Format.")
        conv_dates = Series(dates, dtype=np.object)
        if has_bad_values:
            conv_dates[bad_locs] = NaT
        return conv_dates
    # Delta days relative to base
    elif fmt.startswith(("%td", "td", "%d", "d")):
        base = stata_epoch
        days = dates
        conv_dates = convert_delta_safe(base, days, "d")
    # does not count leap days - 7 days is a week.
    # 52nd week may have more than 7 days
    elif fmt.startswith(("%tw", "tw")):
        year = stata_epoch.year + dates // 52
        days = (dates % 52) * 7
        conv_dates = convert_year_days_safe(year, days)
    elif fmt.startswith(("%tm", "tm")):  # Delta months relative to base
        year = stata_epoch.year + dates // 12
        month = (dates % 12) + 1
        conv_dates = convert_year_month_safe(year, month)
    elif fmt.startswith(("%tq", "tq")):  # Delta quarters relative to base
        year = stata_epoch.year + dates // 4
        month = (dates % 4) * 3 + 1
        conv_dates = convert_year_month_safe(year, month)
    elif fmt.startswith(("%th", "th")):  # Delta half-years relative to base
        year = stata_epoch.year + dates // 2
        month = (dates % 2) * 6 + 1
        conv_dates = convert_year_month_safe(year, month)
    elif fmt.startswith(("%ty", "ty")):  # Years -- not delta
        year = dates
        month = np.ones_like(dates)
        conv_dates = convert_year_month_safe(year, month)
    else:
        raise ValueError("Date fmt {fmt} not understood".format(fmt=fmt))

    if has_bad_values:  # Restore NaT for bad values
        conv_dates[bad_locs] = NaT

    return conv_dates


def _datetime_to_stata_elapsed_vec(dates, fmt):
    """
    Convert from datetime to SIF. http://www.stata.com/help.cgi?datetime

    Parameters
    ----------
    dates : Series
        Series or array containing datetime.datetime or datetime64[ns] to
        convert to the Stata Internal Format given by fmt
    fmt : str
        The format to convert to. Can be, tc, td, tw, tm, tq, th, ty
    """
    index = dates.index
    NS_PER_DAY = 24 * 3600 * 1000 * 1000 * 1000
    US_PER_DAY = NS_PER_DAY / 1000

    def parse_dates_safe(dates, delta=False, year=False, days=False):
        d = {}
        if is_datetime64_dtype(dates.values):
            if delta:
                delta = dates - stata_epoch
                d["delta"] = delta.values.astype(np.int64) // 1000  # microseconds
            if days or year:
                dates = DatetimeIndex(dates)
                d["year"], d["month"] = dates.year, dates.month
            if days:
                days = dates.astype(np.int64) - to_datetime(
                    d["year"], format="%Y"
                ).astype(np.int64)
                d["days"] = days // NS_PER_DAY

        elif infer_dtype(dates, skipna=False) == "datetime":
            if delta:
                delta = dates.values - stata_epoch
                f = lambda x: US_PER_DAY * x.days + 1000000 * x.seconds + x.microseconds
                v = np.vectorize(f)
                d["delta"] = v(delta)
            if year:
                year_month = dates.apply(lambda x: 100 * x.year + x.month)
                d["year"] = year_month.values // 100
                d["month"] = year_month.values - d["year"] * 100
            if days:
                f = lambda x: (x - datetime.datetime(x.year, 1, 1)).days
                v = np.vectorize(f)
                d["days"] = v(dates)
        else:
            raise ValueError(
                "Columns containing dates must contain either "
                "datetime64, datetime.datetime or null values."
            )

        return DataFrame(d, index=index)

    bad_loc = isna(dates)
    index = dates.index
    if bad_loc.any():
        dates = Series(dates)
        if is_datetime64_dtype(dates):
            dates[bad_loc] = to_datetime(stata_epoch)
        else:
            dates[bad_loc] = stata_epoch

    if fmt in ["%tc", "tc"]:
        d = parse_dates_safe(dates, delta=True)
        conv_dates = d.delta / 1000
    elif fmt in ["%tC", "tC"]:
        warnings.warn("Stata Internal Format tC not supported.")
        conv_dates = dates
    elif fmt in ["%td", "td"]:
        d = parse_dates_safe(dates, delta=True)
        conv_dates = d.delta // US_PER_DAY
    elif fmt in ["%tw", "tw"]:
        d = parse_dates_safe(dates, year=True, days=True)
        conv_dates = 52 * (d.year - stata_epoch.year) + d.days // 7
    elif fmt in ["%tm", "tm"]:
        d = parse_dates_safe(dates, year=True)
        conv_dates = 12 * (d.year - stata_epoch.year) + d.month - 1
    elif fmt in ["%tq", "tq"]:
        d = parse_dates_safe(dates, year=True)
        conv_dates = 4 * (d.year - stata_epoch.year) + (d.month - 1) // 3
    elif fmt in ["%th", "th"]:
        d = parse_dates_safe(dates, year=True)
        conv_dates = 2 * (d.year - stata_epoch.year) + (d.month > 6).astype(np.int)
    elif fmt in ["%ty", "ty"]:
        d = parse_dates_safe(dates, year=True)
        conv_dates = d.year
    else:
        raise ValueError(
            "Format {fmt} is not a known Stata date format".format(fmt=fmt)
        )

    conv_dates = Series(conv_dates, dtype=np.float64)
    missing_value = struct.unpack("<d", b"\x00\x00\x00\x00\x00\x00\xe0\x7f")[0]
    conv_dates[bad_loc] = missing_value

    return Series(conv_dates, index=index)


excessive_string_length_error = """
Fixed width strings in Stata .dta files are limited to 244 (or fewer)
characters.  Column '%s' does not satisfy this restriction. Use the
'version=117' parameter to write the newer (Stata 13 and later) format.
"""


class PossiblePrecisionLoss(Warning):
    pass


precision_loss_doc = """
Column converted from %s to %s, and some data are outside of the lossless
conversion range. This may result in a loss of precision in the saved data.
"""


class ValueLabelTypeMismatch(Warning):
    pass


value_label_mismatch_doc = """
Stata value labels (pandas categories) must be strings. Column {0} contains
non-string labels which will be converted to strings.  Please check that the
Stata data file created has not lost information due to duplicate labels.
"""


class InvalidColumnName(Warning):
    pass


invalid_name_doc = """
Not all pandas column names were valid Stata variable names.
The following replacements have been made:

    {0}

If this is not what you expect, please make sure you have Stata-compliant
column names in your DataFrame (strings only, max 32 characters, only
alphanumerics and underscores, no Stata reserved words)
"""


def _cast_to_stata_types(data):
    """Checks the dtypes of the columns of a pandas DataFrame for
    compatibility with the data types and ranges supported by Stata, and
    converts if necessary.

    Parameters
    ----------
    data : DataFrame
        The DataFrame to check and convert

    Notes
    -----
    Numeric columns in Stata must be one of int8, int16, int32, float32 or
    float64, with some additional value restrictions.  int8 and int16 columns
    are checked for violations of the value restrictions and upcast if needed.
    int64 data is not usable in Stata, and so it is downcast to int32 whenever
    the value are in the int32 range, and sidecast to float64 when larger than
    this range.  If the int64 values are outside of the range of those
    perfectly representable as float64 values, a warning is raised.

    bool columns are cast to int8.  uint columns are converted to int of the
    same size if there is no loss in precision, otherwise are upcast to a
    larger type.  uint64 is currently not supported since it is concerted to
    object in a DataFrame.
    """
    ws = ""
    #                  original, if small, if large
    conversion_data = (
        (np.bool, np.int8, np.int8),
        (np.uint8, np.int8, np.int16),
        (np.uint16, np.int16, np.int32),
        (np.uint32, np.int32, np.int64),
    )

    float32_max = struct.unpack("<f", b"\xff\xff\xff\x7e")[0]
    float64_max = struct.unpack("<d", b"\xff\xff\xff\xff\xff\xff\xdf\x7f")[0]

    for col in data:
        dtype = data[col].dtype
        # Cast from unsupported types to supported types
        for c_data in conversion_data:
            if dtype == c_data[0]:
                if data[col].max() <= np.iinfo(c_data[1]).max:
                    dtype = c_data[1]
                else:
                    dtype = c_data[2]
                if c_data[2] == np.float64:  # Warn if necessary
                    if data[col].max() >= 2 ** 53:
                        ws = precision_loss_doc % ("uint64", "float64")

                data[col] = data[col].astype(dtype)

        # Check values and upcast if necessary
        if dtype == np.int8:
            if data[col].max() > 100 or data[col].min() < -127:
                data[col] = data[col].astype(np.int16)
        elif dtype == np.int16:
            if data[col].max() > 32740 or data[col].min() < -32767:
                data[col] = data[col].astype(np.int32)
        elif dtype == np.int64:
            if data[col].max() <= 2147483620 and data[col].min() >= -2147483647:
                data[col] = data[col].astype(np.int32)
            else:
                data[col] = data[col].astype(np.float64)
                if data[col].max() >= 2 ** 53 or data[col].min() <= -(2 ** 53):
                    ws = precision_loss_doc % ("int64", "float64")
        elif dtype in (np.float32, np.float64):
            value = data[col].max()
            if np.isinf(value):
                raise ValueError(
                    "Column {col} has a maximum value of "
                    "infinity which is outside the range "
                    "supported by Stata.".format(col=col)
                )
            if dtype == np.float32 and value > float32_max:
                data[col] = data[col].astype(np.float64)
            elif dtype == np.float64:
                if value > float64_max:
                    raise ValueError(
                        "Column {col} has a maximum value "
                        "({val}) outside the range supported by "
                        "Stata ({float64_max})".format(
                            col=col, val=value, float64_max=float64_max
                        )
                    )

    if ws:
        warnings.warn(ws, PossiblePrecisionLoss)

    return data


class StataValueLabel:
    """
    Parse a categorical column and prepare formatted output

    Parameters
    ----------
    value : int8, int16, int32, float32 or float64
        The Stata missing value code

    Attributes
    ----------
    string : string
        String representation of the Stata missing value
    value : int8, int16, int32, float32 or float64
        The original encoded missing value

    Methods
    -------
    generate_value_label

    """

    def __init__(self, catarray):

        self.labname = catarray.name

        categories = catarray.cat.categories
        self.value_labels = list(zip(np.arange(len(categories)), categories))
        self.value_labels.sort(key=lambda x: x[0])
        self.text_len = np.int32(0)
        self.off = []
        self.val = []
        self.txt = []
        self.n = 0

        # Compute lengths and setup lists of offsets and labels
        for vl in self.value_labels:
            category = vl[1]
            if not isinstance(category, str):
                category = str(category)
                warnings.warn(
                    value_label_mismatch_doc.format(catarray.name),
                    ValueLabelTypeMismatch,
                )

            self.off.append(self.text_len)
            self.text_len += len(category) + 1  # +1 for the padding
            self.val.append(vl[0])
            self.txt.append(category)
            self.n += 1

        if self.text_len > 32000:
            raise ValueError(
                "Stata value labels for a single variable must "
                "have a combined length less than 32,000 "
                "characters."
            )

        # Ensure int32
        self.off = np.array(self.off, dtype=np.int32)
        self.val = np.array(self.val, dtype=np.int32)

        # Total length
        self.len = 4 + 4 + 4 * self.n + 4 * self.n + self.text_len

    def _encode(self, s):
        """
        Python 3 compatibility shim
        """
        return s.encode(self._encoding)

    def generate_value_label(self, byteorder, encoding):
        """
        Parameters
        ----------
        byteorder : str
            Byte order of the output
        encoding : str
            File encoding

        Returns
        -------
        value_label : bytes
            Bytes containing the formatted value label
        """

        self._encoding = encoding
        bio = BytesIO()
        null_string = "\x00"
        null_byte = b"\x00"

        # len
        bio.write(struct.pack(byteorder + "i", self.len))

        # labname
        labname = self._encode(_pad_bytes(self.labname[:32], 33))
        bio.write(labname)

        # padding - 3 bytes
        for i in range(3):
            bio.write(struct.pack("c", null_byte))

        # value_label_table
        # n - int32
        bio.write(struct.pack(byteorder + "i", self.n))

        # textlen  - int32
        bio.write(struct.pack(byteorder + "i", self.text_len))

        # off - int32 array (n elements)
        for offset in self.off:
            bio.write(struct.pack(byteorder + "i", offset))

        # val - int32 array (n elements)
        for value in self.val:
            bio.write(struct.pack(byteorder + "i", value))

        # txt - Text labels, null terminated
        for text in self.txt:
            bio.write(self._encode(text + null_string))

        bio.seek(0)
        return bio.read()


class StataMissingValue:
    """
    An observation's missing value.

    Parameters
    ----------
    value : int8, int16, int32, float32 or float64
        The Stata missing value code

    Attributes
    ----------
    string : string
        String representation of the Stata missing value
    value : int8, int16, int32, float32 or float64
        The original encoded missing value

    Notes
    -----
    More information: <http://www.stata.com/help.cgi?missing>

    Integer missing values make the code '.', '.a', ..., '.z' to the ranges
    101 ... 127 (for int8), 32741 ... 32767  (for int16) and 2147483621 ...
    2147483647 (for int32).  Missing values for floating point data types are
    more complex but the pattern is simple to discern from the following table.

    np.float32 missing values (float in Stata)
    0000007f    .
    0008007f    .a
    0010007f    .b
    ...
    00c0007f    .x
    00c8007f    .y
    00d0007f    .z

    np.float64 missing values (double in Stata)
    000000000000e07f    .
    000000000001e07f    .a
    000000000002e07f    .b
    ...
    000000000018e07f    .x
    000000000019e07f    .y
    00000000001ae07f    .z
    """

    # Construct a dictionary of missing values
    MISSING_VALUES = {}
    bases = (101, 32741, 2147483621)
    for b in bases:
        # Conversion to long to avoid hash issues on 32 bit platforms #8968
        MISSING_VALUES[b] = "."
        for i in range(1, 27):
            MISSING_VALUES[i + b] = "." + chr(96 + i)

    float32_base = b"\x00\x00\x00\x7f"
    increment = struct.unpack("<i", b"\x00\x08\x00\x00")[0]
    for i in range(27):
        value = struct.unpack("<f", float32_base)[0]
        MISSING_VALUES[value] = "."
        if i > 0:
            MISSING_VALUES[value] += chr(96 + i)
        int_value = struct.unpack("<i", struct.pack("<f", value))[0] + increment
        float32_base = struct.pack("<i", int_value)

    float64_base = b"\x00\x00\x00\x00\x00\x00\xe0\x7f"
    increment = struct.unpack("q", b"\x00\x00\x00\x00\x00\x01\x00\x00")[0]
    for i in range(27):
        value = struct.unpack("<d", float64_base)[0]
        MISSING_VALUES[value] = "."
        if i > 0:
            MISSING_VALUES[value] += chr(96 + i)
        int_value = struct.unpack("q", struct.pack("<d", value))[0] + increment
        float64_base = struct.pack("q", int_value)

    BASE_MISSING_VALUES = {
        "int8": 101,
        "int16": 32741,
        "int32": 2147483621,
        "float32": struct.unpack("<f", float32_base)[0],
        "float64": struct.unpack("<d", float64_base)[0],
    }

    def __init__(self, value):
        self._value = value
        # Conversion to int to avoid hash issues on 32 bit platforms #8968
        value = int(value) if value < 2147483648 else float(value)
        self._str = self.MISSING_VALUES[value]

    string = property(
        lambda self: self._str,
        doc="The Stata representation of the missing value: '.', '.a'..'.z'",
    )
    value = property(
        lambda self: self._value, doc="The binary representation of the missing value."
    )

    def __str__(self) -> str:
        return self.string

    def __repr__(self) -> str:
        return f"{type(self)}({self})"

    def __eq__(self, other: Any) -> bool:
        return (
            isinstance(other, type(self))
            and self.string == other.string
            and self.value == other.value
        )

    @classmethod
    def get_base_missing_value(cls, dtype):
        if dtype == np.int8:
            value = cls.BASE_MISSING_VALUES["int8"]
        elif dtype == np.int16:
            value = cls.BASE_MISSING_VALUES["int16"]
        elif dtype == np.int32:
            value = cls.BASE_MISSING_VALUES["int32"]
        elif dtype == np.float32:
            value = cls.BASE_MISSING_VALUES["float32"]
        elif dtype == np.float64:
            value = cls.BASE_MISSING_VALUES["float64"]
        else:
            raise ValueError("Unsupported dtype")
        return value


class StataParser:
    def __init__(self):

        # type          code.
        # --------------------
        # str1        1 = 0x01
        # str2        2 = 0x02
        # ...
        # str244    244 = 0xf4
        # byte      251 = 0xfb  (sic)
        # int       252 = 0xfc
        # long      253 = 0xfd
        # float     254 = 0xfe
        # double    255 = 0xff
        # --------------------
        # NOTE: the byte type seems to be reserved for categorical variables
        # with a label, but the underlying variable is -127 to 100
        # we're going to drop the label and cast to int
        self.DTYPE_MAP = dict(
            list(zip(range(1, 245), ["a" + str(i) for i in range(1, 245)]))
            + [
                (251, np.int8),
                (252, np.int16),
                (253, np.int32),
                (254, np.float32),
                (255, np.float64),
            ]
        )
        self.DTYPE_MAP_XML = dict(
            [
                (32768, np.uint8),  # Keys to GSO
                (65526, np.float64),
                (65527, np.float32),
                (65528, np.int32),
                (65529, np.int16),
                (65530, np.int8),
            ]
        )
        self.TYPE_MAP = list(range(251)) + list("bhlfd")
        self.TYPE_MAP_XML = dict(
            [
                # Not really a Q, unclear how to handle byteswap
                (32768, "Q"),
                (65526, "d"),
                (65527, "f"),
                (65528, "l"),
                (65529, "h"),
                (65530, "b"),
            ]
        )
        # NOTE: technically, some of these are wrong. there are more numbers
        # that can be represented. it's the 27 ABOVE and BELOW the max listed
        # numeric data type in [U] 12.2.2 of the 11.2 manual
        float32_min = b"\xff\xff\xff\xfe"
        float32_max = b"\xff\xff\xff\x7e"
        float64_min = b"\xff\xff\xff\xff\xff\xff\xef\xff"
        float64_max = b"\xff\xff\xff\xff\xff\xff\xdf\x7f"
        self.VALID_RANGE = {
            "b": (-127, 100),
            "h": (-32767, 32740),
            "l": (-2147483647, 2147483620),
            "f": (
                np.float32(struct.unpack("<f", float32_min)[0]),
                np.float32(struct.unpack("<f", float32_max)[0]),
            ),
            "d": (
                np.float64(struct.unpack("<d", float64_min)[0]),
                np.float64(struct.unpack("<d", float64_max)[0]),
            ),
        }

        self.OLD_TYPE_MAPPING = {
            98: 251,  # byte
            105: 252,  # int
            108: 253,  # long
            102: 254  # float
            # don't know old code for double
        }

        # These missing values are the generic '.' in Stata, and are used
        # to replace nans
        self.MISSING_VALUES = {
            "b": 101,
            "h": 32741,
            "l": 2147483621,
            "f": np.float32(struct.unpack("<f", b"\x00\x00\x00\x7f")[0]),
            "d": np.float64(
                struct.unpack("<d", b"\x00\x00\x00\x00\x00\x00\xe0\x7f")[0]
            ),
        }
        self.NUMPY_TYPE_MAP = {
            "b": "i1",
            "h": "i2",
            "l": "i4",
            "f": "f4",
            "d": "f8",
            "Q": "u8",
        }

        # Reserved words cannot be used as variable names
        self.RESERVED_WORDS = (
            "aggregate",
            "array",
            "boolean",
            "break",
            "byte",
            "case",
            "catch",
            "class",
            "colvector",
            "complex",
            "const",
            "continue",
            "default",
            "delegate",
            "delete",
            "do",
            "double",
            "else",
            "eltypedef",
            "end",
            "enum",
            "explicit",
            "export",
            "external",
            "float",
            "for",
            "friend",
            "function",
            "global",
            "goto",
            "if",
            "inline",
            "int",
            "local",
            "long",
            "NULL",
            "pragma",
            "protected",
            "quad",
            "rowvector",
            "short",
            "typedef",
            "typename",
            "virtual",
        )


class StataReader(StataParser, Iterator):
    __doc__ = _stata_reader_doc

    def __init__(
        self,
        path_or_buf,
        convert_dates=True,
        convert_categoricals=True,
        index_col=None,
        convert_missing=False,
        preserve_dtypes=True,
        columns=None,
        order_categoricals=True,
        chunksize=None,
    ):
        super().__init__()
        self.col_sizes = ()

        # Arguments to the reader (can be temporarily overridden in
        # calls to read).
        self._convert_dates = convert_dates
        self._convert_categoricals = convert_categoricals
        self._index_col = index_col
        self._convert_missing = convert_missing
        self._preserve_dtypes = preserve_dtypes
        self._columns = columns
        self._order_categoricals = order_categoricals
        self._encoding = None
        self._chunksize = chunksize

        # State variables for the file
        self._has_string_data = False
        self._missing_values = False
        self._can_read_value_labels = False
        self._column_selector_set = False
        self._value_labels_read = False
        self._data_read = False
        self._dtype = None
        self._lines_read = 0

        self._native_byteorder = _set_endianness(sys.byteorder)
        path_or_buf = stringify_path(path_or_buf)
        if isinstance(path_or_buf, str):
            path_or_buf, encoding, _, should_close = get_filepath_or_buffer(path_or_buf)

        if isinstance(path_or_buf, (str, bytes)):
            self.path_or_buf = open(path_or_buf, "rb")
        else:
            # Copy to BytesIO, and ensure no encoding
            contents = path_or_buf.read()
            self.path_or_buf = BytesIO(contents)

        self._read_header()
        self._setup_dtype()

    def __enter__(self):
        """ enter context manager """
        return self

    def __exit__(self, exc_type, exc_value, traceback):
        """ exit context manager """
        self.close()

    def close(self):
        """ close the handle if its open """
        try:
            self.path_or_buf.close()
        except IOError:
            pass

    def _set_encoding(self):
        """
        Set string encoding which depends on file version
        """
        if self.format_version < 118:
            self._encoding = "latin-1"
        else:
            self._encoding = "utf-8"

    def _read_header(self):
        first_char = self.path_or_buf.read(1)
        if struct.unpack("c", first_char)[0] == b"<":
            self._read_new_header(first_char)
        else:
            self._read_old_header(first_char)

        self.has_string_data = len([x for x in self.typlist if type(x) is int]) > 0

        # calculate size of a data record
        self.col_sizes = [self._calcsize(typ) for typ in self.typlist]

    def _read_new_header(self, first_char):
        # The first part of the header is common to 117 and 118.
        self.path_or_buf.read(27)  # stata_dta><header><release>
        self.format_version = int(self.path_or_buf.read(3))
        if self.format_version not in [117, 118, 119]:
            raise ValueError(_version_error)
        self._set_encoding()
        self.path_or_buf.read(21)  # </release><byteorder>
        self.byteorder = self.path_or_buf.read(3) == b"MSF" and ">" or "<"
        self.path_or_buf.read(15)  # </byteorder><K>
        nvar_type = "H" if self.format_version <= 118 else "I"
        nvar_size = 2 if self.format_version <= 118 else 4
        self.nvar = struct.unpack(
            self.byteorder + nvar_type, self.path_or_buf.read(nvar_size)
        )[0]
        self.path_or_buf.read(7)  # </K><N>

        self.nobs = self._get_nobs()
        self.path_or_buf.read(11)  # </N><label>
        self._data_label = self._get_data_label()
        self.path_or_buf.read(19)  # </label><timestamp>
        self.time_stamp = self._get_time_stamp()
        self.path_or_buf.read(26)  # </timestamp></header><map>
        self.path_or_buf.read(8)  # 0x0000000000000000
        self.path_or_buf.read(8)  # position of <map>

        self._seek_vartypes = (
            struct.unpack(self.byteorder + "q", self.path_or_buf.read(8))[0] + 16
        )
        self._seek_varnames = (
            struct.unpack(self.byteorder + "q", self.path_or_buf.read(8))[0] + 10
        )
        self._seek_sortlist = (
            struct.unpack(self.byteorder + "q", self.path_or_buf.read(8))[0] + 10
        )
        self._seek_formats = (
            struct.unpack(self.byteorder + "q", self.path_or_buf.read(8))[0] + 9
        )
        self._seek_value_label_names = (
            struct.unpack(self.byteorder + "q", self.path_or_buf.read(8))[0] + 19
        )

        # Requires version-specific treatment
        self._seek_variable_labels = self._get_seek_variable_labels()

        self.path_or_buf.read(8)  # <characteristics>
        self.data_location = (
            struct.unpack(self.byteorder + "q", self.path_or_buf.read(8))[0] + 6
        )
        self.seek_strls = (
            struct.unpack(self.byteorder + "q", self.path_or_buf.read(8))[0] + 7
        )
        self.seek_value_labels = (
            struct.unpack(self.byteorder + "q", self.path_or_buf.read(8))[0] + 14
        )

        self.typlist, self.dtyplist = self._get_dtypes(self._seek_vartypes)

        self.path_or_buf.seek(self._seek_varnames)
        self.varlist = self._get_varlist()

        self.path_or_buf.seek(self._seek_sortlist)
        self.srtlist = struct.unpack(
            self.byteorder + ("h" * (self.nvar + 1)),
            self.path_or_buf.read(2 * (self.nvar + 1)),
        )[:-1]

        self.path_or_buf.seek(self._seek_formats)
        self.fmtlist = self._get_fmtlist()

        self.path_or_buf.seek(self._seek_value_label_names)
        self.lbllist = self._get_lbllist()

        self.path_or_buf.seek(self._seek_variable_labels)
        self._variable_labels = self._get_variable_labels()

    # Get data type information, works for versions 117-119.
    def _get_dtypes(self, seek_vartypes):

        self.path_or_buf.seek(seek_vartypes)
        raw_typlist = [
            struct.unpack(self.byteorder + "H", self.path_or_buf.read(2))[0]
            for i in range(self.nvar)
        ]

        def f(typ):
            if typ <= 2045:
                return typ
            try:
                return self.TYPE_MAP_XML[typ]
            except KeyError:
                raise ValueError("cannot convert stata types [{0}]".format(typ))

        typlist = [f(x) for x in raw_typlist]

        def f(typ):
            if typ <= 2045:
                return str(typ)
            try:
                return self.DTYPE_MAP_XML[typ]
            except KeyError:
                raise ValueError("cannot convert stata dtype [{0}]".format(typ))

        dtyplist = [f(x) for x in raw_typlist]

        return typlist, dtyplist

    def _get_varlist(self):
        if self.format_version == 117:
            b = 33
        elif self.format_version >= 118:
            b = 129

        return [self._decode(self.path_or_buf.read(b)) for i in range(self.nvar)]

    # Returns the format list
    def _get_fmtlist(self):
        if self.format_version >= 118:
            b = 57
        elif self.format_version > 113:
            b = 49
        elif self.format_version > 104:
            b = 12
        else:
            b = 7

        return [self._decode(self.path_or_buf.read(b)) for i in range(self.nvar)]

    # Returns the label list
    def _get_lbllist(self):
        if self.format_version >= 118:
            b = 129
        elif self.format_version > 108:
            b = 33
        else:
            b = 9
        return [self._decode(self.path_or_buf.read(b)) for i in range(self.nvar)]

    def _get_variable_labels(self):
        if self.format_version >= 118:
            vlblist = [
                self._decode(self.path_or_buf.read(321)) for i in range(self.nvar)
            ]
        elif self.format_version > 105:
            vlblist = [
                self._decode(self.path_or_buf.read(81)) for i in range(self.nvar)
            ]
        else:
            vlblist = [
                self._decode(self.path_or_buf.read(32)) for i in range(self.nvar)
            ]
        return vlblist

    def _get_nobs(self):
        if self.format_version >= 118:
            return struct.unpack(self.byteorder + "Q", self.path_or_buf.read(8))[0]
        else:
            return struct.unpack(self.byteorder + "I", self.path_or_buf.read(4))[0]

    def _get_data_label(self):
        if self.format_version >= 118:
            strlen = struct.unpack(self.byteorder + "H", self.path_or_buf.read(2))[0]
            return self._decode(self.path_or_buf.read(strlen))
        elif self.format_version == 117:
            strlen = struct.unpack("b", self.path_or_buf.read(1))[0]
            return self._decode(self.path_or_buf.read(strlen))
        elif self.format_version > 105:
            return self._decode(self.path_or_buf.read(81))
        else:
            return self._decode(self.path_or_buf.read(32))

    def _get_time_stamp(self):
        if self.format_version >= 118:
            strlen = struct.unpack("b", self.path_or_buf.read(1))[0]
            return self.path_or_buf.read(strlen).decode("utf-8")
        elif self.format_version == 117:
            strlen = struct.unpack("b", self.path_or_buf.read(1))[0]
            return self._decode(self.path_or_buf.read(strlen))
        elif self.format_version > 104:
            return self._decode(self.path_or_buf.read(18))
        else:
            raise ValueError()

    def _get_seek_variable_labels(self):
        if self.format_version == 117:
            self.path_or_buf.read(8)  # <variable_lables>, throw away
            # Stata 117 data files do not follow the described format.  This is
            # a work around that uses the previous label, 33 bytes for each
            # variable, 20 for the closing tag and 17 for the opening tag
            return self._seek_value_label_names + (33 * self.nvar) + 20 + 17
        elif self.format_version >= 118:
            return struct.unpack(self.byteorder + "q", self.path_or_buf.read(8))[0] + 17
        else:
            raise ValueError()

    def _read_old_header(self, first_char):
        self.format_version = struct.unpack("b", first_char)[0]
        if self.format_version not in [104, 105, 108, 111, 113, 114, 115]:
            raise ValueError(_version_error)
        self._set_encoding()
        self.byteorder = (
            struct.unpack("b", self.path_or_buf.read(1))[0] == 0x1 and ">" or "<"
        )
        self.filetype = struct.unpack("b", self.path_or_buf.read(1))[0]
        self.path_or_buf.read(1)  # unused

        self.nvar = struct.unpack(self.byteorder + "H", self.path_or_buf.read(2))[0]
        self.nobs = self._get_nobs()

        self._data_label = self._get_data_label()

        self.time_stamp = self._get_time_stamp()

        # descriptors
        if self.format_version > 108:
            typlist = [ord(self.path_or_buf.read(1)) for i in range(self.nvar)]
        else:
            buf = self.path_or_buf.read(self.nvar)
            typlistb = np.frombuffer(buf, dtype=np.uint8)
            typlist = []
            for tp in typlistb:
                if tp in self.OLD_TYPE_MAPPING:
                    typlist.append(self.OLD_TYPE_MAPPING[tp])
                else:
                    typlist.append(tp - 127)  # bytes

        try:
            self.typlist = [self.TYPE_MAP[typ] for typ in typlist]
        except ValueError:
            raise ValueError(
                "cannot convert stata types [{0}]".format(
                    ",".join(str(x) for x in typlist)
                )
            )
        try:
            self.dtyplist = [self.DTYPE_MAP[typ] for typ in typlist]
        except ValueError:
            raise ValueError(
                "cannot convert stata dtypes [{0}]".format(
                    ",".join(str(x) for x in typlist)
                )
            )

        if self.format_version > 108:
            self.varlist = [
                self._decode(self.path_or_buf.read(33)) for i in range(self.nvar)
            ]
        else:
            self.varlist = [
                self._decode(self.path_or_buf.read(9)) for i in range(self.nvar)
            ]
        self.srtlist = struct.unpack(
            self.byteorder + ("h" * (self.nvar + 1)),
            self.path_or_buf.read(2 * (self.nvar + 1)),
        )[:-1]

        self.fmtlist = self._get_fmtlist()

        self.lbllist = self._get_lbllist()

        self._variable_labels = self._get_variable_labels()

        # ignore expansion fields (Format 105 and later)
        # When reading, read five bytes; the last four bytes now tell you
        # the size of the next read, which you discard.  You then continue
        # like this until you read 5 bytes of zeros.

        if self.format_version > 104:
            while True:
                data_type = struct.unpack(
                    self.byteorder + "b", self.path_or_buf.read(1)
                )[0]
                if self.format_version > 108:
                    data_len = struct.unpack(
                        self.byteorder + "i", self.path_or_buf.read(4)
                    )[0]
                else:
                    data_len = struct.unpack(
                        self.byteorder + "h", self.path_or_buf.read(2)
                    )[0]
                if data_type == 0:
                    break
                self.path_or_buf.read(data_len)

        # necessary data to continue parsing
        self.data_location = self.path_or_buf.tell()

    def _setup_dtype(self):
        """Map between numpy and state dtypes"""
        if self._dtype is not None:
            return self._dtype

        dtype = []  # Convert struct data types to numpy data type
        for i, typ in enumerate(self.typlist):
            if typ in self.NUMPY_TYPE_MAP:
                dtype.append(("s" + str(i), self.byteorder + self.NUMPY_TYPE_MAP[typ]))
            else:
                dtype.append(("s" + str(i), "S" + str(typ)))
        dtype = np.dtype(dtype)
        self._dtype = dtype

        return self._dtype

    def _calcsize(self, fmt):
        return type(fmt) is int and fmt or struct.calcsize(self.byteorder + fmt)

    def _decode(self, s):
        # have bytes not strings, so must decode
        s = s.partition(b"\0")[0]
        try:
            return s.decode(self._encoding)
        except UnicodeDecodeError:
            # GH 25960, fallback to handle incorrect format produced when 117
            # files are converted to 118 files in Stata
            msg = """
One or more strings in the dta file could not be decoded using {encoding}, and
so the fallback encoding of latin-1 is being used.  This can happen when a file
has been incorrectly encoded by Stata or some other software. You should verify
the string values returned are correct."""
            warnings.warn(msg.format(encoding=self._encoding), UnicodeWarning)
            return s.decode("latin-1")

    def _read_value_labels(self):
        if self._value_labels_read:
            # Don't read twice
            return
        if self.format_version <= 108:
            # Value labels are not supported in version 108 and earlier.
            self._value_labels_read = True
            self.value_label_dict = dict()
            return

        if self.format_version >= 117:
            self.path_or_buf.seek(self.seek_value_labels)
        else:
            offset = self.nobs * self._dtype.itemsize
            self.path_or_buf.seek(self.data_location + offset)

        self._value_labels_read = True
        self.value_label_dict = dict()

        while True:
            if self.format_version >= 117:
                if self.path_or_buf.read(5) == b"</val":  # <lbl>
                    break  # end of value label table

            slength = self.path_or_buf.read(4)
            if not slength:
                break  # end of value label table (format < 117)
            if self.format_version <= 117:
                labname = self._decode(self.path_or_buf.read(33))
            else:
                labname = self._decode(self.path_or_buf.read(129))
            self.path_or_buf.read(3)  # padding

            n = struct.unpack(self.byteorder + "I", self.path_or_buf.read(4))[0]
            txtlen = struct.unpack(self.byteorder + "I", self.path_or_buf.read(4))[0]
            off = np.frombuffer(
                self.path_or_buf.read(4 * n), dtype=self.byteorder + "i4", count=n
            )
            val = np.frombuffer(
                self.path_or_buf.read(4 * n), dtype=self.byteorder + "i4", count=n
            )
            ii = np.argsort(off)
            off = off[ii]
            val = val[ii]
            txt = self.path_or_buf.read(txtlen)
            self.value_label_dict[labname] = dict()
            for i in range(n):
                end = off[i + 1] if i < n - 1 else txtlen
                self.value_label_dict[labname][val[i]] = self._decode(txt[off[i] : end])
            if self.format_version >= 117:
                self.path_or_buf.read(6)  # </lbl>
        self._value_labels_read = True

    def _read_strls(self):
        self.path_or_buf.seek(self.seek_strls)
        # Wrap v_o in a string to allow uint64 values as keys on 32bit OS
        self.GSO = {"0": ""}
        while True:
            if self.path_or_buf.read(3) != b"GSO":
                break

            if self.format_version == 117:
                v_o = struct.unpack(self.byteorder + "Q", self.path_or_buf.read(8))[0]
            else:
                buf = self.path_or_buf.read(12)
                # Only tested on little endian file on little endian machine.
                v_size = 2 if self.format_version == 118 else 3
                if self.byteorder == "<":
                    buf = buf[0:v_size] + buf[4 : 12 - v_size]
                else:
                    # This path may not be correct, impossible to test
                    buf = buf[0:v_size] + buf[4 + v_size :]
                v_o = struct.unpack("Q", buf)[0]
            typ = struct.unpack("B", self.path_or_buf.read(1))[0]
            length = struct.unpack(self.byteorder + "I", self.path_or_buf.read(4))[0]
            va = self.path_or_buf.read(length)
            if typ == 130:
                va = va[0:-1].decode(self._encoding)
            # Wrap v_o in a string to allow uint64 values as keys on 32bit OS
            self.GSO[str(v_o)] = va

    def __next__(self):
        return self.read(nrows=self._chunksize or 1)

    def get_chunk(self, size=None):
        """
        Reads lines from Stata file and returns as dataframe

        Parameters
        ----------
        size : int, defaults to None
            Number of lines to read.  If None, reads whole file.

        Returns
        -------
        DataFrame
        """
        if size is None:
            size = self._chunksize
        return self.read(nrows=size)

    @Appender(_read_method_doc)
    def read(
        self,
        nrows=None,
        convert_dates=None,
        convert_categoricals=None,
        index_col=None,
        convert_missing=None,
        preserve_dtypes=None,
        columns=None,
        order_categoricals=None,
    ):
        # Handle empty file or chunk.  If reading incrementally raise
        # StopIteration.  If reading the whole thing return an empty
        # data frame.
        if (self.nobs == 0) and (nrows is None):
            self._can_read_value_labels = True
            self._data_read = True
            self.close()
            return DataFrame(columns=self.varlist)

        # Handle options
        if convert_dates is None:
            convert_dates = self._convert_dates
        if convert_categoricals is None:
            convert_categoricals = self._convert_categoricals
        if convert_missing is None:
            convert_missing = self._convert_missing
        if preserve_dtypes is None:
            preserve_dtypes = self._preserve_dtypes
        if columns is None:
            columns = self._columns
        if order_categoricals is None:
            order_categoricals = self._order_categoricals
        if index_col is None:
            index_col = self._index_col

        if nrows is None:
            nrows = self.nobs

        if (self.format_version >= 117) and (not self._value_labels_read):
            self._can_read_value_labels = True
            self._read_strls()

        # Read data
        dtype = self._dtype
        max_read_len = (self.nobs - self._lines_read) * dtype.itemsize
        read_len = nrows * dtype.itemsize
        read_len = min(read_len, max_read_len)
        if read_len <= 0:
            # Iterator has finished, should never be here unless
            # we are reading the file incrementally
            if convert_categoricals:
                self._read_value_labels()
            self.close()
            raise StopIteration
        offset = self._lines_read * dtype.itemsize
        self.path_or_buf.seek(self.data_location + offset)
        read_lines = min(nrows, self.nobs - self._lines_read)
        data = np.frombuffer(
            self.path_or_buf.read(read_len), dtype=dtype, count=read_lines
        )

        self._lines_read += read_lines
        if self._lines_read == self.nobs:
            self._can_read_value_labels = True
            self._data_read = True
        # if necessary, swap the byte order to native here
        if self.byteorder != self._native_byteorder:
            data = data.byteswap().newbyteorder()

        if convert_categoricals:
            self._read_value_labels()

        if len(data) == 0:
            data = DataFrame(columns=self.varlist)
        else:
            data = DataFrame.from_records(data)
            data.columns = self.varlist

        # If index is not specified, use actual row number rather than
        # restarting at 0 for each chunk.
        if index_col is None:
            ix = np.arange(self._lines_read - read_lines, self._lines_read)
            data = data.set_index(ix)

        if columns is not None:
            try:
                data = self._do_select_columns(data, columns)
            except ValueError:
                self.close()
                raise

        # Decode strings
        for col, typ in zip(data, self.typlist):
            if type(typ) is int:
                data[col] = data[col].apply(self._decode, convert_dtype=True)

        data = self._insert_strls(data)

        cols_ = np.where(self.dtyplist)[0]

        # Convert columns (if needed) to match input type
        ix = data.index
        requires_type_conversion = False
        data_formatted = []
        for i in cols_:
            if self.dtyplist[i] is not None:
                col = data.columns[i]
                dtype = data[col].dtype
                if dtype != np.dtype(object) and dtype != self.dtyplist[i]:
                    requires_type_conversion = True
                    data_formatted.append(
                        (col, Series(data[col], ix, self.dtyplist[i]))
                    )
                else:
                    data_formatted.append((col, data[col]))
        if requires_type_conversion:
            data = DataFrame.from_dict(dict(data_formatted))
        del data_formatted

        data = self._do_convert_missing(data, convert_missing)

        if convert_dates:

            def any_startswith(x: str) -> bool:
                return any(x.startswith(fmt) for fmt in _date_formats)

            cols = np.where([any_startswith(x) for x in self.fmtlist])[0]
            for i in cols:
                col = data.columns[i]
                try:
                    data[col] = _stata_elapsed_date_to_datetime_vec(
                        data[col], self.fmtlist[i]
                    )
                except ValueError:
                    self.close()
                    raise

        if convert_categoricals and self.format_version > 108:
            data = self._do_convert_categoricals(
                data, self.value_label_dict, self.lbllist, order_categoricals
            )

        if not preserve_dtypes:
            retyped_data = []
            convert = False
            for col in data:
                dtype = data[col].dtype
                if dtype in (np.float16, np.float32):
                    dtype = np.float64
                    convert = True
                elif dtype in (np.int8, np.int16, np.int32):
                    dtype = np.int64
                    convert = True
                retyped_data.append((col, data[col].astype(dtype)))
            if convert:
                data = DataFrame.from_dict(dict(retyped_data))

        if index_col is not None:
            data = data.set_index(data.pop(index_col))

        return data

    def _do_convert_missing(self, data, convert_missing):
        # Check for missing values, and replace if found
        replacements = {}
        for i, colname in enumerate(data):
            fmt = self.typlist[i]
            if fmt not in self.VALID_RANGE:
                continue

            nmin, nmax = self.VALID_RANGE[fmt]
            series = data[colname]
            missing = np.logical_or(series < nmin, series > nmax)

            if not missing.any():
                continue

            if convert_missing:  # Replacement follows Stata notation

                missing_loc = np.argwhere(missing._ndarray_values)
                umissing, umissing_loc = np.unique(series[missing], return_inverse=True)
                replacement = Series(series, dtype=np.object)
                for j, um in enumerate(umissing):
                    missing_value = StataMissingValue(um)

                    loc = missing_loc[umissing_loc == j]
                    replacement.iloc[loc] = missing_value
            else:  # All replacements are identical
                dtype = series.dtype
                if dtype not in (np.float32, np.float64):
                    dtype = np.float64
                replacement = Series(series, dtype=dtype)
                replacement[missing] = np.nan
            replacements[colname] = replacement
        if replacements:
            columns = data.columns
            replacements = DataFrame(replacements)
            data = concat([data.drop(replacements.columns, 1), replacements], 1)
            data = data[columns]
        return data

    def _insert_strls(self, data):
        if not hasattr(self, "GSO") or len(self.GSO) == 0:
            return data
        for i, typ in enumerate(self.typlist):
            if typ != "Q":
                continue
            # Wrap v_o in a string to allow uint64 values as keys on 32bit OS
            data.iloc[:, i] = [self.GSO[str(k)] for k in data.iloc[:, i]]
        return data

    def _do_select_columns(self, data, columns):

        if not self._column_selector_set:
            column_set = set(columns)
            if len(column_set) != len(columns):
                raise ValueError("columns contains duplicate entries")
            unmatched = column_set.difference(data.columns)
            if unmatched:
                raise ValueError(
                    "The following columns were not found in the "
                    "Stata data set: " + ", ".join(list(unmatched))
                )
            # Copy information for retained columns for later processing
            dtyplist = []
            typlist = []
            fmtlist = []
            lbllist = []
            for col in columns:
                i = data.columns.get_loc(col)
                dtyplist.append(self.dtyplist[i])
                typlist.append(self.typlist[i])
                fmtlist.append(self.fmtlist[i])
                lbllist.append(self.lbllist[i])

            self.dtyplist = dtyplist
            self.typlist = typlist
            self.fmtlist = fmtlist
            self.lbllist = lbllist
            self._column_selector_set = True

        return data[columns]

    def _do_convert_categoricals(
        self, data, value_label_dict, lbllist, order_categoricals
    ):
        """
        Converts categorical columns to Categorical type.
        """
        value_labels = list(value_label_dict.keys())
        cat_converted_data = []
        for col, label in zip(data, lbllist):
            if label in value_labels:
                # Explicit call with ordered=True
                cat_data = Categorical(data[col], ordered=order_categoricals)
                categories = []
                for category in cat_data.categories:
                    if category in value_label_dict[label]:
                        categories.append(value_label_dict[label][category])
                    else:
                        categories.append(category)  # Partially labeled
                try:
                    cat_data.categories = categories
                except ValueError:
                    vc = Series(categories).value_counts()
                    repeats = list(vc.index[vc > 1])
                    repeats = "-" * 80 + "\n" + "\n".join(repeats)
                    # GH 25772
                    msg = """
Value labels for column {col} are not unique. These cannot be converted to
pandas categoricals.

Either read the file with `convert_categoricals` set to False or use the
low level interface in `StataReader` to separately read the values and the
value_labels.

The repeated labels are:
{repeats}
"""
                    raise ValueError(msg.format(col=col, repeats=repeats))
                # TODO: is the next line needed above in the data(...) method?
                cat_data = Series(cat_data, index=data.index)
                cat_converted_data.append((col, cat_data))
            else:
                cat_converted_data.append((col, data[col]))
        data = DataFrame.from_dict(dict(cat_converted_data))
        return data

    @property
    def data_label(self):
        """
        Return data label of Stata file.
        """
        return self._data_label

    def variable_labels(self):
        """
        Return variable labels as a dict, associating each variable name
        with corresponding label.

        Returns
        -------
        dict
        """
        return dict(zip(self.varlist, self._variable_labels))

    def value_labels(self):
        """
        Return a dict, associating each variable name a dict, associating
        each value its corresponding label.

        Returns
        -------
        dict
        """
        if not self._value_labels_read:
            self._read_value_labels()

        return self.value_label_dict


def _open_file_binary_write(fname):
    """
    Open a binary file or no-op if file-like.

    Parameters
    ----------
    fname : string path, path object or buffer

    Returns
    -------
    file : file-like object
        File object supporting write
    own : bool
        True if the file was created, otherwise False
    """
    if hasattr(fname, "write"):
        # if 'b' not in fname.mode:
        return fname, False
    return open(fname, "wb"), True


def _set_endianness(endianness):
    if endianness.lower() in ["<", "little"]:
        return "<"
    elif endianness.lower() in [">", "big"]:
        return ">"
    else:  # pragma : no cover
        raise ValueError("Endianness {endian} not understood".format(endian=endianness))


def _pad_bytes(name, length):
    """
    Take a char string and pads it with null bytes until it's length chars.
    """
    return name + "\x00" * (length - len(name))


def _convert_datetime_to_stata_type(fmt):
    """
    Convert from one of the stata date formats to a type in TYPE_MAP.
    """
    if fmt in [
        "tc",
        "%tc",
        "td",
        "%td",
        "tw",
        "%tw",
        "tm",
        "%tm",
        "tq",
        "%tq",
        "th",
        "%th",
        "ty",
        "%ty",
    ]:
        return np.float64  # Stata expects doubles for SIFs
    else:
        raise NotImplementedError("Format {fmt} not implemented".format(fmt=fmt))


def _maybe_convert_to_int_keys(convert_dates, varlist):
    new_dict = {}
    for key in convert_dates:
        if not convert_dates[key].startswith("%"):  # make sure proper fmts
            convert_dates[key] = "%" + convert_dates[key]
        if key in varlist:
            new_dict.update({varlist.index(key): convert_dates[key]})
        else:
            if not isinstance(key, int):
                raise ValueError("convert_dates key must be a column or an integer")
            new_dict.update({key: convert_dates[key]})
    return new_dict


def _dtype_to_stata_type(dtype, column):
    """
    Convert dtype types to stata types. Returns the byte of the given ordinal.
    See TYPE_MAP and comments for an explanation. This is also explained in
    the dta spec.
    1 - 244 are strings of this length
                         Pandas    Stata
    251 - for int8      byte
    252 - for int16     int
    253 - for int32     long
    254 - for float32   float
    255 - for double    double

    If there are dates to convert, then dtype will already have the correct
    type inserted.
    """
    # TODO: expand to handle datetime to integer conversion
    if dtype.type == np.object_:  # try to coerce it to the biggest string
        # not memory efficient, what else could we
        # do?
        itemsize = max_len_string_array(ensure_object(column.values))
        return max(itemsize, 1)
    elif dtype == np.float64:
        return 255
    elif dtype == np.float32:
        return 254
    elif dtype == np.int32:
        return 253
    elif dtype == np.int16:
        return 252
    elif dtype == np.int8:
        return 251
    else:  # pragma : no cover
        raise NotImplementedError(
            "Data type {dtype} not supported.".format(dtype=dtype)
        )


def _dtype_to_default_stata_fmt(dtype, column, dta_version=114, force_strl=False):
    """
    Map numpy dtype to stata's default format for this type. Not terribly
    important since users can change this in Stata. Semantics are

    object  -> "%DDs" where DD is the length of the string.  If not a string,
                raise ValueError
    float64 -> "%10.0g"
    float32 -> "%9.0g"
    int64   -> "%9.0g"
    int32   -> "%12.0g"
    int16   -> "%8.0g"
    int8    -> "%8.0g"
    strl    -> "%9s"
    """
    # TODO: Refactor to combine type with format
    # TODO: expand this to handle a default datetime format?
    if dta_version < 117:
        max_str_len = 244
    else:
        max_str_len = 2045
        if force_strl:
            return "%9s"
    if dtype.type == np.object_:
        inferred_dtype = infer_dtype(column, skipna=True)
        if not (inferred_dtype in ("string", "unicode") or len(column) == 0):
            raise ValueError(
                "Column `{col}` cannot be exported.\n\nOnly "
                "string-like object arrays containing all "
                "strings or a mix of strings and None can be "
                "exported. Object arrays containing only null "
                "values are prohibited. Other object types"
                "cannot be exported and must first be converted "
                "to one of the supported "
                "types.".format(col=column.name)
            )
        itemsize = max_len_string_array(ensure_object(column.values))
        if itemsize > max_str_len:
            if dta_version >= 117:
                return "%9s"
            else:
                raise ValueError(excessive_string_length_error % column.name)
        return "%" + str(max(itemsize, 1)) + "s"
    elif dtype == np.float64:
        return "%10.0g"
    elif dtype == np.float32:
        return "%9.0g"
    elif dtype == np.int32:
        return "%12.0g"
    elif dtype == np.int8 or dtype == np.int16:
        return "%8.0g"
    else:  # pragma : no cover
        raise NotImplementedError(
            "Data type {dtype} not supported.".format(dtype=dtype)
        )


class StataWriter(StataParser):
    """
    A class for writing Stata binary dta files

    Parameters
    ----------
    fname : path (string), buffer or path object
        string, path object (pathlib.Path or py._path.local.LocalPath) or
        object implementing a binary write() functions. If using a buffer
        then the buffer will not be automatically closed after the file
        is written.

        .. versionadded:: 0.23.0 support for pathlib, py.path.

    data : DataFrame
        Input to save
    convert_dates : dict
        Dictionary mapping columns containing datetime types to stata internal
        format to use when writing the dates. Options are 'tc', 'td', 'tm',
        'tw', 'th', 'tq', 'ty'. Column can be either an integer or a name.
        Datetime columns that do not have a conversion type specified will be
        converted to 'tc'. Raises NotImplementedError if a datetime column has
        timezone information
    write_index : bool
        Write the index to Stata dataset.
    encoding : str
        Default is latin-1. Only latin-1 and ascii are supported.
    byteorder : str
        Can be ">", "<", "little", or "big". default is `sys.byteorder`
    time_stamp : datetime
        A datetime to use as file creation date.  Default is the current time
    data_label : str
        A label for the data set.  Must be 80 characters or smaller.
    variable_labels : dict
        Dictionary containing columns as keys and variable labels as values.
        Each label must be 80 characters or smaller.

    Returns
    -------
    writer : StataWriter instance
        The StataWriter instance has a write_file method, which will
        write the file to the given `fname`.

    Raises
    ------
    NotImplementedError
        * If datetimes contain timezone information
    ValueError
        * Columns listed in convert_dates are neither datetime64[ns]
          or datetime.datetime
        * Column dtype is not representable in Stata
        * Column listed in convert_dates is not in DataFrame
        * Categorical label contains more than 32,000 characters

    Examples
    --------
    >>> data = pd.DataFrame([[1.0, 1]], columns=['a', 'b'])
    >>> writer = StataWriter('./data_file.dta', data)
    >>> writer.write_file()

    Or with dates
    >>> from datetime import datetime
    >>> data = pd.DataFrame([[datetime(2000,1,1)]], columns=['date'])
    >>> writer = StataWriter('./date_data_file.dta', data, {'date' : 'tw'})
    >>> writer.write_file()
    """

    _max_string_length = 244

    def __init__(
        self,
        fname,
        data,
        convert_dates=None,
        write_index=True,
        byteorder=None,
        time_stamp=None,
        data_label=None,
        variable_labels=None,
    ):
        super().__init__()
        self._convert_dates = {} if convert_dates is None else convert_dates
        self._write_index = write_index
        self._encoding = "latin-1"
        self._time_stamp = time_stamp
        self._data_label = data_label
        self._variable_labels = variable_labels
        self._own_file = True
        # attach nobs, nvars, data, varlist, typlist
        self._prepare_pandas(data)

        if byteorder is None:
            byteorder = sys.byteorder
        self._byteorder = _set_endianness(byteorder)
        self._fname = stringify_path(fname)
        self.type_converters = {253: np.int32, 252: np.int16, 251: np.int8}
        self._converted_names = {}

    def _write(self, to_write):
        """
        Helper to call encode before writing to file for Python 3 compat.
        """
        self._file.write(to_write.encode(self._encoding or self._default_encoding))

    def _prepare_categoricals(self, data):
        """Check for categorical columns, retain categorical information for
        Stata file and convert categorical data to int"""

        is_cat = [is_categorical_dtype(data[col]) for col in data]
        self._is_col_cat = is_cat
        self._value_labels = []
        if not any(is_cat):
            return data

        get_base_missing_value = StataMissingValue.get_base_missing_value
        data_formatted = []
        for col, col_is_cat in zip(data, is_cat):
            if col_is_cat:
                self._value_labels.append(StataValueLabel(data[col]))
                dtype = data[col].cat.codes.dtype
                if dtype == np.int64:
                    raise ValueError(
                        "It is not possible to export "
                        "int64-based categorical data to Stata."
                    )
                values = data[col].cat.codes.values.copy()

                # Upcast if needed so that correct missing values can be set
                if values.max() >= get_base_missing_value(dtype):
                    if dtype == np.int8:
                        dtype = np.int16
                    elif dtype == np.int16:
                        dtype = np.int32
                    else:
                        dtype = np.float64
                    values = np.array(values, dtype=dtype)

                # Replace missing values with Stata missing value for type
                values[values == -1] = get_base_missing_value(dtype)
                data_formatted.append((col, values))
            else:
                data_formatted.append((col, data[col]))
        return DataFrame.from_dict(dict(data_formatted))

    def _replace_nans(self, data):
        # return data
        """Checks floating point data columns for nans, and replaces these with
        the generic Stata for missing value (.)"""
        for c in data:
            dtype = data[c].dtype
            if dtype in (np.float32, np.float64):
                if dtype == np.float32:
                    replacement = self.MISSING_VALUES["f"]
                else:
                    replacement = self.MISSING_VALUES["d"]
                data[c] = data[c].fillna(replacement)

        return data

    def _update_strl_names(self):
        """No-op, forward compatibility"""
        pass

    def _check_column_names(self, data):
        """
        Checks column names to ensure that they are valid Stata column names.
        This includes checks for:
            * Non-string names
            * Stata keywords
            * Variables that start with numbers
            * Variables with names that are too long

        When an illegal variable name is detected, it is converted, and if
        dates are exported, the variable name is propagated to the date
        conversion dictionary
        """
        converted_names = {}
        columns = list(data.columns)
        original_columns = columns[:]

        duplicate_var_id = 0
        for j, name in enumerate(columns):
            orig_name = name
            if not isinstance(name, str):
                name = str(name)

            for c in name:
                if (
                    (c < "A" or c > "Z")
                    and (c < "a" or c > "z")
                    and (c < "0" or c > "9")
                    and c != "_"
                ):
                    name = name.replace(c, "_")

            # Variable name must not be a reserved word
            if name in self.RESERVED_WORDS:
                name = "_" + name

            # Variable name may not start with a number
            if name[0] >= "0" and name[0] <= "9":
                name = "_" + name

            name = name[: min(len(name), 32)]

            if not name == orig_name:
                # check for duplicates
                while columns.count(name) > 0:
                    # prepend ascending number to avoid duplicates
                    name = "_" + str(duplicate_var_id) + name
                    name = name[: min(len(name), 32)]
                    duplicate_var_id += 1
                converted_names[orig_name] = name

            columns[j] = name

        data.columns = columns

        # Check date conversion, and fix key if needed
        if self._convert_dates:
            for c, o in zip(columns, original_columns):
                if c != o:
                    self._convert_dates[c] = self._convert_dates[o]
                    del self._convert_dates[o]

        if converted_names:
            conversion_warning = []
            for orig_name, name in converted_names.items():
                # need to possibly encode the orig name if its unicode
                try:
                    orig_name = orig_name.encode("utf-8")
                except (UnicodeDecodeError, AttributeError):
                    pass
                msg = "{0}   ->   {1}".format(orig_name, name)
                conversion_warning.append(msg)

            ws = invalid_name_doc.format("\n    ".join(conversion_warning))
            warnings.warn(ws, InvalidColumnName)

        self._converted_names = converted_names
        self._update_strl_names()

        return data

    def _set_formats_and_types(self, data, dtypes):
        self.typlist = []
        self.fmtlist = []
        for col, dtype in dtypes.items():
            self.fmtlist.append(_dtype_to_default_stata_fmt(dtype, data[col]))
            self.typlist.append(_dtype_to_stata_type(dtype, data[col]))

    def _prepare_pandas(self, data):
        # NOTE: we might need a different API / class for pandas objects so
        # we can set different semantics - handle this with a PR to pandas.io

        data = data.copy()

        if self._write_index:
            data = data.reset_index()

        # Ensure column names are strings
        data = self._check_column_names(data)

        # Check columns for compatibility with stata, upcast if necessary
        # Raise if outside the supported range
        data = _cast_to_stata_types(data)

        # Replace NaNs with Stata missing values
        data = self._replace_nans(data)

        # Convert categoricals to int data, and strip labels
        data = self._prepare_categoricals(data)

        self.nobs, self.nvar = data.shape
        self.data = data
        self.varlist = data.columns.tolist()

        dtypes = data.dtypes

        # Ensure all date columns are converted
        for col in data:
            if col in self._convert_dates:
                continue
            if is_datetime64_dtype(data[col]):
                self._convert_dates[col] = "tc"

        self._convert_dates = _maybe_convert_to_int_keys(
            self._convert_dates, self.varlist
        )
        for key in self._convert_dates:
            new_type = _convert_datetime_to_stata_type(self._convert_dates[key])
            dtypes[key] = np.dtype(new_type)

        self._set_formats_and_types(data, dtypes)

        # set the given format for the datetime cols
        if self._convert_dates is not None:
            for key in self._convert_dates:
                self.fmtlist[key] = self._convert_dates[key]

    def write_file(self):
        self._file, self._own_file = _open_file_binary_write(self._fname)
        try:
            self._write_header(time_stamp=self._time_stamp, data_label=self._data_label)
            self._write_map()
            self._write_variable_types()
            self._write_varnames()
            self._write_sortlist()
            self._write_formats()
            self._write_value_label_names()
            self._write_variable_labels()
            self._write_expansion_fields()
            self._write_characteristics()
            self._prepare_data()
            self._write_data()
            self._write_strls()
            self._write_value_labels()
            self._write_file_close_tag()
            self._write_map()
        except Exception as exc:
            self._close()
            if self._own_file:
                try:
                    os.unlink(self._fname)
                except OSError:
                    warnings.warn(
                        "This save was not successful but {0} could not "
                        "be deleted.  This file is not "
                        "valid.".format(self._fname),
                        ResourceWarning,
                    )
            raise exc
        else:
            self._close()

    def _close(self):
        """
        Close the file if it was created by the writer.

        If a buffer or file-like object was passed in, for example a GzipFile,
        then leave this file open for the caller to close. In either case,
        attempt to flush the file contents to ensure they are written to disk
        (if supported)
        """
        # Some file-like objects might not support flush
        try:
            self._file.flush()
        except AttributeError:
            pass
        if self._own_file:
            self._file.close()

    def _write_map(self):
        """No-op, future compatibility"""
        pass

    def _write_file_close_tag(self):
        """No-op, future compatibility"""
        pass

    def _write_characteristics(self):
        """No-op, future compatibility"""
        pass

    def _write_strls(self):
        """No-op, future compatibility"""
        pass

    def _write_expansion_fields(self):
        """Write 5 zeros for expansion fields"""
        self._write(_pad_bytes("", 5))

    def _write_value_labels(self):
        for vl in self._value_labels:
            self._file.write(vl.generate_value_label(self._byteorder, self._encoding))

    def _write_header(self, data_label=None, time_stamp=None):
        byteorder = self._byteorder
        # ds_format - just use 114
        self._file.write(struct.pack("b", 114))
        # byteorder
        self._write(byteorder == ">" and "\x01" or "\x02")
        # filetype
        self._write("\x01")
        # unused
        self._write("\x00")
        # number of vars, 2 bytes
        self._file.write(struct.pack(byteorder + "h", self.nvar)[:2])
        # number of obs, 4 bytes
        self._file.write(struct.pack(byteorder + "i", self.nobs)[:4])
        # data label 81 bytes, char, null terminated
        if data_label is None:
            self._file.write(self._null_terminate(_pad_bytes("", 80)))
        else:
            self._file.write(self._null_terminate(_pad_bytes(data_label[:80], 80)))
        # time stamp, 18 bytes, char, null terminated
        # format dd Mon yyyy hh:mm
        if time_stamp is None:
            time_stamp = datetime.datetime.now()
        elif not isinstance(time_stamp, datetime.datetime):
            raise ValueError("time_stamp should be datetime type")
        # GH #13856
        # Avoid locale-specific month conversion
        months = [
            "Jan",
            "Feb",
            "Mar",
            "Apr",
            "May",
            "Jun",
            "Jul",
            "Aug",
            "Sep",
            "Oct",
            "Nov",
            "Dec",
        ]
        month_lookup = {i + 1: month for i, month in enumerate(months)}
        ts = (
            time_stamp.strftime("%d ")
            + month_lookup[time_stamp.month]
            + time_stamp.strftime(" %Y %H:%M")
        )
        self._file.write(self._null_terminate(ts))

    def _write_variable_types(self):
        for typ in self.typlist:
            self._file.write(struct.pack("B", typ))

    def _write_varnames(self):
        # varlist names are checked by _check_column_names
        # varlist, requires null terminated
        for name in self.varlist:
            name = self._null_terminate(name, True)
            name = _pad_bytes(name[:32], 33)
            self._write(name)

    def _write_sortlist(self):
        # srtlist, 2*(nvar+1), int array, encoded by byteorder
        srtlist = _pad_bytes("", 2 * (self.nvar + 1))
        self._write(srtlist)

    def _write_formats(self):
        # fmtlist, 49*nvar, char array
        for fmt in self.fmtlist:
            self._write(_pad_bytes(fmt, 49))

    def _write_value_label_names(self):
        # lbllist, 33*nvar, char array
        for i in range(self.nvar):
            # Use variable name when categorical
            if self._is_col_cat[i]:
                name = self.varlist[i]
                name = self._null_terminate(name, True)
                name = _pad_bytes(name[:32], 33)
                self._write(name)
            else:  # Default is empty label
                self._write(_pad_bytes("", 33))

    def _write_variable_labels(self):
        # Missing labels are 80 blank characters plus null termination
        blank = _pad_bytes("", 81)

        if self._variable_labels is None:
            for i in range(self.nvar):
                self._write(blank)
            return

        for col in self.data:
            if col in self._variable_labels:
                label = self._variable_labels[col]
                if len(label) > 80:
                    raise ValueError("Variable labels must be 80 characters or fewer")
                is_latin1 = all(ord(c) < 256 for c in label)
                if not is_latin1:
                    raise ValueError(
                        "Variable labels must contain only "
                        "characters that can be encoded in "
                        "Latin-1"
                    )
                self._write(_pad_bytes(label, 81))
            else:
                self._write(blank)

    def _convert_strls(self, data):
        """No-op, future compatibility"""
        return data

    def _prepare_data(self):
        data = self.data
        typlist = self.typlist
        convert_dates = self._convert_dates
        # 1. Convert dates
        if self._convert_dates is not None:
            for i, col in enumerate(data):
                if i in convert_dates:
                    data[col] = _datetime_to_stata_elapsed_vec(
                        data[col], self.fmtlist[i]
                    )
        # 2. Convert strls
        data = self._convert_strls(data)

        # 3. Convert bad string data to '' and pad to correct length
        dtypes = {}
        native_byteorder = self._byteorder == _set_endianness(sys.byteorder)
        for i, col in enumerate(data):
            typ = typlist[i]
            if typ <= self._max_string_length:
                data[col] = data[col].fillna("").apply(_pad_bytes, args=(typ,))
                stype = "S{type}".format(type=typ)
                dtypes[col] = stype
                data[col] = data[col].str.encode(self._encoding).astype(stype)
            else:
                dtype = data[col].dtype
                if not native_byteorder:
                    dtype = dtype.newbyteorder(self._byteorder)
                dtypes[col] = dtype

        self.data = data.to_records(index=False, column_dtypes=dtypes)

    def _write_data(self):
        data = self.data
        self._file.write(data.tobytes())

    def _null_terminate(self, s, as_string=False):
        null_byte = "\x00"
        s += null_byte

        if not as_string:
            s = s.encode(self._encoding)

        return s


def _dtype_to_stata_type_117(dtype, column, force_strl):
    """
    Converts dtype types to stata types. Returns the byte of the given ordinal.
    See TYPE_MAP and comments for an explanation. This is also explained in
    the dta spec.
    1 - 2045 are strings of this length
                Pandas    Stata
    32768 - for object    strL
    65526 - for int8      byte
    65527 - for int16     int
    65528 - for int32     long
    65529 - for float32   float
    65530 - for double    double

    If there are dates to convert, then dtype will already have the correct
    type inserted.
    """
    # TODO: expand to handle datetime to integer conversion
    if force_strl:
        return 32768
    if dtype.type == np.object_:  # try to coerce it to the biggest string
        # not memory efficient, what else could we
        # do?
        itemsize = max_len_string_array(ensure_object(column.values))
        itemsize = max(itemsize, 1)
        if itemsize <= 2045:
            return itemsize
        return 32768
    elif dtype == np.float64:
        return 65526
    elif dtype == np.float32:
        return 65527
    elif dtype == np.int32:
        return 65528
    elif dtype == np.int16:
        return 65529
    elif dtype == np.int8:
        return 65530
    else:  # pragma : no cover
        raise NotImplementedError(f"Data type {dtype} not supported.")


def _pad_bytes_new(name, length):
    """
    Takes a bytes instance and pads it with null bytes until it's length chars.
    """
    if isinstance(name, str):
        name = bytes(name, "utf-8")
    return name + b"\x00" * (length - len(name))


class StataStrLWriter:
    """
    Converter for Stata StrLs

    Stata StrLs map 8 byte values to strings which are stored using a
    dictionary-like format where strings are keyed to two values.

    Parameters
    ----------
    df : DataFrame
        DataFrame to convert
    columns : list
        List of columns names to convert to StrL
    version : int, optional
        dta version.  Currently supports 117, 118 and 119
    byteorder : str, optional
        Can be ">", "<", "little", or "big". default is `sys.byteorder`

    Notes
    -----
    Supports creation of the StrL block of a dta file for dta versions
    117, 118 and 119.  These differ in how the GSO is stored.  118 and
    119 store the GSO lookup value as a uint32 and a uint64, while 117
    uses two uint32s. 118 and 119 also encode all strings as unicode
    which is required by the format.  117 uses 'latin-1' a fixed width
    encoding that extends the 7-bit ascii table with an additional 128
    characters.
    """

    def __init__(self, df, columns, version=117, byteorder=None):
        if version not in (117, 118, 119):
            raise ValueError("Only dta versions 117, 118 and 119 supported")
        self._dta_ver = version

        self.df = df
        self.columns = columns
        self._gso_table = {"": (0, 0)}
        if byteorder is None:
            byteorder = sys.byteorder
        self._byteorder = _set_endianness(byteorder)

        gso_v_type = "I"  # uint32
        gso_o_type = "Q"  # uint64
        self._encoding = "utf-8"
        if version == 117:
            o_size = 4
            gso_o_type = "I"  # 117 used uint32
            self._encoding = "latin-1"
        elif version == 118:
            o_size = 6
        else:  # version == 119
            o_size = 5
        self._o_offet = 2 ** (8 * (8 - o_size))
        self._gso_o_type = gso_o_type
        self._gso_v_type = gso_v_type

    def _convert_key(self, key):
        v, o = key
        return v + self._o_offet * o

    def generate_table(self):
        """
        Generates the GSO lookup table for the DataFRame

        Returns
        -------
        gso_table : dict
            Ordered dictionary using the string found as keys
            and their lookup position (v,o) as values
        gso_df : DataFrame
            DataFrame where strl columns have been converted to
            (v,o) values

        Notes
        -----
        Modifies the DataFrame in-place.

        The DataFrame returned encodes the (v,o) values as uint64s. The
        encoding depends on the dta version, and can be expressed as

        enc = v + o * 2 ** (o_size * 8)

        so that v is stored in the lower bits and o is in the upper
        bits. o_size is

          * 117: 4
          * 118: 6
          * 119: 5
        """

        gso_table = self._gso_table
        gso_df = self.df
        columns = list(gso_df.columns)
        selected = gso_df[self.columns]
        col_index = [(col, columns.index(col)) for col in self.columns]
        keys = np.empty(selected.shape, dtype=np.uint64)
        for o, (idx, row) in enumerate(selected.iterrows()):
            for j, (col, v) in enumerate(col_index):
                val = row[col]
                # Allow columns with mixed str and None (GH 23633)
                val = "" if val is None else val
                key = gso_table.get(val, None)
                if key is None:
                    # Stata prefers human numbers
                    key = (v + 1, o + 1)
                    gso_table[val] = key
                keys[o, j] = self._convert_key(key)
        for i, col in enumerate(self.columns):
            gso_df[col] = keys[:, i]

        return gso_table, gso_df

    def _encode(self, s):
        """
        Python 3 compatibility shim
        """
        return s.encode(self._encoding)

    def generate_blob(self, gso_table):
        """
        Generates the binary blob of GSOs that is written to the dta file.

        Parameters
        ----------
        gso_table : dict
            Ordered dictionary (str, vo)

        Returns
        -------
        gso : bytes
            Binary content of dta file to be placed between strl tags

        Notes
        -----
        Output format depends on dta version.  117 uses two uint32s to
        express v and o while 118+ uses a uint32 for v and a uint64 for o.
        """
        # Format information
        # Length includes null term
        # 117
        # GSOvvvvooootllllxxxxxxxxxxxxxxx...x
        #  3  u4  u4 u1 u4  string + null term
        #
        # 118, 119
        # GSOvvvvooooooootllllxxxxxxxxxxxxxxx...x
        #  3  u4   u8   u1 u4    string + null term

        bio = BytesIO()
        gso = bytes("GSO", "ascii")
        gso_type = struct.pack(self._byteorder + "B", 130)
        null = struct.pack(self._byteorder + "B", 0)
        v_type = self._byteorder + self._gso_v_type
        o_type = self._byteorder + self._gso_o_type
        len_type = self._byteorder + "I"
        for strl, vo in gso_table.items():
            if vo == (0, 0):
                continue
            v, o = vo

            # GSO
            bio.write(gso)

            # vvvv
            bio.write(struct.pack(v_type, v))

            # oooo / oooooooo
            bio.write(struct.pack(o_type, o))

            # t
            bio.write(gso_type)

            # llll
            utf8_string = bytes(strl, "utf-8")
            bio.write(struct.pack(len_type, len(utf8_string) + 1))

            # xxx...xxx
            bio.write(utf8_string)
            bio.write(null)

        bio.seek(0)
        return bio.read()


class StataWriter117(StataWriter):
    """
    A class for writing Stata binary dta files in Stata 13 format (117)

    .. versionadded:: 0.23.0

    Parameters
    ----------
    fname : path (string), buffer or path object
        string, path object (pathlib.Path or py._path.local.LocalPath) or
        object implementing a binary write() functions. If using a buffer
        then the buffer will not be automatically closed after the file
        is written.
    data : DataFrame
        Input to save
    convert_dates : dict
        Dictionary mapping columns containing datetime types to stata internal
        format to use when writing the dates. Options are 'tc', 'td', 'tm',
        'tw', 'th', 'tq', 'ty'. Column can be either an integer or a name.
        Datetime columns that do not have a conversion type specified will be
        converted to 'tc'. Raises NotImplementedError if a datetime column has
        timezone information
    write_index : bool
        Write the index to Stata dataset.
    byteorder : str
        Can be ">", "<", "little", or "big". default is `sys.byteorder`
    time_stamp : datetime
        A datetime to use as file creation date.  Default is the current time
    data_label : str
        A label for the data set.  Must be 80 characters or smaller.
    variable_labels : dict
        Dictionary containing columns as keys and variable labels as values.
        Each label must be 80 characters or smaller.
    convert_strl : list
        List of columns names to convert to Stata StrL format.  Columns with
        more than 2045 characters are automatically written as StrL.
        Smaller columns can be converted by including the column name.  Using
        StrLs can reduce output file size when strings are longer than 8
        characters, and either frequently repeated or sparse.

    Returns
    -------
    writer : StataWriter117 instance
        The StataWriter117 instance has a write_file method, which will
        write the file to the given `fname`.

    Raises
    ------
    NotImplementedError
        * If datetimes contain timezone information
    ValueError
        * Columns listed in convert_dates are neither datetime64[ns]
          or datetime.datetime
        * Column dtype is not representable in Stata
        * Column listed in convert_dates is not in DataFrame
        * Categorical label contains more than 32,000 characters

    Examples
    --------
    >>> from pandas.io.stata import StataWriter117
    >>> data = pd.DataFrame([[1.0, 1, 'a']], columns=['a', 'b', 'c'])
    >>> writer = StataWriter117('./data_file.dta', data)
    >>> writer.write_file()

    Or with long strings stored in strl format

    >>> data = pd.DataFrame([['A relatively long string'], [''], ['']],
    ...                     columns=['strls'])
    >>> writer = StataWriter117('./data_file_with_long_strings.dta', data,
    ...                         convert_strl=['strls'])
    >>> writer.write_file()
    """

    _max_string_length = 2045

    def __init__(
        self,
        fname,
        data,
        convert_dates=None,
        write_index=True,
        byteorder=None,
        time_stamp=None,
        data_label=None,
        variable_labels=None,
        convert_strl=None,
    ):
        # Shallow copy since convert_strl might be modified later
        self._convert_strl = [] if convert_strl is None else convert_strl[:]

        super().__init__(
            fname,
            data,
            convert_dates,
            write_index,
            byteorder=byteorder,
            time_stamp=time_stamp,
            data_label=data_label,
            variable_labels=variable_labels,
        )
        self._map = None
        self._strl_blob = None

    @staticmethod
    def _tag(val, tag):
        """Surround val with <tag></tag>"""
        if isinstance(val, str):
            val = bytes(val, "utf-8")
        return bytes("<" + tag + ">", "utf-8") + val + bytes("</" + tag + ">", "utf-8")

    def _update_map(self, tag):
        """Update map location for tag with file position"""
        self._map[tag] = self._file.tell()

    def _write_header(self, data_label=None, time_stamp=None):
        """Write the file header"""
        byteorder = self._byteorder
        self._file.write(bytes("<stata_dta>", "utf-8"))
        bio = BytesIO()
        # ds_format - 117
        bio.write(self._tag(bytes("117", "utf-8"), "release"))
        # byteorder
        bio.write(self._tag(byteorder == ">" and "MSF" or "LSF", "byteorder"))
        # number of vars, 2 bytes
        assert self.nvar < 2 ** 16
        bio.write(self._tag(struct.pack(byteorder + "H", self.nvar), "K"))
        # number of obs, 4 bytes
        bio.write(self._tag(struct.pack(byteorder + "I", self.nobs), "N"))
        # data label 81 bytes, char, null terminated
        label = data_label[:80] if data_label is not None else ""
        label_len = struct.pack(byteorder + "B", len(label))
        label = label_len + bytes(label, "utf-8")
        bio.write(self._tag(label, "label"))
        # time stamp, 18 bytes, char, null terminated
        # format dd Mon yyyy hh:mm
        if time_stamp is None:
            time_stamp = datetime.datetime.now()
        elif not isinstance(time_stamp, datetime.datetime):
            raise ValueError("time_stamp should be datetime type")
        # Avoid locale-specific month conversion
        months = [
            "Jan",
            "Feb",
            "Mar",
            "Apr",
            "May",
            "Jun",
            "Jul",
            "Aug",
            "Sep",
            "Oct",
            "Nov",
            "Dec",
        ]
        month_lookup = {i + 1: month for i, month in enumerate(months)}
        ts = (
            time_stamp.strftime("%d ")
            + month_lookup[time_stamp.month]
            + time_stamp.strftime(" %Y %H:%M")
        )
        # '\x11' added due to inspection of Stata file
        ts = b"\x11" + bytes(ts, "utf8")
        bio.write(self._tag(ts, "timestamp"))
        bio.seek(0)
        self._file.write(self._tag(bio.read(), "header"))

    def _write_map(self):
        """Called twice during file write. The first populates the values in
        the map with 0s.  The second call writes the final map locations when
        all blocks have been written."""
        if self._map is None:
            self._map = dict(
                (
                    ("stata_data", 0),
                    ("map", self._file.tell()),
                    ("variable_types", 0),
                    ("varnames", 0),
                    ("sortlist", 0),
                    ("formats", 0),
                    ("value_label_names", 0),
                    ("variable_labels", 0),
                    ("characteristics", 0),
                    ("data", 0),
                    ("strls", 0),
                    ("value_labels", 0),
                    ("stata_data_close", 0),
                    ("end-of-file", 0),
                )
            )
        # Move to start of map
        self._file.seek(self._map["map"])
        bio = BytesIO()
        for val in self._map.values():
            bio.write(struct.pack(self._byteorder + "Q", val))
        bio.seek(0)
        self._file.write(self._tag(bio.read(), "map"))

    def _write_variable_types(self):
        self._update_map("variable_types")
        bio = BytesIO()
        for typ in self.typlist:
            bio.write(struct.pack(self._byteorder + "H", typ))
        bio.seek(0)
        self._file.write(self._tag(bio.read(), "variable_types"))

    def _write_varnames(self):
        self._update_map("varnames")
        bio = BytesIO()
        for name in self.varlist:
            name = self._null_terminate(name, True)
            name = _pad_bytes_new(name[:32], 33)
            bio.write(name)
        bio.seek(0)
        self._file.write(self._tag(bio.read(), "varnames"))

    def _write_sortlist(self):
        self._update_map("sortlist")
        self._file.write(self._tag(b"\x00\00" * (self.nvar + 1), "sortlist"))

    def _write_formats(self):
        self._update_map("formats")
        bio = BytesIO()
        for fmt in self.fmtlist:
            bio.write(_pad_bytes_new(fmt, 49))
        bio.seek(0)
        self._file.write(self._tag(bio.read(), "formats"))

    def _write_value_label_names(self):
        self._update_map("value_label_names")
        bio = BytesIO()
        for i in range(self.nvar):
            # Use variable name when categorical
            name = ""  # default name
            if self._is_col_cat[i]:
                name = self.varlist[i]
            name = self._null_terminate(name, True)
            name = _pad_bytes_new(name[:32], 33)
            bio.write(name)
        bio.seek(0)
        self._file.write(self._tag(bio.read(), "value_label_names"))

    def _write_variable_labels(self):
        # Missing labels are 80 blank characters plus null termination
        self._update_map("variable_labels")
        bio = BytesIO()
        blank = _pad_bytes_new("", 81)

        if self._variable_labels is None:
            for _ in range(self.nvar):
                bio.write(blank)
            bio.seek(0)
            self._file.write(self._tag(bio.read(), "variable_labels"))
            return

        for col in self.data:
            if col in self._variable_labels:
                label = self._variable_labels[col]
                if len(label) > 80:
                    raise ValueError("Variable labels must be 80 characters or fewer")
                is_latin1 = all(ord(c) < 256 for c in label)
                if not is_latin1:
                    raise ValueError(
                        "Variable labels must contain only "
                        "characters that can be encoded in "
                        "Latin-1"
                    )
                bio.write(_pad_bytes_new(label, 81))
            else:
                bio.write(blank)
        bio.seek(0)
        self._file.write(self._tag(bio.read(), "variable_labels"))

    def _write_characteristics(self):
        self._update_map("characteristics")
        self._file.write(self._tag(b"", "characteristics"))

    def _write_data(self):
        self._update_map("data")
        data = self.data
        self._file.write(b"<data>")
        self._file.write(data.tobytes())
        self._file.write(b"</data>")

    def _write_strls(self):
        self._update_map("strls")
        strls = b""
        if self._strl_blob is not None:
            strls = self._strl_blob
        self._file.write(self._tag(strls, "strls"))

    def _write_expansion_fields(self):
        """No-op in dta 117+"""
        pass

    def _write_value_labels(self):
        self._update_map("value_labels")
        bio = BytesIO()
        for vl in self._value_labels:
            lab = vl.generate_value_label(self._byteorder, self._encoding)
            lab = self._tag(lab, "lbl")
            bio.write(lab)
        bio.seek(0)
        self._file.write(self._tag(bio.read(), "value_labels"))

    def _write_file_close_tag(self):
        self._update_map("stata_data_close")
        self._file.write(bytes("</stata_dta>", "utf-8"))
        self._update_map("end-of-file")

    def _update_strl_names(self):
        """Update column names for conversion to strl if they might have been
        changed to comply with Stata naming rules"""
        # Update convert_strl if names changed
        for orig, new in self._converted_names.items():
            if orig in self._convert_strl:
                idx = self._convert_strl.index(orig)
                self._convert_strl[idx] = new

    def _convert_strls(self, data):
        """Convert columns to StrLs if either very large or in the
        convert_strl variable"""
        convert_cols = [
            col
            for i, col in enumerate(data)
            if self.typlist[i] == 32768 or col in self._convert_strl
        ]

        if convert_cols:
            ssw = StataStrLWriter(data, convert_cols)
            tab, new_data = ssw.generate_table()
            data = new_data
            self._strl_blob = ssw.generate_blob(tab)
        return data

    def _set_formats_and_types(self, data, dtypes):
        self.typlist = []
        self.fmtlist = []
        for col, dtype in dtypes.items():
            force_strl = col in self._convert_strl
            fmt = _dtype_to_default_stata_fmt(
                dtype, data[col], dta_version=117, force_strl=force_strl
            )
            self.fmtlist.append(fmt)
            self.typlist.append(_dtype_to_stata_type_117(dtype, data[col], force_strl))<|MERGE_RESOLUTION|>--- conflicted
+++ resolved
@@ -44,11 +44,7 @@
 from pandas.core.frame import DataFrame
 from pandas.core.series import Series
 
-<<<<<<< HEAD
-from pandas.io.common import _stringify_path, get_filepath_or_buffer
-=======
-from pandas.io.common import BaseIterator, get_filepath_or_buffer, stringify_path
->>>>>>> 83760676
+from pandas.io.common import get_filepath_or_buffer, stringify_path
 
 _version_error = (
     "Version of given Stata file is not 104, 105, 108, "
