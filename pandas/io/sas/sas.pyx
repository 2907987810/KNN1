# cython: language_level=3, initializedcheck=False
# cython: warn.undeclared=True, warn.maybe_uninitialized=True, warn.unused=True
from cython cimport Py_ssize_t
from libc.stddef cimport size_t
from libc.stdint cimport (
    int64_t,
    uint8_t,
    uint16_t,
)
from libc.stdlib cimport (
    calloc,
    free,
)

import numpy as np

import pandas.io.sas.sas_constants as const


cdef struct Buffer:
    # Convenience wrapper for uint8_t data to allow fast and safe reads and writes.
    # We use this as a replacement for np.array(..., dtype=np.uint8) because it's
    # much slower to create NumPy arrays and we create Buffer instances many times
    # when reading a SAS7BDAT file (roughly once per row that is being read).
    uint8_t *data
    size_t length


cdef inline uint8_t buf_get(Buffer buf, size_t offset) except? 255:
    assert offset < buf.length, "Out of bounds read"
    return buf.data[offset]


cdef inline void buf_set(Buffer buf, size_t offset, uint8_t value) except *:
    assert offset < buf.length, "Out of bounds write"
    buf.data[offset] = value


cdef inline bytes buf_as_bytes(Buffer buf, size_t offset, size_t length):
    assert offset + length <= buf.length, "Out of bounds read"
    return buf.data[offset:offset+length]


cdef inline Buffer buf_new(size_t length) except *:
    cdef uint8_t *data = <uint8_t *>calloc(length, sizeof(uint8_t))
    if data == NULL:
        raise MemoryError(f"Failed to allocate {length} bytes")
    return Buffer(data, length)


cdef inline buf_free(Buffer buf):
    if buf.data != NULL:
        free(buf.data)


# rle_decompress decompresses data using a Run Length Encoding
# algorithm.  It is partially documented here:
#
# https://cran.r-project.org/package=sas7bdat/vignettes/sas7bdat.pdf
cdef int rle_decompress(Buffer inbuff, Buffer outbuff) except? 0:

    cdef:
        uint8_t control_byte, x
        int rpos = 0
        int i, nbytes, end_of_first_byte, value
        size_t ipos = 0

    while ipos < inbuff.length:
        control_byte = buf_get(inbuff, ipos) & 0xF0
        end_of_first_byte = <int>(buf_get(inbuff, ipos) & 0x0F)
        ipos += 1

        if control_byte == 0x00:
            nbytes = <int>(buf_get(inbuff, ipos)) + 64 + end_of_first_byte * 256
            ipos += 1
            for _ in range(nbytes):
                buf_set(outbuff, rpos, buf_get(inbuff, ipos))
                rpos += 1
                ipos += 1
        elif control_byte == 0x40:
            # not documented
            nbytes = <int>(buf_get(inbuff, ipos)) + 18 + end_of_first_byte * 256
            ipos += 1
            for _ in range(nbytes):
                buf_set(outbuff, rpos, buf_get(inbuff, ipos))
                rpos += 1
            ipos += 1
        elif control_byte == 0x60:
            nbytes = end_of_first_byte * 256 + <int>(buf_get(inbuff, ipos)) + 17
            ipos += 1
            for _ in range(nbytes):
                buf_set(outbuff, rpos, 0x20)
                rpos += 1
        elif control_byte == 0x70:
            nbytes = end_of_first_byte * 256 + <int>(buf_get(inbuff, ipos)) + 17
            ipos += 1
            for _ in range(nbytes):
                buf_set(outbuff, rpos, 0x00)
                rpos += 1
        elif control_byte == 0x80:
            nbytes = end_of_first_byte + 1
            for i in range(nbytes):
                buf_set(outbuff, rpos, buf_get(inbuff, ipos + i))
                rpos += 1
            ipos += nbytes
        elif control_byte == 0x90:
            nbytes = end_of_first_byte + 17
            for i in range(nbytes):
                buf_set(outbuff, rpos, buf_get(inbuff, ipos + i))
                rpos += 1
            ipos += nbytes
        elif control_byte == 0xA0:
            nbytes = end_of_first_byte + 33
            for i in range(nbytes):
                buf_set(outbuff, rpos, buf_get(inbuff, ipos + i))
                rpos += 1
            ipos += nbytes
        elif control_byte == 0xB0:
            nbytes = end_of_first_byte + 49
            for i in range(nbytes):
                buf_set(outbuff, rpos, buf_get(inbuff, ipos + i))
                rpos += 1
            ipos += nbytes
        elif control_byte == 0xC0:
            nbytes = end_of_first_byte + 3
            x = buf_get(inbuff, ipos)
            ipos += 1
            for _ in range(nbytes):
                buf_set(outbuff, rpos, x)
                rpos += 1
        elif control_byte == 0xD0:
            nbytes = end_of_first_byte + 2
            for _ in range(nbytes):
                buf_set(outbuff, rpos, 0x40)
                rpos += 1
        elif control_byte == 0xE0:
            nbytes = end_of_first_byte + 2
            for _ in range(nbytes):
                buf_set(outbuff, rpos, 0x20)
                rpos += 1
        elif control_byte == 0xF0:
            nbytes = end_of_first_byte + 2
            for _ in range(nbytes):
                buf_set(outbuff, rpos, 0x00)
                rpos += 1
        else:
            raise ValueError(f"unknown control byte: {control_byte}")

    return rpos


# rdc_decompress decompresses data using the Ross Data Compression algorithm:
#
# http://collaboration.cmc.ec.gc.ca/science/rpn/biblio/ddj/Website/articles/CUJ/1992/9210/ross/ross.htm
cdef int rdc_decompress(Buffer inbuff, Buffer outbuff) except? 0:

    cdef:
        uint8_t cmd
        uint16_t ctrl_bits = 0, ctrl_mask = 0, ofs, cnt
        int rpos = 0, k, ii
        size_t ipos = 0

    ii = -1

    while ipos < inbuff.length:
        ii += 1
        ctrl_mask = ctrl_mask >> 1
        if ctrl_mask == 0:
            ctrl_bits = ((<uint16_t>buf_get(inbuff, ipos) << 8) +
                         <uint16_t>buf_get(inbuff, ipos + 1))
            ipos += 2
            ctrl_mask = 0x8000

        if ctrl_bits & ctrl_mask == 0:
            buf_set(outbuff, rpos, buf_get(inbuff, ipos))
            ipos += 1
            rpos += 1
            continue

        cmd = (buf_get(inbuff, ipos) >> 4) & 0x0F
        cnt = <uint16_t>(buf_get(inbuff, ipos) & 0x0F)
        ipos += 1

        # short RLE
        if cmd == 0:
            cnt += 3
            for k in range(cnt):
                buf_set(outbuff, rpos + k, buf_get(inbuff, ipos))
            rpos += cnt
            ipos += 1

        # long RLE
        elif cmd == 1:
            cnt += <uint16_t>buf_get(inbuff, ipos) << 4
            cnt += 19
            ipos += 1
            for k in range(cnt):
                buf_set(outbuff, rpos + k, buf_get(inbuff, ipos))
            rpos += cnt
            ipos += 1

        # long pattern
        elif cmd == 2:
            ofs = cnt + 3
            ofs += <uint16_t>buf_get(inbuff, ipos) << 4
            ipos += 1
            cnt = <uint16_t>buf_get(inbuff, ipos)
            ipos += 1
            cnt += 16
            for k in range(cnt):
                buf_set(outbuff, rpos + k, buf_get(outbuff, rpos - <int>ofs + k))
            rpos += cnt

        # short pattern
        else:
            ofs = cnt + 3
            ofs += <uint16_t>buf_get(inbuff, ipos) << 4
            ipos += 1
            for k in range(cmd):
                buf_set(outbuff, rpos + k, buf_get(outbuff, rpos - <int>ofs + k))
            rpos += cmd

    return rpos


cdef enum ColumnTypes:
    column_type_decimal = 1
    column_type_string = 2


# type the page_data types
assert len(const.page_meta_types) == 2
cdef:
    int page_meta_types_0 = const.page_meta_types[0]
    int page_meta_types_1 = const.page_meta_types[1]
    int page_mix_type = const.page_mix_type
    int page_data_type = const.page_data_type
    int subheader_pointers_offset = const.subheader_pointers_offset


cdef class Parser:

    cdef:
        int column_count
        int64_t[:] lengths
        int64_t[:] offsets
        int64_t[:] column_types
        uint8_t[:, :] byte_chunk
        object[:, :] string_chunk
        uint8_t *cached_page
        int cached_page_len
        int current_row_on_page_index
        int current_page_block_count
        int current_page_data_subheader_pointers_len
        int current_page_subheaders_count
        int current_row_in_chunk_index
        int current_row_in_file_index
        int header_length
        int row_length
        int bit_offset
        int subheader_pointer_length
        int current_page_type
        bint is_little_endian
        int (*decompress)(Buffer, Buffer) except *
        object parser

    def __init__(self, object parser):
        cdef:
            int j
            char[:] column_types

        self.parser = parser
        self.header_length = self.parser.header_length
        self.column_count = parser.column_count
        self.lengths = parser.column_data_lengths()
        self.offsets = parser.column_data_offsets()
        self.byte_chunk = parser._byte_chunk
        self.string_chunk = parser._string_chunk
        self.row_length = parser.row_length
        self.bit_offset = self.parser._page_bit_offset
        self.subheader_pointer_length = self.parser._subheader_pointer_length
        self.is_little_endian = parser.byte_order == "<"
        self.column_types = np.empty(self.column_count, dtype='int64')

        # page indicators
        self.update_next_page()

        column_types = parser.column_types()

        # map column types
        for j in range(self.column_count):
            if column_types[j] == b'd':
                self.column_types[j] = column_type_decimal
            elif column_types[j] == b's':
                self.column_types[j] = column_type_string
            else:
                raise ValueError(f"unknown column type: {self.parser.columns[j].ctype}")

        # compression
        if parser.compression == const.rle_compression:
            self.decompress = rle_decompress
        elif parser.compression == const.rdc_compression:
            self.decompress = rdc_decompress
        else:
            self.decompress = NULL

        # update to current state of the parser
        self.current_row_in_chunk_index = parser._current_row_in_chunk_index
        self.current_row_in_file_index = parser._current_row_in_file_index
        self.current_row_on_page_index = parser._current_row_on_page_index

    def read(self, int nrows):
        cdef:
            bint done
            int i

        for _ in range(nrows):
            done = self.readline()
            if done:
                break

        # update the parser
        self.parser._current_row_on_page_index = self.current_row_on_page_index
        self.parser._current_row_in_chunk_index = self.current_row_in_chunk_index
        self.parser._current_row_in_file_index = self.current_row_in_file_index

    cdef bint read_next_page(self) except? True:
        cdef bint done

        done = self.parser._read_next_page()
        if done:
            self.cached_page = NULL
        else:
            self.update_next_page()
        return done

    cdef update_next_page(self):
        # update data for the current page

        self.cached_page = <uint8_t *>self.parser._cached_page
        self.cached_page_len = len(self.parser._cached_page)
        self.current_row_on_page_index = 0
        self.current_page_type = self.parser._current_page_type
        self.current_page_block_count = self.parser._current_page_block_count
        self.current_page_data_subheader_pointers_len = len(
            self.parser._current_page_data_subheader_pointers
        )
        self.current_page_subheaders_count = self.parser._current_page_subheaders_count

    cdef bint readline(self) except? True:

        cdef:
            int offset, bit_offset, align_correction
            int subheader_pointer_length, mn
            bint done, flag

        bit_offset = self.bit_offset
        subheader_pointer_length = self.subheader_pointer_length

        # If there is no page, go to the end of the header and read a page.
        if self.cached_page == NULL:
            self.parser._path_or_buf.seek(self.header_length)
            done = self.read_next_page()
            if done:
                return True

        # Loop until a data row is read
        while True:
            if self.current_page_type in (page_meta_types_0, page_meta_types_1):
                flag = self.current_row_on_page_index >=\
                    self.current_page_data_subheader_pointers_len
                if flag:
                    done = self.read_next_page()
                    if done:
                        return True
                    continue
                current_subheader_pointer = (
                    self.parser._current_page_data_subheader_pointers[
                        self.current_row_on_page_index])
                self.process_byte_array_with_data(
                    current_subheader_pointer.offset,
                    current_subheader_pointer.length)
                return False
            elif self.current_page_type == page_mix_type:
                align_correction = (
                    bit_offset
                    + subheader_pointers_offset
                    + self.current_page_subheaders_count * subheader_pointer_length
                )
                align_correction = align_correction % 8
                offset = bit_offset + align_correction
                offset += subheader_pointers_offset
                offset += self.current_page_subheaders_count * subheader_pointer_length
                offset += self.current_row_on_page_index * self.row_length
                self.process_byte_array_with_data(offset, self.row_length)
                mn = min(self.parser.row_count, self.parser._mix_page_row_count)
                if self.current_row_on_page_index == mn:
                    done = self.read_next_page()
                    if done:
                        return True
                return False
            elif self.current_page_type == page_data_type:
                self.process_byte_array_with_data(
                    bit_offset
                    + subheader_pointers_offset
                    + self.current_row_on_page_index * self.row_length,
                    self.row_length,
                )
                flag = self.current_row_on_page_index == self.current_page_block_count
                if flag:
                    done = self.read_next_page()
                    if done:
                        return True
                return False
            else:
                raise ValueError(f"unknown page type: {self.current_page_type}")

    cdef void process_byte_array_with_data(self, int offset, int length) except *:

        cdef:
            Py_ssize_t j
            int s, k, m, jb, js, current_row, rpos
            int64_t lngt, start, ct
            Buffer source, decompressed_source
            int64_t[:] column_types
            int64_t[:] lengths
            int64_t[:] offsets
            uint8_t[:, :] byte_chunk
            object[:, :] string_chunk
            bint compressed

        assert offset + length <= self.cached_page_len, "Out of bounds read"
        source = Buffer(&self.cached_page[offset], length)

        compressed = self.decompress != NULL and length < self.row_length
        if compressed:
            decompressed_source = buf_new(self.row_length)
            rpos = self.decompress(source, decompressed_source)
            if rpos != self.row_length:
                raise ValueError(
                    f"Expected decompressed line of length {self.row_length} bytes but decompressed {rpos} bytes"
                )
            source = decompressed_source

        current_row = self.current_row_in_chunk_index
        column_types = self.column_types
        lengths = self.lengths
        offsets = self.offsets
        byte_chunk = self.byte_chunk
        string_chunk = self.string_chunk
        s = 8 * self.current_row_in_chunk_index
        js = 0
        jb = 0
        for j in range(self.column_count):
            lngt = lengths[j]
            if lngt == 0:
                break
            start = offsets[j]
            ct = column_types[j]
            if ct == column_type_decimal:
                # decimal
                if self.is_little_endian:
                    m = s + 8 - lngt
                else:
                    m = s
                for k in range(lngt):
                    byte_chunk[jb, m + k] = buf_get(source, start + k)
                jb += 1
            elif column_types[j] == column_type_string:
                # string
<<<<<<< HEAD
                string_chunk[js, current_row] = buf_as_bytes(source, start, lngt).rstrip(b"\x00 ")
=======
                # Skip trailing whitespace. This is equivalent to calling
                # .rstrip(b"\x00 ") but without Python call overhead.
                while lngt > 0 and source[start+lngt-1] in b"\x00 ":
                    lngt -= 1
                string_chunk[js, current_row] = (&source[start])[:lngt]
>>>>>>> 56dc7194
                js += 1

        self.current_row_on_page_index += 1
        self.current_row_in_chunk_index += 1
        self.current_row_in_file_index += 1

        if compressed:
            buf_free(decompressed_source)<|MERGE_RESOLUTION|>--- conflicted
+++ resolved
@@ -468,15 +468,11 @@
                 jb += 1
             elif column_types[j] == column_type_string:
                 # string
-<<<<<<< HEAD
-                string_chunk[js, current_row] = buf_as_bytes(source, start, lngt).rstrip(b"\x00 ")
-=======
                 # Skip trailing whitespace. This is equivalent to calling
                 # .rstrip(b"\x00 ") but without Python call overhead.
-                while lngt > 0 and source[start+lngt-1] in b"\x00 ":
+                while lngt > 0 and buf_get(source, start + lngt - 1) in b"\x00 ":
                     lngt -= 1
-                string_chunk[js, current_row] = (&source[start])[:lngt]
->>>>>>> 56dc7194
+                string_chunk[js, current_row] = buf_as_bytes(source, start, lngt)
                 js += 1
 
         self.current_row_on_page_index += 1
