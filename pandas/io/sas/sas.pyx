# cython: language_level=3, initializedcheck=False
# cython: warn.undeclared=True, warn.maybe_uninitialized=True, warn.unused=True
from cython cimport Py_ssize_t
from libc.stddef cimport size_t
from libc.stdint cimport (
    int64_t,
    uint8_t,
    uint16_t,
)
from libc.stdlib cimport (
    calloc,
    free,
)

import numpy as np

import pandas.io.sas.sas_constants as const


cdef struct Buffer:
    # Convenience wrapper for uint8_t data to allow fast and safe reads and writes.
    # We use this as a replacement for np.array(..., dtype=np.uint8) because it's
    # much slower to create NumPy arrays and we create Buffer instances many times
    # when reading a SAS7BDAT file (roughly once per row that is being read).
    uint8_t *data
    size_t length


cdef inline uint8_t buf_get(Buffer buf, size_t offset) except? 255:
    assert offset < buf.length, "Out of bounds read"
    return buf.data[offset]


cdef inline void buf_set(Buffer buf, size_t offset, uint8_t value) except *:
    assert offset < buf.length, "Out of bounds write"
    buf.data[offset] = value


cdef inline bytes buf_as_bytes(Buffer buf, size_t offset, size_t length):
    assert offset + length <= buf.length, "Out of bounds read"
    return buf.data[offset:offset+length]


cdef inline Buffer buf_new(size_t length) except *:
    cdef uint8_t *data = <uint8_t *>calloc(length, sizeof(uint8_t))
    if data == NULL:
        raise MemoryError(f"Failed to allocate {length} bytes")
    return Buffer(data, length)


cdef inline buf_free(Buffer buf):
    if buf.data != NULL:
        free(buf.data)


cdef object np_nan = np.nan

# rle_decompress decompresses data using a Run Length Encoding
# algorithm.  It is partially documented here:
#
# https://cran.r-project.org/package=sas7bdat/vignettes/sas7bdat.pdf
cdef int rle_decompress(Buffer inbuff, Buffer outbuff) except? 0:

    cdef:
        uint8_t control_byte, x
        int rpos = 0
        int i, nbytes, end_of_first_byte, value
        size_t ipos = 0

    while ipos < inbuff.length:
        control_byte = buf_get(inbuff, ipos) & 0xF0
        end_of_first_byte = <int>(buf_get(inbuff, ipos) & 0x0F)
        ipos += 1

        if control_byte == 0x00:
            nbytes = <int>(buf_get(inbuff, ipos)) + 64 + end_of_first_byte * 256
            ipos += 1
            for _ in range(nbytes):
                buf_set(outbuff, rpos, buf_get(inbuff, ipos))
                rpos += 1
                ipos += 1
        elif control_byte == 0x40:
            # not documented
            nbytes = <int>(buf_get(inbuff, ipos)) + 18 + end_of_first_byte * 256
            ipos += 1
            for _ in range(nbytes):
                buf_set(outbuff, rpos, buf_get(inbuff, ipos))
                rpos += 1
            ipos += 1
        elif control_byte == 0x60:
            nbytes = end_of_first_byte * 256 + <int>(buf_get(inbuff, ipos)) + 17
            ipos += 1
            for _ in range(nbytes):
                buf_set(outbuff, rpos, 0x20)
                rpos += 1
        elif control_byte == 0x70:
            nbytes = end_of_first_byte * 256 + <int>(buf_get(inbuff, ipos)) + 17
            ipos += 1
            for _ in range(nbytes):
                buf_set(outbuff, rpos, 0x00)
                rpos += 1
        elif control_byte == 0x80:
            nbytes = end_of_first_byte + 1
            for i in range(nbytes):
                buf_set(outbuff, rpos, buf_get(inbuff, ipos + i))
                rpos += 1
            ipos += nbytes
        elif control_byte == 0x90:
            nbytes = end_of_first_byte + 17
            for i in range(nbytes):
                buf_set(outbuff, rpos, buf_get(inbuff, ipos + i))
                rpos += 1
            ipos += nbytes
        elif control_byte == 0xA0:
            nbytes = end_of_first_byte + 33
            for i in range(nbytes):
                buf_set(outbuff, rpos, buf_get(inbuff, ipos + i))
                rpos += 1
            ipos += nbytes
        elif control_byte == 0xB0:
            nbytes = end_of_first_byte + 49
            for i in range(nbytes):
                buf_set(outbuff, rpos, buf_get(inbuff, ipos + i))
                rpos += 1
            ipos += nbytes
        elif control_byte == 0xC0:
            nbytes = end_of_first_byte + 3
            x = buf_get(inbuff, ipos)
            ipos += 1
            for _ in range(nbytes):
                buf_set(outbuff, rpos, x)
                rpos += 1
        elif control_byte == 0xD0:
            nbytes = end_of_first_byte + 2
            for _ in range(nbytes):
                buf_set(outbuff, rpos, 0x40)
                rpos += 1
        elif control_byte == 0xE0:
            nbytes = end_of_first_byte + 2
            for _ in range(nbytes):
                buf_set(outbuff, rpos, 0x20)
                rpos += 1
        elif control_byte == 0xF0:
            nbytes = end_of_first_byte + 2
            for _ in range(nbytes):
                buf_set(outbuff, rpos, 0x00)
                rpos += 1
        else:
            raise ValueError(f"unknown control byte: {control_byte}")

    return rpos


# rdc_decompress decompresses data using the Ross Data Compression algorithm:
#
# http://collaboration.cmc.ec.gc.ca/science/rpn/biblio/ddj/Website/articles/CUJ/1992/9210/ross/ross.htm
cdef int rdc_decompress(Buffer inbuff, Buffer outbuff) except? 0:

    cdef:
        uint8_t cmd
        uint16_t ctrl_bits = 0, ctrl_mask = 0, ofs, cnt
        int rpos = 0, k, ii
        size_t ipos = 0

    ii = -1

    while ipos < inbuff.length:
        ii += 1
        ctrl_mask = ctrl_mask >> 1
        if ctrl_mask == 0:
            ctrl_bits = ((<uint16_t>buf_get(inbuff, ipos) << 8) +
                         <uint16_t>buf_get(inbuff, ipos + 1))
            ipos += 2
            ctrl_mask = 0x8000

        if ctrl_bits & ctrl_mask == 0:
            buf_set(outbuff, rpos, buf_get(inbuff, ipos))
            ipos += 1
            rpos += 1
            continue

        cmd = (buf_get(inbuff, ipos) >> 4) & 0x0F
        cnt = <uint16_t>(buf_get(inbuff, ipos) & 0x0F)
        ipos += 1

        # short RLE
        if cmd == 0:
            cnt += 3
            for k in range(cnt):
                buf_set(outbuff, rpos + k, buf_get(inbuff, ipos))
            rpos += cnt
            ipos += 1

        # long RLE
        elif cmd == 1:
            cnt += <uint16_t>buf_get(inbuff, ipos) << 4
            cnt += 19
            ipos += 1
            for k in range(cnt):
                buf_set(outbuff, rpos + k, buf_get(inbuff, ipos))
            rpos += cnt
            ipos += 1

        # long pattern
        elif cmd == 2:
            ofs = cnt + 3
            ofs += <uint16_t>buf_get(inbuff, ipos) << 4
            ipos += 1
            cnt = <uint16_t>buf_get(inbuff, ipos)
            ipos += 1
            cnt += 16
            for k in range(cnt):
                buf_set(outbuff, rpos + k, buf_get(outbuff, rpos - <int>ofs + k))
            rpos += cnt

        # short pattern
        else:
            ofs = cnt + 3
            ofs += <uint16_t>buf_get(inbuff, ipos) << 4
            ipos += 1
            for k in range(cmd):
                buf_set(outbuff, rpos + k, buf_get(outbuff, rpos - <int>ofs + k))
            rpos += cmd

    return rpos


cdef enum ColumnTypes:
    column_type_decimal = 1
    column_type_string = 2


# type the page_data types
assert len(const.page_meta_types) == 2
cdef:
    int page_meta_types_0 = const.page_meta_types[0]
    int page_meta_types_1 = const.page_meta_types[1]
    int page_mix_type = const.page_mix_type
    int page_data_type = const.page_data_type
    int subheader_pointers_offset = const.subheader_pointers_offset


cdef class Parser:

    cdef:
        int column_count
        int64_t[:] lengths
        int64_t[:] offsets
        int64_t[:] column_types
        uint8_t[:, :] byte_chunk
        object[:, :] string_chunk
        uint8_t *cached_page
        int cached_page_len
        int current_row_on_page_index
        int current_page_block_count
        int current_page_data_subheader_pointers_len
        int current_page_subheaders_count
        int current_row_in_chunk_index
        int current_row_in_file_index
        bint blank_missing
        int header_length
        int row_length
        int bit_offset
        int subheader_pointer_length
        int current_page_type
        bint is_little_endian
        int (*decompress)(Buffer, Buffer) except *
        object parser

    def __init__(self, object parser):
        cdef:
            int j
            char[:] column_types

        self.parser = parser
        self.blank_missing = parser.blank_missing
        self.header_length = self.parser.header_length
        self.column_count = parser.column_count
        self.lengths = parser.column_data_lengths()
        self.offsets = parser.column_data_offsets()
        self.byte_chunk = parser._byte_chunk
        self.string_chunk = parser._string_chunk
        self.row_length = parser.row_length
        self.bit_offset = self.parser._page_bit_offset
        self.subheader_pointer_length = self.parser._subheader_pointer_length
        self.is_little_endian = parser.byte_order == "<"
        self.column_types = np.empty(self.column_count, dtype='int64')

        # page indicators
        self.update_next_page()

        column_types = parser.column_types()

        # map column types
        for j in range(self.column_count):
            if column_types[j] == b'd':
                self.column_types[j] = column_type_decimal
            elif column_types[j] == b's':
                self.column_types[j] = column_type_string
            else:
                raise ValueError(f"unknown column type: {self.parser.columns[j].ctype}")

        # compression
        if parser.compression == const.rle_compression:
            self.decompress = rle_decompress
        elif parser.compression == const.rdc_compression:
            self.decompress = rdc_decompress
        else:
            self.decompress = NULL

        # update to current state of the parser
        self.current_row_in_chunk_index = parser._current_row_in_chunk_index
        self.current_row_in_file_index = parser._current_row_in_file_index
        self.current_row_on_page_index = parser._current_row_on_page_index

    def read(self, int nrows):
        cdef:
            bint done
            int i

        for _ in range(nrows):
            done = self.readline()
            if done:
                break

        # update the parser
        self.parser._current_row_on_page_index = self.current_row_on_page_index
        self.parser._current_row_in_chunk_index = self.current_row_in_chunk_index
        self.parser._current_row_in_file_index = self.current_row_in_file_index

    cdef bint read_next_page(self) except? True:
        cdef bint done

        done = self.parser._read_next_page()
        if done:
            self.cached_page = NULL
        else:
            self.update_next_page()
        return done

    cdef update_next_page(self):
        # update data for the current page

        self.cached_page = <uint8_t *>self.parser._cached_page
        self.cached_page_len = len(self.parser._cached_page)
        self.current_row_on_page_index = 0
        self.current_page_type = self.parser._current_page_type
        self.current_page_block_count = self.parser._current_page_block_count
        self.current_page_data_subheader_pointers_len = len(
            self.parser._current_page_data_subheader_pointers
        )
        self.current_page_subheaders_count = self.parser._current_page_subheaders_count

    cdef bint readline(self) except? True:

        cdef:
            int offset, bit_offset, align_correction
            int subheader_pointer_length, mn
            bint done, flag

        bit_offset = self.bit_offset
        subheader_pointer_length = self.subheader_pointer_length

        # If there is no page, go to the end of the header and read a page.
        if self.cached_page == NULL:
            self.parser._path_or_buf.seek(self.header_length)
            done = self.read_next_page()
            if done:
                return True

        # Loop until a data row is read
        while True:
            if self.current_page_type in (page_meta_types_0, page_meta_types_1):
                flag = self.current_row_on_page_index >=\
                    self.current_page_data_subheader_pointers_len
                if flag:
                    done = self.read_next_page()
                    if done:
                        return True
                    continue
                current_subheader_pointer = (
                    self.parser._current_page_data_subheader_pointers[
                        self.current_row_on_page_index])
                self.process_byte_array_with_data(
                    current_subheader_pointer.offset,
                    current_subheader_pointer.length)
                return False
            elif self.current_page_type == page_mix_type:
                align_correction = (
                    bit_offset
                    + subheader_pointers_offset
                    + self.current_page_subheaders_count * subheader_pointer_length
                )
                align_correction = align_correction % 8
                offset = bit_offset + align_correction
                offset += subheader_pointers_offset
                offset += self.current_page_subheaders_count * subheader_pointer_length
                offset += self.current_row_on_page_index * self.row_length
                self.process_byte_array_with_data(offset, self.row_length)
                mn = min(self.parser.row_count, self.parser._mix_page_row_count)
                if self.current_row_on_page_index == mn:
                    done = self.read_next_page()
                    if done:
                        return True
                return False
            elif self.current_page_type == page_data_type:
                self.process_byte_array_with_data(
                    bit_offset
                    + subheader_pointers_offset
                    + self.current_row_on_page_index * self.row_length,
                    self.row_length,
                )
                flag = self.current_row_on_page_index == self.current_page_block_count
                if flag:
                    done = self.read_next_page()
                    if done:
                        return True
                return False
            else:
                raise ValueError(f"unknown page type: {self.current_page_type}")

    cdef void process_byte_array_with_data(self, int offset, int length) except *:

        cdef:
            Py_ssize_t j
            int s, k, m, jb, js, current_row, rpos
            int64_t lngt, start, ct
            Buffer source, decompressed_source
            int64_t[:] column_types
            int64_t[:] lengths
            int64_t[:] offsets
            uint8_t[:, :] byte_chunk
            object[:, :] string_chunk
            bint compressed

        assert offset + length <= self.cached_page_len, "Out of bounds read"
        source = Buffer(&self.cached_page[offset], length)

        compressed = self.decompress != NULL and length < self.row_length
        if compressed:
            decompressed_source = buf_new(self.row_length)
            rpos = self.decompress(source, decompressed_source)
            if rpos != self.row_length:
                raise ValueError(
                    f"Expected decompressed line of length {self.row_length} bytes but decompressed {rpos} bytes"
                )
            source = decompressed_source

        current_row = self.current_row_in_chunk_index
        column_types = self.column_types
        lengths = self.lengths
        offsets = self.offsets
        byte_chunk = self.byte_chunk
        string_chunk = self.string_chunk
        s = 8 * self.current_row_in_chunk_index
        js = 0
        jb = 0
        for j in range(self.column_count):
            lngt = lengths[j]
            if lngt == 0:
                break
            start = offsets[j]
            ct = column_types[j]
            if ct == column_type_decimal:
                # decimal
                if self.is_little_endian:
                    m = s + 8 - lngt
                else:
                    m = s
                for k in range(lngt):
                    byte_chunk[jb, m + k] = buf_get(source, start + k)
                jb += 1
            elif column_types[j] == column_type_string:
                # string
                # Skip trailing whitespace. This is equivalent to calling
                # .rstrip(b"\x00 ") but without Python call overhead.
                while lngt > 0 and buf_get(source, start + lngt - 1) in b"\x00 ":
                    lngt -= 1
<<<<<<< HEAD
                string_chunk[js, current_row] = buf_as_bytes(source, start, lngt)
=======
                if lngt == 0 and self.blank_missing:
                    string_chunk[js, current_row] = np_nan
                else:
                    string_chunk[js, current_row] = (&source[start])[:lngt]
>>>>>>> faa81145
                js += 1

        self.current_row_on_page_index += 1
        self.current_row_in_chunk_index += 1
        self.current_row_in_file_index += 1

        if compressed:
            buf_free(decompressed_source)<|MERGE_RESOLUTION|>--- conflicted
+++ resolved
@@ -476,14 +476,10 @@
                 # .rstrip(b"\x00 ") but without Python call overhead.
                 while lngt > 0 and buf_get(source, start + lngt - 1) in b"\x00 ":
                     lngt -= 1
-<<<<<<< HEAD
-                string_chunk[js, current_row] = buf_as_bytes(source, start, lngt)
-=======
                 if lngt == 0 and self.blank_missing:
                     string_chunk[js, current_row] = np_nan
                 else:
-                    string_chunk[js, current_row] = (&source[start])[:lngt]
->>>>>>> faa81145
+                    string_chunk[js, current_row] = buf_as_bytes(source, start, lngt)
                 js += 1
 
         self.current_row_on_page_index += 1
