"""
Read SAS sas7bdat or xport files.
"""
<<<<<<< HEAD
from typing import TYPE_CHECKING, AnyStr, Optional, Union

from pandas._typing import FilePathOrBuffer

from pandas.io.common import _stringify_path
=======
from pandas.io.common import stringify_path
>>>>>>> 1d36851f

if TYPE_CHECKING:
    from pandas.io.sas.sas_xport import XportReader  # noqa: F401
    from pandas.io.sas.sas7bdat import SAS7BDATReader  # noqa: F401


def read_sas(
    filepath_or_buffer: FilePathOrBuffer[AnyStr],
    format: Optional[str] = None,
    index=None,
    encoding: Optional[str] = None,
    chunksize: Optional[int] = None,
    iterator: bool = False,
):
    """
    Read SAS files stored as either XPORT or SAS7BDAT format files.

    Parameters
    ----------
    filepath_or_buffer : str, path object or file-like object
        Any valid string path is acceptable. The string could be a URL. Valid
        URL schemes include http, ftp, s3, and file. For file URLs, a host is
        expected. A local file could be:
        ``file://localhost/path/to/table.sas``.

        If you want to pass in a path object, pandas accepts any
        ``os.PathLike``.

        By file-like object, we refer to objects with a ``read()`` method,
        such as a file handler (e.g. via builtin ``open`` function)
        or ``StringIO``.
    format : str {'xport', 'sas7bdat'} or None
        If None, file format is inferred from file extension. If 'xport' or
        'sas7bdat', uses the corresponding format.
    index : identifier of index column, defaults to None
        Identifier of column that should be used as index of the DataFrame.
    encoding : str, default is None
        Encoding for text data.  If None, text data are stored as raw bytes.
    chunksize : int
        Read file `chunksize` lines at a time, returns iterator.
    iterator : bool, defaults to False
        If True, returns an iterator for reading the file incrementally.

    Returns
    -------
    DataFrame if iterator=False and chunksize=None, else SAS7BDATReader
    or XportReader
    """
    if format is None:
        buffer_error_msg = (
            "If this is a buffer object rather "
            "than a string name, you must specify "
            "a format string"
        )
        filepath_or_buffer = stringify_path(filepath_or_buffer)
        if not isinstance(filepath_or_buffer, str):
            raise ValueError(buffer_error_msg)
        fname = filepath_or_buffer.lower()
        if fname.endswith(".xpt"):
            format = "xport"
        elif fname.endswith(".sas7bdat"):
            format = "sas7bdat"
        else:
            raise ValueError("unable to infer format of SAS file")

    reader: Union["XportReader", "SAS7BDATReader"]
    if format.lower() == "xport":
        from pandas.io.sas.sas_xport import XportReader  # noqa: F811

        reader = XportReader(
            filepath_or_buffer, index=index, encoding=encoding, chunksize=chunksize
        )
    elif format.lower() == "sas7bdat":
        from pandas.io.sas.sas7bdat import SAS7BDATReader  # noqa: F811

        reader = SAS7BDATReader(
            filepath_or_buffer, index=index, encoding=encoding, chunksize=chunksize
        )
    else:
        raise ValueError("unknown SAS format")

    if iterator or chunksize:
        return reader

    data = reader.read()
    reader.close()
    return data<|MERGE_RESOLUTION|>--- conflicted
+++ resolved
@@ -1,15 +1,11 @@
 """
 Read SAS sas7bdat or xport files.
 """
-<<<<<<< HEAD
 from typing import TYPE_CHECKING, AnyStr, Optional, Union
 
 from pandas._typing import FilePathOrBuffer
 
-from pandas.io.common import _stringify_path
-=======
 from pandas.io.common import stringify_path
->>>>>>> 1d36851f
 
 if TYPE_CHECKING:
     from pandas.io.sas.sas_xport import XportReader  # noqa: F401
