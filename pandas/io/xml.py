--- conflicted
+++ resolved
@@ -74,15 +74,9 @@
         URL, file, file-like object, or a raw string containing XSLT,
         `etree` does not support XSLT but retained for consistency.
 
-<<<<<<< HEAD
-    compression : {'infer', 'gzip', 'bz2', 'zip', 'tar', 'xz', None}, default 'infer'
-        Compression type for on-the-fly decompression of on-disk data.
-        If 'infer', then use extension for gzip, bz2, zip, tar or xz.
-=======
     {decompression_options}
 
         .. versionchanged:: 1.4.0 Zstandard support.
->>>>>>> a2aa4771
 
     storage_options : dict, optional
         Extra options that make sense for a particular storage connection,
@@ -822,19 +816,9 @@
         transformation and not the original XML document. Only XSLT 1.0
         scripts and not later versions is currently supported.
 
-<<<<<<< HEAD
-    compression : {{'infer', 'gzip', 'bz2', 'zip', 'xz', 'tar', None}}, default 'infer'
-        For on-the-fly decompression of on-disk data. If 'infer', then use
-        gzip, bz2, zip, xz, or tar if path_or_buffer is a string ending in
-        '.gz', '.bz2', '.zip', '.xz', or containing '.tar' respectively,
-        and no decompression otherwise.
-        If using 'zip' or 'tar', the archive must contain only one data
-        file to be read in. Set to None for no decompression.
-=======
     {decompression_options}
 
         .. versionchanged:: 1.4.0 Zstandard support.
->>>>>>> a2aa4771
 
     {storage_options}
 
