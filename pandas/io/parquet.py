""" parquet compat """

from distutils.version import LooseVersion
import io
import os
from typing import Any, AnyStr, Dict, List, Optional, Tuple
from warnings import catch_warnings

from pandas._typing import FilePathOrBuffer, StorageOptions
from pandas.compat._optional import import_optional_dependency
from pandas.errors import AbstractMethodError
from pandas.util._decorators import doc

from pandas import DataFrame, MultiIndex, get_option
from pandas.core import generic

from pandas.io.common import (
    IOHandles,
    get_handle,
    is_fsspec_url,
    stringify_path,
    is_url,
)


def get_engine(engine: str) -> "BaseImpl":
    """ return our implementation """
    if engine == "auto":
        engine = get_option("io.parquet.engine")

    if engine == "auto":
        # try engines in this order
        engine_classes = [PyArrowImpl, FastParquetImpl]

        error_msgs = ""
        for engine_class in engine_classes:
            try:
                return engine_class()
            except ImportError as err:
                error_msgs += "\n - " + str(err)

        raise ImportError(
            "Unable to find a usable engine; "
            "tried using: 'pyarrow', 'fastparquet'.\n"
            "A suitable version of "
            "pyarrow or fastparquet is required for parquet "
            "support.\n"
            "Trying to import the above resulted in these errors:"
            f"{error_msgs}"
        )

    if engine == "pyarrow":
        return PyArrowImpl()
    elif engine == "fastparquet":
        return FastParquetImpl()

    raise ValueError("engine must be one of 'pyarrow', 'fastparquet'")


def _get_path_or_handle(
    path: FilePathOrBuffer,
    fs: Any,
    storage_options: StorageOptions = None,
    mode: str = "rb",
    is_dir: bool = False,
) -> Tuple[FilePathOrBuffer, Optional[IOHandles], Any]:
    """File handling for PyArrow."""
    path_or_handle = stringify_path(path)
    if is_fsspec_url(path_or_handle) and fs is None:
        fsspec = import_optional_dependency("fsspec")

        fs, path_or_handle = fsspec.core.url_to_fs(
            path_or_handle, **(storage_options or {})
        )
    elif storage_options and (not is_url(path_or_handle) or mode != "rb"):
        # can't write to a remote url
        # without making use of fsspec at the moment
        raise ValueError("storage_options passed with buffer, or non-supported URL")

    handles = None
    if (
        not fs
        and not is_dir
        and isinstance(path_or_handle, str)
        and not os.path.isdir(path_or_handle)
    ):
        # use get_handle only when we are very certain that it is not a directory
        # fsspec resources can also point to directories
        # this branch is used for example when reading from non-fsspec URLs
        handles = get_handle(
            path_or_handle, mode, is_text=False, storage_options=storage_options
        )
        fs = None
        path_or_handle = handles.handle
    return path_or_handle, handles, fs


class BaseImpl:
    @staticmethod
    def validate_dataframe(df: DataFrame):

        if not isinstance(df, DataFrame):
            raise ValueError("to_parquet only supports IO with DataFrames")

        # must have value column names for all index levels (strings only)
        if isinstance(df.columns, MultiIndex):
            if not all(
                x.inferred_type in {"string", "empty"} for x in df.columns.levels
            ):
                raise ValueError(
                    """
                    parquet must have string column names for all values in
                     each level of the MultiIndex
                    """
                )
        else:
            if df.columns.inferred_type not in {"string", "empty"}:
                raise ValueError("parquet must have string column names")

        # index level names must be strings
        valid_names = all(
            isinstance(name, str) for name in df.index.names if name is not None
        )
        if not valid_names:
            raise ValueError("Index level names must be strings")

    def write(self, df: DataFrame, path, compression, **kwargs):
        raise AbstractMethodError(self)

    def read(self, path, columns=None, **kwargs):
        raise AbstractMethodError(self)


class PyArrowImpl(BaseImpl):
    def __init__(self):
        import_optional_dependency(
            "pyarrow", extra="pyarrow is required for parquet support."
        )
        import pyarrow.parquet

        # import utils to register the pyarrow extension types
        import pandas.core.arrays._arrow_utils  # noqa

        self.api = pyarrow

    def write(
        self,
        df: DataFrame,
        path: FilePathOrBuffer[AnyStr],
        compression: Optional[str] = "snappy",
        index: Optional[bool] = None,
        storage_options: StorageOptions = None,
        partition_cols: Optional[List[str]] = None,
        **kwargs,
    ):
        self.validate_dataframe(df)

        from_pandas_kwargs: Dict[str, Any] = {"schema": kwargs.pop("schema", None)}
        if index is not None:
            from_pandas_kwargs["preserve_index"] = index

        table = self.api.Table.from_pandas(df, **from_pandas_kwargs)

        path_or_handle, handles, kwargs["filesystem"] = _get_path_or_handle(
            path,
            kwargs.pop("filesystem", None),
            storage_options=storage_options,
            mode="wb",
            is_dir=partition_cols is not None,
        )
        try:
            if partition_cols is not None:
                # writes to multiple files under the given path
                self.api.parquet.write_to_dataset(
                    table,
                    path_or_handle,
                    compression=compression,
                    partition_cols=partition_cols,
                    **kwargs,
                )
            else:
                # write to single output file
                self.api.parquet.write_table(
                    table, path_or_handle, compression=compression, **kwargs
                )
        finally:
            if handles is not None:
                handles.close()

    def read(
        self,
        path,
        columns=None,
        use_nullable_dtypes=False,
        storage_options: StorageOptions = None,
        **kwargs,
    ):
        kwargs["use_pandas_metadata"] = True

        to_pandas_kwargs = {}
        if use_nullable_dtypes:
            if LooseVersion(self.api.__version__) >= "0.16":
                import pandas as pd

                mapping = {
                    self.api.int8(): pd.Int8Dtype(),
                    self.api.int16(): pd.Int16Dtype(),
                    self.api.int32(): pd.Int32Dtype(),
                    self.api.int64(): pd.Int64Dtype(),
                    self.api.uint8(): pd.UInt8Dtype(),
                    self.api.uint16(): pd.UInt16Dtype(),
                    self.api.uint32(): pd.UInt32Dtype(),
                    self.api.uint64(): pd.UInt64Dtype(),
                    self.api.bool_(): pd.BooleanDtype(),
                    self.api.string(): pd.StringDtype(),
                }
                to_pandas_kwargs["types_mapper"] = mapping.get
            else:
                raise ValueError(
                    "'use_nullable_dtypes=True' is only supported for pyarrow >= 0.16 "
                    f"({self.api.__version__} is installed"
                )

        path_or_handle, handles, kwargs["filesystem"] = _get_path_or_handle(
            path,
            kwargs.pop("filesystem", None),
            storage_options=storage_options,
            mode="rb",
        )
        try:
            return self.api.parquet.read_table(
                path_or_handle, columns=columns, **kwargs
            ).to_pandas(**to_pandas_kwargs)
        finally:
            if handles is not None:
                handles.close()


class FastParquetImpl(BaseImpl):
    def __init__(self):
        # since pandas is a dependency of fastparquet
        # we need to import on first use
        fastparquet = import_optional_dependency(
            "fastparquet", extra="fastparquet is required for parquet support."
        )
        self.api = fastparquet

    def write(
        self,
        df: DataFrame,
        path,
        compression="snappy",
        index=None,
        partition_cols=None,
        storage_options: StorageOptions = None,
        **kwargs,
    ):
        self.validate_dataframe(df)
        # thriftpy/protocol/compact.py:339:
        # DeprecationWarning: tostring() is deprecated.
        # Use tobytes() instead.

        if "partition_on" in kwargs and partition_cols is not None:
            raise ValueError(
                "Cannot use both partition_on and "
                "partition_cols. Use partition_cols for partitioning data"
            )
        elif "partition_on" in kwargs:
            partition_cols = kwargs.pop("partition_on")

        if partition_cols is not None:
            kwargs["file_scheme"] = "hive"

        # cannot use get_handle as write() does not accept file buffers
        path = stringify_path(path)
        if is_fsspec_url(path):
            fsspec = import_optional_dependency("fsspec")

            # if filesystem is provided by fsspec, file must be opened in 'wb' mode.
            kwargs["open_with"] = lambda path, _: fsspec.open(
                path, "wb", **(storage_options or {})
            ).open()
        elif storage_options:
            raise ValueError(
                "storage_options passed with file object or non-fsspec file path"
            )

        with catch_warnings(record=True):
            self.api.write(
                path,
                df,
                compression=compression,
                write_index=index,
                partition_on=partition_cols,
                **kwargs,
            )

    def read(
        self, path, columns=None, storage_options: StorageOptions = None, **kwargs
    ):
        use_nullable_dtypes = kwargs.pop("use_nullable_dtypes", False)
        if use_nullable_dtypes:
            raise ValueError(
                "The 'use_nullable_dtypes' argument is not supported for the "
                "fastparquet engine"
            )
        path = stringify_path(path)
        parquet_kwargs = {}
        handles = None
        if is_fsspec_url(path):
            fsspec = import_optional_dependency("fsspec")

            parquet_kwargs["open_with"] = lambda path, _: fsspec.open(
                path, "rb", **(storage_options or {})
            ).open()
        elif isinstance(path, str) and not os.path.isdir(path):
            # use get_handle only when we are very certain that it is not a directory
            # fsspec resources can also point to directories
            # this branch is used for example when reading from non-fsspec URLs
            handles = get_handle(
                path, "rb", is_text=False, storage_options=storage_options
            )
            path = handles.handle
        parquet_file = self.api.ParquetFile(path, **parquet_kwargs)

        result = parquet_file.to_pandas(columns=columns, **kwargs)

        if handles is not None:
            handles.close()
        return result


@doc(storage_options=generic._shared_docs["storage_options"])
def to_parquet(
    df: DataFrame,
    path: Optional[FilePathOrBuffer] = None,
    engine: str = "auto",
    compression: Optional[str] = "snappy",
    index: Optional[bool] = None,
    storage_options: StorageOptions = None,
    partition_cols: Optional[List[str]] = None,
    **kwargs,
) -> Optional[bytes]:
    """
    Write a DataFrame to the parquet format.

    Parameters
    ----------
    df : DataFrame
    path : str or file-like object, default None
        If a string, it will be used as Root Directory path
        when writing a partitioned dataset. By file-like object,
        we refer to objects with a write() method, such as a file handle
        (e.g. via builtin open function) or io.BytesIO. The engine
        fastparquet does not accept file-like objects. If path is None,
        a bytes object is returned.

        .. versionchanged:: 1.2.0

    engine : {{'auto', 'pyarrow', 'fastparquet'}}, default 'auto'
        Parquet library to use. If 'auto', then the option
        ``io.parquet.engine`` is used. The default ``io.parquet.engine``
        behavior is to try 'pyarrow', falling back to 'fastparquet' if
        'pyarrow' is unavailable.
    compression : {{'snappy', 'gzip', 'brotli', None}}, default 'snappy'
        Name of the compression to use. Use ``None`` for no compression.
    index : bool, default None
        If ``True``, include the dataframe's index(es) in the file output. If
        ``False``, they will not be written to the file.
        If ``None``, similar to ``True`` the dataframe's index(es)
        will be saved. However, instead of being saved as values,
        the RangeIndex will be stored as a range in the metadata so it
        doesn't require much space and is faster. Other indexes will
        be included as columns in the file output.

        .. versionadded:: 0.24.0

    partition_cols : str or list, optional, default None
        Column names by which to partition the dataset.
        Columns are partitioned in the order they are given.
        Must be None if path is not a string.

        .. versionadded:: 0.24.0

    {storage_options}

        .. versionadded:: 1.2.0

    kwargs
        Additional keyword arguments passed to the engine

    Returns
    -------
    bytes if no path argument is provided else None
    """
    if isinstance(partition_cols, str):
        partition_cols = [partition_cols]
    impl = get_engine(engine)

    path_or_buf: FilePathOrBuffer = io.BytesIO() if path is None else path

    impl.write(
        df,
        path_or_buf,
        compression=compression,
        index=index,
        partition_cols=partition_cols,
        storage_options=storage_options,
        **kwargs,
    )

    if path is None:
        assert isinstance(path_or_buf, io.BytesIO)
        return path_or_buf.getvalue()
    else:
        return None


<<<<<<< HEAD
@doc(storage_options=generic._shared_docs["storage_options"])
=======
>>>>>>> 65f0463d
def read_parquet(
    path,
    engine: str = "auto",
    columns=None,
<<<<<<< HEAD
    storage_options: StorageOptions = None,
=======
    use_nullable_dtypes: bool = False,
>>>>>>> 65f0463d
    **kwargs,
):
    """
    Load a parquet object from the file path, returning a DataFrame.

    Parameters
    ----------
    path : str, path object or file-like object
        Any valid string path is acceptable. The string could be a URL. Valid
        URL schemes include http, ftp, s3, gs, and file. For file URLs, a host is
        expected. A local file could be:
        ``file://localhost/path/to/table.parquet``.
        A file URL can also be a path to a directory that contains multiple
        partitioned parquet files. Both pyarrow and fastparquet support
        paths to directories as well as file URLs. A directory path could be:
        ``file://localhost/path/to/tables`` or ``s3://bucket/partition_dir``

        If you want to pass in a path object, pandas accepts any
        ``os.PathLike``.

        By file-like object, we refer to objects with a ``read()`` method,
        such as a file handle (e.g. via builtin ``open`` function)
        or ``StringIO``.
    engine : {{'auto', 'pyarrow', 'fastparquet'}}, default 'auto'
        Parquet library to use. If 'auto', then the option
        ``io.parquet.engine`` is used. The default ``io.parquet.engine``
        behavior is to try 'pyarrow', falling back to 'fastparquet' if
        'pyarrow' is unavailable.
    columns : list, default=None
        If not None, only these columns will be read from the file.
<<<<<<< HEAD
    {storage_options}

        .. versionadded:: 1.2.0

=======
    use_nullable_dtypes : bool, default False
        If True, use dtypes that use ``pd.NA`` as missing value indicator
        for the resulting DataFrame (only applicable for ``engine="pyarrow"``).
        As new dtypes are added that support ``pd.NA`` in the future, the
        output with this option will change to use those dtypes.
        Note: this is an experimental option, and behaviour (e.g. additional
        support dtypes) may change without notice.

        .. versionadded:: 1.2.0
>>>>>>> 65f0463d
    **kwargs
        Any additional kwargs are passed to the engine.

    Returns
    -------
    DataFrame
    """
    impl = get_engine(engine)
<<<<<<< HEAD
    return impl.read(path, columns=columns, storage_options=storage_options, **kwargs)
=======
    return impl.read(
        path, columns=columns, use_nullable_dtypes=use_nullable_dtypes, **kwargs
    )
>>>>>>> 65f0463d
<|MERGE_RESOLUTION|>--- conflicted
+++ resolved
@@ -416,19 +416,14 @@
         return None
 
 
-<<<<<<< HEAD
+
 @doc(storage_options=generic._shared_docs["storage_options"])
-=======
->>>>>>> 65f0463d
 def read_parquet(
     path,
     engine: str = "auto",
     columns=None,
-<<<<<<< HEAD
     storage_options: StorageOptions = None,
-=======
     use_nullable_dtypes: bool = False,
->>>>>>> 65f0463d
     **kwargs,
 ):
     """
@@ -459,12 +454,11 @@
         'pyarrow' is unavailable.
     columns : list, default=None
         If not None, only these columns will be read from the file.
-<<<<<<< HEAD
+
     {storage_options}
 
         .. versionadded:: 1.2.0
 
-=======
     use_nullable_dtypes : bool, default False
         If True, use dtypes that use ``pd.NA`` as missing value indicator
         for the resulting DataFrame (only applicable for ``engine="pyarrow"``).
@@ -474,7 +468,7 @@
         support dtypes) may change without notice.
 
         .. versionadded:: 1.2.0
->>>>>>> 65f0463d
+
     **kwargs
         Any additional kwargs are passed to the engine.
 
@@ -483,10 +477,8 @@
     DataFrame
     """
     impl = get_engine(engine)
-<<<<<<< HEAD
-    return impl.read(path, columns=columns, storage_options=storage_options, **kwargs)
-=======
+
     return impl.read(
-        path, columns=columns, use_nullable_dtypes=use_nullable_dtypes, **kwargs
+        path, columns=columns, storage_options=storage_options, 
+        use_nullable_dtypes=use_nullable_dtypes, **kwargs
     )
->>>>>>> 65f0463d
