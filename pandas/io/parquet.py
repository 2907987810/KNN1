""" parquet compat """

from typing import Any, Dict, Optional
from warnings import catch_warnings

from pandas.compat._optional import import_optional_dependency
from pandas.errors import AbstractMethodError

from pandas import DataFrame, get_option

from pandas.io.common import (
    get_filepath_or_buffer,
    get_fs_for_path,
    is_gcs_url,
    is_s3_url,
)


def get_engine(engine: str) -> "BaseImpl":
    """ return our implementation """
    if engine == "auto":
        engine = get_option("io.parquet.engine")

    if engine == "auto":
        # try engines in this order
        engine_classes = [PyArrowImpl, FastParquetImpl]

        error_msgs = ""
        for engine_class in engine_classes:
            try:
                return engine_class()
            except ImportError as err:
                error_msgs += "\n - " + str(err)

        raise ImportError(
            "Unable to find a usable engine; "
            "tried using: 'pyarrow', 'fastparquet'.\n"
            "A suitable version of "
            "pyarrow or fastparquet is required for parquet "
            "support.\n"
            "Trying to import the above resulted in these errors:"
            f"{error_msgs}"
        )

    if engine == "pyarrow":
        return PyArrowImpl()
    elif engine == "fastparquet":
        return FastParquetImpl()

    raise ValueError("engine must be one of 'pyarrow', 'fastparquet'")


class BaseImpl:
    @staticmethod
    def validate_dataframe(df: DataFrame):

        if not isinstance(df, DataFrame):
            raise ValueError("to_parquet only supports IO with DataFrames")

        # must have value column names (strings only)
        if df.columns.inferred_type not in {"string", "empty"}:
            raise ValueError("parquet must have string column names")

        # index level names must be strings
        valid_names = all(
            isinstance(name, str) for name in df.index.names if name is not None
        )
        if not valid_names:
            raise ValueError("Index level names must be strings")

    def write(self, df: DataFrame, path, compression, **kwargs):
        raise AbstractMethodError(self)

    def read(self, path, columns=None, **kwargs):
        raise AbstractMethodError(self)


class PyArrowImpl(BaseImpl):
    def __init__(self):
        import_optional_dependency(
            "pyarrow", extra="pyarrow is required for parquet support."
        )
        import pyarrow.parquet

        # import utils to register the pyarrow extension types
        import pandas.core.arrays._arrow_utils  # noqa

        self.api = pyarrow

    def write(
        self,
        df: DataFrame,
        path,
        compression="snappy",
        index: Optional[bool] = None,
        partition_cols=None,
        **kwargs,
    ):
        self.validate_dataframe(df)
<<<<<<< HEAD
        file_obj, _, _, _ = get_filepath_or_buffer(path, mode="wb")
=======
        path, _, _, should_close = get_filepath_or_buffer(path, mode="wb")

>>>>>>> 8282ee22
        from_pandas_kwargs: Dict[str, Any] = {"schema": kwargs.pop("schema", None)}
        if index is not None:
            from_pandas_kwargs["preserve_index"] = index

        table = self.api.Table.from_pandas(df, **from_pandas_kwargs)
        if partition_cols is not None:
            self.api.parquet.write_to_dataset(
                table,
                path,
                compression=compression,
                partition_cols=partition_cols,
                **kwargs,
            )
        else:
<<<<<<< HEAD
            self.api.parquet.write_table(
                table, file_obj, compression=compression, **kwargs
            )
=======
            self.api.parquet.write_table(table, path, compression=compression, **kwargs)
        if should_close:
            path.close()
>>>>>>> 8282ee22

    def read(self, path, columns=None, **kwargs):
        parquet_ds = self.api.parquet.ParquetDataset(
            path, filesystem=get_fs_for_path(path), **kwargs
        )
        kwargs["columns"] = columns
        result = parquet_ds.read_pandas(**kwargs).to_pandas()
        return result


class FastParquetImpl(BaseImpl):
    def __init__(self):
        # since pandas is a dependency of fastparquet
        # we need to import on first use
        fastparquet = import_optional_dependency(
            "fastparquet", extra="fastparquet is required for parquet support."
        )
        self.api = fastparquet

    def write(
        self,
        df: DataFrame,
        path,
        compression="snappy",
        index=None,
        partition_cols=None,
        **kwargs,
    ):
        self.validate_dataframe(df)
        # thriftpy/protocol/compact.py:339:
        # DeprecationWarning: tostring() is deprecated.
        # Use tobytes() instead.

        if "partition_on" in kwargs and partition_cols is not None:
            raise ValueError(
                "Cannot use both partition_on and "
                "partition_cols. Use partition_cols for partitioning data"
            )
        elif "partition_on" in kwargs:
            partition_cols = kwargs.pop("partition_on")

        if partition_cols is not None:
            kwargs["file_scheme"] = "hive"

        if is_s3_url(path) or is_gcs_url(path):
            # if path is s3:// or gs:// we need to open the file in 'wb' mode.
            # TODO: Support 'ab'

            path, _, _, _ = get_filepath_or_buffer(path, mode="wb")
            # And pass the opened file to the fastparquet internal impl.
            kwargs["open_with"] = lambda path, _: path
        else:
            path, _, _, _ = get_filepath_or_buffer(path)

        with catch_warnings(record=True):
            self.api.write(
                path,
                df,
                compression=compression,
                write_index=index,
                partition_on=partition_cols,
                **kwargs,
            )

    def read(self, path, columns=None, **kwargs):
        if is_s3_url(path):
            from pandas.io.s3 import get_file_and_filesystem

            # When path is s3:// an S3File is returned.
            # We need to retain the original path(str) while also
            # pass the S3File().open function to fsatparquet impl.
            s3, filesystem = get_file_and_filesystem(path)
            try:
                parquet_file = self.api.ParquetFile(path, open_with=filesystem.open)
            finally:
                s3.close()
        else:
            path, _, _, _ = get_filepath_or_buffer(path)
            parquet_file = self.api.ParquetFile(path)

        return parquet_file.to_pandas(columns=columns, **kwargs)


def to_parquet(
    df: DataFrame,
    path,
    engine: str = "auto",
    compression="snappy",
    index: Optional[bool] = None,
    partition_cols=None,
    **kwargs,
):
    """
    Write a DataFrame to the parquet format.

    Parameters
    ----------
    df : DataFrame
    path : str
        File path or Root Directory path. Will be used as Root Directory path
        while writing a partitioned dataset.

        .. versionchanged:: 0.24.0

    engine : {'auto', 'pyarrow', 'fastparquet'}, default 'auto'
        Parquet library to use. If 'auto', then the option
        ``io.parquet.engine`` is used. The default ``io.parquet.engine``
        behavior is to try 'pyarrow', falling back to 'fastparquet' if
        'pyarrow' is unavailable.
    compression : {'snappy', 'gzip', 'brotli', None}, default 'snappy'
        Name of the compression to use. Use ``None`` for no compression.
    index : bool, default None
        If ``True``, include the dataframe's index(es) in the file output. If
        ``False``, they will not be written to the file.
        If ``None``, similar to ``True`` the dataframe's index(es)
        will be saved. However, instead of being saved as values,
        the RangeIndex will be stored as a range in the metadata so it
        doesn't require much space and is faster. Other indexes will
        be included as columns in the file output.

        .. versionadded:: 0.24.0

    partition_cols : str or list, optional, default None
        Column names by which to partition the dataset
        Columns are partitioned in the order they are given

        .. versionadded:: 0.24.0

    kwargs
        Additional keyword arguments passed to the engine
    """
    if isinstance(partition_cols, str):
        partition_cols = [partition_cols]
    impl = get_engine(engine)
    return impl.write(
        df,
        path,
        compression=compression,
        index=index,
        partition_cols=partition_cols,
        **kwargs,
    )


def read_parquet(path, engine: str = "auto", columns=None, **kwargs):
    """
    Load a parquet object from the file path, returning a DataFrame.

    Parameters
    ----------
    path : str, path object or file-like object
        Any valid string path is acceptable. The string could be a URL. Valid
        URL schemes include http, ftp, s3, and file. For file URLs, a host is
        expected. A local file could be:
        ``file://localhost/path/to/table.parquet``.
        A file URL can also be a path to a directory that contains multiple
        partitioned parquet files. Both pyarrow and fastparquet support
        paths to directories as well as file URLs. A directory path could be:
        ``file://localhost/path/to/tables``

        If you want to pass in a path object, pandas accepts any
        ``os.PathLike``.

        By file-like object, we refer to objects with a ``read()`` method,
        such as a file handler (e.g. via builtin ``open`` function)
        or ``StringIO``.
    engine : {'auto', 'pyarrow', 'fastparquet'}, default 'auto'
        Parquet library to use. If 'auto', then the option
        ``io.parquet.engine`` is used. The default ``io.parquet.engine``
        behavior is to try 'pyarrow', falling back to 'fastparquet' if
        'pyarrow' is unavailable.
    columns : list, default=None
        If not None, only these columns will be read from the file.
    **kwargs
        Any additional kwargs are passed to the engine.

    Returns
    -------
    DataFrame
    """
    impl = get_engine(engine)
    return impl.read(path, columns=columns, **kwargs)<|MERGE_RESOLUTION|>--- conflicted
+++ resolved
@@ -97,12 +97,8 @@
         **kwargs,
     ):
         self.validate_dataframe(df)
-<<<<<<< HEAD
-        file_obj, _, _, _ = get_filepath_or_buffer(path, mode="wb")
-=======
         path, _, _, should_close = get_filepath_or_buffer(path, mode="wb")
 
->>>>>>> 8282ee22
         from_pandas_kwargs: Dict[str, Any] = {"schema": kwargs.pop("schema", None)}
         if index is not None:
             from_pandas_kwargs["preserve_index"] = index
@@ -117,15 +113,9 @@
                 **kwargs,
             )
         else:
-<<<<<<< HEAD
-            self.api.parquet.write_table(
-                table, file_obj, compression=compression, **kwargs
-            )
-=======
             self.api.parquet.write_table(table, path, compression=compression, **kwargs)
         if should_close:
             path.close()
->>>>>>> 8282ee22
 
     def read(self, path, columns=None, **kwargs):
         parquet_ds = self.api.parquet.ParquetDataset(
