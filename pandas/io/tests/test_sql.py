from __future__ import print_function
import unittest
import sqlite3
import csv
import os

import nose
import numpy as np

from pandas import DataFrame
from pandas.compat import range, lrange, iteritems
#from pandas.core.datetools import format as date_format

import pandas.io.sql as sql
import pandas.util.testing as tm


try:
    import sqlalchemy
    SQLALCHEMY_INSTALLED = True
except ImportError:
    SQLALCHEMY_INSTALLED = False

SQL_STRINGS = {
    'create_iris': {
        'sqlite': """CREATE TABLE iris (
                `SepalLength` REAL,
                `SepalWidth` REAL,
                `PetalLength` REAL,
                `PetalWidth` REAL,
                `Name` TEXT
            )""",
        'mysql': """CREATE TABLE iris (
                `SepalLength` DOUBLE,
                `SepalWidth` DOUBLE,
                `PetalLength` DOUBLE,
                `PetalWidth` DOUBLE,
                `Name` VARCHAR(200)
            )"""
    },
    'insert_iris': {
        'sqlite': """INSERT INTO iris VALUES(?, ?, ?, ?, ?)""",
        'mysql': """INSERT INTO iris VALUES(%s, %s, %s, %s, "%s");"""
    },
    'create_test_types': {
        'sqlite': """CREATE TABLE types_test_data (
                    `TextCol` TEXT,
                    `DateCol` TEXT,
                    `IntDateCol` INTEGER,
                    `FloatCol` REAL,
                    `IntCol` INTEGER,
                    `BoolCol` INTEGER,
                    `IntColWithNull` INTEGER,
                    `BoolColWithNull` INTEGER
                )""",
        'mysql': """CREATE TABLE types_test_data (
                    `TextCol` TEXT,
                    `DateCol` DATETIME,
                    `IntDateCol` INTEGER,
                    `FloatCol` DOUBLE,
                    `IntCol` INTEGER,
                    `BoolCol` BOOLEAN,
                    `IntColWithNull` INTEGER,
                    `BoolColWithNull` BOOLEAN
                )"""
    },
    'insert_test_types': {
        'sqlite': """
                INSERT INTO types_test_data
                VALUES(?, ?, ?, ?, ?, ?, ?, ?)
                """,
        'mysql': """
                INSERT INTO types_test_data
                VALUES("%s", %s, %s, %s, %s, %s, %s, %s)
                """
    }
}


class PandasSQLTest(unittest.TestCase):

    """Base class with common private methods for
    SQLAlchemy and fallback cases.
    """

    def drop_table(self, table_name):
        self._get_exec().execute("DROP TABLE IF EXISTS %s" % table_name)

    def _get_exec(self):
        if hasattr(self.conn, 'execute'):
            return self.conn
        else:
            return self.conn.cursor()

    def _load_iris_data(self):
        iris_csv_file = os.path.join(tm.get_data_path(), 'iris.csv')

        self.drop_table('iris')
        self._get_exec().execute(SQL_STRINGS['create_iris'][self.flavor])

        with open(iris_csv_file, 'rU') as iris_csv:
            r = csv.reader(iris_csv)
            next(r)  # skip header row
            ins = SQL_STRINGS['insert_iris'][self.flavor]

            for row in r:
                self._get_exec().execute(ins, row)

    def _check_iris_loaded_frame(self, iris_frame):
        pytype = iris_frame.dtypes[0].type
        row = iris_frame.iloc[0]

        self.assertTrue(
            issubclass(pytype, np.floating), 'Loaded frame has incorrect type')
        tm.equalContents(row.values, [5.1, 3.5, 1.4, 0.2, 'Iris-setosa'])

    def _load_test1_data(self):
        columns = ['index', 'A', 'B', 'C', 'D']
        data = [(
            '2000-01-03 00:00:00', 0.980268513777, 3.68573087906, -0.364216805298, -1.15973806169),
            ('2000-01-04 00:00:00', 1.04791624281, -
             0.0412318367011, -0.16181208307, 0.212549316967),
            ('2000-01-05 00:00:00', 0.498580885705,
             0.731167677815, -0.537677223318, 1.34627041952),
            ('2000-01-06 00:00:00', 1.12020151869, 1.56762092543, 0.00364077397681, 0.67525259227)]

        self.test_frame1 = DataFrame(data, columns=columns)

    def _load_raw_sql(self):
        self.drop_table('types_test_data')
        self._get_exec().execute(SQL_STRINGS['create_test_types'][self.flavor])
        ins = SQL_STRINGS['insert_test_types'][self.flavor]

        data = [(
            'first', '2000-01-03 00:00:00', 535852800, 10.10, 1, False, 1, False),
            ('first', '2000-01-04 00:00:00', 1356998400, 10.10, 1, False, None, None)]
        for d in data:
            self._get_exec().execute(ins, d)

    def _count_rows(self, table_name):
        result = self._get_exec().execute(
            "SELECT count(*) AS count_1 FROM %s" % table_name).fetchone()
        return result[0]

    def _read_sql_iris(self):
        iris_frame = self.pandasSQL.read_sql("SELECT * FROM iris")
        self._check_iris_loaded_frame(iris_frame)

    def _to_sql(self):
        self.drop_table('test_frame1')

        self.pandasSQL.to_sql(self.test_frame1, 'test_frame1')
        self.assertTrue(self.pandasSQL.has_table(
            'test_frame1'), 'Table not written to DB')

        # Nuke table
        self.drop_table('test_frame1')

    def _to_sql_fail(self):
        self.drop_table('test_frame1')

        self.pandasSQL.to_sql(
            self.test_frame1, 'test_frame1', if_exists='fail')
        self.assertTrue(self.pandasSQL.has_table(
            'test_frame1'), 'Table not written to DB')

        self.assertRaises(ValueError, self.pandasSQL.to_sql,
                          self.test_frame1, 'test_frame1', if_exists='fail')

        self.drop_table('test_frame1')

    def _to_sql_replace(self):
        self.drop_table('test_frame1')

        self.pandasSQL.to_sql(
            self.test_frame1, 'test_frame1', if_exists='fail')
        # Add to table again
        self.pandasSQL.to_sql(
            self.test_frame1, 'test_frame1', if_exists='replace')
        self.assertTrue(self.pandasSQL.has_table(
            'test_frame1'), 'Table not written to DB')

        num_entries = len(self.test_frame1)
        num_rows = self._count_rows('test_frame1')

        self.assertEqual(
            num_rows, num_entries, "not the same number of rows as entries")

        self.drop_table('test_frame1')

    def _to_sql_append(self):
        # Nuke table just in case
        self.drop_table('test_frame1')

        self.pandasSQL.to_sql(
            self.test_frame1, 'test_frame1', if_exists='fail')

        # Add to table again
        self.pandasSQL.to_sql(
            self.test_frame1, 'test_frame1', if_exists='append')
        self.assertTrue(self.pandasSQL.has_table(
            'test_frame1'), 'Table not written to DB')

        num_entries = 2 * len(self.test_frame1)
        num_rows = self._count_rows('test_frame1')

        self.assertEqual(
            num_rows, num_entries, "not the same number of rows as entries")

        self.drop_table('test_frame1')

    def _roundtrip(self):
        self.drop_table('test_frame_roundtrip')
        self.pandasSQL.to_sql(self.test_frame1, 'test_frame_roundtrip')
        result = self.pandasSQL.read_sql('SELECT * FROM test_frame_roundtrip')

        result.set_index('pandas_index', inplace=True)
        # result.index.astype(int)

        result.index.name = None

        tm.assert_frame_equal(result, self.test_frame1)

    def _execute_sql(self):
        # drop_sql = "DROP TABLE IF EXISTS test"  # should already be done
        iris_results = self.pandasSQL.execute("SELECT * FROM iris")
        row = iris_results.fetchone()
        tm.equalContents(row, [5.1, 3.5, 1.4, 0.2, 'Iris-setosa'])

    def _tquery(self):
        iris_results = self.pandasSQL.tquery("SELECT * FROM iris")
        row = iris_results[0]
        tm.equalContents(row, [5.1, 3.5, 1.4, 0.2, 'Iris-setosa'])


class TestSQLApi(PandasSQLTest):

    """Test the public API as it would be used
    directly, including legacy names

    Notes:
    flavor can always be passed even in SQLAlchemy mode,
    should be correctly ignored.

    we don't use drop_table because that isn't part of the public api

    """
    flavor = 'sqlite'

    def connect(self):
        if SQLALCHEMY_INSTALLED:
            return sqlalchemy.create_engine('sqlite:///:memory:')
        else:
            return sqlite3.connect(':memory:')

    def setUp(self):
        self.conn = self.connect()
        self._load_iris_data()
        self._load_test1_data()
        self._load_raw_sql()

    def test_read_sql_iris(self):
        iris_frame = sql.read_sql(
            "SELECT * FROM iris", self.conn, flavor='sqlite')
        self._check_iris_loaded_frame(iris_frame)

    def test_legacy_read_frame(self):
        """Test legacy name read_frame"""
        iris_frame = sql.read_frame(
            "SELECT * FROM iris", self.conn, flavor='sqlite')
        self._check_iris_loaded_frame(iris_frame)

    def test_to_sql(self):
        sql.to_sql(self.test_frame1, 'test_frame1', self.conn, flavor='sqlite')
        self.assertTrue(
            sql.has_table('test_frame1', self.conn, flavor='sqlite'), 'Table not written to DB')

    def test_to_sql_fail(self):
        sql.to_sql(self.test_frame1, 'test_frame2',
                   self.conn, flavor='sqlite', if_exists='fail')
        self.assertTrue(
            sql.has_table('test_frame2', self.conn, flavor='sqlite'), 'Table not written to DB')

        self.assertRaises(ValueError, sql.to_sql, self.test_frame1,
                          'test_frame2', self.conn, flavor='sqlite', if_exists='fail')

    def test_to_sql_replace(self):
        sql.to_sql(self.test_frame1, 'test_frame3',
                   self.conn, flavor='sqlite', if_exists='fail')
        # Add to table again
        sql.to_sql(self.test_frame1, 'test_frame3',
                   self.conn, flavor='sqlite', if_exists='replace')
        self.assertTrue(
            sql.has_table('test_frame3', self.conn, flavor='sqlite'), 'Table not written to DB')

        num_entries = len(self.test_frame1)
        num_rows = self._count_rows('test_frame3')

        self.assertEqual(
            num_rows, num_entries, "not the same number of rows as entries")

    def test_to_sql_append(self):
        sql.to_sql(self.test_frame1, 'test_frame4',
                   self.conn, flavor='sqlite', if_exists='fail')

        # Add to table again
        sql.to_sql(self.test_frame1, 'test_frame4',
                   self.conn, flavor='sqlite', if_exists='append')
        self.assertTrue(
            sql.has_table('test_frame4', self.conn, flavor='sqlite'), 'Table not written to DB')

        num_entries = 2 * len(self.test_frame1)
        num_rows = self._count_rows('test_frame4')

        self.assertEqual(
            num_rows, num_entries, "not the same number of rows as entries")

    def test_legacy_write_frame(self):
        """Test legacy write frame name.
        Assume that functionality is already tested above so just do quick check that it basically works"""
        sql.write_frame(
            self.test_frame1, 'test_frame_legacy', self.conn, flavor='sqlite')
        self.assertTrue(
            sql.has_table('test_frame_legacy', self.conn, flavor='sqlite'), 'Table not written to DB')

    def test_roundtrip(self):
        sql.to_sql(self.test_frame1, 'test_frame_roundtrip',
                   con=self.conn, flavor='sqlite')
        result = sql.read_sql(
            'SELECT * FROM test_frame_roundtrip',
            con=self.conn,
            flavor='sqlite')

        # HACK!
        result.index = self.test_frame1.index
        result.set_index('pandas_index', inplace=True)
        result.index.astype(int)
        result.index.name = None
        tm.assert_frame_equal(result, self.test_frame1)

    def test_execute_sql(self):
        # drop_sql = "DROP TABLE IF EXISTS test"  # should already be done
        iris_results = sql.execute(
            "SELECT * FROM iris", con=self.conn, flavor='sqlite')
        row = iris_results.fetchone()
        tm.equalContents(row, [5.1, 3.5, 1.4, 0.2, 'Iris-setosa'])

    def test_tquery(self):
        iris_results = sql.tquery(
            "SELECT * FROM iris", con=self.conn, flavor='sqlite')
        row = iris_results[0]
        tm.equalContents(row, [5.1, 3.5, 1.4, 0.2, 'Iris-setosa'])

    def test_date_parsing(self):
        """ Test date parsing in read_sql """
        # No Parsing
        df = sql.read_sql(
            "SELECT * FROM types_test_data", self.conn, flavor='sqlite')
        self.assertFalse(
            issubclass(df.DateCol.dtype.type, np.datetime64),
            "DateCol loaded with incorrect type")

        df = sql.read_sql("SELECT * FROM types_test_data",
                          self.conn, flavor='sqlite', parse_dates=['DateCol'])
        self.assertTrue(
            issubclass(df.DateCol.dtype.type, np.datetime64),
            "DateCol loaded with incorrect type")

        df = sql.read_sql("SELECT * FROM types_test_data", self.conn,
                          flavor='sqlite',
                          parse_dates={'DateCol': '%Y-%m-%d %H:%M:%S'})
        self.assertTrue(
            issubclass(df.DateCol.dtype.type, np.datetime64),
            "DateCol loaded with incorrect type")

        df = sql.read_sql("SELECT * FROM types_test_data",
                          self.conn, flavor='sqlite',
                          parse_dates=['IntDateCol'])

        self.assertTrue(issubclass(df.IntDateCol.dtype.type, np.datetime64),
                        "IntDateCol loaded with incorrect type")

        df = sql.read_sql("SELECT * FROM types_test_data",
                          self.conn, flavor='sqlite',
                          parse_dates={'IntDateCol': 's'})

        self.assertTrue(issubclass(df.IntDateCol.dtype.type, np.datetime64),
                        "IntDateCol loaded with incorrect type")

    def test_date_and_index(self):
        """ Test case where same column appears in parse_date and index_col"""

        df = sql.read_sql("SELECT * FROM types_test_data",
                          self.conn, flavor='sqlite',
                          parse_dates=['DateCol', 'IntDateCol'],
                          index_col='DateCol')
        self.assertTrue(
            issubclass(df.index.dtype.type, np.datetime64),
            "DateCol loaded with incorrect type")

        self.assertTrue(
            issubclass(df.IntDateCol.dtype.type, np.datetime64),
            "IntDateCol loaded with incorrect type")


class TestSQLAlchemy(PandasSQLTest):

    '''
    Test the sqlalchemy backend against an in-memory sqlite database.
    Assume that sqlalchemy takes case of the DB specifics
    '''
    flavor = 'sqlite'

    def connect(self):
        return sqlalchemy.create_engine('sqlite:///:memory:')

    def setUp(self):
        # Skip this test if SQLAlchemy not available
        if not SQLALCHEMY_INSTALLED:
            raise nose.SkipTest('SQLAlchemy not installed')

        self.conn = self.connect()
        self.pandasSQL = sql.PandasSQLAlchemy(self.conn)

        self._load_iris_data()
        self._load_raw_sql()

<<<<<<< HEAD
        try:
            sys.stdout = StringIO()

            self.assertRaises(sqlite3.OperationalError, sql.tquery,
                              'insert into blah values (1)', con=self.db)

            self.assertRaises(sqlite3.OperationalError, sql.tquery,
                              'insert into blah values (1)', con=self.db,
                              retry=True)
        finally:
            sys.stdout = sys.__stdout__

    def test_keyword_as_column_names(self):
        '''
        '''
        df = DataFrame({'From':np.ones(5)})
        sql.write_frame(df, con = self.db, name = 'testkeywords')

    def test_onecolumn_of_integer(self):
        # GH 3628
        # a column_of_integers dataframe should transfer well to sql

        mono_df=DataFrame([1 , 2], columns=['c0'])
        sql.write_frame(mono_df, con = self.db, name = 'mono_df')
        # computing the sum via sql
        con_x=self.db
        the_sum=sum([my_c0[0] for  my_c0 in con_x.execute("select * from mono_df")])
        # it should not fail, and gives 3 ( Issue #3628 )
        self.assertEqual(the_sum , 3)

        result = sql.read_frame("select * from mono_df",con_x)
        tm.assert_frame_equal(result,mono_df)

    def test_if_exists(self):
        df_if_exists_1 = DataFrame({'col1': [1, 2], 'col2': ['A', 'B']})
        df_if_exists_2 = DataFrame({'col1': [3, 4, 5], 'col2': ['C', 'D', 'E']})
        table_name = 'table_if_exists'
        sql_select = "SELECT * FROM %s" % table_name

        def clean_up(test_table_to_drop):
            """
            Drops tables created from individual tests
            so no dependencies arise from sequential tests
            """
            if sql.table_exists(test_table_to_drop, self.db, flavor='sqlite'):
                cur = self.db.cursor()
                cur.execute("DROP TABLE %s" % test_table_to_drop)
                cur.close()

        # test if invalid value for if_exists raises appropriate error
        self.assertRaises(ValueError,
                          sql.write_frame,
                          frame=df_if_exists_1,
                          con=self.db,
                          name=table_name,
                          flavor='sqlite',
                          if_exists='notvalidvalue')
        clean_up(table_name)

        # test if_exists='fail'
        sql.write_frame(frame=df_if_exists_1, con=self.db, name=table_name,
                        flavor='sqlite', if_exists='fail')
        self.assertRaises(ValueError,
                          sql.write_frame,
                          frame=df_if_exists_1,
                          con=self.db,
                          name=table_name,
                          flavor='sqlite',
                          if_exists='fail')

        # test if_exists='replace'
        sql.write_frame(frame=df_if_exists_1, con=self.db, name=table_name,
                        flavor='sqlite', if_exists='replace')
        self.assertEqual(sql.tquery(sql_select, con=self.db),
                         [(1, 'A'), (2, 'B')])
        sql.write_frame(frame=df_if_exists_2, con=self.db, name=table_name,
                        flavor='sqlite', if_exists='replace')
        self.assertEqual(sql.tquery(sql_select, con=self.db),
                         [(3, 'C'), (4, 'D'), (5, 'E')])
        clean_up(table_name)
                        
        # test if_exists='append'
        sql.write_frame(frame=df_if_exists_1, con=self.db, name=table_name,
                        flavor='sqlite', if_exists='fail')
        self.assertEqual(sql.tquery(sql_select, con=self.db),
                         [(1, 'A'), (2, 'B')])
        sql.write_frame(frame=df_if_exists_2, con=self.db, name=table_name,
                        flavor='sqlite', if_exists='append')
        self.assertEqual(sql.tquery(sql_select, con=self.db),
                         [(1, 'A'), (2, 'B'), (3, 'C'), (4, 'D'), (5, 'E')])
        clean_up(table_name)


class TestMySQL(tm.TestCase):
=======
        self._load_test1_data()

    def test_read_sql(self):
        self._read_sql_iris()

    def test_to_sql(self):
        self._to_sql()

    def test_to_sql_fail(self):
        self._to_sql_fail()

    def test_to_sql_replace(self):
        self._to_sql_replace()

    def test_to_sql_append(self):
        self._to_sql_append()

    def test_create_table(self):
        temp_conn = self.connect()
        temp_frame = DataFrame(
            {'one': [1., 2., 3., 4.], 'two': [4., 3., 2., 1.]})

        pandasSQL = sql.PandasSQLAlchemy(temp_conn)
        pandasSQL.to_sql(temp_frame, 'temp_frame')

        self.assertTrue(
            temp_conn.has_table('temp_frame'), 'Table not written to DB')

    def test_drop_table(self):
        temp_conn = self.connect()

        temp_frame = DataFrame(
            {'one': [1., 2., 3., 4.], 'two': [4., 3., 2., 1.]})

        pandasSQL = sql.PandasSQLAlchemy(temp_conn)
        pandasSQL.to_sql(temp_frame, 'temp_frame')

        self.assertTrue(
            temp_conn.has_table('temp_frame'), 'Table not written to DB')

        pandasSQL.drop_table('temp_frame')

        self.assertFalse(
            temp_conn.has_table('temp_frame'), 'Table not deleted from DB')

    def test_roundtrip(self):
        self._roundtrip()

    def test_execute_sql(self):
        self._execute_sql()

    def test_read_table(self):
        iris_frame = sql.read_table("iris", con=self.conn)
        self._check_iris_loaded_frame(iris_frame)

    def test_read_table_columns(self):
        iris_frame = sql.read_table(
            "iris", con=self.conn, columns=['SepalLength', 'SepalLength'])
        tm.equalContents(
            iris_frame.columns.values, ['SepalLength', 'SepalLength'])

    def test_read_table_absent(self):
        self.assertRaises(
            ValueError, sql.read_table, "this_doesnt_exist", con=self.conn)

    def test_default_type_convertion(self):
        """ Test default type conversion"""
        df = sql.read_table("types_test_data", self.conn)
        self.assertTrue(
            issubclass(df.FloatCol.dtype.type, np.floating), "FloatCol loaded with incorrect type")
        self.assertTrue(
            issubclass(df.IntCol.dtype.type, np.integer), "IntCol loaded with incorrect type")
        self.assertTrue(
            issubclass(df.BoolCol.dtype.type, np.integer), "BoolCol loaded with incorrect type")

        # Int column with NA values stays as float
        self.assertTrue(issubclass(df.IntColWithNull.dtype.type, np.floating),
                        "IntColWithNull loaded with incorrect type")
        # Non-native Bool column with NA values stays as float
        self.assertTrue(
            issubclass(df.BoolColWithNull.dtype.type, np.floating), "BoolCol loaded with incorrect type")

    def test_default_date_load(self):
        df = sql.read_table("types_test_data", self.conn)

        # IMPORTANT - sqlite has no native date type, so shouldn't parse, but
        # MySQL SHOULD be converted.
        self.assertFalse(
            issubclass(df.DateCol.dtype.type, np.datetime64), "DateCol loaded with incorrect type")

    def test_date_parsing(self):
        """ Test date parsing """
        # No Parsing
        df = sql.read_table("types_test_data", self.conn)

        df = sql.read_table(
            "types_test_data", self.conn, parse_dates=['DateCol'])
        self.assertTrue(
            issubclass(df.DateCol.dtype.type, np.datetime64), "DateCol loaded with incorrect type")

        df = sql.read_table(
            "types_test_data", self.conn, parse_dates={'DateCol': '%Y-%m-%d %H:%M:%S'})
        self.assertTrue(
            issubclass(df.DateCol.dtype.type, np.datetime64), "DateCol loaded with incorrect type")

        df = sql.read_table("types_test_data", self.conn, parse_dates={
                            'DateCol': {'format': '%Y-%m-%d %H:%M:%S'}})
        self.assertTrue(issubclass(df.DateCol.dtype.type, np.datetime64),
                        "IntDateCol loaded with incorrect type")

        df = sql.read_table(
            "types_test_data", self.conn, parse_dates=['IntDateCol'])
        self.assertTrue(issubclass(df.IntDateCol.dtype.type, np.datetime64),
                        "IntDateCol loaded with incorrect type")

        df = sql.read_table(
            "types_test_data", self.conn, parse_dates={'IntDateCol': 's'})
        self.assertTrue(issubclass(df.IntDateCol.dtype.type, np.datetime64),
                        "IntDateCol loaded with incorrect type")

        df = sql.read_table(
            "types_test_data", self.conn, parse_dates={'IntDateCol': {'unit': 's'}})
        self.assertTrue(issubclass(df.IntDateCol.dtype.type, np.datetime64),
                        "IntDateCol loaded with incorrect type")


# --- Test SQLITE fallback
class TestSQLite(PandasSQLTest):

    '''
    Test the sqlalchemy backend against an in-memory sqlite database.
    Assume that sqlalchemy takes case of the DB specifics
    '''
    flavor = 'sqlite'

    def connect(self):
        return sqlite3.connect(':memory:')

    def drop_table(self, table_name):
        cur = self.conn.cursor()
        cur.execute("DROP TABLE IF EXISTS %s" % table_name)
        self.conn.commit()
>>>>>>> 32b493a9

    def setUp(self):
        self.conn = self.connect()
        self.pandasSQL = sql.PandasSQLLegacy(self.conn, 'sqlite')

        self._load_iris_data()

        self._load_test1_data()

    def test_invalid_flavor(self):
        self.assertRaises(
            NotImplementedError, sql.PandasSQLLegacy, self.conn, 'oracle')

    def test_read_sql(self):
        self._read_sql_iris()

    def test_to_sql(self):
        self._to_sql()

    def test_to_sql_fail(self):
        self._to_sql_fail()

    def test_to_sql_replace(self):
        self._to_sql_replace()

    def test_to_sql_append(self):
        self._to_sql_append()

    def test_create_and_drop_table(self):
        temp_frame = DataFrame(
            {'one': [1., 2., 3., 4.], 'two': [4., 3., 2., 1.]})

        self.pandasSQL.to_sql(temp_frame, 'drop_test_frame')

        self.assertTrue(self.pandasSQL.has_table(
            'drop_test_frame'), 'Table not written to DB')

        self.pandasSQL.drop_table('drop_test_frame')

        self.assertFalse(self.pandasSQL.has_table(
            'drop_test_frame'), 'Table not deleted from DB')

    def test_roundtrip(self):
        self._roundtrip()

    def test_execute_sql(self):
        self._execute_sql()

    def test_tquery(self):
        self._tquery()


class TestMySQL(TestSQLite):
    flavor = 'mysql'

    def drop_table(self, table_name):
        cur = self.conn.cursor()
        cur.execute("DROP TABLE IF EXISTS %s" % table_name)
        self.conn.commit()

    def _count_rows(self, table_name):
        cur = self._get_exec()
        cur.execute(
            "SELECT count(*) AS count_1 FROM %s" % table_name)
        rows = cur.fetchall()
        return rows[0][0]

    def connect(self):
        return self.driver.connect(host='127.0.0.1', user='root', passwd='', db='pandas_nosetest')

    def setUp(self):
        try:
            import pymysql
            self.driver = pymysql

        except ImportError:
            raise nose.SkipTest

        self.conn = self.connect()
        self.pandasSQL = sql.PandasSQLLegacy(self.conn, 'mysql')

        self._load_iris_data()

        self._load_test1_data()

    def tearDown(self):
        c = self.conn.cursor()
        c.execute('SHOW TABLES')
        for table in c.fetchall():
            c.execute('DROP TABLE %s' % table[0])
        self.conn.commit()
        self.conn.close()


class TestMySQLAlchemy(TestSQLAlchemy):
        flavor = 'mysql'

        def connect(self):
            return sqlalchemy.create_engine(
                'mysql+{driver}://root@localhost/pandas_nosetest'.format(driver=self.driver))

        def setUp(self):
            if not SQLALCHEMY_INSTALLED:
                raise nose.SkipTest('SQLAlchemy not installed')

            try:
                import pymysql
                self.driver = 'pymysql'

            except ImportError:
                raise nose.SkipTest

            self.conn = self.connect()
            self.pandasSQL = sql.PandasSQLAlchemy(self.conn)

            self._load_iris_data()
            self._load_raw_sql()

            self._load_test1_data()

        def tearDown(self):
            c = self.conn.execute('SHOW TABLES')
            for table in c.fetchall():
                self.conn.execute('DROP TABLE %s' % table[0])

<<<<<<< HEAD
    def test_if_exists(self):
        _skip_if_no_MySQLdb()
        df_if_exists_1 = DataFrame({'col1': [1, 2], 'col2': ['A', 'B']})
        df_if_exists_2 = DataFrame({'col1': [3, 4, 5], 'col2': ['C', 'D', 'E']})
        table_name = 'table_if_exists'
        sql_select = "SELECT * FROM %s" % table_name

        def clean_up(test_table_to_drop):
            """
            Drops tables created from individual tests
            so no dependencies arise from sequential tests
            """
            if sql.table_exists(test_table_to_drop, self.db, flavor='mysql'):
                cur = self.db.cursor()
                cur.execute("DROP TABLE %s" % test_table_to_drop)
                cur.close()

        # test if invalid value for if_exists raises appropriate error
        self.assertRaises(ValueError,
                          sql.write_frame,
                          frame=df_if_exists_1,
                          con=self.db,
                          name=table_name,
                          flavor='mysql',
                          if_exists='notvalidvalue')
        clean_up(table_name)

        # test if_exists='fail'
        sql.write_frame(frame=df_if_exists_1, con=self.db, name=table_name,
                        flavor='mysql', if_exists='fail')
        self.assertRaises(ValueError,
                          sql.write_frame,
                          frame=df_if_exists_1,
                          con=self.db,
                          name=table_name,
                          flavor='mysql',
                          if_exists='fail')

        # test if_exists='replace'
        sql.write_frame(frame=df_if_exists_1, con=self.db, name=table_name,
                        flavor='mysql', if_exists='replace')
        self.assertEqual(sql.tquery(sql_select, con=self.db),
                         [(1, 'A'), (2, 'B')])
        sql.write_frame(frame=df_if_exists_2, con=self.db, name=table_name,
                        flavor='mysql', if_exists='replace')
        self.assertEqual(sql.tquery(sql_select, con=self.db),
                         [(3, 'C'), (4, 'D'), (5, 'E')])
        clean_up(table_name)
                        
        # test if_exists='append'
        sql.write_frame(frame=df_if_exists_1, con=self.db, name=table_name,
                        flavor='mysql', if_exists='fail')
        self.assertEqual(sql.tquery(sql_select, con=self.db),
                         [(1, 'A'), (2, 'B')])
        sql.write_frame(frame=df_if_exists_2, con=self.db, name=table_name,
                        flavor='mysql', if_exists='append')
        self.assertEqual(sql.tquery(sql_select, con=self.db),
                         [(1, 'A'), (2, 'B'), (3, 'C'), (4, 'D'), (5, 'E')])
        clean_up(table_name)

=======
        def test_default_date_load(self):
            df = sql.read_table("types_test_data", self.conn)
>>>>>>> 32b493a9

            # IMPORTANT - sqlite has no native date type, so shouldn't parse,
            # but MySQL SHOULD be converted.
            self.assertTrue(
                issubclass(df.DateCol.dtype.type, np.datetime64), "DateCol loaded with incorrect type")<|MERGE_RESOLUTION|>--- conflicted
+++ resolved
@@ -425,102 +425,6 @@
         self._load_iris_data()
         self._load_raw_sql()
 
-<<<<<<< HEAD
-        try:
-            sys.stdout = StringIO()
-
-            self.assertRaises(sqlite3.OperationalError, sql.tquery,
-                              'insert into blah values (1)', con=self.db)
-
-            self.assertRaises(sqlite3.OperationalError, sql.tquery,
-                              'insert into blah values (1)', con=self.db,
-                              retry=True)
-        finally:
-            sys.stdout = sys.__stdout__
-
-    def test_keyword_as_column_names(self):
-        '''
-        '''
-        df = DataFrame({'From':np.ones(5)})
-        sql.write_frame(df, con = self.db, name = 'testkeywords')
-
-    def test_onecolumn_of_integer(self):
-        # GH 3628
-        # a column_of_integers dataframe should transfer well to sql
-
-        mono_df=DataFrame([1 , 2], columns=['c0'])
-        sql.write_frame(mono_df, con = self.db, name = 'mono_df')
-        # computing the sum via sql
-        con_x=self.db
-        the_sum=sum([my_c0[0] for  my_c0 in con_x.execute("select * from mono_df")])
-        # it should not fail, and gives 3 ( Issue #3628 )
-        self.assertEqual(the_sum , 3)
-
-        result = sql.read_frame("select * from mono_df",con_x)
-        tm.assert_frame_equal(result,mono_df)
-
-    def test_if_exists(self):
-        df_if_exists_1 = DataFrame({'col1': [1, 2], 'col2': ['A', 'B']})
-        df_if_exists_2 = DataFrame({'col1': [3, 4, 5], 'col2': ['C', 'D', 'E']})
-        table_name = 'table_if_exists'
-        sql_select = "SELECT * FROM %s" % table_name
-
-        def clean_up(test_table_to_drop):
-            """
-            Drops tables created from individual tests
-            so no dependencies arise from sequential tests
-            """
-            if sql.table_exists(test_table_to_drop, self.db, flavor='sqlite'):
-                cur = self.db.cursor()
-                cur.execute("DROP TABLE %s" % test_table_to_drop)
-                cur.close()
-
-        # test if invalid value for if_exists raises appropriate error
-        self.assertRaises(ValueError,
-                          sql.write_frame,
-                          frame=df_if_exists_1,
-                          con=self.db,
-                          name=table_name,
-                          flavor='sqlite',
-                          if_exists='notvalidvalue')
-        clean_up(table_name)
-
-        # test if_exists='fail'
-        sql.write_frame(frame=df_if_exists_1, con=self.db, name=table_name,
-                        flavor='sqlite', if_exists='fail')
-        self.assertRaises(ValueError,
-                          sql.write_frame,
-                          frame=df_if_exists_1,
-                          con=self.db,
-                          name=table_name,
-                          flavor='sqlite',
-                          if_exists='fail')
-
-        # test if_exists='replace'
-        sql.write_frame(frame=df_if_exists_1, con=self.db, name=table_name,
-                        flavor='sqlite', if_exists='replace')
-        self.assertEqual(sql.tquery(sql_select, con=self.db),
-                         [(1, 'A'), (2, 'B')])
-        sql.write_frame(frame=df_if_exists_2, con=self.db, name=table_name,
-                        flavor='sqlite', if_exists='replace')
-        self.assertEqual(sql.tquery(sql_select, con=self.db),
-                         [(3, 'C'), (4, 'D'), (5, 'E')])
-        clean_up(table_name)
-                        
-        # test if_exists='append'
-        sql.write_frame(frame=df_if_exists_1, con=self.db, name=table_name,
-                        flavor='sqlite', if_exists='fail')
-        self.assertEqual(sql.tquery(sql_select, con=self.db),
-                         [(1, 'A'), (2, 'B')])
-        sql.write_frame(frame=df_if_exists_2, con=self.db, name=table_name,
-                        flavor='sqlite', if_exists='append')
-        self.assertEqual(sql.tquery(sql_select, con=self.db),
-                         [(1, 'A'), (2, 'B'), (3, 'C'), (4, 'D'), (5, 'E')])
-        clean_up(table_name)
-
-
-class TestMySQL(tm.TestCase):
-=======
         self._load_test1_data()
 
     def test_read_sql(self):
@@ -663,7 +567,6 @@
         cur = self.conn.cursor()
         cur.execute("DROP TABLE IF EXISTS %s" % table_name)
         self.conn.commit()
->>>>>>> 32b493a9
 
     def setUp(self):
         self.conn = self.connect()
@@ -789,71 +692,8 @@
             for table in c.fetchall():
                 self.conn.execute('DROP TABLE %s' % table[0])
 
-<<<<<<< HEAD
-    def test_if_exists(self):
-        _skip_if_no_MySQLdb()
-        df_if_exists_1 = DataFrame({'col1': [1, 2], 'col2': ['A', 'B']})
-        df_if_exists_2 = DataFrame({'col1': [3, 4, 5], 'col2': ['C', 'D', 'E']})
-        table_name = 'table_if_exists'
-        sql_select = "SELECT * FROM %s" % table_name
-
-        def clean_up(test_table_to_drop):
-            """
-            Drops tables created from individual tests
-            so no dependencies arise from sequential tests
-            """
-            if sql.table_exists(test_table_to_drop, self.db, flavor='mysql'):
-                cur = self.db.cursor()
-                cur.execute("DROP TABLE %s" % test_table_to_drop)
-                cur.close()
-
-        # test if invalid value for if_exists raises appropriate error
-        self.assertRaises(ValueError,
-                          sql.write_frame,
-                          frame=df_if_exists_1,
-                          con=self.db,
-                          name=table_name,
-                          flavor='mysql',
-                          if_exists='notvalidvalue')
-        clean_up(table_name)
-
-        # test if_exists='fail'
-        sql.write_frame(frame=df_if_exists_1, con=self.db, name=table_name,
-                        flavor='mysql', if_exists='fail')
-        self.assertRaises(ValueError,
-                          sql.write_frame,
-                          frame=df_if_exists_1,
-                          con=self.db,
-                          name=table_name,
-                          flavor='mysql',
-                          if_exists='fail')
-
-        # test if_exists='replace'
-        sql.write_frame(frame=df_if_exists_1, con=self.db, name=table_name,
-                        flavor='mysql', if_exists='replace')
-        self.assertEqual(sql.tquery(sql_select, con=self.db),
-                         [(1, 'A'), (2, 'B')])
-        sql.write_frame(frame=df_if_exists_2, con=self.db, name=table_name,
-                        flavor='mysql', if_exists='replace')
-        self.assertEqual(sql.tquery(sql_select, con=self.db),
-                         [(3, 'C'), (4, 'D'), (5, 'E')])
-        clean_up(table_name)
-                        
-        # test if_exists='append'
-        sql.write_frame(frame=df_if_exists_1, con=self.db, name=table_name,
-                        flavor='mysql', if_exists='fail')
-        self.assertEqual(sql.tquery(sql_select, con=self.db),
-                         [(1, 'A'), (2, 'B')])
-        sql.write_frame(frame=df_if_exists_2, con=self.db, name=table_name,
-                        flavor='mysql', if_exists='append')
-        self.assertEqual(sql.tquery(sql_select, con=self.db),
-                         [(1, 'A'), (2, 'B'), (3, 'C'), (4, 'D'), (5, 'E')])
-        clean_up(table_name)
-
-=======
         def test_default_date_load(self):
             df = sql.read_table("types_test_data", self.conn)
->>>>>>> 32b493a9
 
             # IMPORTANT - sqlite has no native date type, so shouldn't parse,
             # but MySQL SHOULD be converted.
