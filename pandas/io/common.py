--- conflicted
+++ resolved
@@ -329,15 +329,9 @@
     raise ValueError(msg)
 
 
-<<<<<<< HEAD
-def _get_handle(path_or_buf, mode, encoding=None,
-                compression: Optional[Union[str, Dict[str, Any]]] = None,
-                memory_map=False, is_text=True):
-=======
 def _get_handle(
-    path_or_buf, mode, encoding=None, compression=None, memory_map=False, is_text=True
+    path_or_buf, mode, encoding=None, compression: Optional[Union[str, Dict[str, Any]]] = None, memory_map=False, is_text=True
 ):
->>>>>>> c104a0c9
     """
     Get file handle for given path/buffer and mode.
 
@@ -379,12 +373,7 @@
     need_text_wrapping = (BytesIO,)  # type: Tuple[Type[BytesIO], ...]
     try:
         from s3fs import S3File
-<<<<<<< HEAD
         need_text_wrapping = need_text_wrapping + (S3File,)
-=======
-
-        need_text_wrapping = (BytesIO, S3File)
->>>>>>> c104a0c9
     except ImportError:
         pass
 
@@ -416,13 +405,8 @@
                 f = bz2.BZ2File(path_or_buf)
 
         # ZIP Compression
-<<<<<<< HEAD
-        elif compression == 'zip':
+        elif compression == "zip":
             zf = BytesZipFile(path_or_buf, mode, **compression_args)
-=======
-        elif compression == "zip":
-            zf = BytesZipFile(path_or_buf, mode)
->>>>>>> c104a0c9
             # Ensure the container is closed as well.
             handles.append(zf)
             if zf.mode == "w":
@@ -496,18 +480,12 @@
     """
 
     # GH 17778
-<<<<<<< HEAD
     def __init__(self, file, mode, compression=zipfile.ZIP_DEFLATED,
                  archive_name: Optional[str] = None,
                  **kwargs):
         if mode in ['wb', 'rb']:
             mode = mode.replace('b', '')
         self.archive_name = archive_name
-=======
-    def __init__(self, file, mode, compression=zipfile.ZIP_DEFLATED, **kwargs):
-        if mode in ["wb", "rb"]:
-            mode = mode.replace("b", "")
->>>>>>> c104a0c9
         super().__init__(file, mode, compression, **kwargs)
 
     def write(self, data):
