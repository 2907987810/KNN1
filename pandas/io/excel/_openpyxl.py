<<<<<<< HEAD
from datetime import datetime
from typing import List
=======
from typing import TYPE_CHECKING, Dict, List, Optional
>>>>>>> d183436c

import numpy as np

from pandas._typing import FilePathOrBuffer, Scalar, StorageOptions
from pandas.compat._optional import import_optional_dependency

from pandas.io.excel._base import BaseExcelReader, ExcelWriter
from pandas.io.excel._util import validate_freeze_panes

if TYPE_CHECKING:
    from openpyxl.descriptors.serialisable import Serialisable


class OpenpyxlWriter(ExcelWriter):
    engine = "openpyxl"
    supported_extensions = (".xlsx", ".xlsm")

    def __init__(
        self,
        path,
        engine=None,
        mode: str = "w",
        storage_options: StorageOptions = None,
        **engine_kwargs,
    ):
        # Use the openpyxl module as the Excel writer.
        from openpyxl.workbook import Workbook

        super().__init__(
            path, mode=mode, storage_options=storage_options, **engine_kwargs
        )

        # ExcelWriter replaced "a" by "r+" to allow us to first read the excel file from
        # the file and later write to it
        if "r+" in self.mode:  # Load from existing workbook
            from openpyxl import load_workbook

            self.book = load_workbook(self.handles.handle)
        else:
            # Create workbook object with default optimized_write=True.
            self.book = Workbook()

            if self.book.worksheets:
                self.book.remove(self.book.worksheets[0])

    def save(self):
        """
        Save workbook to disk.
        """
        self.book.save(self.handles.handle)

    @classmethod
    def _convert_to_style_kwargs(cls, style_dict: dict) -> Dict[str, "Serialisable"]:
        """
        Convert a style_dict to a set of kwargs suitable for initializing
        or updating-on-copy an openpyxl v2 style object.

        Parameters
        ----------
        style_dict : dict
            A dict with zero or more of the following keys (or their synonyms).
                'font'
                'fill'
                'border' ('borders')
                'alignment'
                'number_format'
                'protection'

        Returns
        -------
        style_kwargs : dict
            A dict with the same, normalized keys as ``style_dict`` but each
            value has been replaced with a native openpyxl style object of the
            appropriate class.
        """
        _style_key_map = {"borders": "border"}

        style_kwargs: Dict[str, Serialisable] = {}
        for k, v in style_dict.items():
            if k in _style_key_map:
                k = _style_key_map[k]
            _conv_to_x = getattr(cls, f"_convert_to_{k}", lambda x: None)
            new_v = _conv_to_x(v)
            if new_v:
                style_kwargs[k] = new_v

        return style_kwargs

    @classmethod
    def _convert_to_color(cls, color_spec):
        """
        Convert ``color_spec`` to an openpyxl v2 Color object.

        Parameters
        ----------
        color_spec : str, dict
            A 32-bit ARGB hex string, or a dict with zero or more of the
            following keys.
                'rgb'
                'indexed'
                'auto'
                'theme'
                'tint'
                'index'
                'type'

        Returns
        -------
        color : openpyxl.styles.Color
        """
        from openpyxl.styles import Color

        if isinstance(color_spec, str):
            return Color(color_spec)
        else:
            return Color(**color_spec)

    @classmethod
    def _convert_to_font(cls, font_dict):
        """
        Convert ``font_dict`` to an openpyxl v2 Font object.

        Parameters
        ----------
        font_dict : dict
            A dict with zero or more of the following keys (or their synonyms).
                'name'
                'size' ('sz')
                'bold' ('b')
                'italic' ('i')
                'underline' ('u')
                'strikethrough' ('strike')
                'color'
                'vertAlign' ('vertalign')
                'charset'
                'scheme'
                'family'
                'outline'
                'shadow'
                'condense'

        Returns
        -------
        font : openpyxl.styles.Font
        """
        from openpyxl.styles import Font

        _font_key_map = {
            "sz": "size",
            "b": "bold",
            "i": "italic",
            "u": "underline",
            "strike": "strikethrough",
            "vertalign": "vertAlign",
        }

        font_kwargs = {}
        for k, v in font_dict.items():
            if k in _font_key_map:
                k = _font_key_map[k]
            if k == "color":
                v = cls._convert_to_color(v)
            font_kwargs[k] = v

        return Font(**font_kwargs)

    @classmethod
    def _convert_to_stop(cls, stop_seq):
        """
        Convert ``stop_seq`` to a list of openpyxl v2 Color objects,
        suitable for initializing the ``GradientFill`` ``stop`` parameter.

        Parameters
        ----------
        stop_seq : iterable
            An iterable that yields objects suitable for consumption by
            ``_convert_to_color``.

        Returns
        -------
        stop : list of openpyxl.styles.Color
        """
        return map(cls._convert_to_color, stop_seq)

    @classmethod
    def _convert_to_fill(cls, fill_dict):
        """
        Convert ``fill_dict`` to an openpyxl v2 Fill object.

        Parameters
        ----------
        fill_dict : dict
            A dict with one or more of the following keys (or their synonyms),
                'fill_type' ('patternType', 'patterntype')
                'start_color' ('fgColor', 'fgcolor')
                'end_color' ('bgColor', 'bgcolor')
            or one or more of the following keys (or their synonyms).
                'type' ('fill_type')
                'degree'
                'left'
                'right'
                'top'
                'bottom'
                'stop'

        Returns
        -------
        fill : openpyxl.styles.Fill
        """
        from openpyxl.styles import GradientFill, PatternFill

        _pattern_fill_key_map = {
            "patternType": "fill_type",
            "patterntype": "fill_type",
            "fgColor": "start_color",
            "fgcolor": "start_color",
            "bgColor": "end_color",
            "bgcolor": "end_color",
        }

        _gradient_fill_key_map = {"fill_type": "type"}

        pfill_kwargs = {}
        gfill_kwargs = {}
        for k, v in fill_dict.items():
            pk = gk = None
            if k in _pattern_fill_key_map:
                pk = _pattern_fill_key_map[k]
            if k in _gradient_fill_key_map:
                gk = _gradient_fill_key_map[k]
            if pk in ["start_color", "end_color"]:
                v = cls._convert_to_color(v)
            if gk == "stop":
                v = cls._convert_to_stop(v)
            if pk:
                pfill_kwargs[pk] = v
            elif gk:
                gfill_kwargs[gk] = v
            else:
                pfill_kwargs[k] = v
                gfill_kwargs[k] = v

        try:
            return PatternFill(**pfill_kwargs)
        except TypeError:
            return GradientFill(**gfill_kwargs)

    @classmethod
    def _convert_to_side(cls, side_spec):
        """
        Convert ``side_spec`` to an openpyxl v2 Side object.

        Parameters
        ----------
        side_spec : str, dict
            A string specifying the border style, or a dict with zero or more
            of the following keys (or their synonyms).
                'style' ('border_style')
                'color'

        Returns
        -------
        side : openpyxl.styles.Side
        """
        from openpyxl.styles import Side

        _side_key_map = {"border_style": "style"}

        if isinstance(side_spec, str):
            return Side(style=side_spec)

        side_kwargs = {}
        for k, v in side_spec.items():
            if k in _side_key_map:
                k = _side_key_map[k]
            if k == "color":
                v = cls._convert_to_color(v)
            side_kwargs[k] = v

        return Side(**side_kwargs)

    @classmethod
    def _convert_to_border(cls, border_dict):
        """
        Convert ``border_dict`` to an openpyxl v2 Border object.

        Parameters
        ----------
        border_dict : dict
            A dict with zero or more of the following keys (or their synonyms).
                'left'
                'right'
                'top'
                'bottom'
                'diagonal'
                'diagonal_direction'
                'vertical'
                'horizontal'
                'diagonalUp' ('diagonalup')
                'diagonalDown' ('diagonaldown')
                'outline'

        Returns
        -------
        border : openpyxl.styles.Border
        """
        from openpyxl.styles import Border

        _border_key_map = {"diagonalup": "diagonalUp", "diagonaldown": "diagonalDown"}

        border_kwargs = {}
        for k, v in border_dict.items():
            if k in _border_key_map:
                k = _border_key_map[k]
            if k == "color":
                v = cls._convert_to_color(v)
            if k in ["left", "right", "top", "bottom", "diagonal"]:
                v = cls._convert_to_side(v)
            border_kwargs[k] = v

        return Border(**border_kwargs)

    @classmethod
    def _convert_to_alignment(cls, alignment_dict):
        """
        Convert ``alignment_dict`` to an openpyxl v2 Alignment object.

        Parameters
        ----------
        alignment_dict : dict
            A dict with zero or more of the following keys (or their synonyms).
                'horizontal'
                'vertical'
                'text_rotation'
                'wrap_text'
                'shrink_to_fit'
                'indent'
        Returns
        -------
        alignment : openpyxl.styles.Alignment
        """
        from openpyxl.styles import Alignment

        return Alignment(**alignment_dict)

    @classmethod
    def _convert_to_number_format(cls, number_format_dict):
        """
        Convert ``number_format_dict`` to an openpyxl v2.1.0 number format
        initializer.

        Parameters
        ----------
        number_format_dict : dict
            A dict with zero or more of the following keys.
                'format_code' : str

        Returns
        -------
        number_format : str
        """
        return number_format_dict["format_code"]

    @classmethod
    def _convert_to_protection(cls, protection_dict):
        """
        Convert ``protection_dict`` to an openpyxl v2 Protection object.

        Parameters
        ----------
        protection_dict : dict
            A dict with zero or more of the following keys.
                'locked'
                'hidden'

        Returns
        -------
        """
        from openpyxl.styles import Protection

        return Protection(**protection_dict)

    def write_cells(
        self, cells, sheet_name=None, startrow=0, startcol=0, freeze_panes=None
    ):
        # Write the frame cells using openpyxl.
        sheet_name = self._get_sheet_name(sheet_name)

        _style_cache: Dict[str, Dict[str, Serialisable]] = {}

        if sheet_name in self.sheets:
            wks = self.sheets[sheet_name]
        else:
            wks = self.book.create_sheet()
            wks.title = sheet_name
            self.sheets[sheet_name] = wks

        if validate_freeze_panes(freeze_panes):
            wks.freeze_panes = wks.cell(
                row=freeze_panes[0] + 1, column=freeze_panes[1] + 1
            )

        for cell in cells:
            xcell = wks.cell(
                row=startrow + cell.row + 1, column=startcol + cell.col + 1
            )
            xcell.value, fmt = self._value_with_fmt(cell.val)
            if fmt:
                xcell.number_format = fmt

            style_kwargs: Optional[Dict[str, Serialisable]] = {}
            if cell.style:
                key = str(cell.style)
                style_kwargs = _style_cache.get(key)
                if style_kwargs is None:
                    style_kwargs = self._convert_to_style_kwargs(cell.style)
                    _style_cache[key] = style_kwargs

            if style_kwargs:
                for k, v in style_kwargs.items():
                    setattr(xcell, k, v)

            if cell.mergestart is not None and cell.mergeend is not None:

                wks.merge_cells(
                    start_row=startrow + cell.row + 1,
                    start_column=startcol + cell.col + 1,
                    end_column=startcol + cell.mergeend + 1,
                    end_row=startrow + cell.mergestart + 1,
                )

                # When cells are merged only the top-left cell is preserved
                # The behaviour of the other cells in a merged range is
                # undefined
                if style_kwargs:
                    first_row = startrow + cell.row + 1
                    last_row = startrow + cell.mergestart + 1
                    first_col = startcol + cell.col + 1
                    last_col = startcol + cell.mergeend + 1

                    for row in range(first_row, last_row + 1):
                        for col in range(first_col, last_col + 1):
                            if row == first_row and col == first_col:
                                # Ignore first cell. It is already handled.
                                continue
                            xcell = wks.cell(column=col, row=row)
                            for k, v in style_kwargs.items():
                                setattr(xcell, k, v)


class OpenpyxlReader(BaseExcelReader):
    def __init__(
        self,
        filepath_or_buffer: FilePathOrBuffer,
        storage_options: StorageOptions = None,
    ) -> None:
        """
        Reader using openpyxl engine.

        Parameters
        ----------
        filepath_or_buffer : string, path object or Workbook
            Object to be parsed.
        storage_options : dict, optional
            passed to fsspec for appropriate URLs (see ``_get_filepath_or_buffer``)
        """
        import_optional_dependency("openpyxl")
        super().__init__(filepath_or_buffer, storage_options=storage_options)

    @property
    def _workbook_class(self):
        from openpyxl import Workbook

        return Workbook

    def load_workbook(self, filepath_or_buffer: FilePathOrBuffer):
        from openpyxl import load_workbook

        return load_workbook(
            filepath_or_buffer, read_only=True, data_only=True, keep_links=False
        )

    def close(self):
        # https://stackoverflow.com/questions/31416842/
        #  openpyxl-does-not-close-excel-workbook-in-read-only-mode
        self.book.close()
        super().close()

    @property
    def sheet_names(self) -> List[str]:
        return self.book.sheetnames

    def get_sheet_by_name(self, name: str):
        return self.book[name]

    def get_sheet_by_index(self, index: int):
        return self.book.worksheets[index]

    def _convert_cell(self, cell, convert_float: bool) -> Scalar:

        from openpyxl.cell.cell import TYPE_BOOL, TYPE_ERROR, TYPE_NUMERIC

        if cell.is_date:
<<<<<<< HEAD
            try:
                # workaround for inaccurate timestamp notation in excel
                return datetime.fromtimestamp(round(cell.value.timestamp()))
            except (AttributeError, OSError):
                return cell.value
        elif cell.data_type == "e":
=======
            return cell.value
        elif cell.data_type == TYPE_ERROR:
>>>>>>> d183436c
            return np.nan
        elif cell.data_type == TYPE_BOOL:
            return bool(cell.value)
        elif cell.value is None:
            return ""  # compat with xlrd
        elif cell.data_type == TYPE_NUMERIC:
            # GH5394
            if convert_float:
                val = int(cell.value)
                if val == cell.value:
                    return val
            else:
                return float(cell.value)

        return cell.value

    def get_sheet_data(self, sheet, convert_float: bool) -> List[List[Scalar]]:
        data: List[List[Scalar]] = []
        for row in sheet.rows:
            data.append([self._convert_cell(cell, convert_float) for cell in row])

        return data<|MERGE_RESOLUTION|>--- conflicted
+++ resolved
@@ -1,9 +1,5 @@
-<<<<<<< HEAD
 from datetime import datetime
-from typing import List
-=======
 from typing import TYPE_CHECKING, Dict, List, Optional
->>>>>>> d183436c
 
 import numpy as np
 
@@ -507,17 +503,12 @@
         from openpyxl.cell.cell import TYPE_BOOL, TYPE_ERROR, TYPE_NUMERIC
 
         if cell.is_date:
-<<<<<<< HEAD
             try:
                 # workaround for inaccurate timestamp notation in excel
                 return datetime.fromtimestamp(round(cell.value.timestamp()))
             except (AttributeError, OSError):
                 return cell.value
-        elif cell.data_type == "e":
-=======
-            return cell.value
         elif cell.data_type == TYPE_ERROR:
->>>>>>> d183436c
             return np.nan
         elif cell.data_type == TYPE_BOOL:
             return bool(cell.value)
