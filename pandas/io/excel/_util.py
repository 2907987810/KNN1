import warnings

import pandas.compat as compat
from pandas.compat import lrange

from pandas.core.dtypes.common import is_integer, is_list_like

_writers = {}


def register_writer(klass):
    """
    Add engine to the excel writer registry.io.excel.

    You must use this method to integrate with ``to_excel``.

    Parameters
    ----------
    klass : ExcelWriter
    """
    if not callable(klass):
        raise ValueError("Can only register callables as engines")
    engine_name = klass.engine
    _writers[engine_name] = klass


def _get_default_writer(ext):
    """
    Return the default writer for the given extension.

    Parameters
    ----------
    ext : str
        The excel file extension for which to get the default engine.

    Returns
    -------
    str
        The default engine for the extension.
    """
    _default_writers = {'xlsx': 'openpyxl', 'xlsm': 'openpyxl', 'xls': 'xlwt'}
    try:
        import xlsxwriter  # noqa
        _default_writers['xlsx'] = 'xlsxwriter'
    except ImportError:
        pass
    return _default_writers[ext]


def get_writer(engine_name):
    try:
        return _writers[engine_name]
    except KeyError:
        raise ValueError("No Excel writer '{engine}'"
                         .format(engine=engine_name))


def _excel2num(x):
    """
    Convert Excel column name like 'AB' to 0-based column index.

    Parameters
    ----------
    x : str
        The Excel column name to convert to a 0-based column index.

    Returns
    -------
    num : int
        The column index corresponding to the name.

    Raises
    ------
    ValueError
        Part of the Excel column name was invalid.
    """
    index = 0

    for c in x.upper().strip():
        cp = ord(c)

        if cp < ord("A") or cp > ord("Z"):
            raise ValueError("Invalid column name: {x}".format(x=x))

        index = index * 26 + cp - ord("A") + 1

    return index - 1


def _range2cols(areas):
    """
    Convert comma separated list of column names and ranges to indices.

    Parameters
    ----------
    areas : str
        A string containing a sequence of column ranges (or areas).

    Returns
    -------
    cols : list
        A list of 0-based column indices.

    Examples
    --------
    >>> _range2cols('A:E')
    [0, 1, 2, 3, 4]
    >>> _range2cols('A,C,Z:AB')
    [0, 2, 25, 26, 27]
    """
    cols = []

    for rng in areas.split(","):
        if ":" in rng:
            rng = rng.split(":")
            cols.extend(lrange(_excel2num(rng[0]), _excel2num(rng[1]) + 1))
        else:
            cols.append(_excel2num(rng))

    return cols


def _maybe_convert_usecols(usecols):
    """
    Convert `usecols` into a compatible format for parsing in `parsers.py`.

    Parameters
    ----------
    usecols : object
        The use-columns object to potentially convert.

    Returns
    -------
    converted : object
        The compatible format of `usecols`.
    """
    if usecols is None:
        return usecols

    if is_integer(usecols):
        warnings.warn(("Passing in an integer for `usecols` has been "
                       "deprecated. Please pass in a list of int from "
                       "0 to `usecols` inclusive instead."),
                      FutureWarning, stacklevel=2)
        return lrange(usecols + 1)

    if isinstance(usecols, str):
        return _range2cols(usecols)

    return usecols


def _validate_freeze_panes(freeze_panes):
    if freeze_panes is not None:
        if (
            len(freeze_panes) == 2 and
            all(isinstance(item, int) for item in freeze_panes)
        ):
            return True

        raise ValueError("freeze_panes must be of form (row, column)"
                         " where row and column are integers")

    # freeze_panes wasn't specified, return False so it won't be applied
    # to output sheet
    return False


def _trim_excel_header(row):
    # trim header row so auto-index inference works
    # xlrd uses '' , openpyxl None
    while len(row) > 0 and (row[0] == '' or row[0] is None):
        row = row[1:]
    return row


<<<<<<< HEAD
def _maybe_convert_to_string(row):
    """
    Convert elements in a row to string from Unicode.

    This is purely a Python 2.x patch and is performed ONLY when all
    elements of the row are string-like.

    Parameters
    ----------
    row : array-like
        The row of data to convert.

    Returns
    -------
    converted : array-like
    """
    if compat.PY2:
        converted = []

        for i in range(len(row)):
            if isinstance(row[i], str):
                try:
                    converted.append(str(row[i]))
                except UnicodeEncodeError:
                    break
            else:
                break
        else:
            row = converted

    return row


=======
>>>>>>> 7721f700
def _fill_mi_header(row, control_row):
    """Forward fill blank entries in row but only inside the same parent index.

    Used for creating headers in Multiindex.
    Parameters
    ----------
    row : list
        List of items in a single row.
    control_row : list of bool
        Helps to determine if particular column is in same parent index as the
        previous value. Used to stop propagation of empty cells between
        different indexes.

    Returns
    ----------
    Returns changed row and control_row
    """
    last = row[0]
    for i in range(1, len(row)):
        if not control_row[i]:
            last = row[i]

        if row[i] == '' or row[i] is None:
            row[i] = last
        else:
            control_row[i] = False
            last = row[i]

    return row, control_row


def _pop_header_name(row, index_col):
    """
    Pop the header name for MultiIndex parsing.

    Parameters
    ----------
    row : list
        The data row to parse for the header name.
    index_col : int, list
        The index columns for our data. Assumed to be non-null.

    Returns
    -------
    header_name : str
        The extracted header name.
    trimmed_row : list
        The original data row with the header name removed.
    """
    # Pop out header name and fill w/blank.
    i = index_col if not is_list_like(index_col) else max(index_col)

    header_name = row[i]
    header_name = None if header_name == "" else header_name

    return header_name, row[:i] + [''] + row[i + 1:]<|MERGE_RESOLUTION|>--- conflicted
+++ resolved
@@ -1,6 +1,5 @@
 import warnings
 
-import pandas.compat as compat
 from pandas.compat import lrange
 
 from pandas.core.dtypes.common import is_integer, is_list_like
@@ -174,42 +173,6 @@
     return row
 
 
-<<<<<<< HEAD
-def _maybe_convert_to_string(row):
-    """
-    Convert elements in a row to string from Unicode.
-
-    This is purely a Python 2.x patch and is performed ONLY when all
-    elements of the row are string-like.
-
-    Parameters
-    ----------
-    row : array-like
-        The row of data to convert.
-
-    Returns
-    -------
-    converted : array-like
-    """
-    if compat.PY2:
-        converted = []
-
-        for i in range(len(row)):
-            if isinstance(row[i], str):
-                try:
-                    converted.append(str(row[i]))
-                except UnicodeEncodeError:
-                    break
-            else:
-                break
-        else:
-            row = converted
-
-    return row
-
-
-=======
->>>>>>> 7721f700
 def _fill_mi_header(row, control_row):
     """Forward fill blank entries in row but only inside the same parent index.
 
