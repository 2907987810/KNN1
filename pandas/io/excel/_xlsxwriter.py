--- conflicted
+++ resolved
@@ -192,11 +192,7 @@
         """
         Save workbook to disk.
         """
-<<<<<<< HEAD
-
         assert self.book is not None
-=======
->>>>>>> 9c06b30f
         return self.book.close()
 
     def write_cells(
