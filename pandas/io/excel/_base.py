import abc
from datetime import date, datetime, timedelta
from io import BytesIO
import os
from textwrap import fill
from typing import TYPE_CHECKING, Any, Dict, Optional, Tuple, Type, Union

from pandas._config import config

from pandas._libs.parsers import STR_NA_VALUES
from pandas.errors import EmptyDataError
from pandas.util._decorators import Appender

from pandas.core.dtypes.common import is_bool, is_float, is_integer, is_list_like

from pandas.core.frame import DataFrame

from pandas.io.common import (
    get_filepath_or_buffer,
    is_url,
    stringify_path,
    urlopen,
    validate_header_arg,
)
from pandas.io.excel._util import (
    _fill_mi_header,
    _get_default_writer,
    _maybe_convert_usecols,
    _pop_header_name,
    get_writer,
)
from pandas.io.formats.printing import pprint_thing
from pandas.io.parsers import TextParser

if TYPE_CHECKING:
    from pandas import Series  # noqa: F401

_read_excel_doc = (
    """
Read an Excel file into a pandas DataFrame.

Supports `xls`, `xlsx`, `xlsm`, `xlsb`, and `odf` file extensions
read from a local filesystem or URL. Supports an option to read
a single sheet or a list of sheets.

Parameters
----------
io : str, bytes, ExcelFile, xlrd.Book, path object, or file-like object
    Any valid string path is acceptable. The string could be a URL. Valid
    URL schemes include http, ftp, s3, and file. For file URLs, a host is
    expected. A local file could be: ``file://localhost/path/to/table.xlsx``.

    If you want to pass in a path object, pandas accepts any ``os.PathLike``.

    By file-like object, we refer to objects with a ``read()`` method,
    such as a file handler (e.g. via builtin ``open`` function)
    or ``StringIO``.
sheet_name : str, int, list, or None, default 0
    Strings are used for sheet names. Integers are used in zero-indexed
    sheet positions. Lists of strings/integers are used to request
    multiple sheets. Specify None to get all sheets.

    Available cases:

    * Defaults to ``0``: 1st sheet as a `DataFrame`
    * ``1``: 2nd sheet as a `DataFrame`
    * ``"Sheet1"``: Load sheet with name "Sheet1"
    * ``[0, 1, "Sheet5"]``: Load first, second and sheet named "Sheet5"
      as a dict of `DataFrame`
    * None: All sheets.

header : int, list of int, default 0
    Row (0-indexed) to use for the column labels of the parsed
    DataFrame. If a list of integers is passed those row positions will
    be combined into a ``MultiIndex``. Use None if there is no header.
names : array-like, default None
    List of column names to use. If file contains no header row,
    then you should explicitly pass header=None.
index_col : int, list of int, default None
    Column (0-indexed) to use as the row labels of the DataFrame.
    Pass None if there is no such column.  If a list is passed,
    those columns will be combined into a ``MultiIndex``.  If a
    subset of data is selected with ``usecols``, index_col
    is based on the subset.
usecols : int, str, list-like, or callable default None
    * If None, then parse all columns.
    * If str, then indicates comma separated list of Excel column letters
      and column ranges (e.g. "A:E" or "A,C,E:F"). Ranges are inclusive of
      both sides.
    * If list of int, then indicates list of column numbers to be parsed.
    * If list of string, then indicates list of column names to be parsed.

      .. versionadded:: 0.24.0

    * If callable, then evaluate each column name against it and parse the
      column if the callable returns ``True``.

    Returns a subset of the columns according to behavior above.

      .. versionadded:: 0.24.0

squeeze : bool, default False
    If the parsed data only contains one column then return a Series.
dtype : Type name or dict of column -> type, default None
    Data type for data or columns. E.g. {'a': np.float64, 'b': np.int32}
    Use `object` to preserve data as stored in Excel and not interpret dtype.
    If converters are specified, they will be applied INSTEAD
    of dtype conversion.
engine : str, default None
    If io is not a buffer or path, this must be set to identify io.
    Acceptable values are None, "xlrd", "openpyxl" or "odf".
converters : dict, default None
    Dict of functions for converting values in certain columns. Keys can
    either be integers or column labels, values are functions that take one
    input argument, the Excel cell content, and return the transformed
    content.
true_values : list, default None
    Values to consider as True.
false_values : list, default None
    Values to consider as False.
skiprows : list-like
    Rows to skip at the beginning (0-indexed).
nrows : int, default None
    Number of rows to parse.

    .. versionadded:: 0.23.0

na_values : scalar, str, list-like, or dict, default None
    Additional strings to recognize as NA/NaN. If dict passed, specific
    per-column NA values. By default the following values are interpreted
    as NaN: '"""
    + fill("', '".join(sorted(STR_NA_VALUES)), 70, subsequent_indent="    ")
    + """'.
keep_default_na : bool, default True
    Whether or not to include the default NaN values when parsing the data.
    Depending on whether `na_values` is passed in, the behavior is as follows:

    * If `keep_default_na` is True, and `na_values` are specified, `na_values`
      is appended to the default NaN values used for parsing.
    * If `keep_default_na` is True, and `na_values` are not specified, only
      the default NaN values are used for parsing.
    * If `keep_default_na` is False, and `na_values` are specified, only
      the NaN values specified `na_values` are used for parsing.
    * If `keep_default_na` is False, and `na_values` are not specified, no
      strings will be parsed as NaN.

    Note that if `na_filter` is passed in as False, the `keep_default_na` and
    `na_values` parameters will be ignored.
na_filter : bool, default True
    Detect missing value markers (empty strings and the value of na_values). In
    data without any NAs, passing na_filter=False can improve the performance
    of reading a large file.
verbose : bool, default False
    Indicate number of NA values placed in non-numeric columns.
parse_dates : bool, list-like, or dict, default False
    The behavior is as follows:

    * bool. If True -> try parsing the index.
    * list of int or names. e.g. If [1, 2, 3] -> try parsing columns 1, 2, 3
      each as a separate date column.
    * list of lists. e.g.  If [[1, 3]] -> combine columns 1 and 3 and parse as
      a single date column.
    * dict, e.g. {'foo' : [1, 3]} -> parse columns 1, 3 as date and call
      result 'foo'

    If a column or index contains an unparseable date, the entire column or
    index will be returned unaltered as an object data type. If you don`t want to
    parse some cells as date just change their type in Excel to "Text".
    For non-standard datetime parsing, use ``pd.to_datetime`` after ``pd.read_excel``.

    Note: A fast-path exists for iso8601-formatted dates.
date_parser : function, optional
    Function to use for converting a sequence of string columns to an array of
    datetime instances. The default uses ``dateutil.parser.parser`` to do the
    conversion. Pandas will try to call `date_parser` in three different ways,
    advancing to the next if an exception occurs: 1) Pass one or more arrays
    (as defined by `parse_dates`) as arguments; 2) concatenate (row-wise) the
    string values from the columns defined by `parse_dates` into a single array
    and pass that; and 3) call `date_parser` once for each row using one or
    more strings (corresponding to the columns defined by `parse_dates`) as
    arguments.
thousands : str, default None
    Thousands separator for parsing string columns to numeric.  Note that
    this parameter is only necessary for columns stored as TEXT in Excel,
    any numeric columns will automatically be parsed, regardless of display
    format.
comment : str, default None
    Comments out remainder of line. Pass a character or characters to this
    argument to indicate comments in the input file. Any data between the
    comment string and the end of the current line is ignored.
skipfooter : int, default 0
    Rows at the end to skip (0-indexed).
convert_float : bool, default True
    Convert integral floats to int (i.e., 1.0 --> 1). If False, all numeric
    data will be read in as floats: Excel stores all numbers as floats
    internally.
mangle_dupe_cols : bool, default True
    Duplicate columns will be specified as 'X', 'X.1', ...'X.N', rather than
    'X'...'X'. Passing in False will cause data to be overwritten if there
    are duplicate names in the columns.
**kwds : optional
        Optional keyword arguments can be passed to ``TextFileReader``.

Returns
-------
DataFrame or dict of DataFrames
    DataFrame from the passed in Excel file. See notes in sheet_name
    argument for more information on when a dict of DataFrames is returned.

See Also
--------
to_excel : Write DataFrame to an Excel file.
to_csv : Write DataFrame to a comma-separated values (csv) file.
read_csv : Read a comma-separated values (csv) file into DataFrame.
read_fwf : Read a table of fixed-width formatted lines into DataFrame.

Examples
--------
The file can be read using the file name as string or an open file object:

>>> pd.read_excel('tmp.xlsx', index_col=0)  # doctest: +SKIP
       Name  Value
0   string1      1
1   string2      2
2  #Comment      3

>>> pd.read_excel(open('tmp.xlsx', 'rb'),
...               sheet_name='Sheet3')  # doctest: +SKIP
   Unnamed: 0      Name  Value
0           0   string1      1
1           1   string2      2
2           2  #Comment      3

Index and header can be specified via the `index_col` and `header` arguments

>>> pd.read_excel('tmp.xlsx', index_col=None, header=None)  # doctest: +SKIP
     0         1      2
0  NaN      Name  Value
1  0.0   string1      1
2  1.0   string2      2
3  2.0  #Comment      3

Column types are inferred but can be explicitly specified

>>> pd.read_excel('tmp.xlsx', index_col=0,
...               dtype={'Name': str, 'Value': float})  # doctest: +SKIP
       Name  Value
0   string1    1.0
1   string2    2.0
2  #Comment    3.0

True, False, and NA values, and thousands separators have defaults,
but can be explicitly specified, too. Supply the values you would like
as strings or lists of strings!

>>> pd.read_excel('tmp.xlsx', index_col=0,
...               na_values=['string1', 'string2'])  # doctest: +SKIP
       Name  Value
0       NaN      1
1       NaN      2
2  #Comment      3

Comment lines in the excel input file can be skipped using the `comment` kwarg

>>> pd.read_excel('tmp.xlsx', index_col=0, comment='#')  # doctest: +SKIP
      Name  Value
0  string1    1.0
1  string2    2.0
2     None    NaN
"""
)


@Appender(_read_excel_doc)
def read_excel(
    io,
    sheet_name=0,
    header=0,
    names=None,
    index_col=None,
    usecols=None,
    squeeze=False,
    dtype=None,
    engine=None,
    converters=None,
    true_values=None,
    false_values=None,
    skiprows=None,
    nrows=None,
    na_values=None,
    keep_default_na=True,
    verbose=False,
    parse_dates=False,
    date_parser=None,
    thousands=None,
    comment=None,
    skipfooter=0,
    convert_float=True,
    mangle_dupe_cols=True,
    **kwds,
):

    for arg in ("sheet", "sheetname", "parse_cols"):
        if arg in kwds:
            raise TypeError(f"read_excel() got an unexpected keyword argument `{arg}`")

    if not isinstance(io, ExcelFile):
        io = ExcelFile(io, engine=engine)
    elif engine and engine != io.engine:
        raise ValueError(
            "Engine should not be specified when passing "
            "an ExcelFile - ExcelFile already has the engine set"
        )

    return io.parse(
        sheet_name=sheet_name,
        header=header,
        names=names,
        index_col=index_col,
        usecols=usecols,
        squeeze=squeeze,
        dtype=dtype,
        converters=converters,
        true_values=true_values,
        false_values=false_values,
        skiprows=skiprows,
        nrows=nrows,
        na_values=na_values,
        keep_default_na=keep_default_na,
        verbose=verbose,
        parse_dates=parse_dates,
        date_parser=date_parser,
        thousands=thousands,
        comment=comment,
        skipfooter=skipfooter,
        convert_float=convert_float,
        mangle_dupe_cols=mangle_dupe_cols,
        **kwds,
    )


class _BaseExcelReader(metaclass=abc.ABCMeta):
    def __init__(self, filepath_or_buffer):
        # If filepath_or_buffer is a url, load the data into a BytesIO
        if is_url(filepath_or_buffer):
            filepath_or_buffer = BytesIO(urlopen(filepath_or_buffer).read())
        elif not isinstance(filepath_or_buffer, (ExcelFile, self._workbook_class)):
            filepath_or_buffer, _, _, _ = get_filepath_or_buffer(filepath_or_buffer)

        if isinstance(filepath_or_buffer, self._workbook_class):
            self.book = filepath_or_buffer
        elif hasattr(filepath_or_buffer, "read"):
            # N.B. xlrd.Book has a read attribute too
            filepath_or_buffer.seek(0)
            self.book = self.load_workbook(filepath_or_buffer)
        elif isinstance(filepath_or_buffer, str):
            self.book = self.load_workbook(filepath_or_buffer)
        elif isinstance(filepath_or_buffer, bytes):
            self.book = self.load_workbook(BytesIO(filepath_or_buffer))
        else:
            raise ValueError(
                "Must explicitly set engine if not passing in buffer or path for io."
            )

    @property
    @abc.abstractmethod
    def _workbook_class(self):
        pass

    @abc.abstractmethod
    def load_workbook(self, filepath_or_buffer):
        pass

    @property
    @abc.abstractmethod
    def sheet_names(self):
        pass

    @abc.abstractmethod
    def get_sheet_by_name(self, name):
        pass

    @abc.abstractmethod
    def get_sheet_by_index(self, index):
        pass

    @abc.abstractmethod
    def get_sheet_data(self, sheet, convert_float):
        pass

    def parse(
        self,
        sheet_name=0,
        header=0,
        names=None,
        index_col=None,
        usecols=None,
        squeeze=False,
        dtype=None,
        true_values=None,
        false_values=None,
        skiprows=None,
        nrows=None,
        na_values=None,
        verbose=False,
        parse_dates=False,
        date_parser=None,
        thousands=None,
        comment=None,
        skipfooter=0,
        convert_float=True,
        mangle_dupe_cols=True,
        **kwds,
    ):

        validate_header_arg(header)

        ret_dict = False

        # Keep sheetname to maintain backwards compatibility.
        if isinstance(sheet_name, list):
            sheets = sheet_name
            ret_dict = True
        elif sheet_name is None:
            sheets = self.sheet_names
            ret_dict = True
        else:
            sheets = [sheet_name]

        # handle same-type duplicates.
        sheets = list(dict.fromkeys(sheets).keys())

        output: Dict[Union[str, int], Union["Series", DataFrame]] = {}

        for asheetname in sheets:
            if verbose:
                print(f"Reading sheet {asheetname}")

            if isinstance(asheetname, str):
                sheet = self.get_sheet_by_name(asheetname)
            else:  # assume an integer if not a string
                sheet = self.get_sheet_by_index(asheetname)

            data = self.get_sheet_data(sheet, convert_float)
            usecols = _maybe_convert_usecols(usecols)

            if not data:
                output[asheetname] = DataFrame()
                continue

            if is_list_like(header) and len(header) == 1:
                header = header[0]

            # forward fill and pull out names for MultiIndex column
            header_names = None
            if header is not None and is_list_like(header):
                header_names = []
                control_row = [True] * len(data[0])

                for row in header:
                    if is_integer(skiprows):
                        row += skiprows

                    data[row], control_row = _fill_mi_header(data[row], control_row)

                    if index_col is not None:
                        header_name, _ = _pop_header_name(data[row], index_col)
                        header_names.append(header_name)

            if is_list_like(index_col):
                # Forward fill values for MultiIndex index.
                if not is_list_like(header):
                    offset = 1 + header
                else:
                    offset = 1 + max(header)

                # Check if we have an empty dataset
                # before trying to collect data.
                if offset < len(data):
                    for col in index_col:
                        last = data[offset][col]

                        for row in range(offset + 1, len(data)):
                            if data[row][col] == "" or data[row][col] is None:
                                data[row][col] = last
                            else:
                                last = data[row][col]

            has_index_names = is_list_like(header) and len(header) > 1

            # GH 12292 : error when read one empty column from excel file
            try:
                parser = TextParser(
                    data,
                    names=names,
                    header=header,
                    index_col=index_col,
                    has_index_names=has_index_names,
                    squeeze=squeeze,
                    dtype=dtype,
                    true_values=true_values,
                    false_values=false_values,
                    skiprows=skiprows,
                    nrows=nrows,
                    na_values=na_values,
                    parse_dates=parse_dates,
                    date_parser=date_parser,
                    thousands=thousands,
                    comment=comment,
                    skipfooter=skipfooter,
                    usecols=usecols,
                    mangle_dupe_cols=mangle_dupe_cols,
                    **kwds,
                )

                output[asheetname] = parser.read(nrows=nrows)

                if not squeeze or isinstance(output[asheetname], DataFrame):
                    if header_names:
                        output[asheetname].columns = output[
                            asheetname
                        ].columns.set_names(header_names)

            except EmptyDataError:
                # No Data, return an empty DataFrame
                output[asheetname] = DataFrame()

        if ret_dict:
            return output
        else:
            return output[asheetname]


class ExcelWriter(metaclass=abc.ABCMeta):
    """
    Class for writing DataFrame objects into excel sheets.

    Default is to use xlwt for xls, openpyxl for xlsx.
    See DataFrame.to_excel for typical usage.

    Parameters
    ----------
    path : str
        Path to xls or xlsx file.
    engine : str (optional)
        Engine to use for writing. If None, defaults to
        ``io.excel.<extension>.writer``.  NOTE: can only be passed as a keyword
        argument.
    date_format : str, default None
        Format string for dates written into Excel files (e.g. 'YYYY-MM-DD').
    datetime_format : str, default None
        Format string for datetime objects written into Excel files.
        (e.g. 'YYYY-MM-DD HH:MM:SS').
    mode : {'w', 'a'}, default 'w'
        File mode to use (write or append).

        .. versionadded:: 0.24.0

    Attributes
    ----------
    None

    Methods
    -------
    None

    Notes
    -----
    None of the methods and properties are considered public.

    For compatibility with CSV writers, ExcelWriter serializes lists
    and dicts to strings before writing.

    Examples
    --------
    Default usage:

    >>> with ExcelWriter('path_to_file.xlsx') as writer:
    ...     df.to_excel(writer)

    To write to separate sheets in a single file:

    >>> with ExcelWriter('path_to_file.xlsx') as writer:
    ...     df1.to_excel(writer, sheet_name='Sheet1')
    ...     df2.to_excel(writer, sheet_name='Sheet2')

    You can set the date format or datetime format:

    >>> with ExcelWriter('path_to_file.xlsx',
                          date_format='YYYY-MM-DD',
                          datetime_format='YYYY-MM-DD HH:MM:SS') as writer:
    ...     df.to_excel(writer)

    You can also append to an existing Excel file:

    >>> with ExcelWriter('path_to_file.xlsx', mode='a') as writer:
    ...     df.to_excel(writer, sheet_name='Sheet3')
    """

    # Defining an ExcelWriter implementation (see abstract methods for more...)

    # - Mandatory
    #   - ``write_cells(self, cells, sheet_name=None, startrow=0, startcol=0)``
    #     --> called to write additional DataFrames to disk
    #   - ``supported_extensions`` (tuple of supported extensions), used to
    #      check that engine supports the given extension.
    #   - ``engine`` - string that gives the engine name. Necessary to
    #     instantiate class directly and bypass ``ExcelWriterMeta`` engine
    #     lookup.
    #   - ``save(self)`` --> called to save file to disk
    # - Mostly mandatory (i.e. should at least exist)
    #   - book, cur_sheet, path

    # - Optional:
    #   - ``__init__(self, path, engine=None, **kwargs)`` --> always called
    #     with path as first argument.

    # You also need to register the class with ``register_writer()``.
    # Technically, ExcelWriter implementations don't need to subclass
    # ExcelWriter.
    def __new__(cls, path, engine=None, **kwargs):
        # only switch class if generic(ExcelWriter)

        if cls is ExcelWriter:
            if engine is None or (isinstance(engine, str) and engine == "auto"):
                if isinstance(path, str):
                    ext = os.path.splitext(path)[-1][1:]
                else:
                    ext = "xlsx"

                try:
                    engine = config.get_option(f"io.excel.{ext}.writer")
                    if engine == "auto":
                        engine = _get_default_writer(ext)
                except KeyError:
                    raise ValueError(f"No engine for filetype: '{ext}'")
            cls = get_writer(engine)

        return object.__new__(cls)

    # declare external properties you can count on
    book = None
    curr_sheet = None
    path = None

    @property
    @abc.abstractmethod
    def supported_extensions(self) -> Tuple[str, ...]:
        """Extensions that writer engine supports."""
        pass

    @property
    @abc.abstractmethod
    def engine(self):
        """Name of engine."""
        pass

    @abc.abstractmethod
    def write_cells(
        self,
        cells,
        sheet_name: Optional[str] = None,
        startrow: int = 0,
        startcol: int = 0,
        freeze_panes: Optional[Tuple[int, int]] = None,
    ):
        """
        Write given formatted cells into Excel an excel sheet

        Parameters
        ----------
        cells : generator
            cell of formatted data to save to Excel sheet
        sheet_name : str, default None
            Name of Excel sheet, if None, then use self.cur_sheet
        startrow : upper left cell row to dump data frame
        startcol : upper left cell column to dump data frame
        freeze_panes: int tuple of length 2
            contains the bottom-most row and right-most column to freeze
        """
        pass

    @abc.abstractmethod
    def save(self):
        """
        Save workbook to disk.
        """
        pass

    def __init__(
        self,
        path,
        engine=None,
        date_format=None,
        datetime_format=None,
        mode="w",
        **engine_kwargs,
    ):
        # validate that this engine can handle the extension
        if isinstance(path, str):
            ext = os.path.splitext(path)[-1]
        else:
            ext = "xls" if engine == "xlwt" else "xlsx"

        self.check_extension(ext)

        self.path = path
        self.sheets: Dict[str, Any] = {}
        self.cur_sheet = None

        if date_format is None:
            self.date_format = "YYYY-MM-DD"
        else:
            self.date_format = date_format
        if datetime_format is None:
            self.datetime_format = "YYYY-MM-DD HH:MM:SS"
        else:
            self.datetime_format = datetime_format

        self.mode = mode

    def __fspath__(self):
        assert self.path is not None
        return stringify_path(self.path)

    def _get_sheet_name(self, sheet_name: Optional[str]):
        if sheet_name is None:
            sheet_name = self.cur_sheet
        if sheet_name is None:  # pragma: no cover
            raise ValueError("Must pass explicit sheet_name or set cur_sheet property")
        return sheet_name

    def _value_with_fmt(self, val):
        """Convert numpy types to Python types for the Excel writers.

        Parameters
        ----------
        val : object
            Value to be written into cells

        Returns
        -------
        Tuple with the first element being the converted value and the second
            being an optional format
        """
        fmt = None

        if is_integer(val):
            val = int(val)
        elif is_float(val):
            val = float(val)
        elif is_bool(val):
            val = bool(val)
        elif isinstance(val, datetime):
            fmt = self.datetime_format
        elif isinstance(val, date):
            fmt = self.date_format
        elif isinstance(val, timedelta):
            val = val.total_seconds() / float(86400)
            fmt = "0"
        else:
            val = str(val)

        return val, fmt

    @classmethod
    def check_extension(cls, ext):
        """checks that path's extension against the Writer's supported
        extensions.  If it isn't supported, raises UnsupportedFiletypeError."""
        if ext.startswith("."):
            ext = ext[1:]
        if not any(ext in extension for extension in cls.supported_extensions):
            msg = "Invalid extension for engine"
            f"'{pprint_thing(cls.engine)}': '{pprint_thing(ext)}'"
            raise ValueError(msg)
        else:
            return True

    # Allow use as a contextmanager
    def __enter__(self):
        return self

    def __exit__(self, exc_type, exc_value, traceback):
        self.close()

    def close(self):
        """synonym for save, to make it more file-like"""
        return self.save()


class ExcelFile:
    """
    Class for parsing tabular excel sheets into DataFrame objects.
    Uses xlrd. See read_excel for more documentation

    Parameters
    ----------
    io : str, path object (pathlib.Path or py._path.local.LocalPath),
        a file-like object, xlrd workbook or openpypl workbook.
        If a string or path object, expected to be a path to xls, xlsx or odf file.
    engine : str, default None
        If io is not a buffer or path, this must be set to identify io.
        Acceptable values are None, ``xlrd``, ``openpyxl``,  ``odf``, or ``pyxlsb``.
        Note that ``odf`` reads tables out of OpenDocument formatted files.
    """

    from pandas.io.excel._odfreader import _ODFReader
    from pandas.io.excel._openpyxl import _OpenpyxlReader
    from pandas.io.excel._xlrd import _XlrdReader
<<<<<<< HEAD

    _engines: Dict[str, Type[Union[_XlrdReader, _OpenpyxlReader, _ODFReader]]] = {
        "xlrd": _XlrdReader,
        "openpyxl": _OpenpyxlReader,
        "odf": _ODFReader,
=======
    from pandas.io.excel._pyxlsb import _PyxlsbReader

    _engines = {
        "xlrd": _XlrdReader,
        "openpyxl": _OpenpyxlReader,
        "odf": _ODFReader,
        "pyxlsb": _PyxlsbReader,
>>>>>>> 5c37a0b9
    }

    def __init__(self, io, engine=None):
        if engine is None:
            engine = "xlrd"
        if engine not in self._engines:
            raise ValueError(f"Unknown engine: {engine}")

        self.engine = engine
        # could be a str, ExcelFile, Book, etc.
        self.io = io
        # Always a string
        self._io = stringify_path(io)

        self._reader = self._engines[engine](self._io)

    def __fspath__(self):
        return self._io

    def parse(
        self,
        sheet_name=0,
        header=0,
        names=None,
        index_col=None,
        usecols=None,
        squeeze=False,
        converters=None,
        true_values=None,
        false_values=None,
        skiprows=None,
        nrows=None,
        na_values=None,
        parse_dates=False,
        date_parser=None,
        thousands=None,
        comment=None,
        skipfooter=0,
        convert_float=True,
        mangle_dupe_cols=True,
        **kwds,
    ):
        """
        Parse specified sheet(s) into a DataFrame.

        Equivalent to read_excel(ExcelFile, ...)  See the read_excel
        docstring for more info on accepted parameters.

        Returns
        -------
        DataFrame or dict of DataFrames
            DataFrame from the passed in Excel file.
        """
        if "chunksize" in kwds:
            raise NotImplementedError(
                "chunksize keyword of read_excel is not implemented"
            )

        return self._reader.parse(
            sheet_name=sheet_name,
            header=header,
            names=names,
            index_col=index_col,
            usecols=usecols,
            squeeze=squeeze,
            converters=converters,
            true_values=true_values,
            false_values=false_values,
            skiprows=skiprows,
            nrows=nrows,
            na_values=na_values,
            parse_dates=parse_dates,
            date_parser=date_parser,
            thousands=thousands,
            comment=comment,
            skipfooter=skipfooter,
            convert_float=convert_float,
            mangle_dupe_cols=mangle_dupe_cols,
            **kwds,
        )

    @property
    def book(self):
        return self._reader.book

    @property
    def sheet_names(self):
        return self._reader.sheet_names

    def close(self):
        """close io if necessary"""
        if self.engine == "openpyxl":
            # https://stackoverflow.com/questions/31416842/
            #  openpyxl-does-not-close-excel-workbook-in-read-only-mode
            wb = self.book
            wb._archive.close()

        if hasattr(self.io, "close"):
            self.io.close()

    def __enter__(self):
        return self

    def __exit__(self, exc_type, exc_value, traceback):
        self.close()

    def __del__(self):
        # Ensure we don't leak file descriptors, but put in try/except in case
        # attributes are already deleted
        try:
            self.close()
        except AttributeError:
            pass<|MERGE_RESOLUTION|>--- conflicted
+++ resolved
@@ -807,21 +807,13 @@
     from pandas.io.excel._odfreader import _ODFReader
     from pandas.io.excel._openpyxl import _OpenpyxlReader
     from pandas.io.excel._xlrd import _XlrdReader
-<<<<<<< HEAD
+    from pandas.io.excel._pyxlsb import _PyxlsbReader
 
     _engines: Dict[str, Type[Union[_XlrdReader, _OpenpyxlReader, _ODFReader]]] = {
         "xlrd": _XlrdReader,
         "openpyxl": _OpenpyxlReader,
         "odf": _ODFReader,
-=======
-    from pandas.io.excel._pyxlsb import _PyxlsbReader
-
-    _engines = {
-        "xlrd": _XlrdReader,
-        "openpyxl": _OpenpyxlReader,
-        "odf": _ODFReader,
         "pyxlsb": _PyxlsbReader,
->>>>>>> 5c37a0b9
     }
 
     def __init__(self, io, engine=None):
