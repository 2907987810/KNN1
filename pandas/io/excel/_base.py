--- conflicted
+++ resolved
@@ -1042,11 +1042,7 @@
     You can also write multiple DataFrames to a single sheet. Note that the
     ``if_sheet_exists`` parameter needs to be set to ``overlay``:
 
-<<<<<<< HEAD
     >>> with ExcelWriter(
-=======
-    >>> with pd.ExcelWriter(
->>>>>>> 1af10305
     ...     "path_to_file.xlsx",
     ...     mode="a",
     ...     engine="openpyxl",
