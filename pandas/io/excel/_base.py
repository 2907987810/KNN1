import abc
from datetime import date, datetime, timedelta
from io import BytesIO
import os
from textwrap import fill
from typing import TYPE_CHECKING, Any, Dict, Optional, Tuple, Type, Union

from pandas._config import config

from pandas.errors import EmptyDataError
from pandas.util._decorators import Appender

from pandas.core.dtypes.common import is_bool, is_float, is_integer, is_list_like

from pandas.core.frame import DataFrame

from pandas.io.common import (
    _NA_VALUES,
    _is_url,
    _stringify_path,
    _validate_header_arg,
    get_filepath_or_buffer,
    urlopen,
)
from pandas.io.excel._util import (
    _fill_mi_header,
    _get_default_writer,
    _maybe_convert_usecols,
    _pop_header_name,
    get_writer,
)
from pandas.io.formats.printing import pprint_thing
from pandas.io.parsers import TextParser

if TYPE_CHECKING:
    from pandas import Series  # noqa: F401

_read_excel_doc = (
    """
Read an Excel file into a pandas DataFrame.

Support both `xls` and `xlsx` file extensions from a local filesystem or URL.
Support an option to read a single sheet or a list of sheets.

Parameters
----------
io : str, ExcelFile, xlrd.Book, path object or file-like object
    Any valid string path is acceptable. The string could be a URL. Valid
    URL schemes include http, ftp, s3, and file. For file URLs, a host is
    expected. A local file could be: ``file://localhost/path/to/table.xlsx``.

    If you want to pass in a path object, pandas accepts any ``os.PathLike``.

    By file-like object, we refer to objects with a ``read()`` method,
    such as a file handler (e.g. via builtin ``open`` function)
    or ``StringIO``.
sheet_name : str, int, list, or None, default 0
    Strings are used for sheet names. Integers are used in zero-indexed
    sheet positions. Lists of strings/integers are used to request
    multiple sheets. Specify None to get all sheets.

    Available cases:

    * Defaults to ``0``: 1st sheet as a `DataFrame`
    * ``1``: 2nd sheet as a `DataFrame`
    * ``"Sheet1"``: Load sheet with name "Sheet1"
    * ``[0, 1, "Sheet5"]``: Load first, second and sheet named "Sheet5"
      as a dict of `DataFrame`
    * None: All sheets.

header : int, list of int, default 0
    Row (0-indexed) to use for the column labels of the parsed
    DataFrame. If a list of integers is passed those row positions will
    be combined into a ``MultiIndex``. Use None if there is no header.
names : array-like, default None
    List of column names to use. If file contains no header row,
    then you should explicitly pass header=None.
index_col : int, list of int, default None
    Column (0-indexed) to use as the row labels of the DataFrame.
    Pass None if there is no such column.  If a list is passed,
    those columns will be combined into a ``MultiIndex``.  If a
    subset of data is selected with ``usecols``, index_col
    is based on the subset.
usecols : int, str, list-like, or callable default None
    * If None, then parse all columns.
    * If int, then indicates last column to be parsed.

      .. deprecated:: 0.24.0
         Pass in a list of int instead from 0 to `usecols` inclusive.

    * If str, then indicates comma separated list of Excel column letters
      and column ranges (e.g. "A:E" or "A,C,E:F"). Ranges are inclusive of
      both sides.
    * If list of int, then indicates list of column numbers to be parsed.
    * If list of string, then indicates list of column names to be parsed.

      .. versionadded:: 0.24.0

    * If callable, then evaluate each column name against it and parse the
      column if the callable returns ``True``.

    Returns a subset of the columns according to behavior above.

      .. versionadded:: 0.24.0

squeeze : bool, default False
    If the parsed data only contains one column then return a Series.
dtype : Type name or dict of column -> type, default None
    Data type for data or columns. E.g. {'a': np.float64, 'b': np.int32}
    Use `object` to preserve data as stored in Excel and not interpret dtype.
    If converters are specified, they will be applied INSTEAD
    of dtype conversion.
engine : str, default None
    If io is not a buffer or path, this must be set to identify io.
    Acceptable values are None, "xlrd", "openpyxl" or "odf".
converters : dict, default None
    Dict of functions for converting values in certain columns. Keys can
    either be integers or column labels, values are functions that take one
    input argument, the Excel cell content, and return the transformed
    content.
true_values : list, default None
    Values to consider as True.
false_values : list, default None
    Values to consider as False.
skiprows : list-like
    Rows to skip at the beginning (0-indexed).
nrows : int, default None
    Number of rows to parse.

    .. versionadded:: 0.23.0

na_values : scalar, str, list-like, or dict, default None
    Additional strings to recognize as NA/NaN. If dict passed, specific
    per-column NA values. By default the following values are interpreted
    as NaN: '"""
    + fill("', '".join(sorted(_NA_VALUES)), 70, subsequent_indent="    ")
    + """'.
keep_default_na : bool, default True
    Whether or not to include the default NaN values when parsing the data.
    Depending on whether `na_values` is passed in, the behavior is as follows:

    * If `keep_default_na` is True, and `na_values` are specified, `na_values`
      is appended to the default NaN values used for parsing.
    * If `keep_default_na` is True, and `na_values` are not specified, only
      the default NaN values are used for parsing.
    * If `keep_default_na` is False, and `na_values` are specified, only
      the NaN values specified `na_values` are used for parsing.
    * If `keep_default_na` is False, and `na_values` are not specified, no
      strings will be parsed as NaN.

    Note that if `na_filter` is passed in as False, the `keep_default_na` and
    `na_values` parameters will be ignored.
na_filter : bool, default True
    Detect missing value markers (empty strings and the value of na_values). In
    data without any NAs, passing na_filter=False can improve the performance
    of reading a large file.
verbose : bool, default False
    Indicate number of NA values placed in non-numeric columns.
parse_dates : bool, list-like, or dict, default False
    The behavior is as follows:

    * bool. If True -> try parsing the index.
    * list of int or names. e.g. If [1, 2, 3] -> try parsing columns 1, 2, 3
      each as a separate date column.
    * list of lists. e.g.  If [[1, 3]] -> combine columns 1 and 3 and parse as
      a single date column.
    * dict, e.g. {'foo' : [1, 3]} -> parse columns 1, 3 as date and call
      result 'foo'

    If a column or index contains an unparseable date, the entire column or
    index will be returned unaltered as an object data type. If you don`t want to
    parse some cells as date just change their type in Excel to "Text".
    For non-standard datetime parsing, use ``pd.to_datetime`` after ``pd.read_excel``.

    Note: A fast-path exists for iso8601-formatted dates.
date_parser : function, optional
    Function to use for converting a sequence of string columns to an array of
    datetime instances. The default uses ``dateutil.parser.parser`` to do the
    conversion. Pandas will try to call `date_parser` in three different ways,
    advancing to the next if an exception occurs: 1) Pass one or more arrays
    (as defined by `parse_dates`) as arguments; 2) concatenate (row-wise) the
    string values from the columns defined by `parse_dates` into a single array
    and pass that; and 3) call `date_parser` once for each row using one or
    more strings (corresponding to the columns defined by `parse_dates`) as
    arguments.
thousands : str, default None
    Thousands separator for parsing string columns to numeric.  Note that
    this parameter is only necessary for columns stored as TEXT in Excel,
    any numeric columns will automatically be parsed, regardless of display
    format.
comment : str, default None
    Comments out remainder of line. Pass a character or characters to this
    argument to indicate comments in the input file. Any data between the
    comment string and the end of the current line is ignored.
skipfooter : int, default 0
    Rows at the end to skip (0-indexed).
convert_float : bool, default True
    Convert integral floats to int (i.e., 1.0 --> 1). If False, all numeric
    data will be read in as floats: Excel stores all numbers as floats
    internally.
mangle_dupe_cols : bool, default True
    Duplicate columns will be specified as 'X', 'X.1', ...'X.N', rather than
    'X'...'X'. Passing in False will cause data to be overwritten if there
    are duplicate names in the columns.
**kwds : optional
        Optional keyword arguments can be passed to ``TextFileReader``.

Returns
-------
DataFrame or dict of DataFrames
    DataFrame from the passed in Excel file. See notes in sheet_name
    argument for more information on when a dict of DataFrames is returned.

See Also
--------
to_excel : Write DataFrame to an Excel file.
to_csv : Write DataFrame to a comma-separated values (csv) file.
read_csv : Read a comma-separated values (csv) file into DataFrame.
read_fwf : Read a table of fixed-width formatted lines into DataFrame.

Examples
--------
The file can be read using the file name as string or an open file object:

>>> pd.read_excel('tmp.xlsx', index_col=0)  # doctest: +SKIP
       Name  Value
0   string1      1
1   string2      2
2  #Comment      3

>>> pd.read_excel(open('tmp.xlsx', 'rb'),
...               sheet_name='Sheet3')  # doctest: +SKIP
   Unnamed: 0      Name  Value
0           0   string1      1
1           1   string2      2
2           2  #Comment      3

Index and header can be specified via the `index_col` and `header` arguments

>>> pd.read_excel('tmp.xlsx', index_col=None, header=None)  # doctest: +SKIP
     0         1      2
0  NaN      Name  Value
1  0.0   string1      1
2  1.0   string2      2
3  2.0  #Comment      3

Column types are inferred but can be explicitly specified

>>> pd.read_excel('tmp.xlsx', index_col=0,
...               dtype={'Name': str, 'Value': float})  # doctest: +SKIP
       Name  Value
0   string1    1.0
1   string2    2.0
2  #Comment    3.0

True, False, and NA values, and thousands separators have defaults,
but can be explicitly specified, too. Supply the values you would like
as strings or lists of strings!

>>> pd.read_excel('tmp.xlsx', index_col=0,
...               na_values=['string1', 'string2'])  # doctest: +SKIP
       Name  Value
0       NaN      1
1       NaN      2
2  #Comment      3

Comment lines in the excel input file can be skipped using the `comment` kwarg

>>> pd.read_excel('tmp.xlsx', index_col=0, comment='#')  # doctest: +SKIP
      Name  Value
0  string1    1.0
1  string2    2.0
2     None    NaN
"""
)


@Appender(_read_excel_doc)
def read_excel(
    io,
    sheet_name=0,
    header=0,
    names=None,
    index_col=None,
    usecols=None,
    squeeze=False,
    dtype=None,
    engine=None,
    converters=None,
    true_values=None,
    false_values=None,
    skiprows=None,
    nrows=None,
    na_values=None,
    keep_default_na=True,
    verbose=False,
    parse_dates=False,
    date_parser=None,
    thousands=None,
    comment=None,
    skipfooter=0,
    convert_float=True,
    mangle_dupe_cols=True,
    **kwds,
):

    for arg in ("sheet", "sheetname", "parse_cols"):
        if arg in kwds:
            raise TypeError(
                "read_excel() got an unexpected keyword argument `{}`".format(arg)
            )

    if not isinstance(io, ExcelFile):
        io = ExcelFile(io, engine=engine)
    elif engine and engine != io.engine:
        raise ValueError(
            "Engine should not be specified when passing "
            "an ExcelFile - ExcelFile already has the engine set"
        )

    return io.parse(
        sheet_name=sheet_name,
        header=header,
        names=names,
        index_col=index_col,
        usecols=usecols,
        squeeze=squeeze,
        dtype=dtype,
        converters=converters,
        true_values=true_values,
        false_values=false_values,
        skiprows=skiprows,
        nrows=nrows,
        na_values=na_values,
        keep_default_na=keep_default_na,
        verbose=verbose,
        parse_dates=parse_dates,
        date_parser=date_parser,
        thousands=thousands,
        comment=comment,
        skipfooter=skipfooter,
        convert_float=convert_float,
        mangle_dupe_cols=mangle_dupe_cols,
        **kwds,
    )


class _BaseExcelReader(metaclass=abc.ABCMeta):
    def __init__(self, filepath_or_buffer):
        # If filepath_or_buffer is a url, load the data into a BytesIO
        if _is_url(filepath_or_buffer):
            filepath_or_buffer = BytesIO(urlopen(filepath_or_buffer).read())
        elif not isinstance(filepath_or_buffer, (ExcelFile, self._workbook_class)):
            filepath_or_buffer, _, _, _ = get_filepath_or_buffer(filepath_or_buffer)

        if isinstance(filepath_or_buffer, self._workbook_class):
            self.book = filepath_or_buffer
        elif hasattr(filepath_or_buffer, "read"):
            # N.B. xlrd.Book has a read attribute too
            filepath_or_buffer.seek(0)
            self.book = self.load_workbook(filepath_or_buffer)
        elif isinstance(filepath_or_buffer, str):
            self.book = self.load_workbook(filepath_or_buffer)
        else:
            raise ValueError(
                "Must explicitly set engine if not passing in buffer or path for io."
            )

    @property
    @abc.abstractmethod
    def _workbook_class(self):
        pass

    @abc.abstractmethod
    def load_workbook(self, filepath_or_buffer):
        pass

    @property
    @abc.abstractmethod
    def sheet_names(self):
        pass

    @abc.abstractmethod
    def get_sheet_by_name(self, name):
        pass

    @abc.abstractmethod
    def get_sheet_by_index(self, index):
        pass

    @abc.abstractmethod
    def get_sheet_data(self, sheet, convert_float):
        pass

    def parse(
        self,
        sheet_name=0,
        header=0,
        names=None,
        index_col=None,
        usecols=None,
        squeeze=False,
        dtype=None,
        true_values=None,
        false_values=None,
        skiprows=None,
        nrows=None,
        na_values=None,
        verbose=False,
        parse_dates=False,
        date_parser=None,
        thousands=None,
        comment=None,
        skipfooter=0,
        convert_float=True,
        mangle_dupe_cols=True,
        **kwds,
    ):

        _validate_header_arg(header)

        ret_dict = False

        # Keep sheetname to maintain backwards compatibility.
        if isinstance(sheet_name, list):
            sheets = sheet_name
            ret_dict = True
        elif sheet_name is None:
            sheets = self.sheet_names
            ret_dict = True
        else:
            sheets = [sheet_name]

        # handle same-type duplicates.
        sheets = list(dict.fromkeys(sheets).keys())

<<<<<<< HEAD
        output: Dict[Union[str, int], Union["Series", DataFrame]] = OrderedDict()
=======
        output = {}
>>>>>>> 0c2b1db1

        for asheetname in sheets:
            if verbose:
                print("Reading sheet {sheet}".format(sheet=asheetname))

            if isinstance(asheetname, str):
                sheet = self.get_sheet_by_name(asheetname)
            else:  # assume an integer if not a string
                sheet = self.get_sheet_by_index(asheetname)

            data = self.get_sheet_data(sheet, convert_float)
            usecols = _maybe_convert_usecols(usecols)

            if not data:
                output[asheetname] = DataFrame()
                continue

            if is_list_like(header) and len(header) == 1:
                header = header[0]

            # forward fill and pull out names for MultiIndex column
            header_names = None
            if header is not None and is_list_like(header):
                header_names = []
                control_row = [True] * len(data[0])

                for row in header:
                    if is_integer(skiprows):
                        row += skiprows

                    data[row], control_row = _fill_mi_header(data[row], control_row)

                    if index_col is not None:
                        header_name, _ = _pop_header_name(data[row], index_col)
                        header_names.append(header_name)

            if is_list_like(index_col):
                # Forward fill values for MultiIndex index.
                if not is_list_like(header):
                    offset = 1 + header
                else:
                    offset = 1 + max(header)

                # Check if we have an empty dataset
                # before trying to collect data.
                if offset < len(data):
                    for col in index_col:
                        last = data[offset][col]

                        for row in range(offset + 1, len(data)):
                            if data[row][col] == "" or data[row][col] is None:
                                data[row][col] = last
                            else:
                                last = data[row][col]

            has_index_names = is_list_like(header) and len(header) > 1

            # GH 12292 : error when read one empty column from excel file
            try:
                parser = TextParser(
                    data,
                    names=names,
                    header=header,
                    index_col=index_col,
                    has_index_names=has_index_names,
                    squeeze=squeeze,
                    dtype=dtype,
                    true_values=true_values,
                    false_values=false_values,
                    skiprows=skiprows,
                    nrows=nrows,
                    na_values=na_values,
                    parse_dates=parse_dates,
                    date_parser=date_parser,
                    thousands=thousands,
                    comment=comment,
                    skipfooter=skipfooter,
                    usecols=usecols,
                    mangle_dupe_cols=mangle_dupe_cols,
                    **kwds,
                )

                output[asheetname] = parser.read(nrows=nrows)

                if not squeeze or isinstance(output[asheetname], DataFrame):
                    if header_names:
                        output[asheetname].columns = output[
                            asheetname
                        ].columns.set_names(header_names)

            except EmptyDataError:
                # No Data, return an empty DataFrame
                output[asheetname] = DataFrame()

        if ret_dict:
            return output
        else:
            return output[asheetname]


class ExcelWriter(metaclass=abc.ABCMeta):
    """
    Class for writing DataFrame objects into excel sheets, default is to use
    xlwt for xls, openpyxl for xlsx.  See DataFrame.to_excel for typical usage.

    Parameters
    ----------
    path : str
        Path to xls or xlsx file.
    engine : str (optional)
        Engine to use for writing. If None, defaults to
        ``io.excel.<extension>.writer``.  NOTE: can only be passed as a keyword
        argument.
    date_format : str, default None
        Format string for dates written into Excel files (e.g. 'YYYY-MM-DD').
    datetime_format : str, default None
        Format string for datetime objects written into Excel files.
        (e.g. 'YYYY-MM-DD HH:MM:SS')
    mode : {'w', 'a'}, default 'w'
        File mode to use (write or append).

        .. versionadded:: 0.24.0

    Attributes
    ----------
    None

    Methods
    -------
    None

    Notes
    -----
    None of the methods and properties are considered public.

    For compatibility with CSV writers, ExcelWriter serializes lists
    and dicts to strings before writing.

    Examples
    --------
    Default usage:

    >>> with ExcelWriter('path_to_file.xlsx') as writer:
    ...     df.to_excel(writer)

    To write to separate sheets in a single file:

    >>> with ExcelWriter('path_to_file.xlsx') as writer:
    ...     df1.to_excel(writer, sheet_name='Sheet1')
    ...     df2.to_excel(writer, sheet_name='Sheet2')

    You can set the date format or datetime format:

    >>> with ExcelWriter('path_to_file.xlsx',
                          date_format='YYYY-MM-DD',
                          datetime_format='YYYY-MM-DD HH:MM:SS') as writer:
    ...     df.to_excel(writer)

    You can also append to an existing Excel file:

    >>> with ExcelWriter('path_to_file.xlsx', mode='a') as writer:
    ...     df.to_excel(writer, sheet_name='Sheet3')
    """

    # Defining an ExcelWriter implementation (see abstract methods for more...)

    # - Mandatory
    #   - ``write_cells(self, cells, sheet_name=None, startrow=0, startcol=0)``
    #     --> called to write additional DataFrames to disk
    #   - ``supported_extensions`` (tuple of supported extensions), used to
    #      check that engine supports the given extension.
    #   - ``engine`` - string that gives the engine name. Necessary to
    #     instantiate class directly and bypass ``ExcelWriterMeta`` engine
    #     lookup.
    #   - ``save(self)`` --> called to save file to disk
    # - Mostly mandatory (i.e. should at least exist)
    #   - book, cur_sheet, path

    # - Optional:
    #   - ``__init__(self, path, engine=None, **kwargs)`` --> always called
    #     with path as first argument.

    # You also need to register the class with ``register_writer()``.
    # Technically, ExcelWriter implementations don't need to subclass
    # ExcelWriter.
    def __new__(cls, path, engine=None, **kwargs):
        # only switch class if generic(ExcelWriter)

        if cls is ExcelWriter:
            if engine is None or (isinstance(engine, str) and engine == "auto"):
                if isinstance(path, str):
                    ext = os.path.splitext(path)[-1][1:]
                else:
                    ext = "xlsx"

                try:
                    engine = config.get_option("io.excel.{ext}.writer".format(ext=ext))
                    if engine == "auto":
                        engine = _get_default_writer(ext)
                except KeyError:
                    raise ValueError("No engine for filetype: '{ext}'".format(ext=ext))
            cls = get_writer(engine)

        return object.__new__(cls)

    # declare external properties you can count on
    book = None
    curr_sheet = None
    path = None

    @property
    @abc.abstractmethod
    def supported_extensions(self) -> Tuple[str, ...]:
        """Extensions that writer engine supports."""
        pass

    @property
    @abc.abstractmethod
    def engine(self):
        """Name of engine."""
        pass

    @abc.abstractmethod
    def write_cells(
        self,
        cells,
        sheet_name: Optional[str] = None,
        startrow: int = 0,
        startcol: int = 0,
        freeze_panes: Optional[Tuple[int, int]] = None,
    ):
        """
        Write given formatted cells into Excel an excel sheet

        Parameters
        ----------
        cells : generator
            cell of formatted data to save to Excel sheet
        sheet_name : str, default None
            Name of Excel sheet, if None, then use self.cur_sheet
        startrow : upper left cell row to dump data frame
        startcol : upper left cell column to dump data frame
        freeze_panes: int tuple of length 2
            contains the bottom-most row and right-most column to freeze
        """
        pass

    @abc.abstractmethod
    def save(self):
        """
        Save workbook to disk.
        """
        pass

    def __init__(
        self,
        path,
        engine=None,
        date_format=None,
        datetime_format=None,
        mode="w",
        **engine_kwargs,
    ):
        # validate that this engine can handle the extension
        if isinstance(path, str):
            ext = os.path.splitext(path)[-1]
        else:
            ext = "xls" if engine == "xlwt" else "xlsx"

        self.check_extension(ext)

        self.path = path
        self.sheets: Dict[str, Any] = {}
        self.cur_sheet = None

        if date_format is None:
            self.date_format = "YYYY-MM-DD"
        else:
            self.date_format = date_format
        if datetime_format is None:
            self.datetime_format = "YYYY-MM-DD HH:MM:SS"
        else:
            self.datetime_format = datetime_format

        self.mode = mode

    def __fspath__(self):
        assert self.path is not None
        return _stringify_path(self.path)

    def _get_sheet_name(self, sheet_name: Optional[str]):
        if sheet_name is None:
            sheet_name = self.cur_sheet
        if sheet_name is None:  # pragma: no cover
            raise ValueError("Must pass explicit sheet_name or set cur_sheet property")
        return sheet_name

    def _value_with_fmt(self, val):
        """Convert numpy types to Python types for the Excel writers.

        Parameters
        ----------
        val : object
            Value to be written into cells

        Returns
        -------
        Tuple with the first element being the converted value and the second
            being an optional format
        """
        fmt = None

        if is_integer(val):
            val = int(val)
        elif is_float(val):
            val = float(val)
        elif is_bool(val):
            val = bool(val)
        elif isinstance(val, datetime):
            fmt = self.datetime_format
        elif isinstance(val, date):
            fmt = self.date_format
        elif isinstance(val, timedelta):
            val = val.total_seconds() / float(86400)
            fmt = "0"
        else:
            val = str(val)

        return val, fmt

    @classmethod
    def check_extension(cls, ext):
        """checks that path's extension against the Writer's supported
        extensions.  If it isn't supported, raises UnsupportedFiletypeError."""
        if ext.startswith("."):
            ext = ext[1:]
        # https://github.com/python/mypy/issues/7760
        # error: "Callable[[ExcelWriter], Tuple[str, ...]]" has no attribute "__iter__"
        #  (not iterable)  [attr-defined]
        if not any(
            ext in extension for extension in cls.supported_extensions  # type: ignore
        ):
            msg = "Invalid extension for engine '{engine}': '{ext}'".format(
                engine=pprint_thing(cls.engine), ext=pprint_thing(ext)
            )
            raise ValueError(msg)
        else:
            return True

    # Allow use as a contextmanager
    def __enter__(self):
        return self

    def __exit__(self, exc_type, exc_value, traceback):
        self.close()

    def close(self):
        """synonym for save, to make it more file-like"""
        return self.save()


class ExcelFile:
    """
    Class for parsing tabular excel sheets into DataFrame objects.
    Uses xlrd. See read_excel for more documentation

    Parameters
    ----------
    io : str, path object (pathlib.Path or py._path.local.LocalPath),
        a file-like object, xlrd workbook or openpypl workbook.
        If a string or path object, expected to be a path to xls, xlsx or odf file.
    engine : str, default None
        If io is not a buffer or path, this must be set to identify io.
        Acceptable values are None, ``xlrd``, ``openpyxl`` or ``odf``.
        Note that ``odf`` reads tables out of OpenDocument formatted files.
    """

    from pandas.io.excel._odfreader import _ODFReader
    from pandas.io.excel._openpyxl import _OpenpyxlReader
    from pandas.io.excel._xlrd import _XlrdReader

    _engines: Dict[str, Type[Union[_XlrdReader, _OpenpyxlReader, _ODFReader]]] = {
        "xlrd": _XlrdReader,
        "openpyxl": _OpenpyxlReader,
        "odf": _ODFReader,
    }

    def __init__(self, io, engine=None):
        if engine is None:
            engine = "xlrd"
        if engine not in self._engines:
            raise ValueError("Unknown engine: {engine}".format(engine=engine))

        self.engine = engine
        # could be a str, ExcelFile, Book, etc.
        self.io = io
        # Always a string
        self._io = _stringify_path(io)

        self._reader = self._engines[engine](self._io)

    def __fspath__(self):
        return self._io

    def parse(
        self,
        sheet_name=0,
        header=0,
        names=None,
        index_col=None,
        usecols=None,
        squeeze=False,
        converters=None,
        true_values=None,
        false_values=None,
        skiprows=None,
        nrows=None,
        na_values=None,
        parse_dates=False,
        date_parser=None,
        thousands=None,
        comment=None,
        skipfooter=0,
        convert_float=True,
        mangle_dupe_cols=True,
        **kwds,
    ):
        """
        Parse specified sheet(s) into a DataFrame.

        Equivalent to read_excel(ExcelFile, ...)  See the read_excel
        docstring for more info on accepted parameters.

        Returns
        -------
        DataFrame or dict of DataFrames
            DataFrame from the passed in Excel file.
        """
        if "chunksize" in kwds:
            raise NotImplementedError(
                "chunksize keyword of read_excel is not implemented"
            )

        return self._reader.parse(
            sheet_name=sheet_name,
            header=header,
            names=names,
            index_col=index_col,
            usecols=usecols,
            squeeze=squeeze,
            converters=converters,
            true_values=true_values,
            false_values=false_values,
            skiprows=skiprows,
            nrows=nrows,
            na_values=na_values,
            parse_dates=parse_dates,
            date_parser=date_parser,
            thousands=thousands,
            comment=comment,
            skipfooter=skipfooter,
            convert_float=convert_float,
            mangle_dupe_cols=mangle_dupe_cols,
            **kwds,
        )

    @property
    def book(self):
        return self._reader.book

    @property
    def sheet_names(self):
        return self._reader.sheet_names

    def close(self):
        """close io if necessary"""
        if hasattr(self.io, "close"):
            self.io.close()

    def __enter__(self):
        return self

    def __exit__(self, exc_type, exc_value, traceback):
        self.close()<|MERGE_RESOLUTION|>--- conflicted
+++ resolved
@@ -434,11 +434,7 @@
         # handle same-type duplicates.
         sheets = list(dict.fromkeys(sheets).keys())
 
-<<<<<<< HEAD
-        output: Dict[Union[str, int], Union["Series", DataFrame]] = OrderedDict()
-=======
-        output = {}
->>>>>>> 0c2b1db1
+        output: Dict[Union[str, int], Union["Series", DataFrame]] = {}
 
         for asheetname in sheets:
             if verbose:
