--- conflicted
+++ resolved
@@ -238,12 +238,8 @@
         attrs: dict[str, str] | None,
         encoding: str,
         displayed_only: bool,
-<<<<<<< HEAD
         extract_links: Literal[None, "header", "footer", "body", "all"],
-    ):
-=======
     ) -> None:
->>>>>>> 22cb3793
         self.io = io
         self.match = match
         self.attrs = attrs
