""":mod:`pandas.io.html` is a module containing functionality for dealing with
HTML IO.

"""

from collections import abc
import numbers
import os
import re

from pandas.compat import raise_with_traceback
from pandas.compat._optional import import_optional_dependency
from pandas.errors import AbstractMethodError, EmptyDataError

from pandas.core.dtypes.common import is_list_like

from pandas import Series

from pandas.io.common import _is_url, _validate_header_arg, urlopen
from pandas.io.formats.printing import pprint_thing
from pandas.io.parsers import TextParser

_IMPORTS = False
_HAS_BS4 = False
_HAS_LXML = False
_HAS_HTML5LIB = False


def _importers():
    # import things we need
    # but make this done on a first use basis

    global _IMPORTS
    if _IMPORTS:
        return

    global _HAS_BS4, _HAS_LXML, _HAS_HTML5LIB
    bs4 = import_optional_dependency("bs4", raise_on_missing=False, on_version="ignore")
    _HAS_BS4 = bs4 is not None

    lxml = import_optional_dependency(
        "lxml.etree", raise_on_missing=False, on_version="ignore"
    )
    _HAS_LXML = lxml is not None

    html5lib = import_optional_dependency(
        "html5lib", raise_on_missing=False, on_version="ignore"
    )
    _HAS_HTML5LIB = html5lib is not None

    _IMPORTS = True


#############
# READ HTML #
#############
_RE_WHITESPACE = re.compile(r"[\r\n]+|\s{2,}")


def _remove_whitespace(s, regex=_RE_WHITESPACE):
    """Replace extra whitespace inside of a string with a single space.

    Parameters
    ----------
    s : str or unicode
        The string from which to remove extra whitespace.

    regex : regex
        The regular expression to use to remove extra whitespace.

    Returns
    -------
    subd : str or unicode
        `s` with all extra whitespace replaced with a single space.
    """
    return regex.sub(" ", s.strip())


def _get_skiprows(skiprows):
    """Get an iterator given an integer, slice or container.

    Parameters
    ----------
    skiprows : int, slice, container
        The iterator to use to skip rows; can also be a slice.

    Raises
    ------
    TypeError
        * If `skiprows` is not a slice, integer, or Container

    Returns
    -------
    it : iterable
        A proper iterator to use to skip rows of a DataFrame.
    """
    if isinstance(skiprows, slice):
        start, step = skiprows.start or 0, skiprows.step or 1
        return list(range(start, skiprows.stop, step))
    elif isinstance(skiprows, numbers.Integral) or is_list_like(skiprows):
        return skiprows
    elif skiprows is None:
        return 0
    raise TypeError(
        "%r is not a valid type for skipping rows" % type(skiprows).__name__
    )


def _read(obj):
    """Try to read from a url, file or string.

    Parameters
    ----------
    obj : str, unicode, or file-like

    Returns
    -------
    raw_text : str
    """
    if _is_url(obj):
        with urlopen(obj) as url:
            text = url.read()
    elif hasattr(obj, "read"):
        text = obj.read()
    elif isinstance(obj, (str, bytes)):
        text = obj
        try:
            if os.path.isfile(text):
                with open(text, "rb") as f:
                    return f.read()
        except (TypeError, ValueError):
            pass
    else:
        raise TypeError("Cannot read object of type %r" % type(obj).__name__)
    return text


class _HtmlFrameParser:
    """Base class for parsers that parse HTML into DataFrames.

    Parameters
    ----------
    io : str or file-like
        This can be either a string of raw HTML, a valid URL using the HTTP,
        FTP, or FILE protocols or a file-like object.

    match : str or regex
        The text to match in the document.

    attrs : dict
        List of HTML <table> element attributes to match.

    encoding : str
        Encoding to be used by parser

    displayed_only : bool
        Whether or not items with "display:none" should be ignored

        .. versionadded:: 0.23.0

    Attributes
    ----------
    io : str or file-like
        raw HTML, URL, or file-like object

    match : regex
        The text to match in the raw HTML

    attrs : dict-like
        A dictionary of valid table attributes to use to search for table
        elements.

    encoding : str
        Encoding to be used by parser

    displayed_only : bool
        Whether or not items with "display:none" should be ignored

        .. versionadded:: 0.23.0

    Notes
    -----
    To subclass this class effectively you must override the following methods:
        * :func:`_build_doc`
        * :func:`_attr_getter`
        * :func:`_text_getter`
        * :func:`_parse_td`
        * :func:`_parse_thead_tr`
        * :func:`_parse_tbody_tr`
        * :func:`_parse_tfoot_tr`
        * :func:`_parse_tables`
        * :func:`_equals_tag`
    See each method's respective documentation for details on their
    functionality.
    """

    def __init__(self, io, match, attrs, encoding, displayed_only):
        self.io = io
        self.match = match
        self.attrs = attrs
        self.encoding = encoding
        self.displayed_only = displayed_only

    def parse_tables(self):
        """
        Parse and return all tables from the DOM.

        Returns
        -------
        list of parsed (header, body, footer) tuples from tables.
        """
        tables = self._parse_tables(self._build_doc(), self.match, self.attrs)
        return (self._parse_thead_tbody_tfoot(table) for table in tables)

    def _attr_getter(self, obj, attr):
        """
        Return the attribute value of an individual DOM node.

        Parameters
        ----------
        obj : node-like
            A DOM node.

        attr : str or unicode
            The attribute, such as "colspan"

        Returns
        -------
        str or unicode
            The attribute value.
        """
        # Both lxml and BeautifulSoup have the same implementation:
        return obj.get(attr)

    def _text_getter(self, obj):
        """
        Return the text of an individual DOM node.

        Parameters
        ----------
        obj : node-like
            A DOM node.

        Returns
        -------
        text : str or unicode
            The text from an individual DOM node.
        """
        raise AbstractMethodError(self)

    def _parse_td(self, obj):
        """Return the td elements from a row element.

        Parameters
        ----------
        obj : node-like
            A DOM <tr> node.

        Returns
        -------
        list of node-like
            These are the elements of each row, i.e., the columns.
        """
        raise AbstractMethodError(self)

    def _parse_thead_tr(self, table):
        """
        Return the list of thead row elements from the parsed table element.

        Parameters
        ----------
        table : a table element that contains zero or more thead elements.

        Returns
        -------
        list of node-like
            These are the <tr> row elements of a table.
        """
        raise AbstractMethodError(self)

    def _parse_tbody_tr(self, table):
        """
        Return the list of tbody row elements from the parsed table element.

        HTML5 table bodies consist of either 0 or more <tbody> elements (which
        only contain <tr> elements) or 0 or more <tr> elements. This method
        checks for both structures.

        Parameters
        ----------
        table : a table element that contains row elements.

        Returns
        -------
        list of node-like
            These are the <tr> row elements of a table.
        """
        raise AbstractMethodError(self)

    def _parse_tfoot_tr(self, table):
        """
        Return the list of tfoot row elements from the parsed table element.

        Parameters
        ----------
        table : a table element that contains row elements.

        Returns
        -------
        list of node-like
            These are the <tr> row elements of a table.
        """
        raise AbstractMethodError(self)

    def _parse_tables(self, doc, match, attrs):
        """
        Return all tables from the parsed DOM.

        Parameters
        ----------
        doc : the DOM from which to parse the table element.

        match : str or regular expression
            The text to search for in the DOM tree.

        attrs : dict
            A dictionary of table attributes that can be used to disambiguate
            multiple tables on a page.

        Raises
        ------
        ValueError : `match` does not match any text in the document.

        Returns
        -------
        list of node-like
            HTML <table> elements to be parsed into raw data.
        """
        raise AbstractMethodError(self)

    def _equals_tag(self, obj, tag):
        """
        Return whether an individual DOM node matches a tag

        Parameters
        ----------
        obj : node-like
            A DOM node.

        tag : str
            Tag name to be checked for equality.

        Returns
        -------
        boolean
            Whether `obj`'s tag name is `tag`
        """
        raise AbstractMethodError(self)

    def _build_doc(self):
        """
        Return a tree-like object that can be used to iterate over the DOM.

        Returns
        -------
        node-like
            The DOM from which to parse the table element.
        """
        raise AbstractMethodError(self)

    def _parse_thead_tbody_tfoot(self, table_html):
        """
        Given a table, return parsed header, body, and foot.

        Parameters
        ----------
        table_html : node-like

        Returns
        -------
        tuple of (header, body, footer), each a list of list-of-text rows.

        Notes
        -----
        Header and body are lists-of-lists. Top level list is a list of
        rows. Each row is a list of str text.

        Logic: Use <thead>, <tbody>, <tfoot> elements to identify
               header, body, and footer, otherwise:
               - Put all rows into body
               - Move rows from top of body to header only if
                 all elements inside row are <th>
               - Move rows from bottom of body to footer only if
                 all elements inside row are <th>
        """

        header_rows = self._parse_thead_tr(table_html)
        body_rows = self._parse_tbody_tr(table_html)
        footer_rows = self._parse_tfoot_tr(table_html)

        def row_is_all_th(row):
            return all(self._equals_tag(t, "th") for t in self._parse_td(row))

        if not header_rows:
            # The table has no <thead>. Move the top all-<th> rows from
            # body_rows to header_rows. (This is a common case because many
            # tables in the wild have no <thead> or <tfoot>
            while body_rows and row_is_all_th(body_rows[0]):
                header_rows.append(body_rows.pop(0))

        header = self._expand_colspan_rowspan(header_rows)
        body = self._expand_colspan_rowspan(body_rows)
        footer = self._expand_colspan_rowspan(footer_rows)

        return header, body, footer

    def _expand_colspan_rowspan(self, rows):
        """
        Given a list of <tr>s, return a list of text rows.

        Parameters
        ----------
        rows : list of node-like
            List of <tr>s

        Returns
        -------
        list of list
            Each returned row is a list of str text.

        Notes
        -----
        Any cell with ``rowspan`` or ``colspan`` will have its contents copied
        to subsequent cells.
        """

        all_texts = []  # list of rows, each a list of str
        remainder = []  # list of (index, text, nrows)

        for tr in rows:
            texts = []  # the output for this row
            next_remainder = []

            index = 0
            tds = self._parse_td(tr)
            for td in tds:
                # Append texts from previous rows with rowspan>1 that come
                # before this <td>
                while remainder and remainder[0][0] <= index:
                    prev_i, prev_text, prev_rowspan = remainder.pop(0)
                    texts.append(prev_text)
                    if prev_rowspan > 1:
                        next_remainder.append((prev_i, prev_text, prev_rowspan - 1))
                    index += 1

                # Append the text from this <td>, colspan times
                text = _remove_whitespace(self._text_getter(td))
                rowspan = int(self._attr_getter(td, "rowspan") or 1)
                colspan = int(self._attr_getter(td, "colspan") or 1)

                for _ in range(colspan):
                    texts.append(text)
                    if rowspan > 1:
                        next_remainder.append((index, text, rowspan - 1))
                    index += 1

            # Append texts from previous rows at the final position
            for prev_i, prev_text, prev_rowspan in remainder:
                texts.append(prev_text)
                if prev_rowspan > 1:
                    next_remainder.append((prev_i, prev_text, prev_rowspan - 1))

            all_texts.append(texts)
            remainder = next_remainder

        # Append rows that only appear because the previous row had non-1
        # rowspan
        while remainder:
            next_remainder = []
            texts = []
            for prev_i, prev_text, prev_rowspan in remainder:
                texts.append(prev_text)
                if prev_rowspan > 1:
                    next_remainder.append((prev_i, prev_text, prev_rowspan - 1))
            all_texts.append(texts)
            remainder = next_remainder

        return all_texts

    def _handle_hidden_tables(self, tbl_list, attr_name):
        """
        Return list of tables, potentially removing hidden elements

        Parameters
        ----------
        tbl_list : list of node-like
            Type of list elements will vary depending upon parser used
        attr_name : str
            Name of the accessor for retrieving HTML attributes

        Returns
        -------
        list of node-like
            Return type matches `tbl_list`
        """
        if not self.displayed_only:
            return tbl_list

        return [
            x
            for x in tbl_list
            if "display:none"
            not in getattr(x, attr_name).get("style", "").replace(" ", "")
        ]


class _BeautifulSoupHtml5LibFrameParser(_HtmlFrameParser):
    """HTML to DataFrame parser that uses BeautifulSoup under the hood.

    See Also
    --------
    pandas.io.html._HtmlFrameParser
    pandas.io.html._LxmlFrameParser

    Notes
    -----
    Documentation strings for this class are in the base class
    :class:`pandas.io.html._HtmlFrameParser`.
    """

    def __init__(self, *args, **kwargs):
        super().__init__(*args, **kwargs)
        from bs4 import SoupStrainer

        self._strainer = SoupStrainer("table")

    def _parse_tables(self, doc, match, attrs):
        element_name = self._strainer.name
        tables = doc.find_all(element_name, attrs=attrs)

        if not tables:
            raise ValueError("No tables found")

        result = []
        unique_tables = set()
        tables = self._handle_hidden_tables(tables, "attrs")

        for table in tables:
            if self.displayed_only:
                for elem in table.find_all(style=re.compile(r"display:\s*none")):
                    elem.decompose()

            if table not in unique_tables and table.find(text=match) is not None:
                result.append(table)
            unique_tables.add(table)

        if not result:
            raise ValueError(
                "No tables found matching pattern {patt!r}".format(patt=match.pattern)
            )
        return result

    def _text_getter(self, obj):
        return obj.text

    def _equals_tag(self, obj, tag):
        return obj.name == tag

    def _parse_td(self, row):
        return row.find_all(("td", "th"), recursive=False)

    def _parse_thead_tr(self, table):
        return table.select("thead tr")

    def _parse_tbody_tr(self, table):
        from_tbody = table.select("tbody tr")
        from_root = table.find_all("tr", recursive=False)
        # HTML spec: at most one of these lists has content
        return from_tbody + from_root

    def _parse_tfoot_tr(self, table):
        return table.select("tfoot tr")

    def _setup_build_doc(self):
        raw_text = _read(self.io)
        if not raw_text:
            raise ValueError("No text parsed from document: {doc}".format(doc=self.io))
        return raw_text

    def _build_doc(self):
        from bs4 import BeautifulSoup

        return BeautifulSoup(
            self._setup_build_doc(), features="html5lib", from_encoding=self.encoding
        )


def _build_xpath_expr(attrs):
    """Build an xpath expression to simulate bs4's ability to pass in kwargs to
    search for attributes when using the lxml parser.

    Parameters
    ----------
    attrs : dict
        A dict of HTML attributes. These are NOT checked for validity.

    Returns
    -------
    expr : unicode
        An XPath expression that checks for the given HTML attributes.
    """
    # give class attribute as class_ because class is a python keyword
    if "class_" in attrs:
        attrs["class"] = attrs.pop("class_")

    s = ["@{key}={val!r}".format(key=k, val=v) for k, v in attrs.items()]
    return "[{expr}]".format(expr=" and ".join(s))


_re_namespace = {"re": "http://exslt.org/regular-expressions"}
_valid_schemes = "http", "file", "ftp"


class _LxmlFrameParser(_HtmlFrameParser):
    """HTML to DataFrame parser that uses lxml under the hood.

    Warning
    -------
    This parser can only handle HTTP, FTP, and FILE urls.

    See Also
    --------
    _HtmlFrameParser
    _BeautifulSoupLxmlFrameParser

    Notes
    -----
    Documentation strings for this class are in the base class
    :class:`_HtmlFrameParser`.
    """

    def __init__(self, *args, **kwargs):
        super().__init__(*args, **kwargs)

    def _text_getter(self, obj):
        return obj.text_content()

    def _parse_td(self, row):
        # Look for direct children only: the "row" element here may be a
        # <thead> or <tfoot> (see _parse_thead_tr).
        return row.xpath("./td|./th")

    def _parse_tables(self, doc, match, kwargs):
        pattern = match.pattern

        # 1. check all descendants for the given pattern and only search tables
        # 2. go up the tree until we find a table
        query = "//table//*[re:test(text(), {patt!r})]/ancestor::table"
        xpath_expr = query.format(patt=pattern)

        # if any table attributes were given build an xpath expression to
        # search for them
        if kwargs:
            xpath_expr += _build_xpath_expr(kwargs)

        tables = doc.xpath(xpath_expr, namespaces=_re_namespace)

        tables = self._handle_hidden_tables(tables, "attrib")
        if self.displayed_only:
            for table in tables:
                # lxml utilizes XPATH 1.0 which does not have regex
                # support. As a result, we find all elements with a style
                # attribute and iterate them to check for display:none
                for elem in table.xpath(".//*[@style]"):
                    if "display:none" in elem.attrib.get("style", "").replace(" ", ""):
                        elem.getparent().remove(elem)

        if not tables:
            raise ValueError(
                "No tables found matching regex {patt!r}".format(patt=pattern)
            )
        return tables

    def _equals_tag(self, obj, tag):
        return obj.tag == tag

    def _build_doc(self):
        """
        Raises
        ------
        ValueError
            * If a URL that lxml cannot parse is passed.

        Exception
            * Any other ``Exception`` thrown. For example, trying to parse a
              URL that is syntactically correct on a machine with no internet
              connection will fail.

        See Also
        --------
        pandas.io.html._HtmlFrameParser._build_doc
        """
        from lxml.html import parse, fromstring, HTMLParser
        from lxml.etree import XMLSyntaxError

        parser = HTMLParser(recover=True, encoding=self.encoding)

        try:
            if _is_url(self.io):
                with urlopen(self.io) as f:
                    r = parse(f, parser=parser)
            else:
                # try to parse the input in the simplest way
                r = parse(self.io, parser=parser)
            try:
                r = r.getroot()
            except AttributeError:
                pass
        except (UnicodeDecodeError, IOError) as e:
            # if the input is a blob of html goop
            if not _is_url(self.io):
                r = fromstring(self.io, parser=parser)

                try:
                    r = r.getroot()
                except AttributeError:
                    pass
            else:
                raise e
        else:
            if not hasattr(r, "text_content"):
                raise XMLSyntaxError("no text parsed from document", 0, 0, 0)
        return r

    def _parse_thead_tr(self, table):
        rows = []

        for thead in table.xpath(".//thead"):
            rows.extend(thead.xpath("./tr"))

            # HACK: lxml does not clean up the clearly-erroneous
            # <thead><th>foo</th><th>bar</th></thead>. (Missing <tr>). Add
            # the <thead> and _pretend_ it's a <tr>; _parse_td() will find its
            # children as though it's a <tr>.
            #
            # Better solution would be to use html5lib.
            elements_at_root = thead.xpath("./td|./th")
            if elements_at_root:
                rows.append(thead)

        return rows

    def _parse_tbody_tr(self, table):
        from_tbody = table.xpath(".//tbody//tr")
        from_root = table.xpath("./tr")
        # HTML spec: at most one of these lists has content
        return from_tbody + from_root

    def _parse_tfoot_tr(self, table):
        return table.xpath(".//tfoot//tr")


def _expand_elements(body):
    lens = Series([len(elem) for elem in body])
    lens_max = lens.max()
    not_max = lens[lens != lens_max]

    empty = [""]
    for ind, length in not_max.items():
        body[ind] += empty * (lens_max - length)


def _data_to_frame(**kwargs):
    head, body, foot = kwargs.pop("data")
    header = kwargs.pop("header")
    kwargs["skiprows"] = _get_skiprows(kwargs["skiprows"])
    if head:
        body = head + body

        # Infer header when there is a <thead> or top <th>-only rows
        if header is None:
            if len(head) == 1:
                header = 0
            else:
                # ignore all-empty-text rows
                header = [i for i, row in enumerate(head) if any(text for text in row)]

    if foot:
        body += foot

    # fill out elements of body that are "ragged"
    _expand_elements(body)
    tp = TextParser(body, header=header, **kwargs)
    df = tp.read()
    return df


_valid_parsers = {
    "lxml": _LxmlFrameParser,
    None: _LxmlFrameParser,
    "html5lib": _BeautifulSoupHtml5LibFrameParser,
    "bs4": _BeautifulSoupHtml5LibFrameParser,
}


def _parser_dispatch(flavor):
    """Choose the parser based on the input flavor.

    Parameters
    ----------
    flavor : str
        The type of parser to use. This must be a valid backend.

    Returns
    -------
    cls : _HtmlFrameParser subclass
        The parser class based on the requested input flavor.

    Raises
    ------
    ValueError
        * If `flavor` is not a valid backend.
    ImportError
        * If you do not have the requested `flavor`
    """
    valid_parsers = list(_valid_parsers.keys())
    if flavor not in valid_parsers:
        raise ValueError(
            "{invalid!r} is not a valid flavor, valid flavors "
            "are {valid}".format(invalid=flavor, valid=valid_parsers)
        )

    if flavor in ("bs4", "html5lib"):
        if not _HAS_HTML5LIB:
            raise ImportError("html5lib not found, please install it")
        if not _HAS_BS4:
            raise ImportError("BeautifulSoup4 (bs4) not found, please install it")
        # Although we call this above, we want to raise here right before use.
        bs4 = import_optional_dependency("bs4")  # noqa:F841

    else:
        if not _HAS_LXML:
            raise ImportError("lxml not found, please install it")
    return _valid_parsers[flavor]


def _print_as_set(s):
    return "{" + "{arg}".format(arg=", ".join(pprint_thing(el) for el in s)) + "}"


def _validate_flavor(flavor):
    if flavor is None:
        flavor = "lxml", "bs4"
    elif isinstance(flavor, str):
        flavor = (flavor,)
    elif isinstance(flavor, abc.Iterable):
        if not all(isinstance(flav, str) for flav in flavor):
            raise TypeError(
                "Object of type {typ!r} is not an iterable of "
                "strings".format(typ=type(flavor).__name__)
            )
    else:
        fmt = "{flavor!r}" if isinstance(flavor, str) else "{flavor}"
        fmt += " is not a valid flavor"
        raise ValueError(fmt.format(flavor=flavor))

    flavor = tuple(flavor)
    valid_flavors = set(_valid_parsers)
    flavor_set = set(flavor)

    if not flavor_set & valid_flavors:
        raise ValueError(
            "{invalid} is not a valid set of flavors, valid "
            "flavors are {valid}".format(
                invalid=_print_as_set(flavor_set), valid=_print_as_set(valid_flavors)
            )
        )
    return flavor


def _parse(flavor, io, match, attrs, encoding, displayed_only, **kwargs):
    flavor = _validate_flavor(flavor)
    compiled_match = re.compile(match)  # you can pass a compiled regex here

    # hack around python 3 deleting the exception variable
    retained = None
    for flav in flavor:
        parser = _parser_dispatch(flav)
        p = parser(io, compiled_match, attrs, encoding, displayed_only)

        try:
            tables = p.parse_tables()
        except Exception as caught:
            # if `io` is an io-like object, check if it's seekable
            # and try to rewind it before trying the next parser
            if hasattr(io, "seekable") and io.seekable():
                io.seek(0)
            elif hasattr(io, "seekable") and not io.seekable():
                # if we couldn't rewind it, let the user know
                raise ValueError(
                    "The flavor {} failed to parse your input. "
                    "Since you passed a non-rewindable file "
                    "object, we can't rewind it to try "
                    "another parser. Try read_html() with a "
                    "different flavor.".format(flav)
                )

            retained = caught
        else:
            break
    else:
        raise_with_traceback(retained)

    ret = []
    for table in tables:
        try:
            ret.append(_data_to_frame(data=table, **kwargs))
        except EmptyDataError:  # empty table
            continue
    return ret


<<<<<<< HEAD
def read_html(io, match='.+', flavor=None, header=None, index_col=None,
              skiprows=None, attrs=None, parse_dates=False,
              thousands=',', encoding=None,
              decimal='.', converters=None, na_values=None,
              keep_default_na=True, displayed_only=True):
    r"""
    Read HTML tables into a ``list`` of ``DataFrame`` objects.
=======
def read_html(
    io,
    match=".+",
    flavor=None,
    header=None,
    index_col=None,
    skiprows=None,
    attrs=None,
    parse_dates=False,
    thousands=",",
    encoding=None,
    decimal=".",
    converters=None,
    na_values=None,
    keep_default_na=True,
    displayed_only=True,
):
    r"""Read HTML tables into a ``list`` of ``DataFrame`` objects.
>>>>>>> c64c9cb4

    Parameters
    ----------
    io : str, path object or file-like object
        A URL, a file-like object, or a raw string containing HTML. Note that
        lxml only accepts the http, ftp and file url protocols. If you have a
        URL that starts with ``'https'`` you might try removing the ``'s'``.

    match : str or compiled regular expression, optional
        The set of tables containing text matching this regex or string will be
        returned. Unless the HTML is extremely simple you will probably need to
        pass a non-empty string here. Defaults to '.+' (match any non-empty
        string). The default value will return all tables contained on a page.
        This value is converted to a regular expression so that there is
        consistent behavior between Beautiful Soup and lxml.

    flavor : str or None, container of strings
        The parsing engine to use. 'bs4' and 'html5lib' are synonymous with
        each other, they are both there for backwards compatibility. The
        default of ``None`` tries to use ``lxml`` to parse and if that fails it
        falls back on ``bs4`` + ``html5lib``.

    header : int or list-like or None, optional
        The row (or list of rows for a :class:`~pandas.MultiIndex`) to use to
        make the columns headers.

    index_col : int or list-like or None, optional
        The column (or list of columns) to use to create the index.

    skiprows : int or list-like or slice or None, optional
        0-based. Number of rows to skip after parsing the column integer. If a
        sequence of integers or a slice is given, will skip the rows indexed by
        that sequence.  Note that a single element sequence means 'skip the nth
        row' whereas an integer means 'skip n rows'.

    attrs : dict or None, optional
        This is a dictionary of attributes that you can pass to use to identify
        the table in the HTML. These are not checked for validity before being
        passed to lxml or Beautiful Soup. However, these attributes must be
        valid HTML table attributes to work correctly. For example, ::

            attrs = {'id': 'table'}

        is a valid attribute dictionary because the 'id' HTML tag attribute is
        a valid HTML attribute for *any* HTML tag as per `this document
        <http://www.w3.org/TR/html-markup/global-attributes.html>`__. ::

            attrs = {'asdf': 'table'}

        is *not* a valid attribute dictionary because 'asdf' is not a valid
        HTML attribute even if it is a valid XML attribute.  Valid HTML 4.01
        table attributes can be found `here
        <http://www.w3.org/TR/REC-html40/struct/tables.html#h-11.2>`__. A
        working draft of the HTML 5 spec can be found `here
        <http://www.w3.org/TR/html-markup/table.html>`__. It contains the
        latest information on table attributes for the modern web.

    parse_dates : bool, optional
        See :func:`~read_csv` for more details.

    thousands : str, optional
        Separator to use to parse thousands. Defaults to ``','``.

    encoding : str or None, optional
        The encoding used to decode the web page. Defaults to ``None``.``None``
        preserves the previous encoding behavior, which depends on the
        underlying parser library (e.g., the parser library will try to use
        the encoding provided by the document).

    decimal : str, default '.'
        Character to recognize as decimal point (e.g. use ',' for European
        data).

        .. versionadded:: 0.19.0

    converters : dict, default None
        Dict of functions for converting values in certain columns. Keys can
        either be integers or column labels, values are functions that take one
        input argument, the cell (not column) content, and return the
        transformed content.

        .. versionadded:: 0.19.0

    na_values : iterable, default None
        Custom NA values

        .. versionadded:: 0.19.0

    keep_default_na : bool, default True
        If na_values are specified and keep_default_na is False the default NaN
        values are overridden, otherwise they're appended to

        .. versionadded:: 0.19.0

    displayed_only : bool, default True
        Whether elements with "display: none" should be parsed

        .. versionadded:: 0.23.0

    Returns
    -------
    dfs : list of DataFrames

    See Also
    --------
    read_csv

    Notes
    -----
    Before using this function you should read the :ref:`gotchas about the
    HTML parsing libraries <io.html.gotchas>`.

    Expect to do some cleanup after you call this function. For example, you
    might need to manually assign column names if the column names are
    converted to NaN when you pass the `header=0` argument. We try to assume as
    little as possible about the structure of the table and push the
    idiosyncrasies of the HTML contained in the table to the user.

    This function searches for ``<table>`` elements and only for ``<tr>``
    and ``<th>`` rows and ``<td>`` elements within each ``<tr>`` or ``<th>``
    element in the table. ``<td>`` stands for "table data". This function
    attempts to properly handle ``colspan`` and ``rowspan`` attributes.
    If the function has a ``<thead>`` argument, it is used to construct
    the header, otherwise the function attempts to find the header within
    the body (by putting rows with only ``<th>`` elements into the header).

        .. versionadded:: 0.21.0

    Similar to :func:`~read_csv` the `header` argument is applied
    **after** `skiprows` is applied.

    This function will *always* return a list of :class:`DataFrame` *or*
    it will fail, e.g., it will *not* return an empty list.

    Examples
    --------
    See the :ref:`read_html documentation in the IO section of the docs
    <io.read_html>` for some examples of reading in HTML tables.
    """
    _importers()

    # Type check here. We don't want to parse only to fail because of an
    # invalid value of an integer skiprows.
    if isinstance(skiprows, numbers.Integral) and skiprows < 0:
        raise ValueError(
            "cannot skip rows starting from the end of the "
            "data (you passed a negative value)"
        )
    _validate_header_arg(header)
    return _parse(
        flavor=flavor,
        io=io,
        match=match,
        header=header,
        index_col=index_col,
        skiprows=skiprows,
        parse_dates=parse_dates,
        thousands=thousands,
        attrs=attrs,
        encoding=encoding,
        decimal=decimal,
        converters=converters,
        na_values=na_values,
        keep_default_na=keep_default_na,
        displayed_only=displayed_only,
    )<|MERGE_RESOLUTION|>--- conflicted
+++ resolved
@@ -920,15 +920,6 @@
     return ret
 
 
-<<<<<<< HEAD
-def read_html(io, match='.+', flavor=None, header=None, index_col=None,
-              skiprows=None, attrs=None, parse_dates=False,
-              thousands=',', encoding=None,
-              decimal='.', converters=None, na_values=None,
-              keep_default_na=True, displayed_only=True):
-    r"""
-    Read HTML tables into a ``list`` of ``DataFrame`` objects.
-=======
 def read_html(
     io,
     match=".+",
@@ -947,7 +938,6 @@
     displayed_only=True,
 ):
     r"""Read HTML tables into a ``list`` of ``DataFrame`` objects.
->>>>>>> c64c9cb4
 
     Parameters
     ----------
