""" pickle compat """
from __future__ import annotations

import pickle
from typing import (
    TYPE_CHECKING,
    Any,
)
import warnings

<<<<<<< HEAD
from pandas._config import get_option

from pandas._typing import (
    CompressionOptions,
    FilePath,
    ReadPickleBuffer,
    StorageOptions,
    WriteBuffer,
)
=======
>>>>>>> c4512943
from pandas.compat import pickle_compat as pc
from pandas.util._decorators import doc

from pandas.core.shared_docs import _shared_docs

from pandas.io.common import get_handle

if TYPE_CHECKING:
    from pandas._typing import (
        CompressionOptions,
        FilePath,
        ReadPickleBuffer,
        StorageOptions,
        WriteBuffer,
    )

    from pandas import (
        DataFrame,
        Series,
    )


@doc(
    storage_options=_shared_docs["storage_options"],
    compression_options=_shared_docs["compression_options"] % "filepath_or_buffer",
)
def to_pickle(
    obj: Any,
    filepath_or_buffer: FilePath | WriteBuffer[bytes],
    compression: CompressionOptions = "infer",
    protocol: int = pickle.HIGHEST_PROTOCOL,
    storage_options: StorageOptions | None = None,
) -> None:
    """
    Pickle (serialize) object to file.

    Parameters
    ----------
    obj : any object
        Any python object.
    filepath_or_buffer : str, path object, or file-like object
        String, path object (implementing ``os.PathLike[str]``), or file-like
        object implementing a binary ``write()`` function.
        Also accepts URL. URL has to be of S3 or GCS.
    {compression_options}

        .. versionchanged:: 1.4.0 Zstandard support.

    protocol : int
        Int which indicates which protocol should be used by the pickler,
        default HIGHEST_PROTOCOL (see [1], paragraph 12.1.2). The possible
        values for this parameter depend on the version of Python. For Python
        2.x, possible values are 0, 1, 2. For Python>=3.0, 3 is a valid value.
        For Python >= 3.4, 4 is a valid value. A negative value for the
        protocol parameter is equivalent to setting its value to
        HIGHEST_PROTOCOL.

    {storage_options}

        .. [1] https://docs.python.org/3/library/pickle.html

    See Also
    --------
    read_pickle : Load pickled pandas object (or any object) from file.
    DataFrame.to_hdf : Write DataFrame to an HDF5 file.
    DataFrame.to_sql : Write DataFrame to a SQL database.
    DataFrame.to_parquet : Write a DataFrame to the binary parquet format.

    Examples
    --------
    >>> original_df = pd.DataFrame({{"foo": range(5), "bar": range(5, 10)}})  # doctest: +SKIP
    >>> original_df  # doctest: +SKIP
       foo  bar
    0    0    5
    1    1    6
    2    2    7
    3    3    8
    4    4    9
    >>> pd.to_pickle(original_df, "./dummy.pkl")  # doctest: +SKIP

    >>> unpickled_df = pd.read_pickle("./dummy.pkl")  # doctest: +SKIP
    >>> unpickled_df  # doctest: +SKIP
       foo  bar
    0    0    5
    1    1    6
    2    2    7
    3    3    8
    4    4    9
    """  # noqa: E501
    if protocol < 0:
        protocol = pickle.HIGHEST_PROTOCOL

    with get_handle(
        filepath_or_buffer,
        "wb",
        compression=compression,
        is_text=False,
        storage_options=storage_options,
    ) as handles:
        # letting pickle write directly to the buffer is more memory-efficient
        pickle.dump(obj, handles.handle, protocol=protocol)


@doc(
    storage_options=_shared_docs["storage_options"],
    decompression_options=_shared_docs["decompression_options"] % "filepath_or_buffer",
)
def read_pickle(
    filepath_or_buffer: FilePath | ReadPickleBuffer,
    compression: CompressionOptions = "infer",
    storage_options: StorageOptions | None = None,
) -> DataFrame | Series:
    """
    Load pickled pandas object (or any object) from file. By default, only a
    safe subset of classes from builtins can be called while loading the
    object. See http://guide/ for customizing the security settings.

    .. warning::

       Loading pickled data received from untrusted sources can be
       unsafe if not using the default security settings.
       See `here <https://docs.python.org/3/library/pickle.html>`__.

    Parameters
    ----------
    filepath_or_buffer : str, path object, or file-like object
        String, path object (implementing ``os.PathLike[str]``), or file-like
        object implementing a binary ``readlines()`` function.
        Also accepts URL. URL is not limited to S3 and GCS.

    {decompression_options}

        .. versionchanged:: 1.4.0 Zstandard support.

    {storage_options}

    Returns
    -------
    same type as object stored in file

    See Also
    --------
    DataFrame.to_pickle : Pickle (serialize) DataFrame object to file.
    Series.to_pickle : Pickle (serialize) Series object to file.
    read_hdf : Read HDF5 file into a DataFrame.
    read_sql : Read SQL query or database table into a DataFrame.
    read_parquet : Load a parquet object, returning a DataFrame.

    Notes
    -----
    read_pickle is only guaranteed to be backwards compatible to pandas 0.20.3
    provided the object was serialized with to_pickle.

    Examples
    --------
    >>> original_df = pd.DataFrame(
    ...     {{"foo": range(5), "bar": range(5, 10)}}
    ...    )  # doctest: +SKIP
    >>> original_df  # doctest: +SKIP
       foo  bar
    0    0    5
    1    1    6
    2    2    7
    3    3    8
    4    4    9
    >>> pd.to_pickle(original_df, "./dummy.pkl")  # doctest: +SKIP

    >>> unpickled_df = pd.read_pickle("./dummy.pkl")  # doctest: +SKIP
    >>> unpickled_df  # doctest: +SKIP
       foo  bar
    0    0    5
    1    1    6
    2    2    7
    3    3    8
    4    4    9
<<<<<<< HEAD
    """  # noqa: E501

    class RestrictedUnpickler(pickle.Unpickler):
        def find_class(self, module, name):
            opt = get_option("pickler.unpickle.mode")
            # Only allow safe modules and classes. Tuples defined in config
            # Do not allow unsafe modules and classes.
            if (
                (opt == "off")
                or (
                    opt == "permit"
                    and (module, name) in get_option("pickler.safe.tuples")
                )
                or (
                    opt == "deny"
                    and (module, name) not in get_option("pickler.unsafe.tuples")
                )
            ):
                return super().find_class(module, name)
            # Forbid everything else.
            raise pickle.UnpicklingError(f"global '{module} . {name}' is forbidden")

=======
    """
>>>>>>> c4512943
    excs_to_catch = (AttributeError, ImportError, ModuleNotFoundError, TypeError)
    with get_handle(
        filepath_or_buffer,
        "rb",
        compression=compression,
        is_text=False,
        storage_options=storage_options,
    ) as handles:
        # 1) try standard library Pickle
        # 2) try pickle_compat (older pandas version) to handle subclass changes
        # 3) try pickle_compat with latin-1 encoding upon a UnicodeDecodeError

        try:
            # TypeError for Cython complaints about object.__new__ vs Tick.__new__
            try:
                with warnings.catch_warnings(record=True):
                    # We want to silence any warnings about, e.g. moved modules.
                    warnings.simplefilter("ignore", Warning)
                    return RestrictedUnpickler.load(handles.handle)
            except excs_to_catch:
                # e.g.
                #  "No module named 'pandas.core.sparse.series'"
                #  "Can't get attribute '__nat_unpickle' on <module 'pandas._libs.tslib"
                return pc.load(handles.handle, encoding=None)
        except UnicodeDecodeError:
            # e.g. can occur for files written in py27; see GH#28645 and GH#31988
            return pc.load(handles.handle, encoding="latin-1")<|MERGE_RESOLUTION|>--- conflicted
+++ resolved
@@ -8,18 +8,8 @@
 )
 import warnings
 
-<<<<<<< HEAD
 from pandas._config import get_option
 
-from pandas._typing import (
-    CompressionOptions,
-    FilePath,
-    ReadPickleBuffer,
-    StorageOptions,
-    WriteBuffer,
-)
-=======
->>>>>>> c4512943
 from pandas.compat import pickle_compat as pc
 from pandas.util._decorators import doc
 
@@ -195,8 +185,7 @@
     2    2    7
     3    3    8
     4    4    9
-<<<<<<< HEAD
-    """  # noqa: E501
+    """
 
     class RestrictedUnpickler(pickle.Unpickler):
         def find_class(self, module, name):
@@ -218,9 +207,6 @@
             # Forbid everything else.
             raise pickle.UnpicklingError(f"global '{module} . {name}' is forbidden")
 
-=======
-    """
->>>>>>> c4512943
     excs_to_catch = (AttributeError, ImportError, ModuleNotFoundError, TypeError)
     with get_handle(
         filepath_or_buffer,
