""" pickle compat """
<<<<<<< HEAD
from io import BytesIO
=======
import pickle
>>>>>>> f90f4aad
import warnings

from numpy.lib.format import read_array

<<<<<<< HEAD
from pandas.compat import cPickle as pkl, pickle_compat as pc
=======
from pandas.compat import BytesIO, pickle_compat as pc
>>>>>>> f90f4aad

from pandas.io.common import _get_handle, _stringify_path


def to_pickle(obj, path, compression='infer',
              protocol=pickle.HIGHEST_PROTOCOL):
    """
    Pickle (serialize) object to file.

    Parameters
    ----------
    obj : any object
        Any python object.
    path : str
        File path where the pickled object will be stored.
    compression : {'infer', 'gzip', 'bz2', 'zip', 'xz', None}, default 'infer'
        A string representing the compression to use in the output file. By
        default, infers from the file extension in specified path.

        .. versionadded:: 0.20.0
    protocol : int
        Int which indicates which protocol should be used by the pickler,
        default HIGHEST_PROTOCOL (see [1], paragraph 12.1.2). The possible
        values for this parameter depend on the version of Python. For Python
        2.x, possible values are 0, 1, 2. For Python>=3.0, 3 is a valid value.
        For Python >= 3.4, 4 is a valid value. A negative value for the
        protocol parameter is equivalent to setting its value to
        HIGHEST_PROTOCOL.

        .. [1] https://docs.python.org/3/library/pickle.html
        .. versionadded:: 0.21.0

    See Also
    --------
    read_pickle : Load pickled pandas object (or any object) from file.
    DataFrame.to_hdf : Write DataFrame to an HDF5 file.
    DataFrame.to_sql : Write DataFrame to a SQL database.
    DataFrame.to_parquet : Write a DataFrame to the binary parquet format.

    Examples
    --------
    >>> original_df = pd.DataFrame({"foo": range(5), "bar": range(5, 10)})
    >>> original_df
       foo  bar
    0    0    5
    1    1    6
    2    2    7
    3    3    8
    4    4    9
    >>> pd.to_pickle(original_df, "./dummy.pkl")

    >>> unpickled_df = pd.read_pickle("./dummy.pkl")
    >>> unpickled_df
       foo  bar
    0    0    5
    1    1    6
    2    2    7
    3    3    8
    4    4    9

    >>> import os
    >>> os.remove("./dummy.pkl")
    """
    path = _stringify_path(path)
    f, fh = _get_handle(path, 'wb',
                        compression=compression,
                        is_text=False)
    if protocol < 0:
        protocol = pickle.HIGHEST_PROTOCOL
    try:
        f.write(pickle.dumps(obj, protocol=protocol))
    finally:
        f.close()
        for _f in fh:
            _f.close()


def read_pickle(path, compression='infer'):
    """
    Load pickled pandas object (or any object) from file.

    .. warning::

       Loading pickled data received from untrusted sources can be
       unsafe. See `here <https://docs.python.org/3/library/pickle.html>`__.

    Parameters
    ----------
    path : str
        File path where the pickled object will be loaded.
    compression : {'infer', 'gzip', 'bz2', 'zip', 'xz', None}, default 'infer'
        For on-the-fly decompression of on-disk data. If 'infer', then use
        gzip, bz2, xz or zip if path ends in '.gz', '.bz2', '.xz',
        or '.zip' respectively, and no decompression otherwise.
        Set to None for no decompression.

        .. versionadded:: 0.20.0

    Returns
    -------
    unpickled : same type as object stored in file

    See Also
    --------
    DataFrame.to_pickle : Pickle (serialize) DataFrame object to file.
    Series.to_pickle : Pickle (serialize) Series object to file.
    read_hdf : Read HDF5 file into a DataFrame.
    read_sql : Read SQL query or database table into a DataFrame.
    read_parquet : Load a parquet object, returning a DataFrame.

    Examples
    --------
    >>> original_df = pd.DataFrame({"foo": range(5), "bar": range(5, 10)})
    >>> original_df
       foo  bar
    0    0    5
    1    1    6
    2    2    7
    3    3    8
    4    4    9
    >>> pd.to_pickle(original_df, "./dummy.pkl")

    >>> unpickled_df = pd.read_pickle("./dummy.pkl")
    >>> unpickled_df
       foo  bar
    0    0    5
    1    1    6
    2    2    7
    3    3    8
    4    4    9

    >>> import os
    >>> os.remove("./dummy.pkl")
    """
    path = _stringify_path(path)
    f, fh = _get_handle(path, 'rb', compression=compression, is_text=False)

    # 1) try standard libary Pickle
    # 2) try pickle_compat (older pandas version) to handle subclass changes
    # 3) try pickle_compat with latin1 encoding

    try:
        with warnings.catch_warnings(record=True):
            # We want to silence any warnings about, e.g. moved modules.
            warnings.simplefilter("ignore", Warning)
            return pickle.load(f)
    except Exception:  # noqa: E722
        try:
            return pc.load(f, encoding=None)
        except Exception:  # noqa: E722
            return pc.load(f, encoding='latin1')
    finally:
        f.close()
        for _f in fh:
            _f.close()

# compat with sparse pickle / unpickle


def _unpickle_array(bytes):
    arr = read_array(BytesIO(bytes))

    return arr<|MERGE_RESOLUTION|>--- conflicted
+++ resolved
@@ -1,18 +1,11 @@
 """ pickle compat """
-<<<<<<< HEAD
 from io import BytesIO
-=======
 import pickle
->>>>>>> f90f4aad
 import warnings
 
 from numpy.lib.format import read_array
 
-<<<<<<< HEAD
-from pandas.compat import cPickle as pkl, pickle_compat as pc
-=======
 from pandas.compat import BytesIO, pickle_compat as pc
->>>>>>> f90f4aad
 
 from pandas.io.common import _get_handle, _stringify_path
 
