"""
Module contains tools for processing files into DataFrames or other objects
"""

from collections import defaultdict
from collections.abc import Iterator
import csv
import datetime
from io import StringIO
import re
import sys
from textwrap import fill
from typing import Any, Dict, Set
import warnings

import numpy as np

import pandas._libs.lib as lib
import pandas._libs.ops as libops
import pandas._libs.parsers as parsers
from pandas._libs.parsers import STR_NA_VALUES
from pandas._libs.tslibs import parsing
from pandas.errors import (
    AbstractMethodError,
    EmptyDataError,
    ParserError,
    ParserWarning,
)
from pandas.util._decorators import Appender

from pandas.core.dtypes.cast import astype_nansafe
from pandas.core.dtypes.common import (
    ensure_object,
    ensure_str,
    is_bool_dtype,
    is_categorical_dtype,
    is_dtype_equal,
    is_extension_array_dtype,
    is_float,
    is_integer,
    is_integer_dtype,
    is_list_like,
    is_object_dtype,
    is_scalar,
    is_string_dtype,
    pandas_dtype,
)
from pandas.core.dtypes.dtypes import CategoricalDtype
from pandas.core.dtypes.missing import isna

from pandas._typing import FilePathOrBuffer
from pandas.core import algorithms
from pandas.core.arrays import Categorical
from pandas.core.frame import DataFrame
from pandas.core.indexes.api import (
    Index,
    MultiIndex,
    RangeIndex,
    ensure_index_from_sequences,
)
from pandas.core.series import Series
from pandas.core.tools import datetimes as tools

from pandas.io.common import (
<<<<<<< HEAD
    _NA_VALUES,
=======
    BaseIterator,
>>>>>>> 6efc2379
    UnicodeReader,
    UTF8Recoder,
    _get_handle,
    _infer_compression,
    _validate_header_arg,
    get_filepath_or_buffer,
    is_file_like,
)
from pandas.io.date_converters import generic_parser

# BOM character (byte order mark)
# This exists at the beginning of a file to indicate endianness
# of a file (stream). Unfortunately, this marker screws up parsing,
# so we need to remove it if we see it.
_BOM = "\ufeff"

_doc_read_csv_and_table = (
    r"""
{summary}

Also supports optionally iterating or breaking of the file
into chunks.

Additional help can be found in the online docs for
`IO Tools <http://pandas.pydata.org/pandas-docs/stable/user_guide/io.html>`_.

Parameters
----------
filepath_or_buffer : str, path object or file-like object
    Any valid string path is acceptable. The string could be a URL. Valid
    URL schemes include http, ftp, s3, and file. For file URLs, a host is
    expected. A local file could be: file://localhost/path/to/table.csv.

    If you want to pass in a path object, pandas accepts any ``os.PathLike``.

    By file-like object, we refer to objects with a ``read()`` method, such as
    a file handler (e.g. via builtin ``open`` function) or ``StringIO``.
sep : str, default {_default_sep}
    Delimiter to use. If sep is None, the C engine cannot automatically detect
    the separator, but the Python parsing engine can, meaning the latter will
    be used and automatically detect the separator by Python's builtin sniffer
    tool, ``csv.Sniffer``. In addition, separators longer than 1 character and
    different from ``'\s+'`` will be interpreted as regular expressions and
    will also force the use of the Python parsing engine. Note that regex
    delimiters are prone to ignoring quoted data. Regex example: ``'\r\t'``.
delimiter : str, default ``None``
    Alias for sep.
header : int, list of int, default 'infer'
    Row number(s) to use as the column names, and the start of the
    data.  Default behavior is to infer the column names: if no names
    are passed the behavior is identical to ``header=0`` and column
    names are inferred from the first line of the file, if column
    names are passed explicitly then the behavior is identical to
    ``header=None``. Explicitly pass ``header=0`` to be able to
    replace existing names. The header can be a list of integers that
    specify row locations for a multi-index on the columns
    e.g. [0,1,3]. Intervening rows that are not specified will be
    skipped (e.g. 2 in this example is skipped). Note that this
    parameter ignores commented lines and empty lines if
    ``skip_blank_lines=True``, so ``header=0`` denotes the first line of
    data rather than the first line of the file.
names : array-like, optional
    List of column names to use. If the file contains a header row,
    then you should explicitly pass ``header=0`` to override the column names.
    Duplicates in this list are not allowed.
index_col : int, str, sequence of int / str, or False, default ``None``
  Column(s) to use as the row labels of the ``DataFrame``, either given as
  string name or column index. If a sequence of int / str is given, a
  MultiIndex is used.

  Note: ``index_col=False`` can be used to force pandas to *not* use the first
  column as the index, e.g. when you have a malformed file with delimiters at
  the end of each line.
usecols : list-like or callable, optional
    Return a subset of the columns. If list-like, all elements must either
    be positional (i.e. integer indices into the document columns) or strings
    that correspond to column names provided either by the user in `names` or
    inferred from the document header row(s). For example, a valid list-like
    `usecols` parameter would be ``[0, 1, 2]`` or ``['foo', 'bar', 'baz']``.
    Element order is ignored, so ``usecols=[0, 1]`` is the same as ``[1, 0]``.
    To instantiate a DataFrame from ``data`` with element order preserved use
    ``pd.read_csv(data, usecols=['foo', 'bar'])[['foo', 'bar']]`` for columns
    in ``['foo', 'bar']`` order or
    ``pd.read_csv(data, usecols=['foo', 'bar'])[['bar', 'foo']]``
    for ``['bar', 'foo']`` order.

    If callable, the callable function will be evaluated against the column
    names, returning names where the callable function evaluates to True. An
    example of a valid callable argument would be ``lambda x: x.upper() in
    ['AAA', 'BBB', 'DDD']``. Using this parameter results in much faster
    parsing time and lower memory usage.
squeeze : bool, default False
    If the parsed data only contains one column then return a Series.
prefix : str, optional
    Prefix to add to column numbers when no header, e.g. 'X' for X0, X1, ...
mangle_dupe_cols : bool, default True
    Duplicate columns will be specified as 'X', 'X.1', ...'X.N', rather than
    'X'...'X'. Passing in False will cause data to be overwritten if there
    are duplicate names in the columns.
dtype : Type name or dict of column -> type, optional
    Data type for data or columns. E.g. {{'a': np.float64, 'b': np.int32,
    'c': 'Int64'}}
    Use `str` or `object` together with suitable `na_values` settings
    to preserve and not interpret dtype.
    If converters are specified, they will be applied INSTEAD
    of dtype conversion.
engine : {{'c', 'python'}}, optional
    Parser engine to use. The C engine is faster while the python engine is
    currently more feature-complete.
converters : dict, optional
    Dict of functions for converting values in certain columns. Keys can either
    be integers or column labels.
true_values : list, optional
    Values to consider as True.
false_values : list, optional
    Values to consider as False.
skipinitialspace : bool, default False
    Skip spaces after delimiter.
skiprows : list-like, int or callable, optional
    Line numbers to skip (0-indexed) or number of lines to skip (int)
    at the start of the file.

    If callable, the callable function will be evaluated against the row
    indices, returning True if the row should be skipped and False otherwise.
    An example of a valid callable argument would be ``lambda x: x in [0, 2]``.
skipfooter : int, default 0
    Number of lines at bottom of file to skip (Unsupported with engine='c').
nrows : int, optional
    Number of rows of file to read. Useful for reading pieces of large files.
na_values : scalar, str, list-like, or dict, optional
    Additional strings to recognize as NA/NaN. If dict passed, specific
    per-column NA values.  By default the following values are interpreted as
    NaN: '"""
    + fill("', '".join(sorted(STR_NA_VALUES)), 70, subsequent_indent="    ")
    + """'.
keep_default_na : bool, default True
    Whether or not to include the default NaN values when parsing the data.
    Depending on whether `na_values` is passed in, the behavior is as follows:

    * If `keep_default_na` is True, and `na_values` are specified, `na_values`
      is appended to the default NaN values used for parsing.
    * If `keep_default_na` is True, and `na_values` are not specified, only
      the default NaN values are used for parsing.
    * If `keep_default_na` is False, and `na_values` are specified, only
      the NaN values specified `na_values` are used for parsing.
    * If `keep_default_na` is False, and `na_values` are not specified, no
      strings will be parsed as NaN.

    Note that if `na_filter` is passed in as False, the `keep_default_na` and
    `na_values` parameters will be ignored.
na_filter : bool, default True
    Detect missing value markers (empty strings and the value of na_values). In
    data without any NAs, passing na_filter=False can improve the performance
    of reading a large file.
verbose : bool, default False
    Indicate number of NA values placed in non-numeric columns.
skip_blank_lines : bool, default True
    If True, skip over blank lines rather than interpreting as NaN values.
parse_dates : bool or list of int or names or list of lists or dict, \
default False
    The behavior is as follows:

    * boolean. If True -> try parsing the index.
    * list of int or names. e.g. If [1, 2, 3] -> try parsing columns 1, 2, 3
      each as a separate date column.
    * list of lists. e.g.  If [[1, 3]] -> combine columns 1 and 3 and parse as
      a single date column.
    * dict, e.g. {{'foo' : [1, 3]}} -> parse columns 1, 3 as date and call
      result 'foo'

    If a column or index cannot be represented as an array of datetimes,
    say because of an unparseable value or a mixture of timezones, the column
    or index will be returned unaltered as an object data type. For
    non-standard datetime parsing, use ``pd.to_datetime`` after
    ``pd.read_csv``. To parse an index or column with a mixture of timezones,
    specify ``date_parser`` to be a partially-applied
    :func:`pandas.to_datetime` with ``utc=True``. See
    :ref:`io.csv.mixed_timezones` for more.

    Note: A fast-path exists for iso8601-formatted dates.
infer_datetime_format : bool, default False
    If True and `parse_dates` is enabled, pandas will attempt to infer the
    format of the datetime strings in the columns, and if it can be inferred,
    switch to a faster method of parsing them. In some cases this can increase
    the parsing speed by 5-10x.
keep_date_col : bool, default False
    If True and `parse_dates` specifies combining multiple columns then
    keep the original columns.
date_parser : function, optional
    Function to use for converting a sequence of string columns to an array of
    datetime instances. The default uses ``dateutil.parser.parser`` to do the
    conversion. Pandas will try to call `date_parser` in three different ways,
    advancing to the next if an exception occurs: 1) Pass one or more arrays
    (as defined by `parse_dates`) as arguments; 2) concatenate (row-wise) the
    string values from the columns defined by `parse_dates` into a single array
    and pass that; and 3) call `date_parser` once for each row using one or
    more strings (corresponding to the columns defined by `parse_dates`) as
    arguments.
dayfirst : bool, default False
    DD/MM format dates, international and European format.
cache_dates : bool, default True
    If True, use a cache of unique, converted dates to apply the datetime
    conversion. May produce significant speed-up when parsing duplicate
    date strings, especially ones with timezone offsets.

    .. versionadded:: 0.25.0
iterator : bool, default False
    Return TextFileReader object for iteration or getting chunks with
    ``get_chunk()``.
chunksize : int, optional
    Return TextFileReader object for iteration.
    See the `IO Tools docs
    <http://pandas.pydata.org/pandas-docs/stable/io.html#io-chunking>`_
    for more information on ``iterator`` and ``chunksize``.
compression : {{'infer', 'gzip', 'bz2', 'zip', 'xz', None}}, default 'infer'
    For on-the-fly decompression of on-disk data. If 'infer' and
    `filepath_or_buffer` is path-like, then detect compression from the
    following extensions: '.gz', '.bz2', '.zip', or '.xz' (otherwise no
    decompression). If using 'zip', the ZIP file must contain only one data
    file to be read in. Set to None for no decompression.
thousands : str, optional
    Thousands separator.
decimal : str, default '.'
    Character to recognize as decimal point (e.g. use ',' for European data).
lineterminator : str (length 1), optional
    Character to break file into lines. Only valid with C parser.
quotechar : str (length 1), optional
    The character used to denote the start and end of a quoted item. Quoted
    items can include the delimiter and it will be ignored.
quoting : int or csv.QUOTE_* instance, default 0
    Control field quoting behavior per ``csv.QUOTE_*`` constants. Use one of
    QUOTE_MINIMAL (0), QUOTE_ALL (1), QUOTE_NONNUMERIC (2) or QUOTE_NONE (3).
doublequote : bool, default ``True``
   When quotechar is specified and quoting is not ``QUOTE_NONE``, indicate
   whether or not to interpret two consecutive quotechar elements INSIDE a
   field as a single ``quotechar`` element.
escapechar : str (length 1), optional
    One-character string used to escape other characters.
comment : str, optional
    Indicates remainder of line should not be parsed. If found at the beginning
    of a line, the line will be ignored altogether. This parameter must be a
    single character. Like empty lines (as long as ``skip_blank_lines=True``),
    fully commented lines are ignored by the parameter `header` but not by
    `skiprows`. For example, if ``comment='#'``, parsing
    ``#empty\\na,b,c\\n1,2,3`` with ``header=0`` will result in 'a,b,c' being
    treated as the header.
encoding : str, optional
    Encoding to use for UTF when reading/writing (ex. 'utf-8'). `List of Python
    standard encodings
    <https://docs.python.org/3/library/codecs.html#standard-encodings>`_ .
dialect : str or csv.Dialect, optional
    If provided, this parameter will override values (default or not) for the
    following parameters: `delimiter`, `doublequote`, `escapechar`,
    `skipinitialspace`, `quotechar`, and `quoting`. If it is necessary to
    override values, a ParserWarning will be issued. See csv.Dialect
    documentation for more details.
error_bad_lines : bool, default True
    Lines with too many fields (e.g. a csv line with too many commas) will by
    default cause an exception to be raised, and no DataFrame will be returned.
    If False, then these "bad lines" will dropped from the DataFrame that is
    returned.
warn_bad_lines : bool, default True
    If error_bad_lines is False, and warn_bad_lines is True, a warning for each
    "bad line" will be output.
delim_whitespace : bool, default False
    Specifies whether or not whitespace (e.g. ``' '`` or ``'\t'``) will be
    used as the sep. Equivalent to setting ``sep='\\s+'``. If this option
    is set to True, nothing should be passed in for the ``delimiter``
    parameter.
low_memory : bool, default True
    Internally process the file in chunks, resulting in lower memory use
    while parsing, but possibly mixed type inference.  To ensure no mixed
    types either set False, or specify the type with the `dtype` parameter.
    Note that the entire file is read into a single DataFrame regardless,
    use the `chunksize` or `iterator` parameter to return the data in chunks.
    (Only valid with C parser).
memory_map : bool, default False
    If a filepath is provided for `filepath_or_buffer`, map the file object
    directly onto memory and access the data directly from there. Using this
    option can improve performance because there is no longer any I/O overhead.
float_precision : str, optional
    Specifies which converter the C engine should use for floating-point
    values. The options are `None` for the ordinary converter,
    `high` for the high-precision converter, and `round_trip` for the
    round-trip converter.

Returns
-------
DataFrame or TextParser
    A comma-separated values (csv) file is returned as two-dimensional
    data structure with labeled axes.

See Also
--------
to_csv : Write DataFrame to a comma-separated values (csv) file.
read_csv : Read a comma-separated values (csv) file into DataFrame.
read_fwf : Read a table of fixed-width formatted lines into DataFrame.

Examples
--------
>>> pd.{func_name}('data.csv')  # doctest: +SKIP
"""
)


def _validate_integer(name, val, min_val=0):
    """
    Checks whether the 'name' parameter for parsing is either
    an integer OR float that can SAFELY be cast to an integer
    without losing accuracy. Raises a ValueError if that is
    not the case.

    Parameters
    ----------
    name : string
        Parameter name (used for error reporting)
    val : int or float
        The value to check
    min_val : int
        Minimum allowed value (val < min_val will result in a ValueError)
    """
    msg = "'{name:s}' must be an integer >={min_val:d}".format(
        name=name, min_val=min_val
    )

    if val is not None:
        if is_float(val):
            if int(val) != val:
                raise ValueError(msg)
            val = int(val)
        elif not (is_integer(val) and val >= min_val):
            raise ValueError(msg)

    return val


def _validate_names(names):
    """
    Raise ValueError if the `names` parameter contains duplicates.

    Parameters
    ----------
    names : array-like or None
        An array containing a list of the names used for the output DataFrame.

    Raises
    ------
    ValueError
        If names are not unique.
    """

    if names is not None:
        if len(names) != len(set(names)):
            raise ValueError("Duplicate names are not allowed.")


def _read(filepath_or_buffer: FilePathOrBuffer, kwds):
    """Generic reader of line files."""
    encoding = kwds.get("encoding", None)
    if encoding is not None:
        encoding = re.sub("_", "-", encoding).lower()
        kwds["encoding"] = encoding

    compression = kwds.get("compression", "infer")
    compression = _infer_compression(filepath_or_buffer, compression)

    # TODO: get_filepath_or_buffer could return
    # Union[FilePathOrBuffer, s3fs.S3File, gcsfs.GCSFile]
    # though mypy handling of conditional imports is difficult.
    # See https://github.com/python/mypy/issues/1297
    fp_or_buf, _, compression, should_close = get_filepath_or_buffer(
        filepath_or_buffer, encoding, compression
    )
    kwds["compression"] = compression

    if kwds.get("date_parser", None) is not None:
        if isinstance(kwds["parse_dates"], bool):
            kwds["parse_dates"] = True

    # Extract some of the arguments (pass chunksize on).
    iterator = kwds.get("iterator", False)
    chunksize = _validate_integer("chunksize", kwds.get("chunksize", None), 1)
    nrows = kwds.get("nrows", None)

    # Check for duplicates in names.
    _validate_names(kwds.get("names", None))

    # Create the parser.
    parser = TextFileReader(fp_or_buf, **kwds)

    if chunksize or iterator:
        return parser

    try:
        data = parser.read(nrows)
    finally:
        parser.close()

    if should_close:
        try:
            fp_or_buf.close()
        except ValueError:
            pass

    return data


_parser_defaults = {
    "delimiter": None,
    "escapechar": None,
    "quotechar": '"',
    "quoting": csv.QUOTE_MINIMAL,
    "doublequote": True,
    "skipinitialspace": False,
    "lineterminator": None,
    "header": "infer",
    "index_col": None,
    "names": None,
    "prefix": None,
    "skiprows": None,
    "skipfooter": 0,
    "nrows": None,
    "na_values": None,
    "keep_default_na": True,
    "true_values": None,
    "false_values": None,
    "converters": None,
    "dtype": None,
    "cache_dates": True,
    "thousands": None,
    "comment": None,
    "decimal": ".",
    # 'engine': 'c',
    "parse_dates": False,
    "keep_date_col": False,
    "dayfirst": False,
    "date_parser": None,
    "usecols": None,
    # 'iterator': False,
    "chunksize": None,
    "verbose": False,
    "encoding": None,
    "squeeze": False,
    "compression": None,
    "mangle_dupe_cols": True,
    "infer_datetime_format": False,
    "skip_blank_lines": True,
}


_c_parser_defaults = {
    "delim_whitespace": False,
    "na_filter": True,
    "low_memory": True,
    "memory_map": False,
    "error_bad_lines": True,
    "warn_bad_lines": True,
    "float_precision": None,
}

_fwf_defaults = {"colspecs": "infer", "infer_nrows": 100, "widths": None}

_c_unsupported = {"skipfooter"}
_python_unsupported = {"low_memory", "float_precision"}

_deprecated_defaults: Dict[str, Any] = {}
_deprecated_args: Set[str] = set()


def _make_parser_function(name, default_sep=","):
    def parser_f(
        filepath_or_buffer: FilePathOrBuffer,
        sep=default_sep,
        delimiter=None,
        # Column and Index Locations and Names
        header="infer",
        names=None,
        index_col=None,
        usecols=None,
        squeeze=False,
        prefix=None,
        mangle_dupe_cols=True,
        # General Parsing Configuration
        dtype=None,
        engine=None,
        converters=None,
        true_values=None,
        false_values=None,
        skipinitialspace=False,
        skiprows=None,
        skipfooter=0,
        nrows=None,
        # NA and Missing Data Handling
        na_values=None,
        keep_default_na=True,
        na_filter=True,
        verbose=False,
        skip_blank_lines=True,
        # Datetime Handling
        parse_dates=False,
        infer_datetime_format=False,
        keep_date_col=False,
        date_parser=None,
        dayfirst=False,
        cache_dates=True,
        # Iteration
        iterator=False,
        chunksize=None,
        # Quoting, Compression, and File Format
        compression="infer",
        thousands=None,
        decimal: str = ".",
        lineterminator=None,
        quotechar='"',
        quoting=csv.QUOTE_MINIMAL,
        doublequote=True,
        escapechar=None,
        comment=None,
        encoding=None,
        dialect=None,
        # Error Handling
        error_bad_lines=True,
        warn_bad_lines=True,
        # Internal
        delim_whitespace=False,
        low_memory=_c_parser_defaults["low_memory"],
        memory_map=False,
        float_precision=None,
    ):

        # gh-23761
        #
        # When a dialect is passed, it overrides any of the overlapping
        # parameters passed in directly. We don't want to warn if the
        # default parameters were passed in (since it probably means
        # that the user didn't pass them in explicitly in the first place).
        #
        # "delimiter" is the annoying corner case because we alias it to
        # "sep" before doing comparison to the dialect values later on.
        # Thus, we need a flag to indicate that we need to "override"
        # the comparison to dialect values by checking if default values
        # for BOTH "delimiter" and "sep" were provided.
        if dialect is not None:
            sep_override = delimiter is None and sep == default_sep
            kwds = dict(sep_override=sep_override)
        else:
            kwds = dict()

        # Alias sep -> delimiter.
        if delimiter is None:
            delimiter = sep

        if delim_whitespace and delimiter != default_sep:
            raise ValueError(
                "Specified a delimiter with both sep and"
                " delim_whitespace=True; you can only"
                " specify one."
            )

        if engine is not None:
            engine_specified = True
        else:
            engine = "c"
            engine_specified = False

        kwds.update(
            delimiter=delimiter,
            engine=engine,
            dialect=dialect,
            compression=compression,
            engine_specified=engine_specified,
            doublequote=doublequote,
            escapechar=escapechar,
            quotechar=quotechar,
            quoting=quoting,
            skipinitialspace=skipinitialspace,
            lineterminator=lineterminator,
            header=header,
            index_col=index_col,
            names=names,
            prefix=prefix,
            skiprows=skiprows,
            skipfooter=skipfooter,
            na_values=na_values,
            true_values=true_values,
            false_values=false_values,
            keep_default_na=keep_default_na,
            thousands=thousands,
            comment=comment,
            decimal=decimal,
            parse_dates=parse_dates,
            keep_date_col=keep_date_col,
            dayfirst=dayfirst,
            date_parser=date_parser,
            cache_dates=cache_dates,
            nrows=nrows,
            iterator=iterator,
            chunksize=chunksize,
            converters=converters,
            dtype=dtype,
            usecols=usecols,
            verbose=verbose,
            encoding=encoding,
            squeeze=squeeze,
            memory_map=memory_map,
            float_precision=float_precision,
            na_filter=na_filter,
            delim_whitespace=delim_whitespace,
            warn_bad_lines=warn_bad_lines,
            error_bad_lines=error_bad_lines,
            low_memory=low_memory,
            mangle_dupe_cols=mangle_dupe_cols,
            infer_datetime_format=infer_datetime_format,
            skip_blank_lines=skip_blank_lines,
        )

        return _read(filepath_or_buffer, kwds)

    parser_f.__name__ = name

    return parser_f


read_csv = _make_parser_function("read_csv", default_sep=",")
read_csv = Appender(
    _doc_read_csv_and_table.format(
        func_name="read_csv",
        summary=("Read a comma-separated values (csv) file into DataFrame."),
        _default_sep="','",
    )
)(read_csv)

read_table = _make_parser_function("read_table", default_sep="\t")
read_table = Appender(
    _doc_read_csv_and_table.format(
        func_name="read_table",
        summary="Read general delimited file into DataFrame.",
        _default_sep=r"'\\t' (tab-stop)",
    )
)(read_table)


def read_fwf(
    filepath_or_buffer: FilePathOrBuffer,
    colspecs="infer",
    widths=None,
    infer_nrows=100,
    **kwds,
):

    r"""
    Read a table of fixed-width formatted lines into DataFrame.

    Also supports optionally iterating or breaking of the file
    into chunks.

    Additional help can be found in the `online docs for IO Tools
    <http://pandas.pydata.org/pandas-docs/stable/user_guide/io.html>`_.

    Parameters
    ----------
    filepath_or_buffer : str, path object or file-like object
        Any valid string path is acceptable. The string could be a URL. Valid
        URL schemes include http, ftp, s3, and file. For file URLs, a host is
        expected. A local file could be:
        ``file://localhost/path/to/table.csv``.

        If you want to pass in a path object, pandas accepts any
        ``os.PathLike``.

        By file-like object, we refer to objects with a ``read()`` method,
        such as a file handler (e.g. via builtin ``open`` function)
        or ``StringIO``.
    colspecs : list of tuple (int, int) or 'infer'. optional
        A list of tuples giving the extents of the fixed-width
        fields of each line as half-open intervals (i.e.,  [from, to[ ).
        String value 'infer' can be used to instruct the parser to try
        detecting the column specifications from the first 100 rows of
        the data which are not being skipped via skiprows (default='infer').
    widths : list of int, optional
        A list of field widths which can be used instead of 'colspecs' if
        the intervals are contiguous.
    infer_nrows : int, default 100
        The number of rows to consider when letting the parser determine the
        `colspecs`.

        .. versionadded:: 0.24.0
    **kwds : optional
        Optional keyword arguments can be passed to ``TextFileReader``.

    Returns
    -------
    DataFrame or TextParser
        A comma-separated values (csv) file is returned as two-dimensional
        data structure with labeled axes.

    See Also
    --------
    to_csv : Write DataFrame to a comma-separated values (csv) file.
    read_csv : Read a comma-separated values (csv) file into DataFrame.

    Examples
    --------
    >>> pd.read_fwf('data.csv')  # doctest: +SKIP
    """

    # Check input arguments.
    if colspecs is None and widths is None:
        raise ValueError("Must specify either colspecs or widths")
    elif colspecs not in (None, "infer") and widths is not None:
        raise ValueError("You must specify only one of 'widths' and 'colspecs'")

    # Compute 'colspecs' from 'widths', if specified.
    if widths is not None:
        colspecs, col = [], 0
        for w in widths:
            colspecs.append((col, col + w))
            col += w

    kwds["colspecs"] = colspecs
    kwds["infer_nrows"] = infer_nrows
    kwds["engine"] = "python-fwf"
    return _read(filepath_or_buffer, kwds)


class TextFileReader(Iterator):
    """

    Passed dialect overrides any of the related parser options

    """

    def __init__(self, f, engine=None, **kwds):

        self.f = f

        if engine is not None:
            engine_specified = True
        else:
            engine = "python"
            engine_specified = False

        self._engine_specified = kwds.get("engine_specified", engine_specified)

        if kwds.get("dialect") is not None:
            dialect = kwds["dialect"]
            if dialect in csv.list_dialects():
                dialect = csv.get_dialect(dialect)

            # Any valid dialect should have these attributes.
            # If any are missing, we will raise automatically.
            for param in (
                "delimiter",
                "doublequote",
                "escapechar",
                "skipinitialspace",
                "quotechar",
                "quoting",
            ):
                try:
                    dialect_val = getattr(dialect, param)
                except AttributeError:
                    raise ValueError(
                        "Invalid dialect '{dialect}' provided".format(
                            dialect=kwds["dialect"]
                        )
                    )
                parser_default = _parser_defaults[param]
                provided = kwds.get(param, parser_default)

                # Messages for conflicting values between the dialect
                # instance and the actual parameters provided.
                conflict_msgs = []

                # Don't warn if the default parameter was passed in,
                # even if it conflicts with the dialect (gh-23761).
                if provided != parser_default and provided != dialect_val:
                    msg = (
                        "Conflicting values for '{param}': '{val}' was "
                        "provided, but the dialect specifies '{diaval}'. "
                        "Using the dialect-specified value.".format(
                            param=param, val=provided, diaval=dialect_val
                        )
                    )

                    # Annoying corner case for not warning about
                    # conflicts between dialect and delimiter parameter.
                    # Refer to the outer "_read_" function for more info.
                    if not (param == "delimiter" and kwds.pop("sep_override", False)):
                        conflict_msgs.append(msg)

                if conflict_msgs:
                    warnings.warn(
                        "\n\n".join(conflict_msgs), ParserWarning, stacklevel=2
                    )
                kwds[param] = dialect_val

        if kwds.get("skipfooter"):
            if kwds.get("iterator") or kwds.get("chunksize"):
                raise ValueError("'skipfooter' not supported for 'iteration'")
            if kwds.get("nrows"):
                raise ValueError("'skipfooter' not supported with 'nrows'")

        if kwds.get("header", "infer") == "infer":
            kwds["header"] = 0 if kwds.get("names") is None else None

        self.orig_options = kwds

        # miscellanea
        self.engine = engine
        self._engine = None
        self._currow = 0

        options = self._get_options_with_defaults(engine)

        self.chunksize = options.pop("chunksize", None)
        self.nrows = options.pop("nrows", None)
        self.squeeze = options.pop("squeeze", False)

        # might mutate self.engine
        self.engine = self._check_file_or_buffer(f, engine)
        self.options, self.engine = self._clean_options(options, engine)

        if "has_index_names" in kwds:
            self.options["has_index_names"] = kwds["has_index_names"]

        self._make_engine(self.engine)

    def close(self):
        self._engine.close()

    def _get_options_with_defaults(self, engine):
        kwds = self.orig_options

        options = {}

        for argname, default in _parser_defaults.items():
            value = kwds.get(argname, default)

            # see gh-12935
            if argname == "mangle_dupe_cols" and not value:
                raise ValueError("Setting mangle_dupe_cols=False is not supported yet")
            else:
                options[argname] = value

        for argname, default in _c_parser_defaults.items():
            if argname in kwds:
                value = kwds[argname]

                if engine != "c" and value != default:
                    if "python" in engine and argname not in _python_unsupported:
                        pass
                    elif value == _deprecated_defaults.get(argname, default):
                        pass
                    else:
                        raise ValueError(
                            f"The {repr(argname)} option is not supported with the"
                            f" {repr(engine)} engine"
                        )
            else:
                value = _deprecated_defaults.get(argname, default)
            options[argname] = value

        if engine == "python-fwf":
            for argname, default in _fwf_defaults.items():
                options[argname] = kwds.get(argname, default)

        return options

    def _check_file_or_buffer(self, f, engine):
        # see gh-16530
        if is_file_like(f):
            next_attr = "__next__"

            # The C engine doesn't need the file-like to have the "next" or
            # "__next__" attribute. However, the Python engine explicitly calls
            # "next(...)" when iterating through such an object, meaning it
            # needs to have that attribute ("next" for Python 2.x, "__next__"
            # for Python 3.x)
            if engine != "c" and not hasattr(f, next_attr):
                msg = "The 'python' engine cannot iterate through this file buffer."
                raise ValueError(msg)

        return engine

    def _clean_options(self, options, engine):
        result = options.copy()

        engine_specified = self._engine_specified
        fallback_reason = None

        sep = options["delimiter"]
        delim_whitespace = options["delim_whitespace"]

        # C engine not supported yet
        if engine == "c":
            if options["skipfooter"] > 0:
                fallback_reason = "the 'c' engine does not support skipfooter"
                engine = "python"

        encoding = sys.getfilesystemencoding() or "utf-8"
        if sep is None and not delim_whitespace:
            if engine == "c":
                fallback_reason = (
                    "the 'c' engine does not support"
                    " sep=None with delim_whitespace=False"
                )
                engine = "python"
        elif sep is not None and len(sep) > 1:
            if engine == "c" and sep == r"\s+":
                result["delim_whitespace"] = True
                del result["delimiter"]
            elif engine not in ("python", "python-fwf"):
                # wait until regex engine integrated
                fallback_reason = (
                    "the 'c' engine does not support "
                    "regex separators (separators > 1 char and "
                    r"different from '\s+' are "
                    "interpreted as regex)"
                )
                engine = "python"
        elif delim_whitespace:
            if "python" in engine:
                result["delimiter"] = r"\s+"
        elif sep is not None:
            encodeable = True
            try:
                if len(sep.encode(encoding)) > 1:
                    encodeable = False
            except UnicodeDecodeError:
                encodeable = False
            if not encodeable and engine not in ("python", "python-fwf"):
                fallback_reason = (
                    "the separator encoded in {encoding} "
                    "is > 1 char long, and the 'c' engine "
                    "does not support such separators".format(encoding=encoding)
                )
                engine = "python"

        quotechar = options["quotechar"]
        if quotechar is not None and isinstance(quotechar, (str, bytes)):
            if (
                len(quotechar) == 1
                and ord(quotechar) > 127
                and engine not in ("python", "python-fwf")
            ):
                fallback_reason = (
                    "ord(quotechar) > 127, meaning the "
                    "quotechar is larger than one byte, "
                    "and the 'c' engine does not support "
                    "such quotechars"
                )
                engine = "python"

        if fallback_reason and engine_specified:
            raise ValueError(fallback_reason)

        if engine == "c":
            for arg in _c_unsupported:
                del result[arg]

        if "python" in engine:
            for arg in _python_unsupported:
                if fallback_reason and result[arg] != _c_parser_defaults[arg]:
                    raise ValueError(
                        f"Falling back to the 'python' engine because "
                        f"{fallback_reason}, but this causes {repr(arg)} to be "
                        f"ignored as it is not supported by the 'python' engine."
                    )
                del result[arg]

        if fallback_reason:
            warnings.warn(
                (
                    "Falling back to the 'python' engine because "
                    "{0}; you can avoid this warning by specifying "
                    "engine='python'."
                ).format(fallback_reason),
                ParserWarning,
                stacklevel=5,
            )

        index_col = options["index_col"]
        names = options["names"]
        converters = options["converters"]
        na_values = options["na_values"]
        skiprows = options["skiprows"]

        _validate_header_arg(options["header"])

        depr_warning = ""

        for arg in _deprecated_args:
            parser_default = _c_parser_defaults[arg]
            depr_default = _deprecated_defaults[arg]

            msg = (
                f"The {repr(arg)} argument has been deprecated and will be "
                f"removed in a future version."
            )

            if result.get(arg, depr_default) != depr_default:
                depr_warning += msg + "\n\n"
            else:
                result[arg] = parser_default

        if depr_warning != "":
            warnings.warn(depr_warning, FutureWarning, stacklevel=2)

        if index_col is True:
            raise ValueError("The value of index_col couldn't be 'True'")
        if _is_index_col(index_col):
            if not isinstance(index_col, (list, tuple, np.ndarray)):
                index_col = [index_col]
        result["index_col"] = index_col

        names = list(names) if names is not None else names

        # type conversion-related
        if converters is not None:
            if not isinstance(converters, dict):
                raise TypeError(
                    "Type converters must be a dict or subclass, "
                    f"input was a {type(converters).__name__}"
                )
        else:
            converters = {}

        # Converting values to NA
        keep_default_na = options["keep_default_na"]
        na_values, na_fvalues = _clean_na_values(na_values, keep_default_na)

        # handle skiprows; this is internally handled by the
        # c-engine, so only need for python parsers
        if engine != "c":
            if is_integer(skiprows):
                skiprows = list(range(skiprows))
            if skiprows is None:
                skiprows = set()
            elif not callable(skiprows):
                skiprows = set(skiprows)

        # put stuff back
        result["names"] = names
        result["converters"] = converters
        result["na_values"] = na_values
        result["na_fvalues"] = na_fvalues
        result["skiprows"] = skiprows

        return result, engine

    def __next__(self):
        try:
            return self.get_chunk()
        except StopIteration:
            self.close()
            raise

    def _make_engine(self, engine="c"):
        if engine == "c":
            self._engine = CParserWrapper(self.f, **self.options)
        else:
            if engine == "python":
                klass = PythonParser
            elif engine == "python-fwf":
                klass = FixedWidthFieldParser
            else:
                raise ValueError(
                    "Unknown engine: {engine} (valid options are"
                    ' "c", "python", or'
                    ' "python-fwf")'.format(engine=engine)
                )
            self._engine = klass(self.f, **self.options)

    def _failover_to_python(self):
        raise AbstractMethodError(self)

    def read(self, nrows=None):
        nrows = _validate_integer("nrows", nrows)
        ret = self._engine.read(nrows)

        # May alter columns / col_dict
        index, columns, col_dict = self._create_index(ret)

        if index is None:
            if col_dict:
                # Any column is actually fine:
                new_rows = len(next(iter(col_dict.values())))
                index = RangeIndex(self._currow, self._currow + new_rows)
            else:
                new_rows = 0
        else:
            new_rows = len(index)

        df = DataFrame(col_dict, columns=columns, index=index)

        self._currow += new_rows

        if self.squeeze and len(df.columns) == 1:
            return df[df.columns[0]].copy()
        return df

    def _create_index(self, ret):
        index, columns, col_dict = ret
        return index, columns, col_dict

    def get_chunk(self, size=None):
        if size is None:
            size = self.chunksize
        if self.nrows is not None:
            if self._currow >= self.nrows:
                raise StopIteration
            size = min(size, self.nrows - self._currow)
        return self.read(nrows=size)


def _is_index_col(col):
    return col is not None and col is not False


def _is_potential_multi_index(columns):
    """
    Check whether or not the `columns` parameter
    could be converted into a MultiIndex.

    Parameters
    ----------
    columns : array-like
        Object which may or may not be convertible into a MultiIndex

    Returns
    -------
    boolean : Whether or not columns could become a MultiIndex
    """
    return (
        len(columns)
        and not isinstance(columns, MultiIndex)
        and all(isinstance(c, tuple) for c in columns)
    )


def _evaluate_usecols(usecols, names):
    """
    Check whether or not the 'usecols' parameter
    is a callable.  If so, enumerates the 'names'
    parameter and returns a set of indices for
    each entry in 'names' that evaluates to True.
    If not a callable, returns 'usecols'.
    """
    if callable(usecols):
        return {i for i, name in enumerate(names) if usecols(name)}
    return usecols


def _validate_usecols_names(usecols, names):
    """
    Validates that all usecols are present in a given
    list of names. If not, raise a ValueError that
    shows what usecols are missing.

    Parameters
    ----------
    usecols : iterable of usecols
        The columns to validate are present in names.
    names : iterable of names
        The column names to check against.

    Returns
    -------
    usecols : iterable of usecols
        The `usecols` parameter if the validation succeeds.

    Raises
    ------
    ValueError : Columns were missing. Error message will list them.
    """
    missing = [c for c in usecols if c not in names]
    if len(missing) > 0:
        raise ValueError(
            "Usecols do not match columns, "
            "columns expected but not found: {missing}".format(missing=missing)
        )

    return usecols


def _validate_skipfooter_arg(skipfooter):
    """
    Validate the 'skipfooter' parameter.

    Checks whether 'skipfooter' is a non-negative integer.
    Raises a ValueError if that is not the case.

    Parameters
    ----------
    skipfooter : non-negative integer
        The number of rows to skip at the end of the file.

    Returns
    -------
    validated_skipfooter : non-negative integer
        The original input if the validation succeeds.

    Raises
    ------
    ValueError : 'skipfooter' was not a non-negative integer.
    """

    if not is_integer(skipfooter):
        raise ValueError("skipfooter must be an integer")

    if skipfooter < 0:
        raise ValueError("skipfooter cannot be negative")

    return skipfooter


def _validate_usecols_arg(usecols):
    """
    Validate the 'usecols' parameter.

    Checks whether or not the 'usecols' parameter contains all integers
    (column selection by index), strings (column by name) or is a callable.
    Raises a ValueError if that is not the case.

    Parameters
    ----------
    usecols : list-like, callable, or None
        List of columns to use when parsing or a callable that can be used
        to filter a list of table columns.

    Returns
    -------
    usecols_tuple : tuple
        A tuple of (verified_usecols, usecols_dtype).

        'verified_usecols' is either a set if an array-like is passed in or
        'usecols' if a callable or None is passed in.

        'usecols_dtype` is the inferred dtype of 'usecols' if an array-like
        is passed in or None if a callable or None is passed in.
    """
    msg = (
        "'usecols' must either be list-like of all strings, all unicode, "
        "all integers or a callable."
    )
    if usecols is not None:
        if callable(usecols):
            return usecols, None

        if not is_list_like(usecols):
            # see gh-20529
            #
            # Ensure it is iterable container but not string.
            raise ValueError(msg)

        usecols_dtype = lib.infer_dtype(usecols, skipna=False)

        if usecols_dtype not in ("empty", "integer", "string", "unicode"):
            raise ValueError(msg)

        usecols = set(usecols)

        return usecols, usecols_dtype
    return usecols, None


def _validate_parse_dates_arg(parse_dates):
    """
    Check whether or not the 'parse_dates' parameter
    is a non-boolean scalar. Raises a ValueError if
    that is the case.
    """
    msg = (
        "Only booleans, lists, and "
        "dictionaries are accepted "
        "for the 'parse_dates' parameter"
    )

    if parse_dates is not None:
        if is_scalar(parse_dates):
            if not lib.is_bool(parse_dates):
                raise TypeError(msg)

        elif not isinstance(parse_dates, (list, dict)):
            raise TypeError(msg)

    return parse_dates


class ParserBase:
    def __init__(self, kwds):
        self.names = kwds.get("names")
        self.orig_names = None
        self.prefix = kwds.pop("prefix", None)

        self.index_col = kwds.get("index_col", None)
        self.unnamed_cols = set()
        self.index_names = None
        self.col_names = None

        self.parse_dates = _validate_parse_dates_arg(kwds.pop("parse_dates", False))
        self.date_parser = kwds.pop("date_parser", None)
        self.dayfirst = kwds.pop("dayfirst", False)
        self.keep_date_col = kwds.pop("keep_date_col", False)

        self.na_values = kwds.get("na_values")
        self.na_fvalues = kwds.get("na_fvalues")
        self.na_filter = kwds.get("na_filter", False)
        self.keep_default_na = kwds.get("keep_default_na", True)

        self.true_values = kwds.get("true_values")
        self.false_values = kwds.get("false_values")
        self.mangle_dupe_cols = kwds.get("mangle_dupe_cols", True)
        self.infer_datetime_format = kwds.pop("infer_datetime_format", False)
        self.cache_dates = kwds.pop("cache_dates", True)

        self._date_conv = _make_date_converter(
            date_parser=self.date_parser,
            dayfirst=self.dayfirst,
            infer_datetime_format=self.infer_datetime_format,
            cache_dates=self.cache_dates,
        )

        # validate header options for mi
        self.header = kwds.get("header")
        if isinstance(self.header, (list, tuple, np.ndarray)):
            if not all(map(is_integer, self.header)):
                raise ValueError("header must be integer or list of integers")
            if any(i < 0 for i in self.header):
                raise ValueError(
                    "cannot specify multi-index header with negative integers"
                )
            if kwds.get("usecols"):
                raise ValueError(
                    "cannot specify usecols when specifying a multi-index header"
                )
            if kwds.get("names"):
                raise ValueError(
                    "cannot specify names when specifying a multi-index header"
                )

            # validate index_col that only contains integers
            if self.index_col is not None:
                is_sequence = isinstance(self.index_col, (list, tuple, np.ndarray))
                if not (
                    is_sequence
                    and all(map(is_integer, self.index_col))
                    or is_integer(self.index_col)
                ):
                    raise ValueError(
                        "index_col must only contain row numbers "
                        "when specifying a multi-index header"
                    )

        # GH 16338
        elif self.header is not None and not is_integer(self.header):
            raise ValueError("header must be integer or list of integers")

        # GH 27779
        elif self.header is not None and self.header < 0:
            raise ValueError(
                "Passing negative integer to header is invalid. "
                "For no header, use header=None instead"
            )

        self._name_processed = False

        self._first_chunk = True

        # GH 13932
        # keep references to file handles opened by the parser itself
        self.handles = []

    def close(self):
        for f in self.handles:
            f.close()

    @property
    def _has_complex_date_col(self):
        return isinstance(self.parse_dates, dict) or (
            isinstance(self.parse_dates, list)
            and len(self.parse_dates) > 0
            and isinstance(self.parse_dates[0], list)
        )

    def _should_parse_dates(self, i):
        if isinstance(self.parse_dates, bool):
            return self.parse_dates
        else:
            if self.index_names is not None:
                name = self.index_names[i]
            else:
                name = None
            j = self.index_col[i]

            if is_scalar(self.parse_dates):
                return (j == self.parse_dates) or (
                    name is not None and name == self.parse_dates
                )
            else:
                return (j in self.parse_dates) or (
                    name is not None and name in self.parse_dates
                )

    def _extract_multi_indexer_columns(
        self, header, index_names, col_names, passed_names=False
    ):
        """ extract and return the names, index_names, col_names
            header is a list-of-lists returned from the parsers """
        if len(header) < 2:
            return header[0], index_names, col_names, passed_names

        # the names are the tuples of the header that are not the index cols
        # 0 is the name of the index, assuming index_col is a list of column
        # numbers
        ic = self.index_col
        if ic is None:
            ic = []

        if not isinstance(ic, (list, tuple, np.ndarray)):
            ic = [ic]
        sic = set(ic)

        # clean the index_names
        index_names = header.pop(-1)
        index_names, names, index_col = _clean_index_names(
            index_names, self.index_col, self.unnamed_cols
        )

        # extract the columns
        field_count = len(header[0])

        def extract(r):
            return tuple(r[i] for i in range(field_count) if i not in sic)

        columns = list(zip(*(extract(r) for r in header)))
        names = ic + columns

        # If we find unnamed columns all in a single
        # level, then our header was too long.
        for n in range(len(columns[0])):
            if all(ensure_str(col[n]) in self.unnamed_cols for col in columns):
                raise ParserError(
                    "Passed header=[{header}] are too many rows for this "
                    "multi_index of columns".format(
                        header=",".join(str(x) for x in self.header)
                    )
                )

        # Clean the column names (if we have an index_col).
        if len(ic):
            col_names = [
                r[0] if (len(r[0]) and r[0] not in self.unnamed_cols) else None
                for r in header
            ]
        else:
            col_names = [None] * len(header)

        passed_names = True

        return names, index_names, col_names, passed_names

    def _maybe_dedup_names(self, names):
        # see gh-7160 and gh-9424: this helps to provide
        # immediate alleviation of the duplicate names
        # issue and appears to be satisfactory to users,
        # but ultimately, not needing to butcher the names
        # would be nice!
        if self.mangle_dupe_cols:
            names = list(names)  # so we can index
            counts = defaultdict(int)
            is_potential_mi = _is_potential_multi_index(names)

            for i, col in enumerate(names):
                cur_count = counts[col]

                while cur_count > 0:
                    counts[col] = cur_count + 1

                    if is_potential_mi:
                        col = col[:-1] + (
                            "{column}.{count}".format(column=col[-1], count=cur_count),
                        )
                    else:
                        col = "{column}.{count}".format(column=col, count=cur_count)
                    cur_count = counts[col]

                names[i] = col
                counts[col] = cur_count + 1

        return names

    def _maybe_make_multi_index_columns(self, columns, col_names=None):
        # possibly create a column mi here
        if _is_potential_multi_index(columns):
            columns = MultiIndex.from_tuples(columns, names=col_names)
        return columns

    def _make_index(self, data, alldata, columns, indexnamerow=False):
        if not _is_index_col(self.index_col) or not self.index_col:
            index = None

        elif not self._has_complex_date_col:
            index = self._get_simple_index(alldata, columns)
            index = self._agg_index(index)
        elif self._has_complex_date_col:
            if not self._name_processed:
                (self.index_names, _, self.index_col) = _clean_index_names(
                    list(columns), self.index_col, self.unnamed_cols
                )
                self._name_processed = True
            index = self._get_complex_date_index(data, columns)
            index = self._agg_index(index, try_parse_dates=False)

        # add names for the index
        if indexnamerow:
            coffset = len(indexnamerow) - len(columns)
            index = index.set_names(indexnamerow[:coffset])

        # maybe create a mi on the columns
        columns = self._maybe_make_multi_index_columns(columns, self.col_names)

        return index, columns

    _implicit_index = False

    def _get_simple_index(self, data, columns):
        def ix(col):
            if not isinstance(col, str):
                return col
            raise ValueError("Index {col} invalid".format(col=col))

        to_remove = []
        index = []
        for idx in self.index_col:
            i = ix(idx)
            to_remove.append(i)
            index.append(data[i])

        # remove index items from content and columns, don't pop in
        # loop
        for i in sorted(to_remove, reverse=True):
            data.pop(i)
            if not self._implicit_index:
                columns.pop(i)

        return index

    def _get_complex_date_index(self, data, col_names):
        def _get_name(icol):
            if isinstance(icol, str):
                return icol

            if col_names is None:
                raise ValueError(
                    ("Must supply column order to use {icol!s} as index").format(
                        icol=icol
                    )
                )

            for i, c in enumerate(col_names):
                if i == icol:
                    return c

        to_remove = []
        index = []
        for idx in self.index_col:
            name = _get_name(idx)
            to_remove.append(name)
            index.append(data[name])

        # remove index items from content and columns, don't pop in
        # loop
        for c in sorted(to_remove, reverse=True):
            data.pop(c)
            col_names.remove(c)

        return index

    def _agg_index(self, index, try_parse_dates=True):
        arrays = []

        for i, arr in enumerate(index):

            if try_parse_dates and self._should_parse_dates(i):
                arr = self._date_conv(arr)

            if self.na_filter:
                col_na_values = self.na_values
                col_na_fvalues = self.na_fvalues
            else:
                col_na_values = set()
                col_na_fvalues = set()

            if isinstance(self.na_values, dict):
                col_name = self.index_names[i]
                if col_name is not None:
                    col_na_values, col_na_fvalues = _get_na_values(
                        col_name, self.na_values, self.na_fvalues, self.keep_default_na
                    )

            arr, _ = self._infer_types(arr, col_na_values | col_na_fvalues)
            arrays.append(arr)

        names = self.index_names
        index = ensure_index_from_sequences(arrays, names)

        return index

    def _convert_to_ndarrays(
        self, dct, na_values, na_fvalues, verbose=False, converters=None, dtypes=None
    ):
        result = {}
        for c, values in dct.items():
            conv_f = None if converters is None else converters.get(c, None)
            if isinstance(dtypes, dict):
                cast_type = dtypes.get(c, None)
            else:
                # single dtype or None
                cast_type = dtypes

            if self.na_filter:
                col_na_values, col_na_fvalues = _get_na_values(
                    c, na_values, na_fvalues, self.keep_default_na
                )
            else:
                col_na_values, col_na_fvalues = set(), set()

            if conv_f is not None:
                # conv_f applied to data before inference
                if cast_type is not None:
                    warnings.warn(
                        (
                            "Both a converter and dtype were specified "
                            "for column {0} - only the converter will "
                            "be used"
                        ).format(c),
                        ParserWarning,
                        stacklevel=7,
                    )

                try:
                    values = lib.map_infer(values, conv_f)
                except ValueError:
                    mask = algorithms.isin(values, list(na_values)).view(np.uint8)
                    values = lib.map_infer_mask(values, conv_f, mask)

                cvals, na_count = self._infer_types(
                    values, set(col_na_values) | col_na_fvalues, try_num_bool=False
                )
            else:
                is_str_or_ea_dtype = is_string_dtype(
                    cast_type
                ) or is_extension_array_dtype(cast_type)
                # skip inference if specified dtype is object
                # or casting to an EA
                try_num_bool = not (cast_type and is_str_or_ea_dtype)

                # general type inference and conversion
                cvals, na_count = self._infer_types(
                    values, set(col_na_values) | col_na_fvalues, try_num_bool
                )

                # type specified in dtype param or cast_type is an EA
                if cast_type and (
                    not is_dtype_equal(cvals, cast_type)
                    or is_extension_array_dtype(cast_type)
                ):
                    try:
                        if (
                            is_bool_dtype(cast_type)
                            and not is_categorical_dtype(cast_type)
                            and na_count > 0
                        ):
                            raise ValueError(
                                "Bool column has NA values in "
                                "column {column}".format(column=c)
                            )
                    except (AttributeError, TypeError):
                        # invalid input to is_bool_dtype
                        pass
                    cvals = self._cast_types(cvals, cast_type, c)

            result[c] = cvals
            if verbose and na_count:
                print(
                    "Filled {count} NA values in column {c!s}".format(
                        count=na_count, c=c
                    )
                )
        return result

    def _infer_types(self, values, na_values, try_num_bool=True):
        """
        Infer types of values, possibly casting

        Parameters
        ----------
        values : ndarray
        na_values : set
        try_num_bool : bool, default try
           try to cast values to numeric (first preference) or boolean

        Returns
        -------
        converted : ndarray
        na_count : int
        """
        na_count = 0
        if issubclass(values.dtype.type, (np.number, np.bool_)):
            mask = algorithms.isin(values, list(na_values))
            na_count = mask.sum()
            if na_count > 0:
                if is_integer_dtype(values):
                    values = values.astype(np.float64)
                np.putmask(values, mask, np.nan)
            return values, na_count

        if try_num_bool and is_object_dtype(values.dtype):
            # exclude e.g DatetimeIndex here
            try:
                result = lib.maybe_convert_numeric(values, na_values, False)
            except (ValueError, TypeError):
                # e.g. encountering datetime string gets ValueError
                #  TypeError can be raised in floatify
                result = values
                na_count = parsers.sanitize_objects(result, na_values, False)
            else:
                na_count = isna(result).sum()
        else:
            result = values
            if values.dtype == np.object_:
                na_count = parsers.sanitize_objects(values, na_values, False)

        if result.dtype == np.object_ and try_num_bool:
            result = libops.maybe_convert_bool(
                np.asarray(values),
                true_values=self.true_values,
                false_values=self.false_values,
            )

        return result, na_count

    def _cast_types(self, values, cast_type, column):
        """
        Cast values to specified type

        Parameters
        ----------
        values : ndarray
        cast_type : string or np.dtype
           dtype to cast values to
        column : string
            column name - used only for error reporting

        Returns
        -------
        converted : ndarray
        """

        if is_categorical_dtype(cast_type):
            known_cats = (
                isinstance(cast_type, CategoricalDtype)
                and cast_type.categories is not None
            )

            if not is_object_dtype(values) and not known_cats:
                # XXX this is for consistency with
                # c-parser which parses all categories
                # as strings
                values = astype_nansafe(values, str)

            cats = Index(values).unique().dropna()
            values = Categorical._from_inferred_categories(
                cats, cats.get_indexer(values), cast_type, true_values=self.true_values
            )

        # use the EA's implementation of casting
        elif is_extension_array_dtype(cast_type):
            # ensure cast_type is an actual dtype and not a string
            cast_type = pandas_dtype(cast_type)
            array_type = cast_type.construct_array_type()
            try:
                return array_type._from_sequence_of_strings(values, dtype=cast_type)
            except NotImplementedError:
                raise NotImplementedError(
                    "Extension Array: {ea} must implement "
                    "_from_sequence_of_strings in order "
                    "to be used in parser methods".format(ea=array_type)
                )

        else:
            try:
                values = astype_nansafe(values, cast_type, copy=True, skipna=True)
            except ValueError:
                raise ValueError(
                    "Unable to convert column {column} to type "
                    "{cast_type}".format(column=column, cast_type=cast_type)
                )
        return values

    def _do_date_conversions(self, names, data):
        # returns data, columns

        if self.parse_dates is not None:
            data, names = _process_date_conversion(
                data,
                self._date_conv,
                self.parse_dates,
                self.index_col,
                self.index_names,
                names,
                keep_date_col=self.keep_date_col,
            )

        return names, data


class CParserWrapper(ParserBase):
    """

    """

    def __init__(self, src, **kwds):
        self.kwds = kwds
        kwds = kwds.copy()

        ParserBase.__init__(self, kwds)

        if kwds.get("compression") is None and "utf-16" in (kwds.get("encoding") or ""):
            # if source is utf-16 plain text, convert source to utf-8
            if isinstance(src, str):
                src = open(src, "rb")
                self.handles.append(src)
            src = UTF8Recoder(src, kwds["encoding"])
            kwds["encoding"] = "utf-8"

        # #2442
        kwds["allow_leading_cols"] = self.index_col is not False

        # GH20529, validate usecol arg before TextReader
        self.usecols, self.usecols_dtype = _validate_usecols_arg(kwds["usecols"])
        kwds["usecols"] = self.usecols

        self._reader = parsers.TextReader(src, **kwds)
        self.unnamed_cols = self._reader.unnamed_cols

        passed_names = self.names is None

        if self._reader.header is None:
            self.names = None
        else:
            if len(self._reader.header) > 1:
                # we have a multi index in the columns
                (
                    self.names,
                    self.index_names,
                    self.col_names,
                    passed_names,
                ) = self._extract_multi_indexer_columns(
                    self._reader.header, self.index_names, self.col_names, passed_names
                )
            else:
                self.names = list(self._reader.header[0])

        if self.names is None:
            if self.prefix:
                self.names = [
                    "{prefix}{i}".format(prefix=self.prefix, i=i)
                    for i in range(self._reader.table_width)
                ]
            else:
                self.names = list(range(self._reader.table_width))

        # gh-9755
        #
        # need to set orig_names here first
        # so that proper indexing can be done
        # with _set_noconvert_columns
        #
        # once names has been filtered, we will
        # then set orig_names again to names
        self.orig_names = self.names[:]

        if self.usecols:
            usecols = _evaluate_usecols(self.usecols, self.orig_names)

            # GH 14671
            if self.usecols_dtype == "string" and not set(usecols).issubset(
                self.orig_names
            ):
                _validate_usecols_names(usecols, self.orig_names)

            if len(self.names) > len(usecols):
                self.names = [
                    n
                    for i, n in enumerate(self.names)
                    if (i in usecols or n in usecols)
                ]

            if len(self.names) < len(usecols):
                _validate_usecols_names(usecols, self.names)

        self._set_noconvert_columns()

        self.orig_names = self.names

        if not self._has_complex_date_col:
            if self._reader.leading_cols == 0 and _is_index_col(self.index_col):

                self._name_processed = True
                (index_names, self.names, self.index_col) = _clean_index_names(
                    self.names, self.index_col, self.unnamed_cols
                )

                if self.index_names is None:
                    self.index_names = index_names

            if self._reader.header is None and not passed_names:
                self.index_names = [None] * len(self.index_names)

        self._implicit_index = self._reader.leading_cols > 0

    def close(self):
        for f in self.handles:
            f.close()

        # close additional handles opened by C parser (for compression)
        try:
            self._reader.close()
        except ValueError:
            pass

    def _set_noconvert_columns(self):
        """
        Set the columns that should not undergo dtype conversions.

        Currently, any column that is involved with date parsing will not
        undergo such conversions.
        """
        names = self.orig_names
        if self.usecols_dtype == "integer":
            # A set of integers will be converted to a list in
            # the correct order every single time.
            usecols = list(self.usecols)
            usecols.sort()
        elif callable(self.usecols) or self.usecols_dtype not in ("empty", None):
            # The names attribute should have the correct columns
            # in the proper order for indexing with parse_dates.
            usecols = self.names[:]
        else:
            # Usecols is empty.
            usecols = None

        def _set(x):
            if usecols is not None and is_integer(x):
                x = usecols[x]

            if not is_integer(x):
                x = names.index(x)

            self._reader.set_noconvert(x)

        if isinstance(self.parse_dates, list):
            for val in self.parse_dates:
                if isinstance(val, list):
                    for k in val:
                        _set(k)
                else:
                    _set(val)

        elif isinstance(self.parse_dates, dict):
            for val in self.parse_dates.values():
                if isinstance(val, list):
                    for k in val:
                        _set(k)
                else:
                    _set(val)

        elif self.parse_dates:
            if isinstance(self.index_col, list):
                for k in self.index_col:
                    _set(k)
            elif self.index_col is not None:
                _set(self.index_col)

    def set_error_bad_lines(self, status):
        self._reader.set_error_bad_lines(int(status))

    def read(self, nrows=None):
        try:
            data = self._reader.read(nrows)
        except StopIteration:
            if self._first_chunk:
                self._first_chunk = False
                names = self._maybe_dedup_names(self.orig_names)
                index, columns, col_dict = _get_empty_meta(
                    names,
                    self.index_col,
                    self.index_names,
                    dtype=self.kwds.get("dtype"),
                )
                columns = self._maybe_make_multi_index_columns(columns, self.col_names)

                if self.usecols is not None:
                    columns = self._filter_usecols(columns)

                col_dict = dict(
                    filter(lambda item: item[0] in columns, col_dict.items())
                )

                return index, columns, col_dict

            else:
                raise

        # Done with first read, next time raise StopIteration
        self._first_chunk = False

        names = self.names

        if self._reader.leading_cols:
            if self._has_complex_date_col:
                raise NotImplementedError("file structure not yet supported")

            # implicit index, no index names
            arrays = []

            for i in range(self._reader.leading_cols):
                if self.index_col is None:
                    values = data.pop(i)
                else:
                    values = data.pop(self.index_col[i])

                values = self._maybe_parse_dates(values, i, try_parse_dates=True)
                arrays.append(values)

            index = ensure_index_from_sequences(arrays)

            if self.usecols is not None:
                names = self._filter_usecols(names)

            names = self._maybe_dedup_names(names)

            # rename dict keys
            data = sorted(data.items())
            data = {k: v for k, (i, v) in zip(names, data)}

            names, data = self._do_date_conversions(names, data)

        else:
            # rename dict keys
            data = sorted(data.items())

            # ugh, mutation
            names = list(self.orig_names)
            names = self._maybe_dedup_names(names)

            if self.usecols is not None:
                names = self._filter_usecols(names)

            # columns as list
            alldata = [x[1] for x in data]

            data = {k: v for k, (i, v) in zip(names, data)}

            names, data = self._do_date_conversions(names, data)
            index, names = self._make_index(data, alldata, names)

        # maybe create a mi on the columns
        names = self._maybe_make_multi_index_columns(names, self.col_names)

        return index, names, data

    def _filter_usecols(self, names):
        # hackish
        usecols = _evaluate_usecols(self.usecols, names)
        if usecols is not None and len(names) != len(usecols):
            names = [
                name for i, name in enumerate(names) if i in usecols or name in usecols
            ]
        return names

    def _get_index_names(self):
        names = list(self._reader.header[0])
        idx_names = None

        if self._reader.leading_cols == 0 and self.index_col is not None:
            (idx_names, names, self.index_col) = _clean_index_names(
                names, self.index_col, self.unnamed_cols
            )

        return names, idx_names

    def _maybe_parse_dates(self, values, index, try_parse_dates=True):
        if try_parse_dates and self._should_parse_dates(index):
            values = self._date_conv(values)
        return values


def TextParser(*args, **kwds):
    """
    Converts lists of lists/tuples into DataFrames with proper type inference
    and optional (e.g. string to datetime) conversion. Also enables iterating
    lazily over chunks of large files

    Parameters
    ----------
    data : file-like object or list
    delimiter : separator character to use
    dialect : str or csv.Dialect instance, optional
        Ignored if delimiter is longer than 1 character
    names : sequence, default
    header : int, default 0
        Row to use to parse column labels. Defaults to the first row. Prior
        rows will be discarded
    index_col : int or list, optional
        Column or columns to use as the (possibly hierarchical) index
    has_index_names: bool, default False
        True if the cols defined in index_col have an index name and are
        not in the header.
    na_values : scalar, str, list-like, or dict, optional
        Additional strings to recognize as NA/NaN.
    keep_default_na : bool, default True
    thousands : str, optional
        Thousands separator
    comment : str, optional
        Comment out remainder of line
    parse_dates : bool, default False
    keep_date_col : bool, default False
    date_parser : function, optional
    skiprows : list of integers
        Row numbers to skip
    skipfooter : int
        Number of line at bottom of file to skip
    converters : dict, optional
        Dict of functions for converting values in certain columns. Keys can
        either be integers or column labels, values are functions that take one
        input argument, the cell (not column) content, and return the
        transformed content.
    encoding : str, optional
        Encoding to use for UTF when reading/writing (ex. 'utf-8')
    squeeze : bool, default False
        returns Series if only one column.
    infer_datetime_format: bool, default False
        If True and `parse_dates` is True for a column, try to infer the
        datetime format based on the first datetime string. If the format
        can be inferred, there often will be a large parsing speed-up.
    float_precision : str, optional
        Specifies which converter the C engine should use for floating-point
        values. The options are None for the ordinary converter,
        'high' for the high-precision converter, and 'round_trip' for the
        round-trip converter.
    """
    kwds["engine"] = "python"
    return TextFileReader(*args, **kwds)


def count_empty_vals(vals):
    return sum(1 for v in vals if v == "" or v is None)


class PythonParser(ParserBase):
    def __init__(self, f, **kwds):
        """
        Workhorse function for processing nested list into DataFrame

        Should be replaced by np.genfromtxt eventually?
        """
        ParserBase.__init__(self, kwds)

        self.data = None
        self.buf = []
        self.pos = 0
        self.line_pos = 0

        self.encoding = kwds["encoding"]
        self.compression = kwds["compression"]
        self.memory_map = kwds["memory_map"]
        self.skiprows = kwds["skiprows"]

        if callable(self.skiprows):
            self.skipfunc = self.skiprows
        else:
            self.skipfunc = lambda x: x in self.skiprows

        self.skipfooter = _validate_skipfooter_arg(kwds["skipfooter"])
        self.delimiter = kwds["delimiter"]

        self.quotechar = kwds["quotechar"]
        if isinstance(self.quotechar, str):
            self.quotechar = str(self.quotechar)

        self.escapechar = kwds["escapechar"]
        self.doublequote = kwds["doublequote"]
        self.skipinitialspace = kwds["skipinitialspace"]
        self.lineterminator = kwds["lineterminator"]
        self.quoting = kwds["quoting"]
        self.usecols, _ = _validate_usecols_arg(kwds["usecols"])
        self.skip_blank_lines = kwds["skip_blank_lines"]

        self.warn_bad_lines = kwds["warn_bad_lines"]
        self.error_bad_lines = kwds["error_bad_lines"]

        self.names_passed = kwds["names"] or None

        self.has_index_names = False
        if "has_index_names" in kwds:
            self.has_index_names = kwds["has_index_names"]

        self.verbose = kwds["verbose"]
        self.converters = kwds["converters"]

        self.dtype = kwds["dtype"]
        self.thousands = kwds["thousands"]
        self.decimal = kwds["decimal"]

        self.comment = kwds["comment"]
        self._comment_lines = []

        f, handles = _get_handle(
            f,
            "r",
            encoding=self.encoding,
            compression=self.compression,
            memory_map=self.memory_map,
        )
        self.handles.extend(handles)

        # Set self.data to something that can read lines.
        if hasattr(f, "readline"):
            self._make_reader(f)
        else:
            self.data = f

        # Get columns in two steps: infer from data, then
        # infer column indices from self.usecols if it is specified.
        self._col_indices = None
        (
            self.columns,
            self.num_original_columns,
            self.unnamed_cols,
        ) = self._infer_columns()

        # Now self.columns has the set of columns that we will process.
        # The original set is stored in self.original_columns.
        if len(self.columns) > 1:
            # we are processing a multi index column
            (
                self.columns,
                self.index_names,
                self.col_names,
                _,
            ) = self._extract_multi_indexer_columns(
                self.columns, self.index_names, self.col_names
            )
            # Update list of original names to include all indices.
            self.num_original_columns = len(self.columns)
        else:
            self.columns = self.columns[0]

        # get popped off for index
        self.orig_names = list(self.columns)

        # needs to be cleaned/refactored
        # multiple date column thing turning into a real spaghetti factory

        if not self._has_complex_date_col:
            (index_names, self.orig_names, self.columns) = self._get_index_name(
                self.columns
            )
            self._name_processed = True
            if self.index_names is None:
                self.index_names = index_names

        if self.parse_dates:
            self._no_thousands_columns = self._set_no_thousands_columns()
        else:
            self._no_thousands_columns = None

        if len(self.decimal) != 1:
            raise ValueError("Only length-1 decimal markers supported")

        if self.thousands is None:
            self.nonnum = re.compile(
                r"[^-^0-9^{decimal}]+".format(decimal=self.decimal)
            )
        else:
            self.nonnum = re.compile(
                r"[^-^0-9^{thousands}^{decimal}]+".format(
                    thousands=self.thousands, decimal=self.decimal
                )
            )

    def _set_no_thousands_columns(self):
        # Create a set of column ids that are not to be stripped of thousands
        # operators.
        noconvert_columns = set()

        def _set(x):
            if is_integer(x):
                noconvert_columns.add(x)
            else:
                noconvert_columns.add(self.columns.index(x))

        if isinstance(self.parse_dates, list):
            for val in self.parse_dates:
                if isinstance(val, list):
                    for k in val:
                        _set(k)
                else:
                    _set(val)

        elif isinstance(self.parse_dates, dict):
            for val in self.parse_dates.values():
                if isinstance(val, list):
                    for k in val:
                        _set(k)
                else:
                    _set(val)

        elif self.parse_dates:
            if isinstance(self.index_col, list):
                for k in self.index_col:
                    _set(k)
            elif self.index_col is not None:
                _set(self.index_col)

        return noconvert_columns

    def _make_reader(self, f):
        sep = self.delimiter

        if sep is None or len(sep) == 1:
            if self.lineterminator:
                raise ValueError(
                    "Custom line terminators not supported in python parser (yet)"
                )

            class MyDialect(csv.Dialect):
                delimiter = self.delimiter
                quotechar = self.quotechar
                escapechar = self.escapechar
                doublequote = self.doublequote
                skipinitialspace = self.skipinitialspace
                quoting = self.quoting
                lineterminator = "\n"

            dia = MyDialect

            sniff_sep = True

            if sep is not None:
                sniff_sep = False
                dia.delimiter = sep
            # attempt to sniff the delimiter
            if sniff_sep:
                line = f.readline()
                while self.skipfunc(self.pos):
                    self.pos += 1
                    line = f.readline()

                line = self._check_comments([line])[0]

                self.pos += 1
                self.line_pos += 1
                sniffed = csv.Sniffer().sniff(line)
                dia.delimiter = sniffed.delimiter
                if self.encoding is not None:
                    self.buf.extend(
                        list(
                            UnicodeReader(
                                StringIO(line), dialect=dia, encoding=self.encoding
                            )
                        )
                    )
                else:
                    self.buf.extend(list(csv.reader(StringIO(line), dialect=dia)))

            if self.encoding is not None:
                reader = UnicodeReader(
                    f, dialect=dia, encoding=self.encoding, strict=True
                )
            else:
                reader = csv.reader(f, dialect=dia, strict=True)

        else:

            def _read():
                line = f.readline()
                pat = re.compile(sep)

                yield pat.split(line.strip())

                for line in f:
                    yield pat.split(line.strip())

            reader = _read()

        self.data = reader

    def read(self, rows=None):
        try:
            content = self._get_lines(rows)
        except StopIteration:
            if self._first_chunk:
                content = []
            else:
                raise

        # done with first read, next time raise StopIteration
        self._first_chunk = False

        columns = list(self.orig_names)
        if not len(content):  # pragma: no cover
            # DataFrame with the right metadata, even though it's length 0
            names = self._maybe_dedup_names(self.orig_names)
            index, columns, col_dict = _get_empty_meta(
                names, self.index_col, self.index_names, self.dtype
            )
            columns = self._maybe_make_multi_index_columns(columns, self.col_names)
            return index, columns, col_dict

        # handle new style for names in index
        count_empty_content_vals = count_empty_vals(content[0])
        indexnamerow = None
        if self.has_index_names and count_empty_content_vals == len(columns):
            indexnamerow = content[0]
            content = content[1:]

        alldata = self._rows_to_cols(content)
        data = self._exclude_implicit_index(alldata)

        columns = self._maybe_dedup_names(self.columns)
        columns, data = self._do_date_conversions(columns, data)

        data = self._convert_data(data)
        index, columns = self._make_index(data, alldata, columns, indexnamerow)

        return index, columns, data

    def _exclude_implicit_index(self, alldata):
        names = self._maybe_dedup_names(self.orig_names)

        if self._implicit_index:
            excl_indices = self.index_col

            data = {}
            offset = 0
            for i, col in enumerate(names):
                while i + offset in excl_indices:
                    offset += 1
                data[col] = alldata[i + offset]
        else:
            data = {k: v for k, v in zip(names, alldata)}

        return data

    # legacy
    def get_chunk(self, size=None):
        if size is None:
            size = self.chunksize
        return self.read(rows=size)

    def _convert_data(self, data):
        # apply converters
        def _clean_mapping(mapping):
            "converts col numbers to names"
            clean = {}
            for col, v in mapping.items():
                if isinstance(col, int) and col not in self.orig_names:
                    col = self.orig_names[col]
                clean[col] = v
            return clean

        clean_conv = _clean_mapping(self.converters)
        if not isinstance(self.dtype, dict):
            # handles single dtype applied to all columns
            clean_dtypes = self.dtype
        else:
            clean_dtypes = _clean_mapping(self.dtype)

        # Apply NA values.
        clean_na_values = {}
        clean_na_fvalues = {}

        if isinstance(self.na_values, dict):
            for col in self.na_values:
                na_value = self.na_values[col]
                na_fvalue = self.na_fvalues[col]

                if isinstance(col, int) and col not in self.orig_names:
                    col = self.orig_names[col]

                clean_na_values[col] = na_value
                clean_na_fvalues[col] = na_fvalue
        else:
            clean_na_values = self.na_values
            clean_na_fvalues = self.na_fvalues

        return self._convert_to_ndarrays(
            data,
            clean_na_values,
            clean_na_fvalues,
            self.verbose,
            clean_conv,
            clean_dtypes,
        )

    def _infer_columns(self):
        names = self.names
        num_original_columns = 0
        clear_buffer = True
        unnamed_cols = set()

        if self.header is not None:
            header = self.header

            if isinstance(header, (list, tuple, np.ndarray)):
                have_mi_columns = len(header) > 1
                # we have a mi columns, so read an extra line
                if have_mi_columns:
                    header = list(header) + [header[-1] + 1]
            else:
                have_mi_columns = False
                header = [header]

            columns = []
            for level, hr in enumerate(header):
                try:
                    line = self._buffered_line()

                    while self.line_pos <= hr:
                        line = self._next_line()

                except StopIteration:
                    if self.line_pos < hr:
                        raise ValueError(
                            "Passed header={hr} but only {pos} lines in "
                            "file".format(hr=hr, pos=(self.line_pos + 1))
                        )

                    # We have an empty file, so check
                    # if columns are provided. That will
                    # serve as the 'line' for parsing
                    if have_mi_columns and hr > 0:
                        if clear_buffer:
                            self._clear_buffer()
                        columns.append([None] * len(columns[-1]))
                        return columns, num_original_columns, unnamed_cols

                    if not self.names:
                        raise EmptyDataError("No columns to parse from file")

                    line = self.names[:]

                this_columns = []
                this_unnamed_cols = []

                for i, c in enumerate(line):
                    if c == "":
                        if have_mi_columns:
                            col_name = "Unnamed: {i}_level_{level}".format(
                                i=i, level=level
                            )
                        else:
                            col_name = "Unnamed: {i}".format(i=i)

                        this_unnamed_cols.append(i)
                        this_columns.append(col_name)
                    else:
                        this_columns.append(c)

                if not have_mi_columns and self.mangle_dupe_cols:
                    counts = defaultdict(int)

                    for i, col in enumerate(this_columns):
                        cur_count = counts[col]

                        while cur_count > 0:
                            counts[col] = cur_count + 1
                            col = "{column}.{count}".format(column=col, count=cur_count)
                            cur_count = counts[col]

                        this_columns[i] = col
                        counts[col] = cur_count + 1
                elif have_mi_columns:

                    # if we have grabbed an extra line, but its not in our
                    # format so save in the buffer, and create an blank extra
                    # line for the rest of the parsing code
                    if hr == header[-1]:
                        lc = len(this_columns)
                        ic = len(self.index_col) if self.index_col is not None else 0
                        unnamed_count = len(this_unnamed_cols)

                        if lc != unnamed_count and lc - ic > unnamed_count:
                            clear_buffer = False
                            this_columns = [None] * lc
                            self.buf = [self.buf[-1]]

                columns.append(this_columns)
                unnamed_cols.update({this_columns[i] for i in this_unnamed_cols})

                if len(columns) == 1:
                    num_original_columns = len(this_columns)

            if clear_buffer:
                self._clear_buffer()

            if names is not None:
                if (self.usecols is not None and len(names) != len(self.usecols)) or (
                    self.usecols is None and len(names) != len(columns[0])
                ):
                    raise ValueError(
                        "Number of passed names did not match "
                        "number of header fields in the file"
                    )
                if len(columns) > 1:
                    raise TypeError("Cannot pass names with multi-index columns")

                if self.usecols is not None:
                    # Set _use_cols. We don't store columns because they are
                    # overwritten.
                    self._handle_usecols(columns, names)
                else:
                    self._col_indices = None
                    num_original_columns = len(names)
                columns = [names]
            else:
                columns = self._handle_usecols(columns, columns[0])
        else:
            try:
                line = self._buffered_line()

            except StopIteration:
                if not names:
                    raise EmptyDataError("No columns to parse from file")

                line = names[:]

            ncols = len(line)
            num_original_columns = ncols

            if not names:
                if self.prefix:
                    columns = [
                        [
                            "{prefix}{idx}".format(prefix=self.prefix, idx=i)
                            for i in range(ncols)
                        ]
                    ]
                else:
                    columns = [list(range(ncols))]
                columns = self._handle_usecols(columns, columns[0])
            else:
                if self.usecols is None or len(names) >= num_original_columns:
                    columns = self._handle_usecols([names], names)
                    num_original_columns = len(names)
                else:
                    if not callable(self.usecols) and len(names) != len(self.usecols):
                        raise ValueError(
                            "Number of passed names did not match number of "
                            "header fields in the file"
                        )
                    # Ignore output but set used columns.
                    self._handle_usecols([names], names)
                    columns = [names]
                    num_original_columns = ncols

        return columns, num_original_columns, unnamed_cols

    def _handle_usecols(self, columns, usecols_key):
        """
        Sets self._col_indices

        usecols_key is used if there are string usecols.
        """
        if self.usecols is not None:
            if callable(self.usecols):
                col_indices = _evaluate_usecols(self.usecols, usecols_key)
            elif any(isinstance(u, str) for u in self.usecols):
                if len(columns) > 1:
                    raise ValueError(
                        "If using multiple headers, usecols must be integers."
                    )
                col_indices = []

                for col in self.usecols:
                    if isinstance(col, str):
                        try:
                            col_indices.append(usecols_key.index(col))
                        except ValueError:
                            _validate_usecols_names(self.usecols, usecols_key)
                    else:
                        col_indices.append(col)
            else:
                col_indices = self.usecols

            columns = [
                [n for i, n in enumerate(column) if i in col_indices]
                for column in columns
            ]
            self._col_indices = col_indices
        return columns

    def _buffered_line(self):
        """
        Return a line from buffer, filling buffer if required.
        """
        if len(self.buf) > 0:
            return self.buf[0]
        else:
            return self._next_line()

    def _check_for_bom(self, first_row):
        """
        Checks whether the file begins with the BOM character.
        If it does, remove it. In addition, if there is quoting
        in the field subsequent to the BOM, remove it as well
        because it technically takes place at the beginning of
        the name, not the middle of it.
        """
        # first_row will be a list, so we need to check
        # that that list is not empty before proceeding.
        if not first_row:
            return first_row

        # The first element of this row is the one that could have the
        # BOM that we want to remove. Check that the first element is a
        # string before proceeding.
        if not isinstance(first_row[0], str):
            return first_row

        # Check that the string is not empty, as that would
        # obviously not have a BOM at the start of it.
        if not first_row[0]:
            return first_row

        # Since the string is non-empty, check that it does
        # in fact begin with a BOM.
        first_elt = first_row[0][0]
        if first_elt != _BOM:
            return first_row

        first_row_bom = first_row[0]

        if len(first_row_bom) > 1 and first_row_bom[1] == self.quotechar:
            start = 2
            quote = first_row_bom[1]
            end = first_row_bom[2:].index(quote) + 2

            # Extract the data between the quotation marks
            new_row = first_row_bom[start:end]

            # Extract any remaining data after the second
            # quotation mark.
            if len(first_row_bom) > end + 1:
                new_row += first_row_bom[end + 1 :]
            return [new_row] + first_row[1:]

        elif len(first_row_bom) > 1:
            return [first_row_bom[1:]]
        else:
            # First row is just the BOM, so we
            # return an empty string.
            return [""]

    def _is_line_empty(self, line):
        """
        Check if a line is empty or not.

        Parameters
        ----------
        line : str, array-like
            The line of data to check.

        Returns
        -------
        boolean : Whether or not the line is empty.
        """
        return not line or all(not x for x in line)

    def _next_line(self):
        if isinstance(self.data, list):
            while self.skipfunc(self.pos):
                self.pos += 1

            while True:
                try:
                    line = self._check_comments([self.data[self.pos]])[0]
                    self.pos += 1
                    # either uncommented or blank to begin with
                    if not self.skip_blank_lines and (
                        self._is_line_empty(self.data[self.pos - 1]) or line
                    ):
                        break
                    elif self.skip_blank_lines:
                        ret = self._remove_empty_lines([line])
                        if ret:
                            line = ret[0]
                            break
                except IndexError:
                    raise StopIteration
        else:
            while self.skipfunc(self.pos):
                self.pos += 1
                next(self.data)

            while True:
                orig_line = self._next_iter_line(row_num=self.pos + 1)
                self.pos += 1

                if orig_line is not None:
                    line = self._check_comments([orig_line])[0]

                    if self.skip_blank_lines:
                        ret = self._remove_empty_lines([line])

                        if ret:
                            line = ret[0]
                            break
                    elif self._is_line_empty(orig_line) or line:
                        break

        # This was the first line of the file,
        # which could contain the BOM at the
        # beginning of it.
        if self.pos == 1:
            line = self._check_for_bom(line)

        self.line_pos += 1
        self.buf.append(line)
        return line

    def _alert_malformed(self, msg, row_num):
        """
        Alert a user about a malformed row.

        If `self.error_bad_lines` is True, the alert will be `ParserError`.
        If `self.warn_bad_lines` is True, the alert will be printed out.

        Parameters
        ----------
        msg : The error message to display.
        row_num : The row number where the parsing error occurred.
                  Because this row number is displayed, we 1-index,
                  even though we 0-index internally.
        """

        if self.error_bad_lines:
            raise ParserError(msg)
        elif self.warn_bad_lines:
            base = "Skipping line {row_num}: ".format(row_num=row_num)
            sys.stderr.write(base + msg + "\n")

    def _next_iter_line(self, row_num):
        """
        Wrapper around iterating through `self.data` (CSV source).

        When a CSV error is raised, we check for specific
        error messages that allow us to customize the
        error message displayed to the user.

        Parameters
        ----------
        row_num : The row number of the line being parsed.
        """

        try:
            return next(self.data)
        except csv.Error as e:
            if self.warn_bad_lines or self.error_bad_lines:
                msg = str(e)

                if "NULL byte" in msg or "line contains NUL" in msg:
                    msg = (
                        "NULL byte detected. This byte "
                        "cannot be processed in Python's "
                        "native csv library at the moment, "
                        "so please pass in engine='c' instead"
                    )

                if self.skipfooter > 0:
                    reason = (
                        "Error could possibly be due to "
                        "parsing errors in the skipped footer rows "
                        "(the skipfooter keyword is only applied "
                        "after Python's csv library has parsed "
                        "all rows)."
                    )
                    msg += ". " + reason

                self._alert_malformed(msg, row_num)
            return None

    def _check_comments(self, lines):
        if self.comment is None:
            return lines
        ret = []
        for l in lines:
            rl = []
            for x in l:
                if not isinstance(x, str) or self.comment not in x:
                    rl.append(x)
                else:
                    x = x[: x.find(self.comment)]
                    if len(x) > 0:
                        rl.append(x)
                    break
            ret.append(rl)
        return ret

    def _remove_empty_lines(self, lines):
        """
        Iterate through the lines and remove any that are
        either empty or contain only one whitespace value

        Parameters
        ----------
        lines : array-like
            The array of lines that we are to filter.

        Returns
        -------
        filtered_lines : array-like
            The same array of lines with the "empty" ones removed.
        """

        ret = []
        for l in lines:
            # Remove empty lines and lines with only one whitespace value
            if (
                len(l) > 1
                or len(l) == 1
                and (not isinstance(l[0], str) or l[0].strip())
            ):
                ret.append(l)
        return ret

    def _check_thousands(self, lines):
        if self.thousands is None:
            return lines

        return self._search_replace_num_columns(
            lines=lines, search=self.thousands, replace=""
        )

    def _search_replace_num_columns(self, lines, search, replace):
        ret = []
        for l in lines:
            rl = []
            for i, x in enumerate(l):
                if (
                    not isinstance(x, str)
                    or search not in x
                    or (self._no_thousands_columns and i in self._no_thousands_columns)
                    or self.nonnum.search(x.strip())
                ):
                    rl.append(x)
                else:
                    rl.append(x.replace(search, replace))
            ret.append(rl)
        return ret

    def _check_decimal(self, lines):
        if self.decimal == _parser_defaults["decimal"]:
            return lines

        return self._search_replace_num_columns(
            lines=lines, search=self.decimal, replace="."
        )

    def _clear_buffer(self):
        self.buf = []

    _implicit_index = False

    def _get_index_name(self, columns):
        """
        Try several cases to get lines:

        0) There are headers on row 0 and row 1 and their
        total summed lengths equals the length of the next line.
        Treat row 0 as columns and row 1 as indices
        1) Look for implicit index: there are more columns
        on row 1 than row 0. If this is true, assume that row
        1 lists index columns and row 0 lists normal columns.
        2) Get index from the columns if it was listed.
        """
        orig_names = list(columns)
        columns = list(columns)

        try:
            line = self._next_line()
        except StopIteration:
            line = None

        try:
            next_line = self._next_line()
        except StopIteration:
            next_line = None

        # implicitly index_col=0 b/c 1 fewer column names
        implicit_first_cols = 0
        if line is not None:
            # leave it 0, #2442
            # Case 1
            if self.index_col is not False:
                implicit_first_cols = len(line) - self.num_original_columns

            # Case 0
            if next_line is not None:
                if len(next_line) == len(line) + self.num_original_columns:
                    # column and index names on diff rows
                    self.index_col = list(range(len(line)))
                    self.buf = self.buf[1:]

                    for c in reversed(line):
                        columns.insert(0, c)

                    # Update list of original names to include all indices.
                    orig_names = list(columns)
                    self.num_original_columns = len(columns)
                    return line, orig_names, columns

        if implicit_first_cols > 0:
            # Case 1
            self._implicit_index = True
            if self.index_col is None:
                self.index_col = list(range(implicit_first_cols))

            index_name = None

        else:
            # Case 2
            (index_name, columns_, self.index_col) = _clean_index_names(
                columns, self.index_col, self.unnamed_cols
            )

        return index_name, orig_names, columns

    def _rows_to_cols(self, content):
        col_len = self.num_original_columns

        if self._implicit_index:
            col_len += len(self.index_col)

        max_len = max(len(row) for row in content)

        # Check that there are no rows with too many
        # elements in their row (rows with too few
        # elements are padded with NaN).
        if max_len > col_len and self.index_col is not False and self.usecols is None:

            footers = self.skipfooter if self.skipfooter else 0
            bad_lines = []

            iter_content = enumerate(content)
            content_len = len(content)
            content = []

            for (i, l) in iter_content:
                actual_len = len(l)

                if actual_len > col_len:
                    if self.error_bad_lines or self.warn_bad_lines:
                        row_num = self.pos - (content_len - i + footers)
                        bad_lines.append((row_num, actual_len))

                        if self.error_bad_lines:
                            break
                else:
                    content.append(l)

            for row_num, actual_len in bad_lines:
                msg = (
                    "Expected {col_len} fields in line {line}, saw "
                    "{length}".format(
                        col_len=col_len, line=(row_num + 1), length=actual_len
                    )
                )
                if (
                    self.delimiter
                    and len(self.delimiter) > 1
                    and self.quoting != csv.QUOTE_NONE
                ):
                    # see gh-13374
                    reason = (
                        "Error could possibly be due to quotes being "
                        "ignored when a multi-char delimiter is used."
                    )
                    msg += ". " + reason

                self._alert_malformed(msg, row_num + 1)

        # see gh-13320
        zipped_content = list(lib.to_object_array(content, min_width=col_len).T)

        if self.usecols:
            if self._implicit_index:
                zipped_content = [
                    a
                    for i, a in enumerate(zipped_content)
                    if (
                        i < len(self.index_col)
                        or i - len(self.index_col) in self._col_indices
                    )
                ]
            else:
                zipped_content = [
                    a for i, a in enumerate(zipped_content) if i in self._col_indices
                ]
        return zipped_content

    def _get_lines(self, rows=None):
        lines = self.buf
        new_rows = None

        # already fetched some number
        if rows is not None:
            # we already have the lines in the buffer
            if len(self.buf) >= rows:
                new_rows, self.buf = self.buf[:rows], self.buf[rows:]

            # need some lines
            else:
                rows -= len(self.buf)

        if new_rows is None:
            if isinstance(self.data, list):
                if self.pos > len(self.data):
                    raise StopIteration
                if rows is None:
                    new_rows = self.data[self.pos :]
                    new_pos = len(self.data)
                else:
                    new_rows = self.data[self.pos : self.pos + rows]
                    new_pos = self.pos + rows

                # Check for stop rows. n.b.: self.skiprows is a set.
                if self.skiprows:
                    new_rows = [
                        row
                        for i, row in enumerate(new_rows)
                        if not self.skipfunc(i + self.pos)
                    ]

                lines.extend(new_rows)
                self.pos = new_pos

            else:
                new_rows = []
                try:
                    if rows is not None:
                        for _ in range(rows):
                            new_rows.append(next(self.data))
                        lines.extend(new_rows)
                    else:
                        rows = 0

                        while True:
                            new_row = self._next_iter_line(row_num=self.pos + rows + 1)
                            rows += 1

                            if new_row is not None:
                                new_rows.append(new_row)

                except StopIteration:
                    if self.skiprows:
                        new_rows = [
                            row
                            for i, row in enumerate(new_rows)
                            if not self.skipfunc(i + self.pos)
                        ]
                    lines.extend(new_rows)
                    if len(lines) == 0:
                        raise
                self.pos += len(new_rows)

            self.buf = []
        else:
            lines = new_rows

        if self.skipfooter:
            lines = lines[: -self.skipfooter]

        lines = self._check_comments(lines)
        if self.skip_blank_lines:
            lines = self._remove_empty_lines(lines)
        lines = self._check_thousands(lines)
        return self._check_decimal(lines)


def _make_date_converter(
    date_parser=None, dayfirst=False, infer_datetime_format=False, cache_dates=True
):
    def converter(*date_cols):
        if date_parser is None:
            strs = parsing._concat_date_cols(date_cols)

            try:
                return tools.to_datetime(
                    ensure_object(strs),
                    utc=None,
                    dayfirst=dayfirst,
                    errors="ignore",
                    infer_datetime_format=infer_datetime_format,
                    cache=cache_dates,
                ).to_numpy()

            except ValueError:
                return tools.to_datetime(
                    parsing.try_parse_dates(strs, dayfirst=dayfirst), cache=cache_dates
                )
        else:
            try:
                result = tools.to_datetime(
                    date_parser(*date_cols), errors="ignore", cache=cache_dates
                )
                if isinstance(result, datetime.datetime):
                    raise Exception("scalar parser")
                return result
            except Exception:
                try:
                    return tools.to_datetime(
                        parsing.try_parse_dates(
                            parsing._concat_date_cols(date_cols),
                            parser=date_parser,
                            dayfirst=dayfirst,
                        ),
                        errors="ignore",
                    )
                except Exception:
                    return generic_parser(date_parser, *date_cols)

    return converter


def _process_date_conversion(
    data_dict,
    converter,
    parse_spec,
    index_col,
    index_names,
    columns,
    keep_date_col=False,
):
    def _isindex(colspec):
        return (isinstance(index_col, list) and colspec in index_col) or (
            isinstance(index_names, list) and colspec in index_names
        )

    new_cols = []
    new_data = {}

    orig_names = columns
    columns = list(columns)

    date_cols = set()

    if parse_spec is None or isinstance(parse_spec, bool):
        return data_dict, columns

    if isinstance(parse_spec, list):
        # list of column lists
        for colspec in parse_spec:
            if is_scalar(colspec):
                if isinstance(colspec, int) and colspec not in data_dict:
                    colspec = orig_names[colspec]
                if _isindex(colspec):
                    continue
                data_dict[colspec] = converter(data_dict[colspec])
            else:
                new_name, col, old_names = _try_convert_dates(
                    converter, colspec, data_dict, orig_names
                )
                if new_name in data_dict:
                    raise ValueError(
                        "New date column already in dict {name}".format(name=new_name)
                    )
                new_data[new_name] = col
                new_cols.append(new_name)
                date_cols.update(old_names)

    elif isinstance(parse_spec, dict):
        # dict of new name to column list
        for new_name, colspec in parse_spec.items():
            if new_name in data_dict:
                raise ValueError(
                    "Date column {name} already in dict".format(name=new_name)
                )

            _, col, old_names = _try_convert_dates(
                converter, colspec, data_dict, orig_names
            )

            new_data[new_name] = col
            new_cols.append(new_name)
            date_cols.update(old_names)

    data_dict.update(new_data)
    new_cols.extend(columns)

    if not keep_date_col:
        for c in list(date_cols):
            data_dict.pop(c)
            new_cols.remove(c)

    return data_dict, new_cols


def _try_convert_dates(parser, colspec, data_dict, columns):
    colset = set(columns)
    colnames = []

    for c in colspec:
        if c in colset:
            colnames.append(c)
        elif isinstance(c, int) and c not in columns:
            colnames.append(columns[c])
        else:
            colnames.append(c)

    new_name = "_".join(str(x) for x in colnames)
    to_parse = [data_dict[c] for c in colnames if c in data_dict]

    new_col = parser(*to_parse)
    return new_name, new_col, colnames


def _clean_na_values(na_values, keep_default_na=True):

    if na_values is None:
        if keep_default_na:
            na_values = STR_NA_VALUES
        else:
            na_values = set()
        na_fvalues = set()
    elif isinstance(na_values, dict):
        old_na_values = na_values.copy()
        na_values = {}  # Prevent aliasing.

        # Convert the values in the na_values dictionary
        # into array-likes for further use. This is also
        # where we append the default NaN values, provided
        # that `keep_default_na=True`.
        for k, v in old_na_values.items():
            if not is_list_like(v):
                v = [v]

            if keep_default_na:
                v = set(v) | STR_NA_VALUES

            na_values[k] = v
        na_fvalues = {k: _floatify_na_values(v) for k, v in na_values.items()}
    else:
        if not is_list_like(na_values):
            na_values = [na_values]
        na_values = _stringify_na_values(na_values)
        if keep_default_na:
            na_values = na_values | STR_NA_VALUES

        na_fvalues = _floatify_na_values(na_values)

    return na_values, na_fvalues


def _clean_index_names(columns, index_col, unnamed_cols):
    if not _is_index_col(index_col):
        return None, columns, index_col

    columns = list(columns)

    cp_cols = list(columns)
    index_names = []

    # don't mutate
    index_col = list(index_col)

    for i, c in enumerate(index_col):
        if isinstance(c, str):
            index_names.append(c)
            for j, name in enumerate(cp_cols):
                if name == c:
                    index_col[i] = j
                    columns.remove(name)
                    break
        else:
            name = cp_cols[c]
            columns.remove(name)
            index_names.append(name)

    # Only clean index names that were placeholders.
    for i, name in enumerate(index_names):
        if isinstance(name, str) and name in unnamed_cols:
            index_names[i] = None

    return index_names, columns, index_col


def _get_empty_meta(columns, index_col, index_names, dtype=None):
    columns = list(columns)

    # Convert `dtype` to a defaultdict of some kind.
    # This will enable us to write `dtype[col_name]`
    # without worrying about KeyError issues later on.
    if not isinstance(dtype, dict):
        # if dtype == None, default will be np.object.
        default_dtype = dtype or np.object
        dtype = defaultdict(lambda: default_dtype)
    else:
        # Save a copy of the dictionary.
        _dtype = dtype.copy()
        dtype = defaultdict(lambda: np.object)

        # Convert column indexes to column names.
        for k, v in _dtype.items():
            col = columns[k] if is_integer(k) else k
            dtype[col] = v

    # Even though we have no data, the "index" of the empty DataFrame
    # could for example still be an empty MultiIndex. Thus, we need to
    # check whether we have any index columns specified, via either:
    #
    # 1) index_col (column indices)
    # 2) index_names (column names)
    #
    # Both must be non-null to ensure a successful construction. Otherwise,
    # we have to create a generic empty Index.
    if (index_col is None or index_col is False) or index_names is None:
        index = Index([])
    else:
        data = [Series([], dtype=dtype[name]) for name in index_names]
        index = ensure_index_from_sequences(data, names=index_names)
        index_col.sort()

        for i, n in enumerate(index_col):
            columns.pop(n - i)

    col_dict = {col_name: Series([], dtype=dtype[col_name]) for col_name in columns}

    return index, columns, col_dict


def _floatify_na_values(na_values):
    # create float versions of the na_values
    result = set()
    for v in na_values:
        try:
            v = float(v)
            if not np.isnan(v):
                result.add(v)
        except (TypeError, ValueError, OverflowError):
            pass
    return result


def _stringify_na_values(na_values):
    """ return a stringified and numeric for these values """
    result = []
    for x in na_values:
        result.append(str(x))
        result.append(x)
        try:
            v = float(x)

            # we are like 999 here
            if v == int(v):
                v = int(v)
                result.append("{value}.0".format(value=v))
                result.append(str(v))

            result.append(v)
        except (TypeError, ValueError, OverflowError):
            pass
        try:
            result.append(int(x))
        except (TypeError, ValueError, OverflowError):
            pass
    return set(result)


def _get_na_values(col, na_values, na_fvalues, keep_default_na):
    """
    Get the NaN values for a given column.

    Parameters
    ----------
    col : str
        The name of the column.
    na_values : array-like, dict
        The object listing the NaN values as strings.
    na_fvalues : array-like, dict
        The object listing the NaN values as floats.
    keep_default_na : bool
        If `na_values` is a dict, and the column is not mapped in the
        dictionary, whether to return the default NaN values or the empty set.

    Returns
    -------
    nan_tuple : A length-two tuple composed of

        1) na_values : the string NaN values for that column.
        2) na_fvalues : the float NaN values for that column.
    """

    if isinstance(na_values, dict):
        if col in na_values:
            return na_values[col], na_fvalues[col]
        else:
            if keep_default_na:
                return STR_NA_VALUES, set()

            return set(), set()
    else:
        return na_values, na_fvalues


def _get_col_names(colspec, columns):
    colset = set(columns)
    colnames = []
    for c in colspec:
        if c in colset:
            colnames.append(c)
        elif isinstance(c, int):
            colnames.append(columns[c])
    return colnames


class FixedWidthReader(Iterator):
    """
    A reader of fixed-width lines.
    """

    def __init__(self, f, colspecs, delimiter, comment, skiprows=None, infer_nrows=100):
        self.f = f
        self.buffer = None
        self.delimiter = "\r\n" + delimiter if delimiter else "\n\r\t "
        self.comment = comment
        if colspecs == "infer":
            self.colspecs = self.detect_colspecs(
                infer_nrows=infer_nrows, skiprows=skiprows
            )
        else:
            self.colspecs = colspecs

        if not isinstance(self.colspecs, (tuple, list)):
            raise TypeError(
                "column specifications must be a list or tuple, "
                f"input was a {type(colspecs).__name__}"
            )

        for colspec in self.colspecs:
            if not (
                isinstance(colspec, (tuple, list))
                and len(colspec) == 2
                and isinstance(colspec[0], (int, np.integer, type(None)))
                and isinstance(colspec[1], (int, np.integer, type(None)))
            ):
                raise TypeError(
                    "Each column specification must be "
                    "2 element tuple or list of integers"
                )

    def get_rows(self, infer_nrows, skiprows=None):
        """
        Read rows from self.f, skipping as specified.

        We distinguish buffer_rows (the first <= infer_nrows
        lines) from the rows returned to detect_colspecs
        because it's simpler to leave the other locations
        with skiprows logic alone than to modify them to
        deal with the fact we skipped some rows here as
        well.

        Parameters
        ----------
        infer_nrows : int
            Number of rows to read from self.f, not counting
            rows that are skipped.
        skiprows: set, optional
            Indices of rows to skip.

        Returns
        -------
        detect_rows : list of str
            A list containing the rows to read.

        """
        if skiprows is None:
            skiprows = set()
        buffer_rows = []
        detect_rows = []
        for i, row in enumerate(self.f):
            if i not in skiprows:
                detect_rows.append(row)
            buffer_rows.append(row)
            if len(detect_rows) >= infer_nrows:
                break
        self.buffer = iter(buffer_rows)
        return detect_rows

    def detect_colspecs(self, infer_nrows=100, skiprows=None):
        # Regex escape the delimiters
        delimiters = "".join(r"\{}".format(x) for x in self.delimiter)
        pattern = re.compile("([^{}]+)".format(delimiters))
        rows = self.get_rows(infer_nrows, skiprows)
        if not rows:
            raise EmptyDataError("No rows from which to infer column width")
        max_len = max(map(len, rows))
        mask = np.zeros(max_len + 1, dtype=int)
        if self.comment is not None:
            rows = [row.partition(self.comment)[0] for row in rows]
        for row in rows:
            for m in pattern.finditer(row):
                mask[m.start() : m.end()] = 1
        shifted = np.roll(mask, 1)
        shifted[0] = 0
        edges = np.where((mask ^ shifted) == 1)[0]
        edge_pairs = list(zip(edges[::2], edges[1::2]))
        return edge_pairs

    def __next__(self):
        if self.buffer is not None:
            try:
                line = next(self.buffer)
            except StopIteration:
                self.buffer = None
                line = next(self.f)
        else:
            line = next(self.f)
        # Note: 'colspecs' is a sequence of half-open intervals.
        return [line[fromm:to].strip(self.delimiter) for (fromm, to) in self.colspecs]


class FixedWidthFieldParser(PythonParser):
    """
    Specialization that Converts fixed-width fields into DataFrames.
    See PythonParser for details.
    """

    def __init__(self, f, **kwds):
        # Support iterators, convert to a list.
        self.colspecs = kwds.pop("colspecs")
        self.infer_nrows = kwds.pop("infer_nrows")
        PythonParser.__init__(self, f, **kwds)

    def _make_reader(self, f):
        self.data = FixedWidthReader(
            f,
            self.colspecs,
            self.delimiter,
            self.comment,
            self.skiprows,
            self.infer_nrows,
        )<|MERGE_RESOLUTION|>--- conflicted
+++ resolved
@@ -62,11 +62,6 @@
 from pandas.core.tools import datetimes as tools
 
 from pandas.io.common import (
-<<<<<<< HEAD
-    _NA_VALUES,
-=======
-    BaseIterator,
->>>>>>> 6efc2379
     UnicodeReader,
     UTF8Recoder,
     _get_handle,
