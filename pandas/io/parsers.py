--- conflicted
+++ resolved
@@ -65,12 +65,9 @@
     BaseIterator,
     UTF8Recoder,
     get_filepath_or_buffer,
-<<<<<<< HEAD
-=======
     get_handle,
     infer_compression,
     validate_header_arg,
->>>>>>> 0df88587
 )
 from pandas.io.date_converters import generic_parser
 
