--- conflicted
+++ resolved
@@ -248,15 +248,9 @@
 
         The 'pyarrow' engine was added as an *experimental* engine, and some features
         are unsupported, or may not work correctly, with this engine. For example,
-<<<<<<< HEAD
         the newlines_in_values in the ParseOptions of the pyarrow allows handling the
         newline characters within values when parsing csv files. However, this is not
         currently supported by Pandas. In this case, the 'csv' module in the pyarrow
-=======
-        the newlines_in_values in the ParseOptions of the pyarrow allows handling the 
-        newline characters within values when parsing csv files. However, this is not
-        currently supported by Pandas. In this case, the 'csv' module in the pyarrow 
->>>>>>> 25c26041
         should be used instead. For more information, refer to the example.
 converters : dict of {{Hashable : Callable}}, optional
     Functions for converting values in specified columns. Keys can either
@@ -561,22 +555,14 @@
 col 3    datetime64[ns]
 dtype: object
 
-<<<<<<< HEAD
 The csv in the pyarrow must be used if the values in the file have
 new line characters.
 
->>> from pyarrow import csv
->>> parse_options = csv.ParseOptions(newlines_in_values=True)
->>> table = csv.read_csv("example.csv", parse_options=parse_options)
-=======
-The csv in pyarrow must be used if values have new line character.
-
->>> from pyarrow import csv
->>> parse_options = csv.ParseOptions(newlines_in_values=True)
->>> table = csv.read_csv("./example.csv", parse_options=parse_options)
->>>>>>> 25c26041
->>> df = table.to_pandas()
->>> df.head()
+>>> from pyarrow import csv  # doctest: +SKIP
+>>> parse_options = csv.ParseOptions(newlines_in_values=True)  # doctest: +SKIP
+>>> table = csv.read_csv("example.csv", parse_options=parse_options)  # doctest: +SKIP
+>>> df = table.to_pandas()  # doctest: +SKIP
+>>> df.head()  # doctest: +SKIP
      text  idx
 0  ab\ncd  0
 1  ab\ncd  1
