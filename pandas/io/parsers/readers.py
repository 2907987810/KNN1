"""
Module contains tools for processing files into DataFrames or other objects
"""
from collections import abc
import csv
import sys
from textwrap import fill
from typing import (
    Any,
    Dict,
    List,
    Optional,
    Set,
    Type,
)
import warnings

import numpy as np

import pandas._libs.lib as lib
from pandas._libs.parsers import STR_NA_VALUES
from pandas._typing import (
    ArrayLike,
    DtypeArg,
    FilePathOrBuffer,
    StorageOptions,
    Union,
)
from pandas.errors import (
    AbstractMethodError,
    ParserWarning,
)
from pandas.util._decorators import Appender

from pandas.core.dtypes.common import (
    is_bool,
    is_file_like,
    is_float,
    is_integer,
    is_list_like,
)

from pandas.core import generic
from pandas.core.frame import DataFrame
from pandas.core.indexes.api import RangeIndex

from pandas.io.common import validate_header_arg
from pandas.io.parsers.base_parser import (
    ParserBase,
    is_index_col,
    parser_defaults,
)
from pandas.io.parsers.c_parser_wrapper import CParserWrapper
from pandas.io.parsers.python_parser import (
    FixedWidthFieldParser,
    PythonParser,
)

_doc_read_csv_and_table = (
    r"""
{summary}

Also supports optionally iterating or breaking of the file
into chunks.

Additional help can be found in the online docs for
`IO Tools <https://pandas.pydata.org/pandas-docs/stable/user_guide/io.html>`_.

Parameters
----------
filepath_or_buffer : str, path object or file-like object
    Any valid string path is acceptable. The string could be a URL. Valid
    URL schemes include http, ftp, s3, gs, and file. For file URLs, a host is
    expected. A local file could be: file://localhost/path/to/table.csv.

    If you want to pass in a path object, pandas accepts any ``os.PathLike``.

    By file-like object, we refer to objects with a ``read()`` method, such as
    a file handle (e.g. via builtin ``open`` function) or ``StringIO``.
sep : str, default {_default_sep}
    Delimiter to use. If sep is None, the C engine cannot automatically detect
    the separator, but the Python parsing engine can, meaning the latter will
    be used and automatically detect the separator by Python's builtin sniffer
    tool, ``csv.Sniffer``. In addition, separators longer than 1 character and
    different from ``'\s+'`` will be interpreted as regular expressions and
    will also force the use of the Python parsing engine. Note that regex
    delimiters are prone to ignoring quoted data. Regex example: ``'\r\t'``.
delimiter : str, default ``None``
    Alias for sep.
header : int, list of int, default 'infer'
    Row number(s) to use as the column names, and the start of the
    data.  Default behavior is to infer the column names: if no names
    are passed the behavior is identical to ``header=0`` and column
    names are inferred from the first line of the file, if column
    names are passed explicitly then the behavior is identical to
    ``header=None``. Explicitly pass ``header=0`` to be able to
    replace existing names. The header can be a list of integers that
    specify row locations for a multi-index on the columns
    e.g. [0,1,3]. Intervening rows that are not specified will be
    skipped (e.g. 2 in this example is skipped). Note that this
    parameter ignores commented lines and empty lines if
    ``skip_blank_lines=True``, so ``header=0`` denotes the first line of
    data rather than the first line of the file.
names : array-like, optional
    List of column names to use. If the file contains a header row,
    then you should explicitly pass ``header=0`` to override the column names.
    Duplicates in this list are not allowed.
index_col : int, str, sequence of int / str, or False, default ``None``
  Column(s) to use as the row labels of the ``DataFrame``, either given as
  string name or column index. If a sequence of int / str is given, a
  MultiIndex is used.

  Note: ``index_col=False`` can be used to force pandas to *not* use the first
  column as the index, e.g. when you have a malformed file with delimiters at
  the end of each line.
usecols : list-like or callable, optional
    Return a subset of the columns. If list-like, all elements must either
    be positional (i.e. integer indices into the document columns) or strings
    that correspond to column names provided either by the user in `names` or
    inferred from the document header row(s). For example, a valid list-like
    `usecols` parameter would be ``[0, 1, 2]`` or ``['foo', 'bar', 'baz']``.
    Element order is ignored, so ``usecols=[0, 1]`` is the same as ``[1, 0]``.
    To instantiate a DataFrame from ``data`` with element order preserved use
    ``pd.read_csv(data, usecols=['foo', 'bar'])[['foo', 'bar']]`` for columns
    in ``['foo', 'bar']`` order or
    ``pd.read_csv(data, usecols=['foo', 'bar'])[['bar', 'foo']]``
    for ``['bar', 'foo']`` order.

    If callable, the callable function will be evaluated against the column
    names, returning names where the callable function evaluates to True. An
    example of a valid callable argument would be ``lambda x: x.upper() in
    ['AAA', 'BBB', 'DDD']``. Using this parameter results in much faster
    parsing time and lower memory usage.
squeeze : bool, default False
    If the parsed data only contains one column then return a Series.
prefix : str, optional
    Prefix to add to column numbers when no header, e.g. 'X' for X0, X1, ...
mangle_dupe_cols : bool, default True
    Duplicate columns will be specified as 'X', 'X.1', ...'X.N', rather than
    'X'...'X'. Passing in False will cause data to be overwritten if there
    are duplicate names in the columns.
dtype : Type name or dict of column -> type, optional
    Data type for data or columns. E.g. {{'a': np.float64, 'b': np.int32,
    'c': 'Int64'}}
    Use `str` or `object` together with suitable `na_values` settings
    to preserve and not interpret dtype.
    If converters are specified, they will be applied INSTEAD
    of dtype conversion.
engine : {{'c', 'python'}}, optional
    Parser engine to use. The C engine is faster while the python engine is
    currently more feature-complete.
converters : dict, optional
    Dict of functions for converting values in certain columns. Keys can either
    be integers or column labels.
true_values : list, optional
    Values to consider as True.
false_values : list, optional
    Values to consider as False.
skipinitialspace : bool, default False
    Skip spaces after delimiter.
skiprows : list-like, int or callable, optional
    Line numbers to skip (0-indexed) or number of lines to skip (int)
    at the start of the file.

    If callable, the callable function will be evaluated against the row
    indices, returning True if the row should be skipped and False otherwise.
    An example of a valid callable argument would be ``lambda x: x in [0, 2]``.
skipfooter : int, default 0
    Number of lines at bottom of file to skip (Unsupported with engine='c').
nrows : int, optional
    Number of rows of file to read. Useful for reading pieces of large files.
na_values : scalar, str, list-like, or dict, optional
    Additional strings to recognize as NA/NaN. If dict passed, specific
    per-column NA values.  By default the following values are interpreted as
    NaN: '"""
    + fill("', '".join(sorted(STR_NA_VALUES)), 70, subsequent_indent="    ")
    + """'.
keep_default_na : bool, default True
    Whether or not to include the default NaN values when parsing the data.
    Depending on whether `na_values` is passed in, the behavior is as follows:

    * If `keep_default_na` is True, and `na_values` are specified, `na_values`
      is appended to the default NaN values used for parsing.
    * If `keep_default_na` is True, and `na_values` are not specified, only
      the default NaN values are used for parsing.
    * If `keep_default_na` is False, and `na_values` are specified, only
      the NaN values specified `na_values` are used for parsing.
    * If `keep_default_na` is False, and `na_values` are not specified, no
      strings will be parsed as NaN.

    Note that if `na_filter` is passed in as False, the `keep_default_na` and
    `na_values` parameters will be ignored.
na_filter : bool, default True
    Detect missing value markers (empty strings and the value of na_values). In
    data without any NAs, passing na_filter=False can improve the performance
    of reading a large file.
verbose : bool, default False
    Indicate number of NA values placed in non-numeric columns.
skip_blank_lines : bool, default True
    If True, skip over blank lines rather than interpreting as NaN values.
parse_dates : bool or list of int or names or list of lists or dict, \
default False
    The behavior is as follows:

    * boolean. If True -> try parsing the index.
    * list of int or names. e.g. If [1, 2, 3] -> try parsing columns 1, 2, 3
      each as a separate date column.
    * list of lists. e.g.  If [[1, 3]] -> combine columns 1 and 3 and parse as
      a single date column.
    * dict, e.g. {{'foo' : [1, 3]}} -> parse columns 1, 3 as date and call
      result 'foo'

    If a column or index cannot be represented as an array of datetimes,
    say because of an unparsable value or a mixture of timezones, the column
    or index will be returned unaltered as an object data type. For
    non-standard datetime parsing, use ``pd.to_datetime`` after
    ``pd.read_csv``. To parse an index or column with a mixture of timezones,
    specify ``date_parser`` to be a partially-applied
    :func:`pandas.to_datetime` with ``utc=True``. See
    :ref:`io.csv.mixed_timezones` for more.

    Note: A fast-path exists for iso8601-formatted dates.
infer_datetime_format : bool, default False
    If True and `parse_dates` is enabled, pandas will attempt to infer the
    format of the datetime strings in the columns, and if it can be inferred,
    switch to a faster method of parsing them. In some cases this can increase
    the parsing speed by 5-10x.
keep_date_col : bool, default False
    If True and `parse_dates` specifies combining multiple columns then
    keep the original columns.
date_parser : function, optional
    Function to use for converting a sequence of string columns to an array of
    datetime instances. The default uses ``dateutil.parser.parser`` to do the
    conversion. Pandas will try to call `date_parser` in three different ways,
    advancing to the next if an exception occurs: 1) Pass one or more arrays
    (as defined by `parse_dates`) as arguments; 2) concatenate (row-wise) the
    string values from the columns defined by `parse_dates` into a single array
    and pass that; and 3) call `date_parser` once for each row using one or
    more strings (corresponding to the columns defined by `parse_dates`) as
    arguments.
dayfirst : bool, default False
    DD/MM format dates, international and European format.
cache_dates : bool, default True
    If True, use a cache of unique, converted dates to apply the datetime
    conversion. May produce significant speed-up when parsing duplicate
    date strings, especially ones with timezone offsets.

    .. versionadded:: 0.25.0
iterator : bool, default False
    Return TextFileReader object for iteration or getting chunks with
    ``get_chunk()``.

    .. versionchanged:: 1.2

       ``TextFileReader`` is a context manager.
chunksize : int, optional
    Return TextFileReader object for iteration.
    See the `IO Tools docs
    <https://pandas.pydata.org/pandas-docs/stable/io.html#io-chunking>`_
    for more information on ``iterator`` and ``chunksize``.

    .. versionchanged:: 1.2

       ``TextFileReader`` is a context manager.
compression : {{'infer', 'gzip', 'bz2', 'zip', 'xz', None}}, default 'infer'
    For on-the-fly decompression of on-disk data. If 'infer' and
    `filepath_or_buffer` is path-like, then detect compression from the
    following extensions: '.gz', '.bz2', '.zip', or '.xz' (otherwise no
    decompression). If using 'zip', the ZIP file must contain only one data
    file to be read in. Set to None for no decompression.
thousands : str, optional
    Thousands separator.
decimal : str, default '.'
    Character to recognize as decimal point (e.g. use ',' for European data).
lineterminator : str (length 1), optional
    Character to break file into lines. Only valid with C parser.
quotechar : str (length 1), optional
    The character used to denote the start and end of a quoted item. Quoted
    items can include the delimiter and it will be ignored.
quoting : int or csv.QUOTE_* instance, default 0
    Control field quoting behavior per ``csv.QUOTE_*`` constants. Use one of
    QUOTE_MINIMAL (0), QUOTE_ALL (1), QUOTE_NONNUMERIC (2) or QUOTE_NONE (3).
doublequote : bool, default ``True``
   When quotechar is specified and quoting is not ``QUOTE_NONE``, indicate
   whether or not to interpret two consecutive quotechar elements INSIDE a
   field as a single ``quotechar`` element.
escapechar : str (length 1), optional
    One-character string used to escape other characters.
comment : str, optional
    Indicates remainder of line should not be parsed. If found at the beginning
    of a line, the line will be ignored altogether. This parameter must be a
    single character. Like empty lines (as long as ``skip_blank_lines=True``),
    fully commented lines are ignored by the parameter `header` but not by
    `skiprows`. For example, if ``comment='#'``, parsing
    ``#empty\\na,b,c\\n1,2,3`` with ``header=0`` will result in 'a,b,c' being
    treated as the header.
encoding : str, optional
    Encoding to use for UTF when reading/writing (ex. 'utf-8'). `List of Python
    standard encodings
    <https://docs.python.org/3/library/codecs.html#standard-encodings>`_ .

    .. versionchanged:: 1.2

       When ``encoding`` is ``None``, ``errors="replace"`` is passed to
       ``open()``. Otherwise, ``errors="strict"`` is passed to ``open()``.
       This behavior was previously only the case for ``engine="python"``.

    .. versionchanged:: 1.3

       ``encoding_errors`` is a new argument. ``encoding`` has no longer an
       influence on how encoding errors are handled.

encoding_errors : str, optional, default "strict"
    How encoding errors are treated. `List of possible values
    <https://docs.python.org/3/library/codecs.html#error-handlers>`_ .

    .. versionadded:: 1.3

dialect : str or csv.Dialect, optional
    If provided, this parameter will override values (default or not) for the
    following parameters: `delimiter`, `doublequote`, `escapechar`,
    `skipinitialspace`, `quotechar`, and `quoting`. If it is necessary to
    override values, a ParserWarning will be issued. See csv.Dialect
    documentation for more details.
error_bad_lines : bool, default ``None``
    Lines with too many fields (e.g. a csv line with too many commas) will by
    default cause an exception to be raised, and no DataFrame will be returned.
    If False, then these "bad lines" will be dropped from the DataFrame that is
    returned.

    .. deprecated:: 1.3
       The ``on_bad_lines`` parameter should be used instead to specify behavior upon
       encountering a bad line instead.
warn_bad_lines : bool, default ``None``
    If error_bad_lines is False, and warn_bad_lines is True, a warning for each
    "bad line" will be output.

    .. deprecated:: 1.3
       The ``on_bad_lines`` parameter should be used instead to specify behavior upon
       encountering a bad line instead.
on_bad_lines : {{'error', 'warn', 'skip'}}, default 'error'
    Specifies what to do upon encountering a bad line (a line with too many fields).
    Allowed values are :

        - 'error', raise an Exception when a bad line is encountered.
        - 'warn', raise a warning when a bad line is encountered and skip that line.
        - 'skip', skip bad lines without raising or warning when they are encountered.

    .. versionadded:: 1.3

delim_whitespace : bool, default False
    Specifies whether or not whitespace (e.g. ``' '`` or ``'\t'``) will be
    used as the sep. Equivalent to setting ``sep='\\s+'``. If this option
    is set to True, nothing should be passed in for the ``delimiter``
    parameter.
low_memory : bool, default True
    Internally process the file in chunks, resulting in lower memory use
    while parsing, but possibly mixed type inference.  To ensure no mixed
    types either set False, or specify the type with the `dtype` parameter.
    Note that the entire file is read into a single DataFrame regardless,
    use the `chunksize` or `iterator` parameter to return the data in chunks.
    (Only valid with C parser).
memory_map : bool, default False
    If a filepath is provided for `filepath_or_buffer`, map the file object
    directly onto memory and access the data directly from there. Using this
    option can improve performance because there is no longer any I/O overhead.
float_precision : str, optional
    Specifies which converter the C engine should use for floating-point
    values. The options are ``None`` or 'high' for the ordinary converter,
    'legacy' for the original lower precision pandas converter, and
    'round_trip' for the round-trip converter.

    .. versionchanged:: 1.2

{storage_options}

    .. versionadded:: 1.2

Returns
-------
DataFrame or TextParser
    A comma-separated values (csv) file is returned as two-dimensional
    data structure with labeled axes.

See Also
--------
DataFrame.to_csv : Write DataFrame to a comma-separated values (csv) file.
read_csv : Read a comma-separated values (csv) file into DataFrame.
read_fwf : Read a table of fixed-width formatted lines into DataFrame.

Examples
--------
>>> pd.{func_name}('data.csv')  # doctest: +SKIP
"""
)


_c_parser_defaults = {
    "delim_whitespace": False,
    "na_filter": True,
    "low_memory": True,
    "memory_map": False,
    "error_bad_lines": None,
    "warn_bad_lines": None,
    "on_bad_lines": "error",
    "float_precision": None,
}

_fwf_defaults = {"colspecs": "infer", "infer_nrows": 100, "widths": None}

_c_unsupported = {"skipfooter"}
_python_unsupported = {"low_memory", "float_precision"}

_deprecated_defaults: Dict[str, Any] = {"error_bad_lines": None, "warn_bad_lines": None}
_deprecated_args: Set[str] = {"error_bad_lines", "warn_bad_lines"}


def validate_integer(name, val, min_val=0):
    """
    Checks whether the 'name' parameter for parsing is either
    an integer OR float that can SAFELY be cast to an integer
    without losing accuracy. Raises a ValueError if that is
    not the case.

    Parameters
    ----------
    name : str
        Parameter name (used for error reporting)
    val : int or float
        The value to check
    min_val : int
        Minimum allowed value (val < min_val will result in a ValueError)
    """
    msg = f"'{name:s}' must be an integer >={min_val:d}"

    if val is not None:
        if is_float(val):
            if int(val) != val:
                raise ValueError(msg)
            val = int(val)
        elif not (is_integer(val) and val >= min_val):
            raise ValueError(msg)

    return val


def _validate_names(names):
    """
    Raise ValueError if the `names` parameter contains duplicates or has an
    invalid data type.

    Parameters
    ----------
    names : array-like or None
        An array containing a list of the names used for the output DataFrame.

    Raises
    ------
    ValueError
        If names are not unique or are not ordered (e.g. set).
    """
    if names is not None:
        if len(names) != len(set(names)):
            raise ValueError("Duplicate names are not allowed.")
        if not (
            is_list_like(names, allow_sets=False) or isinstance(names, abc.KeysView)
        ):
            raise ValueError("Names should be an ordered collection.")


def _read(filepath_or_buffer: FilePathOrBuffer, kwds):
    """Generic reader of line files."""
    if kwds.get("date_parser", None) is not None:
        if isinstance(kwds["parse_dates"], bool):
            kwds["parse_dates"] = True

    # Extract some of the arguments (pass chunksize on).
    iterator = kwds.get("iterator", False)
    chunksize = validate_integer("chunksize", kwds.get("chunksize", None), 1)
    nrows = kwds.get("nrows", None)

    # Check for duplicates in names.
    _validate_names(kwds.get("names", None))

    # Create the parser.
    parser = TextFileReader(filepath_or_buffer, **kwds)

    if chunksize or iterator:
        return parser

    with parser:
        return parser.read(nrows)


@Appender(
    _doc_read_csv_and_table.format(
        func_name="read_csv",
        summary="Read a comma-separated values (csv) file into DataFrame.",
        _default_sep="','",
        storage_options=generic._shared_docs["storage_options"],
    )
)
def read_csv(
    filepath_or_buffer: FilePathOrBuffer,
    sep=lib.no_default,
    delimiter=None,
    # Column and Index Locations and Names
    header="infer",
    names=lib.no_default,
    index_col=None,
    usecols=None,
    squeeze=False,
    prefix=lib.no_default,
    mangle_dupe_cols=True,
    # General Parsing Configuration
    dtype: Optional[DtypeArg] = None,
    engine=None,
    converters=None,
    true_values=None,
    false_values=None,
    skipinitialspace=False,
    skiprows=None,
    skipfooter=0,
    nrows=None,
    # NA and Missing Data Handling
    na_values=None,
    keep_default_na=True,
    na_filter=True,
    verbose=False,
    skip_blank_lines=True,
    # Datetime Handling
    parse_dates=False,
    infer_datetime_format=False,
    keep_date_col=False,
    date_parser=None,
    dayfirst=False,
    cache_dates=True,
    # Iteration
    iterator=False,
    chunksize=None,
    # Quoting, Compression, and File Format
    compression="infer",
    thousands=None,
    decimal: str = ".",
    lineterminator=None,
    quotechar='"',
    quoting=csv.QUOTE_MINIMAL,
    doublequote=True,
    escapechar=None,
    comment=None,
    encoding=None,
    encoding_errors: Optional[str] = "strict",
    dialect=None,
    # Error Handling
    error_bad_lines=None,
    warn_bad_lines=None,
    # TODO (2.0): set on_bad_lines to "error".
    # See _refine_defaults_read comment for why we do this.
    on_bad_lines=None,
    # Internal
    delim_whitespace=False,
    low_memory=_c_parser_defaults["low_memory"],
    memory_map=False,
    float_precision=None,
    storage_options: StorageOptions = None,
):
    # locals() should never be modified
    kwds = locals().copy()
    del kwds["filepath_or_buffer"]
    del kwds["sep"]

    kwds_defaults = _refine_defaults_read(
        dialect,
        delimiter,
        delim_whitespace,
        engine,
        sep,
<<<<<<< HEAD
        error_bad_lines,
        warn_bad_lines,
        on_bad_lines,
=======
        names,
        prefix,
>>>>>>> 619446ac
        defaults={"delimiter": ","},
    )
    kwds.update(kwds_defaults)

    return _read(filepath_or_buffer, kwds)


@Appender(
    _doc_read_csv_and_table.format(
        func_name="read_table",
        summary="Read general delimited file into DataFrame.",
        _default_sep=r"'\\t' (tab-stop)",
        storage_options=generic._shared_docs["storage_options"],
    )
)
def read_table(
    filepath_or_buffer: FilePathOrBuffer,
    sep=lib.no_default,
    delimiter=None,
    # Column and Index Locations and Names
    header="infer",
    names=lib.no_default,
    index_col=None,
    usecols=None,
    squeeze=False,
    prefix=lib.no_default,
    mangle_dupe_cols=True,
    # General Parsing Configuration
    dtype: Optional[DtypeArg] = None,
    engine=None,
    converters=None,
    true_values=None,
    false_values=None,
    skipinitialspace=False,
    skiprows=None,
    skipfooter=0,
    nrows=None,
    # NA and Missing Data Handling
    na_values=None,
    keep_default_na=True,
    na_filter=True,
    verbose=False,
    skip_blank_lines=True,
    # Datetime Handling
    parse_dates=False,
    infer_datetime_format=False,
    keep_date_col=False,
    date_parser=None,
    dayfirst=False,
    cache_dates=True,
    # Iteration
    iterator=False,
    chunksize=None,
    # Quoting, Compression, and File Format
    compression="infer",
    thousands=None,
    decimal: str = ".",
    lineterminator=None,
    quotechar='"',
    quoting=csv.QUOTE_MINIMAL,
    doublequote=True,
    escapechar=None,
    comment=None,
    encoding=None,
    dialect=None,
    # Error Handling
    error_bad_lines=None,
    warn_bad_lines=None,
    # TODO (2.0): set on_bad_lines to "error".
    # See _refine_defaults_read comment for why we do this.
    on_bad_lines=None,
    encoding_errors: Optional[str] = "strict",
    # Internal
    delim_whitespace=False,
    low_memory=_c_parser_defaults["low_memory"],
    memory_map=False,
    float_precision=None,
):
    # locals() should never be modified
    kwds = locals().copy()
    del kwds["filepath_or_buffer"]
    del kwds["sep"]

    kwds_defaults = _refine_defaults_read(
        dialect,
        delimiter,
        delim_whitespace,
        engine,
        sep,
<<<<<<< HEAD
        error_bad_lines,
        warn_bad_lines,
        on_bad_lines,
=======
        names,
        prefix,
>>>>>>> 619446ac
        defaults={"delimiter": "\t"},
    )
    kwds.update(kwds_defaults)

    return _read(filepath_or_buffer, kwds)


def read_fwf(
    filepath_or_buffer: FilePathOrBuffer,
    colspecs="infer",
    widths=None,
    infer_nrows=100,
    **kwds,
):
    r"""
    Read a table of fixed-width formatted lines into DataFrame.

    Also supports optionally iterating or breaking of the file
    into chunks.

    Additional help can be found in the `online docs for IO Tools
    <https://pandas.pydata.org/pandas-docs/stable/user_guide/io.html>`_.

    Parameters
    ----------
    filepath_or_buffer : str, path object or file-like object
        Any valid string path is acceptable. The string could be a URL. Valid
        URL schemes include http, ftp, s3, and file. For file URLs, a host is
        expected. A local file could be:
        ``file://localhost/path/to/table.csv``.

        If you want to pass in a path object, pandas accepts any
        ``os.PathLike``.

        By file-like object, we refer to objects with a ``read()`` method,
        such as a file handle (e.g. via builtin ``open`` function)
        or ``StringIO``.
    colspecs : list of tuple (int, int) or 'infer'. optional
        A list of tuples giving the extents of the fixed-width
        fields of each line as half-open intervals (i.e.,  [from, to[ ).
        String value 'infer' can be used to instruct the parser to try
        detecting the column specifications from the first 100 rows of
        the data which are not being skipped via skiprows (default='infer').
    widths : list of int, optional
        A list of field widths which can be used instead of 'colspecs' if
        the intervals are contiguous.
    infer_nrows : int, default 100
        The number of rows to consider when letting the parser determine the
        `colspecs`.

        .. versionadded:: 0.24.0
    **kwds : optional
        Optional keyword arguments can be passed to ``TextFileReader``.

    Returns
    -------
    DataFrame or TextParser
        A comma-separated values (csv) file is returned as two-dimensional
        data structure with labeled axes.

    See Also
    --------
    DataFrame.to_csv : Write DataFrame to a comma-separated values (csv) file.
    read_csv : Read a comma-separated values (csv) file into DataFrame.

    Examples
    --------
    >>> pd.read_fwf('data.csv')  # doctest: +SKIP
    """
    # Check input arguments.
    if colspecs is None and widths is None:
        raise ValueError("Must specify either colspecs or widths")
    elif colspecs not in (None, "infer") and widths is not None:
        raise ValueError("You must specify only one of 'widths' and 'colspecs'")

    # Compute 'colspecs' from 'widths', if specified.
    if widths is not None:
        colspecs, col = [], 0
        for w in widths:
            colspecs.append((col, col + w))
            col += w

    kwds["colspecs"] = colspecs
    kwds["infer_nrows"] = infer_nrows
    kwds["engine"] = "python-fwf"
    return _read(filepath_or_buffer, kwds)


class TextFileReader(abc.Iterator):
    """

    Passed dialect overrides any of the related parser options

    """

    def __init__(self, f, engine=None, **kwds):

        self.f = f

        if engine is not None:
            engine_specified = True
        else:
            engine = "python"
            engine_specified = False
        self.engine = engine
        self._engine_specified = kwds.get("engine_specified", engine_specified)

        _validate_skipfooter(kwds)

        dialect = _extract_dialect(kwds)
        if dialect is not None:
            kwds = _merge_with_dialect_properties(dialect, kwds)

        if kwds.get("header", "infer") == "infer":
            kwds["header"] = 0 if kwds.get("names") is None else None

        self.orig_options = kwds

        # miscellanea
        self._currow = 0

        options = self._get_options_with_defaults(engine)
        options["storage_options"] = kwds.get("storage_options", None)

        self.chunksize = options.pop("chunksize", None)
        self.nrows = options.pop("nrows", None)
        self.squeeze = options.pop("squeeze", False)

        self._check_file_or_buffer(f, engine)
        self.options, self.engine = self._clean_options(options, engine)

        if "has_index_names" in kwds:
            self.options["has_index_names"] = kwds["has_index_names"]

        self._engine = self._make_engine(self.engine)

    def close(self):
        self._engine.close()

    def _get_options_with_defaults(self, engine):
        kwds = self.orig_options

        options = {}
        default: Optional[object]

        for argname, default in parser_defaults.items():
            value = kwds.get(argname, default)

            # see gh-12935
            if argname == "mangle_dupe_cols" and not value:
                raise ValueError("Setting mangle_dupe_cols=False is not supported yet")
            else:
                options[argname] = value

        for argname, default in _c_parser_defaults.items():
            if argname in kwds:
                value = kwds[argname]

                if engine != "c" and value != default:
                    if "python" in engine and argname not in _python_unsupported:
                        pass
                    elif value == _deprecated_defaults.get(argname, default):
                        pass
                    else:
                        raise ValueError(
                            f"The {repr(argname)} option is not supported with the "
                            f"{repr(engine)} engine"
                        )
            else:
                value = _deprecated_defaults.get(argname, default)
            options[argname] = value

        if engine == "python-fwf":
            for argname, default in _fwf_defaults.items():
                options[argname] = kwds.get(argname, default)

        return options

    def _check_file_or_buffer(self, f, engine):
        # see gh-16530
        if is_file_like(f) and engine != "c" and not hasattr(f, "__next__"):
            # The C engine doesn't need the file-like to have the "__next__"
            # attribute. However, the Python engine explicitly calls
            # "__next__(...)" when iterating through such an object, meaning it
            # needs to have that attribute
            raise ValueError(
                "The 'python' engine cannot iterate through this file buffer."
            )

    def _clean_options(self, options, engine):
        result = options.copy()

        fallback_reason = None

        # C engine not supported yet
        if engine == "c":
            if options["skipfooter"] > 0:
                fallback_reason = "the 'c' engine does not support skipfooter"
                engine = "python"

        sep = options["delimiter"]
        delim_whitespace = options["delim_whitespace"]

        if sep is None and not delim_whitespace:
            if engine == "c":
                fallback_reason = (
                    "the 'c' engine does not support "
                    "sep=None with delim_whitespace=False"
                )
                engine = "python"
        elif sep is not None and len(sep) > 1:
            if engine == "c" and sep == r"\s+":
                result["delim_whitespace"] = True
                del result["delimiter"]
            elif engine not in ("python", "python-fwf"):
                # wait until regex engine integrated
                fallback_reason = (
                    "the 'c' engine does not support "
                    "regex separators (separators > 1 char and "
                    r"different from '\s+' are interpreted as regex)"
                )
                engine = "python"
        elif delim_whitespace:
            if "python" in engine:
                result["delimiter"] = r"\s+"
        elif sep is not None:
            encodeable = True
            encoding = sys.getfilesystemencoding() or "utf-8"
            try:
                if len(sep.encode(encoding)) > 1:
                    encodeable = False
            except UnicodeDecodeError:
                encodeable = False
            if not encodeable and engine not in ("python", "python-fwf"):
                fallback_reason = (
                    f"the separator encoded in {encoding} "
                    "is > 1 char long, and the 'c' engine "
                    "does not support such separators"
                )
                engine = "python"

        quotechar = options["quotechar"]
        if quotechar is not None and isinstance(quotechar, (str, bytes)):
            if (
                len(quotechar) == 1
                and ord(quotechar) > 127
                and engine not in ("python", "python-fwf")
            ):
                fallback_reason = (
                    "ord(quotechar) > 127, meaning the "
                    "quotechar is larger than one byte, "
                    "and the 'c' engine does not support such quotechars"
                )
                engine = "python"

        if fallback_reason and self._engine_specified:
            raise ValueError(fallback_reason)

        if engine == "c":
            for arg in _c_unsupported:
                del result[arg]

        if "python" in engine:
            for arg in _python_unsupported:
                if fallback_reason and result[arg] != _c_parser_defaults[arg]:
                    raise ValueError(
                        "Falling back to the 'python' engine because "
                        f"{fallback_reason}, but this causes {repr(arg)} to be "
                        "ignored as it is not supported by the 'python' engine."
                    )
                del result[arg]

        if fallback_reason:
            warnings.warn(
                (
                    "Falling back to the 'python' engine because "
                    f"{fallback_reason}; you can avoid this warning by specifying "
                    "engine='python'."
                ),
                ParserWarning,
                stacklevel=5,
            )

        index_col = options["index_col"]
        names = options["names"]
        converters = options["converters"]
        na_values = options["na_values"]
        skiprows = options["skiprows"]

        validate_header_arg(options["header"])

        for arg in _deprecated_args:
            parser_default = _c_parser_defaults[arg]
            depr_default = _deprecated_defaults[arg]
            if result.get(arg, depr_default) != depr_default:
                msg = (
                    f"The {arg} argument has been deprecated and will be "
                    "removed in a future version.\n\n"
                )
                warnings.warn(msg, FutureWarning, stacklevel=6)
            else:
                result[arg] = parser_default

        if index_col is True:
            raise ValueError("The value of index_col couldn't be 'True'")
        if is_index_col(index_col):
            if not isinstance(index_col, (list, tuple, np.ndarray)):
                index_col = [index_col]
        result["index_col"] = index_col

        names = list(names) if names is not None else names

        # type conversion-related
        if converters is not None:
            if not isinstance(converters, dict):
                raise TypeError(
                    "Type converters must be a dict or subclass, "
                    f"input was a {type(converters).__name__}"
                )
        else:
            converters = {}

        # Converting values to NA
        keep_default_na = options["keep_default_na"]
        na_values, na_fvalues = _clean_na_values(na_values, keep_default_na)

        # handle skiprows; this is internally handled by the
        # c-engine, so only need for python parsers
        if engine != "c":
            if is_integer(skiprows):
                skiprows = list(range(skiprows))
            if skiprows is None:
                skiprows = set()
            elif not callable(skiprows):
                skiprows = set(skiprows)

        # put stuff back
        result["names"] = names
        result["converters"] = converters
        result["na_values"] = na_values
        result["na_fvalues"] = na_fvalues
        result["skiprows"] = skiprows

        return result, engine

    def __next__(self):
        try:
            return self.get_chunk()
        except StopIteration:
            self.close()
            raise

    def _make_engine(self, engine="c"):
        mapping: Dict[str, Type[ParserBase]] = {
            "c": CParserWrapper,
            "python": PythonParser,
            "python-fwf": FixedWidthFieldParser,
        }
        if engine not in mapping:
            raise ValueError(
                f"Unknown engine: {engine} (valid options are {mapping.keys()})"
            )
        # error: Too many arguments for "ParserBase"
        return mapping[engine](self.f, **self.options)  # type: ignore[call-arg]

    def _failover_to_python(self):
        raise AbstractMethodError(self)

    def read(self, nrows=None):
        nrows = validate_integer("nrows", nrows)
        index, columns, col_dict = self._engine.read(nrows)

        if index is None:
            if col_dict:
                # Any column is actually fine:
                new_rows = len(next(iter(col_dict.values())))
                index = RangeIndex(self._currow, self._currow + new_rows)
            else:
                new_rows = 0
        else:
            new_rows = len(index)

        df = DataFrame(col_dict, columns=columns, index=index)

        self._currow += new_rows

        if self.squeeze and len(df.columns) == 1:
            return df[df.columns[0]].copy()
        return df

    def get_chunk(self, size=None):
        if size is None:
            size = self.chunksize
        if self.nrows is not None:
            if self._currow >= self.nrows:
                raise StopIteration
            size = min(size, self.nrows - self._currow)
        return self.read(nrows=size)

    def __enter__(self):
        return self

    def __exit__(self, exc_type, exc_value, traceback):
        self.close()


def TextParser(*args, **kwds):
    """
    Converts lists of lists/tuples into DataFrames with proper type inference
    and optional (e.g. string to datetime) conversion. Also enables iterating
    lazily over chunks of large files

    Parameters
    ----------
    data : file-like object or list
    delimiter : separator character to use
    dialect : str or csv.Dialect instance, optional
        Ignored if delimiter is longer than 1 character
    names : sequence, default
    header : int, default 0
        Row to use to parse column labels. Defaults to the first row. Prior
        rows will be discarded
    index_col : int or list, optional
        Column or columns to use as the (possibly hierarchical) index
    has_index_names: bool, default False
        True if the cols defined in index_col have an index name and are
        not in the header.
    na_values : scalar, str, list-like, or dict, optional
        Additional strings to recognize as NA/NaN.
    keep_default_na : bool, default True
    thousands : str, optional
        Thousands separator
    comment : str, optional
        Comment out remainder of line
    parse_dates : bool, default False
    keep_date_col : bool, default False
    date_parser : function, optional
    skiprows : list of integers
        Row numbers to skip
    skipfooter : int
        Number of line at bottom of file to skip
    converters : dict, optional
        Dict of functions for converting values in certain columns. Keys can
        either be integers or column labels, values are functions that take one
        input argument, the cell (not column) content, and return the
        transformed content.
    encoding : str, optional
        Encoding to use for UTF when reading/writing (ex. 'utf-8')
    squeeze : bool, default False
        returns Series if only one column.
    infer_datetime_format: bool, default False
        If True and `parse_dates` is True for a column, try to infer the
        datetime format based on the first datetime string. If the format
        can be inferred, there often will be a large parsing speed-up.
    float_precision : str, optional
        Specifies which converter the C engine should use for floating-point
        values. The options are `None` or `high` for the ordinary converter,
        `legacy` for the original lower precision pandas converter, and
        `round_trip` for the round-trip converter.

        .. versionchanged:: 1.2
    """
    kwds["engine"] = "python"
    return TextFileReader(*args, **kwds)


def _clean_na_values(na_values, keep_default_na=True):
    na_fvalues: Union[Set, Dict]
    if na_values is None:
        if keep_default_na:
            na_values = STR_NA_VALUES
        else:
            na_values = set()
        na_fvalues = set()
    elif isinstance(na_values, dict):
        old_na_values = na_values.copy()
        na_values = {}  # Prevent aliasing.

        # Convert the values in the na_values dictionary
        # into array-likes for further use. This is also
        # where we append the default NaN values, provided
        # that `keep_default_na=True`.
        for k, v in old_na_values.items():
            if not is_list_like(v):
                v = [v]

            if keep_default_na:
                v = set(v) | STR_NA_VALUES

            na_values[k] = v
        na_fvalues = {k: _floatify_na_values(v) for k, v in na_values.items()}
    else:
        if not is_list_like(na_values):
            na_values = [na_values]
        na_values = _stringify_na_values(na_values)
        if keep_default_na:
            na_values = na_values | STR_NA_VALUES

        na_fvalues = _floatify_na_values(na_values)

    return na_values, na_fvalues


def _floatify_na_values(na_values):
    # create float versions of the na_values
    result = set()
    for v in na_values:
        try:
            v = float(v)
            if not np.isnan(v):
                result.add(v)
        except (TypeError, ValueError, OverflowError):
            pass
    return result


def _stringify_na_values(na_values):
    """ return a stringified and numeric for these values """
    result: List[Union[int, str, float]] = []
    for x in na_values:
        result.append(str(x))
        result.append(x)
        try:
            v = float(x)

            # we are like 999 here
            if v == int(v):
                v = int(v)
                result.append(f"{v}.0")
                result.append(str(v))

            result.append(v)
        except (TypeError, ValueError, OverflowError):
            pass
        try:
            result.append(int(x))
        except (TypeError, ValueError, OverflowError):
            pass
    return set(result)


def _refine_defaults_read(
    dialect: Union[str, csv.Dialect],
    delimiter: Union[str, object],
    delim_whitespace: bool,
    engine: str,
    sep: Union[str, object],
<<<<<<< HEAD
    error_bad_lines: Optional[str],
    warn_bad_lines: Optional[str],
    on_bad_lines: Optional[str],
=======
    names: Union[Optional[ArrayLike], object],
    prefix: Union[Optional[str], object],
>>>>>>> 619446ac
    defaults: Dict[str, Any],
):
    """Validate/refine default values of input parameters of read_csv, read_table.

    Parameters
    ----------
    dialect : str or csv.Dialect
        If provided, this parameter will override values (default or not) for the
        following parameters: `delimiter`, `doublequote`, `escapechar`,
        `skipinitialspace`, `quotechar`, and `quoting`. If it is necessary to
        override values, a ParserWarning will be issued. See csv.Dialect
        documentation for more details.
    delimiter : str or object
        Alias for sep.
    delim_whitespace : bool
        Specifies whether or not whitespace (e.g. ``' '`` or ``'\t'``) will be
        used as the sep. Equivalent to setting ``sep='\\s+'``. If this option
        is set to True, nothing should be passed in for the ``delimiter``
        parameter.
    engine : {{'c', 'python'}}
        Parser engine to use. The C engine is faster while the python engine is
        currently more feature-complete.
    sep : str or object
        A delimiter provided by the user (str) or a sentinel value, i.e.
        pandas._libs.lib.no_default.
<<<<<<< HEAD
    error_bad_lines : str or None
        Whether to error on a bad line or not.
    warn_bad_lines : str or None
        Whether to warn on a bad line or not.
    on_bad_lines : str or None
        An option for handling bad lines or a sentinel value(None).
=======
    names : array-like, optional
        List of column names to use. If the file contains a header row,
        then you should explicitly pass ``header=0`` to override the column names.
        Duplicates in this list are not allowed.
    prefix : str, optional
        Prefix to add to column numbers when no header, e.g. 'X' for X0, X1, ...
>>>>>>> 619446ac
    defaults: dict
        Default values of input parameters.

    Returns
    -------
    kwds : dict
        Input parameters with correct values.

    Raises
    ------
    ValueError :
        If a delimiter was specified with ``sep`` (or ``delimiter``) and
        ``delim_whitespace=True``.
        If on_bad_lines is specified(not ``None``) and ``error_bad_lines``/
        ``warn_bad_lines`` is True.
    """
    # fix types for sep, delimiter to Union(str, Any)
    delim_default = defaults["delimiter"]
    kwds: Dict[str, Any] = {}
    # gh-23761
    #
    # When a dialect is passed, it overrides any of the overlapping
    # parameters passed in directly. We don't want to warn if the
    # default parameters were passed in (since it probably means
    # that the user didn't pass them in explicitly in the first place).
    #
    # "delimiter" is the annoying corner case because we alias it to
    # "sep" before doing comparison to the dialect values later on.
    # Thus, we need a flag to indicate that we need to "override"
    # the comparison to dialect values by checking if default values
    # for BOTH "delimiter" and "sep" were provided.
    if dialect is not None:
        kwds["sep_override"] = delimiter is None and (
            sep is lib.no_default or sep == delim_default
        )

    if names is not lib.no_default and prefix is not lib.no_default:
        raise ValueError("Specified named and prefix; you can only specify one.")

    kwds["names"] = None if names is lib.no_default else names
    kwds["prefix"] = None if prefix is lib.no_default else prefix

    # Alias sep -> delimiter.
    if delimiter is None:
        delimiter = sep

    if delim_whitespace and (delimiter is not lib.no_default):
        raise ValueError(
            "Specified a delimiter with both sep and "
            "delim_whitespace=True; you can only specify one."
        )

    if delimiter is lib.no_default:
        # assign default separator value
        kwds["delimiter"] = delim_default
    else:
        kwds["delimiter"] = delimiter

    if engine is not None:
        kwds["engine_specified"] = True
    else:
        kwds["engine"] = "c"
        kwds["engine_specified"] = False

    # Ensure that on_bad_lines and error_bad_lines/warn_bad_lines
    # aren't specified at the same time. If so, raise. Otherwise,
    # alias on_bad_lines to "error" if error/warn_bad_lines not set
    # and on_bad_lines is not set. on_bad_lines is defaulted to None
    # so we can tell if it is set (this is why this hack exists).
    if on_bad_lines is not None:
        if error_bad_lines is not None or warn_bad_lines is not None:
            raise ValueError(
                "Both on_bad_lines and error_bad_lines/warn_bad_lines are set. "
                "Please only set on_bad_lines."
            )
        if on_bad_lines == "error":
            kwds["on_bad_lines"] = ParserBase.BadLineHandleMethod.ERROR
        elif on_bad_lines == "warn":
            kwds["on_bad_lines"] = ParserBase.BadLineHandleMethod.WARN
        elif on_bad_lines == "skip":
            kwds["on_bad_lines"] = ParserBase.BadLineHandleMethod.SKIP
        else:
            raise ValueError(f"Argument {on_bad_lines} is invalid for on_bad_lines")
    else:
        if error_bad_lines is not None:
            # Must check is_bool, because other stuff(e.g. non-empty lists) eval to true
            if is_bool(error_bad_lines):
                if error_bad_lines:
                    kwds["on_bad_lines"] = ParserBase.BadLineHandleMethod.ERROR
                else:
                    if warn_bad_lines is not None:
                        # This is the case where error_bad_lines is False
                        # We can only warn/skip if error_bad_lines is False
                        # None doesn't work because backwards-compatibility reasons
                        if warn_bad_lines is True:
                            kwds["on_bad_lines"] = ParserBase.BadLineHandleMethod.WARN
                        elif warn_bad_lines is False:
                            kwds["on_bad_lines"] = ParserBase.BadLineHandleMethod.SKIP
                        else:
                            raise ValueError("warn_bad_lines must be a boolean")
                    else:
                        # Backwards compat, when only error_bad_lines = false, we warn
                        kwds["on_bad_lines"] = ParserBase.BadLineHandleMethod.WARN
            else:
                raise ValueError("error_bad_lines must be a boolean")
        else:
            # Everything None -> Error
            kwds["on_bad_lines"] = ParserBase.BadLineHandleMethod.ERROR
    # print(kwds["on_bad_lines"])

    return kwds


def _extract_dialect(kwds: Dict[str, Any]) -> Optional[csv.Dialect]:
    """
    Extract concrete csv dialect instance.

    Returns
    -------
    csv.Dialect or None
    """
    if kwds.get("dialect") is None:
        return None

    dialect = kwds["dialect"]
    if dialect in csv.list_dialects():
        dialect = csv.get_dialect(dialect)

    _validate_dialect(dialect)

    return dialect


MANDATORY_DIALECT_ATTRS = (
    "delimiter",
    "doublequote",
    "escapechar",
    "skipinitialspace",
    "quotechar",
    "quoting",
)


def _validate_dialect(dialect: csv.Dialect) -> None:
    """
    Validate csv dialect instance.

    Raises
    ------
    ValueError
        If incorrect dialect is provided.
    """
    for param in MANDATORY_DIALECT_ATTRS:
        if not hasattr(dialect, param):
            raise ValueError(f"Invalid dialect {dialect} provided")


def _merge_with_dialect_properties(
    dialect: csv.Dialect,
    defaults: Dict[str, Any],
) -> Dict[str, Any]:
    """
    Merge default kwargs in TextFileReader with dialect parameters.

    Parameters
    ----------
    dialect : csv.Dialect
        Concrete csv dialect. See csv.Dialect documentation for more details.
    defaults : dict
        Keyword arguments passed to TextFileReader.

    Returns
    -------
    kwds : dict
        Updated keyword arguments, merged with dialect parameters.
    """
    kwds = defaults.copy()

    for param in MANDATORY_DIALECT_ATTRS:
        dialect_val = getattr(dialect, param)

        parser_default = parser_defaults[param]
        provided = kwds.get(param, parser_default)

        # Messages for conflicting values between the dialect
        # instance and the actual parameters provided.
        conflict_msgs = []

        # Don't warn if the default parameter was passed in,
        # even if it conflicts with the dialect (gh-23761).
        if provided != parser_default and provided != dialect_val:
            msg = (
                f"Conflicting values for '{param}': '{provided}' was "
                f"provided, but the dialect specifies '{dialect_val}'. "
                "Using the dialect-specified value."
            )

            # Annoying corner case for not warning about
            # conflicts between dialect and delimiter parameter.
            # Refer to the outer "_read_" function for more info.
            if not (param == "delimiter" and kwds.pop("sep_override", False)):
                conflict_msgs.append(msg)

        if conflict_msgs:
            warnings.warn("\n\n".join(conflict_msgs), ParserWarning, stacklevel=2)
        kwds[param] = dialect_val
    return kwds


def _validate_skipfooter(kwds: Dict[str, Any]) -> None:
    """
    Check whether skipfooter is compatible with other kwargs in TextFileReader.

    Parameters
    ----------
    kwds : dict
        Keyword arguments passed to TextFileReader.

    Raises
    ------
    ValueError
        If skipfooter is not compatible with other parameters.
    """
    if kwds.get("skipfooter"):
        if kwds.get("iterator") or kwds.get("chunksize"):
            raise ValueError("'skipfooter' not supported for iteration")
        if kwds.get("nrows"):
            raise ValueError("'skipfooter' not supported with 'nrows'")<|MERGE_RESOLUTION|>--- conflicted
+++ resolved
@@ -575,14 +575,11 @@
         delim_whitespace,
         engine,
         sep,
-<<<<<<< HEAD
         error_bad_lines,
         warn_bad_lines,
         on_bad_lines,
-=======
         names,
         prefix,
->>>>>>> 619446ac
         defaults={"delimiter": ","},
     )
     kwds.update(kwds_defaults)
@@ -672,14 +669,11 @@
         delim_whitespace,
         engine,
         sep,
-<<<<<<< HEAD
         error_bad_lines,
         warn_bad_lines,
         on_bad_lines,
-=======
         names,
         prefix,
->>>>>>> 619446ac
         defaults={"delimiter": "\t"},
     )
     kwds.update(kwds_defaults)
@@ -1227,14 +1221,11 @@
     delim_whitespace: bool,
     engine: str,
     sep: Union[str, object],
-<<<<<<< HEAD
     error_bad_lines: Optional[str],
     warn_bad_lines: Optional[str],
     on_bad_lines: Optional[str],
-=======
     names: Union[Optional[ArrayLike], object],
     prefix: Union[Optional[str], object],
->>>>>>> 619446ac
     defaults: Dict[str, Any],
 ):
     """Validate/refine default values of input parameters of read_csv, read_table.
@@ -1260,21 +1251,18 @@
     sep : str or object
         A delimiter provided by the user (str) or a sentinel value, i.e.
         pandas._libs.lib.no_default.
-<<<<<<< HEAD
     error_bad_lines : str or None
         Whether to error on a bad line or not.
     warn_bad_lines : str or None
         Whether to warn on a bad line or not.
     on_bad_lines : str or None
         An option for handling bad lines or a sentinel value(None).
-=======
     names : array-like, optional
         List of column names to use. If the file contains a header row,
         then you should explicitly pass ``header=0`` to override the column names.
         Duplicates in this list are not allowed.
     prefix : str, optional
         Prefix to add to column numbers when no header, e.g. 'X' for X0, X1, ...
->>>>>>> 619446ac
     defaults: dict
         Default values of input parameters.
 
