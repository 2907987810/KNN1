from __future__ import annotations

from collections import defaultdict
import csv
import datetime
from enum import Enum
import itertools
from typing import (
    Any,
    Callable,
    DefaultDict,
    Iterable,
    Sequence,
    cast,
)
import warnings

import numpy as np

import pandas._libs.lib as lib
import pandas._libs.ops as libops
import pandas._libs.parsers as parsers
from pandas._libs.parsers import STR_NA_VALUES
from pandas._libs.tslibs import parsing
from pandas._typing import (
    DtypeArg,
    FilePathOrBuffer,
    final,
)
from pandas.errors import (
    ParserError,
    ParserWarning,
)

from pandas.core.dtypes.cast import astype_nansafe
from pandas.core.dtypes.common import (
    ensure_object,
    ensure_str,
    is_bool_dtype,
    is_categorical_dtype,
    is_dict_like,
    is_dtype_equal,
    is_extension_array_dtype,
    is_integer,
    is_integer_dtype,
    is_list_like,
    is_object_dtype,
    is_scalar,
    is_string_dtype,
    pandas_dtype,
)
from pandas.core.dtypes.dtypes import CategoricalDtype
from pandas.core.dtypes.missing import isna

from pandas.core import algorithms
from pandas.core.arrays import Categorical
from pandas.core.indexes.api import (
    Index,
    MultiIndex,
    ensure_index_from_sequences,
)
from pandas.core.series import Series
from pandas.core.tools import datetimes as tools

from pandas.io.common import (
    IOHandles,
    get_handle,
)
from pandas.io.date_converters import generic_parser

parser_defaults = {
    "delimiter": None,
    "escapechar": None,
    "quotechar": '"',
    "quoting": csv.QUOTE_MINIMAL,
    "doublequote": True,
    "skipinitialspace": False,
    "lineterminator": None,
    "header": "infer",
    "index_col": None,
    "names": None,
    "prefix": None,
    "skiprows": None,
    "skipfooter": 0,
    "nrows": None,
    "na_values": None,
    "keep_default_na": True,
    "true_values": None,
    "false_values": None,
    "converters": None,
    "dtype": None,
    "cache_dates": True,
    "thousands": None,
    "comment": None,
    "decimal": ".",
    # 'engine': 'c',
    "parse_dates": False,
    "keep_date_col": False,
    "dayfirst": False,
    "date_parser": None,
    "usecols": None,
    # 'iterator': False,
    "chunksize": None,
    "verbose": False,
    "encoding": None,
    "squeeze": False,
    "compression": None,
    "mangle_dupe_cols": True,
    "infer_datetime_format": False,
    "skip_blank_lines": True,
    "encoding_errors": "strict",
}


class ParserBase:
    class BadLineHandleMethod(Enum):
        ERROR = 0
        WARN = 1
        SKIP = 2

    _implicit_index: bool = False
    _first_chunk: bool

    def __init__(self, kwds):

        self.names = kwds.get("names")
        self.orig_names: list | None = None
        self.prefix = kwds.pop("prefix", None)

        self.index_col = kwds.get("index_col", None)
        self.unnamed_cols: set = set()
        self.index_names: list | None = None
        self.col_names = None

        self.parse_dates = _validate_parse_dates_arg(kwds.pop("parse_dates", False))
        self.date_parser = kwds.pop("date_parser", None)
        self.dayfirst = kwds.pop("dayfirst", False)
        self.keep_date_col = kwds.pop("keep_date_col", False)

        self.na_values = kwds.get("na_values")
        self.na_fvalues = kwds.get("na_fvalues")
        self.na_filter = kwds.get("na_filter", False)
        self.keep_default_na = kwds.get("keep_default_na", True)

        self.true_values = kwds.get("true_values")
        self.false_values = kwds.get("false_values")
        self.mangle_dupe_cols = kwds.get("mangle_dupe_cols", True)
        self.infer_datetime_format = kwds.pop("infer_datetime_format", False)
        self.cache_dates = kwds.pop("cache_dates", True)

        self._date_conv = _make_date_converter(
            date_parser=self.date_parser,
            dayfirst=self.dayfirst,
            infer_datetime_format=self.infer_datetime_format,
            cache_dates=self.cache_dates,
        )

        # validate header options for mi
        self.header = kwds.get("header")
        if isinstance(self.header, (list, tuple, np.ndarray)):
            if not all(map(is_integer, self.header)):
                raise ValueError("header must be integer or list of integers")
            if any(i < 0 for i in self.header):
                raise ValueError(
                    "cannot specify multi-index header with negative integers"
                )
            if kwds.get("usecols"):
                raise ValueError(
                    "cannot specify usecols when specifying a multi-index header"
                )
            if kwds.get("names"):
                raise ValueError(
                    "cannot specify names when specifying a multi-index header"
                )

            # validate index_col that only contains integers
            if self.index_col is not None:
                is_sequence = isinstance(self.index_col, (list, tuple, np.ndarray))
                if not (
                    is_sequence
                    and all(map(is_integer, self.index_col))
                    or is_integer(self.index_col)
                ):
                    raise ValueError(
                        "index_col must only contain row numbers "
                        "when specifying a multi-index header"
                    )
        elif self.header is not None:
            # GH 27394
            if self.prefix is not None:
                raise ValueError(
                    "Argument prefix must be None if argument header is not None"
                )
            # GH 16338
            elif not is_integer(self.header):
                raise ValueError("header must be integer or list of integers")
            # GH 27779
            elif self.header < 0:
                raise ValueError(
                    "Passing negative integer to header is invalid. "
                    "For no header, use header=None instead"
                )

        self._name_processed = False

        self._first_chunk = True

        self.usecols, self.usecols_dtype = self._validate_usecols_arg(kwds["usecols"])

        self.handles: IOHandles | None = None

<<<<<<< HEAD
        # Fallback to error to pass a sketchy test(test_override_set_noconvert_columns)
        # Normally, this arg would get pre-processed earlier on
        self.on_bad_lines = kwds.get("on_bad_lines", self.BadLineHandleMethod.ERROR)

    def _open_handles(self, src: FilePathOrBuffer, kwds: Dict[str, Any]) -> None:
=======
    def _open_handles(self, src: FilePathOrBuffer, kwds: dict[str, Any]) -> None:
>>>>>>> 34573591
        """
        Let the readers open IOHanldes after they are done with their potential raises.
        """
        self.handles = get_handle(
            src,
            "r",
            encoding=kwds.get("encoding", None),
            compression=kwds.get("compression", None),
            memory_map=kwds.get("memory_map", False),
            storage_options=kwds.get("storage_options", None),
            errors=kwds.get("encoding_errors", "strict"),
        )

    def _validate_parse_dates_presence(self, columns: list[str]) -> None:
        """
        Check if parse_dates are in columns.

        If user has provided names for parse_dates, check if those columns
        are available.

        Parameters
        ----------
        columns : list
            List of names of the dataframe.

        Raises
        ------
        ValueError
            If column to parse_date is not in dataframe.

        """
        cols_needed: Iterable
        if is_dict_like(self.parse_dates):
            cols_needed = itertools.chain(*self.parse_dates.values())
        elif is_list_like(self.parse_dates):
            # a column in parse_dates could be represented
            # ColReference = Union[int, str]
            # DateGroups = List[ColReference]
            # ParseDates = Union[DateGroups, List[DateGroups],
            #     Dict[ColReference, DateGroups]]
            cols_needed = itertools.chain.from_iterable(
                col if is_list_like(col) else [col] for col in self.parse_dates
            )
        else:
            cols_needed = []

        # get only columns that are references using names (str), not by index
        missing_cols = ", ".join(
            sorted(
                {
                    col
                    for col in cols_needed
                    if isinstance(col, str) and col not in columns
                }
            )
        )
        if missing_cols:
            raise ValueError(
                f"Missing column provided to 'parse_dates': '{missing_cols}'"
            )

    def close(self):
        if self.handles is not None:
            self.handles.close()

    @final
    @property
    def _has_complex_date_col(self) -> bool:
        return isinstance(self.parse_dates, dict) or (
            isinstance(self.parse_dates, list)
            and len(self.parse_dates) > 0
            and isinstance(self.parse_dates[0], list)
        )

    @final
    def _should_parse_dates(self, i: int) -> bool:
        if isinstance(self.parse_dates, bool):
            return self.parse_dates
        else:
            if self.index_names is not None:
                name = self.index_names[i]
            else:
                name = None
            j = i if self.index_col is None else self.index_col[i]

            if is_scalar(self.parse_dates):
                return (j == self.parse_dates) or (
                    name is not None and name == self.parse_dates
                )
            else:
                return (j in self.parse_dates) or (
                    name is not None and name in self.parse_dates
                )

    @final
    def _extract_multi_indexer_columns(
        self, header, index_names, col_names, passed_names: bool = False
    ):
        """
        extract and return the names, index_names, col_names
        header is a list-of-lists returned from the parsers
        """
        if len(header) < 2:
            return header[0], index_names, col_names, passed_names

        # the names are the tuples of the header that are not the index cols
        # 0 is the name of the index, assuming index_col is a list of column
        # numbers
        ic = self.index_col
        if ic is None:
            ic = []

        if not isinstance(ic, (list, tuple, np.ndarray)):
            ic = [ic]
        sic = set(ic)

        # clean the index_names
        index_names = header.pop(-1)
        index_names, _, _ = self._clean_index_names(
            index_names, self.index_col, self.unnamed_cols
        )

        # extract the columns
        field_count = len(header[0])

        def extract(r):
            return tuple(r[i] for i in range(field_count) if i not in sic)

        columns = list(zip(*(extract(r) for r in header)))
        names = ic + columns

        # If we find unnamed columns all in a single
        # level, then our header was too long.
        for n in range(len(columns[0])):
            if all(ensure_str(col[n]) in self.unnamed_cols for col in columns):
                header = ",".join(str(x) for x in self.header)
                raise ParserError(
                    f"Passed header=[{header}] are too many rows "
                    "for this multi_index of columns"
                )

        # Clean the column names (if we have an index_col).
        if len(ic):
            col_names = [
                r[0] if ((r[0] is not None) and r[0] not in self.unnamed_cols) else None
                for r in header
            ]
        else:
            col_names = [None] * len(header)

        passed_names = True

        return names, index_names, col_names, passed_names

    @final
    def _maybe_dedup_names(self, names):
        # see gh-7160 and gh-9424: this helps to provide
        # immediate alleviation of the duplicate names
        # issue and appears to be satisfactory to users,
        # but ultimately, not needing to butcher the names
        # would be nice!
        if self.mangle_dupe_cols:
            names = list(names)  # so we can index
            counts: DefaultDict[int | str | tuple, int] = defaultdict(int)
            is_potential_mi = _is_potential_multi_index(names, self.index_col)

            for i, col in enumerate(names):
                cur_count = counts[col]

                while cur_count > 0:
                    counts[col] = cur_count + 1

                    if is_potential_mi:
                        col = col[:-1] + (f"{col[-1]}.{cur_count}",)
                    else:
                        col = f"{col}.{cur_count}"
                    cur_count = counts[col]

                names[i] = col
                counts[col] = cur_count + 1

        return names

    @final
    def _maybe_make_multi_index_columns(self, columns, col_names=None):
        # possibly create a column mi here
        if _is_potential_multi_index(columns):
            columns = MultiIndex.from_tuples(columns, names=col_names)
        return columns

    @final
    def _make_index(self, data, alldata, columns, indexnamerow=False):
        if not is_index_col(self.index_col) or not self.index_col:
            index = None

        elif not self._has_complex_date_col:
            index = self._get_simple_index(alldata, columns)
            index = self._agg_index(index)
        elif self._has_complex_date_col:
            if not self._name_processed:
                (self.index_names, _, self.index_col) = self._clean_index_names(
                    list(columns), self.index_col, self.unnamed_cols
                )
                self._name_processed = True
            index = self._get_complex_date_index(data, columns)
            index = self._agg_index(index, try_parse_dates=False)

        # add names for the index
        if indexnamerow:
            coffset = len(indexnamerow) - len(columns)
            assert index is not None
            index = index.set_names(indexnamerow[:coffset])

        # maybe create a mi on the columns
        columns = self._maybe_make_multi_index_columns(columns, self.col_names)

        return index, columns

    @final
    def _get_simple_index(self, data, columns):
        def ix(col):
            if not isinstance(col, str):
                return col
            raise ValueError(f"Index {col} invalid")

        to_remove = []
        index = []
        for idx in self.index_col:
            i = ix(idx)
            to_remove.append(i)
            index.append(data[i])

        # remove index items from content and columns, don't pop in
        # loop
        for i in sorted(to_remove, reverse=True):
            data.pop(i)
            if not self._implicit_index:
                columns.pop(i)

        return index

    @final
    def _get_complex_date_index(self, data, col_names):
        def _get_name(icol):
            if isinstance(icol, str):
                return icol

            if col_names is None:
                raise ValueError(f"Must supply column order to use {icol!s} as index")

            for i, c in enumerate(col_names):
                if i == icol:
                    return c

        to_remove = []
        index = []
        for idx in self.index_col:
            name = _get_name(idx)
            to_remove.append(name)
            index.append(data[name])

        # remove index items from content and columns, don't pop in
        # loop
        for c in sorted(to_remove, reverse=True):
            data.pop(c)
            col_names.remove(c)

        return index

    @final
    def _agg_index(self, index, try_parse_dates: bool = True) -> Index:
        arrays = []

        for i, arr in enumerate(index):

            if try_parse_dates and self._should_parse_dates(i):
                arr = self._date_conv(arr)

            if self.na_filter:
                col_na_values = self.na_values
                col_na_fvalues = self.na_fvalues
            else:
                col_na_values = set()
                col_na_fvalues = set()

            if isinstance(self.na_values, dict):
                assert self.index_names is not None
                col_name = self.index_names[i]
                if col_name is not None:
                    col_na_values, col_na_fvalues = _get_na_values(
                        col_name, self.na_values, self.na_fvalues, self.keep_default_na
                    )

            arr, _ = self._infer_types(arr, col_na_values | col_na_fvalues)
            arrays.append(arr)

        names = self.index_names
        index = ensure_index_from_sequences(arrays, names)

        return index

    @final
    def _convert_to_ndarrays(
        self,
        dct: dict,
        na_values,
        na_fvalues,
        verbose: bool = False,
        converters=None,
        dtypes=None,
    ):
        result = {}
        for c, values in dct.items():
            conv_f = None if converters is None else converters.get(c, None)
            if isinstance(dtypes, dict):
                cast_type = dtypes.get(c, None)
            else:
                # single dtype or None
                cast_type = dtypes

            if self.na_filter:
                col_na_values, col_na_fvalues = _get_na_values(
                    c, na_values, na_fvalues, self.keep_default_na
                )
            else:
                col_na_values, col_na_fvalues = set(), set()

            if conv_f is not None:
                # conv_f applied to data before inference
                if cast_type is not None:
                    warnings.warn(
                        (
                            "Both a converter and dtype were specified "
                            f"for column {c} - only the converter will be used"
                        ),
                        ParserWarning,
                        stacklevel=7,
                    )

                try:
                    values = lib.map_infer(values, conv_f)
                except ValueError:
                    # error: Argument 2 to "isin" has incompatible type "List[Any]";
                    # expected "Union[Union[ExtensionArray, ndarray], Index, Series]"
                    mask = algorithms.isin(
                        values, list(na_values)  # type: ignore[arg-type]
                    ).view(np.uint8)
                    values = lib.map_infer_mask(values, conv_f, mask)

                cvals, na_count = self._infer_types(
                    values, set(col_na_values) | col_na_fvalues, try_num_bool=False
                )
            else:
                is_ea = is_extension_array_dtype(cast_type)
                is_str_or_ea_dtype = is_ea or is_string_dtype(cast_type)
                # skip inference if specified dtype is object
                # or casting to an EA
                try_num_bool = not (cast_type and is_str_or_ea_dtype)

                # general type inference and conversion
                cvals, na_count = self._infer_types(
                    values, set(col_na_values) | col_na_fvalues, try_num_bool
                )

                # type specified in dtype param or cast_type is an EA
                if cast_type and (
                    not is_dtype_equal(cvals, cast_type)
                    or is_extension_array_dtype(cast_type)
                ):
                    if not is_ea and na_count > 0:
                        try:
                            if is_bool_dtype(cast_type):
                                raise ValueError(
                                    f"Bool column has NA values in column {c}"
                                )
                        except (AttributeError, TypeError):
                            # invalid input to is_bool_dtype
                            pass
                    cast_type = pandas_dtype(cast_type)
                    cvals = self._cast_types(cvals, cast_type, c)

            result[c] = cvals
            if verbose and na_count:
                print(f"Filled {na_count} NA values in column {c!s}")
        return result

    @final
    def _set_noconvert_dtype_columns(
        self, col_indices: list[int], names: list[int | str | tuple]
    ) -> set[int]:
        """
        Set the columns that should not undergo dtype conversions.

        Currently, any column that is involved with date parsing will not
        undergo such conversions. If usecols is specified, the positions of the columns
        not to cast is relative to the usecols not to all columns.

        Parameters
        ----------
        col_indices: The indices specifying order and positions of the columns
        names: The column names which order is corresponding with the order
               of col_indices

        Returns
        -------
        A set of integers containing the positions of the columns not to convert.
        """
        usecols: list[int] | list[str] | None
        noconvert_columns = set()
        if self.usecols_dtype == "integer":
            # A set of integers will be converted to a list in
            # the correct order every single time.
            usecols = sorted(self.usecols)
        elif callable(self.usecols) or self.usecols_dtype not in ("empty", None):
            # The names attribute should have the correct columns
            # in the proper order for indexing with parse_dates.
            usecols = col_indices
        else:
            # Usecols is empty.
            usecols = None

        def _set(x) -> int:
            if usecols is not None and is_integer(x):
                x = usecols[x]

            if not is_integer(x):
                x = col_indices[names.index(x)]

            return x

        if isinstance(self.parse_dates, list):
            for val in self.parse_dates:
                if isinstance(val, list):
                    for k in val:
                        noconvert_columns.add(_set(k))
                else:
                    noconvert_columns.add(_set(val))

        elif isinstance(self.parse_dates, dict):
            for val in self.parse_dates.values():
                if isinstance(val, list):
                    for k in val:
                        noconvert_columns.add(_set(k))
                else:
                    noconvert_columns.add(_set(val))

        elif self.parse_dates:
            if isinstance(self.index_col, list):
                for k in self.index_col:
                    noconvert_columns.add(_set(k))
            elif self.index_col is not None:
                noconvert_columns.add(_set(self.index_col))

        return noconvert_columns

    def _infer_types(self, values, na_values, try_num_bool=True):
        """
        Infer types of values, possibly casting

        Parameters
        ----------
        values : ndarray
        na_values : set
        try_num_bool : bool, default try
           try to cast values to numeric (first preference) or boolean

        Returns
        -------
        converted : ndarray
        na_count : int
        """
        na_count = 0
        if issubclass(values.dtype.type, (np.number, np.bool_)):
            # error: Argument 2 to "isin" has incompatible type "List[Any]"; expected
            # "Union[Union[ExtensionArray, ndarray], Index, Series]"
            mask = algorithms.isin(values, list(na_values))  # type: ignore[arg-type]
            na_count = mask.sum()
            if na_count > 0:
                if is_integer_dtype(values):
                    values = values.astype(np.float64)
                np.putmask(values, mask, np.nan)
            return values, na_count

        if try_num_bool and is_object_dtype(values.dtype):
            # exclude e.g DatetimeIndex here
            try:
                result, _ = lib.maybe_convert_numeric(values, na_values, False)
            except (ValueError, TypeError):
                # e.g. encountering datetime string gets ValueError
                #  TypeError can be raised in floatify
                result = values
                na_count = parsers.sanitize_objects(result, na_values, False)
            else:
                na_count = isna(result).sum()
        else:
            result = values
            if values.dtype == np.object_:
                na_count = parsers.sanitize_objects(values, na_values, False)

        if result.dtype == np.object_ and try_num_bool:
            result, _ = libops.maybe_convert_bool(
                np.asarray(values),
                true_values=self.true_values,
                false_values=self.false_values,
            )

        return result, na_count

    def _cast_types(self, values, cast_type, column):
        """
        Cast values to specified type

        Parameters
        ----------
        values : ndarray
        cast_type : string or np.dtype
           dtype to cast values to
        column : string
            column name - used only for error reporting

        Returns
        -------
        converted : ndarray
        """
        if is_categorical_dtype(cast_type):
            known_cats = (
                isinstance(cast_type, CategoricalDtype)
                and cast_type.categories is not None
            )

            if not is_object_dtype(values) and not known_cats:
                # TODO: this is for consistency with
                # c-parser which parses all categories
                # as strings

                values = astype_nansafe(values, np.dtype(str))

            cats = Index(values).unique().dropna()
            values = Categorical._from_inferred_categories(
                cats, cats.get_indexer(values), cast_type, true_values=self.true_values
            )

        # use the EA's implementation of casting
        elif is_extension_array_dtype(cast_type):
            # ensure cast_type is an actual dtype and not a string
            cast_type = pandas_dtype(cast_type)
            array_type = cast_type.construct_array_type()
            try:
                if is_bool_dtype(cast_type):
                    return array_type._from_sequence_of_strings(
                        values,
                        dtype=cast_type,
                        true_values=self.true_values,
                        false_values=self.false_values,
                    )
                else:
                    return array_type._from_sequence_of_strings(values, dtype=cast_type)
            except NotImplementedError as err:
                raise NotImplementedError(
                    f"Extension Array: {array_type} must implement "
                    "_from_sequence_of_strings in order to be used in parser methods"
                ) from err

        else:
            try:
                values = astype_nansafe(values, cast_type, copy=True, skipna=True)
            except ValueError as err:
                raise ValueError(
                    f"Unable to convert column {column} to type {cast_type}"
                ) from err
        return values

    def _do_date_conversions(self, names, data):
        # returns data, columns

        if self.parse_dates is not None:
            data, names = _process_date_conversion(
                data,
                self._date_conv,
                self.parse_dates,
                self.index_col,
                self.index_names,
                names,
                keep_date_col=self.keep_date_col,
            )

        return names, data

    def _evaluate_usecols(self, usecols, names):
        """
        Check whether or not the 'usecols' parameter
        is a callable.  If so, enumerates the 'names'
        parameter and returns a set of indices for
        each entry in 'names' that evaluates to True.
        If not a callable, returns 'usecols'.
        """
        if callable(usecols):
            return {i for i, name in enumerate(names) if usecols(name)}
        return usecols

    def _validate_usecols_names(self, usecols, names):
        """
        Validates that all usecols are present in a given
        list of names. If not, raise a ValueError that
        shows what usecols are missing.

        Parameters
        ----------
        usecols : iterable of usecols
            The columns to validate are present in names.
        names : iterable of names
            The column names to check against.

        Returns
        -------
        usecols : iterable of usecols
            The `usecols` parameter if the validation succeeds.

        Raises
        ------
        ValueError : Columns were missing. Error message will list them.
        """
        missing = [c for c in usecols if c not in names]
        if len(missing) > 0:
            raise ValueError(
                f"Usecols do not match columns, columns expected but not found: "
                f"{missing}"
            )

        return usecols

    def _validate_usecols_arg(self, usecols):
        """
        Validate the 'usecols' parameter.

        Checks whether or not the 'usecols' parameter contains all integers
        (column selection by index), strings (column by name) or is a callable.
        Raises a ValueError if that is not the case.

        Parameters
        ----------
        usecols : list-like, callable, or None
            List of columns to use when parsing or a callable that can be used
            to filter a list of table columns.

        Returns
        -------
        usecols_tuple : tuple
            A tuple of (verified_usecols, usecols_dtype).

            'verified_usecols' is either a set if an array-like is passed in or
            'usecols' if a callable or None is passed in.

            'usecols_dtype` is the inferred dtype of 'usecols' if an array-like
            is passed in or None if a callable or None is passed in.
        """
        msg = (
            "'usecols' must either be list-like of all strings, all unicode, "
            "all integers or a callable."
        )
        if usecols is not None:
            if callable(usecols):
                return usecols, None

            if not is_list_like(usecols):
                # see gh-20529
                #
                # Ensure it is iterable container but not string.
                raise ValueError(msg)

            usecols_dtype = lib.infer_dtype(usecols, skipna=False)

            if usecols_dtype not in ("empty", "integer", "string"):
                raise ValueError(msg)

            usecols = set(usecols)

            return usecols, usecols_dtype
        return usecols, None

    def _clean_index_names(self, columns, index_col, unnamed_cols):
        if not is_index_col(index_col):
            return None, columns, index_col

        columns = list(columns)

        # In case of no rows and multiindex columns we have to set index_names to
        # list of Nones GH#38292
        if not columns:
            return [None] * len(index_col), columns, index_col

        cp_cols = list(columns)
        index_names: list[str | int | None] = []

        # don't mutate
        index_col = list(index_col)

        for i, c in enumerate(index_col):
            if isinstance(c, str):
                index_names.append(c)
                for j, name in enumerate(cp_cols):
                    if name == c:
                        index_col[i] = j
                        columns.remove(name)
                        break
            else:
                name = cp_cols[c]
                columns.remove(name)
                index_names.append(name)

        # Only clean index names that were placeholders.
        for i, name in enumerate(index_names):
            if isinstance(name, str) and name in unnamed_cols:
                index_names[i] = None

        return index_names, columns, index_col

    def _get_empty_meta(
        self, columns, index_col, index_names, dtype: DtypeArg | None = None
    ):
        columns = list(columns)

        # Convert `dtype` to a defaultdict of some kind.
        # This will enable us to write `dtype[col_name]`
        # without worrying about KeyError issues later on.
        if not is_dict_like(dtype):
            # if dtype == None, default will be object.
            default_dtype = dtype or object
            # error: Argument 1 to "defaultdict" has incompatible type "Callable[[],
            # Union[ExtensionDtype, str, dtype[Any], Type[object], Dict[Hashable,
            # Union[ExtensionDtype, Union[str, dtype[Any]], Type[str], Type[float],
            # Type[int], Type[complex], Type[bool], Type[object]]]]]"; expected
            # "Optional[Callable[[], Union[ExtensionDtype, str, dtype[Any],
            # Type[object]]]]"
            # error: Incompatible return value type (got "Union[ExtensionDtype, str,
            # dtype[Any], Type[object], Dict[Hashable, Union[ExtensionDtype, Union[str,
            # dtype[Any]], Type[str], Type[float], Type[int], Type[complex], Type[bool],
            # Type[object]]]]", expected "Union[ExtensionDtype, str, dtype[Any],
            # Type[object]]")
            dtype = defaultdict(
                lambda: default_dtype  # type: ignore[arg-type, return-value]
            )
        else:
            dtype = cast(dict, dtype)
            dtype = defaultdict(
                lambda: object,
                {columns[k] if is_integer(k) else k: v for k, v in dtype.items()},
            )

        # Even though we have no data, the "index" of the empty DataFrame
        # could for example still be an empty MultiIndex. Thus, we need to
        # check whether we have any index columns specified, via either:
        #
        # 1) index_col (column indices)
        # 2) index_names (column names)
        #
        # Both must be non-null to ensure a successful construction. Otherwise,
        # we have to create a generic empty Index.
        if (index_col is None or index_col is False) or index_names is None:
            index = Index([])
        else:
            data = [Series([], dtype=dtype[name]) for name in index_names]
            index = ensure_index_from_sequences(data, names=index_names)
            index_col.sort()

            for i, n in enumerate(index_col):
                columns.pop(n - i)

        col_dict = {col_name: Series([], dtype=dtype[col_name]) for col_name in columns}

        return index, columns, col_dict


def _make_date_converter(
    date_parser=None, dayfirst=False, infer_datetime_format=False, cache_dates=True
):
    def converter(*date_cols):
        if date_parser is None:
            strs = parsing.concat_date_cols(date_cols)

            try:
                return tools.to_datetime(
                    ensure_object(strs),
                    utc=None,
                    dayfirst=dayfirst,
                    errors="ignore",
                    infer_datetime_format=infer_datetime_format,
                    cache=cache_dates,
                ).to_numpy()

            except ValueError:
                return tools.to_datetime(
                    parsing.try_parse_dates(strs, dayfirst=dayfirst), cache=cache_dates
                )
        else:
            try:
                result = tools.to_datetime(
                    date_parser(*date_cols), errors="ignore", cache=cache_dates
                )
                if isinstance(result, datetime.datetime):
                    raise Exception("scalar parser")
                return result
            except Exception:
                try:
                    return tools.to_datetime(
                        parsing.try_parse_dates(
                            parsing.concat_date_cols(date_cols),
                            parser=date_parser,
                            dayfirst=dayfirst,
                        ),
                        errors="ignore",
                    )
                except Exception:
                    return generic_parser(date_parser, *date_cols)

    return converter


def _process_date_conversion(
    data_dict,
    converter: Callable,
    parse_spec,
    index_col,
    index_names,
    columns,
    keep_date_col: bool = False,
):
    def _isindex(colspec):
        return (isinstance(index_col, list) and colspec in index_col) or (
            isinstance(index_names, list) and colspec in index_names
        )

    new_cols = []
    new_data = {}

    orig_names = columns
    columns = list(columns)

    date_cols = set()

    if parse_spec is None or isinstance(parse_spec, bool):
        return data_dict, columns

    if isinstance(parse_spec, list):
        # list of column lists
        for colspec in parse_spec:
            if is_scalar(colspec):
                if isinstance(colspec, int) and colspec not in data_dict:
                    colspec = orig_names[colspec]
                if _isindex(colspec):
                    continue
                data_dict[colspec] = converter(data_dict[colspec])
            else:
                new_name, col, old_names = _try_convert_dates(
                    converter, colspec, data_dict, orig_names
                )
                if new_name in data_dict:
                    raise ValueError(f"New date column already in dict {new_name}")
                new_data[new_name] = col
                new_cols.append(new_name)
                date_cols.update(old_names)

    elif isinstance(parse_spec, dict):
        # dict of new name to column list
        for new_name, colspec in parse_spec.items():
            if new_name in data_dict:
                raise ValueError(f"Date column {new_name} already in dict")

            _, col, old_names = _try_convert_dates(
                converter, colspec, data_dict, orig_names
            )

            new_data[new_name] = col
            new_cols.append(new_name)
            date_cols.update(old_names)

    data_dict.update(new_data)
    new_cols.extend(columns)

    if not keep_date_col:
        for c in list(date_cols):
            data_dict.pop(c)
            new_cols.remove(c)

    return data_dict, new_cols


def _try_convert_dates(parser: Callable, colspec, data_dict, columns):
    colset = set(columns)
    colnames = []

    for c in colspec:
        if c in colset:
            colnames.append(c)
        elif isinstance(c, int) and c not in columns:
            colnames.append(columns[c])
        else:
            colnames.append(c)

    new_name = "_".join(str(x) for x in colnames)
    to_parse = [data_dict[c] for c in colnames if c in data_dict]

    new_col = parser(*to_parse)
    return new_name, new_col, colnames


def _get_na_values(col, na_values, na_fvalues, keep_default_na):
    """
    Get the NaN values for a given column.

    Parameters
    ----------
    col : str
        The name of the column.
    na_values : array-like, dict
        The object listing the NaN values as strings.
    na_fvalues : array-like, dict
        The object listing the NaN values as floats.
    keep_default_na : bool
        If `na_values` is a dict, and the column is not mapped in the
        dictionary, whether to return the default NaN values or the empty set.

    Returns
    -------
    nan_tuple : A length-two tuple composed of

        1) na_values : the string NaN values for that column.
        2) na_fvalues : the float NaN values for that column.
    """
    if isinstance(na_values, dict):
        if col in na_values:
            return na_values[col], na_fvalues[col]
        else:
            if keep_default_na:
                return STR_NA_VALUES, set()

            return set(), set()
    else:
        return na_values, na_fvalues


def _is_potential_multi_index(
    columns, index_col: bool | Sequence[int] | None = None
) -> bool:
    """
    Check whether or not the `columns` parameter
    could be converted into a MultiIndex.

    Parameters
    ----------
    columns : array-like
        Object which may or may not be convertible into a MultiIndex
    index_col : None, bool or list, optional
        Column or columns to use as the (possibly hierarchical) index

    Returns
    -------
    bool : Whether or not columns could become a MultiIndex
    """
    if index_col is None or isinstance(index_col, bool):
        index_col = []

    return bool(
        len(columns)
        and not isinstance(columns, MultiIndex)
        and all(isinstance(c, tuple) for c in columns if c not in list(index_col))
    )


def _validate_parse_dates_arg(parse_dates):
    """
    Check whether or not the 'parse_dates' parameter
    is a non-boolean scalar. Raises a ValueError if
    that is the case.
    """
    msg = (
        "Only booleans, lists, and dictionaries are accepted "
        "for the 'parse_dates' parameter"
    )

    if parse_dates is not None:
        if is_scalar(parse_dates):
            if not lib.is_bool(parse_dates):
                raise TypeError(msg)

        elif not isinstance(parse_dates, (list, dict)):
            raise TypeError(msg)

    return parse_dates


def is_index_col(col) -> bool:
    return col is not None and col is not False<|MERGE_RESOLUTION|>--- conflicted
+++ resolved
@@ -209,17 +209,13 @@
 
         self.handles: IOHandles | None = None
 
-<<<<<<< HEAD
         # Fallback to error to pass a sketchy test(test_override_set_noconvert_columns)
         # Normally, this arg would get pre-processed earlier on
         self.on_bad_lines = kwds.get("on_bad_lines", self.BadLineHandleMethod.ERROR)
 
-    def _open_handles(self, src: FilePathOrBuffer, kwds: Dict[str, Any]) -> None:
-=======
     def _open_handles(self, src: FilePathOrBuffer, kwds: dict[str, Any]) -> None:
->>>>>>> 34573591
-        """
-        Let the readers open IOHanldes after they are done with their potential raises.
+        """
+        Let the readers open IOHandles after they are done with their potential raises.
         """
         self.handles = get_handle(
             src,
