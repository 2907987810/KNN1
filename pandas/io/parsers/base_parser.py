--- conflicted
+++ resolved
@@ -8,10 +8,7 @@
     Any,
     Callable,
     DefaultDict,
-<<<<<<< HEAD
     Hashable,
-=======
->>>>>>> fd38824b
     Iterable,
     Sequence,
     cast,
@@ -129,11 +126,7 @@
 
         self.index_col = kwds.get("index_col", None)
         self.unnamed_cols: set = set()
-<<<<<<< HEAD
         self.index_names: list[Hashable] | None = None
-=======
-        self.index_names: list | None = None
->>>>>>> fd38824b
         self.col_names = None
 
         self.parse_dates = _validate_parse_dates_arg(kwds.pop("parse_dates", False))
@@ -392,16 +385,12 @@
         if self.mangle_dupe_cols:
             names = list(names)  # so we can index
             counts: DefaultDict[int | str | tuple, int] = defaultdict(int)
-<<<<<<< HEAD
             # error: Argument 2 to "_is_potential_multi_index" has incompatible
             # type "Union[int, Sequence[int], None]"; expected
             # "Union[bool, Sequence[int], None]"
             is_potential_mi = _is_potential_multi_index(
                 names, self.index_col  # type: ignore[arg-type]
             )
-=======
-            is_potential_mi = _is_potential_multi_index(names, self.index_col)
->>>>>>> fd38824b
 
             for i, col in enumerate(names):
                 cur_count = counts[col]
@@ -937,11 +926,7 @@
             return [None] * len(index_col), columns, index_col
 
         cp_cols = list(columns)
-<<<<<<< HEAD
-        index_names: list[int | str | None] = []
-=======
         index_names: list[str | int | None] = []
->>>>>>> fd38824b
 
         # don't mutate
         index_col = list(index_col)
