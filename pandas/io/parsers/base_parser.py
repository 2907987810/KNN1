--- conflicted
+++ resolved
@@ -117,15 +117,13 @@
 
 
 class ParserBase:
-<<<<<<< HEAD
     class BadLineHandleMethod(Enum):
         ERROR = 0
         WARN = 1
         SKIP = 2
-=======
+
     _implicit_index: bool = False
     _first_chunk: bool
->>>>>>> 6dd6f1a2
 
     def __init__(self, kwds):
 
