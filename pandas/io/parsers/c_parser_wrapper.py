--- conflicted
+++ resolved
@@ -1,12 +1,9 @@
 from __future__ import annotations
 
-<<<<<<< HEAD
-=======
 import warnings
 
 import numpy as np
 
->>>>>>> 0acbff88
 import pandas._libs.parsers as parsers
 from pandas._typing import (
     ArrayLike,
