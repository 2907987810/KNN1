"""
This file is very long and growing, but it was decided to not split it yet, as
it's still manageable (2020-03-17, ~1.1k LoC). See gh-31989

Instead of splitting it was decided to define sections here:
- Configuration / Settings
- Autouse fixtures
- Common arguments
- Missing values & co.
- Classes
- Indices
- Series'
- DataFrames
- Operators & Operations
- Data sets/files
- Time zones
- Dtypes
- Misc
"""
from __future__ import annotations

from collections import abc
from datetime import (
    date,
    datetime,
    time,
    timedelta,
    timezone,
)
from decimal import Decimal
import operator
import os
from typing import (
    Callable,
    Hashable,
    Iterator,
)

from dateutil.tz import (
    tzlocal,
    tzutc,
)
import hypothesis
from hypothesis import strategies as st
import numpy as np
import pytest
from pytz import (
    FixedOffset,
    utc,
)

import pandas.util._test_decorators as td

from pandas.core.dtypes.dtypes import (
    DatetimeTZDtype,
    IntervalDtype,
)

import pandas as pd
from pandas import (
    DataFrame,
    Interval,
    Period,
    Series,
    Timedelta,
    Timestamp,
)
import pandas._testing as tm
from pandas.core import ops
from pandas.core.indexes.api import (
    Index,
    MultiIndex,
)

try:
    import pyarrow as pa
except ImportError:
    has_pyarrow = False
else:
    del pa
    has_pyarrow = True

import zoneinfo

try:
    zoneinfo.ZoneInfo("UTC")
except zoneinfo.ZoneInfoNotFoundError:
    zoneinfo = None  # type: ignore[assignment]


# ----------------------------------------------------------------
# Configuration / Settings
# ----------------------------------------------------------------
# pytest


def pytest_addoption(parser) -> None:
    parser.addoption(
        "--strict-data-files",
        action="store_true",
        help="Fail if a test is skipped for missing data file.",
    )


def ignore_doctest_warning(item: pytest.Item, path: str, message: str) -> None:
    """Ignore doctest warning.

    Parameters
    ----------
    item : pytest.Item
        pytest test item.
    path : str
        Module path to Python object, e.g. "pandas.core.frame.DataFrame.append". A
        warning will be filtered when item.name ends with in given path. So it is
        sufficient to specify e.g. "DataFrame.append".
    message : str
        Message to be filtered.
    """
    if item.name.endswith(path):
        item.add_marker(pytest.mark.filterwarnings(f"ignore:{message}"))


def pytest_collection_modifyitems(items, config) -> None:
    is_doctest = config.getoption("--doctest-modules") or config.getoption(
        "--doctest-cython", default=False
    )

    # Warnings from doctests that can be ignored; place reason in comment above.
    # Each entry specifies (path, message) - see the ignore_doctest_warning function
    ignored_doctest_warnings = [
        ("NDFrame.bfill", "interpolate downcasting"),
        ("is_int64_dtype", "is_int64_dtype is deprecated"),
        ("is_interval_dtype", "is_interval_dtype is deprecated"),
        ("is_period_dtype", "is_period_dtype is deprecated"),
        ("is_datetime64tz_dtype", "is_datetime64tz_dtype is deprecated"),
        ("is_categorical_dtype", "is_categorical_dtype is deprecated"),
        ("is_sparse", "is_sparse is deprecated"),
        # Docstring divides by zero to show behavior difference
        ("missing.mask_zero_div_zero", "divide by zero encountered"),
        (
            "to_pydatetime",
            "The behavior of DatetimeProperties.to_pydatetime is deprecated",
        ),
        (
            "pandas.core.generic.NDFrame.bool",
            "(Series|DataFrame).bool is now deprecated and will be removed "
            "in future version of pandas",
        ),
        (
<<<<<<< HEAD
            "pandas.core.generic.NDFrame.clip",
            # when run manually the warning produced from the example in the
            #  docstring says "clip downcasting" as expected. But when the doctest
            #  is run via pytest it says "where downcasting".
            #  No idea why 2023-05-09
            "where downcasting from floating dtype to integer dtype is deprecated",
=======
            "pandas.core.generic.NDFrame.first",
            "first is deprecated and will be removed in a future version. "
            "Please create a mask and filter using `.loc` instead",
>>>>>>> 42e4aa84
        ),
    ]

    for item in items:
        if is_doctest:
            # autouse=True for the add_doctest_imports can lead to expensive teardowns
            # since doctest_namespace is a session fixture
            item.add_marker(pytest.mark.usefixtures("add_doctest_imports"))

            for path, message in ignored_doctest_warnings:
                ignore_doctest_warning(item, path, message)

        # mark all tests in the pandas/tests/frame directory with "arraymanager"
        if "/frame/" in item.nodeid:
            item.add_marker(pytest.mark.arraymanager)


# Hypothesis
hypothesis.settings.register_profile(
    "ci",
    # Hypothesis timing checks are tuned for scalars by default, so we bump
    # them from 200ms to 500ms per test case as the global default.  If this
    # is too short for a specific test, (a) try to make it faster, and (b)
    # if it really is slow add `@settings(deadline=...)` with a working value,
    # or `deadline=None` to entirely disable timeouts for that test.
    # 2022-02-09: Changed deadline from 500 -> None. Deadline leads to
    # non-actionable, flaky CI failures (# GH 24641, 44969, 45118, 44969)
    deadline=None,
    suppress_health_check=(hypothesis.HealthCheck.too_slow,),
)
hypothesis.settings.load_profile("ci")

# Registering these strategies makes them globally available via st.from_type,
# which is use for offsets in tests/tseries/offsets/test_offsets_properties.py
for name in "MonthBegin MonthEnd BMonthBegin BMonthEnd".split():
    cls = getattr(pd.tseries.offsets, name)
    st.register_type_strategy(
        cls, st.builds(cls, n=st.integers(-99, 99), normalize=st.booleans())
    )

for name in "YearBegin YearEnd BYearBegin BYearEnd".split():
    cls = getattr(pd.tseries.offsets, name)
    st.register_type_strategy(
        cls,
        st.builds(
            cls,
            n=st.integers(-5, 5),
            normalize=st.booleans(),
            month=st.integers(min_value=1, max_value=12),
        ),
    )

for name in "QuarterBegin QuarterEnd BQuarterBegin BQuarterEnd".split():
    cls = getattr(pd.tseries.offsets, name)
    st.register_type_strategy(
        cls,
        st.builds(
            cls,
            n=st.integers(-24, 24),
            normalize=st.booleans(),
            startingMonth=st.integers(min_value=1, max_value=12),
        ),
    )


@pytest.fixture
def add_doctest_imports(doctest_namespace) -> None:
    """
    Make `np` and `pd` names available for doctests.
    """
    doctest_namespace["np"] = np
    doctest_namespace["pd"] = pd


# ----------------------------------------------------------------
# Autouse fixtures
# ----------------------------------------------------------------
@pytest.fixture(autouse=True)
def configure_tests() -> None:
    """
    Configure settings for all tests and test modules.
    """
    pd.set_option("chained_assignment", "raise")


# ----------------------------------------------------------------
# Common arguments
# ----------------------------------------------------------------
@pytest.fixture(params=[0, 1, "index", "columns"], ids=lambda x: f"axis={repr(x)}")
def axis(request):
    """
    Fixture for returning the axis numbers of a DataFrame.
    """
    return request.param


axis_frame = axis


@pytest.fixture(params=[1, "columns"], ids=lambda x: f"axis={repr(x)}")
def axis_1(request):
    """
    Fixture for returning aliases of axis 1 of a DataFrame.
    """
    return request.param


@pytest.fixture(params=[True, False, None])
def observed(request):
    """
    Pass in the observed keyword to groupby for [True, False]
    This indicates whether categoricals should return values for
    values which are not in the grouper [False / None], or only values which
    appear in the grouper [True]. [None] is supported for future compatibility
    if we decide to change the default (and would need to warn if this
    parameter is not passed).
    """
    return request.param


@pytest.fixture(params=[True, False, None])
def ordered(request):
    """
    Boolean 'ordered' parameter for Categorical.
    """
    return request.param


@pytest.fixture(params=[True, False])
def skipna(request):
    """
    Boolean 'skipna' parameter.
    """
    return request.param


@pytest.fixture(params=["first", "last", False])
def keep(request):
    """
    Valid values for the 'keep' parameter used in
    .duplicated or .drop_duplicates
    """
    return request.param


@pytest.fixture(params=["both", "neither", "left", "right"])
def inclusive_endpoints_fixture(request):
    """
    Fixture for trying all interval 'inclusive' parameters.
    """
    return request.param


@pytest.fixture(params=["left", "right", "both", "neither"])
def closed(request):
    """
    Fixture for trying all interval closed parameters.
    """
    return request.param


@pytest.fixture(params=["left", "right", "both", "neither"])
def other_closed(request):
    """
    Secondary closed fixture to allow parametrizing over all pairs of closed.
    """
    return request.param


@pytest.fixture(
    params=[
        None,
        "gzip",
        "bz2",
        "zip",
        "xz",
        "tar",
        pytest.param("zstd", marks=td.skip_if_no("zstandard")),
    ]
)
def compression(request):
    """
    Fixture for trying common compression types in compression tests.
    """
    return request.param


@pytest.fixture(
    params=[
        "gzip",
        "bz2",
        "zip",
        "xz",
        "tar",
        pytest.param("zstd", marks=td.skip_if_no("zstandard")),
    ]
)
def compression_only(request):
    """
    Fixture for trying common compression types in compression tests excluding
    uncompressed case.
    """
    return request.param


@pytest.fixture(params=[True, False])
def writable(request):
    """
    Fixture that an array is writable.
    """
    return request.param


@pytest.fixture(params=["inner", "outer", "left", "right"])
def join_type(request):
    """
    Fixture for trying all types of join operations.
    """
    return request.param


@pytest.fixture(params=["nlargest", "nsmallest"])
def nselect_method(request):
    """
    Fixture for trying all nselect methods.
    """
    return request.param


# ----------------------------------------------------------------
# Missing values & co.
# ----------------------------------------------------------------
@pytest.fixture(params=tm.NULL_OBJECTS, ids=lambda x: type(x).__name__)
def nulls_fixture(request):
    """
    Fixture for each null type in pandas.
    """
    return request.param


nulls_fixture2 = nulls_fixture  # Generate cartesian product of nulls_fixture


@pytest.fixture(params=[None, np.nan, pd.NaT])
def unique_nulls_fixture(request):
    """
    Fixture for each null type in pandas, each null type exactly once.
    """
    return request.param


# Generate cartesian product of unique_nulls_fixture:
unique_nulls_fixture2 = unique_nulls_fixture


@pytest.fixture(params=tm.NP_NAT_OBJECTS, ids=lambda x: type(x).__name__)
def np_nat_fixture(request):
    """
    Fixture for each NaT type in numpy.
    """
    return request.param


# Generate cartesian product of np_nat_fixture:
np_nat_fixture2 = np_nat_fixture


# ----------------------------------------------------------------
# Classes
# ----------------------------------------------------------------


@pytest.fixture(params=[DataFrame, Series])
def frame_or_series(request):
    """
    Fixture to parametrize over DataFrame and Series.
    """
    return request.param


@pytest.fixture(params=[Index, Series], ids=["index", "series"])
def index_or_series(request):
    """
    Fixture to parametrize over Index and Series, made necessary by a mypy
    bug, giving an error:

    List item 0 has incompatible type "Type[Series]"; expected "Type[PandasObject]"

    See GH#29725
    """
    return request.param


# Generate cartesian product of index_or_series fixture:
index_or_series2 = index_or_series


@pytest.fixture(params=[Index, Series, pd.array], ids=["index", "series", "array"])
def index_or_series_or_array(request):
    """
    Fixture to parametrize over Index, Series, and ExtensionArray
    """
    return request.param


@pytest.fixture(params=[Index, Series, DataFrame, pd.array], ids=lambda x: x.__name__)
def box_with_array(request):
    """
    Fixture to test behavior for Index, Series, DataFrame, and pandas Array
    classes
    """
    return request.param


box_with_array2 = box_with_array


@pytest.fixture
def dict_subclass():
    """
    Fixture for a dictionary subclass.
    """

    class TestSubDict(dict):
        def __init__(self, *args, **kwargs) -> None:
            dict.__init__(self, *args, **kwargs)

    return TestSubDict


@pytest.fixture
def non_dict_mapping_subclass():
    """
    Fixture for a non-mapping dictionary subclass.
    """

    class TestNonDictMapping(abc.Mapping):
        def __init__(self, underlying_dict) -> None:
            self._data = underlying_dict

        def __getitem__(self, key):
            return self._data.__getitem__(key)

        def __iter__(self) -> Iterator:
            return self._data.__iter__()

        def __len__(self) -> int:
            return self._data.__len__()

    return TestNonDictMapping


# ----------------------------------------------------------------
# Indices
# ----------------------------------------------------------------
@pytest.fixture
def multiindex_year_month_day_dataframe_random_data():
    """
    DataFrame with 3 level MultiIndex (year, month, day) covering
    first 100 business days from 2000-01-01 with random data
    """
    tdf = tm.makeTimeDataFrame(100)
    ymd = tdf.groupby([lambda x: x.year, lambda x: x.month, lambda x: x.day]).sum()
    # use int64 Index, to make sure things work
    ymd.index = ymd.index.set_levels([lev.astype("i8") for lev in ymd.index.levels])
    ymd.index.set_names(["year", "month", "day"], inplace=True)
    return ymd


@pytest.fixture
def lexsorted_two_level_string_multiindex() -> MultiIndex:
    """
    2-level MultiIndex, lexsorted, with string names.
    """
    return MultiIndex(
        levels=[["foo", "bar", "baz", "qux"], ["one", "two", "three"]],
        codes=[[0, 0, 0, 1, 1, 2, 2, 3, 3, 3], [0, 1, 2, 0, 1, 1, 2, 0, 1, 2]],
        names=["first", "second"],
    )


@pytest.fixture
def multiindex_dataframe_random_data(
    lexsorted_two_level_string_multiindex,
) -> DataFrame:
    """DataFrame with 2 level MultiIndex with random data"""
    index = lexsorted_two_level_string_multiindex
    return DataFrame(
        np.random.randn(10, 3), index=index, columns=Index(["A", "B", "C"], name="exp")
    )


def _create_multiindex():
    """
    MultiIndex used to test the general functionality of this object
    """

    # See Also: tests.multi.conftest.idx
    major_axis = Index(["foo", "bar", "baz", "qux"])
    minor_axis = Index(["one", "two"])

    major_codes = np.array([0, 0, 1, 2, 3, 3])
    minor_codes = np.array([0, 1, 0, 1, 0, 1])
    index_names = ["first", "second"]
    return MultiIndex(
        levels=[major_axis, minor_axis],
        codes=[major_codes, minor_codes],
        names=index_names,
        verify_integrity=False,
    )


def _create_mi_with_dt64tz_level():
    """
    MultiIndex with a level that is a tzaware DatetimeIndex.
    """
    # GH#8367 round trip with pickle
    return MultiIndex.from_product(
        [[1, 2], ["a", "b"], pd.date_range("20130101", periods=3, tz="US/Eastern")],
        names=["one", "two", "three"],
    )


indices_dict = {
    "string": tm.makeStringIndex(100),
    "datetime": tm.makeDateIndex(100),
    "datetime-tz": tm.makeDateIndex(100, tz="US/Pacific"),
    "period": tm.makePeriodIndex(100),
    "timedelta": tm.makeTimedeltaIndex(100),
    "range": tm.makeRangeIndex(100),
    "int8": tm.makeIntIndex(100, dtype="int8"),
    "int16": tm.makeIntIndex(100, dtype="int16"),
    "int32": tm.makeIntIndex(100, dtype="int32"),
    "int64": tm.makeIntIndex(100, dtype="int64"),
    "uint8": tm.makeUIntIndex(100, dtype="uint8"),
    "uint16": tm.makeUIntIndex(100, dtype="uint16"),
    "uint32": tm.makeUIntIndex(100, dtype="uint32"),
    "uint64": tm.makeUIntIndex(100, dtype="uint64"),
    "float32": tm.makeFloatIndex(100, dtype="float32"),
    "float64": tm.makeFloatIndex(100, dtype="float64"),
    "bool-object": tm.makeBoolIndex(10).astype(object),
    "bool-dtype": Index(np.random.randn(10) < 0),
    "complex64": tm.makeNumericIndex(100, dtype="float64").astype("complex64"),
    "complex128": tm.makeNumericIndex(100, dtype="float64").astype("complex128"),
    "categorical": tm.makeCategoricalIndex(100),
    "interval": tm.makeIntervalIndex(100),
    "empty": Index([]),
    "tuples": MultiIndex.from_tuples(zip(["foo", "bar", "baz"], [1, 2, 3])),
    "mi-with-dt64tz-level": _create_mi_with_dt64tz_level(),
    "multi": _create_multiindex(),
    "repeats": Index([0, 0, 1, 1, 2, 2]),
    "nullable_int": Index(np.arange(100), dtype="Int64"),
    "nullable_uint": Index(np.arange(100), dtype="UInt16"),
    "nullable_float": Index(np.arange(100), dtype="Float32"),
    "nullable_bool": Index(np.arange(100).astype(bool), dtype="boolean"),
    "string-python": Index(pd.array(tm.makeStringIndex(100), dtype="string[python]")),
}
if has_pyarrow:
    idx = Index(pd.array(tm.makeStringIndex(100), dtype="string[pyarrow]"))
    indices_dict["string-pyarrow"] = idx


@pytest.fixture(params=indices_dict.keys())
def index(request):
    """
    Fixture for many "simple" kinds of indices.

    These indices are unlikely to cover corner cases, e.g.
        - no names
        - no NaTs/NaNs
        - no values near implementation bounds
        - ...
    """
    # copy to avoid mutation, e.g. setting .name
    return indices_dict[request.param].copy()


# Needed to generate cartesian product of indices
index_fixture2 = index


@pytest.fixture(
    params=[
        key for key, value in indices_dict.items() if not isinstance(value, MultiIndex)
    ]
)
def index_flat(request):
    """
    index fixture, but excluding MultiIndex cases.
    """
    key = request.param
    return indices_dict[key].copy()


# Alias so we can test with cartesian product of index_flat
index_flat2 = index_flat


@pytest.fixture(
    params=[
        key
        for key, value in indices_dict.items()
        if not (
            key.startswith(("int", "uint", "float"))
            or key in ["range", "empty", "repeats", "bool-dtype"]
        )
        and not isinstance(value, MultiIndex)
    ]
)
def index_with_missing(request):
    """
    Fixture for indices with missing values.

    Integer-dtype and empty cases are excluded because they cannot hold missing
    values.

    MultiIndex is excluded because isna() is not defined for MultiIndex.
    """

    # GH 35538. Use deep copy to avoid illusive bug on np-dev
    # GHA pipeline that writes into indices_dict despite copy
    ind = indices_dict[request.param].copy(deep=True)
    vals = ind.values
    if request.param in ["tuples", "mi-with-dt64tz-level", "multi"]:
        # For setting missing values in the top level of MultiIndex
        vals = ind.tolist()
        vals[0] = (None,) + vals[0][1:]
        vals[-1] = (None,) + vals[-1][1:]
        return MultiIndex.from_tuples(vals)
    else:
        vals[0] = None
        vals[-1] = None
        return type(ind)(vals)


# ----------------------------------------------------------------
# Series'
# ----------------------------------------------------------------
@pytest.fixture
def string_series() -> Series:
    """
    Fixture for Series of floats with Index of unique strings
    """
    s = tm.makeStringSeries()
    s.name = "series"
    return s


@pytest.fixture
def object_series() -> Series:
    """
    Fixture for Series of dtype object with Index of unique strings
    """
    s = tm.makeObjectSeries()
    s.name = "objects"
    return s


@pytest.fixture
def datetime_series() -> Series:
    """
    Fixture for Series of floats with DatetimeIndex
    """
    s = tm.makeTimeSeries()
    s.name = "ts"
    return s


def _create_series(index):
    """Helper for the _series dict"""
    size = len(index)
    data = np.random.randn(size)
    return Series(data, index=index, name="a", copy=False)


_series = {
    f"series-with-{index_id}-index": _create_series(index)
    for index_id, index in indices_dict.items()
}


@pytest.fixture
def series_with_simple_index(index) -> Series:
    """
    Fixture for tests on series with changing types of indices.
    """
    return _create_series(index)


@pytest.fixture
def series_with_multilevel_index() -> Series:
    """
    Fixture with a Series with a 2-level MultiIndex.
    """
    arrays = [
        ["bar", "bar", "baz", "baz", "qux", "qux", "foo", "foo"],
        ["one", "two", "one", "two", "one", "two", "one", "two"],
    ]
    tuples = zip(*arrays)
    index = MultiIndex.from_tuples(tuples)
    data = np.random.randn(8)
    ser = Series(data, index=index)
    ser.iloc[3] = np.NaN
    return ser


_narrow_series = {
    f"{dtype.__name__}-series": tm.make_rand_series(name="a", dtype=dtype)
    for dtype in tm.NARROW_NP_DTYPES
}


_index_or_series_objs = {**indices_dict, **_series, **_narrow_series}


@pytest.fixture(params=_index_or_series_objs.keys())
def index_or_series_obj(request):
    """
    Fixture for tests on indexes, series and series with a narrow dtype
    copy to avoid mutation, e.g. setting .name
    """
    return _index_or_series_objs[request.param].copy(deep=True)


_typ_objects_series = {
    f"{dtype.__name__}-series": Series(dtype) for dtype in tm.PYTHON_DATA_TYPES
}


_index_or_series_memory_objs = {
    **indices_dict,
    **_series,
    **_narrow_series,
    **_typ_objects_series,
}


@pytest.fixture(params=_index_or_series_memory_objs.keys())
def index_or_series_memory_obj(request):
    """
    Fixture for tests on indexes, series, series with a narrow dtype and
    series with empty objects type
    copy to avoid mutation, e.g. setting .name
    """
    return _index_or_series_memory_objs[request.param].copy(deep=True)


# ----------------------------------------------------------------
# DataFrames
# ----------------------------------------------------------------
@pytest.fixture
def int_frame() -> DataFrame:
    """
    Fixture for DataFrame of ints with index of unique strings

    Columns are ['A', 'B', 'C', 'D']

                A  B  C  D
    vpBeWjM651  1  0  1  0
    5JyxmrP1En -1  0  0  0
    qEDaoD49U2 -1  1  0  0
    m66TkTfsFe  0  0  0  0
    EHPaNzEUFm -1  0 -1  0
    fpRJCevQhi  2  0  0  0
    OlQvnmfi3Q  0  0 -2  0
    ...        .. .. .. ..
    uB1FPlz4uP  0  0  0  1
    EcSe6yNzCU  0  0 -1  0
    L50VudaiI8 -1  1 -2  0
    y3bpw4nwIp  0 -1  0  0
    H0RdLLwrCT  1  1  0  0
    rY82K0vMwm  0  0  0  0
    1OPIUjnkjk  2  0  0  0

    [30 rows x 4 columns]
    """
    return DataFrame(tm.getSeriesData()).astype("int64")


@pytest.fixture
def datetime_frame() -> DataFrame:
    """
    Fixture for DataFrame of floats with DatetimeIndex

    Columns are ['A', 'B', 'C', 'D']

                       A         B         C         D
    2000-01-03 -1.122153  0.468535  0.122226  1.693711
    2000-01-04  0.189378  0.486100  0.007864 -1.216052
    2000-01-05  0.041401 -0.835752 -0.035279 -0.414357
    2000-01-06  0.430050  0.894352  0.090719  0.036939
    2000-01-07 -0.620982 -0.668211 -0.706153  1.466335
    2000-01-10 -0.752633  0.328434 -0.815325  0.699674
    2000-01-11 -2.236969  0.615737 -0.829076 -1.196106
    ...              ...       ...       ...       ...
    2000-02-03  1.642618 -0.579288  0.046005  1.385249
    2000-02-04 -0.544873 -1.160962 -0.284071 -1.418351
    2000-02-07 -2.656149 -0.601387  1.410148  0.444150
    2000-02-08 -1.201881 -1.289040  0.772992 -1.445300
    2000-02-09  1.377373  0.398619  1.008453 -0.928207
    2000-02-10  0.473194 -0.636677  0.984058  0.511519
    2000-02-11 -0.965556  0.408313 -1.312844 -0.381948

    [30 rows x 4 columns]
    """
    return DataFrame(tm.getTimeSeriesData())


@pytest.fixture
def float_frame() -> DataFrame:
    """
    Fixture for DataFrame of floats with index of unique strings

    Columns are ['A', 'B', 'C', 'D'].

                       A         B         C         D
    P7GACiRnxd -0.465578 -0.361863  0.886172 -0.053465
    qZKh6afn8n -0.466693 -0.373773  0.266873  1.673901
    tkp0r6Qble  0.148691 -0.059051  0.174817  1.598433
    wP70WOCtv8  0.133045 -0.581994 -0.992240  0.261651
    M2AeYQMnCz -1.207959 -0.185775  0.588206  0.563938
    QEPzyGDYDo -0.381843 -0.758281  0.502575 -0.565053
    r78Jwns6dn -0.653707  0.883127  0.682199  0.206159
    ...              ...       ...       ...       ...
    IHEGx9NO0T -0.277360  0.113021 -1.018314  0.196316
    lPMj8K27FA -1.313667 -0.604776 -1.305618 -0.863999
    qa66YMWQa5  1.110525  0.475310 -0.747865  0.032121
    yOa0ATsmcE -0.431457  0.067094  0.096567 -0.264962
    65znX3uRNG  1.528446  0.160416 -0.109635 -0.032987
    eCOBvKqf3e  0.235281  1.622222  0.781255  0.392871
    xSucinXxuV -1.263557  0.252799 -0.552247  0.400426

    [30 rows x 4 columns]
    """
    return DataFrame(tm.getSeriesData())


@pytest.fixture
def mixed_type_frame() -> DataFrame:
    """
    Fixture for DataFrame of float/int/string columns with RangeIndex
    Columns are ['a', 'b', 'c', 'float32', 'int32'].
    """
    return DataFrame(
        {
            "a": 1.0,
            "b": 2,
            "c": "foo",
            "float32": np.array([1.0] * 10, dtype="float32"),
            "int32": np.array([1] * 10, dtype="int32"),
        },
        index=np.arange(10),
    )


@pytest.fixture
def rand_series_with_duplicate_datetimeindex() -> Series:
    """
    Fixture for Series with a DatetimeIndex that has duplicates.
    """
    dates = [
        datetime(2000, 1, 2),
        datetime(2000, 1, 2),
        datetime(2000, 1, 2),
        datetime(2000, 1, 3),
        datetime(2000, 1, 3),
        datetime(2000, 1, 3),
        datetime(2000, 1, 4),
        datetime(2000, 1, 4),
        datetime(2000, 1, 4),
        datetime(2000, 1, 5),
    ]

    return Series(np.random.randn(len(dates)), index=dates)


# ----------------------------------------------------------------
# Scalars
# ----------------------------------------------------------------
@pytest.fixture(
    params=[
        (Interval(left=0, right=5), IntervalDtype("int64", "right")),
        (Interval(left=0.1, right=0.5), IntervalDtype("float64", "right")),
        (Period("2012-01", freq="M"), "period[M]"),
        (Period("2012-02-01", freq="D"), "period[D]"),
        (
            Timestamp("2011-01-01", tz="US/Eastern"),
            DatetimeTZDtype(unit="s", tz="US/Eastern"),
        ),
        (Timedelta(seconds=500), "timedelta64[ns]"),
    ]
)
def ea_scalar_and_dtype(request):
    return request.param


# ----------------------------------------------------------------
# Operators & Operations
# ----------------------------------------------------------------
_all_arithmetic_operators = [
    "__add__",
    "__radd__",
    "__sub__",
    "__rsub__",
    "__mul__",
    "__rmul__",
    "__floordiv__",
    "__rfloordiv__",
    "__truediv__",
    "__rtruediv__",
    "__pow__",
    "__rpow__",
    "__mod__",
    "__rmod__",
]


@pytest.fixture(params=_all_arithmetic_operators)
def all_arithmetic_operators(request):
    """
    Fixture for dunder names for common arithmetic operations.
    """
    return request.param


@pytest.fixture(
    params=[
        operator.add,
        ops.radd,
        operator.sub,
        ops.rsub,
        operator.mul,
        ops.rmul,
        operator.truediv,
        ops.rtruediv,
        operator.floordiv,
        ops.rfloordiv,
        operator.mod,
        ops.rmod,
        operator.pow,
        ops.rpow,
        operator.eq,
        operator.ne,
        operator.lt,
        operator.le,
        operator.gt,
        operator.ge,
        operator.and_,
        ops.rand_,
        operator.xor,
        ops.rxor,
        operator.or_,
        ops.ror_,
    ]
)
def all_binary_operators(request):
    """
    Fixture for operator and roperator arithmetic, comparison, and logical ops.
    """
    return request.param


@pytest.fixture(
    params=[
        operator.add,
        ops.radd,
        operator.sub,
        ops.rsub,
        operator.mul,
        ops.rmul,
        operator.truediv,
        ops.rtruediv,
        operator.floordiv,
        ops.rfloordiv,
        operator.mod,
        ops.rmod,
        operator.pow,
        ops.rpow,
    ]
)
def all_arithmetic_functions(request):
    """
    Fixture for operator and roperator arithmetic functions.

    Notes
    -----
    This includes divmod and rdivmod, whereas all_arithmetic_operators
    does not.
    """
    return request.param


_all_numeric_reductions = [
    "count",
    "sum",
    "max",
    "min",
    "mean",
    "prod",
    "std",
    "var",
    "median",
    "kurt",
    "skew",
    "sem",
]


@pytest.fixture(params=_all_numeric_reductions)
def all_numeric_reductions(request):
    """
    Fixture for numeric reduction names.
    """
    return request.param


_all_boolean_reductions = ["all", "any"]


@pytest.fixture(params=_all_boolean_reductions)
def all_boolean_reductions(request):
    """
    Fixture for boolean reduction names.
    """
    return request.param


_all_reductions = _all_numeric_reductions + _all_boolean_reductions


@pytest.fixture(params=_all_reductions)
def all_reductions(request):
    """
    Fixture for all (boolean + numeric) reduction names.
    """
    return request.param


@pytest.fixture(
    params=[
        operator.eq,
        operator.ne,
        operator.gt,
        operator.ge,
        operator.lt,
        operator.le,
    ]
)
def comparison_op(request):
    """
    Fixture for operator module comparison functions.
    """
    return request.param


@pytest.fixture(params=["__le__", "__lt__", "__ge__", "__gt__"])
def compare_operators_no_eq_ne(request):
    """
    Fixture for dunder names for compare operations except == and !=

    * >=
    * >
    * <
    * <=
    """
    return request.param


@pytest.fixture(
    params=["__and__", "__rand__", "__or__", "__ror__", "__xor__", "__rxor__"]
)
def all_logical_operators(request):
    """
    Fixture for dunder names for common logical operations

    * |
    * &
    * ^
    """
    return request.param


_all_numeric_accumulations = ["cumsum", "cumprod", "cummin", "cummax"]


@pytest.fixture(params=_all_numeric_accumulations)
def all_numeric_accumulations(request):
    """
    Fixture for numeric accumulation names
    """
    return request.param


# ----------------------------------------------------------------
# Data sets/files
# ----------------------------------------------------------------
@pytest.fixture
def strict_data_files(pytestconfig):
    """
    Returns the configuration for the test setting `--strict-data-files`.
    """
    return pytestconfig.getoption("--strict-data-files")


@pytest.fixture
def datapath(strict_data_files: str) -> Callable[..., str]:
    """
    Get the path to a data file.

    Parameters
    ----------
    path : str
        Path to the file, relative to ``pandas/tests/``

    Returns
    -------
    path including ``pandas/tests``.

    Raises
    ------
    ValueError
        If the path doesn't exist and the --strict-data-files option is set.
    """
    BASE_PATH = os.path.join(os.path.dirname(__file__), "tests")

    def deco(*args):
        path = os.path.join(BASE_PATH, *args)
        if not os.path.exists(path):
            if strict_data_files:
                raise ValueError(
                    f"Could not find file {path} and --strict-data-files is set."
                )
            pytest.skip(f"Could not find {path}.")
        return path

    return deco


@pytest.fixture
def iris(datapath) -> DataFrame:
    """
    The iris dataset as a DataFrame.
    """
    return pd.read_csv(datapath("io", "data", "csv", "iris.csv"))


# ----------------------------------------------------------------
# Time zones
# ----------------------------------------------------------------
TIMEZONES = [
    None,
    "UTC",
    "US/Eastern",
    "Asia/Tokyo",
    "dateutil/US/Pacific",
    "dateutil/Asia/Singapore",
    "+01:15",
    "-02:15",
    "UTC+01:15",
    "UTC-02:15",
    tzutc(),
    tzlocal(),
    FixedOffset(300),
    FixedOffset(0),
    FixedOffset(-300),
    timezone.utc,
    timezone(timedelta(hours=1)),
    timezone(timedelta(hours=-1), name="foo"),
]
if zoneinfo is not None:
    TIMEZONES.extend(
        [
            zoneinfo.ZoneInfo("US/Pacific"),  # type: ignore[list-item]
            zoneinfo.ZoneInfo("UTC"),  # type: ignore[list-item]
        ]
    )
TIMEZONE_IDS = [repr(i) for i in TIMEZONES]


@td.parametrize_fixture_doc(str(TIMEZONE_IDS))
@pytest.fixture(params=TIMEZONES, ids=TIMEZONE_IDS)
def tz_naive_fixture(request):
    """
    Fixture for trying timezones including default (None): {0}
    """
    return request.param


@td.parametrize_fixture_doc(str(TIMEZONE_IDS[1:]))
@pytest.fixture(params=TIMEZONES[1:], ids=TIMEZONE_IDS[1:])
def tz_aware_fixture(request):
    """
    Fixture for trying explicit timezones: {0}
    """
    return request.param


# Generate cartesian product of tz_aware_fixture:
tz_aware_fixture2 = tz_aware_fixture


_UTCS = ["utc", "dateutil/UTC", utc, tzutc(), timezone.utc]
if zoneinfo is not None:
    _UTCS.append(zoneinfo.ZoneInfo("UTC"))


@pytest.fixture(params=_UTCS)
def utc_fixture(request):
    """
    Fixture to provide variants of UTC timezone strings and tzinfo objects.
    """
    return request.param


utc_fixture2 = utc_fixture


# ----------------------------------------------------------------
# Dtypes
# ----------------------------------------------------------------
@pytest.fixture(params=tm.STRING_DTYPES)
def string_dtype(request):
    """
    Parametrized fixture for string dtypes.

    * str
    * 'str'
    * 'U'
    """
    return request.param


@pytest.fixture(
    params=[
        "string[python]",
        pytest.param("string[pyarrow]", marks=td.skip_if_no("pyarrow")),
    ]
)
def nullable_string_dtype(request):
    """
    Parametrized fixture for string dtypes.

    * 'string[python]'
    * 'string[pyarrow]'
    """
    return request.param


@pytest.fixture(
    params=[
        "python",
        pytest.param("pyarrow", marks=td.skip_if_no("pyarrow")),
    ]
)
def string_storage(request):
    """
    Parametrized fixture for pd.options.mode.string_storage.

    * 'python'
    * 'pyarrow'
    """
    return request.param


@pytest.fixture(
    params=[
        "numpy_nullable",
        pytest.param("pyarrow", marks=td.skip_if_no("pyarrow")),
    ]
)
def dtype_backend(request):
    """
    Parametrized fixture for pd.options.mode.string_storage.

    * 'python'
    * 'pyarrow'
    """
    return request.param


# Alias so we can test with cartesian product of string_storage
string_storage2 = string_storage


@pytest.fixture(params=tm.BYTES_DTYPES)
def bytes_dtype(request):
    """
    Parametrized fixture for bytes dtypes.

    * bytes
    * 'bytes'
    """
    return request.param


@pytest.fixture(params=tm.OBJECT_DTYPES)
def object_dtype(request):
    """
    Parametrized fixture for object dtypes.

    * object
    * 'object'
    """
    return request.param


@pytest.fixture(
    params=[
        "object",
        "string[python]",
        pytest.param("string[pyarrow]", marks=td.skip_if_no("pyarrow")),
    ]
)
def any_string_dtype(request):
    """
    Parametrized fixture for string dtypes.
    * 'object'
    * 'string[python]'
    * 'string[pyarrow]'
    """
    return request.param


@pytest.fixture(params=tm.DATETIME64_DTYPES)
def datetime64_dtype(request):
    """
    Parametrized fixture for datetime64 dtypes.

    * 'datetime64[ns]'
    * 'M8[ns]'
    """
    return request.param


@pytest.fixture(params=tm.TIMEDELTA64_DTYPES)
def timedelta64_dtype(request):
    """
    Parametrized fixture for timedelta64 dtypes.

    * 'timedelta64[ns]'
    * 'm8[ns]'
    """
    return request.param


@pytest.fixture
def fixed_now_ts() -> Timestamp:
    """
    Fixture emits fixed Timestamp.now()
    """
    return Timestamp(
        year=2021, month=1, day=1, hour=12, minute=4, second=13, microsecond=22
    )


@pytest.fixture(params=tm.FLOAT_NUMPY_DTYPES)
def float_numpy_dtype(request):
    """
    Parameterized fixture for float dtypes.

    * float
    * 'float32'
    * 'float64'
    """
    return request.param


@pytest.fixture(params=tm.FLOAT_EA_DTYPES)
def float_ea_dtype(request):
    """
    Parameterized fixture for float dtypes.

    * 'Float32'
    * 'Float64'
    """
    return request.param


@pytest.fixture(params=tm.ALL_FLOAT_DTYPES)
def any_float_dtype(request):
    """
    Parameterized fixture for float dtypes.

    * float
    * 'float32'
    * 'float64'
    * 'Float32'
    * 'Float64'
    """
    return request.param


@pytest.fixture(params=tm.COMPLEX_DTYPES)
def complex_dtype(request):
    """
    Parameterized fixture for complex dtypes.

    * complex
    * 'complex64'
    * 'complex128'
    """
    return request.param


@pytest.fixture(params=tm.SIGNED_INT_NUMPY_DTYPES)
def any_signed_int_numpy_dtype(request):
    """
    Parameterized fixture for signed integer dtypes.

    * int
    * 'int8'
    * 'int16'
    * 'int32'
    * 'int64'
    """
    return request.param


@pytest.fixture(params=tm.UNSIGNED_INT_NUMPY_DTYPES)
def any_unsigned_int_numpy_dtype(request):
    """
    Parameterized fixture for unsigned integer dtypes.

    * 'uint8'
    * 'uint16'
    * 'uint32'
    * 'uint64'
    """
    return request.param


@pytest.fixture(params=tm.ALL_INT_NUMPY_DTYPES)
def any_int_numpy_dtype(request):
    """
    Parameterized fixture for any integer dtype.

    * int
    * 'int8'
    * 'uint8'
    * 'int16'
    * 'uint16'
    * 'int32'
    * 'uint32'
    * 'int64'
    * 'uint64'
    """
    return request.param


@pytest.fixture(params=tm.ALL_INT_EA_DTYPES)
def any_int_ea_dtype(request):
    """
    Parameterized fixture for any nullable integer dtype.

    * 'UInt8'
    * 'Int8'
    * 'UInt16'
    * 'Int16'
    * 'UInt32'
    * 'Int32'
    * 'UInt64'
    * 'Int64'
    """
    return request.param


@pytest.fixture(params=tm.ALL_INT_DTYPES)
def any_int_dtype(request):
    """
    Parameterized fixture for any nullable integer dtype.

    * int
    * 'int8'
    * 'uint8'
    * 'int16'
    * 'uint16'
    * 'int32'
    * 'uint32'
    * 'int64'
    * 'uint64'
    * 'UInt8'
    * 'Int8'
    * 'UInt16'
    * 'Int16'
    * 'UInt32'
    * 'Int32'
    * 'UInt64'
    * 'Int64'
    """
    return request.param


@pytest.fixture(params=tm.ALL_INT_EA_DTYPES + tm.FLOAT_EA_DTYPES)
def any_numeric_ea_dtype(request):
    """
    Parameterized fixture for any nullable integer dtype and
    any float ea dtypes.

    * 'UInt8'
    * 'Int8'
    * 'UInt16'
    * 'Int16'
    * 'UInt32'
    * 'Int32'
    * 'UInt64'
    * 'Int64'
    * 'Float32'
    * 'Float64'
    """
    return request.param


#  Unsupported operand types for + ("List[Union[str, ExtensionDtype, dtype[Any],
#  Type[object]]]" and "List[str]")
@pytest.fixture(
    params=tm.ALL_INT_EA_DTYPES
    + tm.FLOAT_EA_DTYPES
    + tm.ALL_INT_PYARROW_DTYPES_STR_REPR
    + tm.FLOAT_PYARROW_DTYPES_STR_REPR  # type: ignore[operator]
)
def any_numeric_ea_and_arrow_dtype(request):
    """
    Parameterized fixture for any nullable integer dtype and
    any float ea dtypes.

    * 'UInt8'
    * 'Int8'
    * 'UInt16'
    * 'Int16'
    * 'UInt32'
    * 'Int32'
    * 'UInt64'
    * 'Int64'
    * 'Float32'
    * 'Float64'
    * 'uint8[pyarrow]'
    * 'int8[pyarrow]'
    * 'uint16[pyarrow]'
    * 'int16[pyarrow]'
    * 'uint32[pyarrow]'
    * 'int32[pyarrow]'
    * 'uint64[pyarrow]'
    * 'int64[pyarrow]'
    * 'float32[pyarrow]'
    * 'float64[pyarrow]'
    """
    return request.param


@pytest.fixture(params=tm.SIGNED_INT_EA_DTYPES)
def any_signed_int_ea_dtype(request):
    """
    Parameterized fixture for any signed nullable integer dtype.

    * 'Int8'
    * 'Int16'
    * 'Int32'
    * 'Int64'
    """
    return request.param


@pytest.fixture(params=tm.ALL_REAL_NUMPY_DTYPES)
def any_real_numpy_dtype(request):
    """
    Parameterized fixture for any (purely) real numeric dtype.

    * int
    * 'int8'
    * 'uint8'
    * 'int16'
    * 'uint16'
    * 'int32'
    * 'uint32'
    * 'int64'
    * 'uint64'
    * float
    * 'float32'
    * 'float64'
    """
    return request.param


@pytest.fixture(params=tm.ALL_REAL_DTYPES)
def any_real_numeric_dtype(request):
    """
    Parameterized fixture for any (purely) real numeric dtype.

    * int
    * 'int8'
    * 'uint8'
    * 'int16'
    * 'uint16'
    * 'int32'
    * 'uint32'
    * 'int64'
    * 'uint64'
    * float
    * 'float32'
    * 'float64'

    and associated ea dtypes.
    """
    return request.param


@pytest.fixture(params=tm.ALL_NUMPY_DTYPES)
def any_numpy_dtype(request):
    """
    Parameterized fixture for all numpy dtypes.

    * bool
    * 'bool'
    * int
    * 'int8'
    * 'uint8'
    * 'int16'
    * 'uint16'
    * 'int32'
    * 'uint32'
    * 'int64'
    * 'uint64'
    * float
    * 'float32'
    * 'float64'
    * complex
    * 'complex64'
    * 'complex128'
    * str
    * 'str'
    * 'U'
    * bytes
    * 'bytes'
    * 'datetime64[ns]'
    * 'M8[ns]'
    * 'timedelta64[ns]'
    * 'm8[ns]'
    * object
    * 'object'
    """
    return request.param


@pytest.fixture(params=tm.ALL_NUMERIC_DTYPES)
def any_numeric_dtype(request):
    """
    Parameterized fixture for all numeric dtypes.

    * int
    * 'int8'
    * 'uint8'
    * 'int16'
    * 'uint16'
    * 'int32'
    * 'uint32'
    * 'int64'
    * 'uint64'
    * float
    * 'float32'
    * 'float64'
    * complex
    * 'complex64'
    * 'complex128'
    * 'UInt8'
    * 'Int8'
    * 'UInt16'
    * 'Int16'
    * 'UInt32'
    * 'Int32'
    * 'UInt64'
    * 'Int64'
    * 'Float32'
    * 'Float64'
    """
    return request.param


# categoricals are handled separately
_any_skipna_inferred_dtype = [
    ("string", ["a", np.nan, "c"]),
    ("string", ["a", pd.NA, "c"]),
    ("mixed", ["a", pd.NaT, "c"]),  # pd.NaT not considered valid by is_string_array
    ("bytes", [b"a", np.nan, b"c"]),
    ("empty", [np.nan, np.nan, np.nan]),
    ("empty", []),
    ("mixed-integer", ["a", np.nan, 2]),
    ("mixed", ["a", np.nan, 2.0]),
    ("floating", [1.0, np.nan, 2.0]),
    ("integer", [1, np.nan, 2]),
    ("mixed-integer-float", [1, np.nan, 2.0]),
    ("decimal", [Decimal(1), np.nan, Decimal(2)]),
    ("boolean", [True, np.nan, False]),
    ("boolean", [True, pd.NA, False]),
    ("datetime64", [np.datetime64("2013-01-01"), np.nan, np.datetime64("2018-01-01")]),
    ("datetime", [Timestamp("20130101"), np.nan, Timestamp("20180101")]),
    ("date", [date(2013, 1, 1), np.nan, date(2018, 1, 1)]),
    # The following two dtypes are commented out due to GH 23554
    # ('complex', [1 + 1j, np.nan, 2 + 2j]),
    # ('timedelta64', [np.timedelta64(1, 'D'),
    #                  np.nan, np.timedelta64(2, 'D')]),
    ("timedelta", [timedelta(1), np.nan, timedelta(2)]),
    ("time", [time(1), np.nan, time(2)]),
    ("period", [Period(2013), pd.NaT, Period(2018)]),
    ("interval", [Interval(0, 1), np.nan, Interval(0, 2)]),
]
ids, _ = zip(*_any_skipna_inferred_dtype)  # use inferred type as fixture-id


@pytest.fixture(params=_any_skipna_inferred_dtype, ids=ids)
def any_skipna_inferred_dtype(request):
    """
    Fixture for all inferred dtypes from _libs.lib.infer_dtype

    The covered (inferred) types are:
    * 'string'
    * 'empty'
    * 'bytes'
    * 'mixed'
    * 'mixed-integer'
    * 'mixed-integer-float'
    * 'floating'
    * 'integer'
    * 'decimal'
    * 'boolean'
    * 'datetime64'
    * 'datetime'
    * 'date'
    * 'timedelta'
    * 'time'
    * 'period'
    * 'interval'

    Returns
    -------
    inferred_dtype : str
        The string for the inferred dtype from _libs.lib.infer_dtype
    values : np.ndarray
        An array of object dtype that will be inferred to have
        `inferred_dtype`

    Examples
    --------
    >>> from pandas._libs import lib
    >>>
    >>> def test_something(any_skipna_inferred_dtype):
    ...     inferred_dtype, values = any_skipna_inferred_dtype
    ...     # will pass
    ...     assert lib.infer_dtype(values, skipna=True) == inferred_dtype
    """
    inferred_dtype, values = request.param
    values = np.array(values, dtype=object)  # object dtype to avoid casting

    # correctness of inference tested in tests/dtypes/test_inference.py
    return inferred_dtype, values


# ----------------------------------------------------------------
# Misc
# ----------------------------------------------------------------
@pytest.fixture
def ip():
    """
    Get an instance of IPython.InteractiveShell.

    Will raise a skip if IPython is not installed.
    """
    pytest.importorskip("IPython", minversion="6.0.0")
    from IPython.core.interactiveshell import InteractiveShell

    # GH#35711 make sure sqlite history file handle is not leaked
    from traitlets.config import Config  # isort:skip

    c = Config()
    c.HistoryManager.hist_file = ":memory:"

    return InteractiveShell(config=c)


@pytest.fixture(params=["bsr", "coo", "csc", "csr", "dia", "dok", "lil"])
def spmatrix(request):
    """
    Yields scipy sparse matrix classes.
    """
    from scipy import sparse

    return getattr(sparse, request.param + "_matrix")


@pytest.fixture(
    params=[
        getattr(pd.offsets, o)
        for o in pd.offsets.__all__
        if issubclass(getattr(pd.offsets, o), pd.offsets.Tick) and o != "Tick"
    ]
)
def tick_classes(request):
    """
    Fixture for Tick based datetime offsets available for a time series.
    """
    return request.param


@pytest.fixture(params=[None, lambda x: x])
def sort_by_key(request):
    """
    Simple fixture for testing keys in sorting methods.
    Tests None (no key) and the identity key.
    """
    return request.param


@pytest.fixture()
def fsspectest():
    pytest.importorskip("fsspec")
    from fsspec import register_implementation
    from fsspec.implementations.memory import MemoryFileSystem
    from fsspec.registry import _registry as registry

    class TestMemoryFS(MemoryFileSystem):
        protocol = "testmem"
        test = [None]

        def __init__(self, **kwargs) -> None:
            self.test[0] = kwargs.pop("test", None)
            super().__init__(**kwargs)

    register_implementation("testmem", TestMemoryFS, clobber=True)
    yield TestMemoryFS()
    registry.pop("testmem", None)
    TestMemoryFS.test[0] = None
    TestMemoryFS.store.clear()


@pytest.fixture(
    params=[
        ("foo", None, None),
        ("Egon", "Venkman", None),
        ("NCC1701D", "NCC1701D", "NCC1701D"),
        # possibly-matching NAs
        (np.nan, np.nan, np.nan),
        (np.nan, pd.NaT, None),
        (np.nan, pd.NA, None),
        (pd.NA, pd.NA, pd.NA),
    ]
)
def names(request) -> tuple[Hashable, Hashable, Hashable]:
    """
    A 3-tuple of names, the first two for operands, the last for a result.
    """
    return request.param


@pytest.fixture(params=[tm.setitem, tm.loc, tm.iloc])
def indexer_sli(request):
    """
    Parametrize over __setitem__, loc.__setitem__, iloc.__setitem__
    """
    return request.param


@pytest.fixture(params=[tm.loc, tm.iloc])
def indexer_li(request):
    """
    Parametrize over loc.__getitem__, iloc.__getitem__
    """
    return request.param


@pytest.fixture(params=[tm.setitem, tm.iloc])
def indexer_si(request):
    """
    Parametrize over __setitem__, iloc.__setitem__
    """
    return request.param


@pytest.fixture(params=[tm.setitem, tm.loc])
def indexer_sl(request):
    """
    Parametrize over __setitem__, loc.__setitem__
    """
    return request.param


@pytest.fixture(params=[tm.at, tm.loc])
def indexer_al(request):
    """
    Parametrize over at.__setitem__, loc.__setitem__
    """
    return request.param


@pytest.fixture(params=[tm.iat, tm.iloc])
def indexer_ial(request):
    """
    Parametrize over iat.__setitem__, iloc.__setitem__
    """
    return request.param


@pytest.fixture
def using_array_manager() -> bool:
    """
    Fixture to check if the array manager is being used.
    """
    return pd.options.mode.data_manager == "array"


@pytest.fixture
def using_copy_on_write() -> bool:
    """
    Fixture to check if Copy-on-Write is enabled.
    """
    return pd.options.mode.copy_on_write and pd.options.mode.data_manager == "block"


warsaws = ["Europe/Warsaw", "dateutil/Europe/Warsaw"]
if zoneinfo is not None:
    warsaws.append(zoneinfo.ZoneInfo("Europe/Warsaw"))  # type: ignore[arg-type]


@pytest.fixture(params=warsaws)
def warsaw(request) -> str:
    """
    tzinfo for Europe/Warsaw using pytz, dateutil, or zoneinfo.
    """
    return request.param<|MERGE_RESOLUTION|>--- conflicted
+++ resolved
@@ -147,18 +147,17 @@
             "in future version of pandas",
         ),
         (
-<<<<<<< HEAD
             "pandas.core.generic.NDFrame.clip",
             # when run manually the warning produced from the example in the
             #  docstring says "clip downcasting" as expected. But when the doctest
             #  is run via pytest it says "where downcasting".
             #  No idea why 2023-05-09
             "where downcasting from floating dtype to integer dtype is deprecated",
-=======
+        ),
+        (
             "pandas.core.generic.NDFrame.first",
             "first is deprecated and will be removed in a future version. "
             "Please create a mask and filter using `.loc` instead",
->>>>>>> 42e4aa84
         ),
     ]
 
