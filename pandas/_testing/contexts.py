from __future__ import annotations

from contextlib import contextmanager
import os
from pathlib import Path
import tempfile
from typing import (
    IO,
    TYPE_CHECKING,
    Any,
)
import uuid

from pandas._config import using_copy_on_write

from pandas.compat import PYPY
from pandas.errors import ChainedAssignmentError

from pandas import set_option

from pandas.io.common import get_handle

if TYPE_CHECKING:
    from collections.abc import Generator

    from pandas._typing import (
        BaseBuffer,
        CompressionOptions,
        FilePath,
    )


@contextmanager
def decompress_file(
    path: FilePath | BaseBuffer, compression: CompressionOptions
) -> Generator[IO[bytes], None, None]:
    """
    Open a compressed file and return a file object.

    Parameters
    ----------
    path : str
        The path where the file is read from.

    compression : {'gzip', 'bz2', 'zip', 'xz', 'zstd', None}
        Name of the decompression to use

    Returns
    -------
    file object
    """
    with get_handle(path, "rb", compression=compression, is_text=False) as handle:
        yield handle.handle


@contextmanager
def set_timezone(tz: str) -> Generator[None, None, None]:
    """
    Context manager for temporarily setting a timezone.

    Parameters
    ----------
    tz : str
        A string representing a valid timezone.

    Examples
    --------
    >>> from datetime import datetime
    >>> from dateutil.tz import tzlocal
    >>> tzlocal().tzname(datetime(2021, 1, 1))  # doctest: +SKIP
    'IST'

    >>> with set_timezone("US/Eastern"):
    ...     tzlocal().tzname(datetime(2021, 1, 1))
    'EST'
    """
    import time

    def setTZ(tz) -> None:
        if tz is None:
            try:
                del os.environ["TZ"]
            except KeyError:
                pass
        else:
            os.environ["TZ"] = tz
            time.tzset()

    orig_tz = os.environ.get("TZ")
    setTZ(tz)
    try:
        yield
    finally:
        setTZ(orig_tz)


@contextmanager
def ensure_clean(
    filename=None, return_filelike: bool = False, **kwargs: Any
) -> Generator[Any, None, None]:
    """
    Gets a temporary path and agrees to remove on close.

    This implementation does not use tempfile.mkstemp to avoid having a file handle.
    If the code using the returned path wants to delete the file itself, windows
    requires that no program has a file handle to it.

    Parameters
    ----------
    filename : str (optional)
        suffix of the created file.
    return_filelike : bool (default False)
        if True, returns a file-like which is *always* cleaned. Necessary for
        savefig and other functions which want to append extensions.
    **kwargs
        Additional keywords are passed to open().

    """
    folder = Path(tempfile.gettempdir())

    if filename is None:
        filename = ""
    filename = str(uuid.uuid4()) + filename
    path = folder / filename

    path.touch()

    handle_or_str: str | IO = str(path)
    encoding = kwargs.pop("encoding", None)
    if return_filelike:
        kwargs.setdefault("mode", "w+b")
        if encoding is None and "b" not in kwargs["mode"]:
            encoding = "utf-8"
        handle_or_str = open(path, encoding=encoding, **kwargs)

    try:
        yield handle_or_str
    finally:
        if not isinstance(handle_or_str, str):
            handle_or_str.close()
        if path.is_file():
            path.unlink()


@contextmanager
def with_csv_dialect(name: str, **kwargs) -> Generator[None, None, None]:
    """
    Context manager to temporarily register a CSV dialect for parsing CSV.

    Parameters
    ----------
    name : str
        The name of the dialect.
    kwargs : mapping
        The parameters for the dialect.

    Raises
    ------
    ValueError : the name of the dialect conflicts with a builtin one.

    See Also
    --------
    csv : Python's CSV library.
    """
    import csv

    _BUILTIN_DIALECTS = {"excel", "excel-tab", "unix"}

    if name in _BUILTIN_DIALECTS:
        raise ValueError("Cannot override builtin dialect.")

    csv.register_dialect(name, **kwargs)
    try:
        yield
    finally:
        csv.unregister_dialect(name)


@contextmanager
def use_numexpr(use, min_elements=None) -> Generator[None, None, None]:
    from pandas.core.computation import expressions as expr

    if min_elements is None:
        min_elements = expr._MIN_ELEMENTS

    olduse = expr.USE_NUMEXPR
    oldmin = expr._MIN_ELEMENTS
    set_option("compute.use_numexpr", use)
    expr._MIN_ELEMENTS = min_elements
    try:
        yield
    finally:
        expr._MIN_ELEMENTS = oldmin
        set_option("compute.use_numexpr", olduse)


def raises_chained_assignment_error(warn=True, extra_warnings=(), extra_match=()):
    from pandas._testing import assert_produces_warning

    if not warn:
        from contextlib import nullcontext

        return nullcontext()

    if PYPY and not extra_warnings:
        from contextlib import nullcontext

        return nullcontext()
    elif PYPY and extra_warnings:
        return assert_produces_warning(
            extra_warnings,
            match=extra_match,
        )
    else:
        if using_copy_on_write():
            warning = ChainedAssignmentError
            match = (
                "A value is trying to be set on a copy of a DataFrame or Series "
                "through chained assignment"
            )
        else:
            warning = FutureWarning  # type: ignore[assignment]
            # TODO update match
            match = "ChainedAssignmentError"
        if extra_warnings:
            warning = (warning, *extra_warnings)  # type: ignore[assignment]
        return assert_produces_warning(
            warning,
<<<<<<< HEAD
            match=(match, *extra_match),
        )


def assert_cow_warning(warn=True, match=None, **kwargs):
    """
    Assert that a warning is raised in the CoW warning mode.

    Parameters
    ----------
    warn : bool, default True
        By default, check that a warning is raised. Can be turned off by passing False.
    match : str
        The warning message to match against, if different from the default.
    kwargs
        Passed through to assert_produces_warning
    """
    from pandas._testing import assert_produces_warning

    if not warn:
        from contextlib import nullcontext

        return nullcontext()

    if not match:
        match = "Setting a value on a view"

    return assert_produces_warning(FutureWarning, match=match, **kwargs)
=======
            match="|".join((match, *extra_match)),
        )
>>>>>>> d2797268
<|MERGE_RESOLUTION|>--- conflicted
+++ resolved
@@ -226,36 +226,5 @@
             warning = (warning, *extra_warnings)  # type: ignore[assignment]
         return assert_produces_warning(
             warning,
-<<<<<<< HEAD
             match=(match, *extra_match),
-        )
-
-
-def assert_cow_warning(warn=True, match=None, **kwargs):
-    """
-    Assert that a warning is raised in the CoW warning mode.
-
-    Parameters
-    ----------
-    warn : bool, default True
-        By default, check that a warning is raised. Can be turned off by passing False.
-    match : str
-        The warning message to match against, if different from the default.
-    kwargs
-        Passed through to assert_produces_warning
-    """
-    from pandas._testing import assert_produces_warning
-
-    if not warn:
-        from contextlib import nullcontext
-
-        return nullcontext()
-
-    if not match:
-        match = "Setting a value on a view"
-
-    return assert_produces_warning(FutureWarning, match=match, **kwargs)
-=======
-            match="|".join((match, *extra_match)),
-        )
->>>>>>> d2797268
+        )