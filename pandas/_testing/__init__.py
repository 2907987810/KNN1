--- conflicted
+++ resolved
@@ -1124,11 +1124,7 @@
     "raise_assert_detail",
     "rands",
     "reset_display_options",
-<<<<<<< HEAD
-=======
-    "RNGContext",
     "raises_chained_assignment_error",
->>>>>>> 859e4eb3
     "round_trip_localpath",
     "round_trip_pathlib",
     "round_trip_pickle",
