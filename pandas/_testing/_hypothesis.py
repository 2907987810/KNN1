"""
Hypothesis data generator helpers.
"""
from datetime import datetime

from hypothesis import strategies as st
from hypothesis.extra.dateutil import timezones as dateutil_timezones

from pandas.compat import is_platform_windows

import pandas as pd

from pandas.tseries.offsets import (
    BMonthBegin,
    BMonthEnd,
    BQuarterBegin,
    BQuarterEnd,
    BYearBegin,
    BYearEnd,
    MonthBegin,
    MonthEnd,
    QuarterBegin,
    QuarterEnd,
    YearBegin,
    YearEnd,
)

OPTIONAL_INTS = st.lists(st.one_of(st.integers(), st.none()), max_size=10, min_size=3)

OPTIONAL_FLOATS = st.lists(st.one_of(st.floats(), st.none()), max_size=10, min_size=3)

OPTIONAL_TEXT = st.lists(st.one_of(st.none(), st.text()), max_size=10, min_size=3)

OPTIONAL_DICTS = st.lists(
    st.one_of(st.none(), st.dictionaries(st.text(), st.integers())),
    max_size=10,
    min_size=3,
)

OPTIONAL_LISTS = st.lists(
    st.one_of(st.none(), st.lists(st.text(), max_size=10, min_size=3)),
    max_size=10,
    min_size=3,
)

OPTIONAL_ONE_OF_ALL = st.one_of(
    OPTIONAL_DICTS, OPTIONAL_FLOATS, OPTIONAL_INTS, OPTIONAL_LISTS, OPTIONAL_TEXT
)

if is_platform_windows():
    DATETIME_NO_TZ = st.datetimes(min_value=datetime(1900, 1, 1))
else:
    DATETIME_NO_TZ = st.datetimes()

DATETIME_JAN_1_1900_OPTIONAL_TZ = st.datetimes(
<<<<<<< HEAD
    min_value=pd.Timestamp(1900, 1, 1).to_pydatetime(),  # pyright: ignore[reportGeneralTypeIssues]
    max_value=pd.Timestamp(1900, 1, 1).to_pydatetime(),  # pyright: ignore[reportGeneralTypeIssues]
    timezones=st.one_of(st.none(), dateutil_timezones(), st.timezones()),
=======
    min_value=pd.Timestamp(1900, 1, 1).to_pydatetime(),  # pyright: ignore[reportArgumentType]
    max_value=pd.Timestamp(1900, 1, 1).to_pydatetime(),  # pyright: ignore[reportArgumentType]
    timezones=st.one_of(st.none(), dateutil_timezones(), pytz_timezones()),
>>>>>>> 4ed67ac9
)

DATETIME_IN_PD_TIMESTAMP_RANGE_NO_TZ = st.datetimes(
    min_value=pd.Timestamp.min.to_pydatetime(warn=False),
    max_value=pd.Timestamp.max.to_pydatetime(warn=False),
)

INT_NEG_999_TO_POS_999 = st.integers(-999, 999)

# The strategy for each type is registered in conftest.py, as they don't carry
# enough runtime information (e.g. type hints) to infer how to build them.
YQM_OFFSET = st.one_of(
    *map(
        st.from_type,
        [
            MonthBegin,
            MonthEnd,
            BMonthBegin,
            BMonthEnd,
            QuarterBegin,
            QuarterEnd,
            BQuarterBegin,
            BQuarterEnd,
            YearBegin,
            YearEnd,
            BYearBegin,
            BYearEnd,
        ],
    )
)<|MERGE_RESOLUTION|>--- conflicted
+++ resolved
@@ -53,15 +53,9 @@
     DATETIME_NO_TZ = st.datetimes()
 
 DATETIME_JAN_1_1900_OPTIONAL_TZ = st.datetimes(
-<<<<<<< HEAD
-    min_value=pd.Timestamp(1900, 1, 1).to_pydatetime(),  # pyright: ignore[reportGeneralTypeIssues]
-    max_value=pd.Timestamp(1900, 1, 1).to_pydatetime(),  # pyright: ignore[reportGeneralTypeIssues]
-    timezones=st.one_of(st.none(), dateutil_timezones(), st.timezones()),
-=======
     min_value=pd.Timestamp(1900, 1, 1).to_pydatetime(),  # pyright: ignore[reportArgumentType]
     max_value=pd.Timestamp(1900, 1, 1).to_pydatetime(),  # pyright: ignore[reportArgumentType]
-    timezones=st.one_of(st.none(), dateutil_timezones(), pytz_timezones()),
->>>>>>> 4ed67ac9
+    timezones=st.one_of(st.none(), dateutil_timezones(), st.timezones()),
 )
 
 DATETIME_IN_PD_TIMESTAMP_RANGE_NO_TZ = st.datetimes(
