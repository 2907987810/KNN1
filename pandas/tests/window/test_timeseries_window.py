import numpy as np
import pytest

from pandas import (
    DataFrame,
    Index,
    MultiIndex,
    Series,
    Timestamp,
    date_range,
    to_datetime,
)
import pandas._testing as tm

import pandas.tseries.offsets as offsets


class TestRollingTS:

    # rolling time-series friendly
    # xref GH13327

    def setup_method(self, method):

        self.regular = DataFrame(
            {"A": date_range("20130101", periods=5, freq="s"), "B": range(5)}
        ).set_index("A")

        self.ragged = DataFrame({"B": range(5)})
        self.ragged.index = [
            Timestamp("20130101 09:00:00"),
            Timestamp("20130101 09:00:02"),
            Timestamp("20130101 09:00:03"),
            Timestamp("20130101 09:00:05"),
            Timestamp("20130101 09:00:06"),
        ]

    def test_doc_string(self):

        df = DataFrame(
            {"B": [0, 1, 2, np.nan, 4]},
            index=[
                Timestamp("20130101 09:00:00"),
                Timestamp("20130101 09:00:02"),
                Timestamp("20130101 09:00:03"),
                Timestamp("20130101 09:00:05"),
                Timestamp("20130101 09:00:06"),
            ],
        )
        df
        df.rolling("2s").sum()

    def test_invalid_window_non_int(self):

        # not a valid freq
        msg = "passed window foobar is not compatible with a datetimelike index"
        with pytest.raises(ValueError, match=msg):
            self.regular.rolling(window="foobar")
        # not a datetimelike index
        msg = "window must be an integer"
        with pytest.raises(ValueError, match=msg):
            self.regular.reset_index().rolling(window="foobar")

    @pytest.mark.parametrize("freq", ["2MS", offsets.MonthBegin(2)])
    def test_invalid_window_nonfixed(self, freq):

        # non-fixed freqs
        msg = "\\<2 \\* MonthBegins\\> is a non-fixed frequency"
        with pytest.raises(ValueError, match=msg):
            self.regular.rolling(window=freq)

    @pytest.mark.parametrize("freq", ["1D", offsets.Day(2), "2ms"])
    def test_valid_window(self, freq):
        self.regular.rolling(window=freq)

    @pytest.mark.parametrize("minp", [1.0, "foo", np.array([1, 2, 3])])
    def test_invalid_minp(self, minp):
        # non-integer min_periods
        msg = (
            r"local variable 'minp' referenced before assignment|"
            "min_periods must be an integer"
        )
        with pytest.raises(ValueError, match=msg):
            self.regular.rolling(window="1D", min_periods=minp)

    def test_invalid_center_datetimelike(self):
        # center is not implemented
        msg = "center is not implemented for datetimelike and offset based windows"
        with pytest.raises(NotImplementedError, match=msg):
            self.regular.rolling(window="1D", center=True)

    def test_on(self):

        df = self.regular

        # not a valid column
        msg = (
            r"invalid on specified as foobar, must be a column "
            "\\(of DataFrame\\), an Index or None"
        )
        with pytest.raises(ValueError, match=msg):
            df.rolling(window="2s", on="foobar")

        # column is valid
        df = df.copy()
        df["C"] = date_range("20130101", periods=len(df))
        df.rolling(window="2d", on="C").sum()

        # invalid columns
        msg = "window must be an integer"
        with pytest.raises(ValueError, match=msg):
            df.rolling(window="2d", on="B")

        # ok even though on non-selected
        df.rolling(window="2d", on="C").B.sum()

    def test_monotonic_on(self):

        # on/index must be monotonic
        df = DataFrame(
            {"A": date_range("20130101", periods=5, freq="s"), "B": range(5)}
        )

        assert df.A.is_monotonic
        df.rolling("2s", on="A").sum()

        df = df.set_index("A")
        assert df.index.is_monotonic
        df.rolling("2s").sum()

    def test_non_monotonic_on(self):
        # GH 19248
        df = DataFrame(
            {"A": date_range("20130101", periods=5, freq="s"), "B": range(5)}
        )
        df = df.set_index("A")
        non_monotonic_index = df.index.to_list()
        non_monotonic_index[0] = non_monotonic_index[3]
        df.index = non_monotonic_index

        assert not df.index.is_monotonic

        msg = "index must be monotonic"
        with pytest.raises(ValueError, match=msg):
            df.rolling("2s").sum()

        df = df.reset_index()

        msg = (
            r"invalid on specified as A, must be a column "
            "\\(of DataFrame\\), an Index or None"
        )
        with pytest.raises(ValueError, match=msg):
            df.rolling("2s", on="A").sum()

    def test_frame_on(self):

        df = DataFrame(
            {"B": range(5), "C": date_range("20130101 09:00:00", periods=5, freq="3s")}
        )

        df["A"] = [
            Timestamp("20130101 09:00:00"),
            Timestamp("20130101 09:00:02"),
            Timestamp("20130101 09:00:03"),
            Timestamp("20130101 09:00:05"),
            Timestamp("20130101 09:00:06"),
        ]

        # we are doing simulating using 'on'
        expected = df.set_index("A").rolling("2s").B.sum().reset_index(drop=True)

        result = df.rolling("2s", on="A").B.sum()
        tm.assert_series_equal(result, expected)

        # test as a frame
        # we should be ignoring the 'on' as an aggregation column
        # note that the expected is setting, computing, and resetting
        # so the columns need to be switched compared
        # to the actual result where they are ordered as in the
        # original
        expected = (
            df.set_index("A").rolling("2s")[["B"]].sum().reset_index()[["B", "A"]]
        )

        result = df.rolling("2s", on="A")[["B"]].sum()
        tm.assert_frame_equal(result, expected)

    def test_frame_on2(self):

        # using multiple aggregation columns
        df = DataFrame(
            {
                "A": [0, 1, 2, 3, 4],
                "B": [0, 1, 2, np.nan, 4],
                "C": Index(
                    [
                        Timestamp("20130101 09:00:00"),
                        Timestamp("20130101 09:00:02"),
                        Timestamp("20130101 09:00:03"),
                        Timestamp("20130101 09:00:05"),
                        Timestamp("20130101 09:00:06"),
                    ]
                ),
            },
            columns=["A", "C", "B"],
        )

        expected1 = DataFrame(
            {"A": [0.0, 1, 3, 3, 7], "B": [0, 1, 3, np.nan, 4], "C": df["C"]},
            columns=["A", "C", "B"],
        )

        result = df.rolling("2s", on="C").sum()
        expected = expected1
        tm.assert_frame_equal(result, expected)

        expected = Series([0, 1, 3, np.nan, 4], name="B")
        result = df.rolling("2s", on="C").B.sum()
        tm.assert_series_equal(result, expected)

        expected = expected1[["A", "B", "C"]]
        result = df.rolling("2s", on="C")[["A", "B", "C"]].sum()
        tm.assert_frame_equal(result, expected)

    def test_basic_regular(self):

        df = self.regular.copy()

        df.index = date_range("20130101", periods=5, freq="D")
        expected = df.rolling(window=1, min_periods=1).sum()
        result = df.rolling(window="1D").sum()
        tm.assert_frame_equal(result, expected)

        df.index = date_range("20130101", periods=5, freq="2D")
        expected = df.rolling(window=1, min_periods=1).sum()
        result = df.rolling(window="2D", min_periods=1).sum()
        tm.assert_frame_equal(result, expected)

        expected = df.rolling(window=1, min_periods=1).sum()
        result = df.rolling(window="2D", min_periods=1).sum()
        tm.assert_frame_equal(result, expected)

        expected = df.rolling(window=1).sum()
        result = df.rolling(window="2D").sum()
        tm.assert_frame_equal(result, expected)

    def test_min_periods(self):

        # compare for min_periods
        df = self.regular

        # these slightly different
        expected = df.rolling(2, min_periods=1).sum()
        result = df.rolling("2s").sum()
        tm.assert_frame_equal(result, expected)

        expected = df.rolling(2, min_periods=1).sum()
        result = df.rolling("2s", min_periods=1).sum()
        tm.assert_frame_equal(result, expected)

    def test_closed(self):

        # xref GH13965

        df = DataFrame(
            {"A": [1] * 5},
            index=[
                Timestamp("20130101 09:00:01"),
                Timestamp("20130101 09:00:02"),
                Timestamp("20130101 09:00:03"),
                Timestamp("20130101 09:00:04"),
                Timestamp("20130101 09:00:06"),
            ],
        )

        # closed must be 'right', 'left', 'both', 'neither'
        msg = "closed must be 'right', 'left', 'both' or 'neither'"
        with pytest.raises(ValueError, match=msg):
            self.regular.rolling(window="2s", closed="blabla")

        expected = df.copy()
        expected["A"] = [1.0, 2, 2, 2, 1]
        result = df.rolling("2s", closed="right").sum()
        tm.assert_frame_equal(result, expected)

        # default should be 'right'
        result = df.rolling("2s").sum()
        tm.assert_frame_equal(result, expected)

        expected = df.copy()
        expected["A"] = [1.0, 2, 3, 3, 2]
        result = df.rolling("2s", closed="both").sum()
        tm.assert_frame_equal(result, expected)

        expected = df.copy()
        expected["A"] = [np.nan, 1.0, 2, 2, 1]
        result = df.rolling("2s", closed="left").sum()
        tm.assert_frame_equal(result, expected)

        expected = df.copy()
        expected["A"] = [np.nan, 1.0, 1, 1, np.nan]
        result = df.rolling("2s", closed="neither").sum()
        tm.assert_frame_equal(result, expected)

    def test_ragged_sum(self):

        df = self.ragged
        result = df.rolling(window="1s", min_periods=1).sum()
        expected = df.copy()
        expected["B"] = [0.0, 1, 2, 3, 4]
        tm.assert_frame_equal(result, expected)

        result = df.rolling(window="2s", min_periods=1).sum()
        expected = df.copy()
        expected["B"] = [0.0, 1, 3, 3, 7]
        tm.assert_frame_equal(result, expected)

        result = df.rolling(window="2s", min_periods=2).sum()
        expected = df.copy()
        expected["B"] = [np.nan, np.nan, 3, np.nan, 7]
        tm.assert_frame_equal(result, expected)

        result = df.rolling(window="3s", min_periods=1).sum()
        expected = df.copy()
        expected["B"] = [0.0, 1, 3, 5, 7]
        tm.assert_frame_equal(result, expected)

        result = df.rolling(window="3s").sum()
        expected = df.copy()
        expected["B"] = [0.0, 1, 3, 5, 7]
        tm.assert_frame_equal(result, expected)

        result = df.rolling(window="4s", min_periods=1).sum()
        expected = df.copy()
        expected["B"] = [0.0, 1, 3, 6, 9]
        tm.assert_frame_equal(result, expected)

        result = df.rolling(window="4s", min_periods=3).sum()
        expected = df.copy()
        expected["B"] = [np.nan, np.nan, 3, 6, 9]
        tm.assert_frame_equal(result, expected)

        result = df.rolling(window="5s", min_periods=1).sum()
        expected = df.copy()
        expected["B"] = [0.0, 1, 3, 6, 10]
        tm.assert_frame_equal(result, expected)

    def test_ragged_mean(self):

        df = self.ragged
        result = df.rolling(window="1s", min_periods=1).mean()
        expected = df.copy()
        expected["B"] = [0.0, 1, 2, 3, 4]
        tm.assert_frame_equal(result, expected)

        result = df.rolling(window="2s", min_periods=1).mean()
        expected = df.copy()
        expected["B"] = [0.0, 1, 1.5, 3.0, 3.5]
        tm.assert_frame_equal(result, expected)

    def test_ragged_median(self):

        df = self.ragged
        result = df.rolling(window="1s", min_periods=1).median()
        expected = df.copy()
        expected["B"] = [0.0, 1, 2, 3, 4]
        tm.assert_frame_equal(result, expected)

        result = df.rolling(window="2s", min_periods=1).median()
        expected = df.copy()
        expected["B"] = [0.0, 1, 1.5, 3.0, 3.5]
        tm.assert_frame_equal(result, expected)

    def test_ragged_quantile(self):

        df = self.ragged
        result = df.rolling(window="1s", min_periods=1).quantile(0.5)
        expected = df.copy()
        expected["B"] = [0.0, 1, 2, 3, 4]
        tm.assert_frame_equal(result, expected)

        result = df.rolling(window="2s", min_periods=1).quantile(0.5)
        expected = df.copy()
        expected["B"] = [0.0, 1, 1.5, 3.0, 3.5]
        tm.assert_frame_equal(result, expected)

    def test_ragged_std(self):

        df = self.ragged
        result = df.rolling(window="1s", min_periods=1).std(ddof=0)
        expected = df.copy()
        expected["B"] = [0.0] * 5
        tm.assert_frame_equal(result, expected)

        result = df.rolling(window="1s", min_periods=1).std(ddof=1)
        expected = df.copy()
        expected["B"] = [np.nan] * 5
        tm.assert_frame_equal(result, expected)

        result = df.rolling(window="3s", min_periods=1).std(ddof=0)
        expected = df.copy()
        expected["B"] = [0.0] + [0.5] * 4
        tm.assert_frame_equal(result, expected)

        result = df.rolling(window="5s", min_periods=1).std(ddof=1)
        expected = df.copy()
        expected["B"] = [np.nan, 0.707107, 1.0, 1.0, 1.290994]
        tm.assert_frame_equal(result, expected)

    def test_ragged_var(self):

        df = self.ragged
        result = df.rolling(window="1s", min_periods=1).var(ddof=0)
        expected = df.copy()
        expected["B"] = [0.0] * 5
        tm.assert_frame_equal(result, expected)

        result = df.rolling(window="1s", min_periods=1).var(ddof=1)
        expected = df.copy()
        expected["B"] = [np.nan] * 5
        tm.assert_frame_equal(result, expected)

        result = df.rolling(window="3s", min_periods=1).var(ddof=0)
        expected = df.copy()
        expected["B"] = [0.0] + [0.25] * 4
        tm.assert_frame_equal(result, expected)

        result = df.rolling(window="5s", min_periods=1).var(ddof=1)
        expected = df.copy()
        expected["B"] = [np.nan, 0.5, 1.0, 1.0, 1 + 2 / 3.0]
        tm.assert_frame_equal(result, expected)

    def test_ragged_skew(self):

        df = self.ragged
        result = df.rolling(window="3s", min_periods=1).skew()
        expected = df.copy()
        expected["B"] = [np.nan] * 5
        tm.assert_frame_equal(result, expected)

        result = df.rolling(window="5s", min_periods=1).skew()
        expected = df.copy()
        expected["B"] = [np.nan] * 2 + [0.0, 0.0, 0.0]
        tm.assert_frame_equal(result, expected)

    def test_ragged_kurt(self):

        df = self.ragged
        result = df.rolling(window="3s", min_periods=1).kurt()
        expected = df.copy()
        expected["B"] = [np.nan] * 5
        tm.assert_frame_equal(result, expected)

        result = df.rolling(window="5s", min_periods=1).kurt()
        expected = df.copy()
        expected["B"] = [np.nan] * 4 + [-1.2]
        tm.assert_frame_equal(result, expected)

    def test_ragged_count(self):

        df = self.ragged
        result = df.rolling(window="1s", min_periods=1).count()
        expected = df.copy()
        expected["B"] = [1.0, 1, 1, 1, 1]
        tm.assert_frame_equal(result, expected)

        df = self.ragged
        result = df.rolling(window="1s").count()
        tm.assert_frame_equal(result, expected)

        result = df.rolling(window="2s", min_periods=1).count()
        expected = df.copy()
        expected["B"] = [1.0, 1, 2, 1, 2]
        tm.assert_frame_equal(result, expected)

        result = df.rolling(window="2s", min_periods=2).count()
        expected = df.copy()
        expected["B"] = [np.nan, np.nan, 2, np.nan, 2]
        tm.assert_frame_equal(result, expected)

    def test_regular_min(self):

        df = DataFrame(
            {"A": date_range("20130101", periods=5, freq="s"), "B": [0.0, 1, 2, 3, 4]}
        ).set_index("A")
        result = df.rolling("1s").min()
        expected = df.copy()
        expected["B"] = [0.0, 1, 2, 3, 4]
        tm.assert_frame_equal(result, expected)

        df = DataFrame(
            {"A": date_range("20130101", periods=5, freq="s"), "B": [5, 4, 3, 4, 5]}
        ).set_index("A")

        tm.assert_frame_equal(result, expected)
        result = df.rolling("2s").min()
        expected = df.copy()
        expected["B"] = [5.0, 4, 3, 3, 4]
        tm.assert_frame_equal(result, expected)

        result = df.rolling("5s").min()
        expected = df.copy()
        expected["B"] = [5.0, 4, 3, 3, 3]
        tm.assert_frame_equal(result, expected)

    def test_ragged_min(self):

        df = self.ragged

        result = df.rolling(window="1s", min_periods=1).min()
        expected = df.copy()
        expected["B"] = [0.0, 1, 2, 3, 4]
        tm.assert_frame_equal(result, expected)

        result = df.rolling(window="2s", min_periods=1).min()
        expected = df.copy()
        expected["B"] = [0.0, 1, 1, 3, 3]
        tm.assert_frame_equal(result, expected)

        result = df.rolling(window="5s", min_periods=1).min()
        expected = df.copy()
        expected["B"] = [0.0, 0, 0, 1, 1]
        tm.assert_frame_equal(result, expected)

    def test_perf_min(self):

        N = 10000

        dfp = DataFrame(
            {"B": np.random.randn(N)}, index=date_range("20130101", periods=N, freq="s")
        )
        expected = dfp.rolling(2, min_periods=1).min()
        result = dfp.rolling("2s").min()
        assert ((result - expected) < 0.01).all().bool()

        expected = dfp.rolling(200, min_periods=1).min()
        result = dfp.rolling("200s").min()
        assert ((result - expected) < 0.01).all().bool()

    def test_ragged_max(self):

        df = self.ragged

        result = df.rolling(window="1s", min_periods=1).max()
        expected = df.copy()
        expected["B"] = [0.0, 1, 2, 3, 4]
        tm.assert_frame_equal(result, expected)

        result = df.rolling(window="2s", min_periods=1).max()
        expected = df.copy()
        expected["B"] = [0.0, 1, 2, 3, 4]
        tm.assert_frame_equal(result, expected)

        result = df.rolling(window="5s", min_periods=1).max()
        expected = df.copy()
        expected["B"] = [0.0, 1, 2, 3, 4]
        tm.assert_frame_equal(result, expected)

    @pytest.mark.parametrize(
        "freq, op, result_data",
        [
            ("ms", "min", [0.0] * 10),
            ("ms", "mean", [0.0] * 9 + [2.0 / 9]),
            ("ms", "max", [0.0] * 9 + [2.0]),
            ("s", "min", [0.0] * 10),
            ("s", "mean", [0.0] * 9 + [2.0 / 9]),
            ("s", "max", [0.0] * 9 + [2.0]),
            ("min", "min", [0.0] * 10),
            ("min", "mean", [0.0] * 9 + [2.0 / 9]),
            ("min", "max", [0.0] * 9 + [2.0]),
            ("h", "min", [0.0] * 10),
            ("h", "mean", [0.0] * 9 + [2.0 / 9]),
            ("h", "max", [0.0] * 9 + [2.0]),
            ("D", "min", [0.0] * 10),
            ("D", "mean", [0.0] * 9 + [2.0 / 9]),
            ("D", "max", [0.0] * 9 + [2.0]),
        ],
    )
    def test_freqs_ops(self, freq, op, result_data):
        # GH 21096
        index = date_range(start="2018-1-1 01:00:00", freq=f"1{freq}", periods=10)
        s = Series(data=0, index=index)
        s.iloc[1] = np.nan
        s.iloc[-1] = 2
        result = getattr(s.rolling(window=f"10{freq}"), op)()
        expected = Series(data=result_data, index=index)

        tm.assert_series_equal(result, expected)

    @pytest.mark.parametrize(
        "f",
        [
            "sum",
            "mean",
            "count",
            "median",
            "std",
            "var",
            "kurt",
            "skew",
            "min",
            "max",
        ],
    )
<<<<<<< HEAD
    @pytest.mark.filterwarnings("ignore:min_periods:DeprecationWarning")
    def test_all(self, f):

        # simple comparison of integer vs time-based windowing
        df = self.regular * 2
        er = df.rolling(window=1)
        r = df.rolling(window="1s")

=======
    def test_all(self, f):

        # simple comparison of integer vs time-based windowing
        df = self.regular * 2
        er = df.rolling(window=1)
        r = df.rolling(window="1s")

>>>>>>> 703838a1
        result = getattr(r, f)()
        expected = getattr(er, f)()
        tm.assert_frame_equal(result, expected)

        result = r.quantile(0.5)
        expected = er.quantile(0.5)
        tm.assert_frame_equal(result, expected)

    @pytest.mark.parametrize(
        "f",
        [
            "sum",
            "mean",
            "count",
            "median",
            "std",
            "var",
            "kurt",
            "skew",
            "min",
            "max",
        ],
    )
    def test_all2(self, f):

        # more sophisticated comparison of integer vs.
        # time-based windowing
        df = DataFrame(
            {"B": np.arange(50)}, index=date_range("20130101", periods=50, freq="H")
        )
        # in-range data
        dft = df.between_time("09:00", "16:00")

        r = dft.rolling(window="5H")

        result = getattr(r, f)()

        # we need to roll the days separately
        # to compare with a time-based roll
        # finally groupby-apply will return a multi-index
        # so we need to drop the day
        def agg_by_day(x):
            x = x.between_time("09:00", "16:00")
            return getattr(x.rolling(5, min_periods=1), f)()

        expected = (
            df.groupby(df.index.day).apply(agg_by_day).reset_index(level=0, drop=True)
        )

        tm.assert_frame_equal(result, expected)

    def test_groupby_monotonic(self):

        # GH 15130
        # we don't need to validate monotonicity when grouping

        data = [
            ["David", "1/1/2015", 100],
            ["David", "1/5/2015", 500],
            ["David", "5/30/2015", 50],
            ["David", "7/25/2015", 50],
            ["Ryan", "1/4/2014", 100],
            ["Ryan", "1/19/2015", 500],
            ["Ryan", "3/31/2016", 50],
            ["Joe", "7/1/2015", 100],
            ["Joe", "9/9/2015", 500],
            ["Joe", "10/15/2015", 50],
        ]

        df = DataFrame(data=data, columns=["name", "date", "amount"])
        df["date"] = to_datetime(df["date"])

        expected = (
            df.set_index("date")
            .groupby("name")
            .apply(lambda x: x.rolling("180D")["amount"].sum())
        )
        result = df.groupby("name").rolling("180D", on="date")["amount"].sum()
        tm.assert_series_equal(result, expected)

    def test_non_monotonic(self):
        # GH 13966 (similar to #15130, closed by #15175)

        dates = date_range(start="2016-01-01 09:30:00", periods=20, freq="s")
        df = DataFrame(
            {
                "A": [1] * 20 + [2] * 12 + [3] * 8,
                "B": np.concatenate((dates, dates)),
                "C": np.arange(40),
            }
        )

        result = df.groupby("A").rolling("4s", on="B").C.mean()
        expected = (
            df.set_index("B").groupby("A").apply(lambda x: x.rolling("4s")["C"].mean())
        )
        tm.assert_series_equal(result, expected)

        df2 = df.sort_values("B")
        result = df2.groupby("A").rolling("4s", on="B").C.mean()
        tm.assert_series_equal(result, expected)

    def test_rolling_cov_offset(self):
        # GH16058

        idx = date_range("2017-01-01", periods=24, freq="1h")
        ss = Series(np.arange(len(idx)), index=idx)

        result = ss.rolling("2h").cov()
        expected = Series([np.nan] + [0.5] * (len(idx) - 1), index=idx)
        tm.assert_series_equal(result, expected)

        expected2 = ss.rolling(2, min_periods=1).cov()
        tm.assert_series_equal(result, expected2)

        result = ss.rolling("3h").cov()
        expected = Series([np.nan, 0.5] + [1.0] * (len(idx) - 2), index=idx)
        tm.assert_series_equal(result, expected)

        expected2 = ss.rolling(3, min_periods=1).cov()
        tm.assert_series_equal(result, expected2)

    def test_rolling_on_decreasing_index(self):
        # GH-19248, GH-32385
        index = [
            Timestamp("20190101 09:00:30"),
            Timestamp("20190101 09:00:27"),
            Timestamp("20190101 09:00:20"),
            Timestamp("20190101 09:00:18"),
            Timestamp("20190101 09:00:10"),
        ]

        df = DataFrame({"column": [3, 4, 4, 5, 6]}, index=index)
        result = df.rolling("5s").min()
        expected = DataFrame({"column": [3.0, 3.0, 4.0, 4.0, 6.0]}, index=index)
        tm.assert_frame_equal(result, expected)

    def test_rolling_on_empty(self):
        # GH-32385
        df = DataFrame({"column": []}, index=[])
        result = df.rolling("5s").min()
        expected = DataFrame({"column": []}, index=[])
        tm.assert_frame_equal(result, expected)

    def test_rolling_on_multi_index_level(self):
        # GH-15584
        df = DataFrame(
            {"column": range(6)},
            index=MultiIndex.from_product(
                [date_range("20190101", periods=3), range(2)], names=["date", "seq"]
            ),
        )
        result = df.rolling("10d", on=df.index.get_level_values("date")).sum()
        expected = DataFrame(
            {"column": [0.0, 1.0, 3.0, 6.0, 10.0, 15.0]}, index=df.index
        )
        tm.assert_frame_equal(result, expected)<|MERGE_RESOLUTION|>--- conflicted
+++ resolved
@@ -593,7 +593,7 @@
         [
             "sum",
             "mean",
-            "count",
+            pytest.param("count", marks=pytest.mark.filterwarnings("ignore:min_periods:DeprecationWarning")),
             "median",
             "std",
             "var",
@@ -603,8 +603,6 @@
             "max",
         ],
     )
-<<<<<<< HEAD
-    @pytest.mark.filterwarnings("ignore:min_periods:DeprecationWarning")
     def test_all(self, f):
 
         # simple comparison of integer vs time-based windowing
@@ -612,15 +610,6 @@
         er = df.rolling(window=1)
         r = df.rolling(window="1s")
 
-=======
-    def test_all(self, f):
-
-        # simple comparison of integer vs time-based windowing
-        df = self.regular * 2
-        er = df.rolling(window=1)
-        r = df.rolling(window="1s")
-
->>>>>>> 703838a1
         result = getattr(r, f)()
         expected = getattr(er, f)()
         tm.assert_frame_equal(result, expected)
