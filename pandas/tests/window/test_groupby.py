import numpy as np
import pytest

from pandas import (
    DataFrame,
    Index,
    MultiIndex,
    Series,
    Timestamp,
    date_range,
    to_datetime,
)
import pandas._testing as tm
from pandas.api.indexers import BaseIndexer
from pandas.core.groupby.groupby import get_groupby


class TestRolling:
    def setup_method(self):
        self.frame = DataFrame({"A": [1] * 20 + [2] * 12 + [3] * 8, "B": np.arange(40)})

    def test_mutated(self):

        msg = r"groupby\(\) got an unexpected keyword argument 'foo'"
        with pytest.raises(TypeError, match=msg):
            self.frame.groupby("A", foo=1)

        g = self.frame.groupby("A")
        assert not g.mutated
        g = get_groupby(self.frame, by="A", mutated=True)
        assert g.mutated

    def test_getitem(self):
        g = self.frame.groupby("A")
        g_mutated = get_groupby(self.frame, by="A", mutated=True)

        expected = g_mutated.B.apply(lambda x: x.rolling(2).mean())

        result = g.rolling(2).mean().B
        tm.assert_series_equal(result, expected)

        result = g.rolling(2).B.mean()
        tm.assert_series_equal(result, expected)

        result = g.B.rolling(2).mean()
        tm.assert_series_equal(result, expected)

        result = self.frame.B.groupby(self.frame.A).rolling(2).mean()
        tm.assert_series_equal(result, expected)

    def test_getitem_multiple(self):

        # GH 13174
        g = self.frame.groupby("A")
        r = g.rolling(2, min_periods=0)
        g_mutated = get_groupby(self.frame, by="A", mutated=True)
        expected = g_mutated.B.apply(lambda x: x.rolling(2, min_periods=0).count())

        result = r.B.count()
        tm.assert_series_equal(result, expected)

        result = r.B.count()
        tm.assert_series_equal(result, expected)

    @pytest.mark.parametrize(
        "f",
        [
            "sum",
            "mean",
            "min",
            "max",
            pytest.param(
                "count",
                marks=pytest.mark.filterwarnings("ignore:min_periods:FutureWarning"),
            ),
            "kurt",
            "skew",
        ],
    )
    def test_rolling(self, f):
        g = self.frame.groupby("A")
        r = g.rolling(window=4)

        result = getattr(r, f)()
        expected = g.apply(lambda x: getattr(x.rolling(4), f)())
        # groupby.apply doesn't drop the grouped-by column
        expected = expected.drop("A", axis=1)
        # GH 39732
        expected_index = MultiIndex.from_arrays([self.frame["A"], range(40)])
        expected.index = expected_index
        tm.assert_frame_equal(result, expected)

    @pytest.mark.parametrize("f", ["std", "var"])
    def test_rolling_ddof(self, f):
        g = self.frame.groupby("A")
        r = g.rolling(window=4)

        result = getattr(r, f)(ddof=1)
        expected = g.apply(lambda x: getattr(x.rolling(4), f)(ddof=1))
        # groupby.apply doesn't drop the grouped-by column
        expected = expected.drop("A", axis=1)
        # GH 39732
        expected_index = MultiIndex.from_arrays([self.frame["A"], range(40)])
        expected.index = expected_index
        tm.assert_frame_equal(result, expected)

    @pytest.mark.parametrize(
        "interpolation", ["linear", "lower", "higher", "midpoint", "nearest"]
    )
    def test_rolling_quantile(self, interpolation):
        g = self.frame.groupby("A")
        r = g.rolling(window=4)

        result = r.quantile(0.4, interpolation=interpolation)
        expected = g.apply(
            lambda x: x.rolling(4).quantile(0.4, interpolation=interpolation)
        )
        # groupby.apply doesn't drop the grouped-by column
        expected = expected.drop("A", axis=1)
        # GH 39732
        expected_index = MultiIndex.from_arrays([self.frame["A"], range(40)])
        expected.index = expected_index
        tm.assert_frame_equal(result, expected)

    @pytest.mark.parametrize("f", ["corr", "cov"])
    def test_rolling_corr_cov(self, f):
        g = self.frame.groupby("A")
        r = g.rolling(window=4)

        result = getattr(r, f)(self.frame)

        def func(x):
            return getattr(x.rolling(4), f)(self.frame)

        expected = g.apply(func)
        # GH 39591: The grouped column should be all np.nan
        # (groupby.apply inserts 0s for cov)
        expected["A"] = np.nan
        tm.assert_frame_equal(result, expected)

        result = getattr(r.B, f)(pairwise=True)

        def func(x):
            return getattr(x.B.rolling(4), f)(pairwise=True)

        expected = g.apply(func)
        tm.assert_series_equal(result, expected)

    def test_rolling_apply(self, raw):
        g = self.frame.groupby("A")
        r = g.rolling(window=4)

        # reduction
        result = r.apply(lambda x: x.sum(), raw=raw)
        expected = g.apply(lambda x: x.rolling(4).apply(lambda y: y.sum(), raw=raw))
        # groupby.apply doesn't drop the grouped-by column
        expected = expected.drop("A", axis=1)
        # GH 39732
        expected_index = MultiIndex.from_arrays([self.frame["A"], range(40)])
        expected.index = expected_index
        tm.assert_frame_equal(result, expected)

    def test_rolling_apply_mutability(self):
        # GH 14013
        df = DataFrame({"A": ["foo"] * 3 + ["bar"] * 3, "B": [1] * 6})
        g = df.groupby("A")

        mi = MultiIndex.from_tuples(
            [("bar", 3), ("bar", 4), ("bar", 5), ("foo", 0), ("foo", 1), ("foo", 2)]
        )

        mi.names = ["A", None]
        # Grouped column should not be a part of the output
        expected = DataFrame([np.nan, 2.0, 2.0] * 2, columns=["B"], index=mi)

        result = g.rolling(window=2).sum()
        tm.assert_frame_equal(result, expected)

        # Call an arbitrary function on the groupby
        g.sum()

        # Make sure nothing has been mutated
        result = g.rolling(window=2).sum()
        tm.assert_frame_equal(result, expected)

    @pytest.mark.parametrize("expected_value,raw_value", [[1.0, True], [0.0, False]])
    def test_groupby_rolling(self, expected_value, raw_value):
        # GH 31754

        def foo(x):
            return int(isinstance(x, np.ndarray))

        df = DataFrame({"id": [1, 1, 1], "value": [1, 2, 3]})
        result = df.groupby("id").value.rolling(1).apply(foo, raw=raw_value)
        expected = Series(
            [expected_value] * 3,
            index=MultiIndex.from_tuples(((1, 0), (1, 1), (1, 2)), names=["id", None]),
            name="value",
        )
        tm.assert_series_equal(result, expected)

    def test_groupby_rolling_center_center(self):
        # GH 35552
        series = Series(range(1, 6))
        result = series.groupby(series).rolling(center=True, window=3).mean()
        expected = Series(
            [np.nan] * 5,
            index=MultiIndex.from_tuples(((1, 0), (2, 1), (3, 2), (4, 3), (5, 4))),
        )
        tm.assert_series_equal(result, expected)

        series = Series(range(1, 5))
        result = series.groupby(series).rolling(center=True, window=3).mean()
        expected = Series(
            [np.nan] * 4,
            index=MultiIndex.from_tuples(((1, 0), (2, 1), (3, 2), (4, 3))),
        )
        tm.assert_series_equal(result, expected)

        df = DataFrame({"a": ["a"] * 5 + ["b"] * 6, "b": range(11)})
        result = df.groupby("a").rolling(center=True, window=3).mean()
        expected = DataFrame(
            [np.nan, 1, 2, 3, np.nan, np.nan, 6, 7, 8, 9, np.nan],
            index=MultiIndex.from_tuples(
                (
                    ("a", 0),
                    ("a", 1),
                    ("a", 2),
                    ("a", 3),
                    ("a", 4),
                    ("b", 5),
                    ("b", 6),
                    ("b", 7),
                    ("b", 8),
                    ("b", 9),
                    ("b", 10),
                ),
                names=["a", None],
            ),
            columns=["b"],
        )
        tm.assert_frame_equal(result, expected)

        df = DataFrame({"a": ["a"] * 5 + ["b"] * 5, "b": range(10)})
        result = df.groupby("a").rolling(center=True, window=3).mean()
        expected = DataFrame(
            [np.nan, 1, 2, 3, np.nan, np.nan, 6, 7, 8, np.nan],
            index=MultiIndex.from_tuples(
                (
                    ("a", 0),
                    ("a", 1),
                    ("a", 2),
                    ("a", 3),
                    ("a", 4),
                    ("b", 5),
                    ("b", 6),
                    ("b", 7),
                    ("b", 8),
                    ("b", 9),
                ),
                names=["a", None],
            ),
            columns=["b"],
        )
        tm.assert_frame_equal(result, expected)

    def test_groupby_rolling_center_on(self):
        # GH 37141
        df = DataFrame(
            data={
                "Date": date_range("2020-01-01", "2020-01-10"),
                "gb": ["group_1"] * 6 + ["group_2"] * 4,
                "value": range(10),
            }
        )
        result = (
            df.groupby("gb")
            .rolling(6, on="Date", center=True, min_periods=1)
            .value.mean()
        )
        expected = Series(
            [1.0, 1.5, 2.0, 2.5, 3.0, 3.5, 7.0, 7.5, 7.5, 7.5],
            name="value",
            index=MultiIndex.from_tuples(
                (
                    ("group_1", Timestamp("2020-01-01")),
                    ("group_1", Timestamp("2020-01-02")),
                    ("group_1", Timestamp("2020-01-03")),
                    ("group_1", Timestamp("2020-01-04")),
                    ("group_1", Timestamp("2020-01-05")),
                    ("group_1", Timestamp("2020-01-06")),
                    ("group_2", Timestamp("2020-01-07")),
                    ("group_2", Timestamp("2020-01-08")),
                    ("group_2", Timestamp("2020-01-09")),
                    ("group_2", Timestamp("2020-01-10")),
                ),
                names=["gb", "Date"],
            ),
        )
        tm.assert_series_equal(result, expected)

    @pytest.mark.parametrize("min_periods", [5, 4, 3])
    def test_groupby_rolling_center_min_periods(self, min_periods):
        # GH 36040
        df = DataFrame({"group": ["A"] * 10 + ["B"] * 10, "data": range(20)})

        window_size = 5
        result = (
            df.groupby("group")
            .rolling(window_size, center=True, min_periods=min_periods)
            .mean()
        )
        result = result.reset_index()[["group", "data"]]

        grp_A_mean = [1.0, 1.5, 2.0, 3.0, 4.0, 5.0, 6.0, 7.0, 7.5, 8.0]
        grp_B_mean = [x + 10.0 for x in grp_A_mean]

        num_nans = max(0, min_periods - 3)  # For window_size of 5
        nans = [np.nan] * num_nans
        grp_A_expected = nans + grp_A_mean[num_nans : 10 - num_nans] + nans
        grp_B_expected = nans + grp_B_mean[num_nans : 10 - num_nans] + nans

        expected = DataFrame(
            {"group": ["A"] * 10 + ["B"] * 10, "data": grp_A_expected + grp_B_expected}
        )

        tm.assert_frame_equal(result, expected)

    def test_groupby_subselect_rolling(self):
        # GH 35486
        df = DataFrame(
            {"a": [1, 2, 3, 2], "b": [4.0, 2.0, 3.0, 1.0], "c": [10, 20, 30, 20]}
        )
        result = df.groupby("a")[["b"]].rolling(2).max()
        expected = DataFrame(
            [np.nan, np.nan, 2.0, np.nan],
            columns=["b"],
            index=MultiIndex.from_tuples(
                ((1, 0), (2, 1), (2, 3), (3, 2)), names=["a", None]
            ),
        )
        tm.assert_frame_equal(result, expected)

        result = df.groupby("a")["b"].rolling(2).max()
        expected = Series(
            [np.nan, np.nan, 2.0, np.nan],
            index=MultiIndex.from_tuples(
                ((1, 0), (2, 1), (2, 3), (3, 2)), names=["a", None]
            ),
            name="b",
        )
        tm.assert_series_equal(result, expected)

    def test_groupby_rolling_custom_indexer(self):
        # GH 35557
        class SimpleIndexer(BaseIndexer):
            def get_window_bounds(
                self, num_values=0, min_periods=None, center=None, closed=None
            ):
                min_periods = self.window_size if min_periods is None else 0
                end = np.arange(num_values, dtype=np.int64) + 1
                start = end.copy() - self.window_size
                start[start < 0] = min_periods
                return start, end

        df = DataFrame(
            {"a": [1.0, 2.0, 3.0, 4.0, 5.0] * 3}, index=[0] * 5 + [1] * 5 + [2] * 5
        )
        result = (
            df.groupby(df.index)
            .rolling(SimpleIndexer(window_size=3), min_periods=1)
            .sum()
        )
        expected = df.groupby(df.index).rolling(window=3, min_periods=1).sum()
        tm.assert_frame_equal(result, expected)

    def test_groupby_rolling_subset_with_closed(self):
        # GH 35549
        df = DataFrame(
            {
                "column1": range(6),
                "column2": range(6),
                "group": 3 * ["A", "B"],
                "date": [Timestamp("2019-01-01")] * 6,
            }
        )
        result = (
            df.groupby("group").rolling("1D", on="date", closed="left")["column1"].sum()
        )
        expected = Series(
            [np.nan, 0.0, 2.0, np.nan, 1.0, 4.0],
            index=MultiIndex.from_tuples(
                [("A", Timestamp("2019-01-01"))] * 3
                + [("B", Timestamp("2019-01-01"))] * 3,
                names=["group", "date"],
            ),
            name="column1",
        )
        tm.assert_series_equal(result, expected)

    def test_groupby_subset_rolling_subset_with_closed(self):
        # GH 35549
        df = DataFrame(
            {
                "column1": range(6),
                "column2": range(6),
                "group": 3 * ["A", "B"],
                "date": [Timestamp("2019-01-01")] * 6,
            }
        )

        result = (
            df.groupby("group")[["column1", "date"]]
            .rolling("1D", on="date", closed="left")["column1"]
            .sum()
        )
        expected = Series(
            [np.nan, 0.0, 2.0, np.nan, 1.0, 4.0],
            index=MultiIndex.from_tuples(
                [("A", Timestamp("2019-01-01"))] * 3
                + [("B", Timestamp("2019-01-01"))] * 3,
                names=["group", "date"],
            ),
            name="column1",
        )
        tm.assert_series_equal(result, expected)

    @pytest.mark.parametrize("func", ["max", "min"])
    def test_groupby_rolling_index_changed(self, func):
        # GH: #36018 nlevels of MultiIndex changed
        ds = Series(
            [1, 2, 2],
            index=MultiIndex.from_tuples(
                [("a", "x"), ("a", "y"), ("c", "z")], names=["1", "2"]
            ),
            name="a",
        )

        result = getattr(ds.groupby(ds).rolling(2), func)()
        expected = Series(
            [np.nan, np.nan, 2.0],
            index=MultiIndex.from_tuples(
                [(1, "a", "x"), (2, "a", "y"), (2, "c", "z")], names=["a", "1", "2"]
            ),
            name="a",
        )
        tm.assert_series_equal(result, expected)

    def test_groupby_rolling_empty_frame(self):
        # GH 36197
        expected = DataFrame({"s1": []})
        result = expected.groupby("s1").rolling(window=1).sum()
        # GH 32262
        expected = expected.drop(columns="s1")
        # GH-38057 from_tuples gives empty object dtype, we now get float/int levels
        # expected.index = MultiIndex.from_tuples([], names=["s1", None])
        expected.index = MultiIndex.from_product(
            [Index([], dtype="float64"), Index([], dtype="int64")], names=["s1", None]
        )
        tm.assert_frame_equal(result, expected)

        expected = DataFrame({"s1": [], "s2": []})
        result = expected.groupby(["s1", "s2"]).rolling(window=1).sum()
        # GH 32262
        expected = expected.drop(columns=["s1", "s2"])
        expected.index = MultiIndex.from_product(
            [
                Index([], dtype="float64"),
                Index([], dtype="float64"),
                Index([], dtype="int64"),
            ],
            names=["s1", "s2", None],
        )
        tm.assert_frame_equal(result, expected)

    def test_groupby_rolling_string_index(self):
        # GH: 36727
        df = DataFrame(
            [
                ["A", "group_1", Timestamp(2019, 1, 1, 9)],
                ["B", "group_1", Timestamp(2019, 1, 2, 9)],
                ["Z", "group_2", Timestamp(2019, 1, 3, 9)],
                ["H", "group_1", Timestamp(2019, 1, 6, 9)],
                ["E", "group_2", Timestamp(2019, 1, 20, 9)],
            ],
            columns=["index", "group", "eventTime"],
        ).set_index("index")

        groups = df.groupby("group")
        df["count_to_date"] = groups.cumcount()
        rolling_groups = groups.rolling("10d", on="eventTime")
        result = rolling_groups.apply(lambda df: df.shape[0])
        expected = DataFrame(
            [
                ["A", "group_1", Timestamp(2019, 1, 1, 9), 1.0],
                ["B", "group_1", Timestamp(2019, 1, 2, 9), 2.0],
                ["H", "group_1", Timestamp(2019, 1, 6, 9), 3.0],
                ["Z", "group_2", Timestamp(2019, 1, 3, 9), 1.0],
                ["E", "group_2", Timestamp(2019, 1, 20, 9), 1.0],
            ],
            columns=["index", "group", "eventTime", "count_to_date"],
        ).set_index(["group", "index"])
        tm.assert_frame_equal(result, expected)

    def test_groupby_rolling_no_sort(self):
        # GH 36889
        result = (
            DataFrame({"foo": [2, 1], "bar": [2, 1]})
            .groupby("foo", sort=False)
            .rolling(1)
            .min()
        )
        expected = DataFrame(
            np.array([[2.0, 2.0], [1.0, 1.0]]),
            columns=["foo", "bar"],
            index=MultiIndex.from_tuples([(2, 0), (1, 1)], names=["foo", None]),
        )
        # GH 32262
        expected = expected.drop(columns="foo")
        tm.assert_frame_equal(result, expected)

    def test_groupby_rolling_count_closed_on(self):
        # GH 35869
        df = DataFrame(
            {
                "column1": range(6),
                "column2": range(6),
                "group": 3 * ["A", "B"],
                "date": date_range(end="20190101", periods=6),
            }
        )
        result = (
            df.groupby("group")
            .rolling("3d", on="date", closed="left")["column1"]
            .count()
        )
        expected = Series(
            [np.nan, 1.0, 1.0, np.nan, 1.0, 1.0],
            name="column1",
            index=MultiIndex.from_tuples(
                [
                    ("A", Timestamp("2018-12-27")),
                    ("A", Timestamp("2018-12-29")),
                    ("A", Timestamp("2018-12-31")),
                    ("B", Timestamp("2018-12-28")),
                    ("B", Timestamp("2018-12-30")),
                    ("B", Timestamp("2019-01-01")),
                ],
                names=["group", "date"],
            ),
        )
        tm.assert_series_equal(result, expected)

    @pytest.mark.parametrize(
        ("func", "kwargs"),
        [("rolling", {"window": 2, "min_periods": 1}), ("expanding", {})],
    )
    def test_groupby_rolling_sem(self, func, kwargs):
        # GH: 26476
        df = DataFrame(
            [["a", 1], ["a", 2], ["b", 1], ["b", 2], ["b", 3]], columns=["a", "b"]
        )
        result = getattr(df.groupby("a"), func)(**kwargs).sem()
        expected = DataFrame(
            {"a": [np.nan] * 5, "b": [np.nan, 0.70711, np.nan, 0.70711, 0.70711]},
            index=MultiIndex.from_tuples(
                [("a", 0), ("a", 1), ("b", 2), ("b", 3), ("b", 4)], names=["a", None]
            ),
        )
        # GH 32262
        expected = expected.drop(columns="a")
        tm.assert_frame_equal(result, expected)

    @pytest.mark.parametrize(
        ("rollings", "key"), [({"on": "a"}, "a"), ({"on": None}, "index")]
    )
    def test_groupby_rolling_nans_in_index(self, rollings, key):
        # GH: 34617
        df = DataFrame(
            {
                "a": to_datetime(["2020-06-01 12:00", "2020-06-01 14:00", np.nan]),
                "b": [1, 2, 3],
                "c": [1, 1, 1],
            }
        )
        if key == "index":
            df = df.set_index("a")
        with pytest.raises(ValueError, match=f"{key} must be monotonic"):
            df.groupby("c").rolling("60min", **rollings)

    @pytest.mark.parametrize("group_keys", [True, False])
    def test_groupby_rolling_group_keys(self, group_keys):
        # GH 37641
        # GH 38523: GH 37641 actually was not a bug.
        # group_keys only applies to groupby.apply directly
        arrays = [["val1", "val1", "val2"], ["val1", "val1", "val2"]]
        index = MultiIndex.from_arrays(arrays, names=("idx1", "idx2"))

        s = Series([1, 2, 3], index=index)
        result = s.groupby(["idx1", "idx2"], group_keys=group_keys).rolling(1).mean()
        expected = Series(
            [1.0, 2.0, 3.0],
            index=MultiIndex.from_tuples(
                [
                    ("val1", "val1", "val1", "val1"),
                    ("val1", "val1", "val1", "val1"),
                    ("val2", "val2", "val2", "val2"),
                ],
                names=["idx1", "idx2", "idx1", "idx2"],
            ),
        )
        tm.assert_series_equal(result, expected)

    def test_groupby_rolling_index_level_and_column_label(self):
        # The groupby keys should not appear as a resulting column
        arrays = [["val1", "val1", "val2"], ["val1", "val1", "val2"]]
        index = MultiIndex.from_arrays(arrays, names=("idx1", "idx2"))

        df = DataFrame({"A": [1, 1, 2], "B": range(3)}, index=index)
        result = df.groupby(["idx1", "A"]).rolling(1).mean()
        expected = DataFrame(
            {"B": [0.0, 1.0, 2.0]},
            index=MultiIndex.from_tuples(
                [
                    ("val1", 1, "val1", "val1"),
                    ("val1", 1, "val1", "val1"),
                    ("val2", 2, "val2", "val2"),
                ],
                names=["idx1", "A", "idx1", "idx2"],
            ),
        )
        tm.assert_frame_equal(result, expected)

    def test_groupby_rolling_resulting_multiindex(self):
        # a few different cases checking the created MultiIndex of the result
        # https://github.com/pandas-dev/pandas/pull/38057

        # grouping by 1 columns -> 2-level MI as result
        df = DataFrame({"a": np.arange(8.0), "b": [1, 2] * 4})
        result = df.groupby("b").rolling(3).mean()
        expected_index = MultiIndex.from_tuples(
            [(1, 0), (1, 2), (1, 4), (1, 6), (2, 1), (2, 3), (2, 5), (2, 7)],
            names=["b", None],
        )
        tm.assert_index_equal(result.index, expected_index)

        # grouping by 2 columns -> 3-level MI as result
        df = DataFrame({"a": np.arange(12.0), "b": [1, 2] * 6, "c": [1, 2, 3, 4] * 3})
        result = df.groupby(["b", "c"]).rolling(2).sum()
        expected_index = MultiIndex.from_tuples(
            [
                (1, 1, 0),
                (1, 1, 4),
                (1, 1, 8),
                (1, 3, 2),
                (1, 3, 6),
                (1, 3, 10),
                (2, 2, 1),
                (2, 2, 5),
                (2, 2, 9),
                (2, 4, 3),
                (2, 4, 7),
                (2, 4, 11),
            ],
            names=["b", "c", None],
        )
        tm.assert_index_equal(result.index, expected_index)

        # grouping with 1 level on dataframe with 2-level MI -> 3-level MI as result
        df = DataFrame({"a": np.arange(8.0), "b": [1, 2] * 4, "c": [1, 2, 3, 4] * 2})
        df = df.set_index("c", append=True)
        result = df.groupby("b").rolling(3).mean()
        expected_index = MultiIndex.from_tuples(
            [
                (1, 0, 1),
                (1, 2, 3),
                (1, 4, 1),
                (1, 6, 3),
                (2, 1, 2),
                (2, 3, 4),
                (2, 5, 2),
                (2, 7, 4),
            ],
            names=["b", None, "c"],
        )
        tm.assert_index_equal(result.index, expected_index)

    def test_groupby_rolling_object_doesnt_affect_groupby_apply(self):
        # GH 39732
        g = self.frame.groupby("A")
        expected = g.apply(lambda x: x.rolling(4).sum()).index
        _ = g.rolling(window=4)
        result = g.apply(lambda x: x.rolling(4).sum()).index
        tm.assert_index_equal(result, expected)
        assert not g.mutated
        assert not g.grouper.mutated

    @pytest.mark.parametrize(
        "columns", [MultiIndex.from_tuples([("A", ""), ("B", "C")]), ["A", "B"]]
    )
    def test_by_column_not_in_values(self, columns):
        # GH 32262
        df = DataFrame([[1, 0]] * 20 + [[2, 0]] * 12 + [[3, 0]] * 8, columns=columns)
        g = df.groupby("A")
        original_obj = g.obj.copy(deep=True)
        r = g.rolling(4)
        result = r.sum()
        assert "A" not in result.columns
        tm.assert_frame_equal(g.obj, original_obj)

<<<<<<< HEAD
    def test_as_index_false(self):
        # GH 39433
        data = [
            ["A", "2018-01-01", 100],
            ["A", "2018-01-02", 200],
            ["B", "2018-01-01", 150],
            ["B", "2018-01-02", 250],
        ]
        df = DataFrame(data, columns=["id", "date", "num"])
        df["date"] = to_datetime(df["date"])
        expected = df.set_index(["date"])

        result = (
            expected.groupby([expected.id], as_index=False)
            .rolling(window=2, min_periods=1)
            .mean()
        )
        tm.assert_frame_equal(result, expected)

        result = (
            expected.groupby([expected.id, expected.index.weekday], as_index=False)
            .rolling(window=2, min_periods=1)
            .mean()
        )
        expected = DataFrame()
        tm.assert_frame_equal(result, expected)
=======
    def test_groupby_level(self):
        # GH 38523, 38787
        arrays = [
            ["Falcon", "Falcon", "Parrot", "Parrot"],
            ["Captive", "Wild", "Captive", "Wild"],
        ]
        index = MultiIndex.from_arrays(arrays, names=("Animal", "Type"))
        df = DataFrame({"Max Speed": [390.0, 350.0, 30.0, 20.0]}, index=index)
        result = df.groupby(level=0)["Max Speed"].rolling(2).sum()
        expected = Series(
            [np.nan, 740.0, np.nan, 50.0],
            index=MultiIndex.from_tuples(
                [
                    ("Falcon", "Falcon", "Captive"),
                    ("Falcon", "Falcon", "Wild"),
                    ("Parrot", "Parrot", "Captive"),
                    ("Parrot", "Parrot", "Wild"),
                ],
                names=["Animal", "Animal", "Type"],
            ),
            name="Max Speed",
        )
        tm.assert_series_equal(result, expected)
>>>>>>> ce34c1ce


class TestExpanding:
    def setup_method(self):
        self.frame = DataFrame({"A": [1] * 20 + [2] * 12 + [3] * 8, "B": np.arange(40)})

    @pytest.mark.parametrize(
        "f", ["sum", "mean", "min", "max", "count", "kurt", "skew"]
    )
    def test_expanding(self, f):
        g = self.frame.groupby("A")
        r = g.expanding()

        result = getattr(r, f)()
        expected = g.apply(lambda x: getattr(x.expanding(), f)())
        # groupby.apply doesn't drop the grouped-by column
        expected = expected.drop("A", axis=1)
        # GH 39732
        expected_index = MultiIndex.from_arrays([self.frame["A"], range(40)])
        expected.index = expected_index
        tm.assert_frame_equal(result, expected)

    @pytest.mark.parametrize("f", ["std", "var"])
    def test_expanding_ddof(self, f):
        g = self.frame.groupby("A")
        r = g.expanding()

        result = getattr(r, f)(ddof=0)
        expected = g.apply(lambda x: getattr(x.expanding(), f)(ddof=0))
        # groupby.apply doesn't drop the grouped-by column
        expected = expected.drop("A", axis=1)
        # GH 39732
        expected_index = MultiIndex.from_arrays([self.frame["A"], range(40)])
        expected.index = expected_index
        tm.assert_frame_equal(result, expected)

    @pytest.mark.parametrize(
        "interpolation", ["linear", "lower", "higher", "midpoint", "nearest"]
    )
    def test_expanding_quantile(self, interpolation):
        g = self.frame.groupby("A")
        r = g.expanding()

        result = r.quantile(0.4, interpolation=interpolation)
        expected = g.apply(
            lambda x: x.expanding().quantile(0.4, interpolation=interpolation)
        )
        # groupby.apply doesn't drop the grouped-by column
        expected = expected.drop("A", axis=1)
        # GH 39732
        expected_index = MultiIndex.from_arrays([self.frame["A"], range(40)])
        expected.index = expected_index
        tm.assert_frame_equal(result, expected)

    @pytest.mark.parametrize("f", ["corr", "cov"])
    def test_expanding_corr_cov(self, f):
        g = self.frame.groupby("A")
        r = g.expanding()

        result = getattr(r, f)(self.frame)

        def func(x):
            return getattr(x.expanding(), f)(self.frame)

        expected = g.apply(func)
        # GH 39591: groupby.apply returns 1 instead of nan for windows
        # with all nan values
        null_idx = list(range(20, 61)) + list(range(72, 113))
        expected.iloc[null_idx, 1] = np.nan
        # GH 39591: The grouped column should be all np.nan
        # (groupby.apply inserts 0s for cov)
        expected["A"] = np.nan
        tm.assert_frame_equal(result, expected)

        result = getattr(r.B, f)(pairwise=True)

        def func(x):
            return getattr(x.B.expanding(), f)(pairwise=True)

        expected = g.apply(func)
        tm.assert_series_equal(result, expected)

    def test_expanding_apply(self, raw):
        g = self.frame.groupby("A")
        r = g.expanding()

        # reduction
        result = r.apply(lambda x: x.sum(), raw=raw)
        expected = g.apply(lambda x: x.expanding().apply(lambda y: y.sum(), raw=raw))
        # groupby.apply doesn't drop the grouped-by column
        expected = expected.drop("A", axis=1)
        # GH 39732
        expected_index = MultiIndex.from_arrays([self.frame["A"], range(40)])
        expected.index = expected_index
        tm.assert_frame_equal(result, expected)


class TestEWM:
    @pytest.mark.parametrize(
        "method, expected_data",
        [
            ["mean", [0.0, 0.6666666666666666, 1.4285714285714286, 2.2666666666666666]],
            ["std", [np.nan, 0.707107, 0.963624, 1.177164]],
            ["var", [np.nan, 0.5, 0.9285714285714286, 1.3857142857142857]],
        ],
    )
    def test_methods(self, method, expected_data):
        # GH 16037
        df = DataFrame({"A": ["a"] * 4, "B": range(4)})
        result = getattr(df.groupby("A").ewm(com=1.0), method)()
        expected = DataFrame(
            {"B": expected_data},
            index=MultiIndex.from_tuples(
                [
                    ("a", 0),
                    ("a", 1),
                    ("a", 2),
                    ("a", 3),
                ],
                names=["A", None],
            ),
        )
        tm.assert_frame_equal(result, expected)

        expected = df.groupby("A").apply(lambda x: getattr(x.ewm(com=1.0), method)())
        # There may be a bug in the above statement; not returning the correct index
        tm.assert_frame_equal(result.reset_index(drop=True), expected)

    @pytest.mark.parametrize(
        "method, expected_data",
        [["corr", [np.nan, 1.0, 1.0, 1]], ["cov", [np.nan, 0.5, 0.928571, 1.385714]]],
    )
    def test_pairwise_methods(self, method, expected_data):
        # GH 16037
        df = DataFrame({"A": ["a"] * 4, "B": range(4)})
        result = getattr(df.groupby("A").ewm(com=1.0), method)()
        expected = DataFrame(
            {"B": expected_data},
            index=MultiIndex.from_tuples(
                [
                    ("a", 0, "B"),
                    ("a", 1, "B"),
                    ("a", 2, "B"),
                    ("a", 3, "B"),
                ],
                names=["A", None, None],
            ),
        )
        tm.assert_frame_equal(result, expected)

        expected = df.groupby("A").apply(lambda x: getattr(x.ewm(com=1.0), method)())
        tm.assert_frame_equal(result, expected)<|MERGE_RESOLUTION|>--- conflicted
+++ resolved
@@ -708,7 +708,30 @@
         assert "A" not in result.columns
         tm.assert_frame_equal(g.obj, original_obj)
 
-<<<<<<< HEAD
+    def test_groupby_level(self):
+        # GH 38523, 38787
+        arrays = [
+            ["Falcon", "Falcon", "Parrot", "Parrot"],
+            ["Captive", "Wild", "Captive", "Wild"],
+        ]
+        index = MultiIndex.from_arrays(arrays, names=("Animal", "Type"))
+        df = DataFrame({"Max Speed": [390.0, 350.0, 30.0, 20.0]}, index=index)
+        result = df.groupby(level=0)["Max Speed"].rolling(2).sum()
+        expected = Series(
+            [np.nan, 740.0, np.nan, 50.0],
+            index=MultiIndex.from_tuples(
+                [
+                    ("Falcon", "Falcon", "Captive"),
+                    ("Falcon", "Falcon", "Wild"),
+                    ("Parrot", "Parrot", "Captive"),
+                    ("Parrot", "Parrot", "Wild"),
+                ],
+                names=["Animal", "Animal", "Type"],
+            ),
+            name="Max Speed",
+        )
+        tm.assert_series_equal(result, expected)
+
     def test_as_index_false(self):
         # GH 39433
         data = [
@@ -735,31 +758,6 @@
         )
         expected = DataFrame()
         tm.assert_frame_equal(result, expected)
-=======
-    def test_groupby_level(self):
-        # GH 38523, 38787
-        arrays = [
-            ["Falcon", "Falcon", "Parrot", "Parrot"],
-            ["Captive", "Wild", "Captive", "Wild"],
-        ]
-        index = MultiIndex.from_arrays(arrays, names=("Animal", "Type"))
-        df = DataFrame({"Max Speed": [390.0, 350.0, 30.0, 20.0]}, index=index)
-        result = df.groupby(level=0)["Max Speed"].rolling(2).sum()
-        expected = Series(
-            [np.nan, 740.0, np.nan, 50.0],
-            index=MultiIndex.from_tuples(
-                [
-                    ("Falcon", "Falcon", "Captive"),
-                    ("Falcon", "Falcon", "Wild"),
-                    ("Parrot", "Parrot", "Captive"),
-                    ("Parrot", "Parrot", "Wild"),
-                ],
-                names=["Animal", "Animal", "Type"],
-            ),
-            name="Max Speed",
-        )
-        tm.assert_series_equal(result, expected)
->>>>>>> ce34c1ce
 
 
 class TestExpanding:
