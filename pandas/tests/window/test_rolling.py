from datetime import datetime, timedelta

import numpy as np
import pytest

from pandas.errors import UnsupportedFunctionCall
import pandas.util._test_decorators as td

import pandas as pd
from pandas import DataFrame, Series, date_range
import pandas._testing as tm
from pandas.core.window import Rolling


def test_doc_string():

    df = DataFrame({"B": [0, 1, 2, np.nan, 4]})
    df
    df.rolling(2).sum()
    df.rolling(2, min_periods=1).sum()


def test_constructor(which):
    # GH 12669

    c = which.rolling

    # valid
    c(0)
    c(window=2)
    c(window=2, min_periods=1)
    c(window=2, min_periods=1, center=True)
    c(window=2, min_periods=1, center=False)

    # GH 13383

    msg = "window must be non-negative"

    with pytest.raises(ValueError, match=msg):
        c(-1)


@pytest.mark.parametrize("w", [2.0, "foo", np.array([2])])
def test_invalid_constructor(which, w):
    # not valid

    c = which.rolling

    msg = (
        "window must be an integer|"
        "passed window foo is not compatible with a datetimelike index"
    )
    with pytest.raises(ValueError, match=msg):
        c(window=w)

    msg = "min_periods must be an integer"
    with pytest.raises(ValueError, match=msg):
        c(window=2, min_periods=w)

    msg = "center must be a boolean"
    with pytest.raises(ValueError, match=msg):
        c(window=2, min_periods=1, center=w)


@td.skip_if_no_scipy
def test_constructor_with_win_type(which):
    # GH 13383
    c = which.rolling

    msg = "window must be > 0"

    with pytest.raises(ValueError, match=msg):
        c(-1, win_type="boxcar")


@pytest.mark.parametrize("window", [timedelta(days=3), pd.Timedelta(days=3)])
def test_constructor_with_timedelta_window(window):
    # GH 15440
    n = 10
    df = DataFrame(
        {"value": np.arange(n)}, index=pd.date_range("2015-12-24", periods=n, freq="D")
    )
    expected_data = np.append([0.0, 1.0], np.arange(3.0, 27.0, 3))

    result = df.rolling(window=window).sum()
    expected = DataFrame(
        {"value": expected_data},
        index=pd.date_range("2015-12-24", periods=n, freq="D"),
    )
    tm.assert_frame_equal(result, expected)
    expected = df.rolling("3D").sum()
    tm.assert_frame_equal(result, expected)


@pytest.mark.parametrize("window", [timedelta(days=3), pd.Timedelta(days=3), "3D"])
def test_constructor_timedelta_window_and_minperiods(window, raw):
    # GH 15305
    n = 10
    df = DataFrame(
        {"value": np.arange(n)}, index=pd.date_range("2017-08-08", periods=n, freq="D")
    )
    expected = DataFrame(
        {"value": np.append([np.NaN, 1.0], np.arange(3.0, 27.0, 3))},
        index=pd.date_range("2017-08-08", periods=n, freq="D"),
    )
    result_roll_sum = df.rolling(window=window, min_periods=2).sum()
    result_roll_generic = df.rolling(window=window, min_periods=2).apply(sum, raw=raw)
    tm.assert_frame_equal(result_roll_sum, expected)
    tm.assert_frame_equal(result_roll_generic, expected)


@pytest.mark.parametrize("method", ["std", "mean", "sum", "max", "min", "var"])
def test_numpy_compat(method):
    # see gh-12811
    r = Rolling(Series([2, 4, 6]), window=2)

    msg = "numpy operations are not valid with window objects"

    with pytest.raises(UnsupportedFunctionCall, match=msg):
        getattr(r, method)(1, 2, 3)
    with pytest.raises(UnsupportedFunctionCall, match=msg):
        getattr(r, method)(dtype=np.float64)


@pytest.mark.parametrize("closed", ["left", "right", "both", "neither"])
def test_closed_fixed(closed, arithmetic_win_operators):
    # GH 34315
    func_name = arithmetic_win_operators
    df_fixed = DataFrame({"A": [0, 1, 2, 3, 4]})
    df_time = DataFrame({"A": [0, 1, 2, 3, 4]}, index=date_range("2020", periods=5))

    result = getattr(df_fixed.rolling(2, closed=closed, min_periods=1), func_name)()
    expected = getattr(df_time.rolling("2D", closed=closed), func_name)().reset_index(
        drop=True
    )

    tm.assert_frame_equal(result, expected)


def test_closed_fixed_binary_col():
    # GH 34315
    data = [0, 1, 1, 0, 0, 1, 0, 1]
    df = DataFrame(
        {"binary_col": data},
        index=pd.date_range(start="2020-01-01", freq="min", periods=len(data)),
    )

    rolling = df.rolling(window=len(df), closed="left", min_periods=1)
    result = rolling.mean()
    expected = DataFrame(
        [np.nan, 0, 0.5, 2 / 3, 0.5, 0.4, 0.5, 0.428571],
        columns=["binary_col"],
        index=pd.date_range(start="2020-01-01", freq="min", periods=len(data)),
    )
    tm.assert_frame_equal(result, expected)


@pytest.mark.parametrize("closed", ["neither", "left"])
def test_closed_empty(closed, arithmetic_win_operators):
    # GH 26005
    func_name = arithmetic_win_operators
    ser = Series(data=np.arange(5), index=pd.date_range("2000", periods=5, freq="2D"))
    roll = ser.rolling("1D", closed=closed)

    result = getattr(roll, func_name)()
    expected = Series([np.nan] * 5, index=ser.index)
    tm.assert_series_equal(result, expected)


@pytest.mark.parametrize("func", ["min", "max"])
def test_closed_one_entry(func):
    # GH24718
    ser = Series(data=[2], index=pd.date_range("2000", periods=1))
    result = getattr(ser.rolling("10D", closed="left"), func)()
    tm.assert_series_equal(result, Series([np.nan], index=ser.index))


@pytest.mark.parametrize("func", ["min", "max"])
def test_closed_one_entry_groupby(func):
    # GH24718
    ser = DataFrame(
        data={"A": [1, 1, 2], "B": [3, 2, 1]}, index=pd.date_range("2000", periods=3)
    )
    result = getattr(
        ser.groupby("A", sort=False)["B"].rolling("10D", closed="left"), func
    )()
    exp_idx = pd.MultiIndex.from_arrays(
        arrays=[[1, 1, 2], ser.index], names=("A", None)
    )
    expected = Series(data=[np.nan, 3, np.nan], index=exp_idx, name="B")
    tm.assert_series_equal(result, expected)


@pytest.mark.parametrize("input_dtype", ["int", "float"])
@pytest.mark.parametrize(
    "func,closed,expected",
    [
        ("min", "right", [0.0, 0, 0, 1, 2, 3, 4, 5, 6, 7]),
        ("min", "both", [0.0, 0, 0, 0, 1, 2, 3, 4, 5, 6]),
        ("min", "neither", [np.nan, 0, 0, 1, 2, 3, 4, 5, 6, 7]),
        ("min", "left", [np.nan, 0, 0, 0, 1, 2, 3, 4, 5, 6]),
        ("max", "right", [0.0, 1, 2, 3, 4, 5, 6, 7, 8, 9]),
        ("max", "both", [0.0, 1, 2, 3, 4, 5, 6, 7, 8, 9]),
        ("max", "neither", [np.nan, 0, 1, 2, 3, 4, 5, 6, 7, 8]),
        ("max", "left", [np.nan, 0, 1, 2, 3, 4, 5, 6, 7, 8]),
    ],
)
def test_closed_min_max_datetime(input_dtype, func, closed, expected):
    # see gh-21704
    ser = Series(
        data=np.arange(10).astype(input_dtype), index=pd.date_range("2000", periods=10)
    )

    result = getattr(ser.rolling("3D", closed=closed), func)()
    expected = Series(expected, index=ser.index)
    tm.assert_series_equal(result, expected)


def test_closed_uneven():
    # see gh-21704
    ser = Series(data=np.arange(10), index=pd.date_range("2000", periods=10))

    # uneven
    ser = ser.drop(index=ser.index[[1, 5]])
    result = ser.rolling("3D", closed="left").min()
    expected = Series([np.nan, 0, 0, 2, 3, 4, 6, 6], index=ser.index)
    tm.assert_series_equal(result, expected)


@pytest.mark.parametrize(
    "func,closed,expected",
    [
        ("min", "right", [np.nan, 0, 0, 1, 2, 3, 4, 5, np.nan, np.nan]),
        ("min", "both", [np.nan, 0, 0, 0, 1, 2, 3, 4, 5, np.nan]),
        ("min", "neither", [np.nan, np.nan, 0, 1, 2, 3, 4, 5, np.nan, np.nan]),
        ("min", "left", [np.nan, np.nan, 0, 0, 1, 2, 3, 4, 5, np.nan]),
        ("max", "right", [np.nan, 1, 2, 3, 4, 5, 6, 6, np.nan, np.nan]),
        ("max", "both", [np.nan, 1, 2, 3, 4, 5, 6, 6, 6, np.nan]),
        ("max", "neither", [np.nan, np.nan, 1, 2, 3, 4, 5, 6, np.nan, np.nan]),
        ("max", "left", [np.nan, np.nan, 1, 2, 3, 4, 5, 6, 6, np.nan]),
    ],
)
def test_closed_min_max_minp(func, closed, expected):
    # see gh-21704
    ser = Series(data=np.arange(10), index=pd.date_range("2000", periods=10))
    ser[ser.index[-3:]] = np.nan
    result = getattr(ser.rolling("3D", min_periods=2, closed=closed), func)()
    expected = Series(expected, index=ser.index)
    tm.assert_series_equal(result, expected)


@pytest.mark.parametrize(
    "closed,expected",
    [
        ("right", [0, 0.5, 1, 2, 3, 4, 5, 6, 7, 8]),
        ("both", [0, 0.5, 1, 1.5, 2.5, 3.5, 4.5, 5.5, 6.5, 7.5]),
        ("neither", [np.nan, 0, 0.5, 1.5, 2.5, 3.5, 4.5, 5.5, 6.5, 7.5]),
        ("left", [np.nan, 0, 0.5, 1, 2, 3, 4, 5, 6, 7]),
    ],
)
def test_closed_median_quantile(closed, expected):
    # GH 26005
    ser = Series(data=np.arange(10), index=pd.date_range("2000", periods=10))
    roll = ser.rolling("3D", closed=closed)
    expected = Series(expected, index=ser.index)

    result = roll.median()
    tm.assert_series_equal(result, expected)

    result = roll.quantile(0.5)
    tm.assert_series_equal(result, expected)


@pytest.mark.parametrize("roller", ["1s", 1])
def tests_empty_df_rolling(roller):
    # GH 15819 Verifies that datetime and integer rolling windows can be
    # applied to empty DataFrames
    expected = DataFrame()
    result = DataFrame().rolling(roller).sum()
    tm.assert_frame_equal(result, expected)

    # Verifies that datetime and integer rolling windows can be applied to
    # empty DataFrames with datetime index
    expected = DataFrame(index=pd.DatetimeIndex([]))
    result = DataFrame(index=pd.DatetimeIndex([])).rolling(roller).sum()
    tm.assert_frame_equal(result, expected)


def test_empty_window_median_quantile():
    # GH 26005
    expected = Series([np.nan, np.nan, np.nan])
    roll = Series(np.arange(3)).rolling(0)

    result = roll.median()
    tm.assert_series_equal(result, expected)

    result = roll.quantile(0.1)
    tm.assert_series_equal(result, expected)


def test_missing_minp_zero():
    # https://github.com/pandas-dev/pandas/pull/18921
    # minp=0
    x = Series([np.nan])
    result = x.rolling(1, min_periods=0).sum()
    expected = Series([0.0])
    tm.assert_series_equal(result, expected)

    # minp=1
    result = x.rolling(1, min_periods=1).sum()
    expected = Series([np.nan])
    tm.assert_series_equal(result, expected)


def test_missing_minp_zero_variable():
    # https://github.com/pandas-dev/pandas/pull/18921
    x = Series(
        [np.nan] * 4,
        index=pd.DatetimeIndex(
            ["2017-01-01", "2017-01-04", "2017-01-06", "2017-01-07"]
        ),
    )
    result = x.rolling(pd.Timedelta("2d"), min_periods=0).sum()
    expected = Series(0.0, index=x.index)
    tm.assert_series_equal(result, expected)


def test_multi_index_names():

    # GH 16789, 16825
    cols = pd.MultiIndex.from_product([["A", "B"], ["C", "D", "E"]], names=["1", "2"])
    df = DataFrame(np.ones((10, 6)), columns=cols)
    result = df.rolling(3).cov()

    tm.assert_index_equal(result.columns, df.columns)
    assert result.index.names == [None, "1", "2"]


def test_rolling_axis_sum(axis_frame):
    # see gh-23372.
    df = DataFrame(np.ones((10, 20)))
    axis = df._get_axis_number(axis_frame)

    if axis == 0:
        expected = DataFrame({i: [np.nan] * 2 + [3.0] * 8 for i in range(20)})
    else:
        # axis == 1
        expected = DataFrame([[np.nan] * 2 + [3.0] * 18] * 10)

    result = df.rolling(3, axis=axis_frame).sum()
    tm.assert_frame_equal(result, expected)


def test_rolling_axis_count(axis_frame):
    # see gh-26055
    df = DataFrame({"x": range(3), "y": range(3)})

    axis = df._get_axis_number(axis_frame)

    if axis in [0, "index"]:
        expected = DataFrame({"x": [1.0, 2.0, 2.0], "y": [1.0, 2.0, 2.0]})
    else:
        expected = DataFrame({"x": [1.0, 1.0, 1.0], "y": [2.0, 2.0, 2.0]})

    result = df.rolling(2, axis=axis_frame, min_periods=0).count()
    tm.assert_frame_equal(result, expected)


def test_readonly_array():
    # GH-27766
    arr = np.array([1, 3, np.nan, 3, 5])
    arr.setflags(write=False)
    result = Series(arr).rolling(2).mean()
    expected = Series([np.nan, 2, np.nan, np.nan, 4])
    tm.assert_series_equal(result, expected)


def test_rolling_datetime(axis_frame, tz_naive_fixture):
    # GH-28192
    tz = tz_naive_fixture
    df = DataFrame(
        {i: [1] * 2 for i in pd.date_range("2019-8-01", "2019-08-03", freq="D", tz=tz)}
    )
    if axis_frame in [0, "index"]:
        result = df.T.rolling("2D", axis=axis_frame).sum().T
    else:
        result = df.rolling("2D", axis=axis_frame).sum()
    expected = DataFrame(
        {
            **{
                i: [1.0] * 2
                for i in pd.date_range("2019-8-01", periods=1, freq="D", tz=tz)
            },
            **{
                i: [2.0] * 2
                for i in pd.date_range("2019-8-02", "2019-8-03", freq="D", tz=tz)
            },
        }
    )
    tm.assert_frame_equal(result, expected)


def test_rolling_window_as_string():
    # see gh-22590
    date_today = datetime.now()
    days = pd.date_range(date_today, date_today + timedelta(365), freq="D")

    npr = np.random.RandomState(seed=421)

    data = npr.randint(1, high=100, size=len(days))
    df = DataFrame({"DateCol": days, "metric": data})

    df.set_index("DateCol", inplace=True)
    result = df.rolling(window="21D", min_periods=2, closed="left")["metric"].agg("max")

    expData = (
        [np.nan] * 2
        + [88.0] * 16
        + [97.0] * 9
        + [98.0]
        + [99.0] * 21
        + [95.0] * 16
        + [93.0] * 5
        + [89.0] * 5
        + [96.0] * 21
        + [94.0] * 14
        + [90.0] * 13
        + [88.0] * 2
        + [90.0] * 9
        + [96.0] * 21
        + [95.0] * 6
        + [91.0]
        + [87.0] * 6
        + [92.0] * 21
        + [83.0] * 2
        + [86.0] * 10
        + [87.0] * 5
        + [98.0] * 21
        + [97.0] * 14
        + [93.0] * 7
        + [87.0] * 4
        + [86.0] * 4
        + [95.0] * 21
        + [85.0] * 14
        + [83.0] * 2
        + [76.0] * 5
        + [81.0] * 2
        + [98.0] * 21
        + [95.0] * 14
        + [91.0] * 7
        + [86.0]
        + [93.0] * 3
        + [95.0] * 20
    )

    expected = Series(
        expData, index=days.rename("DateCol")._with_freq(None), name="metric"
    )
    tm.assert_series_equal(result, expected)


def test_min_periods1():
    # GH#6795
    df = DataFrame([0, 1, 2, 1, 0], columns=["a"])
    result = df["a"].rolling(3, center=True, min_periods=1).max()
    expected = Series([1.0, 2.0, 2.0, 2.0, 1.0], name="a")
    tm.assert_series_equal(result, expected)


@pytest.mark.parametrize("constructor", [Series, DataFrame])
def test_rolling_count_with_min_periods(constructor):
    # GH 26996
    result = constructor(range(5)).rolling(3, min_periods=3).count()
    expected = constructor([np.nan, np.nan, 3.0, 3.0, 3.0])
    tm.assert_equal(result, expected)


@pytest.mark.parametrize("constructor", [Series, DataFrame])
def test_rolling_count_default_min_periods_with_null_values(constructor):
    # GH 26996
    values = [1, 2, 3, np.nan, 4, 5, 6]
    expected_counts = [1.0, 2.0, 3.0, 2.0, 2.0, 2.0, 3.0]

    # GH 31302
    with tm.assert_produces_warning(FutureWarning, check_stacklevel=False):
        result = constructor(values).rolling(3).count()
    expected = constructor(expected_counts)
    tm.assert_equal(result, expected)


@pytest.mark.parametrize(
    "df,expected,window,min_periods",
    [
        (
            DataFrame({"A": [1, 2, 3], "B": [4, 5, 6]}),
            [
                ({"A": [1], "B": [4]}, [0]),
                ({"A": [1, 2], "B": [4, 5]}, [0, 1]),
                ({"A": [1, 2, 3], "B": [4, 5, 6]}, [0, 1, 2]),
            ],
            3,
            None,
        ),
        (
            DataFrame({"A": [1, 2, 3], "B": [4, 5, 6]}),
            [
                ({"A": [1], "B": [4]}, [0]),
                ({"A": [1, 2], "B": [4, 5]}, [0, 1]),
                ({"A": [2, 3], "B": [5, 6]}, [1, 2]),
            ],
            2,
            1,
        ),
        (
            DataFrame({"A": [1, 2, 3], "B": [4, 5, 6]}),
            [
                ({"A": [1], "B": [4]}, [0]),
                ({"A": [1, 2], "B": [4, 5]}, [0, 1]),
                ({"A": [2, 3], "B": [5, 6]}, [1, 2]),
            ],
            2,
            2,
        ),
        (
            DataFrame({"A": [1, 2, 3], "B": [4, 5, 6]}),
            [
                ({"A": [1], "B": [4]}, [0]),
                ({"A": [2], "B": [5]}, [1]),
                ({"A": [3], "B": [6]}, [2]),
            ],
            1,
            1,
        ),
        (
            DataFrame({"A": [1, 2, 3], "B": [4, 5, 6]}),
            [
                ({"A": [1], "B": [4]}, [0]),
                ({"A": [2], "B": [5]}, [1]),
                ({"A": [3], "B": [6]}, [2]),
            ],
            1,
            0,
        ),
        (DataFrame({"A": [1], "B": [4]}), [], 2, None),
        (DataFrame({"A": [1], "B": [4]}), [], 2, 1),
        (DataFrame(), [({}, [])], 2, None),
        (
            DataFrame({"A": [1, np.nan, 3], "B": [np.nan, 5, 6]}),
            [
                ({"A": [1.0], "B": [np.nan]}, [0]),
                ({"A": [1, np.nan], "B": [np.nan, 5]}, [0, 1]),
                ({"A": [1, np.nan, 3], "B": [np.nan, 5, 6]}, [0, 1, 2]),
            ],
            3,
            2,
        ),
    ],
)
def test_iter_rolling_dataframe(df, expected, window, min_periods):
    # GH 11704
    expected = [DataFrame(values, index=index) for (values, index) in expected]

    for (expected, actual) in zip(
        expected, df.rolling(window, min_periods=min_periods)
    ):
        tm.assert_frame_equal(actual, expected)


@pytest.mark.parametrize(
    "expected,window",
    [
        (
            [
                ({"A": [1], "B": [4]}, [0]),
                ({"A": [1, 2], "B": [4, 5]}, [0, 1]),
                ({"A": [2, 3], "B": [5, 6]}, [1, 2]),
            ],
            "2D",
        ),
        (
            [
                ({"A": [1], "B": [4]}, [0]),
                ({"A": [1, 2], "B": [4, 5]}, [0, 1]),
                ({"A": [1, 2, 3], "B": [4, 5, 6]}, [0, 1, 2]),
            ],
            "3D",
        ),
        (
            [
                ({"A": [1], "B": [4]}, [0]),
                ({"A": [2], "B": [5]}, [1]),
                ({"A": [3], "B": [6]}, [2]),
            ],
            "1D",
        ),
    ],
)
def test_iter_rolling_on_dataframe(expected, window):
    # GH 11704
    df = DataFrame(
        {
            "A": [1, 2, 3, 4, 5],
            "B": [4, 5, 6, 7, 8],
            "C": date_range(start="2016-01-01", periods=5, freq="D"),
        }
    )

    expected = [DataFrame(values, index=index) for (values, index) in expected]
    for (expected, actual) in zip(expected, df.rolling(window, on="C")):
        tm.assert_frame_equal(actual, expected)


@pytest.mark.parametrize(
    "ser,expected,window, min_periods",
    [
        (
            Series([1, 2, 3]),
            [([1], [0]), ([1, 2], [0, 1]), ([1, 2, 3], [0, 1, 2])],
            3,
            None,
        ),
        (
            Series([1, 2, 3]),
            [([1], [0]), ([1, 2], [0, 1]), ([1, 2, 3], [0, 1, 2])],
            3,
            1,
        ),
        (Series([1, 2, 3]), [([1], [0]), ([1, 2], [0, 1]), ([2, 3], [1, 2])], 2, 1),
        (Series([1, 2, 3]), [([1], [0]), ([1, 2], [0, 1]), ([2, 3], [1, 2])], 2, 2),
        (Series([1, 2, 3]), [([1], [0]), ([2], [1]), ([3], [2])], 1, 0),
        (Series([1, 2, 3]), [([1], [0]), ([2], [1]), ([3], [2])], 1, 1),
        (Series([1, 2]), [([1], [0]), ([1, 2], [0, 1])], 2, 0),
        (Series([], dtype="int64"), [], 2, 1),
    ],
)
def test_iter_rolling_series(ser, expected, window, min_periods):
    # GH 11704
    expected = [Series(values, index=index) for (values, index) in expected]

    for (expected, actual) in zip(
        expected, ser.rolling(window, min_periods=min_periods)
    ):
        tm.assert_series_equal(actual, expected)


@pytest.mark.parametrize(
    "expected,expected_index,window",
    [
        (
            [[0], [1], [2], [3], [4]],
            [
                date_range("2020-01-01", periods=1, freq="D"),
                date_range("2020-01-02", periods=1, freq="D"),
                date_range("2020-01-03", periods=1, freq="D"),
                date_range("2020-01-04", periods=1, freq="D"),
                date_range("2020-01-05", periods=1, freq="D"),
            ],
            "1D",
        ),
        (
            [[0], [0, 1], [1, 2], [2, 3], [3, 4]],
            [
                date_range("2020-01-01", periods=1, freq="D"),
                date_range("2020-01-01", periods=2, freq="D"),
                date_range("2020-01-02", periods=2, freq="D"),
                date_range("2020-01-03", periods=2, freq="D"),
                date_range("2020-01-04", periods=2, freq="D"),
            ],
            "2D",
        ),
        (
            [[0], [0, 1], [0, 1, 2], [1, 2, 3], [2, 3, 4]],
            [
                date_range("2020-01-01", periods=1, freq="D"),
                date_range("2020-01-01", periods=2, freq="D"),
                date_range("2020-01-01", periods=3, freq="D"),
                date_range("2020-01-02", periods=3, freq="D"),
                date_range("2020-01-03", periods=3, freq="D"),
            ],
            "3D",
        ),
    ],
)
def test_iter_rolling_datetime(expected, expected_index, window):
    # GH 11704
    ser = Series(range(5), index=date_range(start="2020-01-01", periods=5, freq="D"))

    expected = [
        Series(values, index=idx) for (values, idx) in zip(expected, expected_index)
    ]

    for (expected, actual) in zip(expected, ser.rolling(window)):
        tm.assert_series_equal(actual, expected)


@pytest.mark.parametrize(
    "grouping,_index",
    [
        (
            {"level": 0},
            pd.MultiIndex.from_tuples(
                [(0, 0), (0, 0), (1, 1), (1, 1), (1, 1)], names=[None, None]
            ),
        ),
        (
            {"by": "X"},
            pd.MultiIndex.from_tuples(
                [(0, 0), (1, 0), (2, 1), (3, 1), (4, 1)], names=["X", None]
            ),
        ),
    ],
)
def test_rolling_positional_argument(grouping, _index, raw):
    # GH 34605

    def scaled_sum(*args):
        if len(args) < 2:
            raise ValueError("The function needs two arguments")
        array, scale = args
        return array.sum() / scale

    df = DataFrame(data={"X": range(5)}, index=[0, 0, 1, 1, 1])

    expected = DataFrame(data={"X": [0.0, 0.5, 1.0, 1.5, 2.0]}, index=_index)
    result = df.groupby(**grouping).rolling(1).apply(scaled_sum, raw=raw, args=(2,))
    tm.assert_frame_equal(result, expected)


@pytest.mark.parametrize("add", [0.0, 2.0])
def test_rolling_numerical_accuracy_kahan_mean(add):
    # GH: 36031 implementing kahan summation
    df = DataFrame(
        {"A": [3002399751580331.0 + add, -0.0, -0.0]},
        index=[
            pd.Timestamp("19700101 09:00:00"),
            pd.Timestamp("19700101 09:00:03"),
            pd.Timestamp("19700101 09:00:06"),
        ],
    )
    result = (
        df.resample("1s").ffill().rolling("3s", closed="left", min_periods=3).mean()
    )
    dates = pd.date_range("19700101 09:00:00", periods=7, freq="S")
    expected = DataFrame(
        {
            "A": [
                np.nan,
                np.nan,
                np.nan,
                3002399751580330.5,
                2001599834386887.25,
                1000799917193443.625,
                0.0,
            ]
        },
        index=dates,
    )
    tm.assert_frame_equal(result, expected)


def test_rolling_numerical_accuracy_kahan_sum():
    # GH: 13254
    df = DataFrame([2.186, -1.647, 0.0, 0.0, 0.0, 0.0], columns=["x"])
    result = df["x"].rolling(3).sum()
    expected = Series([np.nan, np.nan, 0.539, -1.647, 0.0, 0.0], name="x")
    tm.assert_series_equal(result, expected)


def test_rolling_numerical_accuracy_jump():
    # GH: 32761
    index = pd.date_range(start="2020-01-01", end="2020-01-02", freq="60s").append(
        pd.DatetimeIndex(["2020-01-03"])
    )
    data = np.random.rand(len(index))

    df = DataFrame({"data": data}, index=index)
    result = df.rolling("60s").mean()
    tm.assert_frame_equal(result, df[["data"]])


def test_rolling_numerical_accuracy_small_values():
    # GH: 10319
    s = Series(
        data=[0.00012456, 0.0003, -0.0, -0.0],
        index=date_range("1999-02-03", "1999-02-06"),
    )
    result = s.rolling(1).mean()
    tm.assert_series_equal(result, s)


def test_rolling_numerical_too_large_numbers():
    # GH: 11645
    dates = pd.date_range("2015-01-01", periods=10, freq="D")
    ds = Series(data=range(10), index=dates, dtype=np.float64)
    ds[2] = -9e33
    result = ds.rolling(5).mean()
    expected = Series(
        [np.nan, np.nan, np.nan, np.nan, -1.8e33, -1.8e33, -1.8e33, 5.0, 6.0, 7.0],
        index=dates,
    )
    tm.assert_series_equal(result, expected)


@pytest.mark.parametrize(
    ("func", "value"),
    [("sum", 2.0), ("max", 1.0), ("min", 1.0), ("mean", 1.0), ("median", 1.0)],
)
def test_rolling_mixed_dtypes_axis_1(func, value):
    # GH: 20649
    df = DataFrame(1, index=[1, 2], columns=["a", "b", "c"])
    df["c"] = 1.0
    result = getattr(df.rolling(window=2, min_periods=1, axis=1), func)()
    expected = DataFrame(
        {"a": [1.0, 1.0], "b": [value, value], "c": [value, value]}, index=[1, 2]
    )
    tm.assert_frame_equal(result, expected)


def test_rolling_axis_one_with_nan():
    # GH: 35596
    df = DataFrame(
        [
            [0, 1, 2, 4, np.nan, np.nan, np.nan],
            [0, 1, 2, np.nan, np.nan, np.nan, np.nan],
            [0, 2, 2, np.nan, 2, np.nan, 1],
        ]
    )
    result = df.rolling(window=7, min_periods=1, axis="columns").sum()
    expected = DataFrame(
        [
            [0.0, 1.0, 3.0, 7.0, 7.0, 7.0, 7.0],
            [0.0, 1.0, 3.0, 3.0, 3.0, 3.0, 3.0],
            [0.0, 2.0, 4.0, 4.0, 6.0, 6.0, 7.0],
        ]
    )
    tm.assert_frame_equal(result, expected)


@pytest.mark.parametrize(
    "value",
    ["test", pd.to_datetime("2019-12-31"), pd.to_timedelta("1 days 06:05:01.00003")],
)
def test_rolling_axis_1_non_numeric_dtypes(value):
    # GH: 20649
    df = DataFrame({"a": [1, 2]})
    df["b"] = value
    result = df.rolling(window=2, min_periods=1, axis=1).sum()
    expected = DataFrame({"a": [1.0, 2.0]})
    tm.assert_frame_equal(result, expected)


def test_rolling_on_df_transposed():
    # GH: 32724
    df = DataFrame({"A": [1, None], "B": [4, 5], "C": [7, 8]})
    expected = DataFrame({"A": [1.0, np.nan], "B": [5.0, 5.0], "C": [11.0, 13.0]})
    result = df.rolling(min_periods=1, window=2, axis=1).sum()
    tm.assert_frame_equal(result, expected)

    result = df.T.rolling(min_periods=1, window=2).sum().T
    tm.assert_frame_equal(result, expected)


@pytest.mark.parametrize(
    ("index", "window"),
    [
        (
            pd.period_range(start="2020-01-01 08:00", end="2020-01-01 08:08", freq="T"),
            "2T",
        ),
        (
            pd.period_range(
                start="2020-01-01 08:00", end="2020-01-01 12:00", freq="30T"
            ),
            "1h",
        ),
    ],
)
@pytest.mark.parametrize(
    ("func", "values"),
    [
        ("min", [np.nan, 0, 0, 1, 2, 3, 4, 5, 6]),
        ("max", [np.nan, 0, 1, 2, 3, 4, 5, 6, 7]),
        ("sum", [np.nan, 0, 1, 3, 5, 7, 9, 11, 13]),
    ],
)
def test_rolling_period_index(index, window, func, values):
    # GH: 34225
    ds = Series([0, 1, 2, 3, 4, 5, 6, 7, 8], index=index)
    result = getattr(ds.rolling(window, closed="left"), func)()
    expected = Series(values, index=index)
    tm.assert_series_equal(result, expected)


@pytest.mark.parametrize("constructor", ["DataFrame", "Series"])
def test_rolling_sem(constructor):
    # GH: 26476
    obj = getattr(pd, constructor)([0, 1, 2])
    result = obj.rolling(2, min_periods=1).sem()
    if isinstance(result, DataFrame):
        result = Series(result[0].values)
    expected = Series([np.nan] + [0.707107] * 2)
    tm.assert_series_equal(result, expected)


@pytest.mark.parametrize(
    ("func", "third_value", "values"),
    [
        ("var", 1, [5e33, 0, 0.5, 0.5, 2, 0]),
        ("std", 1, [7.071068e16, 0, 0.7071068, 0.7071068, 1.414214, 0]),
        ("var", 2, [5e33, 0.5, 0, 0.5, 2, 0]),
        ("std", 2, [7.071068e16, 0.7071068, 0, 0.7071068, 1.414214, 0]),
    ],
)
def test_rolling_var_numerical_issues(func, third_value, values):
    # GH: 37051
    ds = Series([99999999999999999, 1, third_value, 2, 3, 1, 1])
    result = getattr(ds.rolling(2), func)()
<<<<<<< HEAD
    expected = pd.Series([np.nan] + values)
    tm.assert_series_equal(result, expected)


def test_groupby_rolling_nan_included():
    # GH 35542
    data = {"group": ["g1", np.nan, "g1", "g2", np.nan], "B": [0, 1, 2, 3, 4]}
    df = pd.DataFrame(data)
    result = df.groupby("group", dropna=False).rolling(1, min_periods=1).mean()
    expected = pd.DataFrame(
        {"B": [0.0, 2.0, 3.0, 1.0, 4.0]},
        index=pd.MultiIndex.from_tuples(
            [("g1", 0), ("g1", 2), ("g2", 3), (np.nan, 1), (np.nan, 4)],
            names=["group", None],
        ),
    )
    tm.assert_frame_equal(result, expected)
=======
    expected = Series([np.nan] + values)
    tm.assert_series_equal(result, expected)


def test_timeoffset_as_window_parameter_for_corr():
    # GH: 28266
    exp = DataFrame(
        {
            "B": [
                np.nan,
                np.nan,
                0.9999999999999998,
                -1.0,
                1.0,
                -0.3273268353539892,
                0.9999999999999998,
                1.0,
                0.9999999999999998,
                1.0,
            ],
            "A": [
                np.nan,
                np.nan,
                -1.0,
                1.0000000000000002,
                -0.3273268353539892,
                0.9999999999999966,
                1.0,
                1.0000000000000002,
                1.0,
                1.0000000000000002,
            ],
        },
        index=pd.MultiIndex.from_tuples(
            [
                (pd.Timestamp("20130101 09:00:00"), "B"),
                (pd.Timestamp("20130101 09:00:00"), "A"),
                (pd.Timestamp("20130102 09:00:02"), "B"),
                (pd.Timestamp("20130102 09:00:02"), "A"),
                (pd.Timestamp("20130103 09:00:03"), "B"),
                (pd.Timestamp("20130103 09:00:03"), "A"),
                (pd.Timestamp("20130105 09:00:05"), "B"),
                (pd.Timestamp("20130105 09:00:05"), "A"),
                (pd.Timestamp("20130106 09:00:06"), "B"),
                (pd.Timestamp("20130106 09:00:06"), "A"),
            ]
        ),
    )

    df = DataFrame(
        {"B": [0, 1, 2, 4, 3], "A": [7, 4, 6, 9, 3]},
        index=[
            pd.Timestamp("20130101 09:00:00"),
            pd.Timestamp("20130102 09:00:02"),
            pd.Timestamp("20130103 09:00:03"),
            pd.Timestamp("20130105 09:00:05"),
            pd.Timestamp("20130106 09:00:06"),
        ],
    )

    res = df.rolling(window="3d").corr()

    tm.assert_frame_equal(exp, res)


@pytest.mark.parametrize("method", ["var", "sum", "mean", "skew", "kurt", "min", "max"])
def test_rolling_decreasing_indices(method):
    """
    Make sure that decreasing indices give the same results as increasing indices.

    GH 36933
    """
    df = DataFrame({"values": np.arange(-15, 10) ** 2})
    df_reverse = DataFrame({"values": df["values"][::-1]}, index=df.index[::-1])

    increasing = getattr(df.rolling(window=5), method)()
    decreasing = getattr(df_reverse.rolling(window=5), method)()

    assert np.abs(decreasing.values[::-1][:-4] - increasing.values[4:]).max() < 1e-12


@pytest.mark.parametrize(
    "method,expected",
    [
        (
            "var",
            [
                float("nan"),
                43.0,
                float("nan"),
                136.333333,
                43.5,
                94.966667,
                182.0,
                318.0,
            ],
        ),
        ("mean", [float("nan"), 7.5, float("nan"), 21.5, 6.0, 9.166667, 13.0, 17.5]),
        ("sum", [float("nan"), 30.0, float("nan"), 86.0, 30.0, 55.0, 91.0, 140.0]),
        (
            "skew",
            [
                float("nan"),
                0.709296,
                float("nan"),
                0.407073,
                0.984656,
                0.919184,
                0.874674,
                0.842418,
            ],
        ),
        (
            "kurt",
            [
                float("nan"),
                -0.5916711736073559,
                float("nan"),
                -1.0028993131317954,
                -0.06103844629409494,
                -0.254143227116194,
                -0.37362637362637585,
                -0.45439658241367054,
            ],
        ),
    ],
)
def test_rolling_non_monotonic(method, expected):
    """
    Make sure the (rare) branch of non-monotonic indices is covered by a test.

    output from 1.1.3 is assumed to be the expected output. Output of sum/mean has
    manually been verified.

    GH 36933.
    """
    # Based on an example found in computation.rst
    use_expanding = [True, False, True, False, True, True, True, True]
    df = DataFrame({"values": np.arange(len(use_expanding)) ** 2})

    class CustomIndexer(pd.api.indexers.BaseIndexer):
        def get_window_bounds(self, num_values, min_periods, center, closed):
            start = np.empty(num_values, dtype=np.int64)
            end = np.empty(num_values, dtype=np.int64)
            for i in range(num_values):
                if self.use_expanding[i]:
                    start[i] = 0
                    end[i] = i + 1
                else:
                    start[i] = i
                    end[i] = i + self.window_size
            return start, end

    indexer = CustomIndexer(window_size=4, use_expanding=use_expanding)

    result = getattr(df.rolling(indexer), method)()
    expected = DataFrame({"values": expected})
    tm.assert_frame_equal(result, expected)


@pytest.mark.parametrize(
    ("index", "window"),
    [([0, 1, 2, 3, 4], 2), (pd.date_range("2001-01-01", freq="D", periods=5), "2D")],
)
def test_rolling_corr_timedelta_index(index, window):
    # GH: 31286
    x = Series([1, 2, 3, 4, 5], index=index)
    y = x.copy()
    x[0:2] = 0.0
    result = x.rolling(window).corr(y)
    expected = Series([np.nan, np.nan, 1, 1, 1], index=index)
    tm.assert_almost_equal(result, expected)
>>>>>>> 0647f02c
<|MERGE_RESOLUTION|>--- conflicted
+++ resolved
@@ -915,25 +915,6 @@
     # GH: 37051
     ds = Series([99999999999999999, 1, third_value, 2, 3, 1, 1])
     result = getattr(ds.rolling(2), func)()
-<<<<<<< HEAD
-    expected = pd.Series([np.nan] + values)
-    tm.assert_series_equal(result, expected)
-
-
-def test_groupby_rolling_nan_included():
-    # GH 35542
-    data = {"group": ["g1", np.nan, "g1", "g2", np.nan], "B": [0, 1, 2, 3, 4]}
-    df = pd.DataFrame(data)
-    result = df.groupby("group", dropna=False).rolling(1, min_periods=1).mean()
-    expected = pd.DataFrame(
-        {"B": [0.0, 2.0, 3.0, 1.0, 4.0]},
-        index=pd.MultiIndex.from_tuples(
-            [("g1", 0), ("g1", 2), ("g2", 3), (np.nan, 1), (np.nan, 4)],
-            names=["group", None],
-        ),
-    )
-    tm.assert_frame_equal(result, expected)
-=======
     expected = Series([np.nan] + values)
     tm.assert_series_equal(result, expected)
 
@@ -1106,4 +1087,18 @@
     result = x.rolling(window).corr(y)
     expected = Series([np.nan, np.nan, 1, 1, 1], index=index)
     tm.assert_almost_equal(result, expected)
->>>>>>> 0647f02c
+
+
+def test_groupby_rolling_nan_included():
+    # GH 35542
+    data = {"group": ["g1", np.nan, "g1", "g2", np.nan], "B": [0, 1, 2, 3, 4]}
+    df = pd.DataFrame(data)
+    result = df.groupby("group", dropna=False).rolling(1, min_periods=1).mean()
+    expected = pd.DataFrame(
+        {"B": [0.0, 2.0, 3.0, 1.0, 4.0]},
+        index=pd.MultiIndex.from_tuples(
+            [("g1", 0), ("g1", 2), ("g2", 3), (np.nan, 1), (np.nan, 4)],
+            names=["group", None],
+        ),
+    )
+    tm.assert_frame_equal(result, expected)