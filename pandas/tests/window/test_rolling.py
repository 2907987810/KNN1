from datetime import datetime, timedelta

import numpy as np
import pytest

from pandas.errors import UnsupportedFunctionCall
import pandas.util._test_decorators as td

import pandas as pd
from pandas import DataFrame, Series, date_range
import pandas._testing as tm
from pandas.core.window import Rolling


def test_doc_string():

    df = DataFrame({"B": [0, 1, 2, np.nan, 4]})
    df
    df.rolling(2).sum()
    df.rolling(2, min_periods=1).sum()


def test_constructor(which):
    # GH 12669

    c = which.rolling

    # valid
    c(0)
    c(window=2)
    c(window=2, min_periods=1)
    c(window=2, min_periods=1, center=True)
    c(window=2, min_periods=1, center=False)

    # GH 13383

    msg = "window must be non-negative"

    with pytest.raises(ValueError, match=msg):
        c(-1)


@pytest.mark.parametrize("w", [2.0, "foo", np.array([2])])
def test_invalid_constructor(which, w):
    # not valid

    c = which.rolling

    msg = (
        "window must be an integer|"
        "passed window foo is not compatible with a datetimelike index"
    )
    with pytest.raises(ValueError, match=msg):
        c(window=w)

    msg = "min_periods must be an integer"
    with pytest.raises(ValueError, match=msg):
        c(window=2, min_periods=w)

    msg = "center must be a boolean"
    with pytest.raises(ValueError, match=msg):
        c(window=2, min_periods=1, center=w)


@td.skip_if_no_scipy
def test_constructor_with_win_type(which):
    # GH 13383
    c = which.rolling

    msg = "window must be > 0"

    with pytest.raises(ValueError, match=msg):
        c(-1, win_type="boxcar")


@pytest.mark.parametrize("window", [timedelta(days=3), pd.Timedelta(days=3)])
def test_constructor_with_timedelta_window(window):
    # GH 15440
    n = 10
    df = DataFrame(
        {"value": np.arange(n)}, index=pd.date_range("2015-12-24", periods=n, freq="D")
    )
    expected_data = np.append([0.0, 1.0], np.arange(3.0, 27.0, 3))

    result = df.rolling(window=window).sum()
    expected = DataFrame(
        {"value": expected_data},
        index=pd.date_range("2015-12-24", periods=n, freq="D"),
    )
    tm.assert_frame_equal(result, expected)
    expected = df.rolling("3D").sum()
    tm.assert_frame_equal(result, expected)


@pytest.mark.parametrize("window", [timedelta(days=3), pd.Timedelta(days=3), "3D"])
def test_constructor_timedelta_window_and_minperiods(window, raw):
    # GH 15305
    n = 10
    df = DataFrame(
        {"value": np.arange(n)}, index=pd.date_range("2017-08-08", periods=n, freq="D")
    )
    expected = DataFrame(
        {"value": np.append([np.NaN, 1.0], np.arange(3.0, 27.0, 3))},
        index=pd.date_range("2017-08-08", periods=n, freq="D"),
    )
    result_roll_sum = df.rolling(window=window, min_periods=2).sum()
    result_roll_generic = df.rolling(window=window, min_periods=2).apply(sum, raw=raw)
    tm.assert_frame_equal(result_roll_sum, expected)
    tm.assert_frame_equal(result_roll_generic, expected)


@pytest.mark.parametrize("method", ["std", "mean", "sum", "max", "min", "var"])
def test_numpy_compat(method):
    # see gh-12811
    r = Rolling(Series([2, 4, 6]), window=2)

    msg = "numpy operations are not valid with window objects"

    with pytest.raises(UnsupportedFunctionCall, match=msg):
        getattr(r, method)(1, 2, 3)
    with pytest.raises(UnsupportedFunctionCall, match=msg):
        getattr(r, method)(dtype=np.float64)


@pytest.mark.parametrize("closed", ["left", "right", "both", "neither"])
def test_closed_fixed(closed, arithmetic_win_operators):
    # GH 34315
    func_name = arithmetic_win_operators
    df_fixed = DataFrame({"A": [0, 1, 2, 3, 4]})
    df_time = DataFrame({"A": [0, 1, 2, 3, 4]}, index=date_range("2020", periods=5))

    result = getattr(df_fixed.rolling(2, closed=closed, min_periods=1), func_name)()
    expected = getattr(df_time.rolling("2D", closed=closed), func_name)().reset_index(
        drop=True
    )

    tm.assert_frame_equal(result, expected)


def test_closed_fixed_binary_col():
    # GH 34315
    data = [0, 1, 1, 0, 0, 1, 0, 1]
    df = DataFrame(
        {"binary_col": data},
        index=pd.date_range(start="2020-01-01", freq="min", periods=len(data)),
    )

    rolling = df.rolling(window=len(df), closed="left", min_periods=1)
    result = rolling.mean()
    expected = DataFrame(
        [np.nan, 0, 0.5, 2 / 3, 0.5, 0.4, 0.5, 0.428571],
        columns=["binary_col"],
        index=pd.date_range(start="2020-01-01", freq="min", periods=len(data)),
    )
    tm.assert_frame_equal(result, expected)


@pytest.mark.parametrize("closed", ["neither", "left"])
def test_closed_empty(closed, arithmetic_win_operators):
    # GH 26005
    func_name = arithmetic_win_operators
    ser = Series(data=np.arange(5), index=pd.date_range("2000", periods=5, freq="2D"))
    roll = ser.rolling("1D", closed=closed)

    result = getattr(roll, func_name)()
    expected = Series([np.nan] * 5, index=ser.index)
    tm.assert_series_equal(result, expected)


@pytest.mark.parametrize("func", ["min", "max"])
def test_closed_one_entry(func):
    # GH24718
    ser = Series(data=[2], index=pd.date_range("2000", periods=1))
    result = getattr(ser.rolling("10D", closed="left"), func)()
    tm.assert_series_equal(result, Series([np.nan], index=ser.index))


@pytest.mark.parametrize("func", ["min", "max"])
def test_closed_one_entry_groupby(func):
    # GH24718
    ser = DataFrame(
        data={"A": [1, 1, 2], "B": [3, 2, 1]}, index=pd.date_range("2000", periods=3)
    )
    result = getattr(
        ser.groupby("A", sort=False)["B"].rolling("10D", closed="left"), func
    )()
    exp_idx = pd.MultiIndex.from_arrays(
        arrays=[[1, 1, 2], ser.index], names=("A", None)
    )
    expected = Series(data=[np.nan, 3, np.nan], index=exp_idx, name="B")
    tm.assert_series_equal(result, expected)


@pytest.mark.parametrize("input_dtype", ["int", "float"])
@pytest.mark.parametrize(
    "func,closed,expected",
    [
        ("min", "right", [0.0, 0, 0, 1, 2, 3, 4, 5, 6, 7]),
        ("min", "both", [0.0, 0, 0, 0, 1, 2, 3, 4, 5, 6]),
        ("min", "neither", [np.nan, 0, 0, 1, 2, 3, 4, 5, 6, 7]),
        ("min", "left", [np.nan, 0, 0, 0, 1, 2, 3, 4, 5, 6]),
        ("max", "right", [0.0, 1, 2, 3, 4, 5, 6, 7, 8, 9]),
        ("max", "both", [0.0, 1, 2, 3, 4, 5, 6, 7, 8, 9]),
        ("max", "neither", [np.nan, 0, 1, 2, 3, 4, 5, 6, 7, 8]),
        ("max", "left", [np.nan, 0, 1, 2, 3, 4, 5, 6, 7, 8]),
    ],
)
def test_closed_min_max_datetime(input_dtype, func, closed, expected):
    # see gh-21704
    ser = Series(
        data=np.arange(10).astype(input_dtype), index=pd.date_range("2000", periods=10)
    )

    result = getattr(ser.rolling("3D", closed=closed), func)()
    expected = Series(expected, index=ser.index)
    tm.assert_series_equal(result, expected)


def test_closed_uneven():
    # see gh-21704
    ser = Series(data=np.arange(10), index=pd.date_range("2000", periods=10))

    # uneven
    ser = ser.drop(index=ser.index[[1, 5]])
    result = ser.rolling("3D", closed="left").min()
    expected = Series([np.nan, 0, 0, 2, 3, 4, 6, 6], index=ser.index)
    tm.assert_series_equal(result, expected)


@pytest.mark.parametrize(
    "func,closed,expected",
    [
        ("min", "right", [np.nan, 0, 0, 1, 2, 3, 4, 5, np.nan, np.nan]),
        ("min", "both", [np.nan, 0, 0, 0, 1, 2, 3, 4, 5, np.nan]),
        ("min", "neither", [np.nan, np.nan, 0, 1, 2, 3, 4, 5, np.nan, np.nan]),
        ("min", "left", [np.nan, np.nan, 0, 0, 1, 2, 3, 4, 5, np.nan]),
        ("max", "right", [np.nan, 1, 2, 3, 4, 5, 6, 6, np.nan, np.nan]),
        ("max", "both", [np.nan, 1, 2, 3, 4, 5, 6, 6, 6, np.nan]),
        ("max", "neither", [np.nan, np.nan, 1, 2, 3, 4, 5, 6, np.nan, np.nan]),
        ("max", "left", [np.nan, np.nan, 1, 2, 3, 4, 5, 6, 6, np.nan]),
    ],
)
def test_closed_min_max_minp(func, closed, expected):
    # see gh-21704
    ser = Series(data=np.arange(10), index=pd.date_range("2000", periods=10))
    ser[ser.index[-3:]] = np.nan
    result = getattr(ser.rolling("3D", min_periods=2, closed=closed), func)()
    expected = Series(expected, index=ser.index)
    tm.assert_series_equal(result, expected)


@pytest.mark.parametrize(
    "closed,expected",
    [
        ("right", [0, 0.5, 1, 2, 3, 4, 5, 6, 7, 8]),
        ("both", [0, 0.5, 1, 1.5, 2.5, 3.5, 4.5, 5.5, 6.5, 7.5]),
        ("neither", [np.nan, 0, 0.5, 1.5, 2.5, 3.5, 4.5, 5.5, 6.5, 7.5]),
        ("left", [np.nan, 0, 0.5, 1, 2, 3, 4, 5, 6, 7]),
    ],
)
def test_closed_median_quantile(closed, expected):
    # GH 26005
    ser = Series(data=np.arange(10), index=pd.date_range("2000", periods=10))
    roll = ser.rolling("3D", closed=closed)
    expected = Series(expected, index=ser.index)

    result = roll.median()
    tm.assert_series_equal(result, expected)

    result = roll.quantile(0.5)
    tm.assert_series_equal(result, expected)


@pytest.mark.parametrize("roller", ["1s", 1])
def tests_empty_df_rolling(roller):
    # GH 15819 Verifies that datetime and integer rolling windows can be
    # applied to empty DataFrames
    expected = DataFrame()
    result = DataFrame().rolling(roller).sum()
    tm.assert_frame_equal(result, expected)

    # Verifies that datetime and integer rolling windows can be applied to
    # empty DataFrames with datetime index
    expected = DataFrame(index=pd.DatetimeIndex([]))
    result = DataFrame(index=pd.DatetimeIndex([])).rolling(roller).sum()
    tm.assert_frame_equal(result, expected)


def test_empty_window_median_quantile():
    # GH 26005
    expected = Series([np.nan, np.nan, np.nan])
    roll = Series(np.arange(3)).rolling(0)

    result = roll.median()
    tm.assert_series_equal(result, expected)

    result = roll.quantile(0.1)
    tm.assert_series_equal(result, expected)


def test_missing_minp_zero():
    # https://github.com/pandas-dev/pandas/pull/18921
    # minp=0
    x = Series([np.nan])
    result = x.rolling(1, min_periods=0).sum()
    expected = Series([0.0])
    tm.assert_series_equal(result, expected)

    # minp=1
    result = x.rolling(1, min_periods=1).sum()
    expected = Series([np.nan])
    tm.assert_series_equal(result, expected)


def test_missing_minp_zero_variable():
    # https://github.com/pandas-dev/pandas/pull/18921
    x = Series(
        [np.nan] * 4,
        index=pd.DatetimeIndex(
            ["2017-01-01", "2017-01-04", "2017-01-06", "2017-01-07"]
        ),
    )
    result = x.rolling(pd.Timedelta("2d"), min_periods=0).sum()
    expected = Series(0.0, index=x.index)
    tm.assert_series_equal(result, expected)


def test_multi_index_names():

    # GH 16789, 16825
    cols = pd.MultiIndex.from_product([["A", "B"], ["C", "D", "E"]], names=["1", "2"])
    df = DataFrame(np.ones((10, 6)), columns=cols)
    result = df.rolling(3).cov()

    tm.assert_index_equal(result.columns, df.columns)
    assert result.index.names == [None, "1", "2"]


def test_rolling_axis_sum(axis_frame):
    # see gh-23372.
    df = DataFrame(np.ones((10, 20)))
    axis = df._get_axis_number(axis_frame)

    if axis == 0:
        expected = DataFrame({i: [np.nan] * 2 + [3.0] * 8 for i in range(20)})
    else:
        # axis == 1
        expected = DataFrame([[np.nan] * 2 + [3.0] * 18] * 10)

    result = df.rolling(3, axis=axis_frame).sum()
    tm.assert_frame_equal(result, expected)


def test_rolling_axis_count(axis_frame):
    # see gh-26055
    df = DataFrame({"x": range(3), "y": range(3)})

    axis = df._get_axis_number(axis_frame)

    if axis in [0, "index"]:
        expected = DataFrame({"x": [1.0, 2.0, 2.0], "y": [1.0, 2.0, 2.0]})
    else:
        expected = DataFrame({"x": [1.0, 1.0, 1.0], "y": [2.0, 2.0, 2.0]})

    result = df.rolling(2, axis=axis_frame, min_periods=0).count()
    tm.assert_frame_equal(result, expected)


def test_readonly_array():
    # GH-27766
    arr = np.array([1, 3, np.nan, 3, 5])
    arr.setflags(write=False)
    result = Series(arr).rolling(2).mean()
    expected = Series([np.nan, 2, np.nan, np.nan, 4])
    tm.assert_series_equal(result, expected)


def test_rolling_datetime(axis_frame, tz_naive_fixture):
    # GH-28192
    tz = tz_naive_fixture
    df = DataFrame(
        {i: [1] * 2 for i in pd.date_range("2019-8-01", "2019-08-03", freq="D", tz=tz)}
    )
    if axis_frame in [0, "index"]:
        result = df.T.rolling("2D", axis=axis_frame).sum().T
    else:
        result = df.rolling("2D", axis=axis_frame).sum()
    expected = DataFrame(
        {
            **{
                i: [1.0] * 2
                for i in pd.date_range("2019-8-01", periods=1, freq="D", tz=tz)
            },
            **{
                i: [2.0] * 2
                for i in pd.date_range("2019-8-02", "2019-8-03", freq="D", tz=tz)
            },
        }
    )
    tm.assert_frame_equal(result, expected)


def test_rolling_window_as_string():
    # see gh-22590
    date_today = datetime.now()
    days = pd.date_range(date_today, date_today + timedelta(365), freq="D")

    npr = np.random.RandomState(seed=421)

    data = npr.randint(1, high=100, size=len(days))
    df = DataFrame({"DateCol": days, "metric": data})

    df.set_index("DateCol", inplace=True)
    result = df.rolling(window="21D", min_periods=2, closed="left")["metric"].agg("max")

    expData = (
        [np.nan] * 2
        + [88.0] * 16
        + [97.0] * 9
        + [98.0]
        + [99.0] * 21
        + [95.0] * 16
        + [93.0] * 5
        + [89.0] * 5
        + [96.0] * 21
        + [94.0] * 14
        + [90.0] * 13
        + [88.0] * 2
        + [90.0] * 9
        + [96.0] * 21
        + [95.0] * 6
        + [91.0]
        + [87.0] * 6
        + [92.0] * 21
        + [83.0] * 2
        + [86.0] * 10
        + [87.0] * 5
        + [98.0] * 21
        + [97.0] * 14
        + [93.0] * 7
        + [87.0] * 4
        + [86.0] * 4
        + [95.0] * 21
        + [85.0] * 14
        + [83.0] * 2
        + [76.0] * 5
        + [81.0] * 2
        + [98.0] * 21
        + [95.0] * 14
        + [91.0] * 7
        + [86.0]
        + [93.0] * 3
        + [95.0] * 20
    )

    expected = Series(
        expData, index=days.rename("DateCol")._with_freq(None), name="metric"
    )
    tm.assert_series_equal(result, expected)


def test_min_periods1():
    # GH#6795
    df = DataFrame([0, 1, 2, 1, 0], columns=["a"])
    result = df["a"].rolling(3, center=True, min_periods=1).max()
    expected = Series([1.0, 2.0, 2.0, 2.0, 1.0], name="a")
    tm.assert_series_equal(result, expected)


@pytest.mark.parametrize("constructor", [Series, DataFrame])
def test_rolling_count_with_min_periods(constructor):
    # GH 26996
    result = constructor(range(5)).rolling(3, min_periods=3).count()
    expected = constructor([np.nan, np.nan, 3.0, 3.0, 3.0])
    tm.assert_equal(result, expected)


@pytest.mark.parametrize("constructor", [Series, DataFrame])
def test_rolling_count_default_min_periods_with_null_values(constructor):
    # GH 26996
    values = [1, 2, 3, np.nan, 4, 5, 6]
    expected_counts = [1.0, 2.0, 3.0, 2.0, 2.0, 2.0, 3.0]

    # GH 31302
    with tm.assert_produces_warning(FutureWarning, check_stacklevel=False):
        result = constructor(values).rolling(3).count()
    expected = constructor(expected_counts)
    tm.assert_equal(result, expected)


@pytest.mark.parametrize(
    "df,expected,window,min_periods",
    [
        (
            DataFrame({"A": [1, 2, 3], "B": [4, 5, 6]}),
            [
                ({"A": [1], "B": [4]}, [0]),
                ({"A": [1, 2], "B": [4, 5]}, [0, 1]),
                ({"A": [1, 2, 3], "B": [4, 5, 6]}, [0, 1, 2]),
            ],
            3,
            None,
        ),
        (
            DataFrame({"A": [1, 2, 3], "B": [4, 5, 6]}),
            [
                ({"A": [1], "B": [4]}, [0]),
                ({"A": [1, 2], "B": [4, 5]}, [0, 1]),
                ({"A": [2, 3], "B": [5, 6]}, [1, 2]),
            ],
            2,
            1,
        ),
        (
            DataFrame({"A": [1, 2, 3], "B": [4, 5, 6]}),
            [
                ({"A": [1], "B": [4]}, [0]),
                ({"A": [1, 2], "B": [4, 5]}, [0, 1]),
                ({"A": [2, 3], "B": [5, 6]}, [1, 2]),
            ],
            2,
            2,
        ),
        (
            DataFrame({"A": [1, 2, 3], "B": [4, 5, 6]}),
            [
                ({"A": [1], "B": [4]}, [0]),
                ({"A": [2], "B": [5]}, [1]),
                ({"A": [3], "B": [6]}, [2]),
            ],
            1,
            1,
        ),
        (
            DataFrame({"A": [1, 2, 3], "B": [4, 5, 6]}),
            [
                ({"A": [1], "B": [4]}, [0]),
                ({"A": [2], "B": [5]}, [1]),
                ({"A": [3], "B": [6]}, [2]),
            ],
            1,
            0,
        ),
        (DataFrame({"A": [1], "B": [4]}), [], 2, None),
        (DataFrame({"A": [1], "B": [4]}), [], 2, 1),
        (DataFrame(), [({}, [])], 2, None),
        (
            DataFrame({"A": [1, np.nan, 3], "B": [np.nan, 5, 6]}),
            [
                ({"A": [1.0], "B": [np.nan]}, [0]),
                ({"A": [1, np.nan], "B": [np.nan, 5]}, [0, 1]),
                ({"A": [1, np.nan, 3], "B": [np.nan, 5, 6]}, [0, 1, 2]),
            ],
            3,
            2,
        ),
    ],
)
def test_iter_rolling_dataframe(df, expected, window, min_periods):
    # GH 11704
    expected = [DataFrame(values, index=index) for (values, index) in expected]

    for (expected, actual) in zip(
        expected, df.rolling(window, min_periods=min_periods)
    ):
        tm.assert_frame_equal(actual, expected)


@pytest.mark.parametrize(
    "expected,window",
    [
        (
            [
                ({"A": [1], "B": [4]}, [0]),
                ({"A": [1, 2], "B": [4, 5]}, [0, 1]),
                ({"A": [2, 3], "B": [5, 6]}, [1, 2]),
            ],
            "2D",
        ),
        (
            [
                ({"A": [1], "B": [4]}, [0]),
                ({"A": [1, 2], "B": [4, 5]}, [0, 1]),
                ({"A": [1, 2, 3], "B": [4, 5, 6]}, [0, 1, 2]),
            ],
            "3D",
        ),
        (
            [
                ({"A": [1], "B": [4]}, [0]),
                ({"A": [2], "B": [5]}, [1]),
                ({"A": [3], "B": [6]}, [2]),
            ],
            "1D",
        ),
    ],
)
def test_iter_rolling_on_dataframe(expected, window):
    # GH 11704
    df = DataFrame(
        {
            "A": [1, 2, 3, 4, 5],
            "B": [4, 5, 6, 7, 8],
            "C": date_range(start="2016-01-01", periods=5, freq="D"),
        }
    )

    expected = [DataFrame(values, index=index) for (values, index) in expected]
    for (expected, actual) in zip(expected, df.rolling(window, on="C")):
        tm.assert_frame_equal(actual, expected)


@pytest.mark.parametrize(
    "ser,expected,window, min_periods",
    [
        (
            Series([1, 2, 3]),
            [([1], [0]), ([1, 2], [0, 1]), ([1, 2, 3], [0, 1, 2])],
            3,
            None,
        ),
        (
            Series([1, 2, 3]),
            [([1], [0]), ([1, 2], [0, 1]), ([1, 2, 3], [0, 1, 2])],
            3,
            1,
        ),
        (Series([1, 2, 3]), [([1], [0]), ([1, 2], [0, 1]), ([2, 3], [1, 2])], 2, 1),
        (Series([1, 2, 3]), [([1], [0]), ([1, 2], [0, 1]), ([2, 3], [1, 2])], 2, 2),
        (Series([1, 2, 3]), [([1], [0]), ([2], [1]), ([3], [2])], 1, 0),
        (Series([1, 2, 3]), [([1], [0]), ([2], [1]), ([3], [2])], 1, 1),
        (Series([1, 2]), [([1], [0]), ([1, 2], [0, 1])], 2, 0),
        (Series([], dtype="int64"), [], 2, 1),
    ],
)
def test_iter_rolling_series(ser, expected, window, min_periods):
    # GH 11704
    expected = [Series(values, index=index) for (values, index) in expected]

    for (expected, actual) in zip(
        expected, ser.rolling(window, min_periods=min_periods)
    ):
        tm.assert_series_equal(actual, expected)


@pytest.mark.parametrize(
    "expected,expected_index,window",
    [
        (
            [[0], [1], [2], [3], [4]],
            [
                date_range("2020-01-01", periods=1, freq="D"),
                date_range("2020-01-02", periods=1, freq="D"),
                date_range("2020-01-03", periods=1, freq="D"),
                date_range("2020-01-04", periods=1, freq="D"),
                date_range("2020-01-05", periods=1, freq="D"),
            ],
            "1D",
        ),
        (
            [[0], [0, 1], [1, 2], [2, 3], [3, 4]],
            [
                date_range("2020-01-01", periods=1, freq="D"),
                date_range("2020-01-01", periods=2, freq="D"),
                date_range("2020-01-02", periods=2, freq="D"),
                date_range("2020-01-03", periods=2, freq="D"),
                date_range("2020-01-04", periods=2, freq="D"),
            ],
            "2D",
        ),
        (
            [[0], [0, 1], [0, 1, 2], [1, 2, 3], [2, 3, 4]],
            [
                date_range("2020-01-01", periods=1, freq="D"),
                date_range("2020-01-01", periods=2, freq="D"),
                date_range("2020-01-01", periods=3, freq="D"),
                date_range("2020-01-02", periods=3, freq="D"),
                date_range("2020-01-03", periods=3, freq="D"),
            ],
            "3D",
        ),
    ],
)
def test_iter_rolling_datetime(expected, expected_index, window):
    # GH 11704
    ser = Series(range(5), index=date_range(start="2020-01-01", periods=5, freq="D"))

    expected = [
        Series(values, index=idx) for (values, idx) in zip(expected, expected_index)
    ]

    for (expected, actual) in zip(expected, ser.rolling(window)):
        tm.assert_series_equal(actual, expected)


@pytest.mark.parametrize(
    "grouping,_index",
    [
        (
            {"level": 0},
            pd.MultiIndex.from_tuples(
                [(0, 0), (0, 0), (1, 1), (1, 1), (1, 1)], names=[None, None]
            ),
        ),
        (
            {"by": "X"},
            pd.MultiIndex.from_tuples(
                [(0, 0), (1, 0), (2, 1), (3, 1), (4, 1)], names=["X", None]
            ),
        ),
    ],
)
def test_rolling_positional_argument(grouping, _index, raw):
    # GH 34605

    def scaled_sum(*args):
        if len(args) < 2:
            raise ValueError("The function needs two arguments")
        array, scale = args
        return array.sum() / scale

    df = DataFrame(data={"X": range(5)}, index=[0, 0, 1, 1, 1])

    expected = DataFrame(data={"X": [0.0, 0.5, 1.0, 1.5, 2.0]}, index=_index)
    result = df.groupby(**grouping).rolling(1).apply(scaled_sum, raw=raw, args=(2,))
    tm.assert_frame_equal(result, expected)


@pytest.mark.parametrize("add", [0.0, 2.0])
def test_rolling_numerical_accuracy_kahan_mean(add):
    # GH: 36031 implementing kahan summation
    df = DataFrame(
        {"A": [3002399751580331.0 + add, -0.0, -0.0]},
        index=[
            pd.Timestamp("19700101 09:00:00"),
            pd.Timestamp("19700101 09:00:03"),
            pd.Timestamp("19700101 09:00:06"),
        ],
    )
    result = (
        df.resample("1s").ffill().rolling("3s", closed="left", min_periods=3).mean()
    )
    dates = pd.date_range("19700101 09:00:00", periods=7, freq="S")
    expected = DataFrame(
        {
            "A": [
                np.nan,
                np.nan,
                np.nan,
                3002399751580330.5,
                2001599834386887.25,
                1000799917193443.625,
                0.0,
            ]
        },
        index=dates,
    )
    tm.assert_frame_equal(result, expected)


def test_rolling_numerical_accuracy_kahan_sum():
    # GH: 13254
    df = DataFrame([2.186, -1.647, 0.0, 0.0, 0.0, 0.0], columns=["x"])
    result = df["x"].rolling(3).sum()
    expected = Series([np.nan, np.nan, 0.539, -1.647, 0.0, 0.0], name="x")
    tm.assert_series_equal(result, expected)


def test_rolling_numerical_accuracy_jump():
    # GH: 32761
    index = pd.date_range(start="2020-01-01", end="2020-01-02", freq="60s").append(
        pd.DatetimeIndex(["2020-01-03"])
    )
    data = np.random.rand(len(index))

    df = DataFrame({"data": data}, index=index)
    result = df.rolling("60s").mean()
    tm.assert_frame_equal(result, df[["data"]])


def test_rolling_numerical_accuracy_small_values():
    # GH: 10319
    s = Series(
        data=[0.00012456, 0.0003, -0.0, -0.0],
        index=date_range("1999-02-03", "1999-02-06"),
    )
    result = s.rolling(1).mean()
    tm.assert_series_equal(result, s)


def test_rolling_numerical_too_large_numbers():
    # GH: 11645
    dates = pd.date_range("2015-01-01", periods=10, freq="D")
    ds = Series(data=range(10), index=dates, dtype=np.float64)
    ds[2] = -9e33
    result = ds.rolling(5).mean()
    expected = Series(
        [np.nan, np.nan, np.nan, np.nan, -1.8e33, -1.8e33, -1.8e33, 5.0, 6.0, 7.0],
        index=dates,
    )
    tm.assert_series_equal(result, expected)


@pytest.mark.parametrize(
    ("func", "value"),
    [("sum", 2.0), ("max", 1.0), ("min", 1.0), ("mean", 1.0), ("median", 1.0)],
)
def test_rolling_mixed_dtypes_axis_1(func, value):
    # GH: 20649
    df = DataFrame(1, index=[1, 2], columns=["a", "b", "c"])
    df["c"] = 1.0
    result = getattr(df.rolling(window=2, min_periods=1, axis=1), func)()
    expected = DataFrame(
        {"a": [1.0, 1.0], "b": [value, value], "c": [value, value]}, index=[1, 2]
    )
    tm.assert_frame_equal(result, expected)


def test_rolling_axis_one_with_nan():
    # GH: 35596
    df = DataFrame(
        [
            [0, 1, 2, 4, np.nan, np.nan, np.nan],
            [0, 1, 2, np.nan, np.nan, np.nan, np.nan],
            [0, 2, 2, np.nan, 2, np.nan, 1],
        ]
    )
    result = df.rolling(window=7, min_periods=1, axis="columns").sum()
    expected = DataFrame(
        [
            [0.0, 1.0, 3.0, 7.0, 7.0, 7.0, 7.0],
            [0.0, 1.0, 3.0, 3.0, 3.0, 3.0, 3.0],
            [0.0, 2.0, 4.0, 4.0, 6.0, 6.0, 7.0],
        ]
    )
    tm.assert_frame_equal(result, expected)


@pytest.mark.parametrize(
    "value",
    ["test", pd.to_datetime("2019-12-31"), pd.to_timedelta("1 days 06:05:01.00003")],
)
def test_rolling_axis_1_non_numeric_dtypes(value):
    # GH: 20649
    df = DataFrame({"a": [1, 2]})
    df["b"] = value
    result = df.rolling(window=2, min_periods=1, axis=1).sum()
    expected = DataFrame({"a": [1.0, 2.0]})
    tm.assert_frame_equal(result, expected)


def test_rolling_on_df_transposed():
    # GH: 32724
    df = DataFrame({"A": [1, None], "B": [4, 5], "C": [7, 8]})
    expected = DataFrame({"A": [1.0, np.nan], "B": [5.0, 5.0], "C": [11.0, 13.0]})
    result = df.rolling(min_periods=1, window=2, axis=1).sum()
    tm.assert_frame_equal(result, expected)

    result = df.T.rolling(min_periods=1, window=2).sum().T
    tm.assert_frame_equal(result, expected)


@pytest.mark.parametrize(
    ("index", "window"),
    [
        (
            pd.period_range(start="2020-01-01 08:00", end="2020-01-01 08:08", freq="T"),
            "2T",
        ),
        (
            pd.period_range(
                start="2020-01-01 08:00", end="2020-01-01 12:00", freq="30T"
            ),
            "1h",
        ),
    ],
)
@pytest.mark.parametrize(
    ("func", "values"),
    [
        ("min", [np.nan, 0, 0, 1, 2, 3, 4, 5, 6]),
        ("max", [np.nan, 0, 1, 2, 3, 4, 5, 6, 7]),
        ("sum", [np.nan, 0, 1, 3, 5, 7, 9, 11, 13]),
    ],
)
def test_rolling_period_index(index, window, func, values):
    # GH: 34225
    ds = Series([0, 1, 2, 3, 4, 5, 6, 7, 8], index=index)
    result = getattr(ds.rolling(window, closed="left"), func)()
    expected = Series(values, index=index)
    tm.assert_series_equal(result, expected)


@pytest.mark.parametrize("constructor", ["DataFrame", "Series"])
def test_rolling_sem(constructor):
    # GH: 26476
    obj = getattr(pd, constructor)([0, 1, 2])
    result = obj.rolling(2, min_periods=1).sem()
    if isinstance(result, DataFrame):
        result = Series(result[0].values)
    expected = Series([np.nan] + [0.707107] * 2)
    tm.assert_series_equal(result, expected)


@pytest.mark.parametrize(
    ("func", "third_value", "values"),
    [
        ("var", 1, [5e33, 0, 0.5, 0.5, 2, 0]),
        ("std", 1, [7.071068e16, 0, 0.7071068, 0.7071068, 1.414214, 0]),
        ("var", 2, [5e33, 0.5, 0, 0.5, 2, 0]),
        ("std", 2, [7.071068e16, 0.7071068, 0, 0.7071068, 1.414214, 0]),
    ],
)
def test_rolling_var_numerical_issues(func, third_value, values):
    # GH: 37051
    ds = Series([99999999999999999, 1, third_value, 2, 3, 1, 1])
    result = getattr(ds.rolling(2), func)()
    expected = Series([np.nan] + values)
    tm.assert_series_equal(result, expected)


def test_timeoffset_as_window_parameter_for_corr():
    # GH: 28266
    exp = DataFrame(
        {
            "B": [
                np.nan,
                np.nan,
                0.9999999999999998,
                -1.0,
                1.0,
                -0.3273268353539892,
                0.9999999999999998,
                1.0,
                0.9999999999999998,
                1.0,
            ],
            "A": [
                np.nan,
                np.nan,
                -1.0,
                1.0000000000000002,
                -0.3273268353539892,
                0.9999999999999966,
                1.0,
                1.0000000000000002,
                1.0,
                1.0000000000000002,
            ],
        },
        index=pd.MultiIndex.from_tuples(
            [
                (pd.Timestamp("20130101 09:00:00"), "B"),
                (pd.Timestamp("20130101 09:00:00"), "A"),
                (pd.Timestamp("20130102 09:00:02"), "B"),
                (pd.Timestamp("20130102 09:00:02"), "A"),
                (pd.Timestamp("20130103 09:00:03"), "B"),
                (pd.Timestamp("20130103 09:00:03"), "A"),
                (pd.Timestamp("20130105 09:00:05"), "B"),
                (pd.Timestamp("20130105 09:00:05"), "A"),
                (pd.Timestamp("20130106 09:00:06"), "B"),
                (pd.Timestamp("20130106 09:00:06"), "A"),
            ]
        ),
    )

    df = DataFrame(
        {"B": [0, 1, 2, 4, 3], "A": [7, 4, 6, 9, 3]},
        index=[
            pd.Timestamp("20130101 09:00:00"),
            pd.Timestamp("20130102 09:00:02"),
            pd.Timestamp("20130103 09:00:03"),
            pd.Timestamp("20130105 09:00:05"),
            pd.Timestamp("20130106 09:00:06"),
        ],
    )

    res = df.rolling(window="3d").corr()

    tm.assert_frame_equal(exp, res)


@pytest.mark.parametrize("method", ["var", "sum", "mean", "skew", "kurt", "min", "max"])
def test_rolling_decreasing_indices(method):
    """
    Make sure that decreasing indices give the same results as increasing indices.

    GH 36933
    """
    df = DataFrame({"values": np.arange(-15, 10) ** 2})
    df_reverse = DataFrame({"values": df["values"][::-1]}, index=df.index[::-1])

    increasing = getattr(df.rolling(window=5), method)()
    decreasing = getattr(df_reverse.rolling(window=5), method)()

    assert np.abs(decreasing.values[::-1][:-4] - increasing.values[4:]).max() < 1e-12


@pytest.mark.parametrize(
    "method,expected",
    [
        (
            "var",
            [
                float("nan"),
                43.0,
                float("nan"),
                136.333333,
                43.5,
                94.966667,
                182.0,
                318.0,
            ],
        ),
        ("mean", [float("nan"), 7.5, float("nan"), 21.5, 6.0, 9.166667, 13.0, 17.5]),
        ("sum", [float("nan"), 30.0, float("nan"), 86.0, 30.0, 55.0, 91.0, 140.0]),
        (
            "skew",
            [
                float("nan"),
                0.709296,
                float("nan"),
                0.407073,
                0.984656,
                0.919184,
                0.874674,
                0.842418,
            ],
        ),
        (
            "kurt",
            [
                float("nan"),
                -0.5916711736073559,
                float("nan"),
                -1.0028993131317954,
                -0.06103844629409494,
                -0.254143227116194,
                -0.37362637362637585,
                -0.45439658241367054,
            ],
        ),
    ],
)
def test_rolling_non_monotonic(method, expected):
    """
    Make sure the (rare) branch of non-monotonic indices is covered by a test.

    output from 1.1.3 is assumed to be the expected output. Output of sum/mean has
    manually been verified.

    GH 36933.
    """
    # Based on an example found in computation.rst
    use_expanding = [True, False, True, False, True, True, True, True]
    df = DataFrame({"values": np.arange(len(use_expanding)) ** 2})

    class CustomIndexer(pd.api.indexers.BaseIndexer):
        def get_window_bounds(self, num_values, min_periods, center, closed):
            start = np.empty(num_values, dtype=np.int64)
            end = np.empty(num_values, dtype=np.int64)
            for i in range(num_values):
                if self.use_expanding[i]:
                    start[i] = 0
                    end[i] = i + 1
                else:
                    start[i] = i
                    end[i] = i + self.window_size
            return start, end

    indexer = CustomIndexer(window_size=4, use_expanding=use_expanding)

    result = getattr(df.rolling(indexer), method)()
    expected = DataFrame({"values": expected})
    tm.assert_frame_equal(result, expected)


@pytest.mark.parametrize(
    ("index", "window"),
    [([0, 1, 2, 3, 4], 2), (pd.date_range("2001-01-01", freq="D", periods=5), "2D")],
)
def test_rolling_corr_timedelta_index(index, window):
    # GH: 31286
    x = Series([1, 2, 3, 4, 5], index=index)
    y = x.copy()
    x[0:2] = 0.0
    result = x.rolling(window).corr(y)
    expected = Series([np.nan, np.nan, 1, 1, 1], index=index)
    tm.assert_almost_equal(result, expected)


<<<<<<< HEAD
@pytest.mark.parametrize("method", ["skew", "kurt"])
def test_rolling_skew_kurt_numerical_stability(method):
    # GH: 6929
    s = Series(np.random.rand(10))
    expected = getattr(s.rolling(3), method)()
    s = s + 50000
    result = getattr(s.rolling(3), method)()
    tm.assert_series_equal(result, expected)


@pytest.mark.parametrize(
    ("method", "values"),
    [
        ("skew", [2.0, 0.854563, 0.0, 1.999984]),
        ("kurt", [4.0, -1.289256, -1.2, 3.999946]),
    ],
)
def test_rolling_skew_kurt_large_value_range(method, values):
    # GH: 37557
    s = Series([3000000, 1, 1, 2, 3, 4, 999])
    result = getattr(s.rolling(4), method)()
    expected = Series([np.nan] * 3 + values)
    tm.assert_series_equal(result, expected)
=======
def test_groupby_rolling_nan_included():
    # GH 35542
    data = {"group": ["g1", np.nan, "g1", "g2", np.nan], "B": [0, 1, 2, 3, 4]}
    df = DataFrame(data)
    result = df.groupby("group", dropna=False).rolling(1, min_periods=1).mean()
    expected = DataFrame(
        {"B": [0.0, 2.0, 3.0, 1.0, 4.0]},
        index=pd.MultiIndex.from_tuples(
            [("g1", 0), ("g1", 2), ("g2", 3), (np.nan, 1), (np.nan, 4)],
            names=["group", None],
        ),
    )
    tm.assert_frame_equal(result, expected)
>>>>>>> f113e46d
<|MERGE_RESOLUTION|>--- conflicted
+++ resolved
@@ -1089,31 +1089,6 @@
     tm.assert_almost_equal(result, expected)
 
 
-<<<<<<< HEAD
-@pytest.mark.parametrize("method", ["skew", "kurt"])
-def test_rolling_skew_kurt_numerical_stability(method):
-    # GH: 6929
-    s = Series(np.random.rand(10))
-    expected = getattr(s.rolling(3), method)()
-    s = s + 50000
-    result = getattr(s.rolling(3), method)()
-    tm.assert_series_equal(result, expected)
-
-
-@pytest.mark.parametrize(
-    ("method", "values"),
-    [
-        ("skew", [2.0, 0.854563, 0.0, 1.999984]),
-        ("kurt", [4.0, -1.289256, -1.2, 3.999946]),
-    ],
-)
-def test_rolling_skew_kurt_large_value_range(method, values):
-    # GH: 37557
-    s = Series([3000000, 1, 1, 2, 3, 4, 999])
-    result = getattr(s.rolling(4), method)()
-    expected = Series([np.nan] * 3 + values)
-    tm.assert_series_equal(result, expected)
-=======
 def test_groupby_rolling_nan_included():
     # GH 35542
     data = {"group": ["g1", np.nan, "g1", "g2", np.nan], "B": [0, 1, 2, 3, 4]}
@@ -1127,4 +1102,28 @@
         ),
     )
     tm.assert_frame_equal(result, expected)
->>>>>>> f113e46d
+
+
+@pytest.mark.parametrize("method", ["skew", "kurt"])
+def test_rolling_skew_kurt_numerical_stability(method):
+    # GH: 6929
+    s = Series(np.random.rand(10))
+    expected = getattr(s.rolling(3), method)()
+    s = s + 50000
+    result = getattr(s.rolling(3), method)()
+    tm.assert_series_equal(result, expected)
+
+
+@pytest.mark.parametrize(
+    ("method", "values"),
+    [
+        ("skew", [2.0, 0.854563, 0.0, 1.999984]),
+        ("kurt", [4.0, -1.289256, -1.2, 3.999946]),
+    ],
+)
+def test_rolling_skew_kurt_large_value_range(method, values):
+    # GH: 37557
+    s = Series([3000000, 1, 1, 2, 3, 4, 999])
+    result = getattr(s.rolling(4), method)()
+    expected = Series([np.nan] * 3 + values)
+    tm.assert_series_equal(result, expected)