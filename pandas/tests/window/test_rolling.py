from datetime import (
    datetime,
    timedelta,
)

import numpy as np
import pytest

from pandas.errors import UnsupportedFunctionCall

from pandas import (
    DataFrame,
    DatetimeIndex,
    MultiIndex,
    Series,
    Timedelta,
    Timestamp,
    date_range,
    period_range,
    to_datetime,
    to_timedelta,
)
import pandas._testing as tm
from pandas.api.indexers import BaseIndexer
from pandas.core.window import Rolling


def test_doc_string():

    df = DataFrame({"B": [0, 1, 2, np.nan, 4]})
    df
    df.rolling(2).sum()
    df.rolling(2, min_periods=1).sum()


def test_constructor(frame_or_series):
    # GH 12669

    c = frame_or_series(range(5)).rolling

    # valid
    c(0)
    c(window=2)
    c(window=2, min_periods=1)
    c(window=2, min_periods=1, center=True)
    c(window=2, min_periods=1, center=False)

    # GH 13383

    msg = "window must be an integer 0 or greater"

    with pytest.raises(ValueError, match=msg):
        c(-1)


@pytest.mark.parametrize("w", [2.0, "foo", np.array([2])])
def test_invalid_constructor(frame_or_series, w):
    # not valid

    c = frame_or_series(range(5)).rolling

    msg = (
        "window must be an integer|"
        "passed window foo is not compatible with a datetimelike index"
    )
    with pytest.raises(ValueError, match=msg):
        c(window=w)

    msg = "min_periods must be an integer"
    with pytest.raises(ValueError, match=msg):
        c(window=2, min_periods=w)

    msg = "center must be a boolean"
    with pytest.raises(ValueError, match=msg):
        c(window=2, min_periods=1, center=w)


@pytest.mark.parametrize("window", [timedelta(days=3), Timedelta(days=3)])
def test_constructor_with_timedelta_window(window):
    # GH 15440
    n = 10
    df = DataFrame(
        {"value": np.arange(n)}, index=date_range("2015-12-24", periods=n, freq="D")
    )
    expected_data = np.append([0.0, 1.0], np.arange(3.0, 27.0, 3))

    result = df.rolling(window=window).sum()
    expected = DataFrame(
        {"value": expected_data},
        index=date_range("2015-12-24", periods=n, freq="D"),
    )
    tm.assert_frame_equal(result, expected)
    expected = df.rolling("3D").sum()
    tm.assert_frame_equal(result, expected)


@pytest.mark.parametrize("window", [timedelta(days=3), Timedelta(days=3), "3D"])
def test_constructor_timedelta_window_and_minperiods(window, raw):
    # GH 15305
    n = 10
    df = DataFrame(
        {"value": np.arange(n)}, index=date_range("2017-08-08", periods=n, freq="D")
    )
    expected = DataFrame(
        {"value": np.append([np.NaN, 1.0], np.arange(3.0, 27.0, 3))},
        index=date_range("2017-08-08", periods=n, freq="D"),
    )
    result_roll_sum = df.rolling(window=window, min_periods=2).sum()
    result_roll_generic = df.rolling(window=window, min_periods=2).apply(sum, raw=raw)
    tm.assert_frame_equal(result_roll_sum, expected)
    tm.assert_frame_equal(result_roll_generic, expected)


@pytest.mark.parametrize("method", ["std", "mean", "sum", "max", "min", "var"])
def test_numpy_compat(method):
    # see gh-12811
    r = Rolling(Series([2, 4, 6]), window=2)

    msg = "numpy operations are not valid with window objects"

    with pytest.raises(UnsupportedFunctionCall, match=msg):
        getattr(r, method)(1, 2, 3)
    with pytest.raises(UnsupportedFunctionCall, match=msg):
        getattr(r, method)(dtype=np.float64)


def test_closed_fixed(closed, arithmetic_win_operators):
    # GH 34315
    func_name = arithmetic_win_operators
    df_fixed = DataFrame({"A": [0, 1, 2, 3, 4]})
    df_time = DataFrame({"A": [0, 1, 2, 3, 4]}, index=date_range("2020", periods=5))

    result = getattr(
        df_fixed.rolling(2, closed=closed, min_periods=1, center=False), func_name
    )()
    expected = getattr(
        df_time.rolling("2D", closed=closed, min_periods=1, center=False), func_name
    )().reset_index(drop=True)

    tm.assert_frame_equal(result, expected)


def test_datetimelike_centered_selections(closed, arithmetic_win_operators):
    # GH 34315
    func_name = arithmetic_win_operators
    df_time = DataFrame(
        {"A": [0.0, 1.0, 2.0, 3.0, 4.0]}, index=date_range("2020", periods=5)
    )

    if closed == "both":
        window_selections = [
            [True, True, False, False, False],
            [True, True, True, False, False],
            [False, True, True, True, False],
            [False, False, True, True, True],
            [False, False, False, True, True],
        ]
    elif closed == "left":
        window_selections = [
            [True, False, False, False, False],
            [True, True, False, False, False],
            [False, True, True, False, False],
            [False, False, True, True, False],
            [False, False, False, True, True],
        ]
    elif closed == "right":
        window_selections = [
            [True, True, False, False, False],
            [False, True, True, False, False],
            [False, False, True, True, False],
            [False, False, False, True, True],
            [False, False, False, False, True],
        ]
    else:  # closed=="neither"
        window_selections = [
            [True, False, False, False, False],
            [False, True, False, False, False],
            [False, False, True, False, False],
            [False, False, False, True, False],
            [False, False, False, False, True],
        ]

    expected = DataFrame(
        {"A": [getattr(df_time["A"].iloc[s], func_name)() for s in window_selections]},
        index=date_range("2020", periods=5),
    )

    if func_name == "sem":
        kwargs = {"ddof": 0}
    else:
        kwargs = {}

    result = getattr(
        df_time.rolling("2D", closed=closed, min_periods=1, center=True), func_name
    )(**kwargs)

    tm.assert_frame_equal(result, expected, check_dtype=False)


def test_closed_fixed_binary_col(center):
    # GH 34315
    data = [0, 1, 1, 0, 0, 1, 0, 1]
    df = DataFrame(
        {"binary_col": data},
        index=date_range(start="2020-01-01", freq="min", periods=len(data)),
    )

    if center:
        expected_data = [2 / 3, 0.5, 0.4, 0.5, 0.428571, 0.5, 0.571429, 0.5]
    else:
        expected_data = [np.nan, 0, 0.5, 2 / 3, 0.5, 0.4, 0.5, 0.428571]

    expected = DataFrame(
        expected_data,
        columns=["binary_col"],
        index=date_range(start="2020-01-01", freq="min", periods=len(expected_data)),
    )

    rolling = df.rolling(window=len(df), closed="left", min_periods=1, center=center)
    result = rolling.mean()
    tm.assert_frame_equal(result, expected)


@pytest.mark.parametrize("closed", ["neither", "left"])
def test_closed_empty(closed, arithmetic_win_operators):
    # GH 26005
    func_name = arithmetic_win_operators
    ser = Series(data=np.arange(5), index=date_range("2000", periods=5, freq="2D"))
    roll = ser.rolling("1D", closed=closed)

    result = getattr(roll, func_name)()
    expected = Series([np.nan] * 5, index=ser.index)
    tm.assert_series_equal(result, expected)


@pytest.mark.parametrize("func", ["min", "max"])
def test_closed_one_entry(func):
    # GH24718
    ser = Series(data=[2], index=date_range("2000", periods=1))
    result = getattr(ser.rolling("10D", closed="left"), func)()
    tm.assert_series_equal(result, Series([np.nan], index=ser.index))


@pytest.mark.parametrize("func", ["min", "max"])
def test_closed_one_entry_groupby(func):
    # GH24718
    ser = DataFrame(
        data={"A": [1, 1, 2], "B": [3, 2, 1]}, index=date_range("2000", periods=3)
    )
    result = getattr(
        ser.groupby("A", sort=False)["B"].rolling("10D", closed="left"), func
    )()
    exp_idx = MultiIndex.from_arrays(arrays=[[1, 1, 2], ser.index], names=("A", None))
    expected = Series(data=[np.nan, 3, np.nan], index=exp_idx, name="B")
    tm.assert_series_equal(result, expected)


@pytest.mark.parametrize("input_dtype", ["int", "float"])
@pytest.mark.parametrize(
    "func,closed,expected",
    [
        ("min", "right", [0.0, 0, 0, 1, 2, 3, 4, 5, 6, 7]),
        ("min", "both", [0.0, 0, 0, 0, 1, 2, 3, 4, 5, 6]),
        ("min", "neither", [np.nan, 0, 0, 1, 2, 3, 4, 5, 6, 7]),
        ("min", "left", [np.nan, 0, 0, 0, 1, 2, 3, 4, 5, 6]),
        ("max", "right", [0.0, 1, 2, 3, 4, 5, 6, 7, 8, 9]),
        ("max", "both", [0.0, 1, 2, 3, 4, 5, 6, 7, 8, 9]),
        ("max", "neither", [np.nan, 0, 1, 2, 3, 4, 5, 6, 7, 8]),
        ("max", "left", [np.nan, 0, 1, 2, 3, 4, 5, 6, 7, 8]),
    ],
)
def test_closed_min_max_datetime(input_dtype, func, closed, expected):
    # see gh-21704
    ser = Series(
        data=np.arange(10).astype(input_dtype), index=date_range("2000", periods=10)
    )

    result = getattr(ser.rolling("3D", closed=closed), func)()
    expected = Series(expected, index=ser.index)
    tm.assert_series_equal(result, expected)


def test_closed_uneven():
    # see gh-21704
    ser = Series(data=np.arange(10), index=date_range("2000", periods=10))

    # uneven
    ser = ser.drop(index=ser.index[[1, 5]])
    result = ser.rolling("3D", closed="left").min()
    expected = Series([np.nan, 0, 0, 2, 3, 4, 6, 6], index=ser.index)
    tm.assert_series_equal(result, expected)


@pytest.mark.parametrize(
    "func,closed,expected",
    [
        ("min", "right", [np.nan, 0, 0, 1, 2, 3, 4, 5, np.nan, np.nan]),
        ("min", "both", [np.nan, 0, 0, 0, 1, 2, 3, 4, 5, np.nan]),
        ("min", "neither", [np.nan, np.nan, 0, 1, 2, 3, 4, 5, np.nan, np.nan]),
        ("min", "left", [np.nan, np.nan, 0, 0, 1, 2, 3, 4, 5, np.nan]),
        ("max", "right", [np.nan, 1, 2, 3, 4, 5, 6, 6, np.nan, np.nan]),
        ("max", "both", [np.nan, 1, 2, 3, 4, 5, 6, 6, 6, np.nan]),
        ("max", "neither", [np.nan, np.nan, 1, 2, 3, 4, 5, 6, np.nan, np.nan]),
        ("max", "left", [np.nan, np.nan, 1, 2, 3, 4, 5, 6, 6, np.nan]),
    ],
)
def test_closed_min_max_minp(func, closed, expected):
    # see gh-21704
    ser = Series(data=np.arange(10), index=date_range("2000", periods=10))
    ser[ser.index[-3:]] = np.nan
    result = getattr(ser.rolling("3D", min_periods=2, closed=closed), func)()
    expected = Series(expected, index=ser.index)
    tm.assert_series_equal(result, expected)


@pytest.mark.parametrize(
    "closed,expected",
    [
        ("right", [0, 0.5, 1, 2, 3, 4, 5, 6, 7, 8]),
        ("both", [0, 0.5, 1, 1.5, 2.5, 3.5, 4.5, 5.5, 6.5, 7.5]),
        ("neither", [np.nan, 0, 0.5, 1.5, 2.5, 3.5, 4.5, 5.5, 6.5, 7.5]),
        ("left", [np.nan, 0, 0.5, 1, 2, 3, 4, 5, 6, 7]),
    ],
)
def test_closed_median_quantile(closed, expected):
    # GH 26005
    ser = Series(data=np.arange(10), index=date_range("2000", periods=10))
    roll = ser.rolling("3D", closed=closed)
    expected = Series(expected, index=ser.index)

    result = roll.median()
    tm.assert_series_equal(result, expected)

    result = roll.quantile(0.5)
    tm.assert_series_equal(result, expected)


@pytest.mark.parametrize("roller", ["1s", 1])
def tests_empty_df_rolling(roller):
    # GH 15819 Verifies that datetime and integer rolling windows can be
    # applied to empty DataFrames
    expected = DataFrame()
    result = DataFrame().rolling(roller).sum()
    tm.assert_frame_equal(result, expected)

    # Verifies that datetime and integer rolling windows can be applied to
    # empty DataFrames with datetime index
    expected = DataFrame(index=DatetimeIndex([]))
    result = DataFrame(index=DatetimeIndex([])).rolling(roller).sum()
    tm.assert_frame_equal(result, expected)


def test_empty_window_median_quantile():
    # GH 26005
    expected = Series([np.nan, np.nan, np.nan])
    roll = Series(np.arange(3)).rolling(0)

    result = roll.median()
    tm.assert_series_equal(result, expected)

    result = roll.quantile(0.1)
    tm.assert_series_equal(result, expected)


def test_missing_minp_zero():
    # https://github.com/pandas-dev/pandas/pull/18921
    # minp=0
    x = Series([np.nan])
    result = x.rolling(1, min_periods=0).sum()
    expected = Series([0.0])
    tm.assert_series_equal(result, expected)

    # minp=1
    result = x.rolling(1, min_periods=1).sum()
    expected = Series([np.nan])
    tm.assert_series_equal(result, expected)


def test_missing_minp_zero_variable():
    # https://github.com/pandas-dev/pandas/pull/18921
    x = Series(
        [np.nan] * 4,
        index=DatetimeIndex(["2017-01-01", "2017-01-04", "2017-01-06", "2017-01-07"]),
    )
    result = x.rolling(Timedelta("2d"), min_periods=0).sum()
    expected = Series(0.0, index=x.index)
    tm.assert_series_equal(result, expected)


def test_multi_index_names():

    # GH 16789, 16825
    cols = MultiIndex.from_product([["A", "B"], ["C", "D", "E"]], names=["1", "2"])
    df = DataFrame(np.ones((10, 6)), columns=cols)
    result = df.rolling(3).cov()

    tm.assert_index_equal(result.columns, df.columns)
    assert result.index.names == [None, "1", "2"]


def test_rolling_axis_sum(axis_frame):
    # see gh-23372.
    df = DataFrame(np.ones((10, 20)))
    axis = df._get_axis_number(axis_frame)

    if axis == 0:
        expected = DataFrame({i: [np.nan] * 2 + [3.0] * 8 for i in range(20)})
    else:
        # axis == 1
        expected = DataFrame([[np.nan] * 2 + [3.0] * 18] * 10)

    result = df.rolling(3, axis=axis_frame).sum()
    tm.assert_frame_equal(result, expected)


def test_rolling_axis_count(axis_frame):
    # see gh-26055
    df = DataFrame({"x": range(3), "y": range(3)})

    axis = df._get_axis_number(axis_frame)

    if axis in [0, "index"]:
        expected = DataFrame({"x": [1.0, 2.0, 2.0], "y": [1.0, 2.0, 2.0]})
    else:
        expected = DataFrame({"x": [1.0, 1.0, 1.0], "y": [2.0, 2.0, 2.0]})

    result = df.rolling(2, axis=axis_frame, min_periods=0).count()
    tm.assert_frame_equal(result, expected)


def test_readonly_array():
    # GH-27766
    arr = np.array([1, 3, np.nan, 3, 5])
    arr.setflags(write=False)
    result = Series(arr).rolling(2).mean()
    expected = Series([np.nan, 2, np.nan, np.nan, 4])
    tm.assert_series_equal(result, expected)


def test_rolling_datetime(axis_frame, tz_naive_fixture):
    # GH-28192
    tz = tz_naive_fixture
    df = DataFrame(
        {i: [1] * 2 for i in date_range("2019-8-01", "2019-08-03", freq="D", tz=tz)}
    )
    if axis_frame in [0, "index"]:
        result = df.T.rolling("2D", axis=axis_frame).sum().T
    else:
        result = df.rolling("2D", axis=axis_frame).sum()
    expected = DataFrame(
        {
            **{
                i: [1.0] * 2
                for i in date_range("2019-8-01", periods=1, freq="D", tz=tz)
            },
            **{
                i: [2.0] * 2
                for i in date_range("2019-8-02", "2019-8-03", freq="D", tz=tz)
            },
        }
    )
    tm.assert_frame_equal(result, expected)


<<<<<<< HEAD
def test_rolling_window_as_string(center):
=======
def test_rolling_window_as_string(using_array_manager):
>>>>>>> 5282bef8
    # see gh-22590
    date_today = datetime.now()
    days = date_range(date_today, date_today + timedelta(365), freq="D")

    npr = np.random.RandomState(seed=421)

    data = npr.randint(1, high=100, size=len(days))
    df = DataFrame({"DateCol": days, "metric": data})

    df.set_index("DateCol", inplace=True)
    result = df.rolling(window="21D", min_periods=2, closed="left", center=center)[
        "metric"
    ].agg("max")

    if center:
        expected_data = (
            [88.0] * 7
            + [97.0] * 9
            + [98.0]
            + [99.0] * 21
            + [95.0] * 16
            + [93.0] * 5
            + [89.0] * 5
            + [96.0] * 21
            + [94.0] * 14
            + [90.0] * 13
            + [88.0] * 2
            + [90.0] * 9
            + [96.0] * 21
            + [95.0] * 6
            + [91.0]
            + [87.0] * 6
            + [92.0] * 21
            + [83.0] * 2
            + [86.0] * 10
            + [87.0] * 5
            + [98.0] * 21
            + [97.0] * 14
            + [93.0] * 7
            + [87.0] * 4
            + [86.0] * 4
            + [95.0] * 21
            + [85.0] * 14
            + [83.0] * 2
            + [76.0] * 5
            + [81.0] * 2
            + [98.0] * 21
            + [95.0] * 14
            + [91.0] * 7
            + [86.0]
            + [93.0] * 3
            + [95.0] * 29
            + [77.0] * 2
        )

    else:
        expected_data = (
            [np.nan] * 2
            + [88.0] * 16
            + [97.0] * 9
            + [98.0]
            + [99.0] * 21
            + [95.0] * 16
            + [93.0] * 5
            + [89.0] * 5
            + [96.0] * 21
            + [94.0] * 14
            + [90.0] * 13
            + [88.0] * 2
            + [90.0] * 9
            + [96.0] * 21
            + [95.0] * 6
            + [91.0]
            + [87.0] * 6
            + [92.0] * 21
            + [83.0] * 2
            + [86.0] * 10
            + [87.0] * 5
            + [98.0] * 21
            + [97.0] * 14
            + [93.0] * 7
            + [87.0] * 4
            + [86.0] * 4
            + [95.0] * 21
            + [85.0] * 14
            + [83.0] * 2
            + [76.0] * 5
            + [81.0] * 2
            + [98.0] * 21
            + [95.0] * 14
            + [91.0] * 7
            + [86.0]
            + [93.0] * 3
            + [95.0] * 20
        )

<<<<<<< HEAD
    expected = Series(
        expected_data, index=days.rename("DateCol")._with_freq(None), name="metric"
    )
=======
    index = days.rename("DateCol")
    if not using_array_manager:
        # INFO(ArrayManager) preserves the frequence of the index
        index = index._with_freq(None)
    expected = Series(expData, index=index, name="metric")
>>>>>>> 5282bef8
    tm.assert_series_equal(result, expected)


def test_min_periods1():
    # GH#6795
    df = DataFrame([0, 1, 2, 1, 0], columns=["a"])
    result = df["a"].rolling(3, center=True, min_periods=1).max()
    expected = Series([1.0, 2.0, 2.0, 2.0, 1.0], name="a")
    tm.assert_series_equal(result, expected)


def test_rolling_count_with_min_periods(frame_or_series):
    # GH 26996
    result = frame_or_series(range(5)).rolling(3, min_periods=3).count()
    expected = frame_or_series([np.nan, np.nan, 3.0, 3.0, 3.0])
    tm.assert_equal(result, expected)


def test_rolling_count_default_min_periods_with_null_values(frame_or_series):
    # GH 26996
    values = [1, 2, 3, np.nan, 4, 5, 6]
    expected_counts = [1.0, 2.0, 3.0, 2.0, 2.0, 2.0, 3.0]

    # GH 31302
    with tm.assert_produces_warning(FutureWarning, check_stacklevel=False):
        result = frame_or_series(values).rolling(3).count()
    expected = frame_or_series(expected_counts)
    tm.assert_equal(result, expected)


@pytest.mark.parametrize(
    "df,expected,window,min_periods",
    [
        (
            DataFrame({"A": [1, 2, 3], "B": [4, 5, 6]}),
            [
                ({"A": [1], "B": [4]}, [0]),
                ({"A": [1, 2], "B": [4, 5]}, [0, 1]),
                ({"A": [1, 2, 3], "B": [4, 5, 6]}, [0, 1, 2]),
            ],
            3,
            None,
        ),
        (
            DataFrame({"A": [1, 2, 3], "B": [4, 5, 6]}),
            [
                ({"A": [1], "B": [4]}, [0]),
                ({"A": [1, 2], "B": [4, 5]}, [0, 1]),
                ({"A": [2, 3], "B": [5, 6]}, [1, 2]),
            ],
            2,
            1,
        ),
        (
            DataFrame({"A": [1, 2, 3], "B": [4, 5, 6]}),
            [
                ({"A": [1], "B": [4]}, [0]),
                ({"A": [1, 2], "B": [4, 5]}, [0, 1]),
                ({"A": [2, 3], "B": [5, 6]}, [1, 2]),
            ],
            2,
            2,
        ),
        (
            DataFrame({"A": [1, 2, 3], "B": [4, 5, 6]}),
            [
                ({"A": [1], "B": [4]}, [0]),
                ({"A": [2], "B": [5]}, [1]),
                ({"A": [3], "B": [6]}, [2]),
            ],
            1,
            1,
        ),
        (
            DataFrame({"A": [1, 2, 3], "B": [4, 5, 6]}),
            [
                ({"A": [1], "B": [4]}, [0]),
                ({"A": [2], "B": [5]}, [1]),
                ({"A": [3], "B": [6]}, [2]),
            ],
            1,
            0,
        ),
        (DataFrame({"A": [1], "B": [4]}), [], 2, None),
        (DataFrame({"A": [1], "B": [4]}), [], 2, 1),
        (DataFrame(), [({}, [])], 2, None),
        (
            DataFrame({"A": [1, np.nan, 3], "B": [np.nan, 5, 6]}),
            [
                ({"A": [1.0], "B": [np.nan]}, [0]),
                ({"A": [1, np.nan], "B": [np.nan, 5]}, [0, 1]),
                ({"A": [1, np.nan, 3], "B": [np.nan, 5, 6]}, [0, 1, 2]),
            ],
            3,
            2,
        ),
    ],
)
def test_iter_rolling_dataframe(df, expected, window, min_periods):
    # GH 11704
    expected = [DataFrame(values, index=index) for (values, index) in expected]

    for (expected, actual) in zip(
        expected, df.rolling(window, min_periods=min_periods)
    ):
        tm.assert_frame_equal(actual, expected)


@pytest.mark.parametrize(
    "expected,window",
    [
        (
            [
                ({"A": [1], "B": [4]}, [0]),
                ({"A": [1, 2], "B": [4, 5]}, [0, 1]),
                ({"A": [2, 3], "B": [5, 6]}, [1, 2]),
            ],
            "2D",
        ),
        (
            [
                ({"A": [1], "B": [4]}, [0]),
                ({"A": [1, 2], "B": [4, 5]}, [0, 1]),
                ({"A": [1, 2, 3], "B": [4, 5, 6]}, [0, 1, 2]),
            ],
            "3D",
        ),
        (
            [
                ({"A": [1], "B": [4]}, [0]),
                ({"A": [2], "B": [5]}, [1]),
                ({"A": [3], "B": [6]}, [2]),
            ],
            "1D",
        ),
    ],
)
def test_iter_rolling_on_dataframe(expected, window):
    # GH 11704
    df = DataFrame(
        {
            "A": [1, 2, 3, 4, 5],
            "B": [4, 5, 6, 7, 8],
            "C": date_range(start="2016-01-01", periods=5, freq="D"),
        }
    )

    expected = [DataFrame(values, index=index) for (values, index) in expected]
    for (expected, actual) in zip(expected, df.rolling(window, on="C")):
        tm.assert_frame_equal(actual, expected)


@pytest.mark.parametrize(
    "ser,expected,window, min_periods",
    [
        (
            Series([1, 2, 3]),
            [([1], [0]), ([1, 2], [0, 1]), ([1, 2, 3], [0, 1, 2])],
            3,
            None,
        ),
        (
            Series([1, 2, 3]),
            [([1], [0]), ([1, 2], [0, 1]), ([1, 2, 3], [0, 1, 2])],
            3,
            1,
        ),
        (Series([1, 2, 3]), [([1], [0]), ([1, 2], [0, 1]), ([2, 3], [1, 2])], 2, 1),
        (Series([1, 2, 3]), [([1], [0]), ([1, 2], [0, 1]), ([2, 3], [1, 2])], 2, 2),
        (Series([1, 2, 3]), [([1], [0]), ([2], [1]), ([3], [2])], 1, 0),
        (Series([1, 2, 3]), [([1], [0]), ([2], [1]), ([3], [2])], 1, 1),
        (Series([1, 2]), [([1], [0]), ([1, 2], [0, 1])], 2, 0),
        (Series([], dtype="int64"), [], 2, 1),
    ],
)
def test_iter_rolling_series(ser, expected, window, min_periods):
    # GH 11704
    expected = [Series(values, index=index) for (values, index) in expected]

    for (expected, actual) in zip(
        expected, ser.rolling(window, min_periods=min_periods)
    ):
        tm.assert_series_equal(actual, expected)


@pytest.mark.parametrize(
    "expected,expected_index,window",
    [
        (
            [[0], [1], [2], [3], [4]],
            [
                date_range("2020-01-01", periods=1, freq="D"),
                date_range("2020-01-02", periods=1, freq="D"),
                date_range("2020-01-03", periods=1, freq="D"),
                date_range("2020-01-04", periods=1, freq="D"),
                date_range("2020-01-05", periods=1, freq="D"),
            ],
            "1D",
        ),
        (
            [[0], [0, 1], [1, 2], [2, 3], [3, 4]],
            [
                date_range("2020-01-01", periods=1, freq="D"),
                date_range("2020-01-01", periods=2, freq="D"),
                date_range("2020-01-02", periods=2, freq="D"),
                date_range("2020-01-03", periods=2, freq="D"),
                date_range("2020-01-04", periods=2, freq="D"),
            ],
            "2D",
        ),
        (
            [[0], [0, 1], [0, 1, 2], [1, 2, 3], [2, 3, 4]],
            [
                date_range("2020-01-01", periods=1, freq="D"),
                date_range("2020-01-01", periods=2, freq="D"),
                date_range("2020-01-01", periods=3, freq="D"),
                date_range("2020-01-02", periods=3, freq="D"),
                date_range("2020-01-03", periods=3, freq="D"),
            ],
            "3D",
        ),
    ],
)
def test_iter_rolling_datetime(expected, expected_index, window):
    # GH 11704
    ser = Series(range(5), index=date_range(start="2020-01-01", periods=5, freq="D"))

    expected = [
        Series(values, index=idx) for (values, idx) in zip(expected, expected_index)
    ]

    for (expected, actual) in zip(expected, ser.rolling(window)):
        tm.assert_series_equal(actual, expected)


@pytest.mark.parametrize(
    "grouping,_index",
    [
        (
            {"level": 0},
            MultiIndex.from_tuples(
                [(0, 0), (0, 0), (1, 1), (1, 1), (1, 1)], names=[None, None]
            ),
        ),
        (
            {"by": "X"},
            MultiIndex.from_tuples(
                [(0, 0), (1, 0), (2, 1), (3, 1), (4, 1)], names=["X", None]
            ),
        ),
    ],
)
def test_rolling_positional_argument(grouping, _index, raw):
    # GH 34605

    def scaled_sum(*args):
        if len(args) < 2:
            raise ValueError("The function needs two arguments")
        array, scale = args
        return array.sum() / scale

    df = DataFrame(data={"X": range(5)}, index=[0, 0, 1, 1, 1])

    expected = DataFrame(data={"X": [0.0, 0.5, 1.0, 1.5, 2.0]}, index=_index)
    result = df.groupby(**grouping).rolling(1).apply(scaled_sum, raw=raw, args=(2,))
    tm.assert_frame_equal(result, expected)


@pytest.mark.parametrize("add", [0.0, 2.0])
def test_rolling_numerical_accuracy_kahan_mean(add):
    # GH: 36031 implementing kahan summation
    df = DataFrame(
        {"A": [3002399751580331.0 + add, -0.0, -0.0]},
        index=[
            Timestamp("19700101 09:00:00"),
            Timestamp("19700101 09:00:03"),
            Timestamp("19700101 09:00:06"),
        ],
    )
    result = (
        df.resample("1s").ffill().rolling("3s", closed="left", min_periods=3).mean()
    )
    dates = date_range("19700101 09:00:00", periods=7, freq="S")
    expected = DataFrame(
        {
            "A": [
                np.nan,
                np.nan,
                np.nan,
                3002399751580330.5,
                2001599834386887.25,
                1000799917193443.625,
                0.0,
            ]
        },
        index=dates,
    )
    tm.assert_frame_equal(result, expected)


def test_rolling_numerical_accuracy_kahan_sum():
    # GH: 13254
    df = DataFrame([2.186, -1.647, 0.0, 0.0, 0.0, 0.0], columns=["x"])
    result = df["x"].rolling(3).sum()
    expected = Series([np.nan, np.nan, 0.539, -1.647, 0.0, 0.0], name="x")
    tm.assert_series_equal(result, expected)


def test_rolling_numerical_accuracy_jump():
    # GH: 32761
    index = date_range(start="2020-01-01", end="2020-01-02", freq="60s").append(
        DatetimeIndex(["2020-01-03"])
    )
    data = np.random.rand(len(index))

    df = DataFrame({"data": data}, index=index)
    result = df.rolling("60s").mean()
    tm.assert_frame_equal(result, df[["data"]])


def test_rolling_numerical_accuracy_small_values():
    # GH: 10319
    s = Series(
        data=[0.00012456, 0.0003, -0.0, -0.0],
        index=date_range("1999-02-03", "1999-02-06"),
    )
    result = s.rolling(1).mean()
    tm.assert_series_equal(result, s)


def test_rolling_numerical_too_large_numbers():
    # GH: 11645
    dates = date_range("2015-01-01", periods=10, freq="D")
    ds = Series(data=range(10), index=dates, dtype=np.float64)
    ds[2] = -9e33
    result = ds.rolling(5).mean()
    expected = Series(
        [np.nan, np.nan, np.nan, np.nan, -1.8e33, -1.8e33, -1.8e33, 5.0, 6.0, 7.0],
        index=dates,
    )
    tm.assert_series_equal(result, expected)


@pytest.mark.parametrize(
    ("func", "value"),
    [("sum", 2.0), ("max", 1.0), ("min", 1.0), ("mean", 1.0), ("median", 1.0)],
)
def test_rolling_mixed_dtypes_axis_1(func, value):
    # GH: 20649
    df = DataFrame(1, index=[1, 2], columns=["a", "b", "c"])
    df["c"] = 1.0
    result = getattr(df.rolling(window=2, min_periods=1, axis=1), func)()
    expected = DataFrame(
        {"a": [1.0, 1.0], "b": [value, value], "c": [value, value]}, index=[1, 2]
    )
    tm.assert_frame_equal(result, expected)


def test_rolling_axis_one_with_nan():
    # GH: 35596
    df = DataFrame(
        [
            [0, 1, 2, 4, np.nan, np.nan, np.nan],
            [0, 1, 2, np.nan, np.nan, np.nan, np.nan],
            [0, 2, 2, np.nan, 2, np.nan, 1],
        ]
    )
    result = df.rolling(window=7, min_periods=1, axis="columns").sum()
    expected = DataFrame(
        [
            [0.0, 1.0, 3.0, 7.0, 7.0, 7.0, 7.0],
            [0.0, 1.0, 3.0, 3.0, 3.0, 3.0, 3.0],
            [0.0, 2.0, 4.0, 4.0, 6.0, 6.0, 7.0],
        ]
    )
    tm.assert_frame_equal(result, expected)


@pytest.mark.parametrize(
    "value",
    ["test", to_datetime("2019-12-31"), to_timedelta("1 days 06:05:01.00003")],
)
def test_rolling_axis_1_non_numeric_dtypes(value):
    # GH: 20649
    df = DataFrame({"a": [1, 2]})
    df["b"] = value
    result = df.rolling(window=2, min_periods=1, axis=1).sum()
    expected = DataFrame({"a": [1.0, 2.0]})
    tm.assert_frame_equal(result, expected)


def test_rolling_on_df_transposed():
    # GH: 32724
    df = DataFrame({"A": [1, None], "B": [4, 5], "C": [7, 8]})
    expected = DataFrame({"A": [1.0, np.nan], "B": [5.0, 5.0], "C": [11.0, 13.0]})
    result = df.rolling(min_periods=1, window=2, axis=1).sum()
    tm.assert_frame_equal(result, expected)

    result = df.T.rolling(min_periods=1, window=2).sum().T
    tm.assert_frame_equal(result, expected)


@pytest.mark.parametrize(
    ("index", "window"),
    [
        (
            period_range(start="2020-01-01 08:00", end="2020-01-01 08:08", freq="T"),
            "2T",
        ),
        (
            period_range(start="2020-01-01 08:00", end="2020-01-01 12:00", freq="30T"),
            "1h",
        ),
    ],
)
@pytest.mark.parametrize(
    ("func", "values"),
    [
        ("min", [np.nan, 0, 0, 1, 2, 3, 4, 5, 6]),
        ("max", [np.nan, 0, 1, 2, 3, 4, 5, 6, 7]),
        ("sum", [np.nan, 0, 1, 3, 5, 7, 9, 11, 13]),
    ],
)
def test_rolling_period_index(index, window, func, values):
    # GH: 34225
    ds = Series([0, 1, 2, 3, 4, 5, 6, 7, 8], index=index)
    result = getattr(ds.rolling(window, closed="left"), func)()
    expected = Series(values, index=index)
    tm.assert_series_equal(result, expected)


def test_rolling_sem(frame_or_series):
    # GH: 26476
    obj = frame_or_series([0, 1, 2])
    result = obj.rolling(2, min_periods=1).sem()
    if isinstance(result, DataFrame):
        result = Series(result[0].values)
    expected = Series([np.nan] + [0.7071067811865476] * 2)
    tm.assert_series_equal(result, expected)


@pytest.mark.parametrize(
    ("func", "third_value", "values"),
    [
        ("var", 1, [5e33, 0, 0.5, 0.5, 2, 0]),
        ("std", 1, [7.071068e16, 0, 0.7071068, 0.7071068, 1.414214, 0]),
        ("var", 2, [5e33, 0.5, 0, 0.5, 2, 0]),
        ("std", 2, [7.071068e16, 0.7071068, 0, 0.7071068, 1.414214, 0]),
    ],
)
def test_rolling_var_numerical_issues(func, third_value, values):
    # GH: 37051
    ds = Series([99999999999999999, 1, third_value, 2, 3, 1, 1])
    result = getattr(ds.rolling(2), func)()
    expected = Series([np.nan] + values)
    tm.assert_series_equal(result, expected)


def test_timeoffset_as_window_parameter_for_corr():
    # GH: 28266
    exp = DataFrame(
        {
            "B": [
                np.nan,
                np.nan,
                0.9999999999999998,
                -1.0,
                1.0,
                -0.3273268353539892,
                0.9999999999999998,
                1.0,
                0.9999999999999998,
                1.0,
            ],
            "A": [
                np.nan,
                np.nan,
                -1.0,
                1.0000000000000002,
                -0.3273268353539892,
                0.9999999999999966,
                1.0,
                1.0000000000000002,
                1.0,
                1.0000000000000002,
            ],
        },
        index=MultiIndex.from_tuples(
            [
                (Timestamp("20130101 09:00:00"), "B"),
                (Timestamp("20130101 09:00:00"), "A"),
                (Timestamp("20130102 09:00:02"), "B"),
                (Timestamp("20130102 09:00:02"), "A"),
                (Timestamp("20130103 09:00:03"), "B"),
                (Timestamp("20130103 09:00:03"), "A"),
                (Timestamp("20130105 09:00:05"), "B"),
                (Timestamp("20130105 09:00:05"), "A"),
                (Timestamp("20130106 09:00:06"), "B"),
                (Timestamp("20130106 09:00:06"), "A"),
            ]
        ),
    )

    df = DataFrame(
        {"B": [0, 1, 2, 4, 3], "A": [7, 4, 6, 9, 3]},
        index=[
            Timestamp("20130101 09:00:00"),
            Timestamp("20130102 09:00:02"),
            Timestamp("20130103 09:00:03"),
            Timestamp("20130105 09:00:05"),
            Timestamp("20130106 09:00:06"),
        ],
    )

    res = df.rolling(window="3d").corr()

    tm.assert_frame_equal(exp, res)


@pytest.mark.parametrize("method", ["var", "sum", "mean", "skew", "kurt", "min", "max"])
def test_rolling_decreasing_indices(method):
    """
    Make sure that decreasing indices give the same results as increasing indices.

    GH 36933
    """
    df = DataFrame({"values": np.arange(-15, 10) ** 2})
    df_reverse = DataFrame({"values": df["values"][::-1]}, index=df.index[::-1])

    increasing = getattr(df.rolling(window=5), method)()
    decreasing = getattr(df_reverse.rolling(window=5), method)()

    assert np.abs(decreasing.values[::-1][:-4] - increasing.values[4:]).max() < 1e-12


@pytest.mark.parametrize(
    "method,expected",
    [
        (
            "var",
            [
                float("nan"),
                43.0,
                float("nan"),
                136.333333,
                43.5,
                94.966667,
                182.0,
                318.0,
            ],
        ),
        ("mean", [float("nan"), 7.5, float("nan"), 21.5, 6.0, 9.166667, 13.0, 17.5]),
        ("sum", [float("nan"), 30.0, float("nan"), 86.0, 30.0, 55.0, 91.0, 140.0]),
        (
            "skew",
            [
                float("nan"),
                0.709296,
                float("nan"),
                0.407073,
                0.984656,
                0.919184,
                0.874674,
                0.842418,
            ],
        ),
        (
            "kurt",
            [
                float("nan"),
                -0.5916711736073559,
                float("nan"),
                -1.0028993131317954,
                -0.06103844629409494,
                -0.254143227116194,
                -0.37362637362637585,
                -0.45439658241367054,
            ],
        ),
    ],
)
def test_rolling_non_monotonic(method, expected):
    """
    Make sure the (rare) branch of non-monotonic indices is covered by a test.

    output from 1.1.3 is assumed to be the expected output. Output of sum/mean has
    manually been verified.

    GH 36933.
    """
    # Based on an example found in computation.rst
    use_expanding = [True, False, True, False, True, True, True, True]
    df = DataFrame({"values": np.arange(len(use_expanding)) ** 2})

    class CustomIndexer(BaseIndexer):
        def get_window_bounds(self, num_values, min_periods, center, closed):
            start = np.empty(num_values, dtype=np.int64)
            end = np.empty(num_values, dtype=np.int64)
            for i in range(num_values):
                if self.use_expanding[i]:
                    start[i] = 0
                    end[i] = i + 1
                else:
                    start[i] = i
                    end[i] = i + self.window_size
            return start, end

    indexer = CustomIndexer(window_size=4, use_expanding=use_expanding)

    result = getattr(df.rolling(indexer), method)()
    expected = DataFrame({"values": expected})
    tm.assert_frame_equal(result, expected)


@pytest.mark.parametrize(
    ("index", "window"),
    [([0, 1, 2, 3, 4], 2), (date_range("2001-01-01", freq="D", periods=5), "2D")],
)
def test_rolling_corr_timedelta_index(index, window):
    # GH: 31286
    x = Series([1, 2, 3, 4, 5], index=index)
    y = x.copy()
    x[0:2] = 0.0
    result = x.rolling(window).corr(y)
    expected = Series([np.nan, np.nan, 1, 1, 1], index=index)
    tm.assert_almost_equal(result, expected)


def test_groupby_rolling_nan_included():
    # GH 35542
    data = {"group": ["g1", np.nan, "g1", "g2", np.nan], "B": [0, 1, 2, 3, 4]}
    df = DataFrame(data)
    result = df.groupby("group", dropna=False).rolling(1, min_periods=1).mean()
    expected = DataFrame(
        {"B": [0.0, 2.0, 3.0, 1.0, 4.0]},
        # GH-38057 from_tuples puts the NaNs in the codes, result expects them
        # to be in the levels, at the moment
        # index=MultiIndex.from_tuples(
        #     [("g1", 0), ("g1", 2), ("g2", 3), (np.nan, 1), (np.nan, 4)],
        #     names=["group", None],
        # ),
        index=MultiIndex(
            [["g1", "g2", np.nan], [0, 1, 2, 3, 4]],
            [[0, 0, 1, 2, 2], [0, 2, 3, 1, 4]],
            names=["group", None],
        ),
    )
    tm.assert_frame_equal(result, expected)


@pytest.mark.parametrize("method", ["skew", "kurt"])
def test_rolling_skew_kurt_numerical_stability(method):
    # GH#6929
    ser = Series(np.random.rand(10))
    ser_copy = ser.copy()
    expected = getattr(ser.rolling(3), method)()
    tm.assert_series_equal(ser, ser_copy)
    ser = ser + 50000
    result = getattr(ser.rolling(3), method)()
    tm.assert_series_equal(result, expected)


@pytest.mark.parametrize(
    ("method", "values"),
    [
        ("skew", [2.0, 0.854563, 0.0, 1.999984]),
        ("kurt", [4.0, -1.289256, -1.2, 3.999946]),
    ],
)
def test_rolling_skew_kurt_large_value_range(method, values):
    # GH: 37557
    s = Series([3000000, 1, 1, 2, 3, 4, 999])
    result = getattr(s.rolling(4), method)()
    expected = Series([np.nan] * 3 + values)
    tm.assert_series_equal(result, expected)


def test_invalid_method():
    with pytest.raises(ValueError, match="method must be 'table' or 'single"):
        Series(range(1)).rolling(1, method="foo")


@pytest.mark.parametrize("window", [1, "1d"])
def test_rolling_descending_date_order_with_offset(window, frame_or_series):
    # GH#40002
    idx = date_range(start="2020-01-01", end="2020-01-03", freq="1d")
    obj = frame_or_series(range(1, 4), index=idx)
    result = obj.rolling("1d", closed="left").sum()
    expected = frame_or_series([np.nan, 1, 2], index=idx)
    tm.assert_equal(result, expected)

    result = obj.iloc[::-1].rolling("1d", closed="left").sum()
    idx = date_range(start="2020-01-03", end="2020-01-01", freq="-1d")
    expected = frame_or_series([np.nan, 3, 2], index=idx)
    tm.assert_equal(result, expected)


def test_rolling_var_floating_artifact_precision():
    # GH 37051
    s = Series([7, 5, 5, 5])
    result = s.rolling(3).var()
    expected = Series([np.nan, np.nan, 4 / 3, 0])
    tm.assert_series_equal(result, expected, atol=1.0e-15, rtol=1.0e-15)


def test_rolling_std_small_values():
    # GH 37051
    s = Series(
        [
            0.00000054,
            0.00000053,
            0.00000054,
        ]
    )
    result = s.rolling(2).std()
    expected = Series([np.nan, 7.071068e-9, 7.071068e-9])
    tm.assert_series_equal(result, expected, atol=1.0e-15, rtol=1.0e-15)<|MERGE_RESOLUTION|>--- conflicted
+++ resolved
@@ -462,11 +462,8 @@
     tm.assert_frame_equal(result, expected)
 
 
-<<<<<<< HEAD
-def test_rolling_window_as_string(center):
-=======
-def test_rolling_window_as_string(using_array_manager):
->>>>>>> 5282bef8
+
+def test_rolling_window_as_string(using_array_manager, center):
     # see gh-22590
     date_today = datetime.now()
     days = date_range(date_today, date_today + timedelta(365), freq="D")
@@ -563,17 +560,11 @@
             + [95.0] * 20
         )
 
-<<<<<<< HEAD
-    expected = Series(
-        expected_data, index=days.rename("DateCol")._with_freq(None), name="metric"
-    )
-=======
     index = days.rename("DateCol")
     if not using_array_manager:
         # INFO(ArrayManager) preserves the frequence of the index
         index = index._with_freq(None)
     expected = Series(expData, index=index, name="metric")
->>>>>>> 5282bef8
     tm.assert_series_equal(result, expected)
 
 
