--- conflicted
+++ resolved
@@ -3,14 +3,9 @@
 
 from pandas.errors import UnsupportedFunctionCall
 
-<<<<<<< HEAD
+import pandas._testing as tm
 from pandas import DataFrame, Series, date_range
-import pandas._testing as tm
-from pandas.core.window import EWM
-=======
-from pandas import DataFrame, Series
 from pandas.core.window import ExponentialMovingWindow
->>>>>>> 7d0ee96f
 
 
 def test_doc_string():
