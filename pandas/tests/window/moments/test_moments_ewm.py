import numpy as np
from numpy.random import randn
import pytest

import pandas as pd
from pandas import DataFrame, Series, concat
<<<<<<< HEAD
import pandas._testing as tm
from pandas.tests.window.common import Base, ConsistencyBase
=======
from pandas.tests.window.common import (
    Base,
    ConsistencyBase,
    check_binary_ew,
    check_binary_ew_min_periods,
    ew_func,
)
import pandas.util.testing as tm
>>>>>>> 9fb3040c


@pytest.mark.filterwarnings("ignore:can't resolve package:ImportWarning")
class TestMoments(Base):
    def setup_method(self, method):
        self._create_data()

    def test_ewma(self):
        self._check_ew(name="mean")

        vals = pd.Series(np.zeros(1000))
        vals[5] = 1
        result = vals.ewm(span=100, adjust=False).mean().sum()
        assert np.abs(result - 1) < 1e-2

    @pytest.mark.parametrize("adjust", [True, False])
    @pytest.mark.parametrize("ignore_na", [True, False])
    def test_ewma_cases(self, adjust, ignore_na):
        # try adjust/ignore_na args matrix

        s = Series([1.0, 2.0, 4.0, 8.0])

        if adjust:
            expected = Series([1.0, 1.6, 2.736842, 4.923077])
        else:
            expected = Series([1.0, 1.333333, 2.222222, 4.148148])

        result = s.ewm(com=2.0, adjust=adjust, ignore_na=ignore_na).mean()
        tm.assert_series_equal(result, expected)

    def test_ewma_nan_handling(self):
        s = Series([1.0] + [np.nan] * 5 + [1.0])
        result = s.ewm(com=5).mean()
        tm.assert_series_equal(result, Series([1.0] * len(s)))

        s = Series([np.nan] * 2 + [1.0] + [np.nan] * 2 + [1.0])
        result = s.ewm(com=5).mean()
        tm.assert_series_equal(result, Series([np.nan] * 2 + [1.0] * 4))

        # GH 7603
        s0 = Series([np.nan, 1.0, 101.0])
        s1 = Series([1.0, np.nan, 101.0])
        s2 = Series([np.nan, 1.0, np.nan, np.nan, 101.0, np.nan])
        s3 = Series([1.0, np.nan, 101.0, 50.0])
        com = 2.0
        alpha = 1.0 / (1.0 + com)

        def simple_wma(s, w):
            return (s.multiply(w).cumsum() / w.cumsum()).fillna(method="ffill")

        for (s, adjust, ignore_na, w) in [
            (s0, True, False, [np.nan, (1.0 - alpha), 1.0]),
            (s0, True, True, [np.nan, (1.0 - alpha), 1.0]),
            (s0, False, False, [np.nan, (1.0 - alpha), alpha]),
            (s0, False, True, [np.nan, (1.0 - alpha), alpha]),
            (s1, True, False, [(1.0 - alpha) ** 2, np.nan, 1.0]),
            (s1, True, True, [(1.0 - alpha), np.nan, 1.0]),
            (s1, False, False, [(1.0 - alpha) ** 2, np.nan, alpha]),
            (s1, False, True, [(1.0 - alpha), np.nan, alpha]),
            (
                s2,
                True,
                False,
                [np.nan, (1.0 - alpha) ** 3, np.nan, np.nan, 1.0, np.nan],
            ),
            (s2, True, True, [np.nan, (1.0 - alpha), np.nan, np.nan, 1.0, np.nan]),
            (
                s2,
                False,
                False,
                [np.nan, (1.0 - alpha) ** 3, np.nan, np.nan, alpha, np.nan],
            ),
            (s2, False, True, [np.nan, (1.0 - alpha), np.nan, np.nan, alpha, np.nan]),
            (s3, True, False, [(1.0 - alpha) ** 3, np.nan, (1.0 - alpha), 1.0]),
            (s3, True, True, [(1.0 - alpha) ** 2, np.nan, (1.0 - alpha), 1.0]),
            (
                s3,
                False,
                False,
                [
                    (1.0 - alpha) ** 3,
                    np.nan,
                    (1.0 - alpha) * alpha,
                    alpha * ((1.0 - alpha) ** 2 + alpha),
                ],
            ),
            (
                s3,
                False,
                True,
                [(1.0 - alpha) ** 2, np.nan, (1.0 - alpha) * alpha, alpha],
            ),
        ]:
            expected = simple_wma(s, Series(w))
            result = s.ewm(com=com, adjust=adjust, ignore_na=ignore_na).mean()

            tm.assert_series_equal(result, expected)
            if ignore_na is False:
                # check that ignore_na defaults to False
                result = s.ewm(com=com, adjust=adjust).mean()
                tm.assert_series_equal(result, expected)

    def test_ewmvar(self):
        self._check_ew(name="var")

    def test_ewmvol(self):
        self._check_ew(name="vol")

    def test_ewma_span_com_args(self):
        A = self.series.ewm(com=9.5).mean()
        B = self.series.ewm(span=20).mean()
        tm.assert_almost_equal(A, B)

        with pytest.raises(ValueError):
            self.series.ewm(com=9.5, span=20)
        with pytest.raises(ValueError):
            self.series.ewm().mean()

    def test_ewma_halflife_arg(self):
        A = self.series.ewm(com=13.932726172912965).mean()
        B = self.series.ewm(halflife=10.0).mean()
        tm.assert_almost_equal(A, B)

        with pytest.raises(ValueError):
            self.series.ewm(span=20, halflife=50)
        with pytest.raises(ValueError):
            self.series.ewm(com=9.5, halflife=50)
        with pytest.raises(ValueError):
            self.series.ewm(com=9.5, span=20, halflife=50)
        with pytest.raises(ValueError):
            self.series.ewm()

    def test_ewm_alpha(self):
        # GH 10789
        s = Series(self.arr)
        a = s.ewm(alpha=0.61722699889169674).mean()
        b = s.ewm(com=0.62014947789973052).mean()
        c = s.ewm(span=2.240298955799461).mean()
        d = s.ewm(halflife=0.721792864318).mean()
        tm.assert_series_equal(a, b)
        tm.assert_series_equal(a, c)
        tm.assert_series_equal(a, d)

    def test_ewm_alpha_arg(self):
        # GH 10789
        s = self.series
        with pytest.raises(ValueError):
            s.ewm()
        with pytest.raises(ValueError):
            s.ewm(com=10.0, alpha=0.5)
        with pytest.raises(ValueError):
            s.ewm(span=10.0, alpha=0.5)
        with pytest.raises(ValueError):
            s.ewm(halflife=10.0, alpha=0.5)

    def test_ewm_domain_checks(self):
        # GH 12492
        s = Series(self.arr)
        msg = "comass must satisfy: comass >= 0"
        with pytest.raises(ValueError, match=msg):
            s.ewm(com=-0.1)
        s.ewm(com=0.0)
        s.ewm(com=0.1)

        msg = "span must satisfy: span >= 1"
        with pytest.raises(ValueError, match=msg):
            s.ewm(span=-0.1)
        with pytest.raises(ValueError, match=msg):
            s.ewm(span=0.0)
        with pytest.raises(ValueError, match=msg):
            s.ewm(span=0.9)
        s.ewm(span=1.0)
        s.ewm(span=1.1)

        msg = "halflife must satisfy: halflife > 0"
        with pytest.raises(ValueError, match=msg):
            s.ewm(halflife=-0.1)
        with pytest.raises(ValueError, match=msg):
            s.ewm(halflife=0.0)
        s.ewm(halflife=0.1)

        msg = "alpha must satisfy: 0 < alpha <= 1"
        with pytest.raises(ValueError, match=msg):
            s.ewm(alpha=-0.1)
        with pytest.raises(ValueError, match=msg):
            s.ewm(alpha=0.0)
        s.ewm(alpha=0.1)
        s.ewm(alpha=1.0)
        with pytest.raises(ValueError, match=msg):
            s.ewm(alpha=1.1)

    @pytest.mark.parametrize("method", ["mean", "vol", "var"])
    def test_ew_empty_series(self, method):
        vals = pd.Series([], dtype=np.float64)

        ewm = vals.ewm(3)
        result = getattr(ewm, method)()
        tm.assert_almost_equal(result, vals)

    def _check_ew(self, name=None, preserve_nan=False):
        series_result = getattr(self.series.ewm(com=10), name)()
        assert isinstance(series_result, Series)

        frame_result = getattr(self.frame.ewm(com=10), name)()
        assert type(frame_result) == DataFrame

        result = getattr(self.series.ewm(com=10), name)()
        if preserve_nan:
            assert result[self._nan_locs].isna().all()

    @pytest.mark.parametrize("min_periods", [0, 1])
    @pytest.mark.parametrize("name", ["mean", "var", "vol"])
    def test_ew_min_periods(self, min_periods, name):
        # excluding NaNs correctly
        arr = randn(50)
        arr[:10] = np.NaN
        arr[-10:] = np.NaN
        s = Series(arr)

        # check min_periods
        # GH 7898
        result = getattr(s.ewm(com=50, min_periods=2), name)()
        assert result[:11].isna().all()
        assert not result[11:].isna().any()

        result = getattr(s.ewm(com=50, min_periods=min_periods), name)()
        if name == "mean":
            assert result[:10].isna().all()
            assert not result[10:].isna().any()
        else:
            # ewm.std, ewm.vol, ewm.var (with bias=False) require at least
            # two values
            assert result[:11].isna().all()
            assert not result[11:].isna().any()

        # check series of length 0
        result = getattr(
            Series(dtype=object).ewm(com=50, min_periods=min_periods), name
        )()
        tm.assert_series_equal(result, Series(dtype="float64"))

        # check series of length 1
        result = getattr(Series([1.0]).ewm(50, min_periods=min_periods), name)()
        if name == "mean":
            tm.assert_series_equal(result, Series([1.0]))
        else:
            # ewm.std, ewm.vol, ewm.var with bias=False require at least
            # two values
            tm.assert_series_equal(result, Series([np.NaN]))

        # pass in ints
        result2 = getattr(Series(np.arange(50)).ewm(span=10), name)()
        assert result2.dtype == np.float_


class TestEwmMomentsConsistency(ConsistencyBase):
    def setup_method(self, method):
        self._create_data()

    def test_ewmcov_pairwise(self):
        self._check_pairwise_moment("ewm", "cov", span=10, min_periods=5)

    @pytest.mark.parametrize("name", ["cov", "corr"])
    def test_ewm_corr_cov(self, name, min_periods, binary_ew_data):
        A, B = binary_ew_data

        check_binary_ew(name="corr", A=A, B=B)
        check_binary_ew_min_periods("corr", min_periods, A, B)

    def test_ewmcorr_pairwise(self):
        self._check_pairwise_moment("ewm", "corr", span=10, min_periods=5)

    @pytest.mark.parametrize("name", ["cov", "corr"])
    def test_different_input_array_raise_exception(self, name, binary_ew_data):

        A, _ = binary_ew_data
        msg = "Input arrays must be of the same type!"
        # exception raised is Exception
        with pytest.raises(Exception, match=msg):
            ew_func(A, randn(50), 20, name=name, min_periods=5)

    @pytest.mark.slow
    @pytest.mark.parametrize("min_periods", [0, 1, 2, 3, 4])
    @pytest.mark.parametrize("adjust", [True, False])
    @pytest.mark.parametrize("ignore_na", [True, False])
    def test_ewm_consistency(self, min_periods, adjust, ignore_na):
        def _weights(s, com, adjust, ignore_na):
            if isinstance(s, DataFrame):
                if not len(s.columns):
                    return DataFrame(index=s.index, columns=s.columns)
                w = concat(
                    [
                        _weights(
                            s.iloc[:, i], com=com, adjust=adjust, ignore_na=ignore_na
                        )
                        for i, _ in enumerate(s.columns)
                    ],
                    axis=1,
                )
                w.index = s.index
                w.columns = s.columns
                return w

            w = Series(np.nan, index=s.index)
            alpha = 1.0 / (1.0 + com)
            if ignore_na:
                w[s.notna()] = _weights(
                    s[s.notna()], com=com, adjust=adjust, ignore_na=False
                )
            elif adjust:
                for i in range(len(s)):
                    if s.iat[i] == s.iat[i]:
                        w.iat[i] = pow(1.0 / (1.0 - alpha), i)
            else:
                sum_wts = 0.0
                prev_i = -1
                for i in range(len(s)):
                    if s.iat[i] == s.iat[i]:
                        if prev_i == -1:
                            w.iat[i] = 1.0
                        else:
                            w.iat[i] = alpha * sum_wts / pow(1.0 - alpha, i - prev_i)
                        sum_wts += w.iat[i]
                        prev_i = i
            return w

        def _variance_debiasing_factors(s, com, adjust, ignore_na):
            weights = _weights(s, com=com, adjust=adjust, ignore_na=ignore_na)
            cum_sum = weights.cumsum().fillna(method="ffill")
            cum_sum_sq = (weights * weights).cumsum().fillna(method="ffill")
            numerator = cum_sum * cum_sum
            denominator = numerator - cum_sum_sq
            denominator[denominator <= 0.0] = np.nan
            return numerator / denominator

        def _ewma(s, com, min_periods, adjust, ignore_na):
            weights = _weights(s, com=com, adjust=adjust, ignore_na=ignore_na)
            result = (
                s.multiply(weights)
                .cumsum()
                .divide(weights.cumsum())
                .fillna(method="ffill")
            )
            result[
                s.expanding().count() < (max(min_periods, 1) if min_periods else 1)
            ] = np.nan
            return result

        com = 3.0
        self._test_moments_consistency_mock_mean(
            mean=lambda x: x.ewm(
                com=com, min_periods=min_periods, adjust=adjust, ignore_na=ignore_na
            ).mean(),
            mock_mean=lambda x: _ewma(
                x, com=com, min_periods=min_periods, adjust=adjust, ignore_na=ignore_na
            ),
        )

        self._test_moments_consistency_is_constant(
            min_periods=min_periods,
            count=lambda x: x.expanding().count(),
            mean=lambda x: x.ewm(
                com=com, min_periods=min_periods, adjust=adjust, ignore_na=ignore_na
            ).mean(),
            corr=lambda x, y: x.ewm(
                com=com, min_periods=min_periods, adjust=adjust, ignore_na=ignore_na
            ).corr(y),
        )

        self._test_moments_consistency_var_debiasing_factors(
            var_unbiased=lambda x: (
                x.ewm(
                    com=com, min_periods=min_periods, adjust=adjust, ignore_na=ignore_na
                ).var(bias=False)
            ),
            var_biased=lambda x: (
                x.ewm(
                    com=com, min_periods=min_periods, adjust=adjust, ignore_na=ignore_na
                ).var(bias=True)
            ),
            var_debiasing_factors=lambda x: (
                _variance_debiasing_factors(
                    x, com=com, adjust=adjust, ignore_na=ignore_na
                )
            ),
        )
        # test consistency between different ewm* moments
        self._test_moments_consistency(
            min_periods=min_periods,
            count=lambda x: x.expanding().count(),
            mean=lambda x: x.ewm(
                com=com, min_periods=min_periods, adjust=adjust, ignore_na=ignore_na
            ).mean(),
            corr=lambda x, y: x.ewm(
                com=com, min_periods=min_periods, adjust=adjust, ignore_na=ignore_na
            ).corr(y),
            var_unbiased=lambda x: (
                x.ewm(
                    com=com, min_periods=min_periods, adjust=adjust, ignore_na=ignore_na
                ).var(bias=False)
            ),
            std_unbiased=lambda x: (
                x.ewm(
                    com=com, min_periods=min_periods, adjust=adjust, ignore_na=ignore_na
                ).std(bias=False)
            ),
            cov_unbiased=lambda x, y: (
                x.ewm(
                    com=com, min_periods=min_periods, adjust=adjust, ignore_na=ignore_na
                ).cov(y, bias=False)
            ),
            var_biased=lambda x: (
                x.ewm(
                    com=com, min_periods=min_periods, adjust=adjust, ignore_na=ignore_na
                ).var(bias=True)
            ),
            std_biased=lambda x: x.ewm(
                com=com, min_periods=min_periods, adjust=adjust, ignore_na=ignore_na
            ).std(bias=True),
            cov_biased=lambda x, y: (
                x.ewm(
                    com=com, min_periods=min_periods, adjust=adjust, ignore_na=ignore_na
                ).cov(y, bias=True)
            ),
        )<|MERGE_RESOLUTION|>--- conflicted
+++ resolved
@@ -4,10 +4,7 @@
 
 import pandas as pd
 from pandas import DataFrame, Series, concat
-<<<<<<< HEAD
 import pandas._testing as tm
-from pandas.tests.window.common import Base, ConsistencyBase
-=======
 from pandas.tests.window.common import (
     Base,
     ConsistencyBase,
@@ -15,8 +12,6 @@
     check_binary_ew_min_periods,
     ew_func,
 )
-import pandas.util.testing as tm
->>>>>>> 9fb3040c
 
 
 @pytest.mark.filterwarnings("ignore:can't resolve package:ImportWarning")
