import os

import numpy as np
import pytest

from pandas.compat import (
    is_platform_mac,
    is_platform_windows,
)
from pandas.errors import NumbaUtilError
import pandas.util._test_decorators as td

from pandas import (
    DataFrame,
    Series,
    option_context,
    to_datetime,
)
import pandas._testing as tm
from pandas.core.util.numba_ import NUMBA_FUNC_CACHE

<<<<<<< HEAD
# TODO: Mark these as pytest.mark.single GH 44584
=======
# TODO(GH#44584): Mark these as pytest.mark.single
>>>>>>> f77480f9
pytestmark = pytest.mark.skipif(
    os.environ.get("PANDAS_CI", "0") == "1"
    and (is_platform_windows() or is_platform_mac()),
    reason="On Azure CI, Windows can fail with "
    "'Windows fatal exception: stack overflow' "
    "and MacOS can timeout",
)


@pytest.fixture(params=["single", "table"])
def method(request):
    """method keyword in rolling/expanding/ewm constructor"""
    return request.param


@pytest.fixture(
    params=[
        ["sum", {}],
        ["mean", {}],
        ["median", {}],
        ["max", {}],
        ["min", {}],
        ["var", {}],
        ["var", {"ddof": 0}],
        ["std", {}],
        ["std", {"ddof": 0}],
    ]
)
def arithmetic_numba_supported_operators(request):
    return request.param


@td.skip_if_no("numba")
@pytest.mark.filterwarnings("ignore:\n")
# Filter warnings when parallel=True and the function can't be parallelized by Numba
class TestEngine:
    @pytest.mark.parametrize("jit", [True, False])
    def test_numba_vs_cython_apply(self, jit, nogil, parallel, nopython, center):
        def f(x, *args):
            arg_sum = 0
            for arg in args:
                arg_sum += arg
            return np.mean(x) + arg_sum

        if jit:
            import numba

            f = numba.jit(f)

        engine_kwargs = {"nogil": nogil, "parallel": parallel, "nopython": nopython}
        args = (2,)

        s = Series(range(10))
        result = s.rolling(2, center=center).apply(
            f, args=args, engine="numba", engine_kwargs=engine_kwargs, raw=True
        )
        expected = s.rolling(2, center=center).apply(
            f, engine="cython", args=args, raw=True
        )
        tm.assert_series_equal(result, expected)

    @pytest.mark.parametrize(
        "data", [DataFrame(np.eye(5)), Series(range(5), name="foo")]
    )
    def test_numba_vs_cython_rolling_methods(
        self, data, nogil, parallel, nopython, arithmetic_numba_supported_operators
    ):

        method, kwargs = arithmetic_numba_supported_operators

        engine_kwargs = {"nogil": nogil, "parallel": parallel, "nopython": nopython}

        roll = data.rolling(2)
        result = getattr(roll, method)(
            engine="numba", engine_kwargs=engine_kwargs, **kwargs
        )
        expected = getattr(roll, method)(engine="cython", **kwargs)

        # Check the cache
        if method not in ("mean", "sum", "var", "std", "max", "min"):
            assert (
                getattr(np, f"nan{method}"),
                "Rolling_apply_single",
            ) in NUMBA_FUNC_CACHE

        tm.assert_equal(result, expected)

    @pytest.mark.parametrize(
        "data", [DataFrame(np.eye(5)), Series(range(5), name="foo")]
    )
    def test_numba_vs_cython_expanding_methods(
        self, data, nogil, parallel, nopython, arithmetic_numba_supported_operators
    ):

        method, kwargs = arithmetic_numba_supported_operators

        engine_kwargs = {"nogil": nogil, "parallel": parallel, "nopython": nopython}

        data = DataFrame(np.eye(5))
        expand = data.expanding()
        result = getattr(expand, method)(
            engine="numba", engine_kwargs=engine_kwargs, **kwargs
        )
        expected = getattr(expand, method)(engine="cython", **kwargs)

        # Check the cache
        if method not in ("mean", "sum", "var", "std", "max", "min"):
            assert (
                getattr(np, f"nan{method}"),
                "Expanding_apply_single",
            ) in NUMBA_FUNC_CACHE

        tm.assert_equal(result, expected)

    @pytest.mark.parametrize("jit", [True, False])
    def test_cache_apply(self, jit, nogil, parallel, nopython):
        # Test that the functions are cached correctly if we switch functions
        def func_1(x):
            return np.mean(x) + 4

        def func_2(x):
            return np.std(x) * 5

        if jit:
            import numba

            func_1 = numba.jit(func_1)
            func_2 = numba.jit(func_2)

        engine_kwargs = {"nogil": nogil, "parallel": parallel, "nopython": nopython}

        roll = Series(range(10)).rolling(2)
        result = roll.apply(
            func_1, engine="numba", engine_kwargs=engine_kwargs, raw=True
        )
        expected = roll.apply(func_1, engine="cython", raw=True)
        tm.assert_series_equal(result, expected)

        # func_1 should be in the cache now
        assert (func_1, "Rolling_apply_single") in NUMBA_FUNC_CACHE

        result = roll.apply(
            func_2, engine="numba", engine_kwargs=engine_kwargs, raw=True
        )
        expected = roll.apply(func_2, engine="cython", raw=True)
        tm.assert_series_equal(result, expected)
        # This run should use the cached func_1
        result = roll.apply(
            func_1, engine="numba", engine_kwargs=engine_kwargs, raw=True
        )
        expected = roll.apply(func_1, engine="cython", raw=True)
        tm.assert_series_equal(result, expected)

    @pytest.mark.parametrize(
        "window,window_kwargs",
        [
            ["rolling", {"window": 3, "min_periods": 0}],
            ["expanding", {}],
        ],
    )
    def test_dont_cache_args(
        self, window, window_kwargs, nogil, parallel, nopython, method
    ):
        # GH 42287

        def add(values, x):
            return np.sum(values) + x

        engine_kwargs = {"nopython": nopython, "nogil": nogil, "parallel": parallel}
        df = DataFrame({"value": [0, 0, 0]})
        result = getattr(df, window)(method=method, **window_kwargs).apply(
            add, raw=True, engine="numba", engine_kwargs=engine_kwargs, args=(1,)
        )
        expected = DataFrame({"value": [1.0, 1.0, 1.0]})
        tm.assert_frame_equal(result, expected)

        result = getattr(df, window)(method=method, **window_kwargs).apply(
            add, raw=True, engine="numba", engine_kwargs=engine_kwargs, args=(2,)
        )
        expected = DataFrame({"value": [2.0, 2.0, 2.0]})
        tm.assert_frame_equal(result, expected)


@td.skip_if_no("numba")
class TestEWM:
    @pytest.mark.parametrize(
        "grouper", [lambda x: x, lambda x: x.groupby("A")], ids=["None", "groupby"]
    )
    @pytest.mark.parametrize("method", ["mean", "sum"])
    def test_invalid_engine(self, grouper, method):
        df = DataFrame({"A": ["a", "b", "a", "b"], "B": range(4)})
        with pytest.raises(ValueError, match="engine must be either"):
            getattr(grouper(df).ewm(com=1.0), method)(engine="foo")

    @pytest.mark.parametrize(
        "grouper", [lambda x: x, lambda x: x.groupby("A")], ids=["None", "groupby"]
    )
    @pytest.mark.parametrize("method", ["mean", "sum"])
    def test_invalid_engine_kwargs(self, grouper, method):
        df = DataFrame({"A": ["a", "b", "a", "b"], "B": range(4)})
        with pytest.raises(ValueError, match="cython engine does not"):
            getattr(grouper(df).ewm(com=1.0), method)(
                engine="cython", engine_kwargs={"nopython": True}
            )

    @pytest.mark.parametrize("grouper", ["None", "groupby"])
    @pytest.mark.parametrize("method", ["mean", "sum"])
    def test_cython_vs_numba(
        self, grouper, method, nogil, parallel, nopython, ignore_na, adjust
    ):
        if grouper == "None":
            grouper = lambda x: x
            warn = FutureWarning
        else:
            grouper = lambda x: x.groupby("A")
            warn = None
        if method == "sum":
            adjust = True
        df = DataFrame({"A": ["a", "b", "a", "b"], "B": range(4)})
        ewm = grouper(df).ewm(com=1.0, adjust=adjust, ignore_na=ignore_na)

        engine_kwargs = {"nogil": nogil, "parallel": parallel, "nopython": nopython}
        with tm.assert_produces_warning(warn, match="nuisance"):
            # GH#42738
            result = getattr(ewm, method)(engine="numba", engine_kwargs=engine_kwargs)
            expected = getattr(ewm, method)(engine="cython")

        tm.assert_frame_equal(result, expected)

    @pytest.mark.parametrize("grouper", ["None", "groupby"])
    def test_cython_vs_numba_times(self, grouper, nogil, parallel, nopython, ignore_na):
        # GH 40951

        if grouper == "None":
            grouper = lambda x: x
            warn = FutureWarning
        else:
            grouper = lambda x: x.groupby("A")
            warn = None

        halflife = "23 days"
        times = to_datetime(
            [
                "2020-01-01",
                "2020-01-01",
                "2020-01-02",
                "2020-01-10",
                "2020-02-23",
                "2020-01-03",
            ]
        )
        df = DataFrame({"A": ["a", "b", "a", "b", "b", "a"], "B": [0, 0, 1, 1, 2, 2]})
        ewm = grouper(df).ewm(
            halflife=halflife, adjust=True, ignore_na=ignore_na, times=times
        )

        engine_kwargs = {"nogil": nogil, "parallel": parallel, "nopython": nopython}

        with tm.assert_produces_warning(warn, match="nuisance"):
            # GH#42738
            result = ewm.mean(engine="numba", engine_kwargs=engine_kwargs)
            expected = ewm.mean(engine="cython")

        tm.assert_frame_equal(result, expected)


@td.skip_if_no("numba")
def test_use_global_config():
    def f(x):
        return np.mean(x) + 2

    s = Series(range(10))
    with option_context("compute.use_numba", True):
        result = s.rolling(2).apply(f, engine=None, raw=True)
    expected = s.rolling(2).apply(f, engine="numba", raw=True)
    tm.assert_series_equal(expected, result)


@td.skip_if_no("numba")
def test_invalid_kwargs_nopython():
    with pytest.raises(NumbaUtilError, match="numba does not support kwargs with"):
        Series(range(1)).rolling(1).apply(
            lambda x: x, kwargs={"a": 1}, engine="numba", raw=True
        )


@td.skip_if_no("numba")
@pytest.mark.slow
@pytest.mark.filterwarnings("ignore:\n")
# Filter warnings when parallel=True and the function can't be parallelized by Numba
class TestTableMethod:
    def test_table_series_valueerror(self):
        def f(x):
            return np.sum(x, axis=0) + 1

        with pytest.raises(
            ValueError, match="method='table' not applicable for Series objects."
        ):
            Series(range(1)).rolling(1, method="table").apply(
                f, engine="numba", raw=True
            )

    def test_table_method_rolling_methods(
        self, axis, nogil, parallel, nopython, arithmetic_numba_supported_operators
    ):
        method, kwargs = arithmetic_numba_supported_operators

        engine_kwargs = {"nogil": nogil, "parallel": parallel, "nopython": nopython}

        df = DataFrame(np.eye(3))
        roll_table = df.rolling(2, method="table", axis=axis, min_periods=0)
        if method in ("var", "std"):
            with pytest.raises(NotImplementedError, match=f"{method} not supported"):
                getattr(roll_table, method)(
                    engine_kwargs=engine_kwargs, engine="numba", **kwargs
                )
        else:
            roll_single = df.rolling(2, method="single", axis=axis, min_periods=0)
            result = getattr(roll_table, method)(
                engine_kwargs=engine_kwargs, engine="numba", **kwargs
            )
            expected = getattr(roll_single, method)(
                engine_kwargs=engine_kwargs, engine="numba", **kwargs
            )
            tm.assert_frame_equal(result, expected)

    def test_table_method_rolling_apply(self, axis, nogil, parallel, nopython):
        engine_kwargs = {"nogil": nogil, "parallel": parallel, "nopython": nopython}

        def f(x):
            return np.sum(x, axis=0) + 1

        df = DataFrame(np.eye(3))
        result = df.rolling(2, method="table", axis=axis, min_periods=0).apply(
            f, raw=True, engine_kwargs=engine_kwargs, engine="numba"
        )
        expected = df.rolling(2, method="single", axis=axis, min_periods=0).apply(
            f, raw=True, engine_kwargs=engine_kwargs, engine="numba"
        )
        tm.assert_frame_equal(result, expected)

    def test_table_method_rolling_weighted_mean(self):
        def weighted_mean(x):
            arr = np.ones((1, x.shape[1]))
            arr[:, :2] = (x[:, :2] * x[:, 2]).sum(axis=0) / x[:, 2].sum()
            return arr

        df = DataFrame([[1, 2, 0.6], [2, 3, 0.4], [3, 4, 0.2], [4, 5, 0.7]])
        result = df.rolling(2, method="table", min_periods=0).apply(
            weighted_mean, raw=True, engine="numba"
        )
        expected = DataFrame(
            [
                [1.0, 2.0, 1.0],
                [1.8, 2.0, 1.0],
                [3.333333, 2.333333, 1.0],
                [1.555556, 7, 1.0],
            ]
        )
        tm.assert_frame_equal(result, expected)

    def test_table_method_expanding_apply(self, axis, nogil, parallel, nopython):
        engine_kwargs = {"nogil": nogil, "parallel": parallel, "nopython": nopython}

        def f(x):
            return np.sum(x, axis=0) + 1

        df = DataFrame(np.eye(3))
        result = df.expanding(method="table", axis=axis).apply(
            f, raw=True, engine_kwargs=engine_kwargs, engine="numba"
        )
        expected = df.expanding(method="single", axis=axis).apply(
            f, raw=True, engine_kwargs=engine_kwargs, engine="numba"
        )
        tm.assert_frame_equal(result, expected)

    def test_table_method_expanding_methods(
        self, axis, nogil, parallel, nopython, arithmetic_numba_supported_operators
    ):
        method, kwargs = arithmetic_numba_supported_operators

        engine_kwargs = {"nogil": nogil, "parallel": parallel, "nopython": nopython}

        df = DataFrame(np.eye(3))
        expand_table = df.expanding(method="table", axis=axis)
        if method in ("var", "std"):
            with pytest.raises(NotImplementedError, match=f"{method} not supported"):
                getattr(expand_table, method)(
                    engine_kwargs=engine_kwargs, engine="numba", **kwargs
                )
        else:
            expand_single = df.expanding(method="single", axis=axis)
            result = getattr(expand_table, method)(
                engine_kwargs=engine_kwargs, engine="numba", **kwargs
            )
            expected = getattr(expand_single, method)(
                engine_kwargs=engine_kwargs, engine="numba", **kwargs
            )
            tm.assert_frame_equal(result, expected)

    @pytest.mark.parametrize("data", [np.eye(3), np.ones((2, 3)), np.ones((3, 2))])
    @pytest.mark.parametrize("method", ["mean", "sum"])
    def test_table_method_ewm(self, data, method, axis, nogil, parallel, nopython):
        engine_kwargs = {"nogil": nogil, "parallel": parallel, "nopython": nopython}

        df = DataFrame(data)

        result = getattr(df.ewm(com=1, method="table", axis=axis), method)(
            engine_kwargs=engine_kwargs, engine="numba"
        )
        expected = getattr(df.ewm(com=1, method="single", axis=axis), method)(
            engine_kwargs=engine_kwargs, engine="numba"
        )
        tm.assert_frame_equal(result, expected)<|MERGE_RESOLUTION|>--- conflicted
+++ resolved
@@ -19,11 +19,7 @@
 import pandas._testing as tm
 from pandas.core.util.numba_ import NUMBA_FUNC_CACHE
 
-<<<<<<< HEAD
-# TODO: Mark these as pytest.mark.single GH 44584
-=======
 # TODO(GH#44584): Mark these as pytest.mark.single
->>>>>>> f77480f9
 pytestmark = pytest.mark.skipif(
     os.environ.get("PANDAS_CI", "0") == "1"
     and (is_platform_windows() or is_platform_mac()),
