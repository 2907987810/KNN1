--- conflicted
+++ resolved
@@ -88,21 +88,12 @@
         expected = DataFrame(
             {i: [np.nan] * 2 + [float(j) for j in range(3, 11)] for i in range(20)}
         )
-        warning_msg = (
-            "The 'axis' keyword in DataFrame.expanding is deprecated and "
-            "will be removed in a future version."
-        )
     else:
         # axis == 1
         msg = "Support for axis=1 in DataFrame.expanding is deprecated"
         expected = DataFrame([[np.nan] * 2 + [float(i) for i in range(3, 21)]] * 10)
-        warning_msg = "DataFrame.expanding with axis=1 is deprecated."
-
-<<<<<<< HEAD
-    with tm.assert_produces_warning(FutureWarning, match=warning_msg):
-=======
+
     with tm.assert_produces_warning(FutureWarning, match=msg):
->>>>>>> 5c155883
         result = df.expanding(3, axis=axis_frame).sum()
     tm.assert_frame_equal(result, expected)
 
@@ -334,20 +325,11 @@
 )
 def test_expanding_func(func, static_comp, frame_or_series):
     data = frame_or_series(np.array(list(range(10)) + [np.nan] * 10))
-<<<<<<< HEAD
-    warning_msg = (
-        f"The 'axis' keyword in {type(data).__name__}.expanding is deprecated and "
-        "will be removed in a future version."
-    )
-    with tm.assert_produces_warning(FutureWarning, match=warning_msg):
-        result = getattr(data.expanding(min_periods=1, axis=0), func)()
-=======
 
     msg = "The 'axis' keyword in (Series|DataFrame).expanding is deprecated"
     with tm.assert_produces_warning(FutureWarning, match=msg):
         obj = data.expanding(min_periods=1, axis=0)
     result = getattr(obj, func)()
->>>>>>> 5c155883
     assert isinstance(result, frame_or_series)
 
     expected = static_comp(data[:11])
@@ -365,50 +347,25 @@
 def test_expanding_min_periods(func, static_comp):
     ser = Series(np.random.randn(50))
 
-<<<<<<< HEAD
-    warning_msg = (
-        f"The 'axis' keyword in {type(ser).__name__}.expanding is deprecated and "
-        "will be removed in a future version."
-    )
-    with tm.assert_produces_warning(FutureWarning, match=warning_msg):
-=======
     msg = "The 'axis' keyword in Series.expanding is deprecated"
     with tm.assert_produces_warning(FutureWarning, match=msg):
->>>>>>> 5c155883
         result = getattr(ser.expanding(min_periods=30, axis=0), func)()
     assert result[:29].isna().all()
     tm.assert_almost_equal(result.iloc[-1], static_comp(ser[:50]))
 
     # min_periods is working correctly
-<<<<<<< HEAD
-    with tm.assert_produces_warning(FutureWarning, match=warning_msg):
-=======
     with tm.assert_produces_warning(FutureWarning, match=msg):
->>>>>>> 5c155883
         result = getattr(ser.expanding(min_periods=15, axis=0), func)()
     assert isna(result.iloc[13])
     assert notna(result.iloc[14])
 
     ser2 = Series(np.random.randn(20))
-<<<<<<< HEAD
-    with tm.assert_produces_warning(FutureWarning, match=warning_msg):
-=======
     with tm.assert_produces_warning(FutureWarning, match=msg):
->>>>>>> 5c155883
         result = getattr(ser2.expanding(min_periods=5, axis=0), func)()
     assert isna(result[3])
     assert notna(result[4])
 
     # min_periods=0
-<<<<<<< HEAD
-    with tm.assert_produces_warning(FutureWarning, match=warning_msg):
-        result0 = getattr(ser.expanding(min_periods=0, axis=0), func)()
-    with tm.assert_produces_warning(FutureWarning, match=warning_msg):
-        result1 = getattr(ser.expanding(min_periods=1, axis=0), func)()
-    tm.assert_almost_equal(result0, result1)
-
-    with tm.assert_produces_warning(FutureWarning, match=warning_msg):
-=======
     with tm.assert_produces_warning(FutureWarning, match=msg):
         result0 = getattr(ser.expanding(min_periods=0, axis=0), func)()
     with tm.assert_produces_warning(FutureWarning, match=msg):
@@ -416,7 +373,6 @@
     tm.assert_almost_equal(result0, result1)
 
     with tm.assert_produces_warning(FutureWarning, match=msg):
->>>>>>> 5c155883
         result = getattr(ser.expanding(min_periods=1, axis=0), func)()
     tm.assert_almost_equal(result.iloc[-1], static_comp(ser[:50]))
 
