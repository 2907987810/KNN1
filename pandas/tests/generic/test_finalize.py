"""
An exhaustive list of pandas methods exercising NDFrame.__finalize__.
"""
import operator
import re

import numpy as np
import pytest

import pandas as pd
import pandas._testing as tm

# TODO:
# * Binary methods (mul, div, etc.)
# * Binary outputs (align, etc.)
# * top-level methods (concat, merge, get_dummies, etc.)
# * window
# * cumulative reductions

not_implemented_mark = pytest.mark.xfail(reason="not implemented")

mi = pd.MultiIndex.from_product([["a", "b"], [0, 1]], names=["A", "B"])

frame_data = ({"A": [1]},)
frame_mi_data = ({"A": [1, 2, 3, 4]}, mi)


# Tuple of
# - Callable: Constructor (Series, DataFrame)
# - Tuple: Constructor args
# - Callable: pass the constructed value with attrs set to this.

_all_methods = [
    (
        pd.Series,
        (np.array([0], dtype="float64")),
        operator.methodcaller("view", "int64"),
    ),
    (pd.Series, ([0],), operator.methodcaller("take", [])),
    (pd.Series, ([0],), operator.methodcaller("__getitem__", [True])),
    (pd.Series, ([0],), operator.methodcaller("repeat", 2)),
    (pd.Series, ([0],), operator.methodcaller("reset_index")),
    (pd.Series, ([0],), operator.methodcaller("reset_index", drop=True)),
    (pd.Series, ([0],), operator.methodcaller("to_frame")),
    (pd.Series, ([0, 0],), operator.methodcaller("drop_duplicates")),
    (pd.Series, ([0, 0],), operator.methodcaller("duplicated")),
    (pd.Series, ([0, 0],), operator.methodcaller("round")),
    (pd.Series, ([0, 0],), operator.methodcaller("rename", lambda x: x + 1)),
    (pd.Series, ([0, 0],), operator.methodcaller("rename", "name")),
    (pd.Series, ([0, 0],), operator.methodcaller("set_axis", ["a", "b"])),
    (pd.Series, ([0, 0],), operator.methodcaller("reindex", [1, 0])),
    (pd.Series, ([0, 0],), operator.methodcaller("drop", [0])),
    (pd.Series, (pd.array([0, pd.NA]),), operator.methodcaller("fillna", 0)),
    (pd.Series, ([0, 0],), operator.methodcaller("replace", {0: 1})),
    (pd.Series, ([0, 0],), operator.methodcaller("shift")),
    (pd.Series, ([0, 0],), operator.methodcaller("isin", [0, 1])),
    (pd.Series, ([0, 0],), operator.methodcaller("between", 0, 2)),
    (pd.Series, ([0, 0],), operator.methodcaller("isna")),
    (pd.Series, ([0, 0],), operator.methodcaller("isnull")),
    (pd.Series, ([0, 0],), operator.methodcaller("notna")),
    (pd.Series, ([0, 0],), operator.methodcaller("notnull")),
    (pd.Series, ([1],), operator.methodcaller("add", pd.Series([1]))),
    # TODO: mul, div, etc.
    (
        pd.Series,
        ([0], pd.period_range("2000", periods=1)),
        operator.methodcaller("to_timestamp"),
    ),
    (
        pd.Series,
        ([0], pd.date_range("2000", periods=1)),
        operator.methodcaller("to_period"),
    ),
    pytest.param(
        (
            pd.DataFrame,
            frame_data,
            operator.methodcaller("dot", pd.DataFrame(index=["A"])),
        ),
        marks=pytest.mark.xfail(reason="Implement binary finalize"),
    ),
    (pd.DataFrame, frame_data, operator.methodcaller("transpose")),
    (pd.DataFrame, frame_data, operator.methodcaller("__getitem__", "A")),
    (pd.DataFrame, frame_data, operator.methodcaller("__getitem__", ["A"])),
    (pd.DataFrame, frame_data, operator.methodcaller("__getitem__", np.array([True]))),
    (pd.DataFrame, ({("A", "a"): [1]},), operator.methodcaller("__getitem__", ["A"])),
    (pd.DataFrame, frame_data, operator.methodcaller("query", "A == 1")),
    (pd.DataFrame, frame_data, operator.methodcaller("eval", "A + 1", engine="python")),
    (pd.DataFrame, frame_data, operator.methodcaller("select_dtypes", include="int")),
    (pd.DataFrame, frame_data, operator.methodcaller("assign", b=1)),
    (pd.DataFrame, frame_data, operator.methodcaller("set_axis", ["A"])),
    (pd.DataFrame, frame_data, operator.methodcaller("reindex", [0, 1])),
    (pd.DataFrame, frame_data, operator.methodcaller("drop", columns=["A"])),
    (pd.DataFrame, frame_data, operator.methodcaller("drop", index=[0])),
    (pd.DataFrame, frame_data, operator.methodcaller("rename", columns={"A": "a"})),
    (pd.DataFrame, frame_data, operator.methodcaller("rename", index=lambda x: x)),
    (pd.DataFrame, frame_data, operator.methodcaller("fillna", "A")),
    (pd.DataFrame, frame_data, operator.methodcaller("fillna", method="ffill")),
    (pd.DataFrame, frame_data, operator.methodcaller("set_index", "A")),
    (pd.DataFrame, frame_data, operator.methodcaller("reset_index")),
    (pd.DataFrame, frame_data, operator.methodcaller("isna")),
    (pd.DataFrame, frame_data, operator.methodcaller("isnull")),
    (pd.DataFrame, frame_data, operator.methodcaller("notna")),
    (pd.DataFrame, frame_data, operator.methodcaller("notnull")),
    (pd.DataFrame, frame_data, operator.methodcaller("dropna")),
    (pd.DataFrame, frame_data, operator.methodcaller("drop_duplicates")),
    (pd.DataFrame, frame_data, operator.methodcaller("duplicated")),
    (pd.DataFrame, frame_data, operator.methodcaller("sort_values", by="A")),
    (pd.DataFrame, frame_data, operator.methodcaller("sort_index")),
    (pd.DataFrame, frame_data, operator.methodcaller("nlargest", 1, "A")),
    (pd.DataFrame, frame_data, operator.methodcaller("nsmallest", 1, "A")),
    (pd.DataFrame, frame_mi_data, operator.methodcaller("swaplevel")),
    (
        pd.DataFrame,
        frame_data,
        operator.methodcaller("add", pd.DataFrame(*frame_data)),
    ),
    # TODO: div, mul, etc.
    (
        pd.DataFrame,
        frame_data,
        operator.methodcaller("combine", pd.DataFrame(*frame_data), operator.add),
    ),
    (
        pd.DataFrame,
        frame_data,
        operator.methodcaller("combine_first", pd.DataFrame(*frame_data)),
    ),
    pytest.param(
        (
            pd.DataFrame,
            frame_data,
            operator.methodcaller("update", pd.DataFrame(*frame_data)),
        ),
        marks=not_implemented_mark,
    ),
    (pd.DataFrame, frame_data, operator.methodcaller("pivot", columns="A")),
    (
        pd.DataFrame,
        ({"A": [1], "B": [1]},),
        operator.methodcaller("pivot_table", columns="A"),
    ),
    (
        pd.DataFrame,
        ({"A": [1], "B": [1]},),
        operator.methodcaller("pivot_table", columns="A", aggfunc=["mean", "sum"]),
    ),
    (pd.DataFrame, frame_data, operator.methodcaller("stack")),
    (pd.DataFrame, frame_data, operator.methodcaller("explode", "A")),
    (pd.DataFrame, frame_mi_data, operator.methodcaller("unstack")),
    (
        pd.DataFrame,
        ({"A": ["a", "b", "c"], "B": [1, 3, 5], "C": [2, 4, 6]},),
        operator.methodcaller("melt", id_vars=["A"], value_vars=["B"]),
    ),
    (pd.DataFrame, frame_data, operator.methodcaller("map", lambda x: x)),
    pytest.param(
        (
            pd.DataFrame,
            frame_data,
            operator.methodcaller("merge", pd.DataFrame({"A": [1]})),
        ),
        marks=not_implemented_mark,
    ),
    (pd.DataFrame, frame_data, operator.methodcaller("round", 2)),
    (pd.DataFrame, frame_data, operator.methodcaller("corr")),
    pytest.param(
        (pd.DataFrame, frame_data, operator.methodcaller("cov")),
        marks=[
            pytest.mark.filterwarnings("ignore::RuntimeWarning"),
        ],
    ),
    (
        pd.DataFrame,
        frame_data,
        operator.methodcaller("corrwith", pd.DataFrame(*frame_data)),
    ),
    (pd.DataFrame, frame_data, operator.methodcaller("count")),
    (pd.DataFrame, frame_data, operator.methodcaller("nunique")),
    (pd.DataFrame, frame_data, operator.methodcaller("idxmin")),
    (pd.DataFrame, frame_data, operator.methodcaller("idxmax")),
    (pd.DataFrame, frame_data, operator.methodcaller("mode")),
<<<<<<< HEAD
    (pd.Series, [0], operator.methodcaller("mode")),
    (pd.DataFrame, frame_data, operator.methodcaller("median")),
    pytest.param(
        (
            pd.DataFrame,
            frame_data,
            operator.methodcaller("quantile", numeric_only=True),
        ),
=======
    pytest.param(
        (pd.Series, [0], operator.methodcaller("mode")),
        marks=not_implemented_mark,
    ),
    (
        pd.DataFrame,
        frame_data,
        operator.methodcaller("quantile", numeric_only=True),
>>>>>>> 1cae7a39
    ),
    (
        pd.DataFrame,
        frame_data,
        operator.methodcaller("quantile", q=[0.25, 0.75], numeric_only=True),
    ),
    (
        pd.DataFrame,
        ({"A": [pd.Timedelta(days=1), pd.Timedelta(days=2)]},),
        operator.methodcaller("quantile", numeric_only=False),
    ),
    (
        pd.DataFrame,
        ({"A": [np.datetime64("2022-01-01"), np.datetime64("2022-01-02")]},),
        operator.methodcaller("quantile", numeric_only=True),
    ),
    (
        pd.DataFrame,
        ({"A": [1]}, [pd.Period("2000", "D")]),
        operator.methodcaller("to_timestamp"),
    ),
    (
        pd.DataFrame,
        ({"A": [1]}, [pd.Timestamp("2000")]),
        operator.methodcaller("to_period", freq="D"),
    ),
    (pd.DataFrame, frame_mi_data, operator.methodcaller("isin", [1])),
    (pd.DataFrame, frame_mi_data, operator.methodcaller("isin", pd.Series([1]))),
    (
        pd.DataFrame,
        frame_mi_data,
        operator.methodcaller("isin", pd.DataFrame({"A": [1]})),
    ),
    (pd.DataFrame, frame_mi_data, operator.methodcaller("droplevel", "A")),
    (pd.DataFrame, frame_data, operator.methodcaller("pop", "A")),
    # Squeeze on columns, otherwise we'll end up with a scalar
    (pd.DataFrame, frame_data, operator.methodcaller("squeeze", axis="columns")),
    (pd.Series, ([1, 2],), operator.methodcaller("squeeze")),
    (pd.Series, ([1, 2],), operator.methodcaller("rename_axis", index="a")),
    (pd.DataFrame, frame_data, operator.methodcaller("rename_axis", columns="a")),
    # Unary ops
    (pd.DataFrame, frame_data, operator.neg),
    (pd.Series, [1], operator.neg),
    (pd.DataFrame, frame_data, operator.pos),
    (pd.Series, [1], operator.pos),
    (pd.DataFrame, frame_data, operator.inv),
    (pd.Series, [1], operator.inv),
    (pd.DataFrame, frame_data, abs),
    (pd.Series, [1], abs),
    (pd.DataFrame, frame_data, round),
    (pd.Series, [1], round),
    (pd.DataFrame, frame_data, operator.methodcaller("take", [0, 0])),
    (pd.DataFrame, frame_mi_data, operator.methodcaller("xs", "a")),
    (pd.Series, (1, mi), operator.methodcaller("xs", "a")),
    (pd.DataFrame, frame_data, operator.methodcaller("get", "A")),
    (
        pd.DataFrame,
        frame_data,
        operator.methodcaller("reindex_like", pd.DataFrame({"A": [1, 2, 3]})),
    ),
    (
        pd.Series,
        frame_data,
        operator.methodcaller("reindex_like", pd.Series([0, 1, 2])),
    ),
    (pd.DataFrame, frame_data, operator.methodcaller("add_prefix", "_")),
    (pd.DataFrame, frame_data, operator.methodcaller("add_suffix", "_")),
    (pd.Series, (1, ["a", "b"]), operator.methodcaller("add_prefix", "_")),
    (pd.Series, (1, ["a", "b"]), operator.methodcaller("add_suffix", "_")),
    (pd.Series, ([3, 2],), operator.methodcaller("sort_values")),
    (pd.Series, ([1] * 10,), operator.methodcaller("head")),
    (pd.DataFrame, ({"A": [1] * 10},), operator.methodcaller("head")),
    (pd.Series, ([1] * 10,), operator.methodcaller("tail")),
    (pd.DataFrame, ({"A": [1] * 10},), operator.methodcaller("tail")),
    (pd.Series, ([1, 2],), operator.methodcaller("sample", n=2, replace=True)),
    (pd.DataFrame, (frame_data,), operator.methodcaller("sample", n=2, replace=True)),
    (pd.Series, ([1, 2],), operator.methodcaller("astype", float)),
    (pd.DataFrame, frame_data, operator.methodcaller("astype", float)),
    (pd.Series, ([1, 2],), operator.methodcaller("copy")),
    (pd.DataFrame, frame_data, operator.methodcaller("copy")),
    (pd.Series, ([1, 2], None, object), operator.methodcaller("infer_objects")),
    (
        pd.DataFrame,
        ({"A": np.array([1, 2], dtype=object)},),
        operator.methodcaller("infer_objects"),
    ),
    (pd.Series, ([1, 2],), operator.methodcaller("convert_dtypes")),
    (pd.DataFrame, frame_data, operator.methodcaller("convert_dtypes")),
    (pd.Series, ([1, None, 3],), operator.methodcaller("interpolate")),
    (pd.DataFrame, ({"A": [1, None, 3]},), operator.methodcaller("interpolate")),
    (pd.Series, ([1, 2],), operator.methodcaller("clip", lower=1)),
    (pd.DataFrame, frame_data, operator.methodcaller("clip", lower=1)),
    (
        pd.Series,
        (1, pd.date_range("2000", periods=4)),
        operator.methodcaller("asfreq", "H"),
    ),
    (
        pd.DataFrame,
        ({"A": [1, 1, 1, 1]}, pd.date_range("2000", periods=4)),
        operator.methodcaller("asfreq", "H"),
    ),
    (
        pd.Series,
        (1, pd.date_range("2000", periods=4)),
        operator.methodcaller("at_time", "12:00"),
    ),
    (
        pd.DataFrame,
        ({"A": [1, 1, 1, 1]}, pd.date_range("2000", periods=4)),
        operator.methodcaller("at_time", "12:00"),
    ),
    (
        pd.Series,
        (1, pd.date_range("2000", periods=4)),
        operator.methodcaller("between_time", "12:00", "13:00"),
    ),
    (
        pd.DataFrame,
        ({"A": [1, 1, 1, 1]}, pd.date_range("2000", periods=4)),
        operator.methodcaller("between_time", "12:00", "13:00"),
    ),
    (
        pd.Series,
        (1, pd.date_range("2000", periods=4)),
        operator.methodcaller("last", "3D"),
    ),
    (
        pd.DataFrame,
        ({"A": [1, 1, 1, 1]}, pd.date_range("2000", periods=4)),
        operator.methodcaller("last", "3D"),
    ),
    (pd.Series, ([1, 2],), operator.methodcaller("rank")),
    (pd.DataFrame, frame_data, operator.methodcaller("rank")),
    (pd.Series, ([1, 2],), operator.methodcaller("where", np.array([True, False]))),
    (pd.DataFrame, frame_data, operator.methodcaller("where", np.array([[True]]))),
    (pd.Series, ([1, 2],), operator.methodcaller("mask", np.array([True, False]))),
    (pd.DataFrame, frame_data, operator.methodcaller("mask", np.array([[True]]))),
    (pd.Series, ([1, 2],), operator.methodcaller("truncate", before=0)),
    (pd.DataFrame, frame_data, operator.methodcaller("truncate", before=0)),
    (
        pd.Series,
        (1, pd.date_range("2000", periods=4, tz="UTC")),
        operator.methodcaller("tz_convert", "CET"),
    ),
    (
        pd.DataFrame,
        ({"A": [1, 1, 1, 1]}, pd.date_range("2000", periods=4, tz="UTC")),
        operator.methodcaller("tz_convert", "CET"),
    ),
    (
        pd.Series,
        (1, pd.date_range("2000", periods=4)),
        operator.methodcaller("tz_localize", "CET"),
    ),
    (
        pd.DataFrame,
        ({"A": [1, 1, 1, 1]}, pd.date_range("2000", periods=4)),
        operator.methodcaller("tz_localize", "CET"),
    ),
    (pd.Series, ([1, 2],), operator.methodcaller("describe")),
    (pd.DataFrame, frame_data, operator.methodcaller("describe")),
    (pd.Series, ([1, 2],), operator.methodcaller("pct_change")),
    (pd.DataFrame, frame_data, operator.methodcaller("pct_change")),
    (pd.Series, ([1],), operator.methodcaller("transform", lambda x: x - x.min())),
    (
        pd.DataFrame,
        frame_mi_data,
        operator.methodcaller("transform", lambda x: x - x.min()),
    ),
    (pd.Series, ([1],), operator.methodcaller("apply", lambda x: x)),
    (pd.DataFrame, frame_mi_data, operator.methodcaller("apply", lambda x: x)),
    # Cumulative reductions
    (pd.Series, ([1],), operator.methodcaller("cumsum")),
    (pd.DataFrame, frame_data, operator.methodcaller("cumsum")),
    (pd.Series, ([1],), operator.methodcaller("cummin")),
    (pd.DataFrame, frame_data, operator.methodcaller("cummin")),
    (pd.Series, ([1],), operator.methodcaller("cummax")),
    (pd.DataFrame, frame_data, operator.methodcaller("cummax")),
    (pd.Series, ([1],), operator.methodcaller("cumprod")),
    (pd.DataFrame, frame_data, operator.methodcaller("cumprod")),
    # Reductions
<<<<<<< HEAD
    (pd.DataFrame, frame_data, operator.methodcaller("any")),
    (pd.DataFrame, frame_data, operator.methodcaller("all")),
    (pd.DataFrame, frame_data, operator.methodcaller("min")),
    (pd.DataFrame, frame_data, operator.methodcaller("max")),
    pytest.param(
        (pd.DataFrame, frame_data, operator.methodcaller("sum")),
    ),
    pytest.param(
        (pd.DataFrame, frame_data, operator.methodcaller("std")),
    ),
    (pd.DataFrame, frame_data, operator.methodcaller("mean")),
    (pd.DataFrame, frame_data, operator.methodcaller("prod")),
    (pd.DataFrame, frame_data, operator.methodcaller("sem")),
    (pd.DataFrame, frame_data, operator.methodcaller("skew")),
    (pd.DataFrame, frame_data, operator.methodcaller("kurt")),
=======
    pytest.param(
        (pd.DataFrame, frame_data, operator.methodcaller("any")),
        marks=not_implemented_mark,
    ),
    (pd.DataFrame, frame_data, operator.methodcaller("sum")),
    (pd.DataFrame, frame_data, operator.methodcaller("std")),
    pytest.param(
        (pd.DataFrame, frame_data, operator.methodcaller("mean")),
        marks=not_implemented_mark,
    ),
>>>>>>> 1cae7a39
]


def idfn(x):
    xpr = re.compile(r"'(.*)?'")
    m = xpr.search(str(x))
    if m:
        return m.group(1)
    else:
        return str(x)


@pytest.fixture(params=_all_methods, ids=lambda x: idfn(x[-1]))
def ndframe_method(request):
    """
    An NDFrame method returning an NDFrame.
    """
    return request.param


def test_finalize_called(ndframe_method):
    cls, init_args, method = ndframe_method
    ndframe = cls(*init_args)

    ndframe.attrs = {"a": 1}
    result = method(ndframe)

    assert result.attrs == {"a": 1}


@pytest.mark.parametrize(
    "data",
    [
        pd.Series(1, pd.date_range("2000", periods=4)),
        pd.DataFrame({"A": [1, 1, 1, 1]}, pd.date_range("2000", periods=4)),
    ],
)
def test_finalize_first(data):
    deprecated_msg = "first is deprecated"

    data.attrs = {"a": 1}
    with tm.assert_produces_warning(FutureWarning, match=deprecated_msg):
        result = data.first("3D")
        assert result.attrs == {"a": 1}


@not_implemented_mark
def test_finalize_called_eval_numexpr():
    pytest.importorskip("numexpr")
    df = pd.DataFrame({"A": [1, 2]})
    df.attrs["A"] = 1
    result = df.eval("A + 1", engine="numexpr")
    assert result.attrs == {"A": 1}


# ----------------------------------------------------------------------------
# Binary operations


@pytest.mark.parametrize("annotate", ["left", "right", "both"])
@pytest.mark.parametrize(
    "args",
    [
        (1, pd.Series([1])),
        (1, pd.DataFrame({"A": [1]})),
        (pd.Series([1]), 1),
        (pd.DataFrame({"A": [1]}), 1),
        (pd.Series([1]), pd.Series([1])),
        (pd.DataFrame({"A": [1]}), pd.DataFrame({"A": [1]})),
        (pd.Series([1]), pd.DataFrame({"A": [1]})),
        (pd.DataFrame({"A": [1]}), pd.Series([1])),
    ],
    ids=lambda x: f"({type(x[0]).__name__},{type(x[1]).__name__})",
)
def test_binops(request, args, annotate, all_binary_operators):
    # This generates 624 tests... Is that needed?
    left, right = args
    if isinstance(left, (pd.DataFrame, pd.Series)):
        left.attrs = {}
    if isinstance(right, (pd.DataFrame, pd.Series)):
        right.attrs = {}

    if annotate == "left" and isinstance(left, int):
        pytest.skip("left is an int and doesn't support .attrs")
    if annotate == "right" and isinstance(right, int):
        pytest.skip("right is an int and doesn't support .attrs")

    if not (isinstance(left, int) or isinstance(right, int)) and annotate != "both":
        if not all_binary_operators.__name__.startswith("r"):
            if annotate == "right" and isinstance(left, type(right)):
                request.node.add_marker(
                    pytest.mark.xfail(
                        reason=f"{all_binary_operators} doesn't work when right has "
                        f"attrs and both are {type(left)}"
                    )
                )
            if not isinstance(left, type(right)):
                if annotate == "left" and isinstance(left, pd.Series):
                    request.node.add_marker(
                        pytest.mark.xfail(
                            reason=f"{all_binary_operators} doesn't work when the "
                            "objects are different Series has attrs"
                        )
                    )
                elif annotate == "right" and isinstance(right, pd.Series):
                    request.node.add_marker(
                        pytest.mark.xfail(
                            reason=f"{all_binary_operators} doesn't work when the "
                            "objects are different Series has attrs"
                        )
                    )
        else:
            if annotate == "left" and isinstance(left, type(right)):
                request.node.add_marker(
                    pytest.mark.xfail(
                        reason=f"{all_binary_operators} doesn't work when left has "
                        f"attrs and both are {type(left)}"
                    )
                )
            if not isinstance(left, type(right)):
                if annotate == "right" and isinstance(right, pd.Series):
                    request.node.add_marker(
                        pytest.mark.xfail(
                            reason=f"{all_binary_operators} doesn't work when the "
                            "objects are different Series has attrs"
                        )
                    )
                elif annotate == "left" and isinstance(left, pd.Series):
                    request.node.add_marker(
                        pytest.mark.xfail(
                            reason=f"{all_binary_operators} doesn't work when the "
                            "objects are different Series has attrs"
                        )
                    )
    if annotate in {"left", "both"} and not isinstance(left, int):
        left.attrs = {"a": 1}
    if annotate in {"right", "both"} and not isinstance(right, int):
        right.attrs = {"a": 1}

    is_cmp = all_binary_operators in [
        operator.eq,
        operator.ne,
        operator.gt,
        operator.ge,
        operator.lt,
        operator.le,
    ]
    if is_cmp and isinstance(left, pd.DataFrame) and isinstance(right, pd.Series):
        # in 2.0 silent alignment on comparisons was removed xref GH#28759
        left, right = left.align(right, axis=1, copy=False)
    elif is_cmp and isinstance(left, pd.Series) and isinstance(right, pd.DataFrame):
        right, left = right.align(left, axis=1, copy=False)

    result = all_binary_operators(left, right)
    assert result.attrs == {"a": 1}


# ----------------------------------------------------------------------------
# Accessors


@pytest.mark.parametrize(
    "method",
    [
        operator.methodcaller("capitalize"),
        operator.methodcaller("casefold"),
        operator.methodcaller("cat", ["a"]),
        operator.methodcaller("contains", "a"),
        operator.methodcaller("count", "a"),
        operator.methodcaller("encode", "utf-8"),
        operator.methodcaller("endswith", "a"),
        operator.methodcaller("extract", r"(\w)(\d)"),
        operator.methodcaller("extract", r"(\w)(\d)", expand=False),
        operator.methodcaller("find", "a"),
        operator.methodcaller("findall", "a"),
        operator.methodcaller("get", 0),
        operator.methodcaller("index", "a"),
        operator.methodcaller("len"),
        operator.methodcaller("ljust", 4),
        operator.methodcaller("lower"),
        operator.methodcaller("lstrip"),
        operator.methodcaller("match", r"\w"),
        operator.methodcaller("normalize", "NFC"),
        operator.methodcaller("pad", 4),
        operator.methodcaller("partition", "a"),
        operator.methodcaller("repeat", 2),
        operator.methodcaller("replace", "a", "b"),
        operator.methodcaller("rfind", "a"),
        operator.methodcaller("rindex", "a"),
        operator.methodcaller("rjust", 4),
        operator.methodcaller("rpartition", "a"),
        operator.methodcaller("rstrip"),
        operator.methodcaller("slice", 4),
        operator.methodcaller("slice_replace", 1, repl="a"),
        operator.methodcaller("startswith", "a"),
        operator.methodcaller("strip"),
        operator.methodcaller("swapcase"),
        operator.methodcaller("translate", {"a": "b"}),
        operator.methodcaller("upper"),
        operator.methodcaller("wrap", 4),
        operator.methodcaller("zfill", 4),
        operator.methodcaller("isalnum"),
        operator.methodcaller("isalpha"),
        operator.methodcaller("isdigit"),
        operator.methodcaller("isspace"),
        operator.methodcaller("islower"),
        operator.methodcaller("isupper"),
        operator.methodcaller("istitle"),
        operator.methodcaller("isnumeric"),
        operator.methodcaller("isdecimal"),
        operator.methodcaller("get_dummies"),
    ],
    ids=idfn,
)
def test_string_method(method):
    s = pd.Series(["a1"])
    s.attrs = {"a": 1}
    result = method(s.str)
    assert result.attrs == {"a": 1}


@pytest.mark.parametrize(
    "method",
    [
        operator.methodcaller("to_period"),
        operator.methodcaller("tz_localize", "CET"),
        operator.methodcaller("normalize"),
        operator.methodcaller("strftime", "%Y"),
        operator.methodcaller("round", "H"),
        operator.methodcaller("floor", "H"),
        operator.methodcaller("ceil", "H"),
        operator.methodcaller("month_name"),
        operator.methodcaller("day_name"),
    ],
    ids=idfn,
)
def test_datetime_method(method):
    s = pd.Series(pd.date_range("2000", periods=4))
    s.attrs = {"a": 1}
    result = method(s.dt)
    assert result.attrs == {"a": 1}


@pytest.mark.parametrize(
    "attr",
    [
        "date",
        "time",
        "timetz",
        "year",
        "month",
        "day",
        "hour",
        "minute",
        "second",
        "microsecond",
        "nanosecond",
        "dayofweek",
        "day_of_week",
        "dayofyear",
        "day_of_year",
        "quarter",
        "is_month_start",
        "is_month_end",
        "is_quarter_start",
        "is_quarter_end",
        "is_year_start",
        "is_year_end",
        "is_leap_year",
        "daysinmonth",
        "days_in_month",
    ],
)
def test_datetime_property(attr):
    s = pd.Series(pd.date_range("2000", periods=4))
    s.attrs = {"a": 1}
    result = getattr(s.dt, attr)
    assert result.attrs == {"a": 1}


@pytest.mark.parametrize(
    "attr", ["days", "seconds", "microseconds", "nanoseconds", "components"]
)
def test_timedelta_property(attr):
    s = pd.Series(pd.timedelta_range("2000", periods=4))
    s.attrs = {"a": 1}
    result = getattr(s.dt, attr)
    assert result.attrs == {"a": 1}


@pytest.mark.parametrize("method", [operator.methodcaller("total_seconds")])
def test_timedelta_methods(method):
    s = pd.Series(pd.timedelta_range("2000", periods=4))
    s.attrs = {"a": 1}
    result = method(s.dt)
    assert result.attrs == {"a": 1}


@pytest.mark.parametrize(
    "method",
    [
        operator.methodcaller("add_categories", ["c"]),
        operator.methodcaller("as_ordered"),
        operator.methodcaller("as_unordered"),
        lambda x: getattr(x, "codes"),
        operator.methodcaller("remove_categories", "a"),
        operator.methodcaller("remove_unused_categories"),
        operator.methodcaller("rename_categories", {"a": "A", "b": "B"}),
        operator.methodcaller("reorder_categories", ["b", "a"]),
        operator.methodcaller("set_categories", ["A", "B"]),
    ],
)
@not_implemented_mark
def test_categorical_accessor(method):
    s = pd.Series(["a", "b"], dtype="category")
    s.attrs = {"a": 1}
    result = method(s.cat)
    assert result.attrs == {"a": 1}


# ----------------------------------------------------------------------------
# Groupby


@pytest.mark.parametrize(
    "obj", [pd.Series([0, 0]), pd.DataFrame({"A": [0, 1], "B": [1, 2]})]
)
@pytest.mark.parametrize(
    "method",
    [
        operator.methodcaller("sum"),
        lambda x: x.apply(lambda y: y),
        lambda x: x.agg("sum"),
        lambda x: x.agg("mean"),
        lambda x: x.agg("median"),
    ],
)
def test_groupby_finalize(obj, method):
    obj.attrs = {"a": 1}
    result = method(obj.groupby([0, 0], group_keys=False))
    assert result.attrs == {"a": 1}


@pytest.mark.parametrize(
    "obj", [pd.Series([0, 0]), pd.DataFrame({"A": [0, 1], "B": [1, 2]})]
)
@pytest.mark.parametrize(
    "method",
    [
        lambda x: x.agg(["sum", "count"]),
        lambda x: x.agg("std"),
        lambda x: x.agg("var"),
        lambda x: x.agg("sem"),
        lambda x: x.agg("size"),
        lambda x: x.agg("ohlc"),
    ],
)
@not_implemented_mark
def test_groupby_finalize_not_implemented(obj, method):
    obj.attrs = {"a": 1}
    result = method(obj.groupby([0, 0]))
    assert result.attrs == {"a": 1}


def test_finalize_frame_series_name():
    # https://github.com/pandas-dev/pandas/pull/37186/files#r506978889
    # ensure we don't copy the column `name` to the Series.
    df = pd.DataFrame({"name": [1, 2]})
    result = pd.Series([1, 2]).__finalize__(df)
    assert result.name is None<|MERGE_RESOLUTION|>--- conflicted
+++ resolved
@@ -180,25 +180,12 @@
     (pd.DataFrame, frame_data, operator.methodcaller("idxmin")),
     (pd.DataFrame, frame_data, operator.methodcaller("idxmax")),
     (pd.DataFrame, frame_data, operator.methodcaller("mode")),
-<<<<<<< HEAD
     (pd.Series, [0], operator.methodcaller("mode")),
     (pd.DataFrame, frame_data, operator.methodcaller("median")),
-    pytest.param(
-        (
-            pd.DataFrame,
-            frame_data,
-            operator.methodcaller("quantile", numeric_only=True),
-        ),
-=======
-    pytest.param(
-        (pd.Series, [0], operator.methodcaller("mode")),
-        marks=not_implemented_mark,
-    ),
     (
         pd.DataFrame,
         frame_data,
         operator.methodcaller("quantile", numeric_only=True),
->>>>>>> 1cae7a39
     ),
     (
         pd.DataFrame,
@@ -381,34 +368,17 @@
     (pd.Series, ([1],), operator.methodcaller("cumprod")),
     (pd.DataFrame, frame_data, operator.methodcaller("cumprod")),
     # Reductions
-<<<<<<< HEAD
     (pd.DataFrame, frame_data, operator.methodcaller("any")),
     (pd.DataFrame, frame_data, operator.methodcaller("all")),
     (pd.DataFrame, frame_data, operator.methodcaller("min")),
     (pd.DataFrame, frame_data, operator.methodcaller("max")),
-    pytest.param(
-        (pd.DataFrame, frame_data, operator.methodcaller("sum")),
-    ),
-    pytest.param(
-        (pd.DataFrame, frame_data, operator.methodcaller("std")),
-    ),
+    (pd.DataFrame, frame_data, operator.methodcaller("sum")),
+    (pd.DataFrame, frame_data, operator.methodcaller("std")),
     (pd.DataFrame, frame_data, operator.methodcaller("mean")),
     (pd.DataFrame, frame_data, operator.methodcaller("prod")),
     (pd.DataFrame, frame_data, operator.methodcaller("sem")),
     (pd.DataFrame, frame_data, operator.methodcaller("skew")),
     (pd.DataFrame, frame_data, operator.methodcaller("kurt")),
-=======
-    pytest.param(
-        (pd.DataFrame, frame_data, operator.methodcaller("any")),
-        marks=not_implemented_mark,
-    ),
-    (pd.DataFrame, frame_data, operator.methodcaller("sum")),
-    (pd.DataFrame, frame_data, operator.methodcaller("std")),
-    pytest.param(
-        (pd.DataFrame, frame_data, operator.methodcaller("mean")),
-        marks=not_implemented_mark,
-    ),
->>>>>>> 1cae7a39
 ]
 
 
