--- conflicted
+++ resolved
@@ -394,14 +394,11 @@
     return request.param
 
 
-<<<<<<< HEAD
-@pytest.mark.filterwarnings("ignore:DataFrame.combine is deprecated:FutureWarning")
-=======
 @pytest.mark.filterwarnings(
+    "ignore:DataFrame.combine is deprecated:FutureWarning"
     "ignore:DataFrame.fillna with 'method' is deprecated:FutureWarning",
     "ignore:last is deprecated:FutureWarning",
 )
->>>>>>> 76541f59
 def test_finalize_called(ndframe_method):
     cls, init_args, method = ndframe_method
     ndframe = cls(*init_args)
