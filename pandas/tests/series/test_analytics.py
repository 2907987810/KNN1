--- conflicted
+++ resolved
@@ -6,20 +6,7 @@
 import pandas.util._test_decorators as td
 
 import pandas as pd
-<<<<<<< HEAD
-from pandas import (
-    Categorical,
-    CategoricalIndex,
-    DataFrame,
-    MultiIndex,
-    Series,
-    date_range,
-    isna,
-)
-from pandas.api.types import is_scalar
-=======
 from pandas import Categorical, DataFrame, MultiIndex, Series, date_range, isna, notna
->>>>>>> 0ea0fdd7
 from pandas.core.indexes.datetimes import Timestamp
 from pandas.core.indexes.timedeltas import TimedeltaIndex
 import pandas.util.testing as tm
@@ -484,204 +471,6 @@
         with pytest.raises(ValueError, match=msg):
             a.dot(b.T)
 
-<<<<<<< HEAD
-    def test_cummethods_bool(self):
-        # GH 6270
-
-        a = pd.Series([False, False, False, True, True, False, False])
-        b = ~a
-        c = pd.Series([False] * len(b))
-        d = ~c
-        methods = {
-            "cumsum": np.cumsum,
-            "cumprod": np.cumprod,
-            "cummin": np.minimum.accumulate,
-            "cummax": np.maximum.accumulate,
-        }
-        args = product((a, b, c, d), methods)
-        for s, method in args:
-            expected = Series(methods[method](s.values))
-            result = getattr(s, method)()
-            tm.assert_series_equal(result, expected)
-
-        e = pd.Series([False, True, np.nan, False])
-        cse = pd.Series([0, 1, np.nan, 1], dtype=object)
-        cpe = pd.Series([False, 0, np.nan, 0])
-        cmin = pd.Series([False, False, np.nan, False])
-        cmax = pd.Series([False, True, np.nan, True])
-        expecteds = {"cumsum": cse, "cumprod": cpe, "cummin": cmin, "cummax": cmax}
-
-        for method in methods:
-            res = getattr(e, method)()
-            tm.assert_series_equal(res, expecteds[method])
-=======
-    def test_clip(self, datetime_series):
-        val = datetime_series.median()
-
-        assert datetime_series.clip(lower=val).min() == val
-        assert datetime_series.clip(upper=val).max() == val
-
-        result = datetime_series.clip(-0.5, 0.5)
-        expected = np.clip(datetime_series, -0.5, 0.5)
-        tm.assert_series_equal(result, expected)
-        assert isinstance(expected, Series)
-
-    def test_clip_types_and_nulls(self):
-
-        sers = [
-            Series([np.nan, 1.0, 2.0, 3.0]),
-            Series([None, "a", "b", "c"]),
-            Series(pd.to_datetime([np.nan, 1, 2, 3], unit="D")),
-        ]
-
-        for s in sers:
-            thresh = s[2]
-            lower = s.clip(lower=thresh)
-            upper = s.clip(upper=thresh)
-            assert lower[notna(lower)].min() == thresh
-            assert upper[notna(upper)].max() == thresh
-            assert list(isna(s)) == list(isna(lower))
-            assert list(isna(s)) == list(isna(upper))
-
-    def test_clip_with_na_args(self):
-        """Should process np.nan argument as None """
-        # GH # 17276
-        s = Series([1, 2, 3])
-
-        tm.assert_series_equal(s.clip(np.nan), Series([1, 2, 3]))
-        tm.assert_series_equal(s.clip(upper=np.nan, lower=np.nan), Series([1, 2, 3]))
-
-        # GH #19992
-        tm.assert_series_equal(s.clip(lower=[0, 4, np.nan]), Series([1, 4, np.nan]))
-        tm.assert_series_equal(s.clip(upper=[1, np.nan, 1]), Series([1, np.nan, 1]))
-
-    def test_clip_against_series(self):
-        # GH #6966
-
-        s = Series([1.0, 1.0, 4.0])
-
-        lower = Series([1.0, 2.0, 3.0])
-        upper = Series([1.5, 2.5, 3.5])
-
-        tm.assert_series_equal(s.clip(lower, upper), Series([1.0, 2.0, 3.5]))
-        tm.assert_series_equal(s.clip(1.5, upper), Series([1.5, 1.5, 3.5]))
-
-    @pytest.mark.parametrize("inplace", [True, False])
-    @pytest.mark.parametrize("upper", [[1, 2, 3], np.asarray([1, 2, 3])])
-    def test_clip_against_list_like(self, inplace, upper):
-        # GH #15390
-        original = pd.Series([5, 6, 7])
-        result = original.clip(upper=upper, inplace=inplace)
-        expected = pd.Series([1, 2, 3])
-
-        if inplace:
-            result = original
-        tm.assert_series_equal(result, expected, check_exact=True)
-
-    def test_clip_with_datetimes(self):
-
-        # GH 11838
-        # naive and tz-aware datetimes
-
-        t = Timestamp("2015-12-01 09:30:30")
-        s = Series([Timestamp("2015-12-01 09:30:00"), Timestamp("2015-12-01 09:31:00")])
-        result = s.clip(upper=t)
-        expected = Series(
-            [Timestamp("2015-12-01 09:30:00"), Timestamp("2015-12-01 09:30:30")]
-        )
-        tm.assert_series_equal(result, expected)
-
-        t = Timestamp("2015-12-01 09:30:30", tz="US/Eastern")
-        s = Series(
-            [
-                Timestamp("2015-12-01 09:30:00", tz="US/Eastern"),
-                Timestamp("2015-12-01 09:31:00", tz="US/Eastern"),
-            ]
-        )
-        result = s.clip(upper=t)
-        expected = Series(
-            [
-                Timestamp("2015-12-01 09:30:00", tz="US/Eastern"),
-                Timestamp("2015-12-01 09:30:30", tz="US/Eastern"),
-            ]
-        )
-        tm.assert_series_equal(result, expected)
-
-    def test_isin(self):
-        s = Series(["A", "B", "C", "a", "B", "B", "A", "C"])
-
-        result = s.isin(["A", "C"])
-        expected = Series([True, False, True, False, False, False, True, True])
-        tm.assert_series_equal(result, expected)
-
-        # GH: 16012
-        # This specific issue has to have a series over 1e6 in len, but the
-        # comparison array (in_list) must be large enough so that numpy doesn't
-        # do a manual masking trick that will avoid this issue altogether
-        s = Series(list("abcdefghijk" * 10 ** 5))
-        # If numpy doesn't do the manual comparison/mask, these
-        # unorderable mixed types are what cause the exception in numpy
-        in_list = [-1, "a", "b", "G", "Y", "Z", "E", "K", "E", "S", "I", "R", "R"] * 6
-
-        assert s.isin(in_list).sum() == 200000
-
-    def test_isin_with_string_scalar(self):
-        # GH4763
-        s = Series(["A", "B", "C", "a", "B", "B", "A", "C"])
-        msg = (
-            r"only list-like objects are allowed to be passed to isin\(\),"
-            r" you passed a \[str\]"
-        )
-        with pytest.raises(TypeError, match=msg):
-            s.isin("a")
-
-        s = Series(["aaa", "b", "c"])
-        with pytest.raises(TypeError, match=msg):
-            s.isin("aaa")
-
-    def test_isin_with_i8(self):
-        # GH 5021
-
-        expected = Series([True, True, False, False, False])
-        expected2 = Series([False, True, False, False, False])
-
-        # datetime64[ns]
-        s = Series(date_range("jan-01-2013", "jan-05-2013"))
-
-        result = s.isin(s[0:2])
-        tm.assert_series_equal(result, expected)
-
-        result = s.isin(s[0:2].values)
-        tm.assert_series_equal(result, expected)
-
-        # fails on dtype conversion in the first place
-        result = s.isin(s[0:2].values.astype("datetime64[D]"))
-        tm.assert_series_equal(result, expected)
-
-        result = s.isin([s[1]])
-        tm.assert_series_equal(result, expected2)
-
-        result = s.isin([np.datetime64(s[1])])
-        tm.assert_series_equal(result, expected2)
-
-        result = s.isin(set(s[0:2]))
-        tm.assert_series_equal(result, expected)
-
-        # timedelta64[ns]
-        s = Series(pd.to_timedelta(range(5), unit="d"))
-        result = s.isin(s[0:2])
-        tm.assert_series_equal(result, expected)
-
-    @pytest.mark.parametrize("empty", [[], Series(dtype=object), np.array([])])
-    def test_isin_empty(self, empty):
-        # see gh-16991
-        s = Series(["a", "b"])
-        expected = Series([False, False])
-
-        result = s.isin(empty)
-        tm.assert_series_equal(expected, result)
->>>>>>> 0ea0fdd7
-
     def test_ptp(self):
         # GH21614
         N = 1000
