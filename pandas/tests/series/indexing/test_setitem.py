--- conflicted
+++ resolved
@@ -621,14 +621,11 @@
         )
         expected = Series(["a", "b", nulls_fixture], index=[0, 1, 3], dtype=dtype)
         tm.assert_series_equal(ser, expected)
-<<<<<<< HEAD
         if isinstance(nulls_fixture, float):
             # We retain the same type, but maybe not the same _object_
             assert np.isnan(ser[3])
-=======
-        if using_infer_string:
+        elif using_infer_string:
             ser[3] is np.nan
->>>>>>> 46c8da3e
         else:
             assert ser[3] is nulls_fixture
 
