from datetime import (
    date,
    datetime,
)

import numpy as np
import pytest

from pandas.core.dtypes.common import is_list_like

from pandas import (
    NA,
    Categorical,
    DataFrame,
    DatetimeIndex,
    Index,
    Interval,
    IntervalIndex,
    MultiIndex,
    NaT,
    Series,
    Timedelta,
    Timestamp,
    concat,
    date_range,
    interval_range,
    period_range,
    timedelta_range,
)
import pandas._testing as tm
from pandas.core.indexing import IndexingError

from pandas.tseries.offsets import BDay


class TestSetitemDT64Values:
    def test_setitem_none_nan(self):
        series = Series(date_range("1/1/2000", periods=10))
        series[3] = None
        assert series[3] is NaT

        series[3:5] = None
        assert series[4] is NaT

        series[5] = np.nan
        assert series[5] is NaT

        series[5:7] = np.nan
        assert series[6] is NaT

    def test_setitem_multiindex_empty_slice(self):
        # https://github.com/pandas-dev/pandas/issues/35878
        idx = MultiIndex.from_tuples([("a", 1), ("b", 2)])
        result = Series([1, 2], index=idx)
        expected = result.copy()
        result.loc[[]] = 0
        tm.assert_series_equal(result, expected)

    def test_setitem_with_string_index(self):
        # GH#23451
        ser = Series([1, 2, 3], index=["Date", "b", "other"])
        ser["Date"] = date.today()
        assert ser.Date == date.today()
        assert ser["Date"] == date.today()

    def test_setitem_tuple_with_datetimetz_values(self):
        # GH#20441
        arr = date_range("2017", periods=4, tz="US/Eastern")
        index = [(0, 1), (0, 2), (0, 3), (0, 4)]
        result = Series(arr, index=index)
        expected = result.copy()
        result[(0, 1)] = np.nan
        expected.iloc[0] = np.nan
        tm.assert_series_equal(result, expected)

    @pytest.mark.parametrize("tz", ["US/Eastern", "UTC", "Asia/Tokyo"])
    def test_setitem_with_tz(self, tz, indexer_sli):
        orig = Series(date_range("2016-01-01", freq="H", periods=3, tz=tz))
        assert orig.dtype == f"datetime64[ns, {tz}]"

        exp = Series(
            [
                Timestamp("2016-01-01 00:00", tz=tz),
                Timestamp("2011-01-01 00:00", tz=tz),
                Timestamp("2016-01-01 02:00", tz=tz),
            ]
        )

        # scalar
        ser = orig.copy()
        indexer_sli(ser)[1] = Timestamp("2011-01-01", tz=tz)
        tm.assert_series_equal(ser, exp)

        # vector
        vals = Series(
            [Timestamp("2011-01-01", tz=tz), Timestamp("2012-01-01", tz=tz)],
            index=[1, 2],
        )
        assert vals.dtype == f"datetime64[ns, {tz}]"

        exp = Series(
            [
                Timestamp("2016-01-01 00:00", tz=tz),
                Timestamp("2011-01-01 00:00", tz=tz),
                Timestamp("2012-01-01 00:00", tz=tz),
            ]
        )

        ser = orig.copy()
        indexer_sli(ser)[[1, 2]] = vals
        tm.assert_series_equal(ser, exp)

    def test_setitem_with_tz_dst(self, indexer_sli):
        # GH#14146 trouble setting values near DST boundary
        tz = "US/Eastern"
        orig = Series(date_range("2016-11-06", freq="H", periods=3, tz=tz))
        assert orig.dtype == f"datetime64[ns, {tz}]"

        exp = Series(
            [
                Timestamp("2016-11-06 00:00-04:00", tz=tz),
                Timestamp("2011-01-01 00:00-05:00", tz=tz),
                Timestamp("2016-11-06 01:00-05:00", tz=tz),
            ]
        )

        # scalar
        ser = orig.copy()
        indexer_sli(ser)[1] = Timestamp("2011-01-01", tz=tz)
        tm.assert_series_equal(ser, exp)

        # vector
        vals = Series(
            [Timestamp("2011-01-01", tz=tz), Timestamp("2012-01-01", tz=tz)],
            index=[1, 2],
        )
        assert vals.dtype == f"datetime64[ns, {tz}]"

        exp = Series(
            [
                Timestamp("2016-11-06 00:00", tz=tz),
                Timestamp("2011-01-01 00:00", tz=tz),
                Timestamp("2012-01-01 00:00", tz=tz),
            ]
        )

        ser = orig.copy()
        indexer_sli(ser)[[1, 2]] = vals
        tm.assert_series_equal(ser, exp)

    def test_object_series_setitem_dt64array_exact_match(self):
        # make sure the dt64 isn't cast by numpy to integers
        # https://github.com/numpy/numpy/issues/12550

        ser = Series({"X": np.nan}, dtype=object)

        indexer = [True]

        # "exact_match" -> size of array being set matches size of ser
        value = np.array([4], dtype="M8[ns]")

        ser.iloc[indexer] = value

        expected = Series([value[0]], index=["X"], dtype=object)
        assert all(isinstance(x, np.datetime64) for x in expected.values)

        tm.assert_series_equal(ser, expected)


class TestSetitemScalarIndexer:
    def test_setitem_negative_out_of_bounds(self):
        ser = Series(tm.rands_array(5, 10), index=tm.rands_array(10, 10))

        msg = "index -11 is out of bounds for axis 0 with size 10"
        with pytest.raises(IndexError, match=msg):
            ser[-11] = "foo"

    @pytest.mark.parametrize("indexer", [tm.loc, tm.at])
    @pytest.mark.parametrize("ser_index", [0, 1])
    def test_setitem_series_object_dtype(self, indexer, ser_index):
        # GH#38303
        ser = Series([0, 0], dtype="object")
        idxr = indexer(ser)
        idxr[0] = Series([42], index=[ser_index])
        expected = Series([Series([42], index=[ser_index]), 0], dtype="object")
        tm.assert_series_equal(ser, expected)

    @pytest.mark.parametrize("index, exp_value", [(0, 42), (1, np.nan)])
    def test_setitem_series(self, index, exp_value):
        # GH#38303
        ser = Series([0, 0])
        ser.loc[0] = Series([42], index=[index])
        expected = Series([exp_value, 0])
        tm.assert_series_equal(ser, expected)


class TestSetitemSlices:
    def test_setitem_slice_float_raises(self, datetime_series):
        msg = (
            "cannot do slice indexing on DatetimeIndex with these indexers "
            r"\[{key}\] of type float"
        )
        with pytest.raises(TypeError, match=msg.format(key=r"4\.0")):
            datetime_series[4.0:10.0] = 0

        with pytest.raises(TypeError, match=msg.format(key=r"4\.5")):
            datetime_series[4.5:10.0] = 0

    def test_setitem_slice(self):
        ser = Series(range(10), index=list(range(10)))
        ser[-12:] = 0
        assert (ser == 0).all()

        ser[:-12] = 5
        assert (ser == 0).all()

    def test_setitem_slice_integers(self):
        ser = Series(np.random.randn(8), index=[2, 4, 6, 8, 10, 12, 14, 16])

        msg = r"In a future version, this will be treated as \*label-based\* indexing"
        with tm.assert_produces_warning(FutureWarning, match=msg):
            ser[:4] = 0
        with tm.assert_produces_warning(
            FutureWarning, match=msg, check_stacklevel=False
        ):
            assert (ser[:4] == 0).all()
        with tm.assert_produces_warning(FutureWarning, match=msg):
            assert not (ser[4:] == 0).any()

    def test_setitem_slicestep(self):
        # caught this bug when writing tests
        series = Series(tm.makeIntIndex(20).astype(float), index=tm.makeIntIndex(20))

        series[::2] = 0
        assert (series[::2] == 0).all()

    def test_setitem_multiindex_slice(self, indexer_sli):
        # GH 8856
        mi = MultiIndex.from_product(([0, 1], list("abcde")))
        result = Series(np.arange(10, dtype=np.int64), mi)
        indexer_sli(result)[::4] = 100
        expected = Series([100, 1, 2, 3, 100, 5, 6, 7, 100, 9], mi)
        tm.assert_series_equal(result, expected)


class TestSetitemBooleanMask:
    def test_setitem_mask_cast(self):
        # GH#2746
        # need to upcast
        ser = Series([1, 2], index=[1, 2], dtype="int64")
        ser[[True, False]] = Series([0], index=[1], dtype="int64")
        expected = Series([0, 2], index=[1, 2], dtype="int64")

        tm.assert_series_equal(ser, expected)

    def test_setitem_mask_align_and_promote(self):
        # GH#8387: test that changing types does not break alignment
        ts = Series(np.random.randn(100), index=np.arange(100, 0, -1)).round(5)
        mask = ts > 0
        left = ts.copy()
        right = ts[mask].copy().map(str)
        left[mask] = right
        expected = ts.map(lambda t: str(t) if t > 0 else t)
        tm.assert_series_equal(left, expected)

    def test_setitem_mask_promote_strs(self):
        ser = Series([0, 1, 2, 0])
        mask = ser > 0
        ser2 = ser[mask].map(str)
        ser[mask] = ser2

        expected = Series([0, "1", "2", 0])
        tm.assert_series_equal(ser, expected)

    def test_setitem_mask_promote(self):
        ser = Series([0, "foo", "bar", 0])
        mask = Series([False, True, True, False])
        ser2 = ser[mask]
        ser[mask] = ser2

        expected = Series([0, "foo", "bar", 0])
        tm.assert_series_equal(ser, expected)

    def test_setitem_boolean(self, string_series):
        mask = string_series > string_series.median()

        # similar indexed series
        result = string_series.copy()
        result[mask] = string_series * 2
        expected = string_series * 2
        tm.assert_series_equal(result[mask], expected[mask])

        # needs alignment
        result = string_series.copy()
        result[mask] = (string_series * 2)[0:5]
        expected = (string_series * 2)[0:5].reindex_like(string_series)
        expected[-mask] = string_series[mask]
        tm.assert_series_equal(result[mask], expected[mask])

    def test_setitem_boolean_corner(self, datetime_series):
        ts = datetime_series
        mask_shifted = ts.shift(1, freq=BDay()) > ts.median()

        msg = (
            r"Unalignable boolean Series provided as indexer \(index of "
            r"the boolean Series and of the indexed object do not match"
        )
        with pytest.raises(IndexingError, match=msg):
            ts[mask_shifted] = 1

        with pytest.raises(IndexingError, match=msg):
            ts.loc[mask_shifted] = 1

    def test_setitem_boolean_different_order(self, string_series):
        ordered = string_series.sort_values()

        copy = string_series.copy()
        copy[ordered > 0] = 0

        expected = string_series.copy()
        expected[expected > 0] = 0

        tm.assert_series_equal(copy, expected)

    @pytest.mark.parametrize("func", [list, np.array, Series])
    def test_setitem_boolean_python_list(self, func):
        # GH19406
        ser = Series([None, "b", None])
        mask = func([True, False, True])
        ser[mask] = ["a", "c"]
        expected = Series(["a", "b", "c"])
        tm.assert_series_equal(ser, expected)

    def test_setitem_boolean_nullable_int_types(self, any_numeric_ea_dtype):
        # GH: 26468
        ser = Series([5, 6, 7, 8], dtype=any_numeric_ea_dtype)
        ser[ser > 6] = Series(range(4), dtype=any_numeric_ea_dtype)
        expected = Series([5, 6, 2, 3], dtype=any_numeric_ea_dtype)
        tm.assert_series_equal(ser, expected)

        ser = Series([5, 6, 7, 8], dtype=any_numeric_ea_dtype)
        ser.loc[ser > 6] = Series(range(4), dtype=any_numeric_ea_dtype)
        tm.assert_series_equal(ser, expected)

        ser = Series([5, 6, 7, 8], dtype=any_numeric_ea_dtype)
        loc_ser = Series(range(4), dtype=any_numeric_ea_dtype)
        ser.loc[ser > 6] = loc_ser.loc[loc_ser > 1]
        tm.assert_series_equal(ser, expected)

    def test_setitem_with_bool_mask_and_values_matching_n_trues_in_length(self):
        # GH#30567
        ser = Series([None] * 10)
        mask = [False] * 3 + [True] * 5 + [False] * 2
        ser[mask] = range(5)
        result = ser
        expected = Series([None] * 3 + list(range(5)) + [None] * 2).astype("object")
        tm.assert_series_equal(result, expected)

    def test_setitem_nan_with_bool(self):
        # GH 13034
        result = Series([True, False, True])
        result[0] = np.nan
        expected = Series([np.nan, False, True], dtype=object)
        tm.assert_series_equal(result, expected)


class TestSetitemViewCopySemantics:
    def test_setitem_invalidates_datetime_index_freq(self):
        # GH#24096 altering a datetime64tz Series inplace invalidates the
        #  `freq` attribute on the underlying DatetimeIndex

        dti = date_range("20130101", periods=3, tz="US/Eastern")
        ts = dti[1]
        ser = Series(dti)
        assert ser._values is not dti
        assert ser._values._data.base is not dti._data._data.base
        assert dti.freq == "D"
        ser.iloc[1] = NaT
        assert ser._values.freq is None

        # check that the DatetimeIndex was not altered in place
        assert ser._values is not dti
        assert ser._values._data.base is not dti._data._data.base
        assert dti[1] == ts
        assert dti.freq == "D"

    def test_dt64tz_setitem_does_not_mutate_dti(self):
        # GH#21907, GH#24096
        dti = date_range("2016-01-01", periods=10, tz="US/Pacific")
        ts = dti[0]
        ser = Series(dti)
        assert ser._values is not dti
        assert ser._values._data.base is not dti._data._data.base
        assert ser._mgr.arrays[0] is not dti
        assert ser._mgr.arrays[0]._data.base is not dti._data._data.base

        ser[::3] = NaT
        assert ser[0] is NaT
        assert dti[0] == ts


class TestSetitemCallable:
    def test_setitem_callable_key(self):
        # GH#12533
        ser = Series([1, 2, 3, 4], index=list("ABCD"))
        ser[lambda x: "A"] = -1

        expected = Series([-1, 2, 3, 4], index=list("ABCD"))
        tm.assert_series_equal(ser, expected)

    def test_setitem_callable_other(self):
        # GH#13299
        inc = lambda x: x + 1

        ser = Series([1, 2, -1, 4])
        ser[ser < 0] = inc

        expected = Series([1, 2, inc, 4])
        tm.assert_series_equal(ser, expected)


class TestSetitemWithExpansion:
    def test_setitem_empty_series(self):
        # GH#10193
        key = Timestamp("2012-01-01")
        series = Series(dtype=object)
        series[key] = 47
        expected = Series(47, [key])
        tm.assert_series_equal(series, expected)

    def test_setitem_empty_series_datetimeindex_preserves_freq(self):
        # GH#33573 our index should retain its freq
        series = Series([], DatetimeIndex([], freq="D"), dtype=object)
        key = Timestamp("2012-01-01")
        series[key] = 47
        expected = Series(47, DatetimeIndex([key], freq="D"))
        tm.assert_series_equal(series, expected)
        assert series.index.freq == expected.index.freq

    def test_setitem_empty_series_timestamp_preserves_dtype(self):
        # GH 21881
        timestamp = Timestamp(1412526600000000000)
        series = Series([timestamp], index=["timestamp"], dtype=object)
        expected = series["timestamp"]

        series = Series([], dtype=object)
        series["anything"] = 300.0
        series["timestamp"] = timestamp
        result = series["timestamp"]
        assert result == expected

    @pytest.mark.parametrize(
        "td",
        [
            Timedelta("9 days"),
            Timedelta("9 days").to_timedelta64(),
            Timedelta("9 days").to_pytimedelta(),
        ],
    )
    def test_append_timedelta_does_not_cast(self, td):
        # GH#22717 inserting a Timedelta should _not_ cast to int64
        expected = Series(["x", td], index=[0, "td"], dtype=object)

        ser = Series(["x"])
        ser["td"] = td
        tm.assert_series_equal(ser, expected)
        assert isinstance(ser["td"], Timedelta)

        ser = Series(["x"])
        ser.loc["td"] = Timedelta("9 days")
        tm.assert_series_equal(ser, expected)
        assert isinstance(ser["td"], Timedelta)

    def test_setitem_with_expansion_type_promotion(self):
        # GH#12599
        ser = Series(dtype=object)
        ser["a"] = Timestamp("2016-01-01")
        ser["b"] = 3.0
        ser["c"] = "foo"
        expected = Series([Timestamp("2016-01-01"), 3.0, "foo"], index=["a", "b", "c"])
        tm.assert_series_equal(ser, expected)

    def test_setitem_not_contained(self, string_series):
        # set item that's not contained
        ser = string_series.copy()
        assert "foobar" not in ser.index
        ser["foobar"] = 1

        app = Series([1], index=["foobar"], name="series")
        expected = concat([string_series, app])
        tm.assert_series_equal(ser, expected)


def test_setitem_scalar_into_readonly_backing_data():
    # GH#14359: test that you cannot mutate a read only buffer

    array = np.zeros(5)
    array.flags.writeable = False  # make the array immutable
    series = Series(array)

    for n in range(len(series)):
        msg = "assignment destination is read-only"
        with pytest.raises(ValueError, match=msg):
            series[n] = 1

        assert array[n] == 0


def test_setitem_slice_into_readonly_backing_data():
    # GH#14359: test that you cannot mutate a read only buffer

    array = np.zeros(5)
    array.flags.writeable = False  # make the array immutable
    series = Series(array)

    msg = "assignment destination is read-only"
    with pytest.raises(ValueError, match=msg):
        series[1:3] = 1

    assert not array.any()


def test_setitem_categorical_assigning_ops():
    orig = Series(Categorical(["b", "b"], categories=["a", "b"]))
    ser = orig.copy()
    ser[:] = "a"
    exp = Series(Categorical(["a", "a"], categories=["a", "b"]))
    tm.assert_series_equal(ser, exp)

    ser = orig.copy()
    ser[1] = "a"
    exp = Series(Categorical(["b", "a"], categories=["a", "b"]))
    tm.assert_series_equal(ser, exp)

    ser = orig.copy()
    ser[ser.index > 0] = "a"
    exp = Series(Categorical(["b", "a"], categories=["a", "b"]))
    tm.assert_series_equal(ser, exp)

    ser = orig.copy()
    ser[[False, True]] = "a"
    exp = Series(Categorical(["b", "a"], categories=["a", "b"]))
    tm.assert_series_equal(ser, exp)

    ser = orig.copy()
    ser.index = ["x", "y"]
    ser["y"] = "a"
    exp = Series(Categorical(["b", "a"], categories=["a", "b"]), index=["x", "y"])
    tm.assert_series_equal(ser, exp)


def test_setitem_nan_into_categorical():
    # ensure that one can set something to np.nan
    ser = Series(Categorical([1, 2, 3]))
    exp = Series(Categorical([1, np.nan, 3], categories=[1, 2, 3]))
    ser[1] = np.nan
    tm.assert_series_equal(ser, exp)


class TestSetitemCasting:
    @pytest.mark.parametrize("unique", [True, False])
    @pytest.mark.parametrize("val", [3, 3.0, "3"], ids=type)
    def test_setitem_non_bool_into_bool(self, val, indexer_sli, unique):
        # dont cast these 3-like values to bool
        ser = Series([True, False])
        if not unique:
            ser.index = [1, 1]

        indexer_sli(ser)[1] = val
        assert type(ser.iloc[1]) == type(val)

        expected = Series([True, val], dtype=object, index=ser.index)
        if not unique and indexer_sli is not tm.iloc:
            expected = Series([val, val], dtype=object, index=[1, 1])
        tm.assert_series_equal(ser, expected)


class SetitemCastingEquivalents:
    """
    Check each of several methods that _should_ be equivalent to `obj[key] = val`

    We assume that
        - obj.index is the default Index(range(len(obj)))
        - the setitem does not expand the obj
    """

    @pytest.fixture
    def is_inplace(self, obj, expected):
        """
        Whether we expect the setting to be in-place or not.
        """
        try:
            return expected.dtype == obj.dtype
        except TypeError:
            # older numpys
            return False

    def check_indexer(self, obj, key, expected, val, indexer, is_inplace):
        orig = obj
        obj = obj.copy()
        arr = obj._values

        indexer(obj)[key] = val
        tm.assert_series_equal(obj, expected)

        self._check_inplace(is_inplace, orig, arr, obj)

    def _check_inplace(self, is_inplace, orig, arr, obj):
        if is_inplace is None:
            # We are not (yet) checking whether setting is inplace or not
            pass
        elif is_inplace:
            if arr.dtype.kind in ["m", "M"]:
                # We may not have the same DTA/TDA, but will have the same
                #  underlying data
                assert arr._ndarray is obj._values._ndarray
            else:
                assert obj._values is arr
        else:
            # otherwise original array should be unchanged
            tm.assert_equal(arr, orig._values)

    def test_int_key(self, obj, key, expected, val, indexer_sli, is_inplace):
        if not isinstance(key, int):
            return

        self.check_indexer(obj, key, expected, val, indexer_sli, is_inplace)

        if indexer_sli is tm.loc:
            self.check_indexer(obj, key, expected, val, tm.at, is_inplace)
        elif indexer_sli is tm.iloc:
            self.check_indexer(obj, key, expected, val, tm.iat, is_inplace)

        rng = range(key, key + 1)
        self.check_indexer(obj, rng, expected, val, indexer_sli, is_inplace)

        if indexer_sli is not tm.loc:
            # Note: no .loc because that handles slice edges differently
            slc = slice(key, key + 1)
            self.check_indexer(obj, slc, expected, val, indexer_sli, is_inplace)

        ilkey = [key]
        self.check_indexer(obj, ilkey, expected, val, indexer_sli, is_inplace)

        indkey = np.array(ilkey)
        self.check_indexer(obj, indkey, expected, val, indexer_sli, is_inplace)

        genkey = (x for x in [key])
        self.check_indexer(obj, genkey, expected, val, indexer_sli, is_inplace)

    def test_slice_key(self, obj, key, expected, val, indexer_sli, is_inplace):
        if not isinstance(key, slice):
            return

        if indexer_sli is not tm.loc:
            # Note: no .loc because that handles slice edges differently
            self.check_indexer(obj, key, expected, val, indexer_sli, is_inplace)

        ilkey = list(range(len(obj)))[key]
        self.check_indexer(obj, ilkey, expected, val, indexer_sli, is_inplace)

        indkey = np.array(ilkey)
        self.check_indexer(obj, indkey, expected, val, indexer_sli, is_inplace)

        genkey = (x for x in indkey)
        self.check_indexer(obj, genkey, expected, val, indexer_sli, is_inplace)

    def test_mask_key(self, obj, key, expected, val, indexer_sli):
        # setitem with boolean mask
        mask = np.zeros(obj.shape, dtype=bool)
        mask[key] = True

        obj = obj.copy()

        if is_list_like(val) and len(val) < mask.sum():
            msg = "boolean index did not match indexed array along dimension"
            with pytest.raises(IndexError, match=msg):
                indexer_sli(obj)[mask] = val
            return

        indexer_sli(obj)[mask] = val
        tm.assert_series_equal(obj, expected)

    def test_series_where(self, obj, key, expected, val, is_inplace):
        mask = np.zeros(obj.shape, dtype=bool)
        mask[key] = True

        if is_list_like(val) and len(val) < len(obj):
            # Series.where is not valid here
            msg = "operands could not be broadcast together with shapes"
            with pytest.raises(ValueError, match=msg):
                obj.where(~mask, val)
            return

        orig = obj
        obj = obj.copy()
        arr = obj._values

        res = obj.where(~mask, val)
        tm.assert_series_equal(res, expected)

        self._check_inplace(is_inplace, orig, arr, obj)

    def test_index_where(self, obj, key, expected, val, request):
        if obj.dtype == bool or obj.dtype.kind == "c" or expected.dtype.kind == "c":
            # TODO(GH#45061): Should become unreachable (at least the bool part)
            pytest.skip("test not applicable for this dtype")

        mask = np.zeros(obj.shape, dtype=bool)
        mask[key] = True

        res = Index(obj).where(~mask, val)
        tm.assert_index_equal(res, Index(expected))

    def test_index_putmask(self, obj, key, expected, val):
        if obj.dtype == bool or obj.dtype.kind == "c" or expected.dtype.kind == "c":
            # TODO(GH#45061): Should become unreachable (at least the bool part)
            pytest.skip("test not applicable for this dtype")

        mask = np.zeros(obj.shape, dtype=bool)
        mask[key] = True

        res = Index(obj).putmask(mask, val)
        tm.assert_index_equal(res, Index(expected))


@pytest.mark.parametrize(
    "obj,expected,key",
    [
        pytest.param(
            # GH#45356 setting a valid NA value into IntervalDtype[int] should
            #  cast to IntervalDtype[float]
            Series(interval_range(1, 5)),
            Series(
                [Interval(1, 2), np.nan, Interval(3, 4), Interval(4, 5)],
                dtype="interval[float64]",
            ),
            1,
            id="interval_int_na_value",
        ),
        pytest.param(
            # these induce dtype changes
            Series([2, 3, 4, 5, 6, 7, 8, 9, 10]),
            Series([np.nan, 3, np.nan, 5, np.nan, 7, np.nan, 9, np.nan]),
            slice(None, None, 2),
            id="int_series_slice_key_step",
        ),
        pytest.param(
            Series([True, True, False, False]),
            Series([np.nan, True, np.nan, False], dtype=object),
            slice(None, None, 2),
            id="bool_series_slice_key_step",
        ),
        pytest.param(
            # these induce dtype changes
            Series(np.arange(10)),
            Series([np.nan, np.nan, np.nan, np.nan, np.nan, 5, 6, 7, 8, 9]),
            slice(None, 5),
            id="int_series_slice_key",
        ),
        pytest.param(
            # changes dtype GH#4463
            Series([1, 2, 3]),
            Series([np.nan, 2, 3]),
            0,
            id="int_series_int_key",
        ),
        pytest.param(
            # changes dtype GH#4463
            Series([False]),
            Series([np.nan], dtype=object),
            # TODO: maybe go to float64 since we are changing the _whole_ Series?
            0,
            id="bool_series_int_key_change_all",
        ),
        pytest.param(
            # changes dtype GH#4463
            Series([False, True]),
            Series([np.nan, True], dtype=object),
            0,
            id="bool_series_int_key",
        ),
    ],
)
class TestSetitemCastingEquivalents(SetitemCastingEquivalents):
<<<<<<< HEAD
    # TODO: including pd.NA here breaks some tests
    @pytest.fixture(params=[np.nan, np.float64("NaN"), None])
=======
    @pytest.fixture(params=[np.nan, np.float64("NaN"), None, NA])
>>>>>>> a550e201
    def val(self, request):
        """
        NA values that should generally be valid_na for *all* dtypes.

        Include both python float NaN and np.float64; only np.float64 has a
        `dtype` attribute.
        """
        return request.param


class TestSetitemTimedelta64IntoNumeric(SetitemCastingEquivalents):
    # timedelta64 should not be treated as integers when setting into
    #  numeric Series

    @pytest.fixture
    def val(self):
        td = np.timedelta64(4, "ns")
        return td
        # TODO: could also try np.full((1,), td)

    @pytest.fixture(params=[complex, int, float])
    def dtype(self, request):
        return request.param

    @pytest.fixture
    def obj(self, dtype):
        arr = np.arange(5).astype(dtype)
        ser = Series(arr)
        return ser

    @pytest.fixture
    def expected(self, dtype):
        arr = np.arange(5).astype(dtype)
        ser = Series(arr)
        ser = ser.astype(object)
        ser.values[0] = np.timedelta64(4, "ns")
        return ser

    @pytest.fixture
    def key(self):
        return 0


class TestSetitemDT64IntoInt(SetitemCastingEquivalents):
    # GH#39619 dont cast dt64 to int when doing this setitem

    @pytest.fixture(params=["M8[ns]", "m8[ns]"])
    def dtype(self, request):
        return request.param

    @pytest.fixture
    def scalar(self, dtype):
        val = np.datetime64("2021-01-18 13:25:00", "ns")
        if dtype == "m8[ns]":
            val = val - val
        return val

    @pytest.fixture
    def expected(self, scalar):
        expected = Series([scalar, scalar, 3], dtype=object)
        assert isinstance(expected[0], type(scalar))
        return expected

    @pytest.fixture
    def obj(self):
        return Series([1, 2, 3])

    @pytest.fixture
    def key(self):
        return slice(None, -1)

    @pytest.fixture(params=[None, list, np.array])
    def val(self, scalar, request):
        box = request.param
        if box is None:
            return scalar
        return box([scalar, scalar])


class TestSetitemNAPeriodDtype(SetitemCastingEquivalents):
    # Setting compatible NA values into Series with PeriodDtype

    @pytest.fixture
    def expected(self, key):
        exp = Series(period_range("2000-01-01", periods=10, freq="D"))
        exp._values.view("i8")[key] = NaT.value
        assert exp[key] is NaT or all(x is NaT for x in exp[key])
        return exp

    @pytest.fixture
    def obj(self):
        return Series(period_range("2000-01-01", periods=10, freq="D"))

    @pytest.fixture(params=[3, slice(3, 5)])
    def key(self, request):
        return request.param

    @pytest.fixture(params=[None, np.nan])
    def val(self, request):
        return request.param


class TestSetitemNADatetimeLikeDtype(SetitemCastingEquivalents):
    # some nat-like values should be cast to datetime64/timedelta64 when
    #  inserting into a datetime64/timedelta64 series.  Others should coerce
    #  to object and retain their dtypes.
    # GH#18586 for td64 and boolean mask case

    @pytest.fixture(
        params=["m8[ns]", "M8[ns]", "datetime64[ns, UTC]", "datetime64[ns, US/Central]"]
    )
    def dtype(self, request):
        return request.param

    @pytest.fixture
    def obj(self, dtype):
        i8vals = date_range("2016-01-01", periods=3).asi8
        idx = Index(i8vals, dtype=dtype)
        assert idx.dtype == dtype
        return Series(idx)

    @pytest.fixture(
        params=[
            None,
            np.nan,
            NaT,
            np.timedelta64("NaT", "ns"),
            np.datetime64("NaT", "ns"),
        ]
    )
    def val(self, request):
        return request.param

    @pytest.fixture
    def is_inplace(self, val, obj):
        # td64   -> cast to object iff val is datetime64("NaT")
        # dt64   -> cast to object iff val is timedelta64("NaT")
        # dt64tz -> cast to object with anything _but_ NaT
        return val is NaT or val is None or val is np.nan or obj.dtype == val.dtype

    @pytest.fixture
    def expected(self, obj, val, is_inplace):
        dtype = obj.dtype if is_inplace else object
        expected = Series([val] + list(obj[1:]), dtype=dtype)
        return expected

    @pytest.fixture
    def key(self):
        return 0


class TestSetitemMismatchedTZCastsToObject(SetitemCastingEquivalents):
    # GH#24024
    @pytest.fixture
    def obj(self):
        return Series(date_range("2000", periods=2, tz="US/Central"))

    @pytest.fixture
    def val(self):
        return Timestamp("2000", tz="US/Eastern")

    @pytest.fixture
    def key(self):
        return 0

    @pytest.fixture
    def expected(self):
        expected = Series(
            [
                Timestamp("2000-01-01 00:00:00-05:00", tz="US/Eastern"),
                Timestamp("2000-01-02 00:00:00-06:00", tz="US/Central"),
            ],
            dtype=object,
        )
        return expected

    @pytest.fixture(autouse=True)
    def assert_warns(self, request):
        # check that we issue a FutureWarning about timezone-matching
        if request.function.__name__ == "test_slice_key":
            key = request.getfixturevalue("key")
            if not isinstance(key, slice):
                # The test is a no-op, so no warning will be issued
                yield
            return
        with tm.assert_produces_warning(FutureWarning, match="mismatched timezone"):
            yield


@pytest.mark.parametrize(
    "obj,expected",
    [
        # For numeric series, we should coerce to NaN.
        (Series([1, 2, 3]), Series([np.nan, 2, 3])),
        (Series([1.0, 2.0, 3.0]), Series([np.nan, 2.0, 3.0])),
        # For datetime series, we should coerce to NaT.
        (
            Series([datetime(2000, 1, 1), datetime(2000, 1, 2), datetime(2000, 1, 3)]),
            Series([NaT, datetime(2000, 1, 2), datetime(2000, 1, 3)]),
        ),
        # For objects, we should preserve the None value.
        (Series(["foo", "bar", "baz"]), Series([None, "bar", "baz"])),
    ],
)
class TestSeriesNoneCoercion(SetitemCastingEquivalents):
    @pytest.fixture
    def key(self):
        return 0

    @pytest.fixture
    def val(self):
        return None


class TestSetitemFloatIntervalWithIntIntervalValues(SetitemCastingEquivalents):
    # GH#44201 Cast to shared IntervalDtype rather than object

    def test_setitem_example(self):
        # Just a case here to make obvious what this test class is aimed at
        idx = IntervalIndex.from_breaks(range(4))
        obj = Series(idx)
        val = Interval(0.5, 1.5)

        obj[0] = val
        assert obj.dtype == "Interval[float64, right]"

    @pytest.fixture
    def obj(self):
        idx = IntervalIndex.from_breaks(range(4))
        return Series(idx)

    @pytest.fixture
    def val(self):
        return Interval(0.5, 1.5)

    @pytest.fixture
    def key(self):
        return 0

    @pytest.fixture
    def expected(self, obj, val):
        data = [val] + list(obj[1:])
        idx = IntervalIndex(data, dtype="Interval[float64]")
        return Series(idx)


class TestSetitemRangeIntoIntegerSeries(SetitemCastingEquivalents):
    # GH#44261 Setting a range with sufficiently-small integers into
    #  small-itemsize integer dtypes should not need to upcast

    @pytest.fixture
    def obj(self, any_int_numpy_dtype):
        dtype = np.dtype(any_int_numpy_dtype)
        ser = Series(range(5), dtype=dtype)
        return ser

    @pytest.fixture
    def val(self):
        return range(2, 4)

    @pytest.fixture
    def key(self):
        return slice(0, 2)

    @pytest.fixture
    def expected(self, any_int_numpy_dtype):
        dtype = np.dtype(any_int_numpy_dtype)
        exp = Series([2, 3, 2, 3, 4], dtype=dtype)
        return exp


@pytest.mark.parametrize(
    "val",
    [
        np.array([2.0, 3.0]),
        np.array([2.5, 3.5]),
        np.array([2 ** 65, 2 ** 65 + 1], dtype=np.float64),  # all ints, but can't cast
    ],
)
class TestSetitemFloatNDarrayIntoIntegerSeries(SetitemCastingEquivalents):
    @pytest.fixture
    def obj(self):
        return Series(range(5), dtype=np.int64)

    @pytest.fixture
    def key(self):
        return slice(0, 2)

    @pytest.fixture
    def expected(self, val):
        if val[0] == 2:
            # NB: this condition is based on currently-harcoded "val" cases
            dtype = np.int64
        else:
            dtype = np.float64
        res_values = np.array(range(5), dtype=dtype)
        res_values[:2] = val
        return Series(res_values)


@pytest.mark.parametrize("val", [512, np.int16(512)])
class TestSetitemIntoIntegerSeriesNeedsUpcast(SetitemCastingEquivalents):
    @pytest.fixture
    def obj(self):
        return Series([1, 2, 3], dtype=np.int8)

    @pytest.fixture
    def key(self):
        return 1

    @pytest.fixture
    def expected(self):
        return Series([1, 512, 3], dtype=np.int16)


@pytest.mark.parametrize("val", [2 ** 33 + 1.0, 2 ** 33 + 1.1, 2 ** 62])
class TestSmallIntegerSetitemUpcast(SetitemCastingEquivalents):
    # https://github.com/pandas-dev/pandas/issues/39584#issuecomment-941212124
    @pytest.fixture
    def obj(self):
        return Series([1, 2, 3], dtype="i4")

    @pytest.fixture
    def key(self):
        return 0

    @pytest.fixture
    def expected(self, val):
        if val % 1 != 0:
            dtype = "f8"
        else:
            dtype = "i8"
        return Series([val, 2, 3], dtype=dtype)


class CoercionTest(SetitemCastingEquivalents):
    # Tests ported from tests.indexing.test_coercion

    @pytest.fixture
    def key(self):
        return 1

    @pytest.fixture
    def expected(self, obj, key, val, exp_dtype):
        vals = list(obj)
        vals[key] = val
        return Series(vals, dtype=exp_dtype)


@pytest.mark.parametrize(
    "val,exp_dtype", [(np.int32(1), np.int8), (np.int16(2 ** 9), np.int16)]
)
class TestCoercionInt8(CoercionTest):
    # previously test_setitem_series_int8 in tests.indexing.test_coercion
    @pytest.fixture
    def obj(self):
        return Series([1, 2, 3, 4], dtype=np.int8)


@pytest.mark.parametrize("val", [1, 1.1, 1 + 1j, True])
@pytest.mark.parametrize("exp_dtype", [object])
class TestCoercionObject(CoercionTest):
    # previously test_setitem_series_object in tests.indexing.test_coercion
    @pytest.fixture
    def obj(self):
        return Series(["a", "b", "c", "d"], dtype=object)


@pytest.mark.parametrize(
    "val,exp_dtype",
    [(1, np.complex128), (1.1, np.complex128), (1 + 1j, np.complex128), (True, object)],
)
class TestCoercionComplex(CoercionTest):
    # previously test_setitem_series_complex128 in tests.indexing.test_coercion
    @pytest.fixture
    def obj(self):
        return Series([1 + 1j, 2 + 2j, 3 + 3j, 4 + 4j])


@pytest.mark.parametrize(
    "val,exp_dtype",
    [
        (1, object),
        ("3", object),
        (3, object),
        (1.1, object),
        (1 + 1j, object),
        (True, bool),
    ],
)
class TestCoercionBool(CoercionTest):
    # previously test_setitem_series_bool in tests.indexing.test_coercion
    @pytest.fixture
    def obj(self):
        return Series([True, False, True, False], dtype=bool)


@pytest.mark.parametrize(
    "val,exp_dtype",
    [(1, np.int64), (1.1, np.float64), (1 + 1j, np.complex128), (True, object)],
)
class TestCoercionInt64(CoercionTest):
    # previously test_setitem_series_int64 in tests.indexing.test_coercion
    @pytest.fixture
    def obj(self):
        return Series([1, 2, 3, 4])


@pytest.mark.parametrize(
    "val,exp_dtype",
    [(1, np.float64), (1.1, np.float64), (1 + 1j, np.complex128), (True, object)],
)
class TestCoercionFloat64(CoercionTest):
    # previously test_setitem_series_float64 in tests.indexing.test_coercion
    @pytest.fixture
    def obj(self):
        return Series([1.1, 2.2, 3.3, 4.4])


@pytest.mark.parametrize(
    "val,exp_dtype",
    [(Timestamp("2012-01-01"), "datetime64[ns]"), (1, object), ("x", object)],
)
class TestCoercionDatetime64(CoercionTest):
    # previously test_setitem_series_datetime64 in tests.indexing.test_coercion

    @pytest.fixture
    def obj(self):
        return Series(date_range("2011-01-01", freq="D", periods=4))


@pytest.mark.parametrize(
    "val,exp_dtype",
    [
        (Timestamp("2012-01-01", tz="US/Eastern"), "datetime64[ns, US/Eastern]"),
        (Timestamp("2012-01-01", tz="US/Pacific"), object),
        (Timestamp("2012-01-01"), object),
        (1, object),
    ],
)
class TestCoercionDatetime64TZ(CoercionTest):
    # previously test_setitem_series_datetime64tz in tests.indexing.test_coercion
    @pytest.fixture
    def obj(self):
        tz = "US/Eastern"
        return Series(date_range("2011-01-01", freq="D", periods=4, tz=tz))

    @pytest.fixture(autouse=True)
    def assert_warns(self, request):
        # check that we issue a FutureWarning about timezone-matching
        if request.function.__name__ == "test_slice_key":
            key = request.getfixturevalue("key")
            if not isinstance(key, slice):
                # The test is a no-op, so no warning will be issued
                yield
            return

        exp_dtype = request.getfixturevalue("exp_dtype")
        val = request.getfixturevalue("val")
        if exp_dtype == object and isinstance(val, Timestamp) and val.tz is not None:
            with tm.assert_produces_warning(FutureWarning, match="mismatched timezone"):
                yield
        else:
            yield


@pytest.mark.parametrize(
    "val,exp_dtype",
    [(Timedelta("12 day"), "timedelta64[ns]"), (1, object), ("x", object)],
)
class TestCoercionTimedelta64(CoercionTest):
    # previously test_setitem_series_timedelta64 in tests.indexing.test_coercion
    @pytest.fixture
    def obj(self):
        return Series(timedelta_range("1 day", periods=4))


def test_20643():
    # closed by GH#45121
    orig = Series([0, 1, 2], index=["a", "b", "c"])

    expected = Series([0, 2.7, 2], index=["a", "b", "c"])

    ser = orig.copy()
    ser.at["b"] = 2.7
    tm.assert_series_equal(ser, expected)

    ser = orig.copy()
    ser.loc["b"] = 2.7
    tm.assert_series_equal(ser, expected)

    ser = orig.copy()
    ser["b"] = 2.7
    tm.assert_series_equal(ser, expected)

    ser = orig.copy()
    ser.iat[1] = 2.7
    tm.assert_series_equal(ser, expected)

    ser = orig.copy()
    ser.iloc[1] = 2.7
    tm.assert_series_equal(ser, expected)

    orig_df = orig.to_frame("A")
    expected_df = expected.to_frame("A")

    df = orig_df.copy()
    df.at["b", "A"] = 2.7
    tm.assert_frame_equal(df, expected_df)

    df = orig_df.copy()
    df.loc["b", "A"] = 2.7
    tm.assert_frame_equal(df, expected_df)

    df = orig_df.copy()
    df.iloc[1, 0] = 2.7
    tm.assert_frame_equal(df, expected_df)

    df = orig_df.copy()
    df.iat[1, 0] = 2.7
    tm.assert_frame_equal(df, expected_df)


def test_20643_comment():
    # https://github.com/pandas-dev/pandas/issues/20643#issuecomment-431244590
    # fixed sometime prior to GH#45121
    orig = Series([0, 1, 2], index=["a", "b", "c"])
    expected = Series([np.nan, 1, 2], index=["a", "b", "c"])

    ser = orig.copy()
    ser.iat[0] = None
    tm.assert_series_equal(ser, expected)

    ser = orig.copy()
    ser.iloc[0] = None
    tm.assert_series_equal(ser, expected)


def test_15413():
    # fixed by GH#45121
    ser = Series([1, 2, 3])

    ser[ser == 2] += 0.5
    expected = Series([1, 2.5, 3])
    tm.assert_series_equal(ser, expected)

    ser = Series([1, 2, 3])
    ser[1] += 0.5
    tm.assert_series_equal(ser, expected)

    ser = Series([1, 2, 3])
    ser.loc[1] += 0.5
    tm.assert_series_equal(ser, expected)

    ser = Series([1, 2, 3])
    ser.iloc[1] += 0.5
    tm.assert_series_equal(ser, expected)

    ser = Series([1, 2, 3])
    ser.iat[1] += 0.5
    tm.assert_series_equal(ser, expected)

    ser = Series([1, 2, 3])
    ser.at[1] += 0.5
    tm.assert_series_equal(ser, expected)


def test_32878_int_itemsize():
    # Fixed by GH#45121
    arr = np.arange(5).astype("i4")
    ser = Series(arr)
    val = np.int64(np.iinfo(np.int64).max)
    ser[0] = val
    expected = Series([val, 1, 2, 3, 4], dtype=np.int64)
    tm.assert_series_equal(ser, expected)


def test_32878_complex_itemsize():
    arr = np.arange(5).astype("c8")
    ser = Series(arr)
    val = np.finfo(np.float64).max
    val = val.astype("c16")

    # GH#32878 used to coerce val to inf+0.000000e+00j
    ser[0] = val
    assert ser[0] == val
    expected = Series([val, 1, 2, 3, 4], dtype="c16")
    tm.assert_series_equal(ser, expected)


def test_37692(indexer_al):
    # GH#37692
    ser = Series([1, 2, 3], index=["a", "b", "c"])
    indexer_al(ser)["b"] = "test"
    expected = Series([1, "test", 3], index=["a", "b", "c"], dtype=object)
    tm.assert_series_equal(ser, expected)


def test_setitem_bool_int_float_consistency(indexer_sli):
    # GH#21513
    # bool-with-int and bool-with-float both upcast to object
    #  int-with-float and float-with-int are both non-casting so long
    #  as the setitem can be done losslessly
    for dtype in [np.float64, np.int64]:
        ser = Series(0, index=range(3), dtype=dtype)
        indexer_sli(ser)[0] = True
        assert ser.dtype == object

        ser = Series(0, index=range(3), dtype=bool)
        ser[0] = dtype(1)
        assert ser.dtype == object

    # 1.0 can be held losslessly, so no casting
    ser = Series(0, index=range(3), dtype=np.int64)
    indexer_sli(ser)[0] = np.float64(1.0)
    assert ser.dtype == np.int64

    # 1 can be held losslessly, so no casting
    ser = Series(0, index=range(3), dtype=np.float64)
    indexer_sli(ser)[0] = np.int64(1)


def test_setitem_positional_with_casting():
    # GH#45070 case where in __setitem__ we get a KeyError, then when
    #  we fallback we *also* get a ValueError if we try to set inplace.
    ser = Series([1, 2, 3], index=["a", "b", "c"])

    ser[0] = "X"
    expected = Series(["X", 2, 3], index=["a", "b", "c"], dtype=object)
    tm.assert_series_equal(ser, expected)


def test_setitem_positional_float_into_int_coerces():
    # Case where we hit a KeyError and then trying to set in-place incorrectly
    #  casts a float to an int
    ser = Series([1, 2, 3], index=["a", "b", "c"])
    ser[0] = 1.5
    expected = Series([1.5, 2, 3], index=["a", "b", "c"])
    tm.assert_series_equal(ser, expected)


def test_setitem_int_as_positional_fallback_deprecation():
    # GH#42215 deprecated falling back to positional on __setitem__ with an
    #  int not contained in the index
    ser = Series([1, 2, 3, 4], index=[1.1, 2.1, 3.0, 4.1])
    assert not ser.index._should_fallback_to_positional
    # assert not ser.index.astype(object)._should_fallback_to_positional

    with tm.assert_produces_warning(None):
        # 3.0 is in our index, so future behavior is unchanged
        ser[3] = 10
    expected = Series([1, 2, 10, 4], index=ser.index)
    tm.assert_series_equal(ser, expected)

    msg = "Treating integers as positional in Series.__setitem__"
    with tm.assert_produces_warning(FutureWarning, match=msg):
        with pytest.raises(IndexError, match="index 5 is out of bounds"):
            ser[5] = 5
    # Once the deprecation is enforced, we will have
    #  expected = Series([1, 2, 3, 4, 5], index=[1.1, 2.1, 3.0, 4.1, 5.0])

    ii = IntervalIndex.from_breaks(range(10))[::2]
    ser2 = Series(range(len(ii)), index=ii)
    expected2 = ser2.copy()
    expected2.iloc[-1] = 9
    with tm.assert_produces_warning(FutureWarning, match=msg):
        ser2[4] = 9
    tm.assert_series_equal(ser2, expected2)

    mi = MultiIndex.from_product([ser.index, ["A", "B"]])
    ser3 = Series(range(len(mi)), index=mi)
    expected3 = ser3.copy()
    expected3.iloc[4] = 99

    with tm.assert_produces_warning(FutureWarning, match=msg):
        ser3[4] = 99
    tm.assert_series_equal(ser3, expected3)


def test_setitem_with_bool_indexer():
    # GH#42530

    df = DataFrame({"a": [1, 2, 3], "b": [4, 5, 6]})
    result = df.pop("b")
    result[[True, False, False]] = 9
    expected = Series(data=[9, 5, 6], name="b")
    tm.assert_series_equal(result, expected)

    df.loc[[True, False, False], "a"] = 10
    expected = DataFrame({"a": [10, 2, 3]})
    tm.assert_frame_equal(df, expected)


@pytest.mark.parametrize("size", range(2, 6))
@pytest.mark.parametrize(
    "mask", [[True, False, False, False, False], [True, False], [False]]
)
@pytest.mark.parametrize(
    "item", [2.0, np.nan, np.finfo(float).max, np.finfo(float).min]
)
# Test numpy arrays, lists and tuples as the input to be
# broadcast
@pytest.mark.parametrize(
    "box", [lambda x: np.array([x]), lambda x: [x], lambda x: (x,)]
)
def test_setitem_bool_indexer_dont_broadcast_length1_values(size, mask, item, box):
    # GH#44265
    # see also tests.series.indexing.test_where.test_broadcast

    selection = np.resize(mask, size)

    data = np.arange(size, dtype=float)

    ser = Series(data)

    if selection.sum() != 1:
        msg = (
            "cannot set using a list-like indexer with a different "
            "length than the value"
        )
        with pytest.raises(ValueError, match=msg):
            # GH#44265
            ser[selection] = box(item)
    else:
        # In this corner case setting is equivalent to setting with the unboxed
        #  item
        ser[selection] = box(item)

        expected = Series(np.arange(size, dtype=float))
        expected[selection] = item
        tm.assert_series_equal(ser, expected)<|MERGE_RESOLUTION|>--- conflicted
+++ resolved
@@ -783,12 +783,7 @@
     ],
 )
 class TestSetitemCastingEquivalents(SetitemCastingEquivalents):
-<<<<<<< HEAD
-    # TODO: including pd.NA here breaks some tests
-    @pytest.fixture(params=[np.nan, np.float64("NaN"), None])
-=======
     @pytest.fixture(params=[np.nan, np.float64("NaN"), None, NA])
->>>>>>> a550e201
     def val(self, request):
         """
         NA values that should generally be valid_na for *all* dtypes.
