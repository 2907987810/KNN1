""" test get/set & misc """

from datetime import timedelta

import numpy as np
import pytest

from pandas.core.dtypes.common import is_scalar

import pandas as pd
from pandas import Categorical, DataFrame, MultiIndex, Series, Timedelta, Timestamp
import pandas.util.testing as tm
from pandas.util.testing import assert_series_equal

from pandas.tseries.offsets import BDay


def test_basic_indexing():
    s = Series(np.random.randn(5), index=["a", "b", "a", "a", "b"])

    msg = "index out of bounds"
    with pytest.raises(IndexError, match=msg):
        s[5]
    msg = "index 5 is out of bounds for axis 0 with size 5"
    with pytest.raises(IndexError, match=msg):
        s[5] = 0

    with pytest.raises(KeyError, match=r"^'c'$"):
        s["c"]

    s = s.sort_index()

    msg = r"index out of bounds|^5$"
    with pytest.raises(IndexError, match=msg):
        s[5]
    msg = r"index 5 is out of bounds for axis (0|1) with size 5|^5$"
    with pytest.raises(IndexError, match=msg):
        s[5] = 0


def test_basic_getitem_with_labels(test_data):
    indices = test_data.ts.index[[5, 10, 15]]

    result = test_data.ts[indices]
    expected = test_data.ts.reindex(indices)
    assert_series_equal(result, expected)

    result = test_data.ts[indices[0] : indices[2]]
    expected = test_data.ts.loc[indices[0] : indices[2]]
    assert_series_equal(result, expected)

    # integer indexes, be careful
    s = Series(np.random.randn(10), index=list(range(0, 20, 2)))
    inds = [0, 2, 5, 7, 8]
    arr_inds = np.array([0, 2, 5, 7, 8])
    with tm.assert_produces_warning(FutureWarning, check_stacklevel=False):
        result = s[inds]
    expected = s.reindex(inds)
    assert_series_equal(result, expected)

    with tm.assert_produces_warning(FutureWarning, check_stacklevel=False):
        result = s[arr_inds]
    expected = s.reindex(arr_inds)
    assert_series_equal(result, expected)

    # GH12089
    # with tz for values
    s = Series(
        pd.date_range("2011-01-01", periods=3, tz="US/Eastern"), index=["a", "b", "c"]
    )
    expected = Timestamp("2011-01-01", tz="US/Eastern")
    result = s.loc["a"]
    assert result == expected
    result = s.iloc[0]
    assert result == expected
    result = s["a"]
    assert result == expected


def test_getitem_setitem_ellipsis():
    s = Series(np.random.randn(10))

    np.fix(s)

    result = s[...]
    assert_series_equal(result, s)

    s[...] = 5
    assert (result == 5).all()


def test_getitem_get(test_data):
    test_series = test_data.series
    test_obj_series = test_data.objSeries

    idx1 = test_series.index[5]
    idx2 = test_obj_series.index[5]

    assert test_series[idx1] == test_series.get(idx1)
    assert test_obj_series[idx2] == test_obj_series.get(idx2)

    assert test_series[idx1] == test_series[5]
    assert test_obj_series[idx2] == test_obj_series[5]

    assert test_series.get(-1) == test_series.get(test_series.index[-1])
    assert test_series[5] == test_series.get(test_series.index[5])

    # missing
    d = test_data.ts.index[0] - BDay()
    msg = r"Timestamp\('1999-12-31 00:00:00', freq='B'\)"
    with pytest.raises(KeyError, match=msg):
        test_data.ts[d]

    # None
    # GH 5652
    for s in [Series(), Series(index=list("abc"))]:
        result = s.get(None)
        assert result is None


def test_getitem_fancy(test_data):
    slice1 = test_data.series[[1, 2, 3]]
    slice2 = test_data.objSeries[[1, 2, 3]]
    assert test_data.series.index[2] == slice1.index[1]
    assert test_data.objSeries.index[2] == slice2.index[1]
    assert test_data.series[2] == slice1[1]
    assert test_data.objSeries[2] == slice2[1]


def test_getitem_generator(test_data):
    gen = (x > 0 for x in test_data.series)
    result = test_data.series[gen]
    result2 = test_data.series[iter(test_data.series > 0)]
    expected = test_data.series[test_data.series > 0]
    assert_series_equal(result, expected)
    assert_series_equal(result2, expected)


def test_type_promotion():
    # GH12599
    s = pd.Series()
    s["a"] = pd.Timestamp("2016-01-01")
    s["b"] = 3.0
    s["c"] = "foo"
    expected = Series([pd.Timestamp("2016-01-01"), 3.0, "foo"], index=["a", "b", "c"])
    assert_series_equal(s, expected)


@pytest.mark.parametrize(
    "result_1, duplicate_item, expected_1",
    [
        [
            pd.Series({1: 12, 2: [1, 2, 2, 3]}),
            pd.Series({1: 313}),
            pd.Series({1: 12}, dtype=object),
        ],
        [
            pd.Series({1: [1, 2, 3], 2: [1, 2, 2, 3]}),
            pd.Series({1: [1, 2, 3]}),
            pd.Series({1: [1, 2, 3]}),
        ],
    ],
)
def test_getitem_with_duplicates_indices(result_1, duplicate_item, expected_1):
    # GH 17610
    result = result_1.append(duplicate_item)
    expected = expected_1.append(duplicate_item)
    assert_series_equal(result[1], expected)
    assert result[2] == result_1[2]


def test_getitem_out_of_bounds(test_data):
    # don't segfault, GH #495
    msg = "index out of bounds"
    with pytest.raises(IndexError, match=msg):
        test_data.ts[len(test_data.ts)]

    # GH #917
    s = Series([])
    with pytest.raises(IndexError, match=msg):
        s[-1]


def test_getitem_setitem_integers():
    # caused bug without test
    s = Series([1, 2, 3], ["a", "b", "c"])

    assert s.iloc[0] == s["a"]
    s.iloc[0] = 5
    tm.assert_almost_equal(s["a"], 5)


def test_getitem_box_float64(test_data):
    value = test_data.ts[5]
    assert isinstance(value, np.float64)


@pytest.mark.parametrize(
    "arr",
    [np.random.randn(10), tm.makeDateIndex(10, name="a").tz_localize(tz="US/Eastern")],
)
def test_get(arr):
    # GH 21260
    s = Series(arr, index=[2 * i for i in range(len(arr))])
    assert s.get(4) == s.iloc[2]

    result = s.get([4, 6])
    expected = s.iloc[[2, 3]]
    tm.assert_series_equal(result, expected)

    result = s.get(slice(2))
    expected = s.iloc[[0, 1]]
    tm.assert_series_equal(result, expected)

    assert s.get(-1) is None
    assert s.get(s.index.max() + 1) is None

    s = Series(arr[:6], index=list("abcdef"))
    assert s.get("c") == s.iloc[2]

    result = s.get(slice("b", "d"))
    expected = s.iloc[[1, 2, 3]]
    tm.assert_series_equal(result, expected)

    result = s.get("Z")
    assert result is None

    assert s.get(4) == s.iloc[4]
    assert s.get(-1) == s.iloc[-1]
    assert s.get(len(s)) is None

    # GH 21257
    s = pd.Series(arr)
    s2 = s[::2]
    assert s2.get(1) is None


def test_series_box_timestamp():
    rng = pd.date_range("20090415", "20090519", freq="B")
    ser = Series(rng)

    assert isinstance(ser[5], pd.Timestamp)

    rng = pd.date_range("20090415", "20090519", freq="B")
    ser = Series(rng, index=rng)
    assert isinstance(ser[5], pd.Timestamp)

    assert isinstance(ser.iat[5], pd.Timestamp)


def test_getitem_ambiguous_keyerror():
    s = Series(range(10), index=list(range(0, 20, 2)))
    with pytest.raises(KeyError, match=r"^1$"):
        s[1]
    with pytest.raises(KeyError, match=r"^1$"):
        s.loc[1]


def test_getitem_unordered_dup():
    obj = Series(range(5), index=["c", "a", "a", "b", "b"])
    assert is_scalar(obj["c"])
    assert obj["c"] == 0


def test_getitem_dups_with_missing():
    # breaks reindex, so need to use .loc internally
    # GH 4246
    s = Series([1, 2, 3, 4], ["foo", "bar", "foo", "bah"])
    with tm.assert_produces_warning(FutureWarning, check_stacklevel=False):
        expected = s.loc[["foo", "bar", "bah", "bam"]]

    with tm.assert_produces_warning(FutureWarning, check_stacklevel=False):
        result = s[["foo", "bar", "bah", "bam"]]
    assert_series_equal(result, expected)


def test_getitem_dups():
    s = Series(range(5), index=["A", "A", "B", "C", "C"], dtype=np.int64)
    expected = Series([3, 4], index=["C", "C"], dtype=np.int64)
    result = s["C"]
    assert_series_equal(result, expected)


def test_setitem_ambiguous_keyerror():
    s = Series(range(10), index=list(range(0, 20, 2)))

    # equivalent of an append
    s2 = s.copy()
    s2[1] = 5
    expected = s.append(Series([5], index=[1]))
    assert_series_equal(s2, expected)

    s2 = s.copy()
    s2.loc[1] = 5
    expected = s.append(Series([5], index=[1]))
    assert_series_equal(s2, expected)


def test_getitem_dataframe():
    rng = list(range(10))
    s = pd.Series(10, index=rng)
    df = pd.DataFrame(rng, index=rng)
    msg = (
        "Indexing a Series with DataFrame is not supported,"
        " use the appropriate DataFrame column"
    )
    with pytest.raises(TypeError, match=msg):
        s[df > 5]


def test_setitem(test_data):
    test_data.ts[test_data.ts.index[5]] = np.NaN
    test_data.ts[[1, 2, 17]] = np.NaN
    test_data.ts[6] = np.NaN
    assert np.isnan(test_data.ts[6])
    assert np.isnan(test_data.ts[2])
    test_data.ts[np.isnan(test_data.ts)] = 5
    assert not np.isnan(test_data.ts[2])

    # caught this bug when writing tests
    series = Series(tm.makeIntIndex(20).astype(float), index=tm.makeIntIndex(20))

    series[::2] = 0
    assert (series[::2] == 0).all()

    # set item that's not contained
    s = test_data.series.copy()
    s["foobar"] = 1

    app = Series([1], index=["foobar"], name="series")
    expected = test_data.series.append(app)
    assert_series_equal(s, expected)

    # Test for issue #10193
    key = pd.Timestamp("2012-01-01")
    series = pd.Series()
    series[key] = 47
    expected = pd.Series(47, [key])
    assert_series_equal(series, expected)

    series = pd.Series([], pd.DatetimeIndex([], freq="D"))
    series[key] = 47
    expected = pd.Series(47, pd.DatetimeIndex([key], freq="D"))
    assert_series_equal(series, expected)


def test_setitem_dtypes():
    # change dtypes
    # GH 4463
    expected = Series([np.nan, 2, 3])

    s = Series([1, 2, 3])
    s.iloc[0] = np.nan
    assert_series_equal(s, expected)

    s = Series([1, 2, 3])
    s.loc[0] = np.nan
    assert_series_equal(s, expected)

    s = Series([1, 2, 3])
    s[0] = np.nan
    assert_series_equal(s, expected)

    s = Series([False])
    s.loc[0] = np.nan
    assert_series_equal(s, Series([np.nan]))

    s = Series([False, True])
    s.loc[0] = np.nan
    assert_series_equal(s, Series([np.nan, 1.0]))


def test_set_value(test_data):
    idx = test_data.ts.index[10]
    with tm.assert_produces_warning(FutureWarning, check_stacklevel=False):
        res = test_data.ts.set_value(idx, 0)
    assert res is test_data.ts
    assert test_data.ts[idx] == 0

    # equiv
    s = test_data.series.copy()
    with tm.assert_produces_warning(FutureWarning, check_stacklevel=False):
        res = s.set_value("foobar", 0)
    assert res is s
    assert res.index[-1] == "foobar"
    assert res["foobar"] == 0

    s = test_data.series.copy()
    s.loc["foobar"] = 0
    assert s.index[-1] == "foobar"
    assert s["foobar"] == 0


def test_setslice(test_data):
    sl = test_data.ts[5:20]
    assert len(sl) == len(sl.index)
    assert sl.index.is_unique is True


# FutureWarning from NumPy about [slice(None, 5).
@pytest.mark.filterwarnings("ignore:Using a non-tuple:FutureWarning")
def test_basic_getitem_setitem_corner(test_data):
    # invalid tuples, e.g. td.ts[:, None] vs. td.ts[:, 2]
    msg = "Can only tuple-index with a MultiIndex"
    with pytest.raises(ValueError, match=msg):
        test_data.ts[:, 2]
    with pytest.raises(ValueError, match=msg):
        test_data.ts[:, 2] = 2

    # weird lists. [slice(0, 5)] will work but not two slices
    result = test_data.ts[[slice(None, 5)]]
    expected = test_data.ts[:5]
    assert_series_equal(result, expected)

    # OK
    msg = r"unhashable type(: 'slice')?"
    with pytest.raises(TypeError, match=msg):
        test_data.ts[[5, slice(None, None)]]
    with pytest.raises(TypeError, match=msg):
        test_data.ts[[5, slice(None, None)]] = 2


@pytest.mark.parametrize("tz", ["US/Eastern", "UTC", "Asia/Tokyo"])
def test_setitem_with_tz(tz):
    orig = pd.Series(pd.date_range("2016-01-01", freq="H", periods=3, tz=tz))
    assert orig.dtype == "datetime64[ns, {0}]".format(tz)

    # scalar
    s = orig.copy()
    s[1] = pd.Timestamp("2011-01-01", tz=tz)
    exp = pd.Series(
        [
            pd.Timestamp("2016-01-01 00:00", tz=tz),
            pd.Timestamp("2011-01-01 00:00", tz=tz),
            pd.Timestamp("2016-01-01 02:00", tz=tz),
        ]
    )
    tm.assert_series_equal(s, exp)

    s = orig.copy()
    s.loc[1] = pd.Timestamp("2011-01-01", tz=tz)
    tm.assert_series_equal(s, exp)

    s = orig.copy()
    s.iloc[1] = pd.Timestamp("2011-01-01", tz=tz)
    tm.assert_series_equal(s, exp)

    # vector
    vals = pd.Series(
        [pd.Timestamp("2011-01-01", tz=tz), pd.Timestamp("2012-01-01", tz=tz)],
        index=[1, 2],
    )
    assert vals.dtype == "datetime64[ns, {0}]".format(tz)

    s[[1, 2]] = vals
    exp = pd.Series(
        [
            pd.Timestamp("2016-01-01 00:00", tz=tz),
            pd.Timestamp("2011-01-01 00:00", tz=tz),
            pd.Timestamp("2012-01-01 00:00", tz=tz),
        ]
    )
    tm.assert_series_equal(s, exp)

    s = orig.copy()
    s.loc[[1, 2]] = vals
    tm.assert_series_equal(s, exp)

    s = orig.copy()
    s.iloc[[1, 2]] = vals
    tm.assert_series_equal(s, exp)


def test_setitem_with_tz_dst():
    # GH XXX
    tz = "US/Eastern"
    orig = pd.Series(pd.date_range("2016-11-06", freq="H", periods=3, tz=tz))
    assert orig.dtype == "datetime64[ns, {0}]".format(tz)

    # scalar
    s = orig.copy()
    s[1] = pd.Timestamp("2011-01-01", tz=tz)
    exp = pd.Series(
        [
            pd.Timestamp("2016-11-06 00:00-04:00", tz=tz),
            pd.Timestamp("2011-01-01 00:00-05:00", tz=tz),
            pd.Timestamp("2016-11-06 01:00-05:00", tz=tz),
        ]
    )
    tm.assert_series_equal(s, exp)

    s = orig.copy()
    s.loc[1] = pd.Timestamp("2011-01-01", tz=tz)
    tm.assert_series_equal(s, exp)

    s = orig.copy()
    s.iloc[1] = pd.Timestamp("2011-01-01", tz=tz)
    tm.assert_series_equal(s, exp)

    # vector
    vals = pd.Series(
        [pd.Timestamp("2011-01-01", tz=tz), pd.Timestamp("2012-01-01", tz=tz)],
        index=[1, 2],
    )
    assert vals.dtype == "datetime64[ns, {0}]".format(tz)

    s[[1, 2]] = vals
    exp = pd.Series(
        [
            pd.Timestamp("2016-11-06 00:00", tz=tz),
            pd.Timestamp("2011-01-01 00:00", tz=tz),
            pd.Timestamp("2012-01-01 00:00", tz=tz),
        ]
    )
    tm.assert_series_equal(s, exp)

    s = orig.copy()
    s.loc[[1, 2]] = vals
    tm.assert_series_equal(s, exp)

    s = orig.copy()
    s.iloc[[1, 2]] = vals
    tm.assert_series_equal(s, exp)


def test_categorical_assigning_ops():
    orig = Series(Categorical(["b", "b"], categories=["a", "b"]))
    s = orig.copy()
    s[:] = "a"
    exp = Series(Categorical(["a", "a"], categories=["a", "b"]))
    tm.assert_series_equal(s, exp)

    s = orig.copy()
    s[1] = "a"
    exp = Series(Categorical(["b", "a"], categories=["a", "b"]))
    tm.assert_series_equal(s, exp)

    s = orig.copy()
    s[s.index > 0] = "a"
    exp = Series(Categorical(["b", "a"], categories=["a", "b"]))
    tm.assert_series_equal(s, exp)

    s = orig.copy()
    s[[False, True]] = "a"
    exp = Series(Categorical(["b", "a"], categories=["a", "b"]))
    tm.assert_series_equal(s, exp)

    s = orig.copy()
    s.index = ["x", "y"]
    s["y"] = "a"
    exp = Series(Categorical(["b", "a"], categories=["a", "b"]), index=["x", "y"])
    tm.assert_series_equal(s, exp)

    # ensure that one can set something to np.nan
    s = Series(Categorical([1, 2, 3]))
    exp = Series(Categorical([1, np.nan, 3], categories=[1, 2, 3]))
    s[1] = np.nan
    tm.assert_series_equal(s, exp)


def test_slice(test_data):
    numSlice = test_data.series[10:20]
    numSliceEnd = test_data.series[-10:]
    objSlice = test_data.objSeries[10:20]

    assert test_data.series.index[9] not in numSlice.index
    assert test_data.objSeries.index[9] not in objSlice.index

    assert len(numSlice) == len(numSlice.index)
    assert test_data.series[numSlice.index[0]] == numSlice[numSlice.index[0]]

    assert numSlice.index[1] == test_data.series.index[11]
    assert tm.equalContents(numSliceEnd, np.array(test_data.series)[-10:])

    # Test return view.
    sl = test_data.series[10:20]
    sl[:] = 0

    assert (test_data.series[10:20] == 0).all()


def test_slice_can_reorder_not_uniquely_indexed():
    s = Series(1, index=["a", "a", "b", "b", "c"])
    s[::-1]  # it works!


def test_loc_setitem(test_data):
    inds = test_data.series.index[[3, 4, 7]]

    result = test_data.series.copy()
    result.loc[inds] = 5

    expected = test_data.series.copy()
    expected[[3, 4, 7]] = 5
    assert_series_equal(result, expected)

    result.iloc[5:10] = 10
    expected[5:10] = 10
    assert_series_equal(result, expected)

    # set slice with indices
    d1, d2 = test_data.series.index[[5, 15]]
    result.loc[d1:d2] = 6
    expected[5:16] = 6  # because it's inclusive
    assert_series_equal(result, expected)

    # set index value
    test_data.series.loc[d1] = 4
    test_data.series.loc[d2] = 6
    assert test_data.series[d1] == 4
    assert test_data.series[d2] == 6


def test_setitem_na():
    # these induce dtype changes
    expected = Series([np.nan, 3, np.nan, 5, np.nan, 7, np.nan, 9, np.nan])
    s = Series([2, 3, 4, 5, 6, 7, 8, 9, 10])
    s[::2] = np.nan
    assert_series_equal(s, expected)

    # gets coerced to float, right?
    expected = Series([np.nan, 1, np.nan, 0])
    s = Series([True, True, False, False])
    s[::2] = np.nan
    assert_series_equal(s, expected)

    expected = Series([np.nan, np.nan, np.nan, np.nan, np.nan, 5, 6, 7, 8, 9])
    s = Series(np.arange(10))
    s[:5] = np.nan
    assert_series_equal(s, expected)


def test_timedelta_assignment():
    # GH 8209
    s = Series([])
    s.loc["B"] = timedelta(1)
    tm.assert_series_equal(s, Series(Timedelta("1 days"), index=["B"]))

    s = s.reindex(s.index.insert(0, "A"))
    tm.assert_series_equal(s, Series([np.nan, Timedelta("1 days")], index=["A", "B"]))

    result = s.fillna(timedelta(1))
    expected = Series(Timedelta("1 days"), index=["A", "B"])
    tm.assert_series_equal(result, expected)

    s.loc["A"] = timedelta(1)
    tm.assert_series_equal(s, expected)

    # GH 14155
    s = Series(10 * [np.timedelta64(10, "m")])
    s.loc[[1, 2, 3]] = np.timedelta64(20, "m")
    expected = pd.Series(10 * [np.timedelta64(10, "m")])
    expected.loc[[1, 2, 3]] = pd.Timedelta(np.timedelta64(20, "m"))
    tm.assert_series_equal(s, expected)


<<<<<<< HEAD
def test_timedelta_nat_assignment_series():
    tdi = pd.timedelta_range("1s", periods=3, freq="s")
    base = pd.Series(tdi)
    expected = pd.Series([pd.NaT, tdi[1], tdi[2]], dtype="m8[ns]")

    casting_nas = [pd.NaT, np.timedelta64("NaT", "ns")]
    for nat in casting_nas:
        ser = base.copy(deep=True)
        ser[0] = nat
        tm.assert_series_equal(ser, expected)

        ser = base.copy(deep=True)
        ser.loc[0] = nat
        tm.assert_series_equal(ser, expected)

        df = base.copy(deep=True).to_frame()
        df.loc[0, 0] = nat
        tm.assert_frame_equal(df, expected.to_frame())

        df = base.copy(deep=True).to_frame()
        df.iloc[0, 0] = nat
        tm.assert_frame_equal(df, expected.to_frame())

    # a specifically-datetime NaT should not be coerced to timedelta
    expected = expected.astype(object)
    non_casting_nas = [np.datetime64("NaT", "ns")]
    for nat in non_casting_nas:
        ser = base.copy(deep=True)
        ser[0] = nat
        tm.assert_series_equal(ser, expected)

        ser = base.copy(deep=True)
        ser.loc[0] = nat
        tm.assert_series_equal(ser, expected)

        ser = base.copy(deep=True)
        ser.iloc[0] = nat
        tm.assert_series_equal(ser, expected)

        df = base.copy(deep=True).to_frame()
        df.loc[0, 0] = nat
        tm.assert_frame_equal(df, pd.DataFrame(expected, dtype=object))

        df = base.copy(deep=True).to_frame()
        df.iloc[0, 0] = nat
        tm.assert_frame_equal(df, pd.DataFrame(expected, dtype=object))


@pytest.mark.parametrize("tz", [None, "US/Pacific"])
def test_datetime_nat_assignment_series(tz):
    dti = pd.date_range("2016-01-01", periods=3, tz=tz)
    base = pd.Series(dti)
    expected = pd.Series([pd.NaT, dti[1], dti[2]], dtype=dti.dtype)

    casting_nas = [pd.NaT, np.datetime64("NaT", "ns")]
    for nat in casting_nas:
        ser = base.copy(deep=True)
        ser[0] = nat
        tm.assert_series_equal(ser, expected)

        ser = base.copy(deep=True)
        ser.loc[0] = nat
        tm.assert_series_equal(ser, expected)

        df = base.copy(deep=True).to_frame()
        df.loc[0, 0] = nat
        tm.assert_frame_equal(df, expected.to_frame())

        df = base.copy(deep=True).to_frame()
        df.iloc[0, 0] = nat
        tm.assert_frame_equal(df, expected.to_frame())

    # a specifically-timedelta NaT should not be coerced to datetime
    expected = expected.astype(object)
    non_casting_nas = [np.timedelta64("NaT", "ns")]
    for nat in non_casting_nas:
        expected[0] = nat
        assert expected[0] is nat

        ser = base.copy(deep=True)
        ser[0] = nat
        tm.assert_series_equal(ser, expected)

        ser = base.copy(deep=True)
        ser.loc[0] = nat
        tm.assert_series_equal(ser, expected)

        ser = base.copy(deep=True)
        ser.iloc[0] = nat
        tm.assert_series_equal(ser, expected)

        df = base.copy(deep=True).to_frame()
        df.loc[0, 0] = nat
        tm.assert_frame_equal(df, pd.DataFrame(expected, dtype=object))

        df = base.copy(deep=True).to_frame()
        df.iloc[0, 0] = nat
        tm.assert_frame_equal(df, pd.DataFrame(expected, dtype=object))


def test_timedelta_nat_assignment_array():
    tdi = pd.timedelta_range("1s", periods=3, freq="s")
    tda = tdi._data
    expected = pd.TimedeltaIndex([pd.NaT, tdi[1], tdi[2]])._data

    casting_nas = [pd.NaT, np.timedelta64("NaT", "ns")]
    for nat in casting_nas:
        arr = tda.copy()
        arr[0] = nat

        tm.assert_equal(arr, expected)

    non_casting_nas = [np.datetime64("NaT", "ns")]
    for nat in non_casting_nas:
        arr = tda.copy()
        with pytest.raises(TypeError):
            arr[0] = nat


@pytest.mark.parametrize("tz", [None, "US/Pacific"])
def test_datetime_nat_assignment_array(tz):
    dti = pd.date_range("2016-01-01", periods=3, tz=tz)
    dta = dti._data
    expected = pd.DatetimeIndex([pd.NaT, dti[1], dti[2]])._data

    casting_nas = [pd.NaT, np.datetime64("NaT", "ns")]
    for nat in casting_nas:
        arr = dta.copy()
        arr[0] = nat

        tm.assert_equal(arr, expected)

    non_casting_nas = [np.timedelta64("NaT", "ns")]
    for nat in non_casting_nas:
        arr = dta.copy()
        with pytest.raises(TypeError):
            arr[0] = nat
=======
@pytest.mark.parametrize(
    "td",
    [
        pd.Timedelta("9 days"),
        pd.Timedelta("9 days").to_timedelta64(),
        pd.Timedelta("9 days").to_pytimedelta(),
    ],
)
def test_append_timedelta_does_not_cast(td):
    # GH#22717 inserting a Timedelta should _not_ cast to int64
    expected = pd.Series(["x", td], index=[0, "td"], dtype=object)

    ser = pd.Series(["x"])
    ser["td"] = td
    tm.assert_series_equal(ser, expected)
    assert isinstance(ser["td"], pd.Timedelta)

    ser = pd.Series(["x"])
    ser.loc["td"] = pd.Timedelta("9 days")
    tm.assert_series_equal(ser, expected)
    assert isinstance(ser["td"], pd.Timedelta)
>>>>>>> 76cca0ee


def test_underlying_data_conversion():
    # GH 4080
    df = DataFrame({c: [1, 2, 3] for c in ["a", "b", "c"]})
    df.set_index(["a", "b", "c"], inplace=True)
    s = Series([1], index=[(2, 2, 2)])
    df["val"] = 0
    df
    df["val"].update(s)

    expected = DataFrame(dict(a=[1, 2, 3], b=[1, 2, 3], c=[1, 2, 3], val=[0, 1, 0]))
    expected.set_index(["a", "b", "c"], inplace=True)
    tm.assert_frame_equal(df, expected)

    # GH 3970
    # these are chained assignments as well
    pd.set_option("chained_assignment", None)
    df = DataFrame({"aa": range(5), "bb": [2.2] * 5})
    df["cc"] = 0.0

    ck = [True] * len(df)

    df["bb"].iloc[0] = 0.13

    # TODO: unused
    df_tmp = df.iloc[ck]  # noqa

    df["bb"].iloc[0] = 0.15
    assert df["bb"].iloc[0] == 0.15
    pd.set_option("chained_assignment", "raise")

    # GH 3217
    df = DataFrame(dict(a=[1, 3], b=[np.nan, 2]))
    df["c"] = np.nan
    df["c"].update(pd.Series(["foo"], index=[0]))

    expected = DataFrame(dict(a=[1, 3], b=[np.nan, 2], c=["foo", np.nan]))
    tm.assert_frame_equal(df, expected)


def test_preserve_refs(test_data):
    seq = test_data.ts[[5, 10, 15]]
    seq[1] = np.NaN
    assert not np.isnan(test_data.ts[10])


def test_cast_on_putmask():
    # GH 2746

    # need to upcast
    s = Series([1, 2], index=[1, 2], dtype="int64")
    s[[True, False]] = Series([0], index=[1], dtype="int64")
    expected = Series([0, 2], index=[1, 2], dtype="int64")

    assert_series_equal(s, expected)


def test_type_promote_putmask():
    # GH8387: test that changing types does not break alignment
    ts = Series(np.random.randn(100), index=np.arange(100, 0, -1)).round(5)
    left, mask = ts.copy(), ts > 0
    right = ts[mask].copy().map(str)
    left[mask] = right
    assert_series_equal(left, ts.map(lambda t: str(t) if t > 0 else t))

    s = Series([0, 1, 2, 0])
    mask = s > 0
    s2 = s[mask].map(str)
    s[mask] = s2
    assert_series_equal(s, Series([0, "1", "2", 0]))

    s = Series([0, "foo", "bar", 0])
    mask = Series([False, True, True, False])
    s2 = s[mask]
    s[mask] = s2
    assert_series_equal(s, Series([0, "foo", "bar", 0]))


def test_multilevel_preserve_name():
    index = MultiIndex(
        levels=[["foo", "bar", "baz", "qux"], ["one", "two", "three"]],
        codes=[[0, 0, 0, 1, 1, 2, 2, 3, 3, 3], [0, 1, 2, 0, 1, 1, 2, 0, 1, 2]],
        names=["first", "second"],
    )
    s = Series(np.random.randn(len(index)), index=index, name="sth")

    result = s["foo"]
    result2 = s.loc["foo"]
    assert result.name == s.name
    assert result2.name == s.name


def test_setitem_scalar_into_readonly_backing_data():
    # GH14359: test that you cannot mutate a read only buffer

    array = np.zeros(5)
    array.flags.writeable = False  # make the array immutable
    series = Series(array)

    for n in range(len(series)):
        msg = "assignment destination is read-only"
        with pytest.raises(ValueError, match=msg):
            series[n] = 1

        assert array[n] == 0


def test_setitem_slice_into_readonly_backing_data():
    # GH14359: test that you cannot mutate a read only buffer

    array = np.zeros(5)
    array.flags.writeable = False  # make the array immutable
    series = Series(array)

    msg = "assignment destination is read-only"
    with pytest.raises(ValueError, match=msg):
        series[1:3] = 1

    assert not array.any()


"""
miscellaneous methods
"""


def test_pop():
    # GH 6600
    df = DataFrame({"A": 0, "B": np.arange(5, dtype="int64"), "C": 0})
    k = df.iloc[4]

    result = k.pop("B")
    assert result == 4

    expected = Series([0, 0], index=["A", "C"], name=4)
    assert_series_equal(k, expected)


def test_take():
    s = Series([-1, 5, 6, 2, 4])

    actual = s.take([1, 3, 4])
    expected = Series([5, 2, 4], index=[1, 3, 4])
    tm.assert_series_equal(actual, expected)

    actual = s.take([-1, 3, 4])
    expected = Series([4, 2, 4], index=[4, 3, 4])
    tm.assert_series_equal(actual, expected)

    msg = "index {} is out of bounds for size 5"
    with pytest.raises(IndexError, match=msg.format(10)):
        s.take([1, 10])
    with pytest.raises(IndexError, match=msg.format(5)):
        s.take([2, 5])


def test_take_categorical():
    # https://github.com/pandas-dev/pandas/issues/20664
    s = Series(pd.Categorical(["a", "b", "c"]))
    result = s.take([-2, -2, 0])
    expected = Series(
        pd.Categorical(["b", "b", "a"], categories=["a", "b", "c"]), index=[1, 1, 0]
    )
    assert_series_equal(result, expected)


def test_head_tail(test_data):
    assert_series_equal(test_data.series.head(), test_data.series[:5])
    assert_series_equal(test_data.series.head(0), test_data.series[0:0])
    assert_series_equal(test_data.series.tail(), test_data.series[-5:])
    assert_series_equal(test_data.series.tail(0), test_data.series[0:0])<|MERGE_RESOLUTION|>--- conflicted
+++ resolved
@@ -654,7 +654,6 @@
     tm.assert_series_equal(s, expected)
 
 
-<<<<<<< HEAD
 def test_timedelta_nat_assignment_series():
     tdi = pd.timedelta_range("1s", periods=3, freq="s")
     base = pd.Series(tdi)
@@ -755,44 +754,6 @@
         tm.assert_frame_equal(df, pd.DataFrame(expected, dtype=object))
 
 
-def test_timedelta_nat_assignment_array():
-    tdi = pd.timedelta_range("1s", periods=3, freq="s")
-    tda = tdi._data
-    expected = pd.TimedeltaIndex([pd.NaT, tdi[1], tdi[2]])._data
-
-    casting_nas = [pd.NaT, np.timedelta64("NaT", "ns")]
-    for nat in casting_nas:
-        arr = tda.copy()
-        arr[0] = nat
-
-        tm.assert_equal(arr, expected)
-
-    non_casting_nas = [np.datetime64("NaT", "ns")]
-    for nat in non_casting_nas:
-        arr = tda.copy()
-        with pytest.raises(TypeError):
-            arr[0] = nat
-
-
-@pytest.mark.parametrize("tz", [None, "US/Pacific"])
-def test_datetime_nat_assignment_array(tz):
-    dti = pd.date_range("2016-01-01", periods=3, tz=tz)
-    dta = dti._data
-    expected = pd.DatetimeIndex([pd.NaT, dti[1], dti[2]])._data
-
-    casting_nas = [pd.NaT, np.datetime64("NaT", "ns")]
-    for nat in casting_nas:
-        arr = dta.copy()
-        arr[0] = nat
-
-        tm.assert_equal(arr, expected)
-
-    non_casting_nas = [np.timedelta64("NaT", "ns")]
-    for nat in non_casting_nas:
-        arr = dta.copy()
-        with pytest.raises(TypeError):
-            arr[0] = nat
-=======
 @pytest.mark.parametrize(
     "td",
     [
@@ -814,7 +775,6 @@
     ser.loc["td"] = pd.Timedelta("9 days")
     tm.assert_series_equal(ser, expected)
     assert isinstance(ser["td"], pd.Timedelta)
->>>>>>> 76cca0ee
 
 
 def test_underlying_data_conversion():
