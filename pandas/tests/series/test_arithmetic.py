import operator

import numpy as np
import pytest

import pandas as pd
from pandas import Series
from pandas.core.indexes.period import IncompatibleFrequency
import pandas.util.testing as tm


def _permute(obj):
    return obj.take(np.random.permutation(len(obj)))


class TestSeriesFlexArithmetic:
    @pytest.mark.parametrize(
        "ts",
        [
            (lambda x: x, lambda x: x * 2, False),
            (lambda x: x, lambda x: x[::2], False),
            (lambda x: x, lambda x: 5, True),
<<<<<<< HEAD
            (lambda x: tm.makeFloatSeries(),
             lambda x: tm.makeFloatSeries(),
             True)
        ])
    @pytest.mark.parametrize('opname', ['add', 'sub', 'mul', 'floordiv',
                                        'truediv', 'pow'])
=======
            (lambda x: tm.makeFloatSeries(), lambda x: tm.makeFloatSeries(), True),
        ],
    )
    @pytest.mark.parametrize(
        "opname", ["add", "sub", "mul", "floordiv", "truediv", "div", "pow"]
    )
>>>>>>> 8ea102ac
    def test_flex_method_equivalence(self, opname, ts):
        # check that Series.{opname} behaves like Series.__{opname}__,
        tser = tm.makeTimeSeries().rename("ts")

        series = ts[0](tser)
        other = ts[1](tser)
        check_reverse = ts[2]

<<<<<<< HEAD
        op = getattr(Series, opname)

        alt = getattr(operator, opname)
=======
        if opname == "div":
            pytest.skip("div test only for Py3")

        op = getattr(Series, opname)

        if op == "div":
            alt = operator.truediv
        else:
            alt = getattr(operator, opname)
>>>>>>> 8ea102ac

        result = op(series, other)
        expected = alt(series, other)
        tm.assert_almost_equal(result, expected)
        if check_reverse:
            rop = getattr(Series, "r" + opname)
            result = rop(series, other)
            expected = alt(other, series)
            tm.assert_almost_equal(result, expected)


class TestSeriesArithmetic:
    # Some of these may end up in tests/arithmetic, but are not yet sorted

    def test_add_series_with_period_index(self):
        rng = pd.period_range("1/1/2000", "1/1/2010", freq="A")
        ts = Series(np.random.randn(len(rng)), index=rng)

        result = ts + ts[::2]
        expected = ts + ts
        expected[1::2] = np.nan
        tm.assert_series_equal(result, expected)

        result = ts + _permute(ts[::2])
        tm.assert_series_equal(result, expected)

        msg = "Input has different freq=D from PeriodIndex\\(freq=A-DEC\\)"
        with pytest.raises(IncompatibleFrequency, match=msg):
            ts + ts.asfreq("D", how="end")


# ------------------------------------------------------------------
# Comparisons


class TestSeriesFlexComparison:
    def test_comparison_flex_basic(self):
        left = pd.Series(np.random.randn(10))
        right = pd.Series(np.random.randn(10))

        tm.assert_series_equal(left.eq(right), left == right)
        tm.assert_series_equal(left.ne(right), left != right)
        tm.assert_series_equal(left.le(right), left < right)
        tm.assert_series_equal(left.lt(right), left <= right)
        tm.assert_series_equal(left.gt(right), left > right)
        tm.assert_series_equal(left.ge(right), left >= right)

        # axis
        for axis in [0, None, "index"]:
            tm.assert_series_equal(left.eq(right, axis=axis), left == right)
            tm.assert_series_equal(left.ne(right, axis=axis), left != right)
            tm.assert_series_equal(left.le(right, axis=axis), left < right)
            tm.assert_series_equal(left.lt(right, axis=axis), left <= right)
            tm.assert_series_equal(left.gt(right, axis=axis), left > right)
            tm.assert_series_equal(left.ge(right, axis=axis), left >= right)

        #
        msg = "No axis named 1 for object type"
        for op in ["eq", "ne", "le", "le", "gt", "ge"]:
            with pytest.raises(ValueError, match=msg):
                getattr(left, op)(right, axis=1)


class TestSeriesComparison:
    def test_comparison_different_length(self):
        a = Series(["a", "b", "c"])
        b = Series(["b", "a"])
        with pytest.raises(ValueError):
            a < b

        a = Series([1, 2])
        b = Series([2, 3, 4])
        with pytest.raises(ValueError):
            a == b

    @pytest.mark.parametrize("opname", ["eq", "ne", "gt", "lt", "ge", "le"])
    def test_ser_flex_cmp_return_dtypes(self, opname):
        # GH#15115
        ser = Series([1, 3, 2], index=range(3))
        const = 2
        result = getattr(ser, opname)(const).dtypes
        expected = np.dtype("bool")
        assert result == expected

    @pytest.mark.parametrize("opname", ["eq", "ne", "gt", "lt", "ge", "le"])
    def test_ser_flex_cmp_return_dtypes_empty(self, opname):
        # GH#15115 empty Series case
        ser = Series([1, 3, 2], index=range(3))
        empty = ser.iloc[:0]
        const = 2
        result = getattr(empty, opname)(const).dtypes
        expected = np.dtype("bool")
        assert result == expected

    @pytest.mark.parametrize(
        "op",
        [operator.eq, operator.ne, operator.le, operator.lt, operator.ge, operator.gt],
    )
    @pytest.mark.parametrize(
        "names", [(None, None, None), ("foo", "bar", None), ("baz", "baz", "baz")]
    )
    def test_ser_cmp_result_names(self, names, op):
        # datetime64 dtype
        dti = pd.date_range("1949-06-07 03:00:00", freq="H", periods=5, name=names[0])
        ser = Series(dti).rename(names[1])
        result = op(ser, dti)
        assert result.name == names[2]

        # datetime64tz dtype
        dti = dti.tz_localize("US/Central")
        ser = Series(dti).rename(names[1])
        result = op(ser, dti)
        assert result.name == names[2]

        # timedelta64 dtype
        tdi = dti - dti.shift(1)
        ser = Series(tdi).rename(names[1])
        result = op(ser, tdi)
        assert result.name == names[2]

        # categorical
        if op in [operator.eq, operator.ne]:
            # categorical dtype comparisons raise for inequalities
            cidx = tdi.astype("category")
            ser = Series(cidx).rename(names[1])
            result = op(ser, cidx)
            assert result.name == names[2]<|MERGE_RESOLUTION|>--- conflicted
+++ resolved
@@ -20,21 +20,14 @@
             (lambda x: x, lambda x: x * 2, False),
             (lambda x: x, lambda x: x[::2], False),
             (lambda x: x, lambda x: 5, True),
-<<<<<<< HEAD
             (lambda x: tm.makeFloatSeries(),
              lambda x: tm.makeFloatSeries(),
-             True)
-        ])
-    @pytest.mark.parametrize('opname', ['add', 'sub', 'mul', 'floordiv',
-                                        'truediv', 'pow'])
-=======
-            (lambda x: tm.makeFloatSeries(), lambda x: tm.makeFloatSeries(), True),
+             True),
         ],
     )
     @pytest.mark.parametrize(
-        "opname", ["add", "sub", "mul", "floordiv", "truediv", "div", "pow"]
+        "opname", ["add", "sub", "mul", "floordiv", "truediv", "pow"]
     )
->>>>>>> 8ea102ac
     def test_flex_method_equivalence(self, opname, ts):
         # check that Series.{opname} behaves like Series.__{opname}__,
         tser = tm.makeTimeSeries().rename("ts")
@@ -43,21 +36,8 @@
         other = ts[1](tser)
         check_reverse = ts[2]
 
-<<<<<<< HEAD
         op = getattr(Series, opname)
-
         alt = getattr(operator, opname)
-=======
-        if opname == "div":
-            pytest.skip("div test only for Py3")
-
-        op = getattr(Series, opname)
-
-        if op == "div":
-            alt = operator.truediv
-        else:
-            alt = getattr(operator, opname)
->>>>>>> 8ea102ac
 
         result = op(series, other)
         expected = alt(series, other)
