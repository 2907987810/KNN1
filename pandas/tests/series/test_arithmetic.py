from datetime import timedelta
import operator

import numpy as np
import pytest
import pytz

from pandas._libs.tslibs import IncompatibleFrequency

from pandas.core.dtypes.common import is_datetime64_dtype, is_datetime64tz_dtype

import pandas as pd
from pandas import (
    Categorical,
    Index,
    IntervalIndex,
    Series,
    bdate_range,
    date_range,
    isna,
)
import pandas._testing as tm
from pandas.core import nanops, ops


def _permute(obj):
    return obj.take(np.random.permutation(len(obj)))


class TestSeriesFlexArithmetic:
    @pytest.mark.parametrize(
        "ts",
        [
            (lambda x: x, lambda x: x * 2, False),
            (lambda x: x, lambda x: x[::2], False),
            (lambda x: x, lambda x: 5, True),
            (lambda x: tm.makeFloatSeries(), lambda x: tm.makeFloatSeries(), True),
        ],
    )
    @pytest.mark.parametrize(
        "opname", ["add", "sub", "mul", "floordiv", "truediv", "pow"]
    )
    def test_flex_method_equivalence(self, opname, ts):
        # check that Series.{opname} behaves like Series.__{opname}__,
        tser = tm.makeTimeSeries().rename("ts")

        series = ts[0](tser)
        other = ts[1](tser)
        check_reverse = ts[2]

        op = getattr(Series, opname)
        alt = getattr(operator, opname)

        result = op(series, other)
        expected = alt(series, other)
        tm.assert_almost_equal(result, expected)
        if check_reverse:
            rop = getattr(Series, "r" + opname)
            result = rop(series, other)
            expected = alt(other, series)
            tm.assert_almost_equal(result, expected)

    def test_flex_method_subclass_metadata_preservation(self, all_arithmetic_operators):
        # GH 13208
        class MySeries(Series):
            _metadata = ["x"]

            @property
            def _constructor(self):
                return MySeries

        opname = all_arithmetic_operators
        op = getattr(Series, opname)
        m = MySeries([1, 2, 3], name="test")
        m.x = 42
        result = op(m, 1)
        assert result.x == 42

    def test_flex_add_scalar_fill_value(self):
        # GH12723
        s = Series([0, 1, np.nan, 3, 4, 5])

        exp = s.fillna(0).add(2)
        res = s.add(2, fill_value=0)
        tm.assert_series_equal(res, exp)

    pairings = [(Series.div, operator.truediv, 1), (Series.rdiv, ops.rtruediv, 1)]
    for op in ["add", "sub", "mul", "pow", "truediv", "floordiv"]:
        fv = 0
        lop = getattr(Series, op)
        lequiv = getattr(operator, op)
        rop = getattr(Series, "r" + op)
        # bind op at definition time...
        requiv = lambda x, y, op=op: getattr(operator, op)(y, x)
        pairings.append((lop, lequiv, fv))
        pairings.append((rop, requiv, fv))

    @pytest.mark.parametrize("op, equiv_op, fv", pairings)
    def test_operators_combine(self, op, equiv_op, fv):
        def _check_fill(meth, op, a, b, fill_value=0):
            exp_index = a.index.union(b.index)
            a = a.reindex(exp_index)
            b = b.reindex(exp_index)

            amask = isna(a)
            bmask = isna(b)

            exp_values = []
            for i in range(len(exp_index)):
                with np.errstate(all="ignore"):
                    if amask[i]:
                        if bmask[i]:
                            exp_values.append(np.nan)
                            continue
                        exp_values.append(op(fill_value, b[i]))
                    elif bmask[i]:
                        if amask[i]:
                            exp_values.append(np.nan)
                            continue
                        exp_values.append(op(a[i], fill_value))
                    else:
                        exp_values.append(op(a[i], b[i]))

            result = meth(a, b, fill_value=fill_value)
            expected = Series(exp_values, exp_index)
            tm.assert_series_equal(result, expected)

        a = Series([np.nan, 1.0, 2.0, 3.0, np.nan], index=np.arange(5))
        b = Series([np.nan, 1, np.nan, 3, np.nan, 4.0], index=np.arange(6))

        result = op(a, b)
        exp = equiv_op(a, b)
        tm.assert_series_equal(result, exp)
        _check_fill(op, equiv_op, a, b, fill_value=fv)
        # should accept axis=0 or axis='rows'
        op(a, b, axis=0)


class TestSeriesArithmetic:
    # Some of these may end up in tests/arithmetic, but are not yet sorted

    def test_add_series_with_period_index(self):
        rng = pd.period_range("1/1/2000", "1/1/2010", freq="A")
        ts = Series(np.random.randn(len(rng)), index=rng)

        result = ts + ts[::2]
        expected = ts + ts
        expected.iloc[1::2] = np.nan
        tm.assert_series_equal(result, expected)

        result = ts + _permute(ts[::2])
        tm.assert_series_equal(result, expected)

        msg = "Input has different freq=D from PeriodIndex\\(freq=A-DEC\\)"
        with pytest.raises(IncompatibleFrequency, match=msg):
            ts + ts.asfreq("D", how="end")

    @pytest.mark.parametrize(
        "target_add,input_value,expected_value",
        [
            ("!", ["hello", "world"], ["hello!", "world!"]),
            ("m", ["hello", "world"], ["hellom", "worldm"]),
        ],
    )
    def test_string_addition(self, target_add, input_value, expected_value):
        # GH28658 - ensure adding 'm' does not raise an error
        a = Series(input_value)

        result = a + target_add
        expected = Series(expected_value)
        tm.assert_series_equal(result, expected)

    def test_divmod(self):
        # GH#25557
        a = Series([1, 1, 1, np.nan], index=["a", "b", "c", "d"])
        b = Series([2, np.nan, 1, np.nan], index=["a", "b", "d", "e"])

        result = a.divmod(b)
        expected = divmod(a, b)
        tm.assert_series_equal(result[0], expected[0])
        tm.assert_series_equal(result[1], expected[1])

        result = a.rdivmod(b)
        expected = divmod(b, a)
        tm.assert_series_equal(result[0], expected[0])
        tm.assert_series_equal(result[1], expected[1])

    @pytest.mark.parametrize("index", [None, range(9)])
    def test_series_integer_mod(self, index):
        # GH#24396
        s1 = Series(range(1, 10))
        s2 = Series("foo", index=index)

        msg = "not all arguments converted during string formatting"

        with pytest.raises(TypeError, match=msg):
            s2 % s1

    def test_add_with_duplicate_index(self):
        # GH14227
        s1 = Series([1, 2], index=[1, 1])
        s2 = Series([10, 10], index=[1, 2])
        result = s1 + s2
        expected = Series([11, 12, np.nan], index=[1, 1, 2])
        tm.assert_series_equal(result, expected)

    def test_add_na_handling(self):
        from datetime import date
        from decimal import Decimal

        s = Series(
            [Decimal("1.3"), Decimal("2.3")], index=[date(2012, 1, 1), date(2012, 1, 2)]
        )

        result = s + s.shift(1)
        result2 = s.shift(1) + s
        assert isna(result[0])
        assert isna(result2[0])

    def test_add_corner_cases(self, datetime_series):
        empty = Series([], index=Index([]), dtype=np.float64)

        result = datetime_series + empty
        assert np.isnan(result).all()

        result = empty + empty.copy()
        assert len(result) == 0

        # FIXME: dont leave commented-out
        # TODO: this returned NotImplemented earlier, what to do?
        # deltas = Series([timedelta(1)] * 5, index=np.arange(5))
        # sub_deltas = deltas[::2]
        # deltas5 = deltas * 5
        # deltas = deltas + sub_deltas

        # float + int
        int_ts = datetime_series.astype(int)[:-5]
        added = datetime_series + int_ts
        expected = Series(
            datetime_series.values[:-5] + int_ts.values,
            index=datetime_series.index[:-5],
            name="ts",
        )
        tm.assert_series_equal(added[:-5], expected)

    def test_mul_empty_int_corner_case(self):
        s1 = Series([], [], dtype=np.int32)
        s2 = Series({"x": 0.0})
        tm.assert_series_equal(s1 * s2, Series([np.nan], index=["x"]))

    def test_sub_datetimelike_align(self):
        # GH#7500
        # datetimelike ops need to align
        dt = Series(date_range("2012-1-1", periods=3, freq="D"))
        dt.iloc[2] = np.nan
        dt2 = dt[::-1]

        expected = Series([timedelta(0), timedelta(0), pd.NaT])
        # name is reset
        result = dt2 - dt
        tm.assert_series_equal(result, expected)

        expected = Series(expected, name=0)
        result = (dt2.to_frame() - dt.to_frame())[0]
        tm.assert_series_equal(result, expected)

    def test_alignment_doesnt_change_tz(self):
        # GH#33671
        dti = pd.date_range("2016-01-01", periods=10, tz="CET")
        dti_utc = dti.tz_convert("UTC")
        ser = Series(10, index=dti)
        ser_utc = Series(10, index=dti_utc)

        # we don't care about the result, just that original indexes are unchanged
        ser * ser_utc

        assert ser.index is dti
        assert ser_utc.index is dti_utc


# ------------------------------------------------------------------
# Comparisons


class TestSeriesFlexComparison:
    @pytest.mark.parametrize("axis", [0, None, "index"])
    def test_comparison_flex_basic(self, axis, all_compare_operators):
        op = all_compare_operators.strip("__")
        left = Series(np.random.randn(10))
        right = Series(np.random.randn(10))
        result = getattr(left, op)(right, axis=axis)
        expected = getattr(operator, op)(left, right)
        tm.assert_series_equal(result, expected)

    def test_comparison_bad_axis(self, all_compare_operators):
        op = all_compare_operators.strip("__")
        left = Series(np.random.randn(10))
        right = Series(np.random.randn(10))

        msg = "No axis named 1 for object type"
        with pytest.raises(ValueError, match=msg):
            getattr(left, op)(right, axis=1)

    @pytest.mark.parametrize(
        "values, op",
        [
            ([False, False, True, False], "eq"),
            ([True, True, False, True], "ne"),
            ([False, False, True, False], "le"),
            ([False, False, False, False], "lt"),
            ([False, True, True, False], "ge"),
            ([False, True, False, False], "gt"),
        ],
    )
    def test_comparison_flex_alignment(self, values, op):
        left = Series([1, 3, 2], index=list("abc"))
        right = Series([2, 2, 2], index=list("bcd"))
        result = getattr(left, op)(right)
        expected = Series(values, index=list("abcd"))
        tm.assert_series_equal(result, expected)

    @pytest.mark.parametrize(
        "values, op, fill_value",
        [
            ([False, False, True, True], "eq", 2),
            ([True, True, False, False], "ne", 2),
            ([False, False, True, True], "le", 0),
            ([False, False, False, True], "lt", 0),
            ([True, True, True, False], "ge", 0),
            ([True, True, False, False], "gt", 0),
        ],
    )
    def test_comparison_flex_alignment_fill(self, values, op, fill_value):
        left = Series([1, 3, 2], index=list("abc"))
        right = Series([2, 2, 2], index=list("bcd"))
        result = getattr(left, op)(right, fill_value=fill_value)
        expected = Series(values, index=list("abcd"))
        tm.assert_series_equal(result, expected)


class TestSeriesComparison:
    def test_comparison_different_length(self):
        a = Series(["a", "b", "c"])
        b = Series(["b", "a"])
        msg = "only compare identically-labeled Series"
        with pytest.raises(ValueError, match=msg):
            a < b

        a = Series([1, 2])
        b = Series([2, 3, 4])
        with pytest.raises(ValueError, match=msg):
            a == b

    @pytest.mark.parametrize("opname", ["eq", "ne", "gt", "lt", "ge", "le"])
    def test_ser_flex_cmp_return_dtypes(self, opname):
        # GH#15115
        ser = Series([1, 3, 2], index=range(3))
        const = 2
        result = getattr(ser, opname)(const).dtypes
        expected = np.dtype("bool")
        assert result == expected

    @pytest.mark.parametrize("opname", ["eq", "ne", "gt", "lt", "ge", "le"])
    def test_ser_flex_cmp_return_dtypes_empty(self, opname):
        # GH#15115 empty Series case
        ser = Series([1, 3, 2], index=range(3))
        empty = ser.iloc[:0]
        const = 2
        result = getattr(empty, opname)(const).dtypes
        expected = np.dtype("bool")
        assert result == expected

    @pytest.mark.parametrize(
        "op",
        [operator.eq, operator.ne, operator.le, operator.lt, operator.ge, operator.gt],
    )
    @pytest.mark.parametrize(
        "names", [(None, None, None), ("foo", "bar", None), ("baz", "baz", "baz")]
    )
    def test_ser_cmp_result_names(self, names, op):
        # datetime64 dtype
        dti = pd.date_range("1949-06-07 03:00:00", freq="H", periods=5, name=names[0])
        ser = Series(dti).rename(names[1])
        result = op(ser, dti)
        assert result.name == names[2]

        # datetime64tz dtype
        dti = dti.tz_localize("US/Central")
        dti = pd.DatetimeIndex(dti, freq="infer")  # freq not preserved by tz_localize
        ser = Series(dti).rename(names[1])
        result = op(ser, dti)
        assert result.name == names[2]

        # timedelta64 dtype
        tdi = dti - dti.shift(1)
        ser = Series(tdi).rename(names[1])
        result = op(ser, tdi)
        assert result.name == names[2]

        # interval dtype
        if op in [operator.eq, operator.ne]:
            # interval dtype comparisons not yet implemented
            ii = pd.interval_range(start=0, periods=5, name=names[0])
            ser = Series(ii).rename(names[1])
            result = op(ser, ii)
            assert result.name == names[2]

        # categorical
        if op in [operator.eq, operator.ne]:
            # categorical dtype comparisons raise for inequalities
            cidx = tdi.astype("category")
            ser = Series(cidx).rename(names[1])
            result = op(ser, cidx)
            assert result.name == names[2]

    def test_comparisons(self):
        left = np.random.randn(10)
        right = np.random.randn(10)
        left[:3] = np.nan

        result = nanops.nangt(left, right)
        with np.errstate(invalid="ignore"):
            expected = (left > right).astype("O")
        expected[:3] = np.nan

        tm.assert_almost_equal(result, expected)

        s = Series(["a", "b", "c"])
        s2 = Series([False, True, False])

        # it works!
        exp = Series([False, False, False])
        tm.assert_series_equal(s == s2, exp)
        tm.assert_series_equal(s2 == s, exp)

    # -----------------------------------------------------------------
    # Categorical Dtype Comparisons

    def test_categorical_comparisons(self):
        # GH#8938
        # allow equality comparisons
        a = Series(list("abc"), dtype="category")
        b = Series(list("abc"), dtype="object")
        c = Series(["a", "b", "cc"], dtype="object")
        d = Series(list("acb"), dtype="object")
        e = Categorical(list("abc"))
        f = Categorical(list("acb"))

        # vs scalar
        assert not (a == "a").all()
        assert ((a != "a") == ~(a == "a")).all()

        assert not ("a" == a).all()
        assert (a == "a")[0]
        assert ("a" == a)[0]
        assert not ("a" != a)[0]

        # vs list-like
        assert (a == a).all()
        assert not (a != a).all()

        assert (a == list(a)).all()
        assert (a == b).all()
        assert (b == a).all()
        assert ((~(a == b)) == (a != b)).all()
        assert ((~(b == a)) == (b != a)).all()

        assert not (a == c).all()
        assert not (c == a).all()
        assert not (a == d).all()
        assert not (d == a).all()

        # vs a cat-like
        assert (a == e).all()
        assert (e == a).all()
        assert not (a == f).all()
        assert not (f == a).all()

        assert (~(a == e) == (a != e)).all()
        assert (~(e == a) == (e != a)).all()
        assert (~(a == f) == (a != f)).all()
        assert (~(f == a) == (f != a)).all()

        # non-equality is not comparable
        msg = "can only compare equality or not"
        with pytest.raises(TypeError, match=msg):
            a < b
        with pytest.raises(TypeError, match=msg):
            b < a
        with pytest.raises(TypeError, match=msg):
            a > b
        with pytest.raises(TypeError, match=msg):
            b > a

    def test_unequal_categorical_comparison_raises_type_error(self):
        # unequal comparison should raise for unordered cats
        cat = Series(Categorical(list("abc")))
        msg = "can only compare equality or not"
        with pytest.raises(TypeError, match=msg):
            cat > "b"

        cat = Series(Categorical(list("abc"), ordered=False))
        with pytest.raises(TypeError, match=msg):
            cat > "b"

        # https://github.com/pandas-dev/pandas/issues/9836#issuecomment-92123057
        # and following comparisons with scalars not in categories should raise
        # for unequal comps, but not for equal/not equal
        cat = Series(Categorical(list("abc"), ordered=True))

        msg = "Invalid comparison between dtype=category and str"
        with pytest.raises(TypeError, match=msg):
            cat < "d"
        with pytest.raises(TypeError, match=msg):
            cat > "d"
        with pytest.raises(TypeError, match=msg):
            "d" < cat
        with pytest.raises(TypeError, match=msg):
            "d" > cat

        tm.assert_series_equal(cat == "d", Series([False, False, False]))
        tm.assert_series_equal(cat != "d", Series([True, True, True]))

    # -----------------------------------------------------------------

    def test_comparison_tuples(self):
        # GH#11339
        # comparisons vs tuple
        s = Series([(1, 1), (1, 2)])

        result = s == (1, 2)
        expected = Series([False, True])
        tm.assert_series_equal(result, expected)

        result = s != (1, 2)
        expected = Series([True, False])
        tm.assert_series_equal(result, expected)

        result = s == (0, 0)
        expected = Series([False, False])
        tm.assert_series_equal(result, expected)

        result = s != (0, 0)
        expected = Series([True, True])
        tm.assert_series_equal(result, expected)

        s = Series([(1, 1), (1, 1)])

        result = s == (1, 1)
        expected = Series([True, True])
        tm.assert_series_equal(result, expected)

        result = s != (1, 1)
        expected = Series([False, False])
        tm.assert_series_equal(result, expected)

        s = Series([frozenset([1]), frozenset([1, 2])])

        result = s == frozenset([1])
        expected = Series([True, False])
        tm.assert_series_equal(result, expected)

    def test_comparison_operators_with_nas(self, all_compare_operators):
        op = all_compare_operators
        ser = Series(bdate_range("1/1/2000", periods=10), dtype=object)
        ser[::2] = np.nan

        f = getattr(operator, op)

        # test that comparisons work
        val = ser[5]

        result = f(ser, val)
        expected = f(ser.dropna(), val).reindex(ser.index)

        if op == "__ne__":
            expected = expected.fillna(True).astype(bool)
        else:
            expected = expected.fillna(False).astype(bool)

        tm.assert_series_equal(result, expected)

        # FIXME: dont leave commented-out
        # result = f(val, ser)
        # expected = f(val, ser.dropna()).reindex(ser.index)
        # tm.assert_series_equal(result, expected)

    def test_ne(self):
        ts = Series([3, 4, 5, 6, 7], [3, 4, 5, 6, 7], dtype=float)
        expected = [True, True, False, True, True]
        assert tm.equalContents(ts.index != 5, expected)
        assert tm.equalContents(~(ts.index == 5), expected)

    @pytest.mark.parametrize(
        "left, right",
        [
            (
                Series([1, 2, 3], index=list("ABC"), name="x"),
                Series([2, 2, 2], index=list("ABD"), name="x"),
            ),
            (
                Series([1, 2, 3], index=list("ABC"), name="x"),
                Series([2, 2, 2, 2], index=list("ABCD"), name="x"),
            ),
        ],
    )
    def test_comp_ops_df_compat(self, left, right):
        # GH 1134
        msg = "Can only compare identically-labeled Series objects"
        with pytest.raises(ValueError, match=msg):
            left == right
        with pytest.raises(ValueError, match=msg):
            right == left

        with pytest.raises(ValueError, match=msg):
            left != right
        with pytest.raises(ValueError, match=msg):
            right != left

        with pytest.raises(ValueError, match=msg):
            left < right
        with pytest.raises(ValueError, match=msg):
            right < left

        msg = "Can only compare identically-labeled DataFrame objects"
        with pytest.raises(ValueError, match=msg):
            left.to_frame() == right.to_frame()
        with pytest.raises(ValueError, match=msg):
            right.to_frame() == left.to_frame()

        with pytest.raises(ValueError, match=msg):
            left.to_frame() != right.to_frame()
        with pytest.raises(ValueError, match=msg):
            right.to_frame() != left.to_frame()

        with pytest.raises(ValueError, match=msg):
            left.to_frame() < right.to_frame()
        with pytest.raises(ValueError, match=msg):
            right.to_frame() < left.to_frame()

    def test_compare_series_interval_keyword(self):
        # GH#25338
        s = Series(["IntervalA", "IntervalB", "IntervalC"])
        result = s == "IntervalA"
        expected = Series([True, False, False])
        tm.assert_series_equal(result, expected)


# ------------------------------------------------------------------
# Unsorted
#  These arithmetic tests were previously in other files, eventually
#  should be parametrized and put into tests.arithmetic


class TestTimeSeriesArithmetic:
    # TODO: De-duplicate with test below
    def test_series_add_tz_mismatch_converts_to_utc_duplicate(self):
        rng = date_range("1/1/2011", periods=10, freq="H", tz="US/Eastern")
        ser = Series(np.random.randn(len(rng)), index=rng)

        ts_moscow = ser.tz_convert("Europe/Moscow")

        result = ser + ts_moscow
        assert result.index.tz is pytz.utc

        result = ts_moscow + ser
        assert result.index.tz is pytz.utc

    def test_series_add_tz_mismatch_converts_to_utc(self):
        rng = date_range("1/1/2011", periods=100, freq="H", tz="utc")

        perm = np.random.permutation(100)[:90]
        ser1 = Series(
            np.random.randn(90), index=rng.take(perm).tz_convert("US/Eastern")
        )

        perm = np.random.permutation(100)[:90]
        ser2 = Series(
            np.random.randn(90), index=rng.take(perm).tz_convert("Europe/Berlin")
        )

        result = ser1 + ser2

        uts1 = ser1.tz_convert("utc")
        uts2 = ser2.tz_convert("utc")
        expected = uts1 + uts2

        assert result.index.tz == pytz.UTC
        tm.assert_series_equal(result, expected)

    def test_series_add_aware_naive_raises(self):
        rng = date_range("1/1/2011", periods=10, freq="H")
        ser = Series(np.random.randn(len(rng)), index=rng)

        ser_utc = ser.tz_localize("utc")

        msg = "Cannot join tz-naive with tz-aware DatetimeIndex"
        with pytest.raises(Exception, match=msg):
            ser + ser_utc

        with pytest.raises(Exception, match=msg):
            ser_utc + ser

    def test_datetime_understood(self):
        # Ensures it doesn't fail to create the right series
        # reported in issue#16726
        series = Series(pd.date_range("2012-01-01", periods=3))
        offset = pd.offsets.DateOffset(days=6)
        result = series - offset
        expected = Series(pd.to_datetime(["2011-12-26", "2011-12-27", "2011-12-28"]))
        tm.assert_series_equal(result, expected)


@pytest.mark.parametrize(
    "names",
    [
        ("foo", None, None),
        ("Egon", "Venkman", None),
        ("NCC1701D", "NCC1701D", "NCC1701D"),
    ],
)
@pytest.mark.parametrize("box", [list, tuple, np.array, pd.Index, pd.Series, pd.array])
@pytest.mark.parametrize("flex", [True, False])
def test_series_ops_name_retention(flex, box, names, all_binary_operators):
    # GH#33930 consistent name renteiton
    op = all_binary_operators

    if op is ops.rfloordiv and box in [list, tuple]:
        pytest.xfail("op fails because of inconsistent ndarray-wrapping GH#28759")

    left = Series(range(10), name=names[0])
    right = Series(range(10), name=names[1])

    right = box(right)
    if flex:
        name = op.__name__.strip("_")
        if name in ["and", "rand", "xor", "rxor", "or", "ror"]:
            # Series doesn't have these as flex methods
            return
        result = getattr(left, name)(right)
    else:
        result = op(left, right)

    if box is pd.Index and op.__name__.strip("_") in ["rxor", "ror", "rand"]:
        # Index treats these as set operators, so does not defer
        assert isinstance(result, pd.Index)
        return

    assert isinstance(result, Series)
    if box in [pd.Index, pd.Series]:
        assert result.name == names[2]
    else:
        assert result.name == names[0]


<<<<<<< HEAD
def test_none_comparison(series_with_simple_index):
    series = series_with_simple_index
    if isinstance(series.index, IntervalIndex):
        # IntervalIndex breaks on "series[0] = np.nan" below
        pytest.skip("IntervalIndex doesn't support assignment")
    if len(series) < 1:
        pytest.skip("Test doesn't make sense on empty data")

    # bug brought up by #1079
    # changed from TypeError in 0.17.0
    series[0] = np.nan

    # noinspection PyComparisonWithNone
    result = series == None  # noqa
    assert not result.iat[0]
    assert not result.iat[1]

    # noinspection PyComparisonWithNone
    result = series != None  # noqa
    assert result.iat[0]
    assert result.iat[1]

    result = None == series  # noqa
    assert not result.iat[0]
    assert not result.iat[1]

    result = None != series  # noqa
    assert result.iat[0]
    assert result.iat[1]

    if is_datetime64_dtype(series.dtype) or is_datetime64tz_dtype(series.dtype):
        # Following DatetimeIndex (and Timestamp) convention,
        # inequality comparisons with Series[datetime64] raise
        msg = "Invalid comparison"
        with pytest.raises(TypeError, match=msg):
            None > series
        with pytest.raises(TypeError, match=msg):
            series > None
    else:
        result = None > series
        assert not result.iat[0]
        assert not result.iat[1]

        result = series < None
        assert not result.iat[0]
        assert not result.iat[1]
=======
class TestNamePreservation:
    def test_binop_maybe_preserve_name(self, datetime_series):
        # names match, preserve
        result = datetime_series * datetime_series
        assert result.name == datetime_series.name
        result = datetime_series.mul(datetime_series)
        assert result.name == datetime_series.name

        result = datetime_series * datetime_series[:-2]
        assert result.name == datetime_series.name

        # names don't match, don't preserve
        cp = datetime_series.copy()
        cp.name = "something else"
        result = datetime_series + cp
        assert result.name is None
        result = datetime_series.add(cp)
        assert result.name is None

        ops = ["add", "sub", "mul", "div", "truediv", "floordiv", "mod", "pow"]
        ops = ops + ["r" + op for op in ops]
        for op in ops:
            # names match, preserve
            ser = datetime_series.copy()
            result = getattr(ser, op)(ser)
            assert result.name == datetime_series.name

            # names don't match, don't preserve
            cp = datetime_series.copy()
            cp.name = "changed"
            result = getattr(ser, op)(cp)
            assert result.name is None

    def test_scalarop_preserve_name(self, datetime_series):
        result = datetime_series * 2
        assert result.name == datetime_series.name
>>>>>>> 10e5ad71
<|MERGE_RESOLUTION|>--- conflicted
+++ resolved
@@ -753,7 +753,44 @@
         assert result.name == names[0]
 
 
-<<<<<<< HEAD
+class TestNamePreservation:
+    def test_binop_maybe_preserve_name(self, datetime_series):
+        # names match, preserve
+        result = datetime_series * datetime_series
+        assert result.name == datetime_series.name
+        result = datetime_series.mul(datetime_series)
+        assert result.name == datetime_series.name
+
+        result = datetime_series * datetime_series[:-2]
+        assert result.name == datetime_series.name
+
+        # names don't match, don't preserve
+        cp = datetime_series.copy()
+        cp.name = "something else"
+        result = datetime_series + cp
+        assert result.name is None
+        result = datetime_series.add(cp)
+        assert result.name is None
+
+        ops = ["add", "sub", "mul", "div", "truediv", "floordiv", "mod", "pow"]
+        ops = ops + ["r" + op for op in ops]
+        for op in ops:
+            # names match, preserve
+            ser = datetime_series.copy()
+            result = getattr(ser, op)(ser)
+            assert result.name == datetime_series.name
+
+            # names don't match, don't preserve
+            cp = datetime_series.copy()
+            cp.name = "changed"
+            result = getattr(ser, op)(cp)
+            assert result.name is None
+
+    def test_scalarop_preserve_name(self, datetime_series):
+        result = datetime_series * 2
+        assert result.name == datetime_series.name
+
+
 def test_none_comparison(series_with_simple_index):
     series = series_with_simple_index
     if isinstance(series.index, IntervalIndex):
@@ -799,42 +836,4 @@
 
         result = series < None
         assert not result.iat[0]
-        assert not result.iat[1]
-=======
-class TestNamePreservation:
-    def test_binop_maybe_preserve_name(self, datetime_series):
-        # names match, preserve
-        result = datetime_series * datetime_series
-        assert result.name == datetime_series.name
-        result = datetime_series.mul(datetime_series)
-        assert result.name == datetime_series.name
-
-        result = datetime_series * datetime_series[:-2]
-        assert result.name == datetime_series.name
-
-        # names don't match, don't preserve
-        cp = datetime_series.copy()
-        cp.name = "something else"
-        result = datetime_series + cp
-        assert result.name is None
-        result = datetime_series.add(cp)
-        assert result.name is None
-
-        ops = ["add", "sub", "mul", "div", "truediv", "floordiv", "mod", "pow"]
-        ops = ops + ["r" + op for op in ops]
-        for op in ops:
-            # names match, preserve
-            ser = datetime_series.copy()
-            result = getattr(ser, op)(ser)
-            assert result.name == datetime_series.name
-
-            # names don't match, don't preserve
-            cp = datetime_series.copy()
-            cp.name = "changed"
-            result = getattr(ser, op)(cp)
-            assert result.name is None
-
-    def test_scalarop_preserve_name(self, datetime_series):
-        result = datetime_series * 2
-        assert result.name == datetime_series.name
->>>>>>> 10e5ad71
+        assert not result.iat[1]