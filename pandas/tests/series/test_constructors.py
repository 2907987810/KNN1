from collections import OrderedDict
from datetime import (
    datetime,
    timedelta,
)
from typing import Iterator

from dateutil.tz import tzoffset
import numpy as np
import numpy.ma as ma
import pytest

from pandas._libs import (
    iNaT,
    lib,
)
from pandas.compat import is_numpy_dev
import pandas.util._test_decorators as td

from pandas.core.dtypes.common import (
    is_categorical_dtype,
    is_datetime64tz_dtype,
)
from pandas.core.dtypes.dtypes import CategoricalDtype

import pandas as pd
from pandas import (
    Categorical,
    DataFrame,
    DatetimeIndex,
    Index,
    Interval,
    IntervalIndex,
    MultiIndex,
    NaT,
    Period,
    RangeIndex,
    Series,
    Timestamp,
    date_range,
    isna,
    period_range,
    timedelta_range,
)
import pandas._testing as tm
from pandas.core.api import Int64Index
from pandas.core.arrays import (
    IntervalArray,
    period_array,
)
from pandas.core.internals.blocks import NumericBlock


class TestSeriesConstructors:
    @pytest.mark.parametrize(
        "constructor,check_index_type",
        [
            # NOTE: some overlap with test_constructor_empty but that test does not
            # test for None or an empty generator.
            # test_constructor_pass_none tests None but only with the index also
            # passed.
            (lambda: Series(), True),
            (lambda: Series(None), True),
            (lambda: Series({}), True),
            (lambda: Series(()), False),  # creates a RangeIndex
            (lambda: Series([]), False),  # creates a RangeIndex
            (lambda: Series(_ for _ in []), False),  # creates a RangeIndex
            (lambda: Series(data=None), True),
            (lambda: Series(data={}), True),
            (lambda: Series(data=()), False),  # creates a RangeIndex
            (lambda: Series(data=[]), False),  # creates a RangeIndex
            (lambda: Series(data=(_ for _ in [])), False),  # creates a RangeIndex
        ],
    )
    def test_empty_constructor(self, constructor, check_index_type):
        # TODO: share with frame test of the same name
        with tm.assert_produces_warning(FutureWarning):
            expected = Series()
            result = constructor()

        assert len(result.index) == 0
        tm.assert_series_equal(result, expected, check_index_type=check_index_type)

    def test_invalid_dtype(self):
        # GH15520
        msg = "not understood"
        invalid_list = [Timestamp, "Timestamp", list]
        for dtype in invalid_list:
            with pytest.raises(TypeError, match=msg):
                Series([], name="time", dtype=dtype)

    def test_invalid_compound_dtype(self):
        # GH#13296
        c_dtype = np.dtype([("a", "i8"), ("b", "f4")])
        cdt_arr = np.array([(1, 0.4), (256, -13)], dtype=c_dtype)

        with pytest.raises(ValueError, match="Use DataFrame instead"):
            Series(cdt_arr, index=["A", "B"])

    def test_scalar_conversion(self):

        # Pass in scalar is disabled
        scalar = Series(0.5)
        assert not isinstance(scalar, float)

        # Coercion
        assert float(Series([1.0])) == 1.0
        assert int(Series([1.0])) == 1

    def test_scalar_extension_dtype(self, ea_scalar_and_dtype):
        # GH 28401

        ea_scalar, ea_dtype = ea_scalar_and_dtype

        ser = Series(ea_scalar, index=range(3))
        expected = Series([ea_scalar] * 3, dtype=ea_dtype)

        assert ser.dtype == ea_dtype
        tm.assert_series_equal(ser, expected)

    def test_constructor(self, datetime_series):
        with tm.assert_produces_warning(FutureWarning):
            empty_series = Series()
        assert datetime_series.index._is_all_dates

        # Pass in Series
        derived = Series(datetime_series)
        assert derived.index._is_all_dates

        assert tm.equalContents(derived.index, datetime_series.index)
        # Ensure new index is not created
        assert id(datetime_series.index) == id(derived.index)

        # Mixed type Series
        mixed = Series(["hello", np.NaN], index=[0, 1])
        assert mixed.dtype == np.object_
        assert mixed[1] is np.NaN

        assert not empty_series.index._is_all_dates
        with tm.assert_produces_warning(FutureWarning):
            assert not Series().index._is_all_dates

        # exception raised is of type ValueError GH35744
        with pytest.raises(ValueError, match="Data must be 1-dimensional"):
            Series(np.random.randn(3, 3), index=np.arange(3))

        mixed.name = "Series"
        rs = Series(mixed).name
        xp = "Series"
        assert rs == xp

        # raise on MultiIndex GH4187
        m = MultiIndex.from_arrays([[1, 2], [3, 4]])
        msg = "initializing a Series from a MultiIndex is not supported"
        with pytest.raises(NotImplementedError, match=msg):
            Series(m)

    def test_constructor_index_ndim_gt_1_raises(self):
        # GH#18579
        df = DataFrame([[1, 2], [3, 4], [5, 6]], index=[3, 6, 9])
        with pytest.raises(ValueError, match="Index data must be 1-dimensional"):
            Series([1, 3, 2], index=df)

    @pytest.mark.parametrize("input_class", [list, dict, OrderedDict])
    def test_constructor_empty(self, input_class):
        with tm.assert_produces_warning(FutureWarning):
            empty = Series()
            empty2 = Series(input_class())

        # these are Index() and RangeIndex() which don't compare type equal
        # but are just .equals
        tm.assert_series_equal(empty, empty2, check_index_type=False)

        # With explicit dtype:
        empty = Series(dtype="float64")
        empty2 = Series(input_class(), dtype="float64")
        tm.assert_series_equal(empty, empty2, check_index_type=False)

        # GH 18515 : with dtype=category:
        empty = Series(dtype="category")
        empty2 = Series(input_class(), dtype="category")
        tm.assert_series_equal(empty, empty2, check_index_type=False)

        if input_class is not list:
            # With index:
            with tm.assert_produces_warning(FutureWarning):
                empty = Series(index=range(10))
                empty2 = Series(input_class(), index=range(10))
            tm.assert_series_equal(empty, empty2)

            # With index and dtype float64:
            empty = Series(np.nan, index=range(10))
            empty2 = Series(input_class(), index=range(10), dtype="float64")
            tm.assert_series_equal(empty, empty2)

            # GH 19853 : with empty string, index and dtype str
            empty = Series("", dtype=str, index=range(3))
            empty2 = Series("", index=range(3))
            tm.assert_series_equal(empty, empty2)

    @pytest.mark.parametrize("input_arg", [np.nan, float("nan")])
    def test_constructor_nan(self, input_arg):
        empty = Series(dtype="float64", index=range(10))
        empty2 = Series(input_arg, index=range(10))

        tm.assert_series_equal(empty, empty2, check_index_type=False)

    @pytest.mark.parametrize(
        "dtype",
        ["f8", "i8", "M8[ns]", "m8[ns]", "category", "object", "datetime64[ns, UTC]"],
    )
    @pytest.mark.parametrize("index", [None, Index([])])
    def test_constructor_dtype_only(self, dtype, index):
        # GH-20865
        result = Series(dtype=dtype, index=index)
        assert result.dtype == dtype
        assert len(result) == 0

    def test_constructor_no_data_index_order(self):
        with tm.assert_produces_warning(FutureWarning):
            result = Series(index=["b", "a", "c"])
        assert result.index.tolist() == ["b", "a", "c"]

    def test_constructor_no_data_string_type(self):
        # GH 22477
        result = Series(index=[1], dtype=str)
        assert np.isnan(result.iloc[0])

    @pytest.mark.parametrize("item", ["entry", "ѐ", 13])
    def test_constructor_string_element_string_type(self, item):
        # GH 22477
        result = Series(item, index=[1], dtype=str)
        assert result.iloc[0] == str(item)

    def test_constructor_dtype_str_na_values(self, string_dtype):
        # https://github.com/pandas-dev/pandas/issues/21083
        ser = Series(["x", None], dtype=string_dtype)
        result = ser.isna()
        expected = Series([False, True])
        tm.assert_series_equal(result, expected)
        assert ser.iloc[1] is None

        ser = Series(["x", np.nan], dtype=string_dtype)
        assert np.isnan(ser.iloc[1])

    def test_constructor_series(self):
        index1 = ["d", "b", "a", "c"]
        index2 = sorted(index1)
        s1 = Series([4, 7, -5, 3], index=index1)
        s2 = Series(s1, index=index2)

        tm.assert_series_equal(s2, s1.sort_index())

    def test_constructor_iterable(self):
        # GH 21987
        class Iter:
            def __iter__(self) -> Iterator:
                yield from range(10)

        expected = Series(list(range(10)), dtype="int64")
        result = Series(Iter(), dtype="int64")
        tm.assert_series_equal(result, expected)

    def test_constructor_sequence(self):
        # GH 21987
        expected = Series(list(range(10)), dtype="int64")
        result = Series(range(10), dtype="int64")
        tm.assert_series_equal(result, expected)

    def test_constructor_single_str(self):
        # GH 21987
        expected = Series(["abc"])
        result = Series("abc")
        tm.assert_series_equal(result, expected)

    def test_constructor_list_like(self):

        # make sure that we are coercing different
        # list-likes to standard dtypes and not
        # platform specific
        expected = Series([1, 2, 3], dtype="int64")
        for obj in [[1, 2, 3], (1, 2, 3), np.array([1, 2, 3], dtype="int64")]:
            result = Series(obj, index=[0, 1, 2])
            tm.assert_series_equal(result, expected)

    def test_constructor_boolean_index(self):
        # GH#18579
        s1 = Series([1, 2, 3], index=[4, 5, 6])

        index = s1 == 2
        result = Series([1, 3, 2], index=index)
        expected = Series([1, 3, 2], index=[False, True, False])
        tm.assert_series_equal(result, expected)

    @pytest.mark.parametrize("dtype", ["bool", "int32", "int64", "float64"])
    def test_constructor_index_dtype(self, dtype):
        # GH 17088

        s = Series(Index([0, 2, 4]), dtype=dtype)
        assert s.dtype == dtype

    @pytest.mark.parametrize(
        "input_vals",
        [
            ([1, 2]),
            (["1", "2"]),
            (list(date_range("1/1/2011", periods=2, freq="H"))),
            (list(date_range("1/1/2011", periods=2, freq="H", tz="US/Eastern"))),
            ([Interval(left=0, right=5)]),
        ],
    )
    def test_constructor_list_str(self, input_vals, string_dtype):
        # GH 16605
        # Ensure that data elements from a list are converted to strings
        # when dtype is str, 'str', or 'U'
        result = Series(input_vals, dtype=string_dtype)
        expected = Series(input_vals).astype(string_dtype)
        tm.assert_series_equal(result, expected)

    def test_constructor_list_str_na(self, string_dtype):
        result = Series([1.0, 2.0, np.nan], dtype=string_dtype)
        expected = Series(["1.0", "2.0", np.nan], dtype=object)
        tm.assert_series_equal(result, expected)
        assert np.isnan(result[2])

    def test_constructor_generator(self):
        gen = (i for i in range(10))

        result = Series(gen)
        exp = Series(range(10))
        tm.assert_series_equal(result, exp)

        # same but with non-default index
        gen = (i for i in range(10))
        result = Series(gen, index=range(10, 20))
        exp.index = range(10, 20)
        tm.assert_series_equal(result, exp)

    def test_constructor_map(self):
        # GH8909
        m = map(lambda x: x, range(10))

        result = Series(m)
        exp = Series(range(10))
        tm.assert_series_equal(result, exp)

        # same but with non-default index
        m = map(lambda x: x, range(10))
        result = Series(m, index=range(10, 20))
        exp.index = range(10, 20)
        tm.assert_series_equal(result, exp)

    def test_constructor_categorical(self):
        cat = Categorical([0, 1, 2, 0, 1, 2], ["a", "b", "c"], fastpath=True)
        res = Series(cat)
        tm.assert_categorical_equal(res.values, cat)

        # can cast to a new dtype
        result = Series(Categorical([1, 2, 3]), dtype="int64")
        expected = Series([1, 2, 3], dtype="int64")
        tm.assert_series_equal(result, expected)

    def test_construct_from_categorical_with_dtype(self):
        # GH12574
        cat = Series(Categorical([1, 2, 3]), dtype="category")
        assert is_categorical_dtype(cat)
        assert is_categorical_dtype(cat.dtype)

    def test_construct_intlist_values_category_dtype(self):
        ser = Series([1, 2, 3], dtype="category")
        assert is_categorical_dtype(ser)
        assert is_categorical_dtype(ser.dtype)

    def test_constructor_categorical_with_coercion(self):
        factor = Categorical(["a", "b", "b", "a", "a", "c", "c", "c"])
        # test basic creation / coercion of categoricals
        s = Series(factor, name="A")
        assert s.dtype == "category"
        assert len(s) == len(factor)
        str(s.values)
        str(s)

        # in a frame
        df = DataFrame({"A": factor})
        result = df["A"]
        tm.assert_series_equal(result, s)
        result = df.iloc[:, 0]
        tm.assert_series_equal(result, s)
        assert len(df) == len(factor)
        str(df.values)
        str(df)

        df = DataFrame({"A": s})
        result = df["A"]
        tm.assert_series_equal(result, s)
        assert len(df) == len(factor)
        str(df.values)
        str(df)

        # multiples
        df = DataFrame({"A": s, "B": s, "C": 1})
        result1 = df["A"]
        result2 = df["B"]
        tm.assert_series_equal(result1, s)
        tm.assert_series_equal(result2, s, check_names=False)
        assert result2.name == "B"
        assert len(df) == len(factor)
        str(df.values)
        str(df)

    def test_constructor_categorical_with_coercion2(self):
        # GH8623
        x = DataFrame(
            [[1, "John P. Doe"], [2, "Jane Dove"], [1, "John P. Doe"]],
            columns=["person_id", "person_name"],
        )
        x["person_name"] = Categorical(x.person_name)  # doing this breaks transform

        expected = x.iloc[0].person_name
        result = x.person_name.iloc[0]
        assert result == expected

        result = x.person_name[0]
        assert result == expected

        result = x.person_name.loc[0]
        assert result == expected

    def test_constructor_series_to_categorical(self):
        # see GH#16524: test conversion of Series to Categorical
        series = Series(["a", "b", "c"])

        result = Series(series, dtype="category")
        expected = Series(["a", "b", "c"], dtype="category")

        tm.assert_series_equal(result, expected)

    def test_constructor_categorical_dtype(self):
        result = Series(
            ["a", "b"], dtype=CategoricalDtype(["a", "b", "c"], ordered=True)
        )
        assert is_categorical_dtype(result.dtype) is True
        tm.assert_index_equal(result.cat.categories, Index(["a", "b", "c"]))
        assert result.cat.ordered

        result = Series(["a", "b"], dtype=CategoricalDtype(["b", "a"]))
        assert is_categorical_dtype(result.dtype)
        tm.assert_index_equal(result.cat.categories, Index(["b", "a"]))
        assert result.cat.ordered is False

        # GH 19565 - Check broadcasting of scalar with Categorical dtype
        result = Series(
            "a", index=[0, 1], dtype=CategoricalDtype(["a", "b"], ordered=True)
        )
        expected = Series(
            ["a", "a"], index=[0, 1], dtype=CategoricalDtype(["a", "b"], ordered=True)
        )
        tm.assert_series_equal(result, expected)

    def test_constructor_categorical_string(self):
        # GH 26336: the string 'category' maintains existing CategoricalDtype
        cdt = CategoricalDtype(categories=list("dabc"), ordered=True)
        expected = Series(list("abcabc"), dtype=cdt)

        # Series(Categorical, dtype='category') keeps existing dtype
        cat = Categorical(list("abcabc"), dtype=cdt)
        result = Series(cat, dtype="category")
        tm.assert_series_equal(result, expected)

        # Series(Series[Categorical], dtype='category') keeps existing dtype
        result = Series(result, dtype="category")
        tm.assert_series_equal(result, expected)

    def test_categorical_sideeffects_free(self):
        # Passing a categorical to a Series and then changing values in either
        # the series or the categorical should not change the values in the
        # other one, IF you specify copy!
        cat = Categorical(["a", "b", "c", "a"])
        s = Series(cat, copy=True)
        assert s.cat is not cat
        with tm.assert_produces_warning(FutureWarning, match="Use rename_categories"):
            s.cat.categories = [1, 2, 3]
        exp_s = np.array([1, 2, 3, 1], dtype=np.int64)
        exp_cat = np.array(["a", "b", "c", "a"], dtype=np.object_)
        tm.assert_numpy_array_equal(s.__array__(), exp_s)
        tm.assert_numpy_array_equal(cat.__array__(), exp_cat)

        # setting
        s[0] = 2
        exp_s2 = np.array([2, 2, 3, 1], dtype=np.int64)
        tm.assert_numpy_array_equal(s.__array__(), exp_s2)
        tm.assert_numpy_array_equal(cat.__array__(), exp_cat)

        # however, copy is False by default
        # so this WILL change values
        cat = Categorical(["a", "b", "c", "a"])
        s = Series(cat)
        assert s.values is cat
        with tm.assert_produces_warning(FutureWarning, match="Use rename_categories"):
            s.cat.categories = [1, 2, 3]
        exp_s = np.array([1, 2, 3, 1], dtype=np.int64)
        tm.assert_numpy_array_equal(s.__array__(), exp_s)
        tm.assert_numpy_array_equal(cat.__array__(), exp_s)

        s[0] = 2
        exp_s2 = np.array([2, 2, 3, 1], dtype=np.int64)
        tm.assert_numpy_array_equal(s.__array__(), exp_s2)
        tm.assert_numpy_array_equal(cat.__array__(), exp_s2)

    def test_unordered_compare_equal(self):
        left = Series(["a", "b", "c"], dtype=CategoricalDtype(["a", "b"]))
        right = Series(Categorical(["a", "b", np.nan], categories=["a", "b"]))
        tm.assert_series_equal(left, right)

    def test_constructor_maskedarray(self):
        data = ma.masked_all((3,), dtype=float)
        result = Series(data)
        expected = Series([np.nan, np.nan, np.nan])
        tm.assert_series_equal(result, expected)

        data[0] = 0.0
        data[2] = 2.0
        index = ["a", "b", "c"]
        result = Series(data, index=index)
        expected = Series([0.0, np.nan, 2.0], index=index)
        tm.assert_series_equal(result, expected)

        data[1] = 1.0
        result = Series(data, index=index)
        expected = Series([0.0, 1.0, 2.0], index=index)
        tm.assert_series_equal(result, expected)

        data = ma.masked_all((3,), dtype=int)
        result = Series(data)
        expected = Series([np.nan, np.nan, np.nan], dtype=float)
        tm.assert_series_equal(result, expected)

        data[0] = 0
        data[2] = 2
        index = ["a", "b", "c"]
        result = Series(data, index=index)
        expected = Series([0, np.nan, 2], index=index, dtype=float)
        tm.assert_series_equal(result, expected)

        data[1] = 1
        result = Series(data, index=index)
        expected = Series([0, 1, 2], index=index, dtype=int)
        tm.assert_series_equal(result, expected)

        data = ma.masked_all((3,), dtype=bool)
        result = Series(data)
        expected = Series([np.nan, np.nan, np.nan], dtype=object)
        tm.assert_series_equal(result, expected)

        data[0] = True
        data[2] = False
        index = ["a", "b", "c"]
        result = Series(data, index=index)
        expected = Series([True, np.nan, False], index=index, dtype=object)
        tm.assert_series_equal(result, expected)

        data[1] = True
        result = Series(data, index=index)
        expected = Series([True, True, False], index=index, dtype=bool)
        tm.assert_series_equal(result, expected)

        data = ma.masked_all((3,), dtype="M8[ns]")
        result = Series(data)
        expected = Series([iNaT, iNaT, iNaT], dtype="M8[ns]")
        tm.assert_series_equal(result, expected)

        data[0] = datetime(2001, 1, 1)
        data[2] = datetime(2001, 1, 3)
        index = ["a", "b", "c"]
        result = Series(data, index=index)
        expected = Series(
            [datetime(2001, 1, 1), iNaT, datetime(2001, 1, 3)],
            index=index,
            dtype="M8[ns]",
        )
        tm.assert_series_equal(result, expected)

        data[1] = datetime(2001, 1, 2)
        result = Series(data, index=index)
        expected = Series(
            [datetime(2001, 1, 1), datetime(2001, 1, 2), datetime(2001, 1, 3)],
            index=index,
            dtype="M8[ns]",
        )
        tm.assert_series_equal(result, expected)

    def test_constructor_maskedarray_hardened(self):
        # Check numpy masked arrays with hard masks -- from GH24574
        data = ma.masked_all((3,), dtype=float).harden_mask()
        result = Series(data)
        expected = Series([np.nan, np.nan, np.nan])
        tm.assert_series_equal(result, expected)

    def test_series_ctor_plus_datetimeindex(self):
        rng = date_range("20090415", "20090519", freq="B")
        data = {k: 1 for k in rng}

        result = Series(data, index=rng)
        assert result.index is rng

    def test_constructor_default_index(self):
        s = Series([0, 1, 2])
        tm.assert_index_equal(s.index, Index(range(3)), exact=True)

    @pytest.mark.parametrize(
        "input",
        [
            [1, 2, 3],
            (1, 2, 3),
            list(range(3)),
            Categorical(["a", "b", "a"]),
            (i for i in range(3)),
            map(lambda x: x, range(3)),
        ],
    )
    def test_constructor_index_mismatch(self, input):
        # GH 19342
        # test that construction of a Series with an index of different length
        # raises an error
        msg = r"Length of values \(3\) does not match length of index \(4\)"
        with pytest.raises(ValueError, match=msg):
            Series(input, index=np.arange(4))

    def test_constructor_numpy_scalar(self):
        # GH 19342
        # construction with a numpy scalar
        # should not raise
        result = Series(np.array(100), index=np.arange(4), dtype="int64")
        expected = Series(100, index=np.arange(4), dtype="int64")
        tm.assert_series_equal(result, expected)

    def test_constructor_broadcast_list(self):
        # GH 19342
        # construction with single-element container and index
        # should raise
        msg = r"Length of values \(1\) does not match length of index \(3\)"
        with pytest.raises(ValueError, match=msg):
            Series(["foo"], index=["a", "b", "c"])

    def test_constructor_corner(self):
        df = tm.makeTimeDataFrame()
        objs = [df, df]
        s = Series(objs, index=[0, 1])
        assert isinstance(s, Series)

    def test_constructor_sanitize(self):
        s = Series(np.array([1.0, 1.0, 8.0]), dtype="i8")
        assert s.dtype == np.dtype("i8")

        msg = "float-dtype values containing NaN and an integer dtype"
        with tm.assert_produces_warning(FutureWarning, match=msg):
            ser = Series(np.array([1.0, 1.0, np.nan]), copy=True, dtype="i8")
        assert ser.dtype == np.dtype("f8")

    def test_constructor_copy(self):
        # GH15125
        # test dtype parameter has no side effects on copy=True
        for data in [[1.0], np.array([1.0])]:
            x = Series(data)
            y = Series(x, copy=True, dtype=float)

            # copy=True maintains original data in Series
            tm.assert_series_equal(x, y)

            # changes to origin of copy does not affect the copy
            x[0] = 2.0
            assert not x.equals(y)
            assert x[0] == 2.0
            assert y[0] == 1.0

    @td.skip_array_manager_invalid_test  # TODO(ArrayManager) rewrite test
    @pytest.mark.parametrize(
        "index",
        [
            date_range("20170101", periods=3, tz="US/Eastern"),
            date_range("20170101", periods=3),
            timedelta_range("1 day", periods=3),
            period_range("2012Q1", periods=3, freq="Q"),
            Index(list("abc")),
            Int64Index([1, 2, 3]),
            RangeIndex(0, 3),
        ],
        ids=lambda x: type(x).__name__,
    )
    def test_constructor_limit_copies(self, index):
        # GH 17449
        # limit copies of input
        s = Series(index)

        # we make 1 copy; this is just a smoke test here
        assert s._mgr.blocks[0].values is not index

    def test_constructor_pass_none(self):
        with tm.assert_produces_warning(FutureWarning):
            s = Series(None, index=range(5))
        assert s.dtype == np.float64

        s = Series(None, index=range(5), dtype=object)
        assert s.dtype == np.object_

        # GH 7431
        # inference on the index
        with tm.assert_produces_warning(FutureWarning):
            s = Series(index=np.array([None]))
            expected = Series(index=Index([None]))
        tm.assert_series_equal(s, expected)

    def test_constructor_pass_nan_nat(self):
        # GH 13467
        exp = Series([np.nan, np.nan], dtype=np.float64)
        assert exp.dtype == np.float64
        tm.assert_series_equal(Series([np.nan, np.nan]), exp)
        tm.assert_series_equal(Series(np.array([np.nan, np.nan])), exp)

        exp = Series([NaT, NaT])
        assert exp.dtype == "datetime64[ns]"
        tm.assert_series_equal(Series([NaT, NaT]), exp)
        tm.assert_series_equal(Series(np.array([NaT, NaT])), exp)

        tm.assert_series_equal(Series([NaT, np.nan]), exp)
        tm.assert_series_equal(Series(np.array([NaT, np.nan])), exp)

        tm.assert_series_equal(Series([np.nan, NaT]), exp)
        tm.assert_series_equal(Series(np.array([np.nan, NaT])), exp)

    def test_constructor_cast(self):
        msg = "could not convert string to float"
        with pytest.raises(ValueError, match=msg):
            Series(["a", "b", "c"], dtype=float)

    def test_constructor_signed_int_overflow_deprecation(self):
        # GH#41734 disallow silent overflow
        msg = "Values are too large to be losslessly cast"
        numpy_warning = DeprecationWarning if is_numpy_dev else None
        with tm.assert_produces_warning(
            (FutureWarning, numpy_warning), match=msg, check_stacklevel=False
        ):
            ser = Series([1, 200, 923442], dtype="int8")

        expected = Series([1, -56, 50], dtype="int8")
        tm.assert_series_equal(ser, expected)

        with tm.assert_produces_warning(
            (FutureWarning, numpy_warning), match=msg, check_stacklevel=False
        ):
            ser = Series([1, 200, 923442], dtype="uint8")

        expected = Series([1, 200, 50], dtype="uint8")
        tm.assert_series_equal(ser, expected)

    @pytest.mark.parametrize(
        "values",
        [
            np.array([1], dtype=np.uint16),
            np.array([1], dtype=np.uint32),
            np.array([1], dtype=np.uint64),
            [np.uint16(1)],
            [np.uint32(1)],
            [np.uint64(1)],
        ],
    )
    def test_constructor_numpy_uints(self, values):
        # GH#47294
        value = values[0]
        result = Series(values)

        assert result[0].dtype == value.dtype
        assert result[0] == value

    def test_constructor_unsigned_dtype_overflow(self, any_unsigned_int_numpy_dtype):
        # see gh-15832
        msg = "Trying to coerce negative values to unsigned integers"
        with pytest.raises(OverflowError, match=msg):
            Series([-1], dtype=any_unsigned_int_numpy_dtype)

    def test_constructor_floating_data_int_dtype(self, frame_or_series):
        # GH#40110
        arr = np.random.randn(2)

        if frame_or_series is Series:
            # Long-standing behavior has been to ignore the dtype on these;
            #  not clear if this is what we want long-term
            expected = frame_or_series(arr)

            res = frame_or_series(arr, dtype="i8")
            tm.assert_equal(res, expected)

            res = frame_or_series(list(arr), dtype="i8")
            tm.assert_equal(res, expected)

        else:
            msg = "passing float-dtype values and an integer dtype"
            with tm.assert_produces_warning(FutureWarning, match=msg):
                # DataFrame will behave like Series
                frame_or_series(arr, dtype="i8")
            with tm.assert_produces_warning(FutureWarning, match=msg):
                # DataFrame will behave like Series
                frame_or_series(list(arr), dtype="i8")

        # When we have NaNs, we silently ignore the integer dtype
        arr[0] = np.nan
        expected = frame_or_series(arr)
        msg = "passing float-dtype values containing NaN and an integer dtype"
        with tm.assert_produces_warning(FutureWarning, match=msg):
            obj = frame_or_series(arr, dtype="i8")
        tm.assert_equal(obj, expected)

        with tm.assert_produces_warning(FutureWarning, match=msg):
            # same behavior if we pass list instead of the ndarray
            obj = frame_or_series(list(arr), dtype="i8")
        tm.assert_equal(obj, expected)

        # float array that can be losslessly cast to integers
        arr = np.array([1.0, 2.0], dtype="float64")
        expected = frame_or_series(arr.astype("i8"))

        obj = frame_or_series(arr, dtype="i8")
        tm.assert_equal(obj, expected)

        obj = frame_or_series(list(arr), dtype="i8")
        tm.assert_equal(obj, expected)

    def test_constructor_coerce_float_fail(self, any_int_numpy_dtype):
        # see gh-15832
        # Updated: make sure we treat this list the same as we would treat
        #  the equivalent ndarray
        vals = [1, 2, 3.5]

        res = Series(vals, dtype=any_int_numpy_dtype)
        expected = Series(np.array(vals), dtype=any_int_numpy_dtype)
        tm.assert_series_equal(res, expected)
        alt = Series(np.array(vals))  # i.e. we ignore the dtype kwd
        tm.assert_series_equal(alt, expected)

    def test_constructor_coerce_float_valid(self, float_numpy_dtype):
        s = Series([1, 2, 3.5], dtype=float_numpy_dtype)
        expected = Series([1, 2, 3.5]).astype(float_numpy_dtype)
        tm.assert_series_equal(s, expected)

    def test_constructor_invalid_coerce_ints_with_float_nan(self, any_int_numpy_dtype):
        # GH 22585
        # Updated: make sure we treat this list the same as we would treat the
        # equivalent ndarray
        vals = [1, 2, np.nan]
        msg = "In a future version, passing float-dtype values containing NaN"
        with tm.assert_produces_warning(FutureWarning, match=msg):
            res = Series(vals, dtype=any_int_numpy_dtype)
        with tm.assert_produces_warning(FutureWarning, match=msg):
            expected = Series(np.array(vals), dtype=any_int_numpy_dtype)
        tm.assert_series_equal(res, expected)
        assert np.isnan(expected.iloc[-1])

    def test_constructor_dtype_no_cast(self):
        # see gh-1572
        s = Series([1, 2, 3])
        s2 = Series(s, dtype=np.int64)

        s2[1] = 5
        assert s[1] == 5

    def test_constructor_datelike_coercion(self):

        # GH 9477
        # incorrectly inferring on dateimelike looking when object dtype is
        # specified
        s = Series([Timestamp("20130101"), "NOV"], dtype=object)
        assert s.iloc[0] == Timestamp("20130101")
        assert s.iloc[1] == "NOV"
        assert s.dtype == object

    def test_constructor_datelike_coercion2(self):
        # the dtype was being reset on the slicing and re-inferred to datetime
        # even thought the blocks are mixed
        belly = "216 3T19".split()
        wing1 = "2T15 4H19".split()
        wing2 = "416 4T20".split()
        mat = pd.to_datetime("2016-01-22 2019-09-07".split())
        df = DataFrame({"wing1": wing1, "wing2": wing2, "mat": mat}, index=belly)

        result = df.loc["3T19"]
        assert result.dtype == object
        result = df.loc["216"]
        assert result.dtype == object

    def test_constructor_mixed_int_and_timestamp(self, frame_or_series):
        # specifically Timestamp with nanos, not datetimes
        objs = [Timestamp(9), 10, NaT.value]
        result = frame_or_series(objs, dtype="M8[ns]")

        expected = frame_or_series([Timestamp(9), Timestamp(10), NaT])
        tm.assert_equal(result, expected)

    def test_constructor_datetimes_with_nulls(self):
        # gh-15869
        for arr in [
            np.array([None, None, None, None, datetime.now(), None]),
            np.array([None, None, datetime.now(), None]),
        ]:
            result = Series(arr)
            assert result.dtype == "M8[ns]"

    def test_constructor_dtype_datetime64(self):

        s = Series(iNaT, dtype="M8[ns]", index=range(5))
        assert isna(s).all()

        # in theory this should be all nulls, but since
        # we are not specifying a dtype is ambiguous
        s = Series(iNaT, index=range(5))
        assert not isna(s).all()

        s = Series(np.nan, dtype="M8[ns]", index=range(5))
        assert isna(s).all()

        s = Series([datetime(2001, 1, 2, 0, 0), iNaT], dtype="M8[ns]")
        assert isna(s[1])
        assert s.dtype == "M8[ns]"

        s = Series([datetime(2001, 1, 2, 0, 0), np.nan], dtype="M8[ns]")
        assert isna(s[1])
        assert s.dtype == "M8[ns]"

    def test_constructor_dtype_datetime64_10(self):
        # GH3416
        pydates = [datetime(2013, 1, 1), datetime(2013, 1, 2), datetime(2013, 1, 3)]
        dates = [np.datetime64(x) for x in pydates]

        ser = Series(dates)
        assert ser.dtype == "M8[ns]"

        ser.iloc[0] = np.nan
        assert ser.dtype == "M8[ns]"

        # GH3414 related
<<<<<<< HEAD
        expected = Series(
            pydates,
            dtype="datetime64[ns]",
        )
=======
        expected = Series(pydates, dtype="datetime64[ms]")
>>>>>>> 796b8703

        result = Series(Series(dates).view(np.int64) / 1000000, dtype="M8[ms]")
        tm.assert_series_equal(result, expected)

        result = Series(dates, dtype="datetime64[ms]")
        tm.assert_series_equal(result, expected)

        expected = Series(
            [NaT, datetime(2013, 1, 2), datetime(2013, 1, 3)], dtype="datetime64[ns]"
        )
        result = Series([np.nan] + dates[1:], dtype="datetime64[ns]")
        tm.assert_series_equal(result, expected)

    def test_constructor_dtype_datetime64_11(self):
        pydates = [datetime(2013, 1, 1), datetime(2013, 1, 2), datetime(2013, 1, 3)]
        dates = [np.datetime64(x) for x in pydates]

        dts = Series(dates, dtype="datetime64[ns]")

        # valid astype
        dts.astype("int64")

        # invalid casting
        msg = r"cannot astype a datetimelike from \[datetime64\[ns\]\] to \[int32\]"
        with pytest.raises(TypeError, match=msg):
            dts.astype("int32")

        # ints are ok
        # we test with np.int64 to get similar results on
        # windows / 32-bit platforms
        result = Series(dts, dtype=np.int64)
        expected = Series(dts.astype(np.int64))
        tm.assert_series_equal(result, expected)

    def test_constructor_dtype_datetime64_9(self):
        # invalid dates can be help as object
        result = Series([datetime(2, 1, 1)])
        assert result[0] == datetime(2, 1, 1, 0, 0)

        result = Series([datetime(3000, 1, 1)])
        assert result[0] == datetime(3000, 1, 1, 0, 0)

    def test_constructor_dtype_datetime64_8(self):
        # don't mix types
        result = Series([Timestamp("20130101"), 1], index=["a", "b"])
        assert result["a"] == Timestamp("20130101")
        assert result["b"] == 1

    def test_constructor_dtype_datetime64_7(self):
        # GH6529
        # coerce datetime64 non-ns properly
        dates = date_range("01-Jan-2015", "01-Dec-2015", freq="M")
        values2 = dates.view(np.ndarray).astype("datetime64[ns]")
        expected = Series(values2, index=dates)

        for unit in ["s", "D", "ms", "us", "ns"]:
            dtype = np.dtype(f"M8[{unit}]")
            values1 = dates.view(np.ndarray).astype(dtype)
            result = Series(values1, dates)
            if unit == "D":
                # for unit="D" we cast to nearest-supported reso, i.e. "s"
                dtype = np.dtype("M8[s]")
            assert result.dtype == dtype
            tm.assert_series_equal(result, expected.astype(dtype))

        # GH 13876
        # coerce to non-ns to object properly
        expected = Series(values2, index=dates, dtype=object)
        for dtype in ["s", "D", "ms", "us", "ns"]:
            values1 = dates.view(np.ndarray).astype(f"M8[{dtype}]")
            result = Series(values1, index=dates, dtype=object)
            tm.assert_series_equal(result, expected)

        # leave datetime.date alone
        dates2 = np.array([d.date() for d in dates.to_pydatetime()], dtype=object)
        series1 = Series(dates2, dates)
        tm.assert_numpy_array_equal(series1.values, dates2)
        assert series1.dtype == object

    def test_constructor_dtype_datetime64_6(self):
        # these will correctly infer a datetime
        msg = "containing strings is deprecated"

        with tm.assert_produces_warning(FutureWarning, match=msg):
            ser = Series([None, NaT, "2013-08-05 15:30:00.000001"])
        assert ser.dtype == "datetime64[ns]"

        with tm.assert_produces_warning(FutureWarning, match=msg):
            ser = Series([np.nan, NaT, "2013-08-05 15:30:00.000001"])
        assert ser.dtype == "datetime64[ns]"

        with tm.assert_produces_warning(FutureWarning, match=msg):
            ser = Series([NaT, None, "2013-08-05 15:30:00.000001"])
        assert ser.dtype == "datetime64[ns]"

        with tm.assert_produces_warning(FutureWarning, match=msg):
            ser = Series([NaT, np.nan, "2013-08-05 15:30:00.000001"])
        assert ser.dtype == "datetime64[ns]"

    def test_constructor_dtype_datetime64_5(self):
        # tz-aware (UTC and other tz's)
        # GH 8411
        dr = date_range("20130101", periods=3)
        assert Series(dr).iloc[0].tz is None
        dr = date_range("20130101", periods=3, tz="UTC")
        assert str(Series(dr).iloc[0].tz) == "UTC"
        dr = date_range("20130101", periods=3, tz="US/Eastern")
        assert str(Series(dr).iloc[0].tz) == "US/Eastern"

    def test_constructor_dtype_datetime64_4(self):
        # non-convertible
        s = Series([1479596223000, -1479590, NaT])
        assert s.dtype == "object"
        assert s[2] is NaT
        assert "NaT" in str(s)

    def test_constructor_dtype_datetime64_3(self):
        # if we passed a NaT it remains
        s = Series([datetime(2010, 1, 1), datetime(2, 1, 1), NaT])
        assert s.dtype == "object"
        assert s[2] is NaT
        assert "NaT" in str(s)

    def test_constructor_dtype_datetime64_2(self):
        # if we passed a nan it remains
        s = Series([datetime(2010, 1, 1), datetime(2, 1, 1), np.nan])
        assert s.dtype == "object"
        assert s[2] is np.nan
        assert "NaN" in str(s)

    def test_constructor_with_datetime_tz(self):

        # 8260
        # support datetime64 with tz

        dr = date_range("20130101", periods=3, tz="US/Eastern")
        s = Series(dr)
        assert s.dtype.name == "datetime64[ns, US/Eastern]"
        assert s.dtype == "datetime64[ns, US/Eastern]"
        assert is_datetime64tz_dtype(s.dtype)
        assert "datetime64[ns, US/Eastern]" in str(s)

        # export
        result = s.values
        assert isinstance(result, np.ndarray)
        assert result.dtype == "datetime64[ns]"

        exp = DatetimeIndex(result)
        exp = exp.tz_localize("UTC").tz_convert(tz=s.dt.tz)
        tm.assert_index_equal(dr, exp)

        # indexing
        result = s.iloc[0]
        assert result == Timestamp("2013-01-01 00:00:00-0500", tz="US/Eastern")
        result = s[0]
        assert result == Timestamp("2013-01-01 00:00:00-0500", tz="US/Eastern")

        result = s[Series([True, True, False], index=s.index)]
        tm.assert_series_equal(result, s[0:2])

        result = s.iloc[0:1]
        tm.assert_series_equal(result, Series(dr[0:1]))

        # concat
        result = pd.concat([s.iloc[0:1], s.iloc[1:]])
        tm.assert_series_equal(result, s)

        # short str
        assert "datetime64[ns, US/Eastern]" in str(s)

        # formatting with NaT
        result = s.shift()
        assert "datetime64[ns, US/Eastern]" in str(result)
        assert "NaT" in str(result)

        # long str
        t = Series(date_range("20130101", periods=1000, tz="US/Eastern"))
        assert "datetime64[ns, US/Eastern]" in str(t)

        result = DatetimeIndex(s, freq="infer")
        tm.assert_index_equal(result, dr)

    def test_constructor_with_datetime_tz4(self):
        # inference
        s = Series(
            [
                Timestamp("2013-01-01 13:00:00-0800", tz="US/Pacific"),
                Timestamp("2013-01-02 14:00:00-0800", tz="US/Pacific"),
            ]
        )
        assert s.dtype == "datetime64[ns, US/Pacific]"
        assert lib.infer_dtype(s, skipna=True) == "datetime64"

    def test_constructor_with_datetime_tz3(self):
        s = Series(
            [
                Timestamp("2013-01-01 13:00:00-0800", tz="US/Pacific"),
                Timestamp("2013-01-02 14:00:00-0800", tz="US/Eastern"),
            ]
        )
        assert s.dtype == "object"
        assert lib.infer_dtype(s, skipna=True) == "datetime"

    def test_constructor_with_datetime_tz2(self):
        # with all NaT
        s = Series(NaT, index=[0, 1], dtype="datetime64[ns, US/Eastern]")
        expected = Series(DatetimeIndex(["NaT", "NaT"], tz="US/Eastern"))
        tm.assert_series_equal(s, expected)

    def test_constructor_no_partial_datetime_casting(self):
        # GH#40111
        vals = [
            "nan",
            Timestamp("1990-01-01"),
            "2015-03-14T16:15:14.123-08:00",
            "2019-03-04T21:56:32.620-07:00",
            None,
        ]
        ser = Series(vals)
        assert all(ser[i] is vals[i] for i in range(len(vals)))

    @pytest.mark.parametrize("arr_dtype", [np.int64, np.float64])
    @pytest.mark.parametrize("kind", ["M", "m"])
    @pytest.mark.parametrize("unit", ["ns", "us", "ms", "s", "h", "m", "D"])
    def test_construction_to_datetimelike_unit(self, arr_dtype, kind, unit):
        # tests all units
        # gh-19223
        # TODO: GH#19223 was about .astype, doesn't belong here
        dtype = f"{kind}8[{unit}]"
        arr = np.array([1, 2, 3], dtype=arr_dtype)
        ser = Series(arr)
        result = ser.astype(dtype)

        expected = Series(arr.astype(dtype))

        if unit in ["ns", "us", "ms", "s"]:
            assert result.dtype == dtype
            assert expected.dtype == dtype
        else:
            # Otherwise we cast to nearest-supported unit, i.e. seconds
            assert result.dtype == f"{kind}8[s]"
            assert expected.dtype == f"{kind}8[s]"

        tm.assert_series_equal(result, expected)

    @pytest.mark.parametrize("arg", ["2013-01-01 00:00:00", NaT, np.nan, None])
    def test_constructor_with_naive_string_and_datetimetz_dtype(self, arg):
        # GH 17415: With naive string
        result = Series([arg], dtype="datetime64[ns, CET]")
        expected = Series(Timestamp(arg)).dt.tz_localize("CET")
        tm.assert_series_equal(result, expected)

    def test_constructor_datetime64_bigendian(self):
        # GH#30976
        ms = np.datetime64(1, "ms")
        arr = np.array([np.datetime64(1, "ms")], dtype=">M8[ms]")

        result = Series(arr)
        expected = Series([Timestamp(ms)]).astype("M8[ms]")
        assert expected.dtype == "M8[ms]"
        tm.assert_series_equal(result, expected)

    @pytest.mark.parametrize("interval_constructor", [IntervalIndex, IntervalArray])
    def test_construction_interval(self, interval_constructor):
        # construction from interval & array of intervals
        intervals = interval_constructor.from_breaks(np.arange(3), closed="right")
        result = Series(intervals)
        assert result.dtype == "interval[int64, right]"
        tm.assert_index_equal(Index(result.values), Index(intervals))

    @pytest.mark.parametrize(
        "data_constructor", [list, np.array], ids=["list", "ndarray[object]"]
    )
    def test_constructor_infer_interval(self, data_constructor):
        # GH 23563: consistent closed results in interval dtype
        data = [Interval(0, 1), Interval(0, 2), None]
        result = Series(data_constructor(data))
        expected = Series(IntervalArray(data))
        assert result.dtype == "interval[float64, right]"
        tm.assert_series_equal(result, expected)

    @pytest.mark.parametrize(
        "data_constructor", [list, np.array], ids=["list", "ndarray[object]"]
    )
    def test_constructor_interval_mixed_closed(self, data_constructor):
        # GH 23563: mixed closed results in object dtype (not interval dtype)
        data = [Interval(0, 1, closed="both"), Interval(0, 2, closed="neither")]
        result = Series(data_constructor(data))
        assert result.dtype == object
        assert result.tolist() == data

    def test_construction_consistency(self):

        # make sure that we are not re-localizing upon construction
        # GH 14928
        ser = Series(date_range("20130101", periods=3, tz="US/Eastern"))

        result = Series(ser, dtype=ser.dtype)
        tm.assert_series_equal(result, ser)

        result = Series(ser.dt.tz_convert("UTC"), dtype=ser.dtype)
        tm.assert_series_equal(result, ser)

        msg = "will interpret the data as wall-times"
        with tm.assert_produces_warning(FutureWarning, match=msg):
            # deprecate behavior inconsistent with DatetimeIndex GH#33401
            result = Series(ser.values, dtype=ser.dtype)
        tm.assert_series_equal(result, ser)

        with tm.assert_produces_warning(None):
            # one suggested alternative to the deprecated usage
            middle = Series(ser.values).dt.tz_localize("UTC")
            result = middle.dt.tz_convert(ser.dtype.tz)
        tm.assert_series_equal(result, ser)

        with tm.assert_produces_warning(None):
            # the other suggested alternative to the deprecated usage
            result = Series(ser.values.view("int64"), dtype=ser.dtype)
        tm.assert_series_equal(result, ser)

    @pytest.mark.parametrize(
        "data_constructor", [list, np.array], ids=["list", "ndarray[object]"]
    )
    def test_constructor_infer_period(self, data_constructor):
        data = [Period("2000", "D"), Period("2001", "D"), None]
        result = Series(data_constructor(data))
        expected = Series(period_array(data))
        tm.assert_series_equal(result, expected)
        assert result.dtype == "Period[D]"

    @pytest.mark.xfail(reason="PeriodDtype Series not supported yet")
    def test_construct_from_ints_including_iNaT_scalar_period_dtype(self):
        series = Series([0, 1000, 2000, pd._libs.iNaT], dtype="period[D]")

        val = series[3]
        assert isna(val)

        series[2] = val
        assert isna(series[2])

    def test_constructor_period_incompatible_frequency(self):
        data = [Period("2000", "D"), Period("2001", "A")]
        result = Series(data)
        assert result.dtype == object
        assert result.tolist() == data

    def test_constructor_periodindex(self):
        # GH7932
        # converting a PeriodIndex when put in a Series

        pi = period_range("20130101", periods=5, freq="D")
        s = Series(pi)
        assert s.dtype == "Period[D]"
        expected = Series(pi.astype(object))
        tm.assert_series_equal(s, expected)

    def test_constructor_dict(self):
        d = {"a": 0.0, "b": 1.0, "c": 2.0}

        result = Series(d)
        expected = Series(d, index=sorted(d.keys()))
        tm.assert_series_equal(result, expected)

        result = Series(d, index=["b", "c", "d", "a"])
        expected = Series([1, 2, np.nan, 0], index=["b", "c", "d", "a"])
        tm.assert_series_equal(result, expected)

        pidx = tm.makePeriodIndex(100)
        d = {pidx[0]: 0, pidx[1]: 1}
        result = Series(d, index=pidx)
        expected = Series(np.nan, pidx, dtype=np.float64)
        expected.iloc[0] = 0
        expected.iloc[1] = 1
        tm.assert_series_equal(result, expected)

    def test_constructor_dict_list_value_explicit_dtype(self):
        # GH 18625
        d = {"a": [[2], [3], [4]]}
        result = Series(d, index=["a"], dtype="object")
        expected = Series(d, index=["a"])
        tm.assert_series_equal(result, expected)

    def test_constructor_dict_order(self):
        # GH19018
        # initialization ordering: by insertion order if python>= 3.6, else
        # order by value
        d = {"b": 1, "a": 0, "c": 2}
        result = Series(d)
        expected = Series([1, 0, 2], index=list("bac"))
        tm.assert_series_equal(result, expected)

    def test_constructor_dict_extension(self, ea_scalar_and_dtype):
        ea_scalar, ea_dtype = ea_scalar_and_dtype
        d = {"a": ea_scalar}
        result = Series(d, index=["a"])
        expected = Series(ea_scalar, index=["a"], dtype=ea_dtype)

        assert result.dtype == ea_dtype

        tm.assert_series_equal(result, expected)

    @pytest.mark.parametrize("value", [2, np.nan, None, float("nan")])
    def test_constructor_dict_nan_key(self, value):
        # GH 18480
        d = {1: "a", value: "b", float("nan"): "c", 4: "d"}
        result = Series(d).sort_values()
        expected = Series(["a", "b", "c", "d"], index=[1, value, np.nan, 4])
        tm.assert_series_equal(result, expected)

        # MultiIndex:
        d = {(1, 1): "a", (2, np.nan): "b", (3, value): "c"}
        result = Series(d).sort_values()
        expected = Series(
            ["a", "b", "c"], index=Index([(1, 1), (2, np.nan), (3, value)])
        )
        tm.assert_series_equal(result, expected)

    def test_constructor_dict_datetime64_index(self):
        # GH 9456

        dates_as_str = ["1984-02-19", "1988-11-06", "1989-12-03", "1990-03-15"]
        values = [42544017.198965244, 1234565, 40512335.181958228, -1]

        def create_data(constructor):
            return dict(zip((constructor(x) for x in dates_as_str), values))

        data_datetime64 = create_data(np.datetime64)
        data_datetime = create_data(lambda x: datetime.strptime(x, "%Y-%m-%d"))
        data_Timestamp = create_data(Timestamp)

        expected = Series(values, (Timestamp(x) for x in dates_as_str))

        result_datetime64 = Series(data_datetime64)
        result_datetime = Series(data_datetime)
        result_Timestamp = Series(data_Timestamp)

        tm.assert_series_equal(result_datetime64, expected)
        tm.assert_series_equal(result_datetime, expected)
        tm.assert_series_equal(result_Timestamp, expected)

    def test_constructor_dict_tuple_indexer(self):
        # GH 12948
        data = {(1, 1, None): -1.0}
        result = Series(data)
        expected = Series(
            -1.0, index=MultiIndex(levels=[[1], [1], [np.nan]], codes=[[0], [0], [-1]])
        )
        tm.assert_series_equal(result, expected)

    def test_constructor_mapping(self, non_dict_mapping_subclass):
        # GH 29788
        ndm = non_dict_mapping_subclass({3: "three"})
        result = Series(ndm)
        expected = Series(["three"], index=[3])

        tm.assert_series_equal(result, expected)

    def test_constructor_list_of_tuples(self):
        data = [(1, 1), (2, 2), (2, 3)]
        s = Series(data)
        assert list(s) == data

    def test_constructor_tuple_of_tuples(self):
        data = ((1, 1), (2, 2), (2, 3))
        s = Series(data)
        assert tuple(s) == data

    def test_constructor_dict_of_tuples(self):
        data = {(1, 2): 3, (None, 5): 6}
        result = Series(data).sort_values()
        expected = Series([3, 6], index=MultiIndex.from_tuples([(1, 2), (None, 5)]))
        tm.assert_series_equal(result, expected)

    # https://github.com/pandas-dev/pandas/issues/22698
    @pytest.mark.filterwarnings("ignore:elementwise comparison:FutureWarning")
    def test_fromDict(self):
        data = {"a": 0, "b": 1, "c": 2, "d": 3}

        series = Series(data)
        tm.assert_is_sorted(series.index)

        data = {"a": 0, "b": "1", "c": "2", "d": datetime.now()}
        series = Series(data)
        assert series.dtype == np.object_

        data = {"a": 0, "b": "1", "c": "2", "d": "3"}
        series = Series(data)
        assert series.dtype == np.object_

        data = {"a": "0", "b": "1"}
        series = Series(data, dtype=float)
        assert series.dtype == np.float64

    def test_fromValue(self, datetime_series):

        nans = Series(np.NaN, index=datetime_series.index, dtype=np.float64)
        assert nans.dtype == np.float_
        assert len(nans) == len(datetime_series)

        strings = Series("foo", index=datetime_series.index)
        assert strings.dtype == np.object_
        assert len(strings) == len(datetime_series)

        d = datetime.now()
        dates = Series(d, index=datetime_series.index)
        assert dates.dtype == "M8[ns]"
        assert len(dates) == len(datetime_series)

        # GH12336
        # Test construction of categorical series from value
        categorical = Series(0, index=datetime_series.index, dtype="category")
        expected = Series(0, index=datetime_series.index).astype("category")
        assert categorical.dtype == "category"
        assert len(categorical) == len(datetime_series)
        tm.assert_series_equal(categorical, expected)

    def test_constructor_dtype_timedelta64(self):

        # basic
        td = Series([timedelta(days=i) for i in range(3)])
        assert td.dtype == "timedelta64[ns]"

        td = Series([timedelta(days=1)])
        assert td.dtype == "timedelta64[ns]"

        td = Series([timedelta(days=1), timedelta(days=2), np.timedelta64(1, "s")])

        assert td.dtype == "timedelta64[ns]"

        # mixed with NaT
        td = Series([timedelta(days=1), NaT], dtype="m8[ns]")
        assert td.dtype == "timedelta64[ns]"

        td = Series([timedelta(days=1), np.nan], dtype="m8[ns]")
        assert td.dtype == "timedelta64[ns]"

        td = Series([np.timedelta64(300000000), NaT], dtype="m8[ns]")
        assert td.dtype == "timedelta64[ns]"

        # improved inference
        # GH5689
        td = Series([np.timedelta64(300000000), NaT])
        assert td.dtype == "timedelta64[ns]"

        # because iNaT is int, not coerced to timedelta
        td = Series([np.timedelta64(300000000), iNaT])
        assert td.dtype == "object"

        td = Series([np.timedelta64(300000000), np.nan])
        assert td.dtype == "timedelta64[ns]"

        td = Series([NaT, np.timedelta64(300000000)])
        assert td.dtype == "timedelta64[ns]"

        td = Series([np.timedelta64(1, "s")])
        assert td.dtype == "timedelta64[ns]"

        # valid astype
        td.astype("int64")

        # invalid casting
        msg = r"cannot astype a datetimelike from \[timedelta64\[ns\]\] to \[int32\]"
        with pytest.raises(TypeError, match=msg):
            td.astype("int32")

        # this is an invalid casting
        msg = "|".join(
            [
                "Could not convert object to NumPy timedelta",
                "Could not convert 'foo' to NumPy timedelta",
            ]
        )
        with pytest.raises(ValueError, match=msg):
            Series([timedelta(days=1), "foo"], dtype="m8[ns]")

        # leave as object here
        td = Series([timedelta(days=i) for i in range(3)] + ["foo"])
        assert td.dtype == "object"

        # these will correctly infer a timedelta
        msg = "containing strings is deprecated"
        with tm.assert_produces_warning(FutureWarning, match=msg):
            ser = Series([None, NaT, "1 Day"])
        assert ser.dtype == "timedelta64[ns]"

        with tm.assert_produces_warning(FutureWarning, match=msg):
            ser = Series([np.nan, NaT, "1 Day"])
        assert ser.dtype == "timedelta64[ns]"

        with tm.assert_produces_warning(FutureWarning, match=msg):
            ser = Series([NaT, None, "1 Day"])
        assert ser.dtype == "timedelta64[ns]"

        with tm.assert_produces_warning(FutureWarning, match=msg):
            ser = Series([NaT, np.nan, "1 Day"])
        assert ser.dtype == "timedelta64[ns]"

    # GH 16406
    def test_constructor_mixed_tz(self):
        s = Series([Timestamp("20130101"), Timestamp("20130101", tz="US/Eastern")])
        expected = Series(
            [Timestamp("20130101"), Timestamp("20130101", tz="US/Eastern")],
            dtype="object",
        )
        tm.assert_series_equal(s, expected)

    def test_NaT_scalar(self):
        series = Series([0, 1000, 2000, iNaT], dtype="M8[ns]")

        val = series[3]
        assert isna(val)

        series[2] = val
        assert isna(series[2])

    def test_NaT_cast(self):
        # GH10747
        result = Series([np.nan]).astype("M8[ns]")
        expected = Series([NaT])
        tm.assert_series_equal(result, expected)

    def test_constructor_name_hashable(self):
        for n in [777, 777.0, "name", datetime(2001, 11, 11), (1,), "\u05D0"]:
            for data in [[1, 2, 3], np.ones(3), {"a": 0, "b": 1}]:
                s = Series(data, name=n)
                assert s.name == n

    def test_constructor_name_unhashable(self):
        msg = r"Series\.name must be a hashable type"
        for n in [["name_list"], np.ones(2), {1: 2}]:
            for data in [["name_list"], np.ones(2), {1: 2}]:
                with pytest.raises(TypeError, match=msg):
                    Series(data, name=n)

    def test_auto_conversion(self):
        series = Series(list(date_range("1/1/2000", periods=10)))
        assert series.dtype == "M8[ns]"

    def test_convert_non_ns(self):
        # convert from a numpy array of non-ns timedelta64
        arr = np.array([1, 2, 3], dtype="timedelta64[s]")
        ser = Series(arr)
        assert ser.dtype == arr.dtype

        tdi = timedelta_range("00:00:01", periods=3, freq="s")
        tda = tdi._data._as_unit("s")
        expected = Series(tda)
        assert expected.dtype == arr.dtype
        tm.assert_series_equal(ser, expected)

        # convert from a numpy array of non-ns datetime64
        arr = np.array(
            ["2013-01-01", "2013-01-02", "2013-01-03"], dtype="datetime64[D]"
        )
        ser = Series(arr)
        expected = Series(date_range("20130101", periods=3, freq="D"), dtype="M8[s]")
        assert expected.dtype == "M8[s]"
        tm.assert_series_equal(ser, expected)

        arr = np.array(
            ["2013-01-01 00:00:01", "2013-01-01 00:00:02", "2013-01-01 00:00:03"],
            dtype="datetime64[s]",
        )
        ser = Series(arr)
        expected = Series(
            date_range("20130101 00:00:01", periods=3, freq="s"), dtype="M8[s]"
        )
        assert expected.dtype == "M8[s]"
        tm.assert_series_equal(ser, expected)

    @pytest.mark.parametrize(
        "index",
        [
            date_range("1/1/2000", periods=10),
            timedelta_range("1 day", periods=10),
            period_range("2000-Q1", periods=10, freq="Q"),
        ],
        ids=lambda x: type(x).__name__,
    )
    def test_constructor_cant_cast_datetimelike(self, index):

        # floats are not ok
        # strip Index to convert PeriodIndex -> Period
        # We don't care whether the error message says
        # PeriodIndex or PeriodArray
        msg = f"Cannot cast {type(index).__name__.rstrip('Index')}.*? to "

        with pytest.raises(TypeError, match=msg):
            Series(index, dtype=float)

        # ints are ok
        # we test with np.int64 to get similar results on
        # windows / 32-bit platforms
        result = Series(index, dtype=np.int64)
        expected = Series(index.astype(np.int64))
        tm.assert_series_equal(result, expected)

    @pytest.mark.parametrize(
        "index",
        [
            date_range("1/1/2000", periods=10),
            timedelta_range("1 day", periods=10),
            period_range("2000-Q1", periods=10, freq="Q"),
        ],
        ids=lambda x: type(x).__name__,
    )
    def test_constructor_cast_object(self, index):
        s = Series(index, dtype=object)
        exp = Series(index).astype(object)
        tm.assert_series_equal(s, exp)

        s = Series(Index(index, dtype=object), dtype=object)
        exp = Series(index).astype(object)
        tm.assert_series_equal(s, exp)

        s = Series(index.astype(object), dtype=object)
        exp = Series(index).astype(object)
        tm.assert_series_equal(s, exp)

    @pytest.mark.parametrize("dtype", [np.datetime64, np.timedelta64])
    def test_constructor_generic_timestamp_no_frequency(self, dtype, request):
        # see gh-15524, gh-15987
        msg = "dtype has no unit. Please pass in"

        if np.dtype(dtype).name not in ["timedelta64", "datetime64"]:
            mark = pytest.mark.xfail(reason="GH#33890 Is assigned ns unit")
            request.node.add_marker(mark)

        with pytest.raises(ValueError, match=msg):
            Series([], dtype=dtype)

    @pytest.mark.parametrize(
        "dtype,msg",
        [
            ("m8[ps]", "cannot convert timedeltalike"),
            ("M8[ps]", "cannot convert datetimelike"),
        ],
    )
    def test_constructor_generic_timestamp_bad_frequency(self, dtype, msg):
        # see gh-15524, gh-15987

        with pytest.raises(TypeError, match=msg):
            Series([], dtype=dtype)

    @pytest.mark.parametrize("dtype", [None, "uint8", "category"])
    def test_constructor_range_dtype(self, dtype):
        # GH 16804
        expected = Series([0, 1, 2, 3, 4], dtype=dtype or "int64")
        result = Series(range(5), dtype=dtype)
        tm.assert_series_equal(result, expected)

    def test_constructor_range_overflows(self):
        # GH#30173 range objects that overflow int64
        rng = range(2**63, 2**63 + 4)
        ser = Series(rng)
        expected = Series(list(rng))
        tm.assert_series_equal(ser, expected)
        assert list(ser) == list(rng)
        assert ser.dtype == np.uint64

        rng2 = range(2**63 + 4, 2**63, -1)
        ser2 = Series(rng2)
        expected2 = Series(list(rng2))
        tm.assert_series_equal(ser2, expected2)
        assert list(ser2) == list(rng2)
        assert ser2.dtype == np.uint64

        rng3 = range(-(2**63), -(2**63) - 4, -1)
        ser3 = Series(rng3)
        expected3 = Series(list(rng3))
        tm.assert_series_equal(ser3, expected3)
        assert list(ser3) == list(rng3)
        assert ser3.dtype == object

        rng4 = range(2**73, 2**73 + 4)
        ser4 = Series(rng4)
        expected4 = Series(list(rng4))
        tm.assert_series_equal(ser4, expected4)
        assert list(ser4) == list(rng4)
        assert ser4.dtype == object

    def test_constructor_tz_mixed_data(self):
        # GH 13051
        dt_list = [
            Timestamp("2016-05-01 02:03:37"),
            Timestamp("2016-04-30 19:03:37-0700", tz="US/Pacific"),
        ]
        result = Series(dt_list)
        expected = Series(dt_list, dtype=object)
        tm.assert_series_equal(result, expected)

    @pytest.mark.parametrize("pydt", [True, False])
    def test_constructor_data_aware_dtype_naive(self, tz_aware_fixture, pydt):
        # GH#25843, GH#41555, GH#33401
        tz = tz_aware_fixture
        ts = Timestamp("2019", tz=tz)
        if pydt:
            ts = ts.to_pydatetime()
        ts_naive = Timestamp("2019")

        with tm.assert_produces_warning(FutureWarning):
            result = Series([ts], dtype="datetime64[ns]")
        expected = Series([ts_naive])
        tm.assert_series_equal(result, expected)

        with tm.assert_produces_warning(FutureWarning):
            result = Series(np.array([ts], dtype=object), dtype="datetime64[ns]")
        tm.assert_series_equal(result, expected)

        with tm.assert_produces_warning(FutureWarning):
            result = Series({0: ts}, dtype="datetime64[ns]")
        tm.assert_series_equal(result, expected)

        with tm.assert_produces_warning(FutureWarning):
            result = Series(ts, index=[0], dtype="datetime64[ns]")
        tm.assert_series_equal(result, expected)

    def test_constructor_datetime64(self):
        rng = date_range("1/1/2000 00:00:00", "1/1/2000 1:59:50", freq="10s")
        dates = np.asarray(rng)

        series = Series(dates)
        assert np.issubdtype(series.dtype, np.dtype("M8[ns]"))

    def test_constructor_datetimelike_scalar_to_string_dtype(
        self, nullable_string_dtype
    ):
        # https://github.com/pandas-dev/pandas/pull/33846
        result = Series("M", index=[1, 2, 3], dtype=nullable_string_dtype)
        expected = Series(["M", "M", "M"], index=[1, 2, 3], dtype=nullable_string_dtype)
        tm.assert_series_equal(result, expected)

    @pytest.mark.parametrize(
        "values",
        [
            [np.datetime64("2012-01-01"), np.datetime64("2013-01-01")],
            ["2012-01-01", "2013-01-01"],
        ],
    )
    def test_constructor_sparse_datetime64(self, values):
        # https://github.com/pandas-dev/pandas/issues/35762
        dtype = pd.SparseDtype("datetime64[ns]")
        result = Series(values, dtype=dtype)
        arr = pd.arrays.SparseArray(values, dtype=dtype)
        expected = Series(arr)
        tm.assert_series_equal(result, expected)

    def test_construction_from_ordered_collection(self):
        # https://github.com/pandas-dev/pandas/issues/36044
        result = Series({"a": 1, "b": 2}.keys())
        expected = Series(["a", "b"])
        tm.assert_series_equal(result, expected)

        result = Series({"a": 1, "b": 2}.values())
        expected = Series([1, 2])
        tm.assert_series_equal(result, expected)

    def test_construction_from_large_int_scalar_no_overflow(self):
        # https://github.com/pandas-dev/pandas/issues/36291
        n = 1_000_000_000_000_000_000_000
        result = Series(n, index=[0])
        expected = Series(n)
        tm.assert_series_equal(result, expected)

    def test_constructor_list_of_periods_infers_period_dtype(self):
        series = Series(list(period_range("2000-01-01", periods=10, freq="D")))
        assert series.dtype == "Period[D]"

        series = Series(
            [Period("2011-01-01", freq="D"), Period("2011-02-01", freq="D")]
        )
        assert series.dtype == "Period[D]"

    def test_constructor_subclass_dict(self, dict_subclass):
        data = dict_subclass((x, 10.0 * x) for x in range(10))
        series = Series(data)
        expected = Series(dict(data.items()))
        tm.assert_series_equal(series, expected)

    def test_constructor_ordereddict(self):
        # GH3283
        data = OrderedDict((f"col{i}", np.random.random()) for i in range(12))

        series = Series(data)
        expected = Series(list(data.values()), list(data.keys()))
        tm.assert_series_equal(series, expected)

        # Test with subclass
        class A(OrderedDict):
            pass

        series = Series(A(data))
        tm.assert_series_equal(series, expected)

    def test_constructor_dict_multiindex(self):
        d = {("a", "a"): 0.0, ("b", "a"): 1.0, ("b", "c"): 2.0}
        _d = sorted(d.items())
        result = Series(d)
        expected = Series(
            [x[1] for x in _d], index=MultiIndex.from_tuples([x[0] for x in _d])
        )
        tm.assert_series_equal(result, expected)

        d["z"] = 111.0
        _d.insert(0, ("z", d["z"]))
        result = Series(d)
        expected = Series(
            [x[1] for x in _d], index=Index([x[0] for x in _d], tupleize_cols=False)
        )
        result = result.reindex(index=expected.index)
        tm.assert_series_equal(result, expected)

    def test_constructor_dict_multiindex_reindex_flat(self):
        # construction involves reindexing with a MultiIndex corner case
        data = {("i", "i"): 0, ("i", "j"): 1, ("j", "i"): 2, "j": np.nan}
        expected = Series(data)

        result = Series(expected[:-1].to_dict(), index=expected.index)
        tm.assert_series_equal(result, expected)

    def test_constructor_dict_timedelta_index(self):
        # GH #12169 : Resample category data with timedelta index
        # construct Series from dict as data and TimedeltaIndex as index
        # will result NaN in result Series data
        expected = Series(
            data=["A", "B", "C"], index=pd.to_timedelta([0, 10, 20], unit="s")
        )

        result = Series(
            data={
                pd.to_timedelta(0, unit="s"): "A",
                pd.to_timedelta(10, unit="s"): "B",
                pd.to_timedelta(20, unit="s"): "C",
            },
            index=pd.to_timedelta([0, 10, 20], unit="s"),
        )
        tm.assert_series_equal(result, expected)

    def test_constructor_infer_index_tz(self):
        values = [188.5, 328.25]
        tzinfo = tzoffset(None, 7200)
        index = [
            datetime(2012, 5, 11, 11, tzinfo=tzinfo),
            datetime(2012, 5, 11, 12, tzinfo=tzinfo),
        ]
        series = Series(data=values, index=index)

        assert series.index.tz == tzinfo

        # it works! GH#2443
        repr(series.index[0])

    def test_constructor_with_pandas_dtype(self):
        # going through 2D->1D path
        vals = [(1,), (2,), (3,)]
        ser = Series(vals)
        dtype = ser.array.dtype  # PandasDtype
        ser2 = Series(vals, dtype=dtype)
        tm.assert_series_equal(ser, ser2)

    def test_constructor_int_dtype_missing_values(self):
        # GH#43017
        result = Series(index=[0], dtype="int64")
        expected = Series(np.nan, index=[0], dtype="float64")
        tm.assert_series_equal(result, expected)

    def test_constructor_bool_dtype_missing_values(self):
        # GH#43018
        result = Series(index=[0], dtype="bool")
        expected = Series(True, index=[0], dtype="bool")
        tm.assert_series_equal(result, expected)

    def test_constructor_int64_dtype(self, any_int_dtype):
        # GH#44923
        result = Series(["0", "1", "2"], dtype=any_int_dtype)
        expected = Series([0, 1, 2], dtype=any_int_dtype)
        tm.assert_series_equal(result, expected)

    def test_constructor_raise_on_lossy_conversion_of_strings(self):
        # GH#44923
        with pytest.raises(
            ValueError, match="string values cannot be losslessly cast to int8"
        ):
            Series(["128"], dtype="int8")

    def test_constructor_dtype_timedelta_alternative_construct(self):
        # GH#35465
        result = Series([1000000, 200000, 3000000], dtype="timedelta64[ns]")
        expected = Series(pd.to_timedelta([1000000, 200000, 3000000], unit="ns"))
        tm.assert_series_equal(result, expected)

    @pytest.mark.xfail(
        reason="Not clear what the correct expected behavior should be with "
        "integers now that we support non-nano. ATM (2022-10-08) we treat ints "
        "as nanoseconds, then cast to the requested dtype. xref #48312"
    )
    def test_constructor_dtype_timedelta_ns_s(self):
        # GH#35465
        result = Series([1000000, 200000, 3000000], dtype="timedelta64[ns]")
        expected = Series([1000000, 200000, 3000000], dtype="timedelta64[s]")
        tm.assert_series_equal(result, expected)

    @pytest.mark.xfail(
        reason="Not clear what the correct expected behavior should be with "
        "integers now that we support non-nano. ATM (2022-10-08) we treat ints "
        "as nanoseconds, then cast to the requested dtype. xref #48312"
    )
    def test_constructor_dtype_timedelta_ns_s_astype_int64(self):
        # GH#35465
        result = Series([1000000, 200000, 3000000], dtype="timedelta64[ns]").astype(
            "int64"
        )
        expected = Series([1000000, 200000, 3000000], dtype="timedelta64[s]").astype(
            "int64"
        )
        tm.assert_series_equal(result, expected)

    @pytest.mark.filterwarnings(
        "ignore:elementwise comparison failed:DeprecationWarning"
    )
    @pytest.mark.parametrize("func", [Series, DataFrame, Index, pd.array])
    def test_constructor_mismatched_null_nullable_dtype(
        self, func, any_numeric_ea_dtype
    ):
        # GH#44514
        msg = "|".join(
            [
                "cannot safely cast non-equivalent object",
                r"int\(\) argument must be a string, a bytes-like object "
                "or a (real )?number",
                r"Cannot cast array data from dtype\('O'\) to dtype\('float64'\) "
                "according to the rule 'safe'",
                "object cannot be converted to a FloatingDtype",
                "'values' contains non-numeric NA",
            ]
        )

        for null in tm.NP_NAT_OBJECTS + [NaT]:
            with pytest.raises(TypeError, match=msg):
                func([null, 1.0, 3.0], dtype=any_numeric_ea_dtype)


class TestSeriesConstructorIndexCoercion:
    def test_series_constructor_datetimelike_index_coercion(self):
        idx = tm.makeDateIndex(10000)
        ser = Series(np.random.randn(len(idx)), idx.astype(object))
        with tm.assert_produces_warning(FutureWarning):
            assert ser.index.is_all_dates
        # as of 2.0, we no longer silently cast the object-dtype index
        #  to DatetimeIndex GH#39307, GH#23598
        assert not isinstance(ser.index, DatetimeIndex)

    def test_series_constructor_infer_multiindex(self):
        index_lists = [["a", "a", "b", "b"], ["x", "y", "x", "y"]]

        multi = Series(1.0, index=[np.array(x) for x in index_lists])
        assert isinstance(multi.index, MultiIndex)

        multi = Series(1.0, index=index_lists)
        assert isinstance(multi.index, MultiIndex)

        multi = Series(range(4), index=index_lists)
        assert isinstance(multi.index, MultiIndex)


class TestSeriesConstructorInternals:
    def test_constructor_no_pandas_array(self, using_array_manager):
        ser = Series([1, 2, 3])
        result = Series(ser.array)
        tm.assert_series_equal(ser, result)
        if not using_array_manager:
            assert isinstance(result._mgr.blocks[0], NumericBlock)

    @td.skip_array_manager_invalid_test
    def test_from_array(self):
        result = Series(pd.array(["1H", "2H"], dtype="timedelta64[ns]"))
        assert result._mgr.blocks[0].is_extension is False

        result = Series(pd.array(["2015"], dtype="datetime64[ns]"))
        assert result._mgr.blocks[0].is_extension is False

    @td.skip_array_manager_invalid_test
    def test_from_list_dtype(self):
        result = Series(["1H", "2H"], dtype="timedelta64[ns]")
        assert result._mgr.blocks[0].is_extension is False

        result = Series(["2015"], dtype="datetime64[ns]")
        assert result._mgr.blocks[0].is_extension is False


def test_constructor(rand_series_with_duplicate_datetimeindex):
    dups = rand_series_with_duplicate_datetimeindex
    assert isinstance(dups, Series)
    assert isinstance(dups.index, DatetimeIndex)


@pytest.mark.parametrize(
    "input_dict,expected",
    [
        ({0: 0}, np.array([[0]], dtype=np.int64)),
        ({"a": "a"}, np.array([["a"]], dtype=object)),
        ({1: 1}, np.array([[1]], dtype=np.int64)),
    ],
)
def test_numpy_array(input_dict, expected):
    result = np.array([Series(input_dict)])
    tm.assert_numpy_array_equal(result, expected)<|MERGE_RESOLUTION|>--- conflicted
+++ resolved
@@ -937,14 +937,7 @@
         assert ser.dtype == "M8[ns]"
 
         # GH3414 related
-<<<<<<< HEAD
-        expected = Series(
-            pydates,
-            dtype="datetime64[ns]",
-        )
-=======
         expected = Series(pydates, dtype="datetime64[ms]")
->>>>>>> 796b8703
 
         result = Series(Series(dates).view(np.int64) / 1000000, dtype="M8[ms]")
         tm.assert_series_equal(result, expected)
