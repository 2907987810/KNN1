# coding=utf-8
# pylint: disable-msg=E1101,W0612

import calendar
from datetime import date, datetime, time
import locale
import unicodedata

import numpy as np
import pytest
import pytz

from pandas._libs.tslibs.timezones import maybe_get_tz

from pandas.core.dtypes.common import is_integer_dtype, is_list_like

import pandas as pd
from pandas import (
    DataFrame, DatetimeIndex, Index, PeriodIndex, Series, TimedeltaIndex,
    bdate_range, compat, date_range, period_range, timedelta_range)
from pandas.core.arrays import PeriodArray
import pandas.core.common as com
import pandas.util.testing as tm
from pandas.util.testing import assert_series_equal


class TestSeriesDatetimeValues():

    def test_dt_namespace_accessor(self):

        # GH 7207, 11128
        # test .dt namespace accessor

        ok_for_period = PeriodArray._datetimelike_ops
        ok_for_period_methods = ['strftime', 'to_timestamp', 'asfreq']
        ok_for_dt = DatetimeIndex._datetimelike_ops
        ok_for_dt_methods = ['to_period', 'to_pydatetime', 'tz_localize',
                             'tz_convert', 'normalize', 'strftime', 'round',
                             'floor', 'ceil', 'day_name', 'month_name']
        ok_for_td = TimedeltaIndex._datetimelike_ops
        ok_for_td_methods = ['components', 'to_pytimedelta', 'total_seconds',
                             'round', 'floor', 'ceil']

        def get_expected(s, name):
            result = getattr(Index(s._values), prop)
            if isinstance(result, np.ndarray):
                if is_integer_dtype(result):
                    result = result.astype('int64')
            elif not is_list_like(result):
                return result
            return Series(result, index=s.index, name=s.name)

        def compare(s, name):
            a = getattr(s.dt, prop)
            b = get_expected(s, prop)
            if not (is_list_like(a) and is_list_like(b)):
                assert a == b
            else:
                tm.assert_series_equal(a, b)

        # datetimeindex
        cases = [Series(date_range('20130101', periods=5), name='xxx'),
                 Series(date_range('20130101', periods=5, freq='s'),
                        name='xxx'),
                 Series(date_range('20130101 00:00:00', periods=5, freq='ms'),
                        name='xxx')]
        for s in cases:
            for prop in ok_for_dt:
                # we test freq below
                if prop != 'freq':
                    compare(s, prop)

            for prop in ok_for_dt_methods:
                getattr(s.dt, prop)

            result = s.dt.to_pydatetime()
            assert isinstance(result, np.ndarray)
            assert result.dtype == object

            result = s.dt.tz_localize('US/Eastern')
            exp_values = DatetimeIndex(s.values).tz_localize('US/Eastern')
            expected = Series(exp_values, index=s.index, name='xxx')
            tm.assert_series_equal(result, expected)

            tz_result = result.dt.tz
            assert str(tz_result) == 'US/Eastern'
            freq_result = s.dt.freq
            assert freq_result == DatetimeIndex(s.values, freq='infer').freq

            # let's localize, then convert
            result = s.dt.tz_localize('UTC').dt.tz_convert('US/Eastern')
            exp_values = (DatetimeIndex(s.values).tz_localize('UTC')
                                                 .tz_convert('US/Eastern'))
            expected = Series(exp_values, index=s.index, name='xxx')
            tm.assert_series_equal(result, expected)

        # datetimeindex with tz
        s = Series(date_range('20130101', periods=5, tz='US/Eastern'),
                   name='xxx')
        for prop in ok_for_dt:

            # we test freq below
            if prop != 'freq':
                compare(s, prop)

        for prop in ok_for_dt_methods:
            getattr(s.dt, prop)

        result = s.dt.to_pydatetime()
        assert isinstance(result, np.ndarray)
        assert result.dtype == object

        result = s.dt.tz_convert('CET')
        expected = Series(s._values.tz_convert('CET'),
                          index=s.index, name='xxx')
        tm.assert_series_equal(result, expected)

        tz_result = result.dt.tz
        assert str(tz_result) == 'CET'
        freq_result = s.dt.freq
        assert freq_result == DatetimeIndex(s.values, freq='infer').freq

        # timedelta index
        cases = [Series(timedelta_range('1 day', periods=5),
                        index=list('abcde'), name='xxx'),
                 Series(timedelta_range('1 day 01:23:45', periods=5,
                                        freq='s'), name='xxx'),
                 Series(timedelta_range('2 days 01:23:45.012345', periods=5,
                                        freq='ms'), name='xxx')]
        for s in cases:
            for prop in ok_for_td:
                # we test freq below
                if prop != 'freq':
                    compare(s, prop)

            for prop in ok_for_td_methods:
                getattr(s.dt, prop)

            result = s.dt.components
            assert isinstance(result, DataFrame)
            tm.assert_index_equal(result.index, s.index)

            result = s.dt.to_pytimedelta()
            assert isinstance(result, np.ndarray)
            assert result.dtype == object

            result = s.dt.total_seconds()
            assert isinstance(result, pd.Series)
            assert result.dtype == 'float64'

            freq_result = s.dt.freq
            assert freq_result == TimedeltaIndex(s.values, freq='infer').freq

        # both
        index = date_range('20130101', periods=3, freq='D')
        s = Series(date_range('20140204', periods=3, freq='s'),
                   index=index, name='xxx')
        exp = Series(np.array([2014, 2014, 2014], dtype='int64'),
                     index=index, name='xxx')
        tm.assert_series_equal(s.dt.year, exp)

        exp = Series(np.array([2, 2, 2], dtype='int64'),
                     index=index, name='xxx')
        tm.assert_series_equal(s.dt.month, exp)

        exp = Series(np.array([0, 1, 2], dtype='int64'),
                     index=index, name='xxx')
        tm.assert_series_equal(s.dt.second, exp)

        exp = pd.Series([s[0]] * 3, index=index, name='xxx')
        tm.assert_series_equal(s.dt.normalize(), exp)

        # periodindex
        cases = [Series(period_range('20130101', periods=5, freq='D'),
                        name='xxx')]
        for s in cases:
            for prop in ok_for_period:
                # we test freq below
                if prop != 'freq':
                    compare(s, prop)

            for prop in ok_for_period_methods:
                getattr(s.dt, prop)

            freq_result = s.dt.freq
            assert freq_result == PeriodIndex(s.values).freq

        # test limited display api
        def get_dir(s):
            results = [r for r in s.dt.__dir__() if not r.startswith('_')]
            return list(sorted(set(results)))

        s = Series(date_range('20130101', periods=5, freq='D'), name='xxx')
        results = get_dir(s)
        tm.assert_almost_equal(
            results, list(sorted(set(ok_for_dt + ok_for_dt_methods))))

        s = Series(period_range('20130101', periods=5,
                                freq='D', name='xxx').astype(object))
        results = get_dir(s)
        tm.assert_almost_equal(
            results, list(sorted(set(ok_for_period + ok_for_period_methods))))

        # 11295
        # ambiguous time error on the conversions
        s = Series(pd.date_range('2015-01-01', '2016-01-01',
                                 freq='T'), name='xxx')
        s = s.dt.tz_localize('UTC').dt.tz_convert('America/Chicago')
        results = get_dir(s)
        tm.assert_almost_equal(
            results, list(sorted(set(ok_for_dt + ok_for_dt_methods))))
        exp_values = pd.date_range('2015-01-01', '2016-01-01', freq='T',
                                   tz='UTC').tz_convert('America/Chicago')
        expected = Series(exp_values, name='xxx')
        tm.assert_series_equal(s, expected)

        # no setting allowed
        s = Series(date_range('20130101', periods=5, freq='D'), name='xxx')
        with pytest.raises(ValueError, match="modifications"):
            s.dt.hour = 5

        # trying to set a copy
        with pd.option_context('chained_assignment', 'raise'):
            with pytest.raises(com.SettingWithCopyError):
                s.dt.hour[0] = 5

    @pytest.mark.parametrize('method, dates', [
        ['round', ['2012-01-02', '2012-01-02', '2012-01-01']],
        ['floor', ['2012-01-01', '2012-01-01', '2012-01-01']],
        ['ceil', ['2012-01-02', '2012-01-02', '2012-01-02']]
    ])
    def test_dt_round(self, method, dates):
        # round
        s = Series(pd.to_datetime(['2012-01-01 13:00:00',
                                   '2012-01-01 12:01:00',
                                   '2012-01-01 08:00:00']), name='xxx')
        result = getattr(s.dt, method)('D')
        expected = Series(pd.to_datetime(dates), name='xxx')
        tm.assert_series_equal(result, expected)

    def test_dt_round_tz(self):
        s = Series(pd.to_datetime(['2012-01-01 13:00:00',
                                   '2012-01-01 12:01:00',
                                   '2012-01-01 08:00:00']), name='xxx')
        result = (s.dt.tz_localize('UTC')
                  .dt.tz_convert('US/Eastern')
                  .dt.round('D'))

        exp_values = pd.to_datetime(['2012-01-01', '2012-01-01',
                                     '2012-01-01']).tz_localize('US/Eastern')
        expected = Series(exp_values, name='xxx')
        tm.assert_series_equal(result, expected)

    @pytest.mark.parametrize('method', ['ceil', 'round', 'floor'])
    def test_dt_round_tz_ambiguous(self, method):
        # GH 18946 round near "fall back" DST
        df1 = pd.DataFrame([
            pd.to_datetime('2017-10-29 02:00:00+02:00', utc=True),
            pd.to_datetime('2017-10-29 02:00:00+01:00', utc=True),
            pd.to_datetime('2017-10-29 03:00:00+01:00', utc=True)
        ],
            columns=['date'])
        df1['date'] = df1['date'].dt.tz_convert('Europe/Madrid')
        # infer
        result = getattr(df1.date.dt, method)('H', ambiguous='infer')
        expected = df1['date']
        tm.assert_series_equal(result, expected)

        # bool-array
        result = getattr(df1.date.dt, method)(
            'H', ambiguous=[True, False, False]
        )
        tm.assert_series_equal(result, expected)

        # NaT
        result = getattr(df1.date.dt, method)('H', ambiguous='NaT')
        expected = df1['date'].copy()
        expected.iloc[0:2] = pd.NaT
        tm.assert_series_equal(result, expected)

        # raise
        with pytest.raises(pytz.AmbiguousTimeError):
            getattr(df1.date.dt, method)('H', ambiguous='raise')

    @pytest.mark.parametrize('method, ts_str, freq', [
        ['ceil', '2018-03-11 01:59:00-0600', '5min'],
        ['round', '2018-03-11 01:59:00-0600', '5min'],
        ['floor', '2018-03-11 03:01:00-0500', '2H']])
    def test_dt_round_tz_nonexistent(self, method, ts_str, freq):
        # GH 23324 round near "spring forward" DST
        s = Series([pd.Timestamp(ts_str, tz='America/Chicago')])
        result = getattr(s.dt, method)(freq, nonexistent='shift')
        expected = Series(
            [pd.Timestamp('2018-03-11 03:00:00', tz='America/Chicago')]
        )
        tm.assert_series_equal(result, expected)

        result = getattr(s.dt, method)(freq, nonexistent='NaT')
        expected = Series([pd.NaT]).dt.tz_localize(result.dt.tz)
        tm.assert_series_equal(result, expected)

        with pytest.raises(pytz.NonExistentTimeError,
                           message='2018-03-11 02:00:00'):
            getattr(s.dt, method)(freq, nonexistent='raise')

    def test_dt_namespace_accessor_categorical(self):
        # GH 19468
        dti = DatetimeIndex(['20171111', '20181212']).repeat(2)
        s = Series(pd.Categorical(dti), name='foo')
        result = s.dt.year
        expected = Series([2017, 2017, 2018, 2018], name='foo')
        tm.assert_series_equal(result, expected)

    def test_dt_accessor_no_new_attributes(self):
        # https://github.com/pandas-dev/pandas/issues/10673
        s = Series(date_range('20130101', periods=5, freq='D'))
        with pytest.raises(AttributeError,
                           match="You cannot add any new attribute"):
            s.dt.xlabel = "a"

    @pytest.mark.parametrize('time_locale', [
        None] if tm.get_locales() is None else [None] + tm.get_locales())
    def test_dt_accessor_datetime_name_accessors(self, time_locale):
        # Test Monday -> Sunday and January -> December, in that sequence
        if time_locale is None:
            # If the time_locale is None, day-name and month_name should
            # return the english attributes
            expected_days = ['Monday', 'Tuesday', 'Wednesday', 'Thursday',
                             'Friday', 'Saturday', 'Sunday']
            expected_months = ['January', 'February', 'March', 'April', 'May',
                               'June', 'July', 'August', 'September',
                               'October', 'November', 'December']
        else:
            with tm.set_locale(time_locale, locale.LC_TIME):
                expected_days = calendar.day_name[:]
                expected_months = calendar.month_name[1:]

        s = Series(date_range(freq='D', start=datetime(1998, 1, 1),
                              periods=365))
        english_days = ['Monday', 'Tuesday', 'Wednesday', 'Thursday',
                        'Friday', 'Saturday', 'Sunday']
        for day, name, eng_name in zip(range(4, 11),
                                       expected_days,
                                       english_days):
            name = name.capitalize()
            assert s.dt.weekday_name[day] == eng_name
            assert s.dt.day_name(locale=time_locale)[day] == name
        s = s.append(Series([pd.NaT]))
        assert np.isnan(s.dt.day_name(locale=time_locale).iloc[-1])

        s = Series(date_range(freq='M', start='2012', end='2013'))
        result = s.dt.month_name(locale=time_locale)
        expected = Series([month.capitalize() for month in expected_months])

        # work around https://github.com/pandas-dev/pandas/issues/22342
        if not compat.PY2:
            result = result.str.normalize("NFD")
            expected = expected.str.normalize("NFD")

        tm.assert_series_equal(result, expected)

        for s_date, expected in zip(s, expected_months):
            result = s_date.month_name(locale=time_locale)
            expected = expected.capitalize()

            if not compat.PY2:
                result = unicodedata.normalize("NFD", result)
                expected = unicodedata.normalize("NFD", expected)

            assert result == expected

        s = s.append(Series([pd.NaT]))
        assert np.isnan(s.dt.month_name(locale=time_locale).iloc[-1])

    def test_strftime(self):
        # GH 10086
        s = Series(date_range('20130101', periods=5))
        result = s.dt.strftime('%Y/%m/%d')
        expected = Series(['2013/01/01', '2013/01/02', '2013/01/03',
                           '2013/01/04', '2013/01/05'])
        tm.assert_series_equal(result, expected)

        s = Series(date_range('2015-02-03 11:22:33.4567', periods=5))
        result = s.dt.strftime('%Y/%m/%d %H-%M-%S')
        expected = Series(['2015/02/03 11-22-33', '2015/02/04 11-22-33',
                           '2015/02/05 11-22-33', '2015/02/06 11-22-33',
                           '2015/02/07 11-22-33'])
        tm.assert_series_equal(result, expected)

        s = Series(period_range('20130101', periods=5))
        result = s.dt.strftime('%Y/%m/%d')
        expected = Series(['2013/01/01', '2013/01/02', '2013/01/03',
                           '2013/01/04', '2013/01/05'])
        tm.assert_series_equal(result, expected)

        s = Series(period_range(
            '2015-02-03 11:22:33.4567', periods=5, freq='s'))
        result = s.dt.strftime('%Y/%m/%d %H-%M-%S')
        expected = Series(['2015/02/03 11-22-33', '2015/02/03 11-22-34',
                           '2015/02/03 11-22-35', '2015/02/03 11-22-36',
                           '2015/02/03 11-22-37'])
        tm.assert_series_equal(result, expected)

        s = Series(date_range('20130101', periods=5))
        s.iloc[0] = pd.NaT
        result = s.dt.strftime('%Y/%m/%d')
        expected = Series(['NaT', '2013/01/02', '2013/01/03', '2013/01/04',
                           '2013/01/05'])
        tm.assert_series_equal(result, expected)

        datetime_index = date_range('20150301', periods=5)
        result = datetime_index.strftime("%Y/%m/%d")

        expected = Index(['2015/03/01', '2015/03/02', '2015/03/03',
                          '2015/03/04', '2015/03/05'], dtype=np.object_)
        # dtype may be S10 or U10 depending on python version
        tm.assert_index_equal(result, expected)

        period_index = period_range('20150301', periods=5)
        result = period_index.strftime("%Y/%m/%d")
        expected = Index(['2015/03/01', '2015/03/02', '2015/03/03',
                          '2015/03/04', '2015/03/05'], dtype='=U10')
        tm.assert_index_equal(result, expected)

        s = Series([datetime(2013, 1, 1, 2, 32, 59), datetime(2013, 1, 2, 14,
                                                              32, 1)])
        result = s.dt.strftime('%Y-%m-%d %H:%M:%S')
        expected = Series(["2013-01-01 02:32:59", "2013-01-02 14:32:01"])
        tm.assert_series_equal(result, expected)

        s = Series(period_range('20130101', periods=4, freq='H'))
        result = s.dt.strftime('%Y/%m/%d %H:%M:%S')
        expected = Series(["2013/01/01 00:00:00", "2013/01/01 01:00:00",
                           "2013/01/01 02:00:00", "2013/01/01 03:00:00"])

        s = Series(period_range('20130101', periods=4, freq='L'))
        result = s.dt.strftime('%Y/%m/%d %H:%M:%S.%l')
        expected = Series(["2013/01/01 00:00:00.000",
                           "2013/01/01 00:00:00.001",
                           "2013/01/01 00:00:00.002",
                           "2013/01/01 00:00:00.003"])
        tm.assert_series_equal(result, expected)

    def test_valid_dt_with_missing_values(self):

        from datetime import date, time

        # GH 8689
        s = Series(date_range('20130101', periods=5, freq='D'))
        s.iloc[2] = pd.NaT

        for attr in ['microsecond', 'nanosecond', 'second', 'minute', 'hour',
                     'day']:
            expected = getattr(s.dt, attr).copy()
            expected.iloc[2] = np.nan
            result = getattr(s.dt, attr)
            tm.assert_series_equal(result, expected)

        result = s.dt.date
        expected = Series(
            [date(2013, 1, 1), date(2013, 1, 2), np.nan, date(2013, 1, 4),
             date(2013, 1, 5)], dtype='object')
        tm.assert_series_equal(result, expected)

        result = s.dt.time
        expected = Series(
            [time(0), time(0), np.nan, time(0), time(0)], dtype='object')
        tm.assert_series_equal(result, expected)

    def test_dt_accessor_api(self):
        # GH 9322
        from pandas.core.indexes.accessors import (
            CombinedDatetimelikeProperties, DatetimeProperties)
        assert Series.dt is CombinedDatetimelikeProperties

        s = Series(date_range('2000-01-01', periods=3))
        assert isinstance(s.dt, DatetimeProperties)

    @pytest.mark.parametrize('ser', [Series(np.arange(5)),
                                     Series(list('abcde')),
                                     Series(np.random.randn(5))])
    def test_dt_accessor_invalid(self, ser):
        # GH#9322 check that series with incorrect dtypes don't have attr
        with pytest.raises(AttributeError, match="only use .dt accessor"):
            ser.dt
        assert not hasattr(ser, 'dt')

    def test_between(self):
        s = Series(bdate_range('1/1/2000', periods=20).astype(object))
        s[::2] = np.nan

        result = s[s.between(s[3], s[17])]
        expected = s[3:18].dropna()
        assert_series_equal(result, expected)

        result = s[s.between(s[3], s[17], inclusive=False)]
        expected = s[5:16].dropna()
        assert_series_equal(result, expected)

    def test_date_tz(self):
        # GH11757
        rng = pd.DatetimeIndex(['2014-04-04 23:56',
                                '2014-07-18 21:24',
                                '2015-11-22 22:14'], tz="US/Eastern")
        s = Series(rng)
        expected = Series([date(2014, 4, 4),
                           date(2014, 7, 18),
                           date(2015, 11, 22)])
        assert_series_equal(s.dt.date, expected)
        assert_series_equal(s.apply(lambda x: x.date()), expected)

    def test_datetime_understood(self):
        # Ensures it doesn't fail to create the right series
        # reported in issue#16726
        series = pd.Series(pd.date_range("2012-01-01", periods=3))
        offset = pd.offsets.DateOffset(days=6)
        result = series - offset
        expected = pd.Series(pd.to_datetime([
            '2011-12-26', '2011-12-27', '2011-12-28']))
        tm.assert_series_equal(result, expected)

    def test_dt_timetz_accessor(self, tz_naive_fixture):
        # GH21358
        tz = maybe_get_tz(tz_naive_fixture)

        dtindex = pd.DatetimeIndex(['2014-04-04 23:56', '2014-07-18 21:24',
                                    '2015-11-22 22:14'], tz=tz)
        s = Series(dtindex)
        expected = Series([time(23, 56, tzinfo=tz), time(21, 24, tzinfo=tz),
                           time(22, 14, tzinfo=tz)])
        result = s.dt.timetz
        tm.assert_series_equal(result, expected)

    @pytest.mark.parametrize('nat', [
        pd.Series([pd.NaT, pd.NaT]),
        pd.Series([pd.NaT, pd.Timedelta('nat')]),
        pd.Series([pd.Timedelta('nat'), pd.Timedelta('nat')])])
    def test_minmax_nat_series(self, nat):
        # GH 23282
        assert nat.min() is pd.NaT
        assert nat.max() is pd.NaT

    @pytest.mark.parametrize('nat', [
        # GH 23282
        pd.DataFrame([pd.NaT, pd.NaT]),
        pd.DataFrame([pd.NaT, pd.Timedelta('nat')]),
        pd.DataFrame([pd.Timedelta('nat'), pd.Timedelta('nat')])])
    def test_minmax_nat_dataframe(self, nat):
        assert nat.min()[0] is pd.NaT
        assert nat.max()[0] is pd.NaT

    def test_setitem_with_string_index(self):
        # GH 23451
        x = pd.Series([1, 2, 3], index=['Date', 'b', 'other'])
        x['Date'] = date.today()
        assert x.Date == date.today()
        assert x['Date'] == date.today()

    def test_setitem_with_different_tz(self):
<<<<<<< HEAD
=======
        # GH#24024
>>>>>>> fe175b8d
        ser = pd.Series(pd.date_range('2000', periods=2, tz="US/Central"))
        ser[0] = pd.Timestamp("2000", tz='US/Eastern')
        expected = pd.Series([
            pd.Timestamp("2000-01-01 00:00:00-05:00", tz="US/Eastern"),
            pd.Timestamp("2000-01-02 00:00:00-06:00", tz="US/Central"),
        ], dtype=object)
        tm.assert_series_equal(ser, expected)<|MERGE_RESOLUTION|>--- conflicted
+++ resolved
@@ -557,10 +557,7 @@
         assert x['Date'] == date.today()
 
     def test_setitem_with_different_tz(self):
-<<<<<<< HEAD
-=======
         # GH#24024
->>>>>>> fe175b8d
         ser = pd.Series(pd.date_range('2000', periods=2, tz="US/Central"))
         ser[0] = pd.Timestamp("2000", tz='US/Eastern')
         expected = pd.Series([
