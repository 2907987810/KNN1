import numpy as np
import pytest

import pandas as pd
<<<<<<< HEAD
import pandas.util.testing as tm

=======
import pandas.core.indexes.period as period
import pandas.util.testing as tm
from pandas import DataFrame, Period, Series, period_range
>>>>>>> 62a15fa4
from pandas.core.arrays import PeriodArray


class TestSeriesPeriod(object):

    def setup_method(self, method):
        self.series = Series(period_range('2000-01-01', periods=10, freq='D'))

    def test_auto_conversion(self):
        series = Series(list(period_range('2000-01-01', periods=10, freq='D')))
        assert series.dtype == 'Period[D]'

        series = pd.Series([pd.Period('2011-01-01', freq='D'),
                            pd.Period('2011-02-01', freq='D')])
        assert series.dtype == 'Period[D]'

    def test_getitem(self):
        assert self.series[1] == pd.Period('2000-01-02', freq='D')

        result = self.series[[2, 4]]
        exp = pd.Series([pd.Period('2000-01-03', freq='D'),
                         pd.Period('2000-01-05', freq='D')],
                        index=[2, 4], dtype='Period[D]')
        tm.assert_series_equal(result, exp)
        assert result.dtype == 'Period[D]'

    def test_isna(self):
        # GH 13737
        s = Series([pd.Period('2011-01', freq='M'),
                    pd.Period('NaT', freq='M')])
        tm.assert_series_equal(s.isna(), Series([False, True]))
        tm.assert_series_equal(s.notna(), Series([True, False]))

    def test_fillna(self):
        # GH 13737
        s = Series([pd.Period('2011-01', freq='M'),
                    pd.Period('NaT', freq='M')])

        res = s.fillna(pd.Period('2012-01', freq='M'))
        exp = Series([pd.Period('2011-01', freq='M'),
                      pd.Period('2012-01', freq='M')])
        tm.assert_series_equal(res, exp)
        assert res.dtype == 'Period[M]'

    def test_dropna(self):
        # GH 13737
        s = Series([pd.Period('2011-01', freq='M'),
                    pd.Period('NaT', freq='M')])
        tm.assert_series_equal(s.dropna(),
                               Series([pd.Period('2011-01', freq='M')]))

    def test_between(self):
        left, right = self.series[[2, 7]]
        result = self.series.between(left, right)
        expected = (self.series >= left) & (self.series <= right)
        tm.assert_series_equal(result, expected)

    # ---------------------------------------------------------------------
    # NaT support

    @pytest.mark.xfail(reason="PeriodDtype Series not supported yet",
                       strict=True)
    def test_NaT_scalar(self):
        series = Series([0, 1000, 2000, pd._libs.iNaT], dtype='period[D]')

        val = series[3]
        assert pd.isna(val)

        series[2] = val
        assert pd.isna(series[2])

    @pytest.mark.xfail(reason="PeriodDtype Series not supported yet",
                       strict=True)
    def test_NaT_cast(self):
        result = Series([np.nan]).astype('period[D]')
        expected = Series([pd.NaT])
        tm.assert_series_equal(result, expected)

    def test_set_none(self):
        self.series[3] = None
        assert self.series[3] is pd.NaT

        self.series[3:5] = None
        assert self.series[4] is pd.NaT

    def test_set_nan(self):
        # Do we want to allow this?
        self.series[5] = np.nan
        assert self.series[5] is pd.NaT

        self.series[5:7] = np.nan
        assert self.series[6] is pd.NaT

    def test_intercept_astype_object(self):
        expected = self.series.astype('object')

        df = DataFrame({'a': self.series,
                        'b': np.random.randn(len(self.series))})

        result = df.values.squeeze()
        assert (result[:, 0] == expected.values).all()

        df = DataFrame({'a': self.series, 'b': ['foo'] * len(self.series)})

        result = df.values.squeeze()
        assert (result[:, 0] == expected.values).all()

    def test_align_series(self, join_type):
        rng = period_range('1/1/2000', '1/1/2010', freq='A')
        ts = Series(np.random.randn(len(rng)), index=rng)

        ts.align(ts[::2], join=join_type)

    def test_truncate(self):
        # GH 17717
        idx1 = pd.PeriodIndex([
            pd.Period('2017-09-02'),
            pd.Period('2017-09-02'),
            pd.Period('2017-09-03')
        ])
        series1 = pd.Series([1, 2, 3], index=idx1)
        result1 = series1.truncate(after='2017-09-02')

        expected_idx1 = pd.PeriodIndex([
            pd.Period('2017-09-02'),
            pd.Period('2017-09-02')
        ])
        tm.assert_series_equal(result1, pd.Series([1, 2], index=expected_idx1))

        idx2 = pd.PeriodIndex([
            pd.Period('2017-09-03'),
            pd.Period('2017-09-02'),
            pd.Period('2017-09-03')
        ])
        series2 = pd.Series([1, 2, 3], index=idx2)
        result2 = series2.sort_index().truncate(after='2017-09-02')

        expected_idx2 = pd.PeriodIndex([
            pd.Period('2017-09-02')
        ])
        tm.assert_series_equal(result2, pd.Series([2], index=expected_idx2))

    @pytest.mark.parametrize('input_vals', [
        [Period('2016-01', freq='M'), Period('2016-02', freq='M')],
        [Period('2016-01-01', freq='D'), Period('2016-01-02', freq='D')],
        [Period('2016-01-01 00:00:00', freq='H'),
         Period('2016-01-01 01:00:00', freq='H')],
        [Period('2016-01-01 00:00:00', freq='M'),
         Period('2016-01-01 00:01:00', freq='M')],
        [Period('2016-01-01 00:00:00', freq='S'),
         Period('2016-01-01 00:00:01', freq='S')]
    ])
    def test_end_time_timevalues(self, input_vals):
        # GH 17157
        # Check that the time part of the Period is adjusted by end_time
        # when using the dt accessor on a Series
        input_vals = PeriodArray._from_sequence(np.asarray(input_vals))

        s = Series(input_vals)
        result = s.dt.end_time
        expected = s.apply(lambda x: x.end_time)
        tm.assert_series_equal(result, expected)<|MERGE_RESOLUTION|>--- conflicted
+++ resolved
@@ -2,14 +2,9 @@
 import pytest
 
 import pandas as pd
-<<<<<<< HEAD
-import pandas.util.testing as tm
 
-=======
-import pandas.core.indexes.period as period
 import pandas.util.testing as tm
 from pandas import DataFrame, Period, Series, period_range
->>>>>>> 62a15fa4
 from pandas.core.arrays import PeriodArray
 
 
