--- conflicted
+++ resolved
@@ -120,85 +120,6 @@
             datetime_series.values, datetime_series, check_dtype=False
         )
 
-<<<<<<< HEAD
-    def test_iteritems_datetimes(self, datetime_series):
-        for idx, val in datetime_series.iteritems():
-            assert val == datetime_series[idx]
-
-    def test_iteritems_strings(self, string_series):
-        for idx, val in string_series.iteritems():
-            assert val == string_series[idx]
-
-        # assert is lazy (generators don't define reverse, lists do)
-        assert not hasattr(string_series.iteritems(), "reverse")
-
-    def test_items_datetimes(self, datetime_series):
-        for idx, val in datetime_series.items():
-            assert val == datetime_series[idx]
-
-    def test_items_strings(self, string_series):
-        for idx, val in string_series.items():
-            assert val == string_series[idx]
-
-        # assert is lazy (generators don't define reverse, lists do)
-        assert not hasattr(string_series.items(), "reverse")
-
-    def test_copy(self):
-
-        for deep in [None, False, True]:
-            s = Series(np.arange(10), dtype="float64")
-
-            # default deep is True
-            if deep is None:
-                s2 = s.copy()
-            else:
-                s2 = s.copy(deep=deep)
-
-            s2[::2] = np.NaN
-
-            if deep is None or deep is True:
-                # Did not modify original Series
-                assert np.isnan(s2[0])
-                assert not np.isnan(s[0])
-            else:
-                # we DID modify the original Series
-                assert np.isnan(s2[0])
-                assert np.isnan(s[0])
-
-    def test_copy_tzaware(self):
-        # GH#11794
-        # copy of tz-aware
-        expected = Series([Timestamp("2012/01/01", tz="UTC")])
-        expected2 = Series([Timestamp("1999/01/01", tz="UTC")])
-
-        for deep in [None, False, True]:
-
-            s = Series([Timestamp("2012/01/01", tz="UTC")])
-
-            if deep is None:
-                s2 = s.copy()
-            else:
-                s2 = s.copy(deep=deep)
-
-            s2[0] = pd.Timestamp("1999/01/01", tz="UTC")
-
-            # default deep is True
-            if deep is None or deep is True:
-                # Did not modify original Series
-                tm.assert_series_equal(s2, expected2)
-                tm.assert_series_equal(s, expected)
-            else:
-                # we DID modify the original Series
-                tm.assert_series_equal(s2, expected2)
-                tm.assert_series_equal(s, expected2)
-=======
-    def test_raise_on_info(self):
-        s = Series(np.random.randn(10))
-        msg = "'Series' object has no attribute 'info'"
-        with pytest.raises(AttributeError, match=msg):
-            s.info()
->>>>>>> d3788525
-
     def test_axis_alias(self):
         s = Series([1, 2, np.nan])
         tm.assert_series_equal(s.dropna(axis="rows"), s.dropna(axis="index"))
