import pydoc

import numpy as np
import pytest

import pandas as pd
from pandas import DataFrame, Index, Series, date_range
import pandas._testing as tm


class TestSeriesMisc:
    def test_getitem_preserve_name(self, datetime_series):
        result = datetime_series[datetime_series > 0]
        assert result.name == datetime_series.name

        result = datetime_series[[0, 2, 4]]
        assert result.name == datetime_series.name

        result = datetime_series[5:10]
        assert result.name == datetime_series.name

    def test_tab_completion(self):
        # GH 9910
        s = Series(list("abcd"))
        # Series of str values should have .str but not .dt/.cat in __dir__
        assert "str" in dir(s)
        assert "dt" not in dir(s)
        assert "cat" not in dir(s)

        # similarly for .dt
        s = Series(date_range("1/1/2015", periods=5))
        assert "dt" in dir(s)
        assert "str" not in dir(s)
        assert "cat" not in dir(s)

        # Similarly for .cat, but with the twist that str and dt should be
        # there if the categories are of that type first cat and str.
        s = Series(list("abbcd"), dtype="category")
        assert "cat" in dir(s)
        assert "str" in dir(s)  # as it is a string categorical
        assert "dt" not in dir(s)

        # similar to cat and str
        s = Series(date_range("1/1/2015", periods=5)).astype("category")
        assert "cat" in dir(s)
        assert "str" not in dir(s)
        assert "dt" in dir(s)  # as it is a datetime categorical

    def test_tab_completion_with_categorical(self):
        # test the tab completion display
        ok_for_cat = [
            "categories",
            "codes",
            "ordered",
            "set_categories",
            "add_categories",
            "remove_categories",
            "rename_categories",
            "reorder_categories",
            "remove_unused_categories",
            "as_ordered",
            "as_unordered",
        ]

        def get_dir(s):
            results = [r for r in s.cat.__dir__() if not r.startswith("_")]
            return sorted(set(results))

        s = Series(list("aabbcde")).astype("category")
        results = get_dir(s)
        tm.assert_almost_equal(results, sorted(set(ok_for_cat)))

    @pytest.mark.parametrize(
        "index",
        [
            tm.makeUnicodeIndex(10),
            tm.makeStringIndex(10),
            tm.makeCategoricalIndex(10),
            Index(["foo", "bar", "baz"] * 2),
            tm.makeDateIndex(10),
            tm.makePeriodIndex(10),
            tm.makeTimedeltaIndex(10),
            tm.makeIntIndex(10),
            tm.makeUIntIndex(10),
            tm.makeIntIndex(10),
            tm.makeFloatIndex(10),
            Index([True, False]),
            Index([f"a{i}" for i in range(101)]),
            pd.MultiIndex.from_tuples(zip("ABCD", "EFGH")),
            pd.MultiIndex.from_tuples(zip([0, 1, 2, 3], "EFGH")),
        ],
    )
    def test_index_tab_completion(self, index):
        # dir contains string-like values of the Index.
        s = Series(index=index, dtype=object)
        dir_s = dir(s)
        for i, x in enumerate(s.index.unique(level=0)):
            if i < 100:
                assert not isinstance(x, str) or not x.isidentifier() or x in dir_s
            else:
                assert x not in dir_s

    def test_not_hashable(self):
        s_empty = Series(dtype=object)
        s = Series([1])
        msg = "'Series' objects are mutable, thus they cannot be hashed"
        with pytest.raises(TypeError, match=msg):
            hash(s_empty)
        with pytest.raises(TypeError, match=msg):
            hash(s)

    def test_contains(self, datetime_series):
        tm.assert_contains_all(datetime_series.index, datetime_series)

<<<<<<< HEAD
    def test_values(self, datetime_series):
        tm.assert_almost_equal(
            datetime_series.values, datetime_series, check_dtype=False
        )
=======
    def test_raise_on_info(self):
        s = Series(np.random.randn(10))
        msg = "'Series' object has no attribute 'info'"
        with pytest.raises(AttributeError, match=msg):
            s.info()
>>>>>>> 5a74e970

    def test_axis_alias(self):
        s = Series([1, 2, np.nan])
        tm.assert_series_equal(s.dropna(axis="rows"), s.dropna(axis="index"))
        assert s.dropna().sum("rows") == 3
        assert s._get_axis_number("rows") == 0
        assert s._get_axis_name("rows") == "index"

    def test_class_axis(self):
        # https://github.com/pandas-dev/pandas/issues/18147
        # no exception and no empty docstring
        assert pydoc.getdoc(Series.index)

    def test_ndarray_compat(self):

        # test numpy compat with Series as sub-class of NDFrame
        tsdf = DataFrame(
            np.random.randn(1000, 3),
            columns=["A", "B", "C"],
            index=date_range("1/1/2000", periods=1000),
        )

        def f(x):
            return x[x.idxmax()]

        result = tsdf.apply(f)
        expected = tsdf.max()
        tm.assert_series_equal(result, expected)

        # using an ndarray like function
        s = Series(np.random.randn(10))
        result = Series(np.ones_like(s))
        expected = Series(1, index=range(10), dtype="float64")
        tm.assert_series_equal(result, expected)

        # ravel
        s = Series(np.random.randn(10))
        tm.assert_almost_equal(s.ravel(order="F"), s.values.ravel(order="F"))

    def test_empty_method(self):
        s_empty = Series(dtype=object)
        assert s_empty.empty

        s2 = Series(index=[1], dtype=object)
        for full_series in [Series([1]), s2]:
            assert not full_series.empty

    def test_integer_series_size(self):
        # GH 25580
        s = Series(range(9))
        assert s.size == 9
        s = Series(range(9), dtype="Int64")
        assert s.size == 9

    def test_attrs(self):
        s = Series([0, 1], name="abc")
        assert s.attrs == {}
        s.attrs["version"] = 1
        result = s + 1
        assert result.attrs == {"version": 1}<|MERGE_RESOLUTION|>--- conflicted
+++ resolved
@@ -112,19 +112,6 @@
     def test_contains(self, datetime_series):
         tm.assert_contains_all(datetime_series.index, datetime_series)
 
-<<<<<<< HEAD
-    def test_values(self, datetime_series):
-        tm.assert_almost_equal(
-            datetime_series.values, datetime_series, check_dtype=False
-        )
-=======
-    def test_raise_on_info(self):
-        s = Series(np.random.randn(10))
-        msg = "'Series' object has no attribute 'info'"
-        with pytest.raises(AttributeError, match=msg):
-            s.info()
->>>>>>> 5a74e970
-
     def test_axis_alias(self):
         s = Series([1, 2, np.nan])
         tm.assert_series_equal(s.dropna(axis="rows"), s.dropna(axis="index"))
