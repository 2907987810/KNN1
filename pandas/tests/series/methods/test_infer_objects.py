--- conflicted
+++ resolved
@@ -1,6 +1,9 @@
 import numpy as np
 
-from pandas import interval_range
+from pandas import (
+    Series,
+    interval_range,
+)
 import pandas._testing as tm
 
 
@@ -35,16 +38,6 @@
         expected = index_or_series([1, 2, 3, None, "a"], dtype=object)
 
         assert actual.dtype == "object"
-<<<<<<< HEAD
-        tm.assert_series_equal(actual, expected)
-
-    def test_infer_objects_bytes(self):
-        # GH#49650
-        ser = Series([b"a"], dtype="bytes")
-        expected = ser.copy()
-        result = ser.infer_objects()
-        tm.assert_series_equal(result, expected)
-=======
         tm.assert_equal(actual, expected)
 
     def test_infer_objects_interval(self, index_or_series):
@@ -54,4 +47,10 @@
 
         result = obj.astype(object).infer_objects()
         tm.assert_equal(result, obj)
->>>>>>> 56931c49
+
+    def test_infer_objects_bytes(self):
+        # GH#49650
+        ser = Series([b"a"], dtype="bytes")
+        expected = ser.copy()
+        result = ser.infer_objects()
+        tm.assert_series_equal(result, expected)