from datetime import (
    datetime,
    timedelta,
)
from importlib import reload
import string
import sys

import numpy as np
import pytest

from pandas._libs.tslibs import iNaT
import pandas.util._test_decorators as td

from pandas import (
    NA,
    Categorical,
    CategoricalDtype,
    DatetimeTZDtype,
    Index,
    Interval,
    NaT,
    Series,
    Timedelta,
    Timestamp,
    cut,
    date_range,
)
import pandas._testing as tm


class TestAstypeAPI:
    def test_astype_unitless_dt64_raises(self):
        # GH#47844
        ser = Series(["1970-01-01", "1970-01-01", "1970-01-01"], dtype="datetime64[ns]")
        df = ser.to_frame()

<<<<<<< HEAD
        msg = "Passing unit-less datetime64 dtype to .astype is not supported"
        with pytest.raises(ValueError, match=msg):
            ser.astype(np.datetime64)

        with pytest.raises(ValueError, match=msg):
            ser.astype("datetime64")
=======
        msg = "Casting to unit-less dtype 'datetime64' is not supported"
        with pytest.raises(TypeError, match=msg):
            ser.astype(np.datetime64)
        with pytest.raises(TypeError, match=msg):
            df.astype(np.datetime64)
        with pytest.raises(TypeError, match=msg):
            ser.astype("datetime64")
        with pytest.raises(TypeError, match=msg):
            df.astype("datetime64")
>>>>>>> 768346b7

    def test_arg_for_errors_in_astype(self):
        # see GH#14878
        ser = Series([1, 2, 3])

        msg = (
            r"Expected value of kwarg 'errors' to be one of \['raise', "
            r"'ignore'\]\. Supplied value is 'False'"
        )
        with pytest.raises(ValueError, match=msg):
            ser.astype(np.float64, errors=False)

        ser.astype(np.int8, errors="raise")

    @pytest.mark.parametrize("dtype_class", [dict, Series])
    def test_astype_dict_like(self, dtype_class):
        # see GH#7271
        ser = Series(range(0, 10, 2), name="abc")

        dt1 = dtype_class({"abc": str})
        result = ser.astype(dt1)
        expected = Series(["0", "2", "4", "6", "8"], name="abc")
        tm.assert_series_equal(result, expected)

        dt2 = dtype_class({"abc": "float64"})
        result = ser.astype(dt2)
        expected = Series([0.0, 2.0, 4.0, 6.0, 8.0], dtype="float64", name="abc")
        tm.assert_series_equal(result, expected)

        dt3 = dtype_class({"abc": str, "def": str})
        msg = (
            "Only the Series name can be used for the key in Series dtype "
            r"mappings\."
        )
        with pytest.raises(KeyError, match=msg):
            ser.astype(dt3)

        dt4 = dtype_class({0: str})
        with pytest.raises(KeyError, match=msg):
            ser.astype(dt4)

        # GH#16717
        # if dtypes provided is empty, it should error
        if dtype_class is Series:
            dt5 = dtype_class({}, dtype=object)
        else:
            dt5 = dtype_class({})

        with pytest.raises(KeyError, match=msg):
            ser.astype(dt5)


class TestAstype:
    @pytest.mark.parametrize("dtype", np.typecodes["All"])
    def test_astype_empty_constructor_equality(self, dtype):
        # see GH#15524

        if dtype not in (
            "S",
            "V",  # poor support (if any) currently
            "M",
            "m",  # Generic timestamps raise a ValueError. Already tested.
        ):
            init_empty = Series([], dtype=dtype)
            with tm.assert_produces_warning(FutureWarning):
                as_type_empty = Series([]).astype(dtype)
            tm.assert_series_equal(init_empty, as_type_empty)

    @pytest.mark.parametrize("dtype", [str, np.str_])
    @pytest.mark.parametrize(
        "series",
        [
            Series([string.digits * 10, tm.rands(63), tm.rands(64), tm.rands(1000)]),
            Series([string.digits * 10, tm.rands(63), tm.rands(64), np.nan, 1.0]),
        ],
    )
    def test_astype_str_map(self, dtype, series):
        # see GH#4405
        result = series.astype(dtype)
        expected = series.map(str)
        tm.assert_series_equal(result, expected)

    def test_astype_float_to_period(self):
        result = Series([np.nan]).astype("period[D]")
        expected = Series([NaT], dtype="period[D]")
        tm.assert_series_equal(result, expected)

    def test_astype_no_pandas_dtype(self):
        # https://github.com/pandas-dev/pandas/pull/24866
        ser = Series([1, 2], dtype="int64")
        # Don't have PandasDtype in the public API, so we use `.array.dtype`,
        # which is a PandasDtype.
        result = ser.astype(ser.array.dtype)
        tm.assert_series_equal(result, ser)

    @pytest.mark.parametrize("dtype", [np.datetime64, np.timedelta64])
    def test_astype_generic_timestamp_no_frequency(self, dtype, request):
        # see GH#15524, GH#15987
        data = [1]
        ser = Series(data)

        if np.dtype(dtype).name not in ["timedelta64", "datetime64"]:
            mark = pytest.mark.xfail(reason="GH#33890 Is assigned ns unit")
            request.node.add_marker(mark)

        msg = (
            rf"The '{dtype.__name__}' dtype has no unit\. "
            rf"Please pass in '{dtype.__name__}\[ns\]' instead."
        )
        with pytest.raises(ValueError, match=msg):
            ser.astype(dtype)

    def test_astype_dt64_to_str(self):
        # GH#10442 : testing astype(str) is correct for Series/DatetimeIndex
        dti = date_range("2012-01-01", periods=3)
        result = Series(dti).astype(str)
        expected = Series(["2012-01-01", "2012-01-02", "2012-01-03"], dtype=object)
        tm.assert_series_equal(result, expected)

    def test_astype_dt64tz_to_str(self):
        # GH#10442 : testing astype(str) is correct for Series/DatetimeIndex
        dti_tz = date_range("2012-01-01", periods=3, tz="US/Eastern")
        result = Series(dti_tz).astype(str)
        expected = Series(
            [
                "2012-01-01 00:00:00-05:00",
                "2012-01-02 00:00:00-05:00",
                "2012-01-03 00:00:00-05:00",
            ],
            dtype=object,
        )
        tm.assert_series_equal(result, expected)

    def test_astype_datetime(self):
        ser = Series(iNaT, dtype="M8[ns]", index=range(5))

        ser = ser.astype("O")
        assert ser.dtype == np.object_

        ser = Series([datetime(2001, 1, 2, 0, 0)])

        ser = ser.astype("O")
        assert ser.dtype == np.object_

        ser = Series([datetime(2001, 1, 2, 0, 0) for i in range(3)])

        ser[1] = np.nan
        assert ser.dtype == "M8[ns]"

        ser = ser.astype("O")
        assert ser.dtype == np.object_

    def test_astype_datetime64tz(self):
        ser = Series(date_range("20130101", periods=3, tz="US/Eastern"))

        # astype
        result = ser.astype(object)
        expected = Series(ser.astype(object), dtype=object)
        tm.assert_series_equal(result, expected)

        result = Series(ser.values).dt.tz_localize("UTC").dt.tz_convert(ser.dt.tz)
        tm.assert_series_equal(result, ser)

        # astype - object, preserves on construction
        result = Series(ser.astype(object))
        expected = ser.astype(object)
        tm.assert_series_equal(result, expected)

        # astype - datetime64[ns, tz]
        msg = "Cannot use .astype to convert from timezone-naive"
        with pytest.raises(TypeError, match=msg):
            # dt64->dt64tz astype deprecated
            Series(ser.values).astype("datetime64[ns, US/Eastern]")

        with pytest.raises(TypeError, match=msg):
            # dt64->dt64tz astype deprecated
            Series(ser.values).astype(ser.dtype)

        result = ser.astype("datetime64[ns, CET]")
        expected = Series(date_range("20130101 06:00:00", periods=3, tz="CET"))
        tm.assert_series_equal(result, expected)

    def test_astype_str_cast_dt64(self):
        # see GH#9757
        ts = Series([Timestamp("2010-01-04 00:00:00")])
        res = ts.astype(str)

        expected = Series(["2010-01-04"])
        tm.assert_series_equal(res, expected)

        ts = Series([Timestamp("2010-01-04 00:00:00", tz="US/Eastern")])
        res = ts.astype(str)

        expected = Series(["2010-01-04 00:00:00-05:00"])
        tm.assert_series_equal(res, expected)

    def test_astype_str_cast_td64(self):
        # see GH#9757

        td = Series([Timedelta(1, unit="d")])
        ser = td.astype(str)

        expected = Series(["1 days"])
        tm.assert_series_equal(ser, expected)

    def test_dt64_series_astype_object(self):
        dt64ser = Series(date_range("20130101", periods=3))
        result = dt64ser.astype(object)
        assert isinstance(result.iloc[0], datetime)
        assert result.dtype == np.object_

    def test_td64_series_astype_object(self):
        tdser = Series(["59 Days", "59 Days", "NaT"], dtype="timedelta64[ns]")
        result = tdser.astype(object)
        assert isinstance(result.iloc[0], timedelta)
        assert result.dtype == np.object_

    @pytest.mark.parametrize(
        "data, dtype",
        [
            (["x", "y", "z"], "string[python]"),
            pytest.param(
                ["x", "y", "z"],
                "string[pyarrow]",
                marks=td.skip_if_no("pyarrow", min_version="1.0.0"),
            ),
            (["x", "y", "z"], "category"),
            (3 * [Timestamp("2020-01-01", tz="UTC")], None),
            (3 * [Interval(0, 1)], None),
        ],
    )
    @pytest.mark.parametrize("errors", ["raise", "ignore"])
    def test_astype_ignores_errors_for_extension_dtypes(self, data, dtype, errors):
        # https://github.com/pandas-dev/pandas/issues/35471
        ser = Series(data, dtype=dtype)
        if errors == "ignore":
            expected = ser
            result = ser.astype(float, errors="ignore")
            tm.assert_series_equal(result, expected)
        else:
            msg = "(Cannot cast)|(could not convert)"
            with pytest.raises((ValueError, TypeError), match=msg):
                ser.astype(float, errors=errors)

    @pytest.mark.parametrize("dtype", [np.float16, np.float32, np.float64])
    def test_astype_from_float_to_str(self, dtype):
        # https://github.com/pandas-dev/pandas/issues/36451
        ser = Series([0.1], dtype=dtype)
        result = ser.astype(str)
        expected = Series(["0.1"])
        tm.assert_series_equal(result, expected)

    @pytest.mark.parametrize(
        "value, string_value",
        [
            (None, "None"),
            (np.nan, "nan"),
            (NA, "<NA>"),
        ],
    )
    def test_astype_to_str_preserves_na(self, value, string_value):
        # https://github.com/pandas-dev/pandas/issues/36904
        ser = Series(["a", "b", value], dtype=object)
        result = ser.astype(str)
        expected = Series(["a", "b", string_value], dtype=object)
        tm.assert_series_equal(result, expected)

    @pytest.mark.parametrize("dtype", ["float32", "float64", "int64", "int32"])
    def test_astype(self, dtype):
        ser = Series(np.random.randn(5), name="foo")
        as_typed = ser.astype(dtype)

        assert as_typed.dtype == dtype
        assert as_typed.name == ser.name

    @pytest.mark.parametrize("value", [np.nan, np.inf])
    @pytest.mark.parametrize("dtype", [np.int32, np.int64])
    def test_astype_cast_nan_inf_int(self, dtype, value):
        # gh-14265: check NaN and inf raise error when converting to int
        msg = "Cannot convert non-finite values \\(NA or inf\\) to integer"
        ser = Series([value])

        with pytest.raises(ValueError, match=msg):
            ser.astype(dtype)

    @pytest.mark.parametrize("dtype", [int, np.int8, np.int64])
    def test_astype_cast_object_int_fail(self, dtype):
        arr = Series(["car", "house", "tree", "1"])
        msg = r"invalid literal for int\(\) with base 10: 'car'"
        with pytest.raises(ValueError, match=msg):
            arr.astype(dtype)

    def test_astype_float_to_uint_negatives_raise(
        self, float_numpy_dtype, any_unsigned_int_numpy_dtype
    ):
        # GH#45151
        # TODO: same for EA float/uint dtypes
        arr = np.arange(5).astype(float_numpy_dtype) - 3  # includes negatives
        ser = Series(arr)

        with pytest.raises(ValueError, match="losslessly"):
            ser.astype(any_unsigned_int_numpy_dtype)

    def test_astype_cast_object_int(self):
        arr = Series(["1", "2", "3", "4"], dtype=object)
        result = arr.astype(int)

        tm.assert_series_equal(result, Series(np.arange(1, 5)))

    def test_astype_unicode(self):
        # see GH#7758: A bit of magic is required to set
        # default encoding to utf-8
        digits = string.digits
        test_series = [
            Series([digits * 10, tm.rands(63), tm.rands(64), tm.rands(1000)]),
            Series(["データーサイエンス、お前はもう死んでいる"]),
        ]

        former_encoding = None

        if sys.getdefaultencoding() == "utf-8":
            test_series.append(Series(["野菜食べないとやばい".encode()]))

        for ser in test_series:
            res = ser.astype("unicode")
            expec = ser.map(str)
            tm.assert_series_equal(res, expec)

        # Restore the former encoding
        if former_encoding is not None and former_encoding != "utf-8":
            reload(sys)
            sys.setdefaultencoding(former_encoding)

    def test_astype_bytes(self):
        # GH#39474
        result = Series(["foo", "bar", "baz"]).astype(bytes)
        assert result.dtypes == np.dtype("S3")

    def test_astype_nan_to_bool(self):
        # GH#43018
        ser = Series(np.nan, dtype="object")
        result = ser.astype("bool")
        expected = Series(True, dtype="bool")
        tm.assert_series_equal(result, expected)

    @pytest.mark.parametrize(
        "dtype",
        tm.ALL_INT_EA_DTYPES + tm.FLOAT_EA_DTYPES,
    )
    def test_astype_ea_to_datetimetzdtype(self, dtype):
        # GH37553
        ser = Series([4, 0, 9], dtype=dtype)
        result = ser.astype(DatetimeTZDtype(tz="US/Pacific"))

        expected = Series(
            {
                0: Timestamp("1969-12-31 16:00:00.000000004-08:00", tz="US/Pacific"),
                1: Timestamp("1969-12-31 16:00:00.000000000-08:00", tz="US/Pacific"),
                2: Timestamp("1969-12-31 16:00:00.000000009-08:00", tz="US/Pacific"),
            }
        )

        tm.assert_series_equal(result, expected)

    def test_astype_retain_Attrs(self, any_numpy_dtype):
        # GH#44414
        ser = Series([0, 1, 2, 3])
        ser.attrs["Location"] = "Michigan"

        result = ser.astype(any_numpy_dtype).attrs
        expected = ser.attrs

        tm.assert_dict_equal(expected, result)


class TestAstypeString:
    @pytest.mark.parametrize(
        "data, dtype",
        [
            ([True, NA], "boolean"),
            (["A", NA], "category"),
            (["2020-10-10", "2020-10-10"], "datetime64[ns]"),
            (["2020-10-10", "2020-10-10", NaT], "datetime64[ns]"),
            (
                ["2012-01-01 00:00:00-05:00", NaT],
                "datetime64[ns, US/Eastern]",
            ),
            ([1, None], "UInt16"),
            (["1/1/2021", "2/1/2021"], "period[M]"),
            (["1/1/2021", "2/1/2021", NaT], "period[M]"),
            (["1 Day", "59 Days", NaT], "timedelta64[ns]"),
            # currently no way to parse IntervalArray from a list of strings
        ],
    )
    def test_astype_string_to_extension_dtype_roundtrip(
        self, data, dtype, request, nullable_string_dtype
    ):
        if dtype == "boolean" or (
            dtype in ("datetime64[ns]", "timedelta64[ns]") and NaT in data
        ):
            mark = pytest.mark.xfail(
                reason="TODO StringArray.astype() with missing values #GH40566"
            )
            request.node.add_marker(mark)
        # GH-40351
        ser = Series(data, dtype=dtype)

        # Note: just passing .astype(dtype) fails for dtype="category"
        #  with bc ser.dtype.categories will be object dtype whereas
        #  result.dtype.categories will have string dtype
        result = ser.astype(nullable_string_dtype).astype(ser.dtype)
        tm.assert_series_equal(result, ser)


class TestAstypeCategorical:
    def test_astype_categorical_to_other(self):
        cat = Categorical([f"{i} - {i + 499}" for i in range(0, 10000, 500)])
        ser = Series(np.random.RandomState(0).randint(0, 10000, 100)).sort_values()
        ser = cut(ser, range(0, 10500, 500), right=False, labels=cat)

        expected = ser
        tm.assert_series_equal(ser.astype("category"), expected)
        tm.assert_series_equal(ser.astype(CategoricalDtype()), expected)
        msg = r"Cannot cast object dtype to float64"
        with pytest.raises(ValueError, match=msg):
            ser.astype("float64")

        cat = Series(Categorical(["a", "b", "b", "a", "a", "c", "c", "c"]))
        exp = Series(["a", "b", "b", "a", "a", "c", "c", "c"])
        tm.assert_series_equal(cat.astype("str"), exp)
        s2 = Series(Categorical(["1", "2", "3", "4"]))
        exp2 = Series([1, 2, 3, 4]).astype("int")
        tm.assert_series_equal(s2.astype("int"), exp2)

        # object don't sort correctly, so just compare that we have the same
        # values
        def cmp(a, b):
            tm.assert_almost_equal(np.sort(np.unique(a)), np.sort(np.unique(b)))

        expected = Series(np.array(ser.values), name="value_group")
        cmp(ser.astype("object"), expected)
        cmp(ser.astype(np.object_), expected)

        # array conversion
        tm.assert_almost_equal(np.array(ser), np.array(ser.values))

        tm.assert_series_equal(ser.astype("category"), ser)
        tm.assert_series_equal(ser.astype(CategoricalDtype()), ser)

        roundtrip_expected = ser.cat.set_categories(
            ser.cat.categories.sort_values()
        ).cat.remove_unused_categories()
        result = ser.astype("object").astype("category")
        tm.assert_series_equal(result, roundtrip_expected)
        result = ser.astype("object").astype(CategoricalDtype())
        tm.assert_series_equal(result, roundtrip_expected)

    def test_astype_categorical_invalid_conversions(self):
        # invalid conversion (these are NOT a dtype)
        cat = Categorical([f"{i} - {i + 499}" for i in range(0, 10000, 500)])
        ser = Series(np.random.randint(0, 10000, 100)).sort_values()
        ser = cut(ser, range(0, 10500, 500), right=False, labels=cat)

        msg = (
            "dtype '<class 'pandas.core.arrays.categorical.Categorical'>' "
            "not understood"
        )
        with pytest.raises(TypeError, match=msg):
            ser.astype(Categorical)
        with pytest.raises(TypeError, match=msg):
            ser.astype("object").astype(Categorical)

    def test_astype_categoricaldtype(self):
        ser = Series(["a", "b", "a"])
        result = ser.astype(CategoricalDtype(["a", "b"], ordered=True))
        expected = Series(Categorical(["a", "b", "a"], ordered=True))
        tm.assert_series_equal(result, expected)

        result = ser.astype(CategoricalDtype(["a", "b"], ordered=False))
        expected = Series(Categorical(["a", "b", "a"], ordered=False))
        tm.assert_series_equal(result, expected)

        result = ser.astype(CategoricalDtype(["a", "b", "c"], ordered=False))
        expected = Series(
            Categorical(["a", "b", "a"], categories=["a", "b", "c"], ordered=False)
        )
        tm.assert_series_equal(result, expected)
        tm.assert_index_equal(result.cat.categories, Index(["a", "b", "c"]))

    @pytest.mark.parametrize("name", [None, "foo"])
    @pytest.mark.parametrize("dtype_ordered", [True, False])
    @pytest.mark.parametrize("series_ordered", [True, False])
    def test_astype_categorical_to_categorical(
        self, name, dtype_ordered, series_ordered
    ):
        # GH#10696, GH#18593
        s_data = list("abcaacbab")
        s_dtype = CategoricalDtype(list("bac"), ordered=series_ordered)
        ser = Series(s_data, dtype=s_dtype, name=name)

        # unspecified categories
        dtype = CategoricalDtype(ordered=dtype_ordered)
        result = ser.astype(dtype)
        exp_dtype = CategoricalDtype(s_dtype.categories, dtype_ordered)
        expected = Series(s_data, name=name, dtype=exp_dtype)
        tm.assert_series_equal(result, expected)

        # different categories
        dtype = CategoricalDtype(list("adc"), dtype_ordered)
        result = ser.astype(dtype)
        expected = Series(s_data, name=name, dtype=dtype)
        tm.assert_series_equal(result, expected)

        if dtype_ordered is False:
            # not specifying ordered, so only test once
            expected = ser
            result = ser.astype("category")
            tm.assert_series_equal(result, expected)

    def test_astype_bool_missing_to_categorical(self):
        # GH-19182
        ser = Series([True, False, np.nan])
        assert ser.dtypes == np.object_

        result = ser.astype(CategoricalDtype(categories=[True, False]))
        expected = Series(Categorical([True, False, np.nan], categories=[True, False]))
        tm.assert_series_equal(result, expected)

    def test_astype_categories_raises(self):
        # deprecated GH#17636, removed in GH#27141
        ser = Series(["a", "b", "a"])
        with pytest.raises(TypeError, match="got an unexpected"):
            ser.astype("category", categories=["a", "b"], ordered=True)

    @pytest.mark.parametrize("items", [["a", "b", "c", "a"], [1, 2, 3, 1]])
    def test_astype_from_categorical(self, items):
        ser = Series(items)
        exp = Series(Categorical(items))
        res = ser.astype("category")
        tm.assert_series_equal(res, exp)

    def test_astype_from_categorical_with_keywords(self):
        # with keywords
        lst = ["a", "b", "c", "a"]
        ser = Series(lst)
        exp = Series(Categorical(lst, ordered=True))
        res = ser.astype(CategoricalDtype(None, ordered=True))
        tm.assert_series_equal(res, exp)

        exp = Series(Categorical(lst, categories=list("abcdef"), ordered=True))
        res = ser.astype(CategoricalDtype(list("abcdef"), ordered=True))
        tm.assert_series_equal(res, exp)

    def test_astype_timedelta64_with_np_nan(self):
        # GH45798
        result = Series([Timedelta(1), np.nan], dtype="timedelta64[ns]")
        expected = Series([Timedelta(1), NaT], dtype="timedelta64[ns]")
        tm.assert_series_equal(result, expected)<|MERGE_RESOLUTION|>--- conflicted
+++ resolved
@@ -35,24 +35,15 @@
         ser = Series(["1970-01-01", "1970-01-01", "1970-01-01"], dtype="datetime64[ns]")
         df = ser.to_frame()
 
-<<<<<<< HEAD
-        msg = "Passing unit-less datetime64 dtype to .astype is not supported"
-        with pytest.raises(ValueError, match=msg):
+        msg = "Casting to unit-less dtype 'datetime64' is not supported"
+        with pytest.raises(TypeError, match=msg):
             ser.astype(np.datetime64)
-
-        with pytest.raises(ValueError, match=msg):
+        with pytest.raises(TypeError, match=msg):
+            df.astype(np.datetime64)
+        with pytest.raises(TypeError, match=msg):
             ser.astype("datetime64")
-=======
-        msg = "Casting to unit-less dtype 'datetime64' is not supported"
-        with pytest.raises(TypeError, match=msg):
-            ser.astype(np.datetime64)
-        with pytest.raises(TypeError, match=msg):
-            df.astype(np.datetime64)
-        with pytest.raises(TypeError, match=msg):
-            ser.astype("datetime64")
         with pytest.raises(TypeError, match=msg):
             df.astype("datetime64")
->>>>>>> 768346b7
 
     def test_arg_for_errors_in_astype(self):
         # see GH#14878
