from datetime import datetime

import numpy as np
import pytest

from pandas import (
    Index,
    MultiIndex,
    Series,
)
import pandas._testing as tm


class TestRename:
    def test_rename(self, datetime_series):
        ts = datetime_series
        renamer = lambda x: x.strftime("%Y%m%d")
        renamed = ts.rename(renamer)
        assert renamed.index[0] == renamer(ts.index[0])

        # dict
        rename_dict = dict(zip(ts.index, renamed.index))
        renamed2 = ts.rename(rename_dict)
        tm.assert_series_equal(renamed, renamed2)

        # partial dict
        s = Series(np.arange(4), index=["a", "b", "c", "d"], dtype="int64")
        renamed = s.rename({"b": "foo", "d": "bar"})
        tm.assert_index_equal(renamed.index, Index(["a", "foo", "c", "bar"]))

        # index with name
        renamer = Series(
            np.arange(4), index=Index(["a", "b", "c", "d"], name="name"), dtype="int64"
        )
        renamed = renamer.rename({})
        assert renamed.index.name == renamer.index.name

    def test_rename_by_series(self):
        s = Series(range(5), name="foo")
        renamer = Series({1: 10, 2: 20})
        result = s.rename(renamer)
        expected = Series(range(5), index=[0, 10, 20, 3, 4], name="foo")
        tm.assert_series_equal(result, expected)

    def test_rename_set_name(self):
        s = Series(range(4), index=list("abcd"))
        for name in ["foo", 123, 123.0, datetime(2001, 11, 11), ("foo",)]:
            result = s.rename(name)
            assert result.name == name
            tm.assert_numpy_array_equal(result.index.values, s.index.values)
            assert s.name is None

    def test_rename_set_name_inplace(self):
        s = Series(range(3), index=list("abc"))
        for name in ["foo", 123, 123.0, datetime(2001, 11, 11), ("foo",)]:
            s.rename(name, inplace=True)
            assert s.name == name

            exp = np.array(["a", "b", "c"], dtype=np.object_)
            tm.assert_numpy_array_equal(s.index.values, exp)

    def test_rename_axis_supported(self):
        # Supporting axis for compatibility, detailed in GH-18589
        s = Series(range(5))
        s.rename({}, axis=0)
        s.rename({}, axis="index")
        # FIXME: dont leave commenred-out
        # TODO: clean up shared index validation
        # with pytest.raises(ValueError, match="No axis named 5"):
        #     s.rename({}, axis=5)

    def test_rename_inplace(self, datetime_series):
        renamer = lambda x: x.strftime("%Y%m%d")
        expected = renamer(datetime_series.index[0])

        datetime_series.rename(renamer, inplace=True)
        assert datetime_series.index[0] == expected

    def test_rename_with_custom_indexer(self):
        # GH 27814
        class MyIndexer:
            pass

        ix = MyIndexer()
        s = Series([1, 2, 3]).rename(ix)
        assert s.name is ix

    def test_rename_with_custom_indexer_inplace(self):
        # GH 27814
        class MyIndexer:
            pass

        ix = MyIndexer()
        s = Series([1, 2, 3])
        s.rename(ix, inplace=True)
        assert s.name is ix

    def test_rename_callable(self):
        # GH 17407
        s = Series(range(1, 6), index=Index(range(2, 7), name="IntIndex"))
        result = s.rename(str)
        expected = s.rename(lambda i: str(i))
        tm.assert_series_equal(result, expected)

        assert result.name == expected.name

<<<<<<< HEAD
    def test_rename_method_and_index(self):
        # GH 40977
        ser = Series([1, 2])
        with pytest.raises(TypeError, match="Cannot specify both 'mapper' and 'index'"):
            ser.rename(str, index=str)

    def test_rename_none(self):
        # GH 40977
        ser = Series([1, 2], name="foo")
        result = ser.rename(None)
        expected = Series([1, 2])
        tm.assert_series_equal(result, expected)
=======
    def test_rename_series_with_multiindex(self):
        # issue #43659
        arrays = [
            ["bar", "baz", "baz", "foo", "qux"],
            ["one", "one", "two", "two", "one"],
        ]

        index = MultiIndex.from_arrays(arrays, names=["first", "second"])
        s = Series(np.ones(5), index=index)
        result = s.rename(index={"one": "yes"}, level="second", errors="raise")

        arrays_expected = [
            ["bar", "baz", "baz", "foo", "qux"],
            ["yes", "yes", "two", "two", "yes"],
        ]

        index_expected = MultiIndex.from_arrays(
            arrays_expected, names=["first", "second"]
        )
        series_expected = Series(np.ones(5), index=index_expected)

        tm.assert_series_equal(result, series_expected)
>>>>>>> c021d33e
<|MERGE_RESOLUTION|>--- conflicted
+++ resolved
@@ -104,7 +104,6 @@
 
         assert result.name == expected.name
 
-<<<<<<< HEAD
     def test_rename_method_and_index(self):
         # GH 40977
         ser = Series([1, 2])
@@ -117,7 +116,7 @@
         result = ser.rename(None)
         expected = Series([1, 2])
         tm.assert_series_equal(result, expected)
-=======
+
     def test_rename_series_with_multiindex(self):
         # issue #43659
         arrays = [
@@ -139,5 +138,4 @@
         )
         series_expected = Series(np.ones(5), index=index_expected)
 
-        tm.assert_series_equal(result, series_expected)
->>>>>>> c021d33e
+        tm.assert_series_equal(result, series_expected)