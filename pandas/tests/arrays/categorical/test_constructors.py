--- conflicted
+++ resolved
@@ -563,17 +563,8 @@
     @pytest.mark.parametrize('ordered', [None, True, False])
     def test_construction_with_ordered(self, ordered):
         # GH 9347, 9190
-<<<<<<< HEAD
-        cat = Categorical([0, 1, 2])
-        assert not cat.ordered
-        cat = Categorical([0, 1, 2], ordered=False)
-        assert not cat.ordered
-        cat = Categorical([0, 1, 2], ordered=True)
-        assert cat.ordered
-=======
         cat = Categorical([0, 1, 2], ordered=ordered)
         assert cat.ordered == bool(ordered)
->>>>>>> bb86a9d3
 
     @pytest.mark.xfail(reason="Imaginary values not supported in Categorical")
     def test_constructor_imaginary(self):
