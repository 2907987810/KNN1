import numpy as np
import pytest

import pandas.util._test_decorators as td

import pandas as pd
from pandas import (
    Index,
    Interval,
    IntervalIndex,
    Timedelta,
    Timestamp,
    date_range,
    timedelta_range,
)
import pandas._testing as tm
from pandas.core.arrays import IntervalArray


@pytest.fixture(
    params=[
        (Index([0, 2, 4]), Index([1, 3, 5])),
        (Index([0.0, 1.0, 2.0]), Index([1.0, 2.0, 3.0])),
        (timedelta_range("0 days", periods=3), timedelta_range("1 day", periods=3)),
        (date_range("20170101", periods=3), date_range("20170102", periods=3)),
        (
            date_range("20170101", periods=3, tz="US/Eastern"),
            date_range("20170102", periods=3, tz="US/Eastern"),
        ),
    ],
    ids=lambda x: str(x[0].dtype),
)
def left_right_dtypes(request):
    """
    Fixture for building an IntervalArray from various dtypes
    """
    return request.param


class TestAttributes:
    @pytest.mark.parametrize(
        "left, right",
        [
            (0, 1),
            (Timedelta("0 days"), Timedelta("1 day")),
            (Timestamp("2018-01-01"), Timestamp("2018-01-02")),
            (
                Timestamp("2018-01-01", tz="US/Eastern"),
                Timestamp("2018-01-02", tz="US/Eastern"),
            ),
        ],
    )
    @pytest.mark.parametrize("constructor", [IntervalArray, IntervalIndex])
    def test_is_empty(self, constructor, left, right, closed):
        # GH27219
        tuples = [(left, left), (left, right), np.nan]
        expected = np.array([closed != "both", False, False])
        result = constructor.from_tuples(tuples, inclusive=closed).is_empty
        tm.assert_numpy_array_equal(result, expected)


class TestMethods:
    @pytest.mark.parametrize("new_inclusive", ["left", "right", "both", "neither"])
    def test_set_inclusive(self, closed, new_inclusive):
        # GH 21670
        array = IntervalArray.from_breaks(range(10), inclusive=closed)
<<<<<<< HEAD
        result = array.set_closed(new_inclusive)
=======
        result = array.set_inclusive(new_inclusive)
>>>>>>> 08d38a37
        expected = IntervalArray.from_breaks(range(10), inclusive=new_inclusive)
        tm.assert_extension_array_equal(result, expected)

    @pytest.mark.parametrize(
        "other",
        [
            Interval(0, 1, inclusive="right"),
            IntervalArray.from_breaks([1, 2, 3, 4], inclusive="right"),
        ],
    )
    def test_where_raises(self, other):
        # GH#45768 The IntervalArray methods raises; the Series method coerces
        ser = pd.Series(IntervalArray.from_breaks([1, 2, 3, 4], inclusive="left"))
        mask = np.array([True, False, True])
        match = "'value.inclusive' is 'right', expected 'left'."
        with pytest.raises(ValueError, match=match):
            ser.array._where(mask, other)

        res = ser.where(mask, other=other)
        expected = ser.astype(object).where(mask, other)
        tm.assert_series_equal(res, expected)

    def test_shift(self):
        # https://github.com/pandas-dev/pandas/issues/31495, GH#22428, GH#31502
        a = IntervalArray.from_breaks([1, 2, 3], "right")
        result = a.shift()
        # int -> float
        expected = IntervalArray.from_tuples([(np.nan, np.nan), (1.0, 2.0)], "right")
        tm.assert_interval_array_equal(result, expected)

    def test_shift_datetime(self):
        # GH#31502, GH#31504
        a = IntervalArray.from_breaks(date_range("2000", periods=4), "right")
        result = a.shift(2)
        expected = a.take([-1, -1, 0], allow_fill=True)
        tm.assert_interval_array_equal(result, expected)

        result = a.shift(-1)
        expected = a.take([1, 2, -1], allow_fill=True)
        tm.assert_interval_array_equal(result, expected)


class TestSetitem:
    def test_set_na(self, left_right_dtypes):
        left, right = left_right_dtypes
        left = left.copy(deep=True)
        right = right.copy(deep=True)
        result = IntervalArray.from_arrays(left, right)

        if result.dtype.subtype.kind not in ["m", "M"]:
            msg = "'value' should be an interval type, got <.*NaTType'> instead."
            with pytest.raises(TypeError, match=msg):
                result[0] = pd.NaT
        if result.dtype.subtype.kind in ["i", "u"]:
            msg = "Cannot set float NaN to integer-backed IntervalArray"
            # GH#45484 TypeError, not ValueError, matches what we get with
            # non-NA un-holdable value.
            with pytest.raises(TypeError, match=msg):
                result[0] = np.NaN
            return

        result[0] = np.nan

        expected_left = Index([left._na_value] + list(left[1:]))
        expected_right = Index([right._na_value] + list(right[1:]))
        expected = IntervalArray.from_arrays(expected_left, expected_right)

        tm.assert_extension_array_equal(result, expected)

    def test_setitem_mismatched_inclusive(self):
        arr = IntervalArray.from_breaks(range(4), "right")
        orig = arr.copy()
        other = arr.set_inclusive("both")

        msg = "'value.inclusive' is 'both', expected 'right'"
        with pytest.raises(ValueError, match=msg):
            arr[0] = other[0]
        with pytest.raises(ValueError, match=msg):
            arr[:1] = other[:1]
        with pytest.raises(ValueError, match=msg):
            arr[:0] = other[:0]
        with pytest.raises(ValueError, match=msg):
            arr[:] = other[::-1]
        with pytest.raises(ValueError, match=msg):
            arr[:] = list(other[::-1])
        with pytest.raises(ValueError, match=msg):
            arr[:] = other[::-1].astype(object)
        with pytest.raises(ValueError, match=msg):
            arr[:] = other[::-1].astype("category")

        # empty list should be no-op
        arr[:0] = IntervalArray.from_breaks([], "right")
        tm.assert_interval_array_equal(arr, orig)


def test_repr():
    # GH 25022
    arr = IntervalArray.from_tuples([(0, 1), (1, 2)], "right")
    result = repr(arr)
    expected = (
        "<IntervalArray>\n"
        "[(0, 1], (1, 2]]\n"
        "Length: 2, dtype: interval[int64, right]"
    )
    assert result == expected


class TestReductions:
    def test_min_max_invalid_axis(self, left_right_dtypes):
        left, right = left_right_dtypes
        left = left.copy(deep=True)
        right = right.copy(deep=True)
        arr = IntervalArray.from_arrays(left, right)

        msg = "`axis` must be fewer than the number of dimensions"
        for axis in [-2, 1]:
            with pytest.raises(ValueError, match=msg):
                arr.min(axis=axis)
            with pytest.raises(ValueError, match=msg):
                arr.max(axis=axis)

        msg = "'>=' not supported between"
        with pytest.raises(TypeError, match=msg):
            arr.min(axis="foo")
        with pytest.raises(TypeError, match=msg):
            arr.max(axis="foo")

    def test_min_max(self, left_right_dtypes, index_or_series_or_array):
        # GH#44746
        left, right = left_right_dtypes
        left = left.copy(deep=True)
        right = right.copy(deep=True)
        arr = IntervalArray.from_arrays(left, right)

        # The expected results below are only valid if monotonic
        assert left.is_monotonic_increasing
        assert Index(arr).is_monotonic_increasing

        MIN = arr[0]
        MAX = arr[-1]

        indexer = np.arange(len(arr))
        np.random.shuffle(indexer)
        arr = arr.take(indexer)

        arr_na = arr.insert(2, np.nan)

        arr = index_or_series_or_array(arr)
        arr_na = index_or_series_or_array(arr_na)

        for skipna in [True, False]:
            res = arr.min(skipna=skipna)
            assert res == MIN
            assert type(res) == type(MIN)

            res = arr.max(skipna=skipna)
            assert res == MAX
            assert type(res) == type(MAX)

        res = arr_na.min(skipna=False)
        assert np.isnan(res)
        res = arr_na.max(skipna=False)
        assert np.isnan(res)

        res = arr_na.min(skipna=True)
        assert res == MIN
        assert type(res) == type(MIN)
        res = arr_na.max(skipna=True)
        assert res == MAX
        assert type(res) == type(MAX)


# ----------------------------------------------------------------------------
# Arrow interaction


pyarrow_skip = td.skip_if_no("pyarrow")


@pyarrow_skip
def test_arrow_extension_type():
    import pyarrow as pa

    from pandas.core.arrays.arrow._arrow_utils import ArrowIntervalType

    p1 = ArrowIntervalType(pa.int64(), "left")
    p2 = ArrowIntervalType(pa.int64(), "left")
    p3 = ArrowIntervalType(pa.int64(), "right")

    assert p1.inclusive == "left"
    assert p1 == p2
    assert not p1 == p3
    assert hash(p1) == hash(p2)
    assert not hash(p1) == hash(p3)


@pyarrow_skip
def test_arrow_array():
    import pyarrow as pa

    from pandas.core.arrays.arrow._arrow_utils import ArrowIntervalType

    intervals = pd.interval_range(1, 5, freq=1).array

    result = pa.array(intervals)
    assert isinstance(result.type, ArrowIntervalType)
    assert result.type.inclusive == intervals.inclusive
    assert result.type.subtype == pa.int64()
    assert result.storage.field("left").equals(pa.array([1, 2, 3, 4], type="int64"))
    assert result.storage.field("right").equals(pa.array([2, 3, 4, 5], type="int64"))

    expected = pa.array([{"left": i, "right": i + 1} for i in range(1, 5)])
    assert result.storage.equals(expected)

    # convert to its storage type
    result = pa.array(intervals, type=expected.type)
    assert result.equals(expected)

    # unsupported conversions
    with pytest.raises(TypeError, match="Not supported to convert IntervalArray"):
        pa.array(intervals, type="float64")

    with pytest.raises(TypeError, match="different 'subtype'"):
        pa.array(intervals, type=ArrowIntervalType(pa.float64(), "left"))


@pyarrow_skip
def test_arrow_array_missing():
    import pyarrow as pa

    from pandas.core.arrays.arrow._arrow_utils import ArrowIntervalType

    arr = IntervalArray.from_breaks([0.0, 1.0, 2.0, 3.0])
    arr[1] = None

    result = pa.array(arr)
    assert isinstance(result.type, ArrowIntervalType)
    assert result.type.inclusive == arr.inclusive
    assert result.type.subtype == pa.float64()

    # fields have missing values (not NaN)
    left = pa.array([0.0, None, 2.0], type="float64")
    right = pa.array([1.0, None, 3.0], type="float64")
    assert result.storage.field("left").equals(left)
    assert result.storage.field("right").equals(right)

    # structarray itself also has missing values on the array level
    vals = [
        {"left": 0.0, "right": 1.0},
        {"left": None, "right": None},
        {"left": 2.0, "right": 3.0},
    ]
    expected = pa.StructArray.from_pandas(vals, mask=np.array([False, True, False]))
    assert result.storage.equals(expected)


@pyarrow_skip
@pytest.mark.parametrize(
    "breaks",
    [[0.0, 1.0, 2.0, 3.0], date_range("2017", periods=4, freq="D")],
    ids=["float", "datetime64[ns]"],
)
def test_arrow_table_roundtrip(breaks):
    import pyarrow as pa

    from pandas.core.arrays.arrow._arrow_utils import ArrowIntervalType

    arr = IntervalArray.from_breaks(breaks)
    arr[1] = None
    df = pd.DataFrame({"a": arr})

    table = pa.table(df)
    assert isinstance(table.field("a").type, ArrowIntervalType)
    result = table.to_pandas()
    assert isinstance(result["a"].dtype, pd.IntervalDtype)
    tm.assert_frame_equal(result, df)

    table2 = pa.concat_tables([table, table])
    result = table2.to_pandas()
    expected = pd.concat([df, df], ignore_index=True)
    tm.assert_frame_equal(result, expected)

    # GH-41040
    table = pa.table(
        [pa.chunked_array([], type=table.column(0).type)], schema=table.schema
    )
    result = table.to_pandas()
    tm.assert_frame_equal(result, expected[0:0])


@pyarrow_skip
@pytest.mark.parametrize(
    "breaks",
    [[0.0, 1.0, 2.0, 3.0], date_range("2017", periods=4, freq="D")],
    ids=["float", "datetime64[ns]"],
)
def test_arrow_table_roundtrip_without_metadata(breaks):
    import pyarrow as pa

    arr = IntervalArray.from_breaks(breaks)
    arr[1] = None
    df = pd.DataFrame({"a": arr})

    table = pa.table(df)
    # remove the metadata
    table = table.replace_schema_metadata()
    assert table.schema.metadata is None

    result = table.to_pandas()
    assert isinstance(result["a"].dtype, pd.IntervalDtype)
    tm.assert_frame_equal(result, df)


@pyarrow_skip
def test_from_arrow_from_raw_struct_array():
    # in case pyarrow lost the Interval extension type (eg on parquet roundtrip
    # with datetime64[ns] subtype, see GH-45881), still allow conversion
    # from arrow to IntervalArray
    import pyarrow as pa

    arr = pa.array([{"left": 0, "right": 1}, {"left": 1, "right": 2}])
    dtype = pd.IntervalDtype(np.dtype("int64"), inclusive="neither")

    result = dtype.__from_arrow__(arr)
    expected = IntervalArray.from_breaks(
        np.array([0, 1, 2], dtype="int64"), inclusive="neither"
    )
    tm.assert_extension_array_equal(result, expected)

    result = dtype.__from_arrow__(pa.chunked_array([arr]))
    tm.assert_extension_array_equal(result, expected)


def test_interval_error_and_warning():
    # GH 40245
    msg = (
        "Deprecated argument `closed` cannot "
        "be passed if argument `inclusive` is not None"
    )
    with pytest.raises(ValueError, match=msg):
        Interval(0, 1, closed="both", inclusive="both")

    msg = "Argument `closed` is deprecated in favor of `inclusive`"
    with tm.assert_produces_warning(FutureWarning, match=msg, check_stacklevel=False):
        Interval(0, 1, closed="both")


def test_interval_array_error_and_warning():
    # GH 40245
    msg = "Can only specify 'closed' or 'inclusive', not both."
    with pytest.raises(TypeError, match=msg):
        with tm.assert_produces_warning(FutureWarning):
            IntervalArray(
                [Interval(0, 1), Interval(1, 5)], closed="both", inclusive="both"
            )

    msg = "the 'closed'' keyword is deprecated, use 'inclusive' instead."
    with tm.assert_produces_warning(FutureWarning, match=msg):
        IntervalArray([Interval(0, 1), Interval(1, 5)], closed="both")


@pyarrow_skip
def test_arrow_interval_type_error_and_warning():
    # GH 40245
    import pyarrow as pa

    from pandas.core.arrays.arrow._arrow_utils import ArrowIntervalType

    msg = "Can only specify 'closed' or 'inclusive', not both."
    with pytest.raises(TypeError, match=msg):
        with tm.assert_produces_warning(FutureWarning):
            ArrowIntervalType(pa.int64(), closed="both", inclusive="both")

    msg = "the 'closed'' keyword is deprecated, use 'inclusive' instead."
    with tm.assert_produces_warning(FutureWarning, match=msg):
        ArrowIntervalType(pa.int64(), closed="both")


@pytest.mark.parametrize("timezone", ["UTC", "US/Pacific", "GMT"])
def test_interval_index_subtype(timezone, inclusive_endpoints_fixture):
    # GH 46999
    dates = date_range("2022", periods=3, tz=timezone)
    dtype = f"interval[datetime64[ns, {timezone}], {inclusive_endpoints_fixture}]"
    result = IntervalIndex.from_arrays(
        ["2022-01-01", "2022-01-02"],
        ["2022-01-02", "2022-01-03"],
        inclusive=inclusive_endpoints_fixture,
        dtype=dtype,
    )
    expected = IntervalIndex.from_arrays(
        dates[:-1], dates[1:], inclusive=inclusive_endpoints_fixture
    )
    tm.assert_index_equal(result, expected)


def test_from_tuples_deprecation():
    # GH#40245
    with tm.assert_produces_warning(FutureWarning):
        IntervalArray.from_tuples([(0, 1), (1, 2)], closed="right")


def test_from_tuples_deprecation_error():
    # GH#40245
    msg = "Can only specify 'closed' or 'inclusive', not both."
    with pytest.raises(TypeError, match=msg):
        with tm.assert_produces_warning(FutureWarning):
            IntervalArray.from_tuples(
                [(0, 1), (1, 2)], closed="right", inclusive="right"
            )


def test_from_breaks_deprecation():
    # GH#40245
    with tm.assert_produces_warning(FutureWarning):
        IntervalArray.from_breaks([0, 1, 2, 3], closed="right")


def test_from_arrays_deprecation():
    # GH#40245
    with tm.assert_produces_warning(FutureWarning):
        IntervalArray.from_arrays([0, 1, 2], [1, 2, 3], closed="right")


def test_set_closed_deprecated():
    # GH#40245
    array = IntervalArray.from_breaks(range(10))
    with tm.assert_produces_warning(FutureWarning):
        array.set_closed(closed="both")<|MERGE_RESOLUTION|>--- conflicted
+++ resolved
@@ -64,11 +64,7 @@
     def test_set_inclusive(self, closed, new_inclusive):
         # GH 21670
         array = IntervalArray.from_breaks(range(10), inclusive=closed)
-<<<<<<< HEAD
-        result = array.set_closed(new_inclusive)
-=======
         result = array.set_inclusive(new_inclusive)
->>>>>>> 08d38a37
         expected = IntervalArray.from_breaks(range(10), inclusive=new_inclusive)
         tm.assert_extension_array_equal(result, expected)
 
