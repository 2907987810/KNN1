--- conflicted
+++ resolved
@@ -172,12 +172,6 @@
         else:
             assert result == fill_value
 
-    @pytest.mark.parametrize('format', ['coo', 'csc', 'csr'])
-<<<<<<< HEAD
-    @pytest.mark.parametrize('size', [0, 10])
-    def test_from_spmatrix(self, size, format):
-        pytest.importorskip('scipy')
-=======
     @pytest.mark.parametrize('size', [
         pytest.param(0,
                      marks=pytest.mark.skipif(_np_version_under1p16,
@@ -186,7 +180,6 @@
     ])
     @td.skip_if_no_scipy
     def test_from_spmatrix(self, size, format):
->>>>>>> 612c2443
         import scipy.sparse
 
         mat = scipy.sparse.random(size, 1, density=0.5, format=format)
@@ -196,13 +189,8 @@
         expected = mat.toarray().ravel()
         tm.assert_numpy_array_equal(result, expected)
 
-<<<<<<< HEAD
-    def test_from_spmatrix_raises(self):
-        pytest.importorskip('scipy')
-=======
     @td.skip_if_no_scipy
     def test_from_spmatrix_raises(self):
->>>>>>> 612c2443
         import scipy.sparse
 
         mat = scipy.sparse.eye(5, 4, format='csc')
@@ -1112,12 +1100,8 @@
         assert arr.npoints == 1
 
 
-<<<<<<< HEAD
 @pytest.mark.filterwarnings("ignore:Sparse:FutureWarning")
-class TestAccessor(object):
-=======
 class TestAccessor:
->>>>>>> 612c2443
 
     @pytest.mark.parametrize('attr', [
         'npoints', 'density', 'fill_value', 'sp_values',
