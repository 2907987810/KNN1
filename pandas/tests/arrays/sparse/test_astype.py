import numpy as np
import pytest

from pandas._libs.sparse import IntIndex

<<<<<<< HEAD
from pandas import (
    DataFrame,
    Series,
    SparseDtype,
    Timestamp,
)
=======
from pandas import Timestamp
>>>>>>> 3827cafb
import pandas._testing as tm
from pandas.core.arrays.sparse import SparseArray


class TestAstype:
    def test_astype(self):
        # float -> float
        arr = SparseArray([None, None, 0, 2])
        result = arr.astype("Sparse[float32]")
        expected = SparseArray([None, None, 0, 2], dtype=np.dtype("float32"))
        tm.assert_sp_array_equal(result, expected)

        dtype = SparseDtype("float64", fill_value=0)
        result = arr.astype(dtype)
        expected = SparseArray._simple_new(
            np.array([0.0, 2.0], dtype=dtype.subtype), IntIndex(4, [2, 3]), dtype
        )
        tm.assert_sp_array_equal(result, expected)

        dtype = SparseDtype("int64", 0)
        result = arr.astype(dtype)
        expected = SparseArray._simple_new(
            np.array([0, 2], dtype=np.int64), IntIndex(4, [2, 3]), dtype
        )
        tm.assert_sp_array_equal(result, expected)

        arr = SparseArray([0, np.nan, 0, 1], fill_value=0)
        with pytest.raises(ValueError, match="NA"):
            arr.astype("Sparse[i8]")

    def test_astype_bool(self):
        a = SparseArray([1, 0, 0, 1], dtype=SparseDtype(int, 0))
        result = a.astype(bool)
        expected = np.array([1, 0, 0, 1], dtype=bool)
        tm.assert_numpy_array_equal(result, expected)

        # update fill value
        result = a.astype(SparseDtype(bool, False))
        expected = SparseArray(
            [True, False, False, True], dtype=SparseDtype(bool, False)
        )
        tm.assert_sp_array_equal(result, expected)

    def test_astype_all(self, any_real_numpy_dtype):
        vals = np.array([1, 2, 3])
        arr = SparseArray(vals, fill_value=1)
        typ = np.dtype(any_real_numpy_dtype)
        res = arr.astype(typ)
        tm.assert_numpy_array_equal(res, vals.astype(any_real_numpy_dtype))

    @pytest.mark.parametrize(
        "arr, dtype, expected",
        [
            (
                SparseArray([0, 1]),
                "float",
                SparseArray([0.0, 1.0], dtype=SparseDtype(float, 0.0)),
            ),
            (SparseArray([0, 1]), bool, SparseArray([False, True])),
            (
                SparseArray([0, 1], fill_value=1),
                bool,
                SparseArray([False, True], dtype=SparseDtype(bool, True)),
            ),
            pytest.param(
                SparseArray([0, 1]),
                "datetime64[ns]",
                SparseArray(
                    np.array([0, 1], dtype="datetime64[ns]"),
                    dtype=SparseDtype("datetime64[ns]", Timestamp("1970")),
                ),
            ),
            (
                SparseArray([0, 1, 10]),
                str,
                SparseArray(["0", "1", "10"], dtype=SparseDtype(str, "0")),
            ),
            (SparseArray(["10", "20"]), float, SparseArray([10.0, 20.0])),
            (
                SparseArray([0, 1, 0]),
                object,
                SparseArray([0, 1, 0], dtype=SparseDtype(object, 0)),
            ),
        ],
    )
    def test_astype_more(self, arr, dtype, expected):
        result = arr.astype(arr.dtype.update_dtype(dtype))
        tm.assert_sp_array_equal(result, expected)

    def test_astype_nan_raises(self):
        arr = SparseArray([1.0, np.nan])
        with pytest.raises(ValueError, match="Cannot convert non-finite"):
            arr.astype(int)

    def test_astype_copy_false(self):
        # GH#34456 bug caused by using .view instead of .astype in astype_nansafe
        arr = SparseArray([1, 2, 3])

        dtype = SparseDtype(float, 0)

        result = arr.astype(dtype, copy=False)
        expected = SparseArray([1.0, 2.0, 3.0], fill_value=0.0)
        tm.assert_sp_array_equal(result, expected)

    def test_astype_dt64_to_int64(self):
        # GH#49631 match non-sparse behavior
        values = np.array(["NaT", "2016-01-02", "2016-01-03"], dtype="M8[ns]")

        arr = SparseArray(values)
        result = arr.astype("int64")
        expected = values.astype("int64")
        tm.assert_numpy_array_equal(result, expected)

        # we should also be able to cast to equivalent Sparse[int64]
        dtype_int64 = SparseDtype("int64", np.iinfo(np.int64).min)
        result2 = arr.astype(dtype_int64)
        tm.assert_numpy_array_equal(result2.to_numpy(), expected)

        # GH#50087 we should match the non-sparse behavior regardless of
        #  if we have a fill_value other than NaT
        dtype = SparseDtype("datetime64[ns]", values[1])
        arr3 = SparseArray(values, dtype=dtype)
        result3 = arr3.astype("int64")
        tm.assert_numpy_array_equal(result3, expected)<|MERGE_RESOLUTION|>--- conflicted
+++ resolved
@@ -3,16 +3,10 @@
 
 from pandas._libs.sparse import IntIndex
 
-<<<<<<< HEAD
 from pandas import (
-    DataFrame,
-    Series,
     SparseDtype,
     Timestamp,
 )
-=======
-from pandas import Timestamp
->>>>>>> 3827cafb
 import pandas._testing as tm
 from pandas.core.arrays.sparse import SparseArray
 
