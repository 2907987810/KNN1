# -*- coding: utf-8 -*-
"""
Tests for DatetimeArray
"""
import operator

import numpy as np
import pytest

from pandas.core.dtypes.dtypes import DatetimeTZDtype

import pandas as pd
from pandas.core.arrays import DatetimeArrayMixin as DatetimeArray
from pandas.core.arrays.datetimes import sequence_to_dt64ns
import pandas.util.testing as tm


class TestDatetimeArrayConstructor(object):
    def test_mismatched_timezone_raises(self):
        arr = DatetimeArray(np.array(['2000-01-01T06:00:00'], dtype='M8[ns]'),
                            dtype=DatetimeTZDtype(tz='US/Central'))
        dtype = DatetimeTZDtype(tz='US/Eastern')
        with pytest.raises(TypeError, match='data is already tz-aware'):
            DatetimeArray(arr, dtype=dtype)

    def test_incorrect_dtype_raises(self):
        with pytest.raises(ValueError, match="Unexpected value for 'dtype'."):
            DatetimeArray(np.array([1, 2, 3], dtype='i8'), dtype='category')

    def test_copy(self):
        data = np.array([1, 2, 3], dtype='M8[ns]')
        arr = DatetimeArray(data, copy=False)
        assert arr._data is data

        arr = DatetimeArray(data, copy=True)
        assert arr._data is not data


class TestDatetimeArrayComparisons(object):
    # TODO: merge this into tests/arithmetic/test_datetime64 once it is
    #  sufficiently robust

    def test_cmp_dt64_arraylike_tznaive(self, all_compare_operators):
        # arbitrary tz-naive DatetimeIndex
        opname = all_compare_operators.strip('_')
        op = getattr(operator, opname)

        dti = pd.date_range('2016-01-1', freq='MS', periods=9, tz=None)
        arr = DatetimeArray(dti)
        assert arr.freq == dti.freq
        assert arr.tz == dti.tz

        right = dti

        expected = np.ones(len(arr), dtype=bool)
        if opname in ['ne', 'gt', 'lt']:
            # for these the comparisons should be all-False
            expected = ~expected

        result = op(arr, arr)
        tm.assert_numpy_array_equal(result, expected)
        for other in [right, np.array(right)]:
            # TODO: add list and tuple, and object-dtype once those
            #  are fixed in the constructor
            result = op(arr, other)
            tm.assert_numpy_array_equal(result, expected)

            result = op(other, arr)
            tm.assert_numpy_array_equal(result, expected)


class TestDatetimeArray(object):
    def test_astype_to_same(self):
        arr = DatetimeArray._from_sequence(['2000'], tz='US/Central')
        result = arr.astype(DatetimeTZDtype(tz="US/Central"), copy=False)
        assert result is arr

    @pytest.mark.parametrize("dtype", [
        int, np.int32, np.int64, 'uint32', 'uint64',
    ])
    def test_astype_int(self, dtype):
        arr = DatetimeArray._from_sequence([pd.Timestamp('2000'),
                                            pd.Timestamp('2001')])
        result = arr.astype(dtype)

        if np.dtype(dtype).kind == 'u':
            expected_dtype = np.dtype('uint64')
        else:
            expected_dtype = np.dtype('int64')
        expected = arr.astype(expected_dtype)

        assert result.dtype == expected_dtype
        tm.assert_numpy_array_equal(result, expected)

    def test_tz_setter_raises(self):
        arr = DatetimeArray._from_sequence(['2000'], tz='US/Central')
        with pytest.raises(AttributeError, match='tz_localize'):
            arr.tz = 'UTC'

<<<<<<< HEAD

class TestSequenceToDT64NS(object):

    def test_tz_dtype_mismatch_raises(self):
        arr = DatetimeArray._from_sequence(['2000'], tz='US/Central')
        with pytest.raises(TypeError, match='data is already tz-aware'):
            sequence_to_dt64ns(arr, dtype=DatetimeTZDtype(tz="UTC"))

    def test_tz_dtype_matches(self):
        arr = DatetimeArray._from_sequence(['2000'], tz='US/Central')
        result, _, _ = sequence_to_dt64ns(
            arr, dtype=DatetimeTZDtype(tz="US/Central"))
        tm.assert_numpy_array_equal(arr._data, result)
=======
    def test_setitem_different_tz_raises(self):
        data = np.array([1, 2, 3], dtype='M8[ns]')
        arr = DatetimeArray(data, copy=False,
                            dtype=DatetimeTZDtype(tz="US/Central"))
        with pytest.raises(ValueError, match="None"):
            arr[0] = pd.Timestamp('2000')

        with pytest.raises(ValueError, match="US/Central"):
            arr[0] = pd.Timestamp('2000', tz="US/Eastern")

    def test_setitem_clears_freq(self):
        a = DatetimeArray(pd.date_range('2000', periods=2, freq='D',
                                        tz='US/Central'))
        a[0] = pd.Timestamp("2000", tz="US/Central")
        assert a.freq is None
>>>>>>> 3f836274
<|MERGE_RESOLUTION|>--- conflicted
+++ resolved
@@ -97,21 +97,6 @@
         with pytest.raises(AttributeError, match='tz_localize'):
             arr.tz = 'UTC'
 
-<<<<<<< HEAD
-
-class TestSequenceToDT64NS(object):
-
-    def test_tz_dtype_mismatch_raises(self):
-        arr = DatetimeArray._from_sequence(['2000'], tz='US/Central')
-        with pytest.raises(TypeError, match='data is already tz-aware'):
-            sequence_to_dt64ns(arr, dtype=DatetimeTZDtype(tz="UTC"))
-
-    def test_tz_dtype_matches(self):
-        arr = DatetimeArray._from_sequence(['2000'], tz='US/Central')
-        result, _, _ = sequence_to_dt64ns(
-            arr, dtype=DatetimeTZDtype(tz="US/Central"))
-        tm.assert_numpy_array_equal(arr._data, result)
-=======
     def test_setitem_different_tz_raises(self):
         data = np.array([1, 2, 3], dtype='M8[ns]')
         arr = DatetimeArray(data, copy=False,
@@ -127,4 +112,17 @@
                                         tz='US/Central'))
         a[0] = pd.Timestamp("2000", tz="US/Central")
         assert a.freq is None
->>>>>>> 3f836274
+
+
+class TestSequenceToDT64NS(object):
+
+    def test_tz_dtype_mismatch_raises(self):
+        arr = DatetimeArray._from_sequence(['2000'], tz='US/Central')
+        with pytest.raises(TypeError, match='data is already tz-aware'):
+            sequence_to_dt64ns(arr, dtype=DatetimeTZDtype(tz="UTC"))
+
+    def test_tz_dtype_matches(self):
+        arr = DatetimeArray._from_sequence(['2000'], tz='US/Central')
+        result, _, _ = sequence_to_dt64ns(
+            arr, dtype=DatetimeTZDtype(tz="US/Central"))
+        tm.assert_numpy_array_equal(arr._data, result)