"""
Tests for DatetimeArray
"""
from datetime import timedelta
import operator

import numpy as np
import pytest

from pandas._libs.tslibs import tz_compare
from pandas._libs.tslibs.dtypes import (
    NpyDatetimeUnit,
    npy_unit_to_abbrev,
)

from pandas.core.dtypes.dtypes import DatetimeTZDtype

import pandas as pd
import pandas._testing as tm
from pandas.core.arrays import (
    DatetimeArray,
    TimedeltaArray,
)


class TestNonNano:
    @pytest.fixture(params=["s", "ms", "us"])
    def unit(self, request):
        """Fixture returning parametrized time units"""
        return request.param

    @pytest.fixture
    def reso(self, unit):
        """Fixture returning datetime resolution for a given time unit"""
        return {
            "s": NpyDatetimeUnit.NPY_FR_s.value,
            "ms": NpyDatetimeUnit.NPY_FR_ms.value,
            "us": NpyDatetimeUnit.NPY_FR_us.value,
        }[unit]

    @pytest.fixture
    def dtype(self, unit, tz_naive_fixture):
        tz = tz_naive_fixture
        if tz is None:
            return np.dtype(f"datetime64[{unit}]")
        else:
            return DatetimeTZDtype(unit=unit, tz=tz)

    @pytest.fixture
    def dta_dti(self, unit, dtype):
        tz = getattr(dtype, "tz", None)

        dti = pd.date_range("2016-01-01", periods=55, freq="D", tz=tz)
        if tz is None:
            arr = np.asarray(dti).astype(f"M8[{unit}]")
        else:
            arr = np.asarray(dti.tz_convert("UTC").tz_localize(None)).astype(
                f"M8[{unit}]"
            )

        dta = DatetimeArray._simple_new(arr, dtype=dtype)
        return dta, dti

    @pytest.fixture
    def dta(self, dta_dti):
        dta, dti = dta_dti
        return dta

    def test_non_nano(self, unit, reso, dtype):
        arr = np.arange(5, dtype=np.int64).view(f"M8[{unit}]")
        dta = DatetimeArray._simple_new(arr, dtype=dtype)

        assert dta.dtype == dtype
        assert dta[0]._creso == reso
        assert tz_compare(dta.tz, dta[0].tz)
        assert (dta[0] == dta[:1]).all()

    @pytest.mark.filterwarnings(
        "ignore:weekofyear and week have been deprecated:FutureWarning"
    )
    @pytest.mark.parametrize(
        "field", DatetimeArray._field_ops + DatetimeArray._bool_ops
    )
    def test_fields(self, unit, reso, field, dtype, dta_dti):
        dta, dti = dta_dti

        # FIXME: assert (dti == dta).all()

        res = getattr(dta, field)
        expected = getattr(dti._data, field)
        tm.assert_numpy_array_equal(res, expected)

    def test_normalize(self, unit):
        dti = pd.date_range("2016-01-01 06:00:00", periods=55, freq="D")
        arr = np.asarray(dti).astype(f"M8[{unit}]")

        dta = DatetimeArray._simple_new(arr, dtype=arr.dtype)

        assert not dta.is_normalized

        # TODO: simplify once we can just .astype to other unit
        exp = np.asarray(dti.normalize()).astype(f"M8[{unit}]")
        expected = DatetimeArray._simple_new(exp, dtype=exp.dtype)

        res = dta.normalize()
        tm.assert_extension_array_equal(res, expected)

    def test_simple_new_requires_match(self, unit):
        arr = np.arange(5, dtype=np.int64).view(f"M8[{unit}]")
        dtype = DatetimeTZDtype(unit, "UTC")

        dta = DatetimeArray._simple_new(arr, dtype=dtype)
        assert dta.dtype == dtype

        wrong = DatetimeTZDtype("ns", "UTC")
        with pytest.raises(AssertionError, match=""):
            DatetimeArray._simple_new(arr, dtype=wrong)

    def test_std_non_nano(self, unit):
        dti = pd.date_range("2016-01-01", periods=55, freq="D")
        arr = np.asarray(dti).astype(f"M8[{unit}]")

        dta = DatetimeArray._simple_new(arr, dtype=arr.dtype)

        # we should match the nano-reso std, but floored to our reso.
        res = dta.std()
        assert res._creso == dta._creso
        assert res == dti.std().floor(unit)

    @pytest.mark.filterwarnings("ignore:Converting to PeriodArray.*:UserWarning")
    def test_to_period(self, dta_dti):
        dta, dti = dta_dti
        result = dta.to_period("D")
        expected = dti._data.to_period("D")

        tm.assert_extension_array_equal(result, expected)

    def test_iter(self, dta):
        res = next(iter(dta))
        expected = dta[0]

        assert type(res) is pd.Timestamp
        assert res.value == expected.value
        assert res._creso == expected._creso
        assert res == expected

    def test_astype_object(self, dta):
        result = dta.astype(object)
        assert all(x._creso == dta._creso for x in result)
        assert all(x == y for x, y in zip(result, dta))

    def test_to_pydatetime(self, dta_dti):
        dta, dti = dta_dti

        result = dta.to_pydatetime()
        expected = dti.to_pydatetime()
        tm.assert_numpy_array_equal(result, expected)

    @pytest.mark.parametrize("meth", ["time", "timetz", "date"])
    def test_time_date(self, dta_dti, meth):
        dta, dti = dta_dti

        result = getattr(dta, meth)
        expected = getattr(dti, meth)
        tm.assert_numpy_array_equal(result, expected)

    def test_format_native_types(self, unit, reso, dtype, dta_dti):
        # In this case we should get the same formatted values with our nano
        #  version dti._data as we do with the non-nano dta
        dta, dti = dta_dti

        res = dta._format_native_types()
        exp = dti._data._format_native_types()
        tm.assert_numpy_array_equal(res, exp)

    def test_repr(self, dta_dti, unit):
        dta, dti = dta_dti

        assert repr(dta) == repr(dti._data).replace("[ns", f"[{unit}")

    # TODO: tests with td64
    def test_compare_mismatched_resolutions(self, comparison_op):
        # comparison that numpy gets wrong bc of silent overflows
        op = comparison_op

        iinfo = np.iinfo(np.int64)
        vals = np.array([iinfo.min, iinfo.min + 1, iinfo.max], dtype=np.int64)

        # Construct so that arr2[1] < arr[1] < arr[2] < arr2[2]
        arr = np.array(vals).view("M8[ns]")
        arr2 = arr.view("M8[s]")

        left = DatetimeArray._simple_new(arr, dtype=arr.dtype)
        right = DatetimeArray._simple_new(arr2, dtype=arr2.dtype)

        if comparison_op is operator.eq:
            expected = np.array([False, False, False])
        elif comparison_op is operator.ne:
            expected = np.array([True, True, True])
        elif comparison_op in [operator.lt, operator.le]:
            expected = np.array([False, False, True])
        else:
            expected = np.array([False, True, False])

        result = op(left, right)
        tm.assert_numpy_array_equal(result, expected)

        result = op(left[1], right)
        tm.assert_numpy_array_equal(result, expected)

        if op not in [operator.eq, operator.ne]:
            # check that numpy still gets this wrong; if it is fixed we may be
            #  able to remove compare_mismatched_resolutions
            np_res = op(left._ndarray, right._ndarray)
            tm.assert_numpy_array_equal(np_res[1:], ~expected[1:])

    def test_add_mismatched_reso_doesnt_downcast(self):
        # https://github.com/pandas-dev/pandas/pull/48748#issuecomment-1260181008
        td = pd.Timedelta(microseconds=1)
        dti = pd.date_range("2016-01-01", periods=3) - td
        dta = dti._data._as_unit("us")

        res = dta + td._as_unit("us")
        # even though the result is an even number of days
        #  (so we _could_ downcast to unit="s"), we do not.
        assert res._unit == "us"

    @pytest.mark.parametrize(
        "scalar",
        [
            timedelta(hours=2),
            pd.Timedelta(hours=2),
            np.timedelta64(2, "h"),
            np.timedelta64(2 * 3600 * 1000, "ms"),
            pd.offsets.Minute(120),
            pd.offsets.Hour(2),
        ],
    )
    def test_add_timedeltalike_scalar_mismatched_reso(self, dta_dti, scalar):
        dta, dti = dta_dti

        td = pd.Timedelta(scalar)
<<<<<<< HEAD
        exp_reso = max(dta._reso, td._reso)
=======
        exp_reso = max(dta._creso, td._creso)
>>>>>>> 796b8703
        exp_unit = npy_unit_to_abbrev(exp_reso)

        expected = (dti + td)._data._as_unit(exp_unit)
        result = dta + scalar
        tm.assert_extension_array_equal(result, expected)

        result = scalar + dta
        tm.assert_extension_array_equal(result, expected)

        expected = (dti - td)._data._as_unit(exp_unit)
        result = dta - scalar
        tm.assert_extension_array_equal(result, expected)

    def test_sub_datetimelike_scalar_mismatch(self):
        dti = pd.date_range("2016-01-01", periods=3)
        dta = dti._data._as_unit("us")

        ts = dta[0]._as_unit("s")

        result = dta - ts
        expected = (dti - dti[0])._data._as_unit("us")
        assert result.dtype == "m8[us]"
        tm.assert_extension_array_equal(result, expected)

    def test_sub_datetime64_reso_mismatch(self):
        dti = pd.date_range("2016-01-01", periods=3)
        left = dti._data._as_unit("s")
        right = left._as_unit("ms")

        result = left - right
        exp_values = np.array([0, 0, 0], dtype="m8[ms]")
        expected = TimedeltaArray._simple_new(
            exp_values,
            dtype=exp_values.dtype,
        )
        tm.assert_extension_array_equal(result, expected)
        result2 = right - left
        tm.assert_extension_array_equal(result2, expected)


class TestDatetimeArrayComparisons:
    # TODO: merge this into tests/arithmetic/test_datetime64 once it is
    #  sufficiently robust

    def test_cmp_dt64_arraylike_tznaive(self, comparison_op):
        # arbitrary tz-naive DatetimeIndex
        op = comparison_op

        dti = pd.date_range("2016-01-1", freq="MS", periods=9, tz=None)
        arr = DatetimeArray(dti)
        assert arr.freq == dti.freq
        assert arr.tz == dti.tz

        right = dti

        expected = np.ones(len(arr), dtype=bool)
        if comparison_op.__name__ in ["ne", "gt", "lt"]:
            # for these the comparisons should be all-False
            expected = ~expected

        result = op(arr, arr)
        tm.assert_numpy_array_equal(result, expected)
        for other in [
            right,
            np.array(right),
            list(right),
            tuple(right),
            right.astype(object),
        ]:
            result = op(arr, other)
            tm.assert_numpy_array_equal(result, expected)

            result = op(other, arr)
            tm.assert_numpy_array_equal(result, expected)


class TestDatetimeArray:
    def test_astype_non_nano_tznaive(self):
        dti = pd.date_range("2016-01-01", periods=3)

        res = dti.astype("M8[s]")
        assert res.dtype == "M8[s]"

        dta = dti._data
        res = dta.astype("M8[s]")
        assert res.dtype == "M8[s]"
        assert isinstance(res, pd.core.arrays.DatetimeArray)  # used to be ndarray

    def test_astype_non_nano_tzaware(self):
        dti = pd.date_range("2016-01-01", periods=3, tz="UTC")

        res = dti.astype("M8[s, US/Pacific]")
        assert res.dtype == "M8[s, US/Pacific]"

        dta = dti._data
        res = dta.astype("M8[s, US/Pacific]")
        assert res.dtype == "M8[s, US/Pacific]"

        # from non-nano to non-nano, preserving reso
        res2 = res.astype("M8[s, UTC]")
        assert res2.dtype == "M8[s, UTC]"
        assert not tm.shares_memory(res2, res)

        res3 = res.astype("M8[s, UTC]", copy=False)
        assert res2.dtype == "M8[s, UTC]"
        assert tm.shares_memory(res3, res)

    def test_astype_to_same(self):
        arr = DatetimeArray._from_sequence(
            ["2000"], dtype=DatetimeTZDtype(tz="US/Central")
        )
        result = arr.astype(DatetimeTZDtype(tz="US/Central"), copy=False)
        assert result is arr

    @pytest.mark.parametrize("dtype", ["datetime64[ns]", "datetime64[ns, UTC]"])
    @pytest.mark.parametrize(
        "other", ["datetime64[ns]", "datetime64[ns, UTC]", "datetime64[ns, CET]"]
    )
    def test_astype_copies(self, dtype, other):
        # https://github.com/pandas-dev/pandas/pull/32490
        ser = pd.Series([1, 2], dtype=dtype)
        orig = ser.copy()

        warn = None
        if (dtype == "datetime64[ns]") ^ (other == "datetime64[ns]"):
            # deprecated in favor of tz_localize
            warn = FutureWarning

        with tm.assert_produces_warning(warn):
            t = ser.astype(other)
        t[:] = pd.NaT
        tm.assert_series_equal(ser, orig)

    @pytest.mark.parametrize("dtype", [int, np.int32, np.int64, "uint32", "uint64"])
    def test_astype_int(self, dtype):
        arr = DatetimeArray._from_sequence([pd.Timestamp("2000"), pd.Timestamp("2001")])

        if np.dtype(dtype).kind == "u":
            expected_dtype = np.dtype("uint64")
        else:
            expected_dtype = np.dtype("int64")
        expected = arr.astype(expected_dtype)

        warn = None
        if dtype != expected_dtype:
            warn = FutureWarning
        msg = " will return exactly the specified dtype"
        with tm.assert_produces_warning(warn, match=msg):
            result = arr.astype(dtype)

        assert result.dtype == expected_dtype
        tm.assert_numpy_array_equal(result, expected)

    def test_tz_setter_raises(self):
        arr = DatetimeArray._from_sequence(
            ["2000"], dtype=DatetimeTZDtype(tz="US/Central")
        )
        with pytest.raises(AttributeError, match="tz_localize"):
            arr.tz = "UTC"

    def test_setitem_str_impute_tz(self, tz_naive_fixture):
        # Like for getitem, if we are passed a naive-like string, we impute
        #  our own timezone.
        tz = tz_naive_fixture

        data = np.array([1, 2, 3], dtype="M8[ns]")
        dtype = data.dtype if tz is None else DatetimeTZDtype(tz=tz)
        arr = DatetimeArray(data, dtype=dtype)
        expected = arr.copy()

        ts = pd.Timestamp("2020-09-08 16:50").tz_localize(tz)
        setter = str(ts.tz_localize(None))

        # Setting a scalar tznaive string
        expected[0] = ts
        arr[0] = setter
        tm.assert_equal(arr, expected)

        # Setting a listlike of tznaive strings
        expected[1] = ts
        arr[:2] = [setter, setter]
        tm.assert_equal(arr, expected)

    def test_setitem_different_tz_raises(self):
        data = np.array([1, 2, 3], dtype="M8[ns]")
        arr = DatetimeArray(data, copy=False, dtype=DatetimeTZDtype(tz="US/Central"))
        with pytest.raises(TypeError, match="Cannot compare tz-naive and tz-aware"):
            arr[0] = pd.Timestamp("2000")

        ts = pd.Timestamp("2000", tz="US/Eastern")
        with pytest.raises(ValueError, match="US/Central"):
            with tm.assert_produces_warning(
                FutureWarning, match="mismatched timezones"
            ):
                arr[0] = ts
        # once deprecation is enforced
        # assert arr[0] == ts.tz_convert("US/Central")

    def test_setitem_clears_freq(self):
        a = DatetimeArray(pd.date_range("2000", periods=2, freq="D", tz="US/Central"))
        a[0] = pd.Timestamp("2000", tz="US/Central")
        assert a.freq is None

    @pytest.mark.parametrize(
        "obj",
        [
            pd.Timestamp("2021-01-01"),
            pd.Timestamp("2021-01-01").to_datetime64(),
            pd.Timestamp("2021-01-01").to_pydatetime(),
        ],
    )
    def test_setitem_objects(self, obj):
        # make sure we accept datetime64 and datetime in addition to Timestamp
        dti = pd.date_range("2000", periods=2, freq="D")
        arr = dti._data

        arr[0] = obj
        assert arr[0] == obj

    def test_repeat_preserves_tz(self):
        dti = pd.date_range("2000", periods=2, freq="D", tz="US/Central")
        arr = DatetimeArray(dti)

        repeated = arr.repeat([1, 1])

        # preserves tz and values, but not freq
        expected = DatetimeArray(arr.asi8, freq=None, dtype=arr.dtype)
        tm.assert_equal(repeated, expected)

    def test_value_counts_preserves_tz(self):
        dti = pd.date_range("2000", periods=2, freq="D", tz="US/Central")
        arr = DatetimeArray(dti).repeat([4, 3])

        result = arr.value_counts()

        # Note: not tm.assert_index_equal, since `freq`s do not match
        assert result.index.equals(dti)

        arr[-2] = pd.NaT
        result = arr.value_counts(dropna=False)
        expected = pd.Series([4, 2, 1], index=[dti[0], dti[1], pd.NaT])
        tm.assert_series_equal(result, expected)

    @pytest.mark.parametrize("method", ["pad", "backfill"])
    def test_fillna_preserves_tz(self, method):
        dti = pd.date_range("2000-01-01", periods=5, freq="D", tz="US/Central")
        arr = DatetimeArray(dti, copy=True)
        arr[2] = pd.NaT

        fill_val = dti[1] if method == "pad" else dti[3]
        expected = DatetimeArray._from_sequence(
            [dti[0], dti[1], fill_val, dti[3], dti[4]],
            dtype=DatetimeTZDtype(tz="US/Central"),
        )

        result = arr.fillna(method=method)
        tm.assert_extension_array_equal(result, expected)

        # assert that arr and dti were not modified in-place
        assert arr[2] is pd.NaT
        assert dti[2] == pd.Timestamp("2000-01-03", tz="US/Central")

    def test_fillna_2d(self):
        dti = pd.date_range("2016-01-01", periods=6, tz="US/Pacific")
        dta = dti._data.reshape(3, 2).copy()
        dta[0, 1] = pd.NaT
        dta[1, 0] = pd.NaT

        res1 = dta.fillna(method="pad")
        expected1 = dta.copy()
        expected1[1, 0] = dta[0, 0]
        tm.assert_extension_array_equal(res1, expected1)

        res2 = dta.fillna(method="backfill")
        expected2 = dta.copy()
        expected2 = dta.copy()
        expected2[1, 0] = dta[2, 0]
        expected2[0, 1] = dta[1, 1]
        tm.assert_extension_array_equal(res2, expected2)

        # with different ordering for underlying ndarray; behavior should
        #  be unchanged
        dta2 = dta._from_backing_data(dta._ndarray.copy(order="F"))
        assert dta2._ndarray.flags["F_CONTIGUOUS"]
        assert not dta2._ndarray.flags["C_CONTIGUOUS"]
        tm.assert_extension_array_equal(dta, dta2)

        res3 = dta2.fillna(method="pad")
        tm.assert_extension_array_equal(res3, expected1)

        res4 = dta2.fillna(method="backfill")
        tm.assert_extension_array_equal(res4, expected2)

        # test the DataFrame method while we're here
        df = pd.DataFrame(dta)
        res = df.fillna(method="pad")
        expected = pd.DataFrame(expected1)
        tm.assert_frame_equal(res, expected)

        res = df.fillna(method="backfill")
        expected = pd.DataFrame(expected2)
        tm.assert_frame_equal(res, expected)

    def test_array_interface_tz(self):
        tz = "US/Central"
        data = DatetimeArray(pd.date_range("2017", periods=2, tz=tz))
        result = np.asarray(data)

        expected = np.array(
            [
                pd.Timestamp("2017-01-01T00:00:00", tz=tz),
                pd.Timestamp("2017-01-02T00:00:00", tz=tz),
            ],
            dtype=object,
        )
        tm.assert_numpy_array_equal(result, expected)

        result = np.asarray(data, dtype=object)
        tm.assert_numpy_array_equal(result, expected)

        result = np.asarray(data, dtype="M8[ns]")

        expected = np.array(
            ["2017-01-01T06:00:00", "2017-01-02T06:00:00"], dtype="M8[ns]"
        )
        tm.assert_numpy_array_equal(result, expected)

    def test_array_interface(self):
        data = DatetimeArray(pd.date_range("2017", periods=2))
        expected = np.array(
            ["2017-01-01T00:00:00", "2017-01-02T00:00:00"], dtype="datetime64[ns]"
        )

        result = np.asarray(data)
        tm.assert_numpy_array_equal(result, expected)

        result = np.asarray(data, dtype=object)
        expected = np.array(
            [pd.Timestamp("2017-01-01T00:00:00"), pd.Timestamp("2017-01-02T00:00:00")],
            dtype=object,
        )
        tm.assert_numpy_array_equal(result, expected)

    @pytest.mark.parametrize("index", [True, False])
    def test_searchsorted_different_tz(self, index):
        data = np.arange(10, dtype="i8") * 24 * 3600 * 10**9
        arr = DatetimeArray(data, freq="D").tz_localize("Asia/Tokyo")
        if index:
            arr = pd.Index(arr)

        expected = arr.searchsorted(arr[2])
        result = arr.searchsorted(arr[2].tz_convert("UTC"))
        assert result == expected

        expected = arr.searchsorted(arr[2:6])
        result = arr.searchsorted(arr[2:6].tz_convert("UTC"))
        tm.assert_equal(result, expected)

    @pytest.mark.parametrize("index", [True, False])
    def test_searchsorted_tzawareness_compat(self, index):
        data = np.arange(10, dtype="i8") * 24 * 3600 * 10**9
        arr = DatetimeArray(data, freq="D")
        if index:
            arr = pd.Index(arr)

        mismatch = arr.tz_localize("Asia/Tokyo")

        msg = "Cannot compare tz-naive and tz-aware datetime-like objects"
        with pytest.raises(TypeError, match=msg):
            arr.searchsorted(mismatch[0])
        with pytest.raises(TypeError, match=msg):
            arr.searchsorted(mismatch)

        with pytest.raises(TypeError, match=msg):
            mismatch.searchsorted(arr[0])
        with pytest.raises(TypeError, match=msg):
            mismatch.searchsorted(arr)

    @pytest.mark.parametrize(
        "other",
        [
            1,
            np.int64(1),
            1.0,
            np.timedelta64("NaT"),
            pd.Timedelta(days=2),
            "invalid",
            np.arange(10, dtype="i8") * 24 * 3600 * 10**9,
            np.arange(10).view("timedelta64[ns]") * 24 * 3600 * 10**9,
            pd.Timestamp("2021-01-01").to_period("D"),
        ],
    )
    @pytest.mark.parametrize("index", [True, False])
    def test_searchsorted_invalid_types(self, other, index):
        data = np.arange(10, dtype="i8") * 24 * 3600 * 10**9
        arr = DatetimeArray(data, freq="D")
        if index:
            arr = pd.Index(arr)

        msg = "|".join(
            [
                "searchsorted requires compatible dtype or scalar",
                "value should be a 'Timestamp', 'NaT', or array of those. Got",
            ]
        )
        with pytest.raises(TypeError, match=msg):
            arr.searchsorted(other)

    def test_shift_fill_value(self):
        dti = pd.date_range("2016-01-01", periods=3)

        dta = dti._data
        expected = DatetimeArray(np.roll(dta._data, 1))

        fv = dta[-1]
        for fill_value in [fv, fv.to_pydatetime(), fv.to_datetime64()]:
            result = dta.shift(1, fill_value=fill_value)
            tm.assert_datetime_array_equal(result, expected)

        dta = dta.tz_localize("UTC")
        expected = expected.tz_localize("UTC")
        fv = dta[-1]
        for fill_value in [fv, fv.to_pydatetime()]:
            result = dta.shift(1, fill_value=fill_value)
            tm.assert_datetime_array_equal(result, expected)

    def test_shift_value_tzawareness_mismatch(self):
        dti = pd.date_range("2016-01-01", periods=3)

        dta = dti._data

        fv = dta[-1].tz_localize("UTC")
        for invalid in [fv, fv.to_pydatetime()]:
            with pytest.raises(TypeError, match="Cannot compare"):
                dta.shift(1, fill_value=invalid)

        dta = dta.tz_localize("UTC")
        fv = dta[-1].tz_localize(None)
        for invalid in [fv, fv.to_pydatetime(), fv.to_datetime64()]:
            with pytest.raises(TypeError, match="Cannot compare"):
                dta.shift(1, fill_value=invalid)

    def test_shift_requires_tzmatch(self):
        # since filling is setitem-like, we require a matching timezone,
        #  not just matching tzawawreness
        dti = pd.date_range("2016-01-01", periods=3, tz="UTC")
        dta = dti._data

        fill_value = pd.Timestamp("2020-10-18 18:44", tz="US/Pacific")

        msg = "Timezones don't match. 'UTC' != 'US/Pacific'"
        with pytest.raises(ValueError, match=msg):
            with tm.assert_produces_warning(
                FutureWarning, match="mismatched timezones"
            ):
                dta.shift(1, fill_value=fill_value)

        # once deprecation is enforced
        # expected = dta.shift(1, fill_value=fill_value.tz_convert("UTC"))
        # tm.assert_equal(result, expected)

    def test_tz_localize_t2d(self):
        dti = pd.date_range("1994-05-12", periods=12, tz="US/Pacific")
        dta = dti._data.reshape(3, 4)
        result = dta.tz_localize(None)

        expected = dta.ravel().tz_localize(None).reshape(dta.shape)
        tm.assert_datetime_array_equal(result, expected)

        roundtrip = expected.tz_localize("US/Pacific")
        tm.assert_datetime_array_equal(roundtrip, dta)<|MERGE_RESOLUTION|>--- conflicted
+++ resolved
@@ -240,11 +240,7 @@
         dta, dti = dta_dti
 
         td = pd.Timedelta(scalar)
-<<<<<<< HEAD
-        exp_reso = max(dta._reso, td._reso)
-=======
         exp_reso = max(dta._creso, td._creso)
->>>>>>> 796b8703
         exp_unit = npy_unit_to_abbrev(exp_reso)
 
         expected = (dti + td)._data._as_unit(exp_unit)
