--- conflicted
+++ resolved
@@ -17,12 +17,11 @@
 
 class TestDatetimeArrayConstructor(object):
     def test_mismatched_timezone_raises(self):
-<<<<<<< HEAD
-        a = DatetimeArray(np.array(['2000-01-01T06:00:00'], dtype='M8[ns]'),
-                          dtype=DatetimeTZDtype(tz='US/Central'))
+        arr = DatetimeArray(np.array(['2000-01-01T06:00:00'], dtype='M8[ns]'),
+                            dtype=DatetimeTZDtype(tz='US/Central'))
         dtype = DatetimeTZDtype(tz='US/Eastern')
-        with pytest.raises(TypeError, match='do not match'):
-            DatetimeArray(a, dtype=dtype)
+        with pytest.raises(TypeError, match='data is already tz-aware'):
+            DatetimeArray(arr, dtype=dtype)
 
     def test_non_array_raises(self):
         with pytest.raises(ValueError, match='list'):
@@ -32,25 +31,15 @@
         with pytest.raises(ValueError,
                            match="The dtype of 'values' is incorrect.*bool"):
             DatetimeArray(np.array([1, 2, 3], dtype='bool'))
-=======
-        arr = DatetimeArray(np.array(['2000-01-01T06:00:00'], dtype='M8[ns]'),
-                            dtype=DatetimeTZDtype(tz='US/Central'))
-        dtype = DatetimeTZDtype(tz='US/Eastern')
-        with pytest.raises(TypeError, match='data is already tz-aware'):
-            DatetimeArray(arr, dtype=dtype)
->>>>>>> aeff38d3
 
     def test_incorrect_dtype_raises(self):
         with pytest.raises(ValueError, match="Unexpected value for 'dtype'."):
             DatetimeArray(np.array([1, 2, 3], dtype='i8'), dtype='category')
 
-<<<<<<< HEAD
     def test_freq_infer_raises(self):
         with pytest.raises(ValueError, match='Frequency inference'):
             DatetimeArray(np.array([1, 2, 3], dtype='i8'), freq="infer")
 
-=======
->>>>>>> aeff38d3
     def test_copy(self):
         data = np.array([1, 2, 3], dtype='M8[ns]')
         arr = DatetimeArray(data, copy=False)
@@ -60,7 +49,6 @@
         assert arr._data is not data
 
 
-<<<<<<< HEAD
 class TestSetitem(object):
     def test_setitem_different_tz_raises(self):
         data = np.array([1, 2, 3], dtype='M8[ns]')
@@ -79,8 +67,6 @@
         assert a.freq is None
 
 
-=======
->>>>>>> aeff38d3
 class TestDatetimeArrayComparisons(object):
     # TODO: merge this into tests/arithmetic/test_datetime64 once it is
     #  sufficiently robust
@@ -145,31 +131,15 @@
 
 class TestSequenceToDT64NS(object):
 
-<<<<<<< HEAD
     def test_tz_dtype_mismatch_raises(self):
         arr = DatetimeArray._from_sequence(['2000'], tz='US/Central')
         with pytest.raises(TypeError, match='do not match'):
-=======
-    def test_setitem_clears_freq(self):
-        a = DatetimeArray(pd.date_range('2000', periods=2, freq='D',
-                                        tz='US/Central'))
-        a[0] = pd.Timestamp("2000", tz="US/Central")
-        assert a.freq is None
-
-
-class TestSequenceToDT64NS(object):
-
-    def test_tz_dtype_mismatch_raises(self):
-        arr = DatetimeArray._from_sequence(['2000'], tz='US/Central')
-        with pytest.raises(TypeError, match='data is already tz-aware'):
->>>>>>> aeff38d3
             sequence_to_dt64ns(arr, dtype=DatetimeTZDtype(tz="UTC"))
 
     def test_tz_dtype_matches(self):
         arr = DatetimeArray._from_sequence(['2000'], tz='US/Central')
         result, _, _ = sequence_to_dt64ns(
             arr, dtype=DatetimeTZDtype(tz="US/Central"))
-<<<<<<< HEAD
         tm.assert_extension_array_equal(arr, result)
 
 
@@ -208,7 +178,4 @@
         assert result is pd.NaT
 
         result = arr.max(skipna=skipna)
-        assert result is pd.NaT
-=======
-        tm.assert_numpy_array_equal(arr._data, result)
->>>>>>> aeff38d3
+        assert result is pd.NaT