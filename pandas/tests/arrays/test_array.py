--- conflicted
+++ resolved
@@ -331,14 +331,10 @@
                 ),
             ],
             DatetimeArray._from_sequence(
-<<<<<<< HEAD
                 ["2000", "2001"],
                 dtype=pd.DatetimeTZDtype(
                     tz=zoneinfo.ZoneInfo("Europe/Berlin"), unit="ns"
                 ),
-=======
-                ["2000", "2001"], dtype=pd.DatetimeTZDtype(tz=cet, unit="us")
->>>>>>> bf1bef57
             ),
         ),
         # timedelta
