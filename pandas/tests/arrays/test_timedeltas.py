# -*- coding: utf-8 -*-

import numpy as np
import pytest

import pandas as pd
from pandas.core.arrays import TimedeltaArrayMixin as TimedeltaArray
import pandas.util.testing as tm


class TestTimedeltaArrayConstructor(object):
    def test_non_array_raises(self):
        with pytest.raises(ValueError, match='list'):
            TimedeltaArray([1, 2, 3])

    def test_other_type_raises(self):
        with pytest.raises(TypeError,
                           match="dtype bool cannot be converted"):
            TimedeltaArray(np.array([1, 2, 3], dtype='bool'))

    def test_incorrect_dtype_raises(self):
        with pytest.raises(TypeError, match="dtype category"):
            TimedeltaArray(np.array([1, 2, 3], dtype='i8'), dtype='category')

        with pytest.raises(TypeError, match="dtype int"):
            TimedeltaArray(np.array([1, 2, 3], dtype='i8'),
                           dtype=np.dtype(int))

    def test_freq_infer_raises(self):
        with pytest.raises(ValueError, match='Frequency inference'):
            TimedeltaArray(np.array([1, 2, 3], dtype='i8'), freq="infer")

    def test_copy(self):
        data = np.array([1, 2, 3], dtype='m8[ns]')
        arr = TimedeltaArray(data, copy=False)
        assert arr._data is data

        arr = TimedeltaArray(data, copy=True)
        assert arr._data is not data
        assert arr._data.base is not data


class TestTimedeltaArray(object):
    def test_from_sequence_dtype(self):
        msg = r"Only timedelta64\[ns\] dtype is valid"
        with pytest.raises(ValueError, match=msg):
            TimedeltaArray._from_sequence([], dtype=object)

    def test_abs(self):
        vals = np.array([-3600 * 10**9, 'NaT', 7200 * 10**9], dtype='m8[ns]')
        arr = TimedeltaArray(vals)

        evals = np.array([3600 * 10**9, 'NaT', 7200 * 10**9], dtype='m8[ns]')
        expected = TimedeltaArray(evals)

        result = abs(arr)
        tm.assert_timedelta_array_equal(result, expected)

    def test_neg(self):
        vals = np.array([-3600 * 10**9, 'NaT', 7200 * 10**9], dtype='m8[ns]')
        arr = TimedeltaArray(vals)

        evals = np.array([3600 * 10**9, 'NaT', -7200 * 10**9], dtype='m8[ns]')
        expected = TimedeltaArray(evals)

        result = -arr
        tm.assert_timedelta_array_equal(result, expected)

    def test_neg_freq(self):
        tdi = pd.timedelta_range('2 Days', periods=4, freq='H')
        arr = TimedeltaArray(tdi, freq=tdi.freq)

        expected = TimedeltaArray(-tdi._data, freq=-tdi.freq)

        result = -arr
        tm.assert_timedelta_array_equal(result, expected)

<<<<<<< HEAD

class TestReductions(object):

    def test_min_max(self):
        arr = TimedeltaArray._from_sequence([
            '3H', '3H', 'NaT', '2H', '5H', '4H',
        ])

        result = arr.min()
        expected = pd.Timedelta('2H')
        assert result == expected

        result = arr.max()
        expected = pd.Timedelta('5H')
        assert result == expected

        result = arr.min(skipna=False)
        assert result is pd.NaT

        result = arr.max(skipna=False)
        assert result is pd.NaT

    @pytest.mark.parametrize('skipna', [True, False])
    def test_min_max_empty(self, skipna):
        arr = TimedeltaArray._from_sequence([])
        result = arr.min(skipna=skipna)
        assert result is pd.NaT

        result = arr.max(skipna=skipna)
        assert result is pd.NaT
=======
    @pytest.mark.parametrize("dtype", [
        int, np.int32, np.int64, 'uint32', 'uint64',
    ])
    def test_astype_int(self, dtype):
        arr = TimedeltaArray._from_sequence([pd.Timedelta('1H'),
                                             pd.Timedelta('2H')])
        result = arr.astype(dtype)

        if np.dtype(dtype).kind == 'u':
            expected_dtype = np.dtype('uint64')
        else:
            expected_dtype = np.dtype('int64')
        expected = arr.astype(expected_dtype)

        assert result.dtype == expected_dtype
        tm.assert_numpy_array_equal(result, expected)
>>>>>>> c1af4f5e
<|MERGE_RESOLUTION|>--- conflicted
+++ resolved
@@ -75,7 +75,23 @@
         result = -arr
         tm.assert_timedelta_array_equal(result, expected)
 
-<<<<<<< HEAD
+    @pytest.mark.parametrize("dtype", [
+        int, np.int32, np.int64, 'uint32', 'uint64',
+    ])
+    def test_astype_int(self, dtype):
+        arr = TimedeltaArray._from_sequence([pd.Timedelta('1H'),
+                                             pd.Timedelta('2H')])
+        result = arr.astype(dtype)
+
+        if np.dtype(dtype).kind == 'u':
+            expected_dtype = np.dtype('uint64')
+        else:
+            expected_dtype = np.dtype('int64')
+        expected = arr.astype(expected_dtype)
+
+        assert result.dtype == expected_dtype
+        tm.assert_numpy_array_equal(result, expected)
+
 
 class TestReductions(object):
 
@@ -105,22 +121,4 @@
         assert result is pd.NaT
 
         result = arr.max(skipna=skipna)
-        assert result is pd.NaT
-=======
-    @pytest.mark.parametrize("dtype", [
-        int, np.int32, np.int64, 'uint32', 'uint64',
-    ])
-    def test_astype_int(self, dtype):
-        arr = TimedeltaArray._from_sequence([pd.Timedelta('1H'),
-                                             pd.Timedelta('2H')])
-        result = arr.astype(dtype)
-
-        if np.dtype(dtype).kind == 'u':
-            expected_dtype = np.dtype('uint64')
-        else:
-            expected_dtype = np.dtype('int64')
-        expected = arr.astype(expected_dtype)
-
-        assert result.dtype == expected_dtype
-        tm.assert_numpy_array_equal(result, expected)
->>>>>>> c1af4f5e
+        assert result is pd.NaT