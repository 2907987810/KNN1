import numpy as np
import pytest

from pandas.core.dtypes.generic import ABCIndex

import pandas as pd
import pandas._testing as tm
from pandas.core.arrays.integer import (
    Int8Dtype,
    UInt32Dtype,
)


def test_dtypes(dtype):
    # smoke tests on auto dtype construction

    if dtype.is_signed_integer:
        assert np.dtype(dtype.type).kind == "i"
    else:
        assert np.dtype(dtype.type).kind == "u"
    assert dtype.name is not None


@pytest.mark.parametrize("op", ["sum", "min", "max", "prod"])
def test_preserve_dtypes(op):
    # TODO(#22346): preserve Int64 dtype
    # for ops that enable (mean would actually work here
    # but generally it is a float return value)
    df = pd.DataFrame(
        {
            "A": ["a", "b", "b"],
            "B": [1, None, 3],
            "C": pd.array([1, None, 3], dtype="Int64"),
        }
    )

    # op
    result = getattr(df.C, op)()
    if op in {"sum", "prod", "min", "max"}:
        assert isinstance(result, np.int64)
    else:
        assert isinstance(result, int)

    # groupby
    result = getattr(df.groupby("A"), op)()

    expected = pd.DataFrame(
        {"B": np.array([1.0, 3.0]), "C": pd.array([1, 3], dtype="Int64")},
        index=pd.Index(["a", "b"], name="A"),
    )
    tm.assert_frame_equal(result, expected)


def test_astype_nansafe():
    # see gh-22343
    arr = pd.array([np.nan, 1, 2], dtype="Int8")
    msg = "cannot convert to 'uint32'-dtype NumPy array with missing values."

    with pytest.raises(ValueError, match=msg):
        arr.astype("uint32")


@pytest.mark.parametrize("dropna", [True, False])
def test_construct_index(all_data, dropna):
    # ensure that we do not coerce to Float64Index, rather
    # keep as Index

    all_data = all_data[:10]
    if dropna:
        other = np.array(all_data[~all_data.isna()])
    else:
        other = all_data

<<<<<<< HEAD
    result = pd.Index(integer_array(other, dtype=all_data.dtype))
    expected = pd.Index(other, dtype=all_data.dtype)
=======
    result = pd.Index(pd.array(other, dtype=all_data.dtype))
    expected = pd.Index(other, dtype=object)
>>>>>>> fd675461

    tm.assert_index_equal(result, expected)


@pytest.mark.parametrize("dropna", [True, False])
def test_astype_index(all_data, dropna):
    # as an int/uint index to Index

    all_data = all_data[:10]
    if dropna:
        other = all_data[~all_data.isna()]
    else:
        other = all_data

    dtype = all_data.dtype
    idx = pd.Index(np.array(other))
    assert isinstance(idx, ABCIndex)

    result = idx.astype(dtype)
    expected = idx.astype(object).astype(dtype)
    tm.assert_index_equal(result, expected)


def test_astype(all_data):
    all_data = all_data[:10]

    ints = all_data[~all_data.isna()]
    mixed = all_data
    dtype = Int8Dtype()

    # coerce to same type - ints
    s = pd.Series(ints)
    result = s.astype(all_data.dtype)
    expected = pd.Series(ints)
    tm.assert_series_equal(result, expected)

    # coerce to same other - ints
    s = pd.Series(ints)
    result = s.astype(dtype)
    expected = pd.Series(ints, dtype=dtype)
    tm.assert_series_equal(result, expected)

    # coerce to same numpy_dtype - ints
    s = pd.Series(ints)
    result = s.astype(all_data.dtype.numpy_dtype)
    expected = pd.Series(ints._data.astype(all_data.dtype.numpy_dtype))
    tm.assert_series_equal(result, expected)

    # coerce to same type - mixed
    s = pd.Series(mixed)
    result = s.astype(all_data.dtype)
    expected = pd.Series(mixed)
    tm.assert_series_equal(result, expected)

    # coerce to same other - mixed
    s = pd.Series(mixed)
    result = s.astype(dtype)
    expected = pd.Series(mixed, dtype=dtype)
    tm.assert_series_equal(result, expected)

    # coerce to same numpy_dtype - mixed
    s = pd.Series(mixed)
    msg = r"cannot convert to .*-dtype NumPy array with missing values.*"
    with pytest.raises(ValueError, match=msg):
        s.astype(all_data.dtype.numpy_dtype)

    # coerce to object
    s = pd.Series(mixed)
    result = s.astype("object")
    expected = pd.Series(np.asarray(mixed))
    tm.assert_series_equal(result, expected)


def test_astype_copy():
    arr = pd.array([1, 2, 3, None], dtype="Int64")
    orig = pd.array([1, 2, 3, None], dtype="Int64")

    # copy=True -> ensure both data and mask are actual copies
    result = arr.astype("Int64", copy=True)
    assert result is not arr
    assert not np.shares_memory(result._data, arr._data)
    assert not np.shares_memory(result._mask, arr._mask)
    result[0] = 10
    tm.assert_extension_array_equal(arr, orig)
    result[0] = pd.NA
    tm.assert_extension_array_equal(arr, orig)

    # copy=False
    result = arr.astype("Int64", copy=False)
    assert result is arr
    assert np.shares_memory(result._data, arr._data)
    assert np.shares_memory(result._mask, arr._mask)
    result[0] = 10
    assert arr[0] == 10
    result[0] = pd.NA
    assert arr[0] is pd.NA

    # astype to different dtype -> always needs a copy -> even with copy=False
    # we need to ensure that also the mask is actually copied
    arr = pd.array([1, 2, 3, None], dtype="Int64")
    orig = pd.array([1, 2, 3, None], dtype="Int64")

    result = arr.astype("Int32", copy=False)
    assert not np.shares_memory(result._data, arr._data)
    assert not np.shares_memory(result._mask, arr._mask)
    result[0] = 10
    tm.assert_extension_array_equal(arr, orig)
    result[0] = pd.NA
    tm.assert_extension_array_equal(arr, orig)


def test_astype_to_larger_numpy():
    a = pd.array([1, 2], dtype="Int32")
    result = a.astype("int64")
    expected = np.array([1, 2], dtype="int64")
    tm.assert_numpy_array_equal(result, expected)

    a = pd.array([1, 2], dtype="UInt32")
    result = a.astype("uint64")
    expected = np.array([1, 2], dtype="uint64")
    tm.assert_numpy_array_equal(result, expected)


@pytest.mark.parametrize("dtype", [Int8Dtype(), "Int8", UInt32Dtype(), "UInt32"])
def test_astype_specific_casting(dtype):
    s = pd.Series([1, 2, 3], dtype="Int64")
    result = s.astype(dtype)
    expected = pd.Series([1, 2, 3], dtype=dtype)
    tm.assert_series_equal(result, expected)

    s = pd.Series([1, 2, 3, None], dtype="Int64")
    result = s.astype(dtype)
    expected = pd.Series([1, 2, 3, None], dtype=dtype)
    tm.assert_series_equal(result, expected)


def test_astype_floating():
    arr = pd.array([1, 2, None], dtype="Int64")
    result = arr.astype("Float64")
    expected = pd.array([1.0, 2.0, None], dtype="Float64")
    tm.assert_extension_array_equal(result, expected)


def test_astype_dt64():
    # GH#32435
    arr = pd.array([1, 2, 3, pd.NA]) * 10 ** 9

    result = arr.astype("datetime64[ns]")

    expected = np.array([1, 2, 3, "NaT"], dtype="M8[s]").astype("M8[ns]")
    tm.assert_numpy_array_equal(result, expected)


def test_construct_cast_invalid(dtype):

    msg = "cannot safely"
    arr = [1.2, 2.3, 3.7]
    with pytest.raises(TypeError, match=msg):
        pd.array(arr, dtype=dtype)

    with pytest.raises(TypeError, match=msg):
        pd.Series(arr).astype(dtype)

    arr = [1.2, 2.3, 3.7, np.nan]
    with pytest.raises(TypeError, match=msg):
        pd.array(arr, dtype=dtype)

    with pytest.raises(TypeError, match=msg):
        pd.Series(arr).astype(dtype)


@pytest.mark.parametrize("in_series", [True, False])
def test_to_numpy_na_nan(in_series):
    a = pd.array([0, 1, None], dtype="Int64")
    if in_series:
        a = pd.Series(a)

    result = a.to_numpy(dtype="float64", na_value=np.nan)
    expected = np.array([0.0, 1.0, np.nan], dtype="float64")
    tm.assert_numpy_array_equal(result, expected)

    result = a.to_numpy(dtype="int64", na_value=-1)
    expected = np.array([0, 1, -1], dtype="int64")
    tm.assert_numpy_array_equal(result, expected)

    result = a.to_numpy(dtype="bool", na_value=False)
    expected = np.array([False, True, False], dtype="bool")
    tm.assert_numpy_array_equal(result, expected)


@pytest.mark.parametrize("in_series", [True, False])
@pytest.mark.parametrize("dtype", ["int32", "int64", "bool"])
def test_to_numpy_dtype(dtype, in_series):
    a = pd.array([0, 1], dtype="Int64")
    if in_series:
        a = pd.Series(a)

    result = a.to_numpy(dtype=dtype)
    expected = np.array([0, 1], dtype=dtype)
    tm.assert_numpy_array_equal(result, expected)


@pytest.mark.parametrize("dtype", ["float64", "int64", "bool"])
def test_to_numpy_na_raises(dtype):
    a = pd.array([0, 1, None], dtype="Int64")
    with pytest.raises(ValueError, match=dtype):
        a.to_numpy(dtype=dtype)


def test_astype_str():
    a = pd.array([1, 2, None], dtype="Int64")
    expected = np.array(["1", "2", "<NA>"], dtype="<U21")

    tm.assert_numpy_array_equal(a.astype(str), expected)
    tm.assert_numpy_array_equal(a.astype("str"), expected)


def test_astype_boolean():
    # https://github.com/pandas-dev/pandas/issues/31102
    a = pd.array([1, 0, -1, 2, None], dtype="Int64")
    result = a.astype("boolean")
    expected = pd.array([True, False, True, True, None], dtype="boolean")
    tm.assert_extension_array_equal(result, expected)<|MERGE_RESOLUTION|>--- conflicted
+++ resolved
@@ -71,13 +71,8 @@
     else:
         other = all_data
 
-<<<<<<< HEAD
-    result = pd.Index(integer_array(other, dtype=all_data.dtype))
+    result = pd.Index(pd.array(other, dtype=all_data.dtype))
     expected = pd.Index(other, dtype=all_data.dtype)
-=======
-    result = pd.Index(pd.array(other, dtype=all_data.dtype))
-    expected = pd.Index(other, dtype=object)
->>>>>>> fd675461
 
     tm.assert_index_equal(result, expected)
 
