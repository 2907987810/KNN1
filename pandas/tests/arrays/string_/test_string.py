--- conflicted
+++ resolved
@@ -597,18 +597,17 @@
         ser[mask] = 1
 
 
-<<<<<<< HEAD
 def test_from_numpy_str(dtype):
     vals = ["a", "b", "c"]
     arr = np.array(vals, dtype=np.str_)
     result = pd.array(arr, dtype=dtype)
     expected = pd.array(vals, dtype=dtype)
     tm.assert_extension_array_equal(result, expected)
-=======
+
+
 def test_tolist(dtype):
     vals = ["a", "b", "c"]
     arr = pd.array(vals, dtype=dtype)
     result = arr.tolist()
     expected = vals
-    tm.assert_equal(result, expected)
->>>>>>> 4583a045
+    tm.assert_equal(result, expected)