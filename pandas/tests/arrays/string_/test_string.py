--- conflicted
+++ resolved
@@ -104,16 +104,7 @@
         (["a b", "a bc. de"], operator.methodcaller("capitalize")),
     ],
 )
-<<<<<<< HEAD
-def test_string_methods(input, method, dtype, request):
-    if _is_pyarrow_dtype(dtype):
-        reason = "AttributeError: 'ArrowStringDtype' object has no attribute 'base'"
-        mark = pytest.mark.xfail(reason=reason)
-        request.node.add_marker(mark)
-
-=======
 def test_string_methods(input, method, dtype):
->>>>>>> 77050d32
     a = pd.Series(input, dtype=dtype)
     b = pd.Series(input, dtype="object")
     result = method(a.str)
