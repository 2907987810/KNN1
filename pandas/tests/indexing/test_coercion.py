# -*- coding: utf-8 -*-

import itertools
import pytest
import numpy as np

import pandas as pd
import pandas.util.testing as tm
import pandas.compat as compat


###############################################################
# Index / Series common tests which may trigger dtype coercions
###############################################################


@pytest.fixture(autouse=True, scope='class')
def check_comprehensiveness(request):
    # Iterate over combination of dtype, method and klass
    # and ensure that each are contained within a collected test
    cls = request.cls
    combos = itertools.product(cls.klasses, cls.dtypes, [cls.method])

    def has_test(combo):
        klass, dtype, method = combo
        cls_funcs = request.node.session.items
        return any(klass in x.name and dtype in x.name and
                   method in x.name for x in cls_funcs)

    for combo in combos:
        if not has_test(combo):
            msg = 'test method is not defined: {0}, {1}'
            raise AssertionError(msg.format(type(cls), combo))

    yield


class CoercionBase(object):

    klasses = ['index', 'series']
    dtypes = ['object', 'int64', 'float64', 'complex128', 'bool',
              'datetime64', 'datetime64tz', 'timedelta64', 'period']

    @property
    def method(self):
        raise NotImplementedError(self)

    def _assert(self, left, right, dtype):
        # explicitly check dtype to avoid any unexpected result
        if isinstance(left, pd.Series):
            tm.assert_series_equal(left, right)
        elif isinstance(left, pd.Index):
            tm.assert_index_equal(left, right)
        else:
            raise NotImplementedError
        assert left.dtype == dtype
        assert right.dtype == dtype


class TestSetitemCoercion(CoercionBase):

    method = 'setitem'

    def _assert_setitem_series_conversion(self, original_series, loc_value,
                                          expected_series, expected_dtype):
        """ test series value's coercion triggered by assignment """
        temp = original_series.copy()
        temp[1] = loc_value
        tm.assert_series_equal(temp, expected_series)
        # check dtype explicitly for sure
        assert temp.dtype == expected_dtype

        # .loc works different rule, temporary disable
        # temp = original_series.copy()
        # temp.loc[1] = loc_value
        # tm.assert_series_equal(temp, expected_series)

    @pytest.mark.parametrize("val,exp_dtype", [
        (1, np.object),
        (1.1, np.object),
        (1 + 1j, np.object),
        (True, np.object)])
    def test_setitem_series_object(self, val, exp_dtype):
        obj = pd.Series(list('abcd'))
        assert obj.dtype == np.object

        exp = pd.Series(['a', val, 'c', 'd'])
        self._assert_setitem_series_conversion(obj, val, exp, exp_dtype)

    @pytest.mark.parametrize("val,exp_dtype", [
        (1, np.int64),
        (1.1, np.float64),
        (1 + 1j, np.complex128),
        (True, np.object)])
    def test_setitem_series_int64(self, val, exp_dtype):
        obj = pd.Series([1, 2, 3, 4])
        assert obj.dtype == np.int64

        if exp_dtype is np.float64:
            exp = pd.Series([1, 1, 3, 4])
            self._assert_setitem_series_conversion(obj, 1.1, exp, np.int64)
            pytest.xfail("GH12747 The result must be float")

        exp = pd.Series([1, val, 3, 4])
        self._assert_setitem_series_conversion(obj, val, exp, exp_dtype)

    @pytest.mark.parametrize("val,exp_dtype", [
        (np.int32(1), np.int8),
        (np.int16(2**9), np.int16)])
    def test_setitem_series_int8(self, val, exp_dtype):
        obj = pd.Series([1, 2, 3, 4], dtype=np.int8)
        assert obj.dtype == np.int8

        if exp_dtype is np.int16:
            exp = pd.Series([1, 0, 3, 4], dtype=np.int8)
            self._assert_setitem_series_conversion(obj, val, exp, np.int8)
            pytest.xfail("BUG: it must be Series([1, 1, 3, 4], dtype=np.int16")

        exp = pd.Series([1, val, 3, 4], dtype=np.int8)
        self._assert_setitem_series_conversion(obj, val, exp, exp_dtype)

    @pytest.mark.parametrize("val,exp_dtype", [
        (1, np.float64),
        (1.1, np.float64),
        (1 + 1j, np.complex128),
        (True, np.object)])
    def test_setitem_series_float64(self, val, exp_dtype):
        obj = pd.Series([1.1, 2.2, 3.3, 4.4])
        assert obj.dtype == np.float64

        exp = pd.Series([1.1, val, 3.3, 4.4])
        self._assert_setitem_series_conversion(obj, val, exp, exp_dtype)

    @pytest.mark.parametrize("val,exp_dtype", [
        (1, np.complex128),
        (1.1, np.complex128),
        (1 + 1j, np.complex128),
        (True, np.object)])
    def test_setitem_series_complex128(self, val, exp_dtype):
        obj = pd.Series([1 + 1j, 2 + 2j, 3 + 3j, 4 + 4j])
        assert obj.dtype == np.complex128

        exp = pd.Series([1 + 1j, val, 3 + 3j, 4 + 4j])
        self._assert_setitem_series_conversion(obj, val, exp, exp_dtype)

    @pytest.mark.parametrize("val,exp_dtype", [
        (1, np.int64),
        (3, np.int64),
        (1.1, np.float64),
        (1 + 1j, np.complex128),
        (True, np.bool)])
    def test_setitem_series_bool(self, val, exp_dtype):
        obj = pd.Series([True, False, True, False])
        assert obj.dtype == np.bool

        if exp_dtype is np.int64:
            exp = pd.Series([True, True, True, False])
            self._assert_setitem_series_conversion(obj, val, exp, np.bool)
            pytest.xfail("TODO_GH12747 The result must be int")
        elif exp_dtype is np.float64:
            exp = pd.Series([True, True, True, False])
            self._assert_setitem_series_conversion(obj, val, exp, np.bool)
            pytest.xfail("TODO_GH12747 The result must be float")
        elif exp_dtype is np.complex128:
            exp = pd.Series([True, True, True, False])
            self._assert_setitem_series_conversion(obj, val, exp, np.bool)
            pytest.xfail("TODO_GH12747 The result must be complex")

        exp = pd.Series([True, val, True, False])
        self._assert_setitem_series_conversion(obj, val, exp, exp_dtype)

    @pytest.mark.parametrize("val,exp_dtype", [
        (pd.Timestamp('2012-01-01'), 'datetime64[ns]'),
        (1, np.object),
        ('x', np.object)])
    def test_setitem_series_datetime64(self, val, exp_dtype):
        obj = pd.Series([pd.Timestamp('2011-01-01'),
                         pd.Timestamp('2011-01-02'),
                         pd.Timestamp('2011-01-03'),
                         pd.Timestamp('2011-01-04')])
        assert obj.dtype == 'datetime64[ns]'

        exp = pd.Series([pd.Timestamp('2011-01-01'),
                         val,
                         pd.Timestamp('2011-01-03'),
                         pd.Timestamp('2011-01-04')])
        self._assert_setitem_series_conversion(obj, val, exp, exp_dtype)

    @pytest.mark.parametrize("val,exp_dtype", [
        (pd.Timestamp('2012-01-01', tz='US/Eastern'),
         'datetime64[ns, US/Eastern]'),
        (pd.Timestamp('2012-01-01', tz='US/Pacific'), np.object),
        (pd.Timestamp('2012-01-01'), np.object),
        (1, np.object)])
    def test_setitem_series_datetime64tz(self, val, exp_dtype):
        tz = 'US/Eastern'
        obj = pd.Series([pd.Timestamp('2011-01-01', tz=tz),
                         pd.Timestamp('2011-01-02', tz=tz),
                         pd.Timestamp('2011-01-03', tz=tz),
                         pd.Timestamp('2011-01-04', tz=tz)])
        assert obj.dtype == 'datetime64[ns, US/Eastern]'

        exp = pd.Series([pd.Timestamp('2011-01-01', tz=tz),
                         val,
                         pd.Timestamp('2011-01-03', tz=tz),
                         pd.Timestamp('2011-01-04', tz=tz)])
        self._assert_setitem_series_conversion(obj, val, exp, exp_dtype)

    @pytest.mark.parametrize("val,exp_dtype", [
        (pd.Timedelta('12 day'), 'timedelta64[ns]'),
        (1, np.object),
        ('x', np.object)])
    def test_setitem_series_timedelta64(self, val, exp_dtype):
        obj = pd.Series([pd.Timedelta('1 day'),
                         pd.Timedelta('2 day'),
                         pd.Timedelta('3 day'),
                         pd.Timedelta('4 day')])
        assert obj.dtype == 'timedelta64[ns]'

        exp = pd.Series([pd.Timedelta('1 day'),
                         val,
                         pd.Timedelta('3 day'),
                         pd.Timedelta('4 day')])
        self._assert_setitem_series_conversion(obj, val, exp, exp_dtype)

    def _assert_setitem_index_conversion(self, original_series, loc_key,
                                         expected_index, expected_dtype):
        """ test index's coercion triggered by assign key """
        temp = original_series.copy()
        temp[loc_key] = 5
        exp = pd.Series([1, 2, 3, 4, 5], index=expected_index)
        tm.assert_series_equal(temp, exp)
        # check dtype explicitly for sure
        assert temp.index.dtype == expected_dtype

        temp = original_series.copy()
        temp.loc[loc_key] = 5
        exp = pd.Series([1, 2, 3, 4, 5], index=expected_index)
        tm.assert_series_equal(temp, exp)
        # check dtype explicitly for sure
        assert temp.index.dtype == expected_dtype

    @pytest.mark.parametrize("val,exp_dtype", [
        ('x', np.object),
        (5, IndexError),
        (1.1, np.object)])
    def test_setitem_index_object(self, val, exp_dtype):
        obj = pd.Series([1, 2, 3, 4], index=list('abcd'))
        assert obj.index.dtype == np.object

        if exp_dtype is IndexError:
            temp = obj.copy()
            with pytest.raises(exp_dtype):
                temp[5] = 5
        else:
            exp_index = pd.Index(list('abcd') + [val])
            self._assert_setitem_index_conversion(obj, val, exp_index,
                                                  exp_dtype)

    @pytest.mark.parametrize("val,exp_dtype", [
        (5, np.int64),
        (1.1, np.float64),
        ('x', np.object)])
    def test_setitem_index_int64(self, val, exp_dtype):
        obj = pd.Series([1, 2, 3, 4])
        assert obj.index.dtype == np.int64

        exp_index = pd.Index([0, 1, 2, 3, val])
        self._assert_setitem_index_conversion(obj, val, exp_index, exp_dtype)

    @pytest.mark.parametrize("val,exp_dtype", [
        (5, IndexError),
        (5.1, np.float64),
        ('x', np.object)])
    def test_setitem_index_float64(self, val, exp_dtype):
        obj = pd.Series([1, 2, 3, 4], index=[1.1, 2.1, 3.1, 4.1])
        assert obj.index.dtype == np.float64

        if exp_dtype is IndexError:
            # float + int -> int
            temp = obj.copy()
            with pytest.raises(exp_dtype):
                temp[5] = 5
            pytest.xfail("TODO_GH12747 The result must be float")

        exp_index = pd.Index([1.1, 2.1, 3.1, 4.1, val])
        self._assert_setitem_index_conversion(obj, val, exp_index, exp_dtype)

    def test_setitem_series_period(self):
        pass

    def test_setitem_index_complex128(self):
        pass

    def test_setitem_index_bool(self):
        pass

    def test_setitem_index_datetime64(self):
        pass

    def test_setitem_index_datetime64tz(self):
        pass

    def test_setitem_index_timedelta64(self):
        pass

    def test_setitem_index_period(self):
        pass


class TestInsertIndexCoercion(CoercionBase):

    klasses = ['index']
    method = 'insert'

    def _assert_insert_conversion(self, original, value,
                                  expected, expected_dtype):
        """ test coercion triggered by insert """
        target = original.copy()
        res = target.insert(1, value)
        tm.assert_index_equal(res, expected)
        assert res.dtype == expected_dtype

    @pytest.mark.parametrize("insert, coerced_val, coerced_dtype", [
        (1, 1, np.object),
        (1.1, 1.1, np.object),
        (False, False, np.object),
        ('x', 'x', np.object)])
    def test_insert_index_object(self, insert, coerced_val, coerced_dtype):
        obj = pd.Index(list('abcd'))
        assert obj.dtype == np.object

        exp = pd.Index(['a', coerced_val, 'b', 'c', 'd'])
        self._assert_insert_conversion(obj, insert, exp, coerced_dtype)

    @pytest.mark.parametrize("insert, coerced_val, coerced_dtype", [
        (1, 1, np.int64),
        (1.1, 1.1, np.float64),
        (False, 0, np.int64),
        ('x', 'x', np.object)])
    def test_insert_index_int64(self, insert, coerced_val, coerced_dtype):
        obj = pd.Int64Index([1, 2, 3, 4])
        assert obj.dtype == np.int64

        exp = pd.Index([1, coerced_val, 2, 3, 4])
        self._assert_insert_conversion(obj, insert, exp, coerced_dtype)

    @pytest.mark.parametrize("insert, coerced_val, coerced_dtype", [
        (1, 1., np.float64),
        (1.1, 1.1, np.float64),
        (False, 0., np.float64),
        ('x', 'x', np.object)])
    def test_insert_index_float64(self, insert, coerced_val, coerced_dtype):
        obj = pd.Float64Index([1., 2., 3., 4.])
        assert obj.dtype == np.float64

        exp = pd.Index([1., coerced_val, 2., 3., 4.])
        self._assert_insert_conversion(obj, insert, exp, coerced_dtype)

    @pytest.mark.parametrize('fill_val,exp_dtype', [
        (pd.Timestamp('2012-01-01'), 'datetime64[ns]'),
        (pd.Timestamp('2012-01-01', tz='US/Eastern'),
         'datetime64[ns, US/Eastern]')],
        ids=['datetime64', 'datetime64tz'])
    def test_insert_index_datetimes(self, fill_val, exp_dtype):
        obj = pd.DatetimeIndex(['2011-01-01', '2011-01-02', '2011-01-03',
                                '2011-01-04'], tz=fill_val.tz)
        assert obj.dtype == exp_dtype

        exp = pd.DatetimeIndex(['2011-01-01', fill_val.date(), '2011-01-02',
                                '2011-01-03', '2011-01-04'], tz=fill_val.tz)
        self._assert_insert_conversion(obj, fill_val, exp, exp_dtype)

        msg = "Passed item and index have different timezone"
        if fill_val.tz:
            with tm.assert_raises_regex(ValueError, msg):
                obj.insert(1, pd.Timestamp('2012-01-01'))

        with tm.assert_raises_regex(ValueError, msg):
            obj.insert(1, pd.Timestamp('2012-01-01', tz='Asia/Tokyo'))

        msg = "cannot insert DatetimeIndex with incompatible label"
        with tm.assert_raises_regex(TypeError, msg):
            obj.insert(1, 1)

        pytest.xfail("ToDo: must coerce to object")

    def test_insert_index_timedelta64(self):
        obj = pd.TimedeltaIndex(['1 day', '2 day', '3 day', '4 day'])
        assert obj.dtype == 'timedelta64[ns]'

        # timedelta64 + timedelta64 => timedelta64
        exp = pd.TimedeltaIndex(['1 day', '10 day', '2 day', '3 day', '4 day'])
        self._assert_insert_conversion(obj, pd.Timedelta('10 day'),
                                       exp, 'timedelta64[ns]')

        # ToDo: must coerce to object
        msg = "cannot insert TimedeltaIndex with incompatible label"
        with tm.assert_raises_regex(TypeError, msg):
            obj.insert(1, pd.Timestamp('2012-01-01'))

        # ToDo: must coerce to object
        msg = "cannot insert TimedeltaIndex with incompatible label"
        with tm.assert_raises_regex(TypeError, msg):
            obj.insert(1, 1)

    @pytest.mark.parametrize("insert, coerced_val, coerced_dtype", [
        (pd.Period('2012-01', freq='M'), '2012-01', 'period[M]'),
        (pd.Timestamp('2012-01-01'), pd.Timestamp('2012-01-01'), np.object),
        (1, 1, np.object),
        ('x', 'x', np.object)])
    def test_insert_index_period(self, insert, coerced_val, coerced_dtype):
        obj = pd.PeriodIndex(['2011-01', '2011-02', '2011-03', '2011-04'],
                             freq='M')
        assert obj.dtype == 'period[M]'

        if isinstance(insert, pd.Period):
            index_type = pd.PeriodIndex
        else:
            index_type = pd.Index

        exp = index_type([pd.Period('2011-01', freq='M'),
                          coerced_val,
                          pd.Period('2011-02', freq='M'),
                          pd.Period('2011-03', freq='M'),
                          pd.Period('2011-04', freq='M')], freq='M')
        self._assert_insert_conversion(obj, insert, exp, coerced_dtype)

    def test_insert_index_complex128(self):
        pass

    def test_insert_index_bool(self):
        pass


class TestWhereCoercion(CoercionBase):

    method = 'where'

    def _assert_where_conversion(self, original, cond, values,
                                 expected, expected_dtype):
        """ test coercion triggered by where """
        target = original.copy()
        res = target.where(cond, values)
        self._assert(res, expected, expected_dtype)

    @pytest.mark.parametrize("klass", [pd.Series, pd.Index],
                             ids=['series', 'index'])
    @pytest.mark.parametrize("fill_val,exp_dtype", [
        (1, np.object),
        (1.1, np.object),
        (1 + 1j, np.object),
        (True, np.object)])
    def test_where_object(self, klass, fill_val, exp_dtype):
        obj = klass(list('abcd'))
        assert obj.dtype == np.object
        cond = klass([True, False, True, False])

        if fill_val is True and klass is pd.Series:
            ret_val = 1
        else:
            ret_val = fill_val

        exp = klass(['a', ret_val, 'c', ret_val])
        self._assert_where_conversion(obj, cond, fill_val, exp, exp_dtype)

        if fill_val is True:
            values = klass([True, False, True, True])
        else:
            values = klass(fill_val * x for x in [5, 6, 7, 8])

        exp = klass(['a', values[1], 'c', values[3]])
        self._assert_where_conversion(obj, cond, values, exp, exp_dtype)

    @pytest.mark.parametrize("klass", [pd.Series, pd.Index],
                             ids=['series', 'index'])
    @pytest.mark.parametrize("fill_val,exp_dtype", [
        (1, np.int64),
        (1.1, np.float64),
        (1 + 1j, np.complex128),
        (True, np.object)])
    def test_where_int64(self, klass, fill_val, exp_dtype):
        if klass is pd.Index and exp_dtype is np.complex128:
            pytest.skip("Complex Index not supported")
        obj = klass([1, 2, 3, 4])
        assert obj.dtype == np.int64
        cond = klass([True, False, True, False])

        exp = klass([1, fill_val, 3, fill_val])
        self._assert_where_conversion(obj, cond, fill_val, exp, exp_dtype)

        if fill_val is True:
            values = klass([True, False, True, True])
        else:
            values = klass(x * fill_val for x in [5, 6, 7, 8])
        exp = klass([1, values[1], 3, values[3]])
        self._assert_where_conversion(obj, cond, values, exp, exp_dtype)

    @pytest.mark.parametrize("klass", [pd.Series, pd.Index],
                             ids=['series', 'index'])
    @pytest.mark.parametrize("fill_val, exp_dtype", [
        (1, np.float64),
        (1.1, np.float64),
        (1 + 1j, np.complex128),
        (True, np.object)])
    def test_where_float64(self, klass, fill_val, exp_dtype):
        if klass is pd.Index and exp_dtype is np.complex128:
            pytest.skip("Complex Index not supported")
        obj = klass([1.1, 2.2, 3.3, 4.4])
        assert obj.dtype == np.float64
        cond = klass([True, False, True, False])

        exp = klass([1.1, fill_val, 3.3, fill_val])
        self._assert_where_conversion(obj, cond, fill_val, exp, exp_dtype)

        if fill_val is True:
            values = klass([True, False, True, True])
        else:
            values = klass(x * fill_val for x in [5, 6, 7, 8])
        exp = klass([1.1, values[1], 3.3, values[3]])
        self._assert_where_conversion(obj, cond, values, exp, exp_dtype)

    @pytest.mark.parametrize("fill_val,exp_dtype", [
        (1, np.complex128),
        (1.1, np.complex128),
        (1 + 1j, np.complex128),
        (True, np.object)])
    def test_where_series_complex128(self, fill_val, exp_dtype):
        obj = pd.Series([1 + 1j, 2 + 2j, 3 + 3j, 4 + 4j])
        assert obj.dtype == np.complex128
        cond = pd.Series([True, False, True, False])

        exp = pd.Series([1 + 1j, fill_val, 3 + 3j, fill_val])
        self._assert_where_conversion(obj, cond, fill_val, exp, exp_dtype)

        if fill_val is True:
            values = pd.Series([True, False, True, True])
        else:
            values = pd.Series(x * fill_val for x in [5, 6, 7, 8])
        exp = pd.Series([1 + 1j, values[1], 3 + 3j, values[3]])
        self._assert_where_conversion(obj, cond, values, exp, exp_dtype)

    @pytest.mark.parametrize("fill_val,exp_dtype", [
        (1, np.object),
        (1.1, np.object),
        (1 + 1j, np.object),
        (True, np.bool)])
    def test_where_series_bool(self, fill_val, exp_dtype):

        obj = pd.Series([True, False, True, False])
        assert obj.dtype == np.bool
        cond = pd.Series([True, False, True, False])

        exp = pd.Series([True, fill_val, True, fill_val])
        self._assert_where_conversion(obj, cond, fill_val, exp, exp_dtype)

        if fill_val is True:
            values = pd.Series([True, False, True, True])
        else:
            values = pd.Series(x * fill_val for x in [5, 6, 7, 8])
        exp = pd.Series([True, values[1], True, values[3]])
        self._assert_where_conversion(obj, cond, values, exp, exp_dtype)

    @pytest.mark.parametrize("fill_val,exp_dtype", [
        (pd.Timestamp('2012-01-01'), 'datetime64[ns]'),
        (pd.Timestamp('2012-01-01', tz='US/Eastern'), np.object)],
        ids=['datetime64', 'datetime64tz'])
    def test_where_series_datetime64(self, fill_val, exp_dtype):
        obj = pd.Series([pd.Timestamp('2011-01-01'),
                         pd.Timestamp('2011-01-02'),
                         pd.Timestamp('2011-01-03'),
                         pd.Timestamp('2011-01-04')])
        assert obj.dtype == 'datetime64[ns]'
        cond = pd.Series([True, False, True, False])

        exp = pd.Series([pd.Timestamp('2011-01-01'), fill_val,
                         pd.Timestamp('2011-01-03'), fill_val])
        self._assert_where_conversion(obj, cond, fill_val, exp, exp_dtype)

        values = pd.Series(pd.date_range(fill_val, periods=4))
        if fill_val.tz:
            exp = pd.Series([pd.Timestamp('2011-01-01'),
                             pd.Timestamp('2012-01-02 05:00'),
                             pd.Timestamp('2011-01-03'),
                             pd.Timestamp('2012-01-04 05:00')])
            self._assert_where_conversion(obj, cond, values, exp,
                                          'datetime64[ns]')
            pytest.xfail("ToDo: do not coerce to UTC, must be object")

        exp = pd.Series([pd.Timestamp('2011-01-01'), values[1],
                         pd.Timestamp('2011-01-03'), values[3]])
        self._assert_where_conversion(obj, cond, values, exp, exp_dtype)

    @pytest.mark.parametrize("fill_val,exp_dtype", [
        (pd.Timestamp('2012-01-01'), 'datetime64[ns]'),
        (pd.Timestamp('2012-01-01', tz='US/Eastern'), np.object)],
        ids=['datetime64', 'datetime64tz'])
    def test_where_index_datetime(self, fill_val, exp_dtype):
        obj = pd.Index([pd.Timestamp('2011-01-01'),
                        pd.Timestamp('2011-01-02'),
                        pd.Timestamp('2011-01-03'),
                        pd.Timestamp('2011-01-04')])
        assert obj.dtype == 'datetime64[ns]'
        cond = pd.Index([True, False, True, False])

        msg = ("Index\\(\\.\\.\\.\\) must be called with a collection "
               "of some kind")
        with tm.assert_raises_regex(TypeError, msg):
            obj.where(cond, fill_val)

        values = pd.Index(pd.date_range(fill_val, periods=4))
        exp = pd.Index([pd.Timestamp('2011-01-01'),
                        pd.Timestamp('2012-01-02'),
                        pd.Timestamp('2011-01-03'),
                        pd.Timestamp('2012-01-04')])

        if fill_val.tz:
            self._assert_where_conversion(obj, cond, values, exp,
                                          'datetime64[ns]')
            pytest.xfail("ToDo: do not ignore timezone, must be object")
        self._assert_where_conversion(obj, cond, values, exp, exp_dtype)
        pytest.xfail("datetime64 + datetime64 -> datetime64 must support"
                     " scalar")

    def test_where_index_complex128(self):
        pass

    def test_where_index_bool(self):
        pass

    def test_where_series_datetime64tz(self):
        pass

    def test_where_series_timedelta64(self):
        pass

    def test_where_series_period(self):
        pass

    def test_where_index_datetime64tz(self):
        pass

    def test_where_index_timedelta64(self):
        pass

    def test_where_index_period(self):
        pass


class TestFillnaSeriesCoercion(CoercionBase):

    # not indexing, but place here for consisntency

    method = 'fillna'

    def test_has_comprehensive_tests(self):
        pass

    def _assert_fillna_conversion(self, original, value,
                                  expected, expected_dtype):
        """ test coercion triggered by fillna """
        target = original.copy()
        res = target.fillna(value)
        self._assert(res, expected, expected_dtype)

    @pytest.mark.parametrize("klass", [pd.Series, pd.Index],
                             ids=['series', 'index'])
    @pytest.mark.parametrize("fill_val, fill_dtype", [
        (1, np.object),
        (1.1, np.object),
        (1 + 1j, np.object),
        (True, np.object)])
    def test_fillna_object(self, klass, fill_val, fill_dtype):
        obj = klass(['a', np.nan, 'c', 'd'])
        assert obj.dtype == np.object

        exp = klass(['a', fill_val, 'c', 'd'])
        self._assert_fillna_conversion(obj, fill_val, exp, fill_dtype)

    @pytest.mark.parametrize("klass", [pd.Series, pd.Index],
                             ids=['series', 'index'])
    @pytest.mark.parametrize("fill_val,fill_dtype", [
        (1, np.float64),
        (1.1, np.float64),
        (1 + 1j, np.complex128),
        (True, np.object)])
    def test_fillna_float64(self, klass, fill_val, fill_dtype):
        obj = klass([1.1, np.nan, 3.3, 4.4])
        assert obj.dtype == np.float64

        exp = klass([1.1, fill_val, 3.3, 4.4])
        # float + complex -> we don't support a complex Index
        # complex for Series,
        # object for Index
        if fill_dtype == np.complex128 and klass == pd.Index:
            fill_dtype = np.object
        self._assert_fillna_conversion(obj, fill_val, exp, fill_dtype)

    @pytest.mark.parametrize("fill_val,fill_dtype", [
        (1, np.complex128),
        (1.1, np.complex128),
        (1 + 1j, np.complex128),
        (True, np.object)])
    def test_fillna_series_complex128(self, fill_val, fill_dtype):
        obj = pd.Series([1 + 1j, np.nan, 3 + 3j, 4 + 4j])
        assert obj.dtype == np.complex128

        exp = pd.Series([1 + 1j, fill_val, 3 + 3j, 4 + 4j])
        self._assert_fillna_conversion(obj, fill_val, exp, fill_dtype)

    @pytest.mark.parametrize("klass", [pd.Series, pd.Index],
                             ids=['series', 'index'])
    @pytest.mark.parametrize("fill_val,fill_dtype", [
        (pd.Timestamp('2012-01-01'), 'datetime64[ns]'),
        (pd.Timestamp('2012-01-01', tz='US/Eastern'), np.object),
        (1, np.object), ('x', np.object)],
        ids=['datetime64', 'datetime64tz', 'object', 'object'])
    def test_fillna_datetime(self, klass, fill_val, fill_dtype):
        obj = klass([pd.Timestamp('2011-01-01'),
                     pd.NaT,
                     pd.Timestamp('2011-01-03'),
                     pd.Timestamp('2011-01-04')])
        assert obj.dtype == 'datetime64[ns]'

        exp = klass([pd.Timestamp('2011-01-01'),
                     fill_val,
                     pd.Timestamp('2011-01-03'),
                     pd.Timestamp('2011-01-04')])
        self._assert_fillna_conversion(obj, fill_val, exp, fill_dtype)

    @pytest.mark.parametrize("klass", [pd.Series, pd.Index])
    @pytest.mark.parametrize("fill_val,fill_dtype", [
        (pd.Timestamp('2012-01-01', tz='US/Eastern'),
         'datetime64[ns, US/Eastern]'),
        (pd.Timestamp('2012-01-01'), np.object),
        (pd.Timestamp('2012-01-01', tz='Asia/Tokyo'), np.object),
        (1, np.object),
        ('x', np.object)])
    def test_fillna_datetime64tz(self, klass, fill_val, fill_dtype):
        tz = 'US/Eastern'

        obj = klass([pd.Timestamp('2011-01-01', tz=tz),
                     pd.NaT,
                     pd.Timestamp('2011-01-03', tz=tz),
                     pd.Timestamp('2011-01-04', tz=tz)])
        assert obj.dtype == 'datetime64[ns, US/Eastern]'

        exp = klass([pd.Timestamp('2011-01-01', tz=tz),
                     fill_val,
                     pd.Timestamp('2011-01-03', tz=tz),
                     pd.Timestamp('2011-01-04', tz=tz)])
        self._assert_fillna_conversion(obj, fill_val, exp, fill_dtype)

    def test_fillna_series_int64(self):
        pass

    def test_fillna_index_int64(self):
        pass

    def test_fillna_series_bool(self):
        pass

    def test_fillna_index_bool(self):
        pass

    def test_fillna_series_timedelta64(self):
        pass

    def test_fillna_series_period(self):
        pass

    def test_fillna_index_timedelta64(self):
        pass

    def test_fillna_index_period(self):
        pass


class TestReplaceSeriesCoercion(CoercionBase):

    klasses = ['series']
    method = 'replace'

    rep = {}
    rep['object'] = ['a', 'b']
    rep['int64'] = [4, 5]
    rep['float64'] = [1.1, 2.2]
    rep['complex128'] = [1 + 1j, 2 + 2j]
    rep['bool'] = [True, False]
    rep['datetime64[ns]'] = [pd.Timestamp('2011-01-01'),
                             pd.Timestamp('2011-01-03')]

    for tz in ['UTC', 'US/Eastern']:
        # to test tz => different tz replacement
        key = 'datetime64[ns, {0}]'.format(tz)
        rep[key] = [pd.Timestamp('2011-01-01', tz=tz),
                    pd.Timestamp('2011-01-03', tz=tz)]

    rep['timedelta64[ns]'] = [pd.Timedelta('1 day'),
                              pd.Timedelta('2 day')]

    @pytest.mark.parametrize('how', ['dict', 'series'])
    @pytest.mark.parametrize('to_key', [
        'object', 'int64', 'float64', 'complex128', 'bool', 'datetime64[ns]',
        'datetime64[ns, UTC]', 'datetime64[ns, US/Eastern]', 'timedelta64[ns]'
    ], ids=['object', 'int64', 'float64', 'complex128', 'bool',
            'datetime64', 'datetime64tz', 'datetime64tz', 'timedelta64'])
    @pytest.mark.parametrize('from_key', [
        'object', 'int64', 'float64', 'complex128', 'bool', 'datetime64[ns]',
        'datetime64[ns, UTC]', 'datetime64[ns, US/Eastern]', 'timedelta64[ns]']
    )
    def test_replace_series(self, how, to_key, from_key):
        if from_key == 'bool' and how == 'series' and compat.PY3:
            # doesn't work in PY3, though ...dict_from_bool works fine
            pytest.skip("doesn't work as in PY3")

        index = pd.Index([3, 4], name='xxx')
        obj = pd.Series(self.rep[from_key], index=index, name='yyy')
        assert obj.dtype == from_key

        if (from_key.startswith('datetime') and to_key.startswith('datetime')):
            pytest.xfail("different tz, currently mask_missing "
                         "raises SystemError")

        if how == 'dict':
            replacer = dict(zip(self.rep[from_key], self.rep[to_key]))
        elif how == 'series':
            replacer = pd.Series(self.rep[to_key], index=self.rep[from_key])
        else:
            raise ValueError

        result = obj.replace(replacer)

        if ((from_key == 'float64' and to_key in ('int64')) or
            (from_key == 'complex128' and
             to_key in ('int64', 'float64'))):

            if compat.is_platform_32bit() or compat.is_platform_windows():
                pytest.skip("32-bit platform buggy: {0} -> {1}".format
                            (from_key, to_key))

            # Expected: do not downcast by replacement
            exp = pd.Series(self.rep[to_key], index=index,
                            name='yyy', dtype=from_key)

        else:
            exp = pd.Series(self.rep[to_key], index=index, name='yyy')
            assert exp.dtype == to_key

        tm.assert_series_equal(result, exp)

<<<<<<< HEAD
    def test_replace_series_object(self):
        from_key = 'object'
        for to_key in self.rep:
            self._assert_replace_conversion(from_key, to_key, how='dict')

        for to_key in self.rep:
            self._assert_replace_conversion(from_key, to_key, how='series')

    def test_replace_series_int64(self):
        from_key = 'int64'
        for to_key in self.rep:
            self._assert_replace_conversion(from_key, to_key, how='dict')

        for to_key in self.rep:
            self._assert_replace_conversion(from_key, to_key, how='series')

    def test_replace_series_float64(self):
        from_key = 'float64'
        for to_key in self.rep:
            self._assert_replace_conversion(from_key, to_key, how='dict')

        for to_key in self.rep:
            self._assert_replace_conversion(from_key, to_key, how='series')

    def test_replace_series_complex128(self):
        from_key = 'complex128'
        for to_key in self.rep:
            self._assert_replace_conversion(from_key, to_key, how='dict')

        for to_key in self.rep:
            self._assert_replace_conversion(from_key, to_key, how='series')

    def test_replace_series_bool(self):
        from_key = 'bool'
        for to_key in self.rep:
            self._assert_replace_conversion(from_key, to_key, how='dict')

        for to_key in self.rep:

            if compat.PY3:
                # doesn't work in PY3, though ...dict_from_bool works fine
                pytest.skip("doesn't work as in PY3")

            self._assert_replace_conversion(from_key, to_key, how='series')

    def test_replace_series_datetime64(self):
        from_key = 'datetime64[ns]'
        for to_key in self.rep:
            self._assert_replace_conversion(from_key, to_key, how='dict')

        from_key = 'datetime64[ns]'
        for to_key in self.rep:
            self._assert_replace_conversion(from_key, to_key, how='series')

    @pytest.mark.xfail(reason='GH #18376, tzawareness-compat bug '
                              'in BlockManager.replace_list')
    def test_replace_series_datetime64tz(self):
        from_key = 'datetime64[ns, US/Eastern]'
        for to_key in self.rep:
            self._assert_replace_conversion(from_key, to_key, how='dict')

        from_key = 'datetime64[ns, US/Eastern]'
        for to_key in self.rep:
            self._assert_replace_conversion(from_key, to_key, how='series')

    def test_replace_series_timedelta64(self):
        from_key = 'timedelta64[ns]'
        for to_key in self.rep:
            self._assert_replace_conversion(from_key, to_key, how='dict')

        from_key = 'timedelta64[ns]'
        for to_key in self.rep:
            self._assert_replace_conversion(from_key, to_key, how='series')

=======
>>>>>>> 265e3272
    def test_replace_series_period(self):
        pass<|MERGE_RESOLUTION|>--- conflicted
+++ resolved
@@ -821,6 +821,9 @@
         if (from_key.startswith('datetime') and to_key.startswith('datetime')):
             pytest.xfail("different tz, currently mask_missing "
                          "raises SystemError")
+        elif from_key in ['datetime64[ns, US/Eastern]', 'datetime64[ns, UTC]']:
+            pytest.xfail(reason='GH #18376, tzawareness-compat bug '
+                                'in BlockManager.replace_list')
 
         if how == 'dict':
             replacer = dict(zip(self.rep[from_key], self.rep[to_key]))
@@ -849,82 +852,5 @@
 
         tm.assert_series_equal(result, exp)
 
-<<<<<<< HEAD
-    def test_replace_series_object(self):
-        from_key = 'object'
-        for to_key in self.rep:
-            self._assert_replace_conversion(from_key, to_key, how='dict')
-
-        for to_key in self.rep:
-            self._assert_replace_conversion(from_key, to_key, how='series')
-
-    def test_replace_series_int64(self):
-        from_key = 'int64'
-        for to_key in self.rep:
-            self._assert_replace_conversion(from_key, to_key, how='dict')
-
-        for to_key in self.rep:
-            self._assert_replace_conversion(from_key, to_key, how='series')
-
-    def test_replace_series_float64(self):
-        from_key = 'float64'
-        for to_key in self.rep:
-            self._assert_replace_conversion(from_key, to_key, how='dict')
-
-        for to_key in self.rep:
-            self._assert_replace_conversion(from_key, to_key, how='series')
-
-    def test_replace_series_complex128(self):
-        from_key = 'complex128'
-        for to_key in self.rep:
-            self._assert_replace_conversion(from_key, to_key, how='dict')
-
-        for to_key in self.rep:
-            self._assert_replace_conversion(from_key, to_key, how='series')
-
-    def test_replace_series_bool(self):
-        from_key = 'bool'
-        for to_key in self.rep:
-            self._assert_replace_conversion(from_key, to_key, how='dict')
-
-        for to_key in self.rep:
-
-            if compat.PY3:
-                # doesn't work in PY3, though ...dict_from_bool works fine
-                pytest.skip("doesn't work as in PY3")
-
-            self._assert_replace_conversion(from_key, to_key, how='series')
-
-    def test_replace_series_datetime64(self):
-        from_key = 'datetime64[ns]'
-        for to_key in self.rep:
-            self._assert_replace_conversion(from_key, to_key, how='dict')
-
-        from_key = 'datetime64[ns]'
-        for to_key in self.rep:
-            self._assert_replace_conversion(from_key, to_key, how='series')
-
-    @pytest.mark.xfail(reason='GH #18376, tzawareness-compat bug '
-                              'in BlockManager.replace_list')
-    def test_replace_series_datetime64tz(self):
-        from_key = 'datetime64[ns, US/Eastern]'
-        for to_key in self.rep:
-            self._assert_replace_conversion(from_key, to_key, how='dict')
-
-        from_key = 'datetime64[ns, US/Eastern]'
-        for to_key in self.rep:
-            self._assert_replace_conversion(from_key, to_key, how='series')
-
-    def test_replace_series_timedelta64(self):
-        from_key = 'timedelta64[ns]'
-        for to_key in self.rep:
-            self._assert_replace_conversion(from_key, to_key, how='dict')
-
-        from_key = 'timedelta64[ns]'
-        for to_key in self.rep:
-            self._assert_replace_conversion(from_key, to_key, how='series')
-
-=======
->>>>>>> 265e3272
     def test_replace_series_period(self):
         pass