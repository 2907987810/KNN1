<<<<<<< HEAD
from warnings import catch_warnings, simplefilter
=======
from datetime import datetime
from warnings import catch_warnings
>>>>>>> df5eeece

import numpy as np
import pytest

from pandas.errors import PerformanceWarning, UnsortedIndexError

import pandas as pd
<<<<<<< HEAD
import pandas.core.common as com
from pandas import (DataFrame, Index, MultiIndex, Panel, Series, Timestamp,
                    concat, date_range, read_csv)
from pandas.compat import lrange, StringIO, product as cart_product
=======
from pandas import (
    DataFrame, Index, MultiIndex, Panel, Period, Series, Timestamp, date_range,
    period_range)
>>>>>>> df5eeece
from pandas.tests.indexing.common import _mklbl
from pandas.util import testing as tm


@pytest.fixture
def frame():
    index = MultiIndex(levels=[['foo', 'bar', 'baz', 'qux'], ['one', 'two',
                                                              'three']],
                       labels=[[0, 0, 0, 1, 1, 2, 2, 3, 3, 3],
                               [0, 1, 2, 0, 1, 1, 2, 0, 1, 2]],
                       names=['first', 'second'])
    return DataFrame(np.random.randn(10, 3), index=index,
                     columns=Index(['A', 'B', 'C'], name='exp'))


@pytest.fixture
def ymd():
    tm.N = 100
    tdf = tm.makeTimeDataFrame()
    ymd = tdf.groupby([lambda x: x.year, lambda x: x.month,
                       lambda x: x.day]).sum()
    # use Int64Index, to make sure things work
    ymd.index.set_levels([lev.astype('i8') for lev in ymd.index.levels],
                         inplace=True)
    ymd.index.set_names(['year', 'month', 'day'], inplace=True)
    return ymd


@pytest.mark.filterwarnings("ignore:\\n.ix:DeprecationWarning")
class TestMultiIndexBasic(object):

    def test_iloc_getitem_multiindex2(self):
        # TODO(wesm): fix this
        pytest.skip('this test was being suppressed, '
                    'needs to be fixed')

        arr = np.random.randn(3, 3)
        df = DataFrame(arr, columns=[[2, 2, 4], [6, 8, 10]],
                       index=[[4, 4, 8], [8, 10, 12]])

        rs = df.iloc[2]
        xp = Series(arr[2], index=df.columns)
        tm.assert_series_equal(rs, xp)

        rs = df.iloc[:, 2]
        xp = Series(arr[:, 2], index=df.index)
        tm.assert_series_equal(rs, xp)

        rs = df.iloc[2, 2]
        xp = df.values[2, 2]
        assert rs == xp

        # for multiple items
        # GH 5528
        rs = df.iloc[[0, 1]]
        xp = df.xs(4, drop_level=False)
        tm.assert_frame_equal(rs, xp)

        tup = zip(*[['a', 'a', 'b', 'b'], ['x', 'y', 'x', 'y']])
        index = MultiIndex.from_tuples(tup)
        df = DataFrame(np.random.randn(4, 4), index=index)
        rs = df.iloc[[2, 3]]
        xp = df.xs('b', drop_level=False)
        tm.assert_frame_equal(rs, xp)

    def test_setitem_multiindex(self):
        with catch_warnings(record=True):

            for index_fn in ('ix', 'loc'):

                def assert_equal(a, b):
                    assert a == b

                def check(target, indexers, value, compare_fn, expected=None):
                    fn = getattr(target, index_fn)
                    fn.__setitem__(indexers, value)
                    result = fn.__getitem__(indexers)
                    if expected is None:
                        expected = value
                    compare_fn(result, expected)
                # GH7190
                index = MultiIndex.from_product([np.arange(0, 100),
                                                 np.arange(0, 80)],
                                                names=['time', 'firm'])
                t, n = 0, 2
                df = DataFrame(np.nan, columns=['A', 'w', 'l', 'a', 'x',
                                                'X', 'd', 'profit'],
                               index=index)
                check(target=df, indexers=((t, n), 'X'), value=0,
                      compare_fn=assert_equal)

                df = DataFrame(-999, columns=['A', 'w', 'l', 'a', 'x',
                                              'X', 'd', 'profit'],
                               index=index)
                check(target=df, indexers=((t, n), 'X'), value=1,
                      compare_fn=assert_equal)

                df = DataFrame(columns=['A', 'w', 'l', 'a', 'x',
                                        'X', 'd', 'profit'],
                               index=index)
                check(target=df, indexers=((t, n), 'X'), value=2,
                      compare_fn=assert_equal)

                # gh-7218: assigning with 0-dim arrays
                df = DataFrame(-999, columns=['A', 'w', 'l', 'a', 'x',
                                              'X', 'd', 'profit'],
                               index=index)
                check(target=df,
                      indexers=((t, n), 'X'),
                      value=np.array(3),
                      compare_fn=assert_equal,
                      expected=3, )

                # GH5206
                df = DataFrame(np.arange(25).reshape(5, 5),
                               columns='A,B,C,D,E'.split(','), dtype=float)
                df['F'] = 99
                row_selection = df['A'] % 2 == 0
                col_selection = ['B', 'C']
                with catch_warnings(record=True):
                    df.ix[row_selection, col_selection] = df['F']
                output = DataFrame(99., index=[0, 2, 4], columns=['B', 'C'])
                with catch_warnings(record=True):
                    tm.assert_frame_equal(df.ix[row_selection, col_selection],
                                          output)
                check(target=df,
                      indexers=(row_selection, col_selection),
                      value=df['F'],
                      compare_fn=tm.assert_frame_equal,
                      expected=output, )

                # GH11372
                idx = MultiIndex.from_product([
                    ['A', 'B', 'C'],
                    date_range('2015-01-01', '2015-04-01', freq='MS')])
                cols = MultiIndex.from_product([
                    ['foo', 'bar'],
                    date_range('2016-01-01', '2016-02-01', freq='MS')])

                df = DataFrame(np.random.random((12, 4)),
                               index=idx, columns=cols)

                subidx = MultiIndex.from_tuples(
                    [('A', Timestamp('2015-01-01')),
                     ('A', Timestamp('2015-02-01'))])
                subcols = MultiIndex.from_tuples(
                    [('foo', Timestamp('2016-01-01')),
                     ('foo', Timestamp('2016-02-01'))])

                vals = DataFrame(np.random.random((2, 2)),
                                 index=subidx, columns=subcols)
                check(target=df,
                      indexers=(subidx, subcols),
                      value=vals,
                      compare_fn=tm.assert_frame_equal, )
                # set all columns
                vals = DataFrame(
                    np.random.random((2, 4)), index=subidx, columns=cols)
                check(target=df,
                      indexers=(subidx, slice(None, None, None)),
                      value=vals,
                      compare_fn=tm.assert_frame_equal, )
                # identity
                copy = df.copy()
                check(target=df, indexers=(df.index, df.columns), value=df,
                      compare_fn=tm.assert_frame_equal, expected=copy)

    def test_loc_getitem_series(self):
        # GH14730
        # passing a series as a key with a MultiIndex
        index = MultiIndex.from_product([[1, 2, 3], ['A', 'B', 'C']])
        x = Series(index=index, data=range(9), dtype=np.float64)
        y = Series([1, 3])
        expected = Series(
            data=[0, 1, 2, 6, 7, 8],
            index=MultiIndex.from_product([[1, 3], ['A', 'B', 'C']]),
            dtype=np.float64)
        result = x.loc[y]
        tm.assert_series_equal(result, expected)

        result = x.loc[[1, 3]]
        tm.assert_series_equal(result, expected)

        # GH15424
        y1 = Series([1, 3], index=[1, 2])
        result = x.loc[y1]
        tm.assert_series_equal(result, expected)

        empty = Series(data=[], dtype=np.float64)
        expected = Series([], index=MultiIndex(
            levels=index.levels, labels=[[], []], dtype=np.float64))
        result = x.loc[empty]
        tm.assert_series_equal(result, expected)

    def test_loc_getitem_array(self):
        # GH15434
        # passing an array as a key with a MultiIndex
        index = MultiIndex.from_product([[1, 2, 3], ['A', 'B', 'C']])
        x = Series(index=index, data=range(9), dtype=np.float64)
        y = np.array([1, 3])
        expected = Series(
            data=[0, 1, 2, 6, 7, 8],
            index=MultiIndex.from_product([[1, 3], ['A', 'B', 'C']]),
            dtype=np.float64)
        result = x.loc[y]
        tm.assert_series_equal(result, expected)

        # empty array:
        empty = np.array([])
        expected = Series([], index=MultiIndex(
            levels=index.levels, labels=[[], []], dtype=np.float64))
        result = x.loc[empty]
        tm.assert_series_equal(result, expected)

        # 0-dim array (scalar):
        scalar = np.int64(1)
        expected = Series(
            data=[0, 1, 2],
            index=['A', 'B', 'C'],
            dtype=np.float64)
        result = x.loc[scalar]
        tm.assert_series_equal(result, expected)

    def test_iloc_getitem_multiindex(self):
        mi_labels = DataFrame(np.random.randn(4, 3),
                              columns=[['i', 'i', 'j'], ['A', 'A', 'B']],
                              index=[['i', 'i', 'j', 'k'],
                                     ['X', 'X', 'Y', 'Y']])

        mi_int = DataFrame(np.random.randn(3, 3),
                           columns=[[2, 2, 4], [6, 8, 10]],
                           index=[[4, 4, 8], [8, 10, 12]])

        # the first row
        rs = mi_int.iloc[0]
        with catch_warnings(record=True):
            xp = mi_int.ix[4].ix[8]
        tm.assert_series_equal(rs, xp, check_names=False)
        assert rs.name == (4, 8)
        assert xp.name == 8

        # 2nd (last) columns
        rs = mi_int.iloc[:, 2]
        with catch_warnings(record=True):
            xp = mi_int.ix[:, 2]
        tm.assert_series_equal(rs, xp)

        # corner column
        rs = mi_int.iloc[2, 2]
        with catch_warnings(record=True):
            # First level is int - so use .loc rather than .ix (GH 21593)
            xp = mi_int.loc[(8, 12), (4, 10)]
        assert rs == xp

        # this is basically regular indexing
        rs = mi_labels.iloc[2, 2]
        with catch_warnings(record=True):
            xp = mi_labels.ix['j'].ix[:, 'j'].ix[0, 0]
        assert rs == xp

    def test_loc_multiindex(self):

        mi_labels = DataFrame(np.random.randn(3, 3),
                              columns=[['i', 'i', 'j'], ['A', 'A', 'B']],
                              index=[['i', 'i', 'j'], ['X', 'X', 'Y']])

        mi_int = DataFrame(np.random.randn(3, 3),
                           columns=[[2, 2, 4], [6, 8, 10]],
                           index=[[4, 4, 8], [8, 10, 12]])

        # the first row
        rs = mi_labels.loc['i']
        with catch_warnings(record=True):
            xp = mi_labels.ix['i']
        tm.assert_frame_equal(rs, xp)

        # 2nd (last) columns
        rs = mi_labels.loc[:, 'j']
        with catch_warnings(record=True):
            xp = mi_labels.ix[:, 'j']
        tm.assert_frame_equal(rs, xp)

        # corner column
        rs = mi_labels.loc['j'].loc[:, 'j']
        with catch_warnings(record=True):
            xp = mi_labels.ix['j'].ix[:, 'j']
        tm.assert_frame_equal(rs, xp)

        # with a tuple
        rs = mi_labels.loc[('i', 'X')]
        with catch_warnings(record=True):
            xp = mi_labels.ix[('i', 'X')]
        tm.assert_frame_equal(rs, xp)

        rs = mi_int.loc[4]
        with catch_warnings(record=True):
            xp = mi_int.ix[4]
        tm.assert_frame_equal(rs, xp)

        # missing label
        pytest.raises(KeyError, lambda: mi_int.loc[2])
        with catch_warnings(record=True):
            # GH 21593
            pytest.raises(KeyError, lambda: mi_int.ix[2])

    def test_getitem_partial_int(self):
        # GH 12416
        # with single item
        l1 = [10, 20]
        l2 = ['a', 'b']
        df = DataFrame(index=range(2),
                       columns=MultiIndex.from_product([l1, l2]))
        expected = DataFrame(index=range(2),
                             columns=l2)
        result = df[20]
        tm.assert_frame_equal(result, expected)

        # with list
        expected = DataFrame(index=range(2),
                             columns=MultiIndex.from_product([l1[1:], l2]))
        result = df[[20]]
        tm.assert_frame_equal(result, expected)

        # missing item:
        with pytest.raises(KeyError, match='1'):
            df[1]
        with pytest.raises(KeyError, match=r"'\[1\] not in index'"):
            df[[1]]

    def test_loc_multiindex_indexer_none(self):

        # GH6788
        # multi-index indexer is None (meaning take all)
        attributes = ['Attribute' + str(i) for i in range(1)]
        attribute_values = ['Value' + str(i) for i in range(5)]

        index = MultiIndex.from_product([attributes, attribute_values])
        df = 0.1 * np.random.randn(10, 1 * 5) + 0.5
        df = DataFrame(df, columns=index)
        result = df[attributes]
        tm.assert_frame_equal(result, df)

        # GH 7349
        # loc with a multi-index seems to be doing fallback
        df = DataFrame(np.arange(12).reshape(-1, 1),
                       index=MultiIndex.from_product([[1, 2, 3, 4],
                                                      [1, 2, 3]]))

        expected = df.loc[([1, 2], ), :]
        result = df.loc[[1, 2]]
        tm.assert_frame_equal(result, expected)

    def test_loc_multiindex_incomplete(self):

        # GH 7399
        # incomplete indexers
        s = Series(np.arange(15, dtype='int64'),
                   MultiIndex.from_product([range(5), ['a', 'b', 'c']]))
        expected = s.loc[:, 'a':'c']

        result = s.loc[0:4, 'a':'c']
        tm.assert_series_equal(result, expected)
        tm.assert_series_equal(result, expected)

        result = s.loc[:4, 'a':'c']
        tm.assert_series_equal(result, expected)
        tm.assert_series_equal(result, expected)

        result = s.loc[0:, 'a':'c']
        tm.assert_series_equal(result, expected)
        tm.assert_series_equal(result, expected)

        # GH 7400
        # multiindexer gettitem with list of indexers skips wrong element
        s = Series(np.arange(15, dtype='int64'),
                   MultiIndex.from_product([range(5), ['a', 'b', 'c']]))
        expected = s.iloc[[6, 7, 8, 12, 13, 14]]
        result = s.loc[2:4:2, 'a':'c']
        tm.assert_series_equal(result, expected)

    def test_multiindex_perf_warn(self):

        df = DataFrame({'jim': [0, 0, 1, 1],
                        'joe': ['x', 'x', 'z', 'y'],
                        'jolie': np.random.rand(4)}).set_index(['jim', 'joe'])

        with tm.assert_produces_warning(PerformanceWarning,
                                        clear=[pd.core.index]):
            df.loc[(1, 'z')]

        df = df.iloc[[2, 1, 3, 0]]
        with tm.assert_produces_warning(PerformanceWarning):
            df.loc[(0, )]

    def test_series_getitem_multiindex(self):

        # GH 6018
        # series regression getitem with a multi-index

        s = Series([1, 2, 3])
        s.index = MultiIndex.from_tuples([(0, 0), (1, 1), (2, 1)])

        result = s[:, 0]
        expected = Series([1], index=[0])
        tm.assert_series_equal(result, expected)

        result = s.loc[:, 1]
        expected = Series([2, 3], index=[1, 2])
        tm.assert_series_equal(result, expected)

        # xs
        result = s.xs(0, level=0)
        expected = Series([1], index=[0])
        tm.assert_series_equal(result, expected)

        result = s.xs(1, level=1)
        expected = Series([2, 3], index=[1, 2])
        tm.assert_series_equal(result, expected)

        # GH6258
        dt = list(date_range('20130903', periods=3))
        idx = MultiIndex.from_product([list('AB'), dt])
        s = Series([1, 3, 4, 1, 3, 4], index=idx)

        result = s.xs('20130903', level=1)
        expected = Series([1, 1], index=list('AB'))
        tm.assert_series_equal(result, expected)

        # GH5684
        idx = MultiIndex.from_tuples([('a', 'one'), ('a', 'two'), ('b', 'one'),
                                      ('b', 'two')])
        s = Series([1, 2, 3, 4], index=idx)
        s.index.set_names(['L1', 'L2'], inplace=True)
        result = s.xs('one', level='L2')
        expected = Series([1, 3], index=['a', 'b'])
        expected.index.set_names(['L1'], inplace=True)
        tm.assert_series_equal(result, expected)

    def test_xs_multiindex(self):

        # GH2903
        columns = MultiIndex.from_tuples(
            [('a', 'foo'), ('a', 'bar'), ('b', 'hello'),
             ('b', 'world')], names=['lvl0', 'lvl1'])
        df = DataFrame(np.random.randn(4, 4), columns=columns)
        df.sort_index(axis=1, inplace=True)
        result = df.xs('a', level='lvl0', axis=1)
        expected = df.iloc[:, 0:2].loc[:, 'a']
        tm.assert_frame_equal(result, expected)

        result = df.xs('foo', level='lvl1', axis=1)
        expected = df.iloc[:, 1:2].copy()
        expected.columns = expected.columns.droplevel('lvl1')
        tm.assert_frame_equal(result, expected)

    def test_multiindex_setitem(self):

        # GH 3738
        # setting with a multi-index right hand side
        arrays = [np.array(['bar', 'bar', 'baz', 'qux', 'qux', 'bar']),
                  np.array(['one', 'two', 'one', 'one', 'two', 'one']),
                  np.arange(0, 6, 1)]

        df_orig = DataFrame(np.random.randn(6, 3), index=arrays,
                            columns=['A', 'B', 'C']).sort_index()

        expected = df_orig.loc[['bar']] * 2
        df = df_orig.copy()
        df.loc[['bar']] *= 2
        tm.assert_frame_equal(df.loc[['bar']], expected)

        # raise because these have differing levels
        def f():
            df.loc['bar'] *= 2

        pytest.raises(TypeError, f)

        # from SO
        # http://stackoverflow.com/questions/24572040/pandas-access-the-level-of-multiindex-for-inplace-operation
        df_orig = DataFrame.from_dict({'price': {
            ('DE', 'Coal', 'Stock'): 2,
            ('DE', 'Gas', 'Stock'): 4,
            ('DE', 'Elec', 'Demand'): 1,
            ('FR', 'Gas', 'Stock'): 5,
            ('FR', 'Solar', 'SupIm'): 0,
            ('FR', 'Wind', 'SupIm'): 0
        }})
        df_orig.index = MultiIndex.from_tuples(df_orig.index,
                                               names=['Sit', 'Com', 'Type'])

        expected = df_orig.copy()
        expected.iloc[[0, 2, 3]] *= 2

        idx = pd.IndexSlice
        df = df_orig.copy()
        df.loc[idx[:, :, 'Stock'], :] *= 2
        tm.assert_frame_equal(df, expected)

        df = df_orig.copy()
        df.loc[idx[:, :, 'Stock'], 'price'] *= 2
        tm.assert_frame_equal(df, expected)

    def test_getitem_duplicates_multiindex(self):
        # GH 5725 the 'A' happens to be a valid Timestamp so the doesn't raise
        # the appropriate error, only in PY3 of course!

        index = MultiIndex(levels=[['D', 'B', 'C'],
                                   [0, 26, 27, 37, 57, 67, 75, 82]],
                           labels=[[0, 0, 0, 1, 2, 2, 2, 2, 2, 2],
                                   [1, 3, 4, 6, 0, 2, 2, 3, 5, 7]],
                           names=['tag', 'day'])
        arr = np.random.randn(len(index), 1)
        df = DataFrame(arr, index=index, columns=['val'])
        result = df.val['D']
        expected = Series(arr.ravel()[0:3], name='val', index=Index(
            [26, 37, 57], name='day'))
        tm.assert_series_equal(result, expected)

        def f():
            df.val['A']

        pytest.raises(KeyError, f)

        def f():
            df.val['X']

        pytest.raises(KeyError, f)

        # A is treated as a special Timestamp
        index = MultiIndex(levels=[['A', 'B', 'C'],
                                   [0, 26, 27, 37, 57, 67, 75, 82]],
                           labels=[[0, 0, 0, 1, 2, 2, 2, 2, 2, 2],
                                   [1, 3, 4, 6, 0, 2, 2, 3, 5, 7]],
                           names=['tag', 'day'])
        df = DataFrame(arr, index=index, columns=['val'])
        result = df.val['A']
        expected = Series(arr.ravel()[0:3], name='val', index=Index(
            [26, 37, 57], name='day'))
        tm.assert_series_equal(result, expected)

        def f():
            df.val['X']

        pytest.raises(KeyError, f)

        # GH 7866
        # multi-index slicing with missing indexers
        idx = MultiIndex.from_product([['A', 'B', 'C'],
                                       ['foo', 'bar', 'baz']],
                                      names=['one', 'two'])
        s = Series(np.arange(9, dtype='int64'), index=idx).sort_index()

        exp_idx = MultiIndex.from_product([['A'], ['foo', 'bar', 'baz']],
                                          names=['one', 'two'])
        expected = Series(np.arange(3, dtype='int64'),
                          index=exp_idx).sort_index()

        result = s.loc[['A']]
        tm.assert_series_equal(result, expected)
        result = s.loc[['A', 'D']]
        tm.assert_series_equal(result, expected)

        # not any values found
        pytest.raises(KeyError, lambda: s.loc[['D']])

        # empty ok
        result = s.loc[[]]
        expected = s.iloc[[]]
        tm.assert_series_equal(result, expected)

        idx = pd.IndexSlice
        expected = Series([0, 3, 6], index=MultiIndex.from_product(
            [['A', 'B', 'C'], ['foo']], names=['one', 'two'])).sort_index()

        result = s.loc[idx[:, ['foo']]]
        tm.assert_series_equal(result, expected)
        result = s.loc[idx[:, ['foo', 'bah']]]
        tm.assert_series_equal(result, expected)

        # GH 8737
        # empty indexer
        multi_index = MultiIndex.from_product((['foo', 'bar', 'baz'],
                                               ['alpha', 'beta']))
        df = DataFrame(
            np.random.randn(5, 6), index=range(5), columns=multi_index)
        df = df.sort_index(level=0, axis=1)

        expected = DataFrame(index=range(5),
                             columns=multi_index.reindex([])[0])
        result1 = df.loc[:, ([], slice(None))]
        result2 = df.loc[:, (['foo'], [])]
        tm.assert_frame_equal(result1, expected)
        tm.assert_frame_equal(result2, expected)

        # regression from < 0.14.0
        # GH 7914
        df = DataFrame([[np.mean, np.median], ['mean', 'median']],
                       columns=MultiIndex.from_tuples([('functs', 'mean'),
                                                       ('functs', 'median')]),
                       index=['function', 'name'])
        result = df.loc['function', ('functs', 'mean')]
        assert result == np.mean

    def test_multiindex_assignment(self):

        # GH3777 part 2

        # mixed dtype
        df = DataFrame(np.random.randint(5, 10, size=9).reshape(3, 3),
                       columns=list('abc'),
                       index=[[4, 4, 8], [8, 10, 12]])
        df['d'] = np.nan
        arr = np.array([0., 1.])

        with catch_warnings(record=True):
            df.ix[4, 'd'] = arr
            tm.assert_series_equal(df.ix[4, 'd'],
                                   Series(arr, index=[8, 10], name='d'))

        # single dtype
        df = DataFrame(np.random.randint(5, 10, size=9).reshape(3, 3),
                       columns=list('abc'),
                       index=[[4, 4, 8], [8, 10, 12]])

        with catch_warnings(record=True):
            df.ix[4, 'c'] = arr
            exp = Series(arr, index=[8, 10], name='c', dtype='float64')
            tm.assert_series_equal(df.ix[4, 'c'], exp)

        # scalar ok
        with catch_warnings(record=True):
            df.ix[4, 'c'] = 10
            exp = Series(10, index=[8, 10], name='c', dtype='float64')
            tm.assert_series_equal(df.ix[4, 'c'], exp)

        # invalid assignments
        def f():
            with catch_warnings(record=True):
                df.ix[4, 'c'] = [0, 1, 2, 3]

        pytest.raises(ValueError, f)

        def f():
            with catch_warnings(record=True):
                df.ix[4, 'c'] = [0]

        pytest.raises(ValueError, f)

        # groupby example
        NUM_ROWS = 100
        NUM_COLS = 10
        col_names = ['A' + num for num in
                     map(str, np.arange(NUM_COLS).tolist())]
        index_cols = col_names[:5]

        df = DataFrame(np.random.randint(5, size=(NUM_ROWS, NUM_COLS)),
                       dtype=np.int64, columns=col_names)
        df = df.set_index(index_cols).sort_index()
        grp = df.groupby(level=index_cols[:4])
        df['new_col'] = np.nan

        f_index = np.arange(5)

        def f(name, df2):
            return Series(np.arange(df2.shape[0]),
                          name=df2.index.values[0]).reindex(f_index)

        # TODO(wesm): unused?
        # new_df = pd.concat([f(name, df2) for name, df2 in grp], axis=1).T

        # we are actually operating on a copy here
        # but in this case, that's ok
        for name, df2 in grp:
            new_vals = np.arange(df2.shape[0])
            with catch_warnings(record=True):
                df.ix[name, 'new_col'] = new_vals

    def test_multiindex_label_slicing_with_negative_step(self):
        s = Series(np.arange(20),
                   MultiIndex.from_product([list('abcde'), np.arange(4)]))
        SLC = pd.IndexSlice

        def assert_slices_equivalent(l_slc, i_slc):
            tm.assert_series_equal(s.loc[l_slc], s.iloc[i_slc])
            tm.assert_series_equal(s[l_slc], s.iloc[i_slc])
            with catch_warnings(record=True):
                tm.assert_series_equal(s.ix[l_slc], s.iloc[i_slc])

        assert_slices_equivalent(SLC[::-1], SLC[::-1])

        assert_slices_equivalent(SLC['d'::-1], SLC[15::-1])
        assert_slices_equivalent(SLC[('d', )::-1], SLC[15::-1])

        assert_slices_equivalent(SLC[:'d':-1], SLC[:11:-1])
        assert_slices_equivalent(SLC[:('d', ):-1], SLC[:11:-1])

        assert_slices_equivalent(SLC['d':'b':-1], SLC[15:3:-1])
        assert_slices_equivalent(SLC[('d', ):'b':-1], SLC[15:3:-1])
        assert_slices_equivalent(SLC['d':('b', ):-1], SLC[15:3:-1])
        assert_slices_equivalent(SLC[('d', ):('b', ):-1], SLC[15:3:-1])
        assert_slices_equivalent(SLC['b':'d':-1], SLC[:0])

        assert_slices_equivalent(SLC[('c', 2)::-1], SLC[10::-1])
        assert_slices_equivalent(SLC[:('c', 2):-1], SLC[:9:-1])
        assert_slices_equivalent(SLC[('e', 0):('c', 2):-1], SLC[16:9:-1])

    def test_multiindex_slice_first_level(self):
        # GH 12697
        freq = ['a', 'b', 'c', 'd']
        idx = MultiIndex.from_product([freq, np.arange(500)])
        df = DataFrame(list(range(2000)), index=idx, columns=['Test'])
        df_slice = df.loc[pd.IndexSlice[:, 30:70], :]
        result = df_slice.loc['a']
        expected = DataFrame(list(range(30, 71)),
                             columns=['Test'], index=range(30, 71))
        tm.assert_frame_equal(result, expected)
        result = df_slice.loc['d']
        expected = DataFrame(list(range(1530, 1571)),
                             columns=['Test'], index=range(30, 71))
        tm.assert_frame_equal(result, expected)

    def test_multiindex_symmetric_difference(self):
        # GH 13490
        idx = MultiIndex.from_product([['a', 'b'], ['A', 'B']],
                                      names=['a', 'b'])
        result = idx ^ idx
        assert result.names == idx.names

        idx2 = idx.copy().rename(['A', 'B'])
        result = idx ^ idx2
        assert result.names == [None, None]

    def test_multiindex_contains_dropped(self):
        # GH 19027
        # test that dropped MultiIndex levels are not in the MultiIndex
        # despite continuing to be in the MultiIndex's levels
        idx = MultiIndex.from_product([[1, 2], [3, 4]])
        assert 2 in idx
        idx = idx.drop(2)

        # drop implementation keeps 2 in the levels
        assert 2 in idx.levels[0]
        # but it should no longer be in the index itself
        assert 2 not in idx

        # also applies to strings
        idx = MultiIndex.from_product([['a', 'b'], ['c', 'd']])
        assert 'a' in idx
        idx = idx.drop('a')
        assert 'a' in idx.levels[0]
        assert 'a' not in idx

    @pytest.mark.parametrize("data, expected", [
        (MultiIndex.from_product([(), ()]), True),
        (MultiIndex.from_product([(1, 2), (3, 4)]), True),
        (MultiIndex.from_product([('a', 'b'), (1, 2)]), False),
    ])
    def test_multiindex_is_homogeneous_type(self, data, expected):
        assert data._is_homogeneous_type is expected

    def test_getitem_simple(self, frame):
        df = frame.T

        col = df['foo', 'one']
        tm.assert_almost_equal(col.values, df.values[:, 0])
        with pytest.raises(KeyError):
            df[('foo', 'four')]
        with pytest.raises(KeyError):
            df['foobar']

    def test_series_getitem(self, ymd):
        s = ymd['A']

        result = s[2000, 3]

        # TODO(wesm): unused?
        # result2 = s.loc[2000, 3]

        expected = s.reindex(s.index[42:65])
        expected.index = expected.index.droplevel(0).droplevel(0)
        tm.assert_series_equal(result, expected)

        result = s[2000, 3, 10]
        expected = s[49]
        assert result == expected

        # fancy
        expected = s.reindex(s.index[49:51])
        result = s.loc[[(2000, 3, 10), (2000, 3, 13)]]
        tm.assert_series_equal(result, expected)

        with catch_warnings(record=True):
            simplefilter("ignore", DeprecationWarning)
            result = s.ix[[(2000, 3, 10), (2000, 3, 13)]]
        tm.assert_series_equal(result, expected)

        # key error
        pytest.raises(KeyError, s.__getitem__, (2000, 3, 4))

    def test_series_getitem_corner(self, ymd):
        s = ymd['A']

        # don't segfault, GH #495
        # out of bounds access
        pytest.raises(IndexError, s.__getitem__, len(ymd))

        # generator
        result = s[(x > 0 for x in s)]
        expected = s[s > 0]
        tm.assert_series_equal(result, expected)

    def test_frame_getitem_setitem_boolean(self, frame):
        df = frame.T.copy()
        values = df.values

        result = df[df > 0]
        expected = df.where(df > 0)
        tm.assert_frame_equal(result, expected)

        df[df > 0] = 5
        values[values > 0] = 5
        tm.assert_almost_equal(df.values, values)

        df[df == 5] = 0
        values[values == 5] = 0
        tm.assert_almost_equal(df.values, values)

        # a df that needs alignment first
        df[df[:-1] < 0] = 2
        np.putmask(values[:-1], values[:-1] < 0, 2)
        tm.assert_almost_equal(df.values, values)

        with pytest.raises(TypeError, match='boolean values only'):
            df[df * 0] = 2

    def test_frame_getitem_setitem_slice(self, frame):
        # getitem
        result = frame.iloc[:4]
        expected = frame[:4]
        tm.assert_frame_equal(result, expected)

        # setitem
        cp = frame.copy()
        cp.iloc[:4] = 0

        assert (cp.values[:4] == 0).all()
        assert (cp.values[4:] != 0).all()

    def test_frame_getitem_setitem_multislice(self):
        levels = [['t1', 't2'], ['a', 'b', 'c']]
        labels = [[0, 0, 0, 1, 1], [0, 1, 2, 0, 1]]
        midx = MultiIndex(labels=labels, levels=levels, names=[None, 'id'])
        df = DataFrame({'value': [1, 2, 3, 7, 8]}, index=midx)

        result = df.loc[:, 'value']
        tm.assert_series_equal(df['value'], result)

        with catch_warnings(record=True):
            simplefilter("ignore", DeprecationWarning)
            result = df.ix[:, 'value']
        tm.assert_series_equal(df['value'], result)

        result = df.loc[df.index[1:3], 'value']
        tm.assert_series_equal(df['value'][1:3], result)

        result = df.loc[:, :]
        tm.assert_frame_equal(df, result)

        result = df
        df.loc[:, 'value'] = 10
        result['value'] = 10
        tm.assert_frame_equal(df, result)

        df.loc[:, :] = 10
        tm.assert_frame_equal(df, result)

    def test_frame_getitem_multicolumn_empty_level(self):
        f = DataFrame({'a': ['1', '2', '3'], 'b': ['2', '3', '4']})
        f.columns = [['level1 item1', 'level1 item2'], ['', 'level2 item2'],
                     ['level3 item1', 'level3 item2']]

        result = f['level1 item1']
        expected = DataFrame([['1'], ['2'], ['3']], index=f.index,
                             columns=['level3 item1'])
        tm.assert_frame_equal(result, expected)

    def test_getitem_tuple_plus_slice(self):
        # GH #671
        df = DataFrame({'a': lrange(10),
                        'b': lrange(10),
                        'c': np.random.randn(10),
                        'd': np.random.randn(10)})

        idf = df.set_index(['a', 'b'])

        result = idf.loc[(0, 0), :]
        expected = idf.loc[0, 0]
        expected2 = idf.xs((0, 0))
        with catch_warnings(record=True):
            simplefilter("ignore", DeprecationWarning)
            expected3 = idf.ix[0, 0]

        tm.assert_series_equal(result, expected)
        tm.assert_series_equal(result, expected2)
        tm.assert_series_equal(result, expected3)

    def test_getitem_setitem_tuple_plus_columns(self, ymd):
        # GH #1013

        df = ymd[:5]

        result = df.loc[(2000, 1, 6), ['A', 'B', 'C']]
        expected = df.loc[2000, 1, 6][['A', 'B', 'C']]
        tm.assert_series_equal(result, expected)

    def test_xs(self, frame):
        xs = frame.xs(('bar', 'two'))
        xs2 = frame.loc[('bar', 'two')]

        tm.assert_series_equal(xs, xs2)
        tm.assert_almost_equal(xs.values, frame.values[4])

        # GH 6574
        # missing values in returned index should be preserrved
        acc = [
            ('a', 'abcde', 1),
            ('b', 'bbcde', 2),
            ('y', 'yzcde', 25),
            ('z', 'xbcde', 24),
            ('z', None, 26),
            ('z', 'zbcde', 25),
            ('z', 'ybcde', 26),
        ]
        df = DataFrame(acc,
                       columns=['a1', 'a2', 'cnt']).set_index(['a1', 'a2'])
        expected = DataFrame({'cnt': [24, 26, 25, 26]}, index=Index(
            ['xbcde', np.nan, 'zbcde', 'ybcde'], name='a2'))

        result = df.xs('z', level='a1')
        tm.assert_frame_equal(result, expected)

    def test_xs_partial(self, frame, ymd):
        result = frame.xs('foo')
        result2 = frame.loc['foo']
        expected = frame.T['foo'].T
        tm.assert_frame_equal(result, expected)
        tm.assert_frame_equal(result, result2)

        result = ymd.xs((2000, 4))
        expected = ymd.loc[2000, 4]
        tm.assert_frame_equal(result, expected)

        # ex from #1796
        index = MultiIndex(levels=[['foo', 'bar'], ['one', 'two'], [-1, 1]],
                           labels=[[0, 0, 0, 0, 1, 1, 1, 1],
                                   [0, 0, 1, 1, 0, 0, 1, 1], [0, 1, 0, 1, 0, 1,
                                                              0, 1]])
        df = DataFrame(np.random.randn(8, 4), index=index,
                       columns=list('abcd'))

        result = df.xs(['foo', 'one'])
        expected = df.loc['foo', 'one']
        tm.assert_frame_equal(result, expected)

    def test_xs_with_duplicates(self, frame):
        # Issue #13719
        df_dup = concat([frame] * 2)
        assert df_dup.index.is_unique is False
        expected = concat([frame.xs('one', level='second')] * 2)
        tm.assert_frame_equal(df_dup.xs('one', level='second'), expected)
        tm.assert_frame_equal(df_dup.xs(['one'], level=['second']), expected)

    def test_xs_level(self, frame):
        result = frame.xs('two', level='second')
        expected = frame[frame.index.get_level_values(1) == 'two']
        expected.index = expected.index.droplevel(1)

        tm.assert_frame_equal(result, expected)

        index = MultiIndex.from_tuples([('x', 'y', 'z'), ('a', 'b', 'c'), (
            'p', 'q', 'r')])
        df = DataFrame(np.random.randn(3, 5), index=index)
        result = df.xs('c', level=2)
        expected = df[1:2]
        expected.index = expected.index.droplevel(2)
        tm.assert_frame_equal(result, expected)

        # this is a copy in 0.14
        result = frame.xs('two', level='second')

        # setting this will give a SettingWithCopyError
        # as we are trying to write a view
        def f(x):
            x[:] = 10

        pytest.raises(com.SettingWithCopyError, f, result)

    def test_xs_level_multiple(self):
        text = """                      A       B       C       D        E
one two three   four
a   b   10.0032 5    -0.5109 -2.3358 -0.4645  0.05076  0.3640
a   q   20      4     0.4473  1.4152  0.2834  1.00661  0.1744
x   q   30      3    -0.6662 -0.5243 -0.3580  0.89145  2.5838"""

        df = read_csv(StringIO(text), sep=r'\s+', engine='python')

        result = df.xs(('a', 4), level=['one', 'four'])
        expected = df.xs('a').xs(4, level='four')
        tm.assert_frame_equal(result, expected)

        # this is a copy in 0.14
        result = df.xs(('a', 4), level=['one', 'four'])

        # setting this will give a SettingWithCopyError
        # as we are trying to write a view
        def f(x):
            x[:] = 10

        pytest.raises(com.SettingWithCopyError, f, result)

        # GH2107
        dates = lrange(20111201, 20111205)
        ids = 'abcde'
        idx = MultiIndex.from_tuples([x for x in cart_product(dates, ids)])
        idx.names = ['date', 'secid']
        df = DataFrame(np.random.randn(len(idx), 3), idx, ['X', 'Y', 'Z'])

        rs = df.xs(20111201, level='date')
        xp = df.loc[20111201, :]
        tm.assert_frame_equal(rs, xp)

    def test_xs_level0(self):
        text = """                      A       B       C       D        E
one two three   four
a   b   10.0032 5    -0.5109 -2.3358 -0.4645  0.05076  0.3640
a   q   20      4     0.4473  1.4152  0.2834  1.00661  0.1744
x   q   30      3    -0.6662 -0.5243 -0.3580  0.89145  2.5838"""

        df = read_csv(StringIO(text), sep=r'\s+', engine='python')

        result = df.xs('a', level=0)
        expected = df.xs('a')
        assert len(result) == 2
        tm.assert_frame_equal(result, expected)

    def test_xs_level_series(self, frame, ymd):
        s = frame['A']
        result = s[:, 'two']
        expected = frame.xs('two', level=1)['A']
        tm.assert_series_equal(result, expected)

        s = ymd['A']
        result = s[2000, 5]
        expected = ymd.loc[2000, 5]['A']
        tm.assert_series_equal(result, expected)

        # not implementing this for now

        pytest.raises(TypeError, s.__getitem__, (2000, slice(3, 4)))

        # result = s[2000, 3:4]
        # lv =s.index.get_level_values(1)
        # expected = s[(lv == 3) | (lv == 4)]
        # expected.index = expected.index.droplevel(0)
        # tm.assert_series_equal(result, expected)

        # can do this though

    def test_getitem_toplevel(self, frame):
        df = frame.T

        result = df['foo']
        expected = df.reindex(columns=df.columns[:3])
        expected.columns = expected.columns.droplevel(0)
        tm.assert_frame_equal(result, expected)

        result = df['bar']
        result2 = df.loc[:, 'bar']

        expected = df.reindex(columns=df.columns[3:5])
        expected.columns = expected.columns.droplevel(0)
        tm.assert_frame_equal(result, expected)
        tm.assert_frame_equal(result, result2)

    def test_getitem_setitem_slice_integers(self):
        index = MultiIndex(levels=[[0, 1, 2], [0, 2]],
                           labels=[[0, 0, 1, 1, 2, 2], [0, 1, 0, 1, 0, 1]])

        frame = DataFrame(np.random.randn(len(index), 4), index=index,
                          columns=['a', 'b', 'c', 'd'])
        res = frame.loc[1:2]
        exp = frame.reindex(frame.index[2:])
        tm.assert_frame_equal(res, exp)

        frame.loc[1:2] = 7
        assert (frame.loc[1:2] == 7).values.all()

        series = Series(np.random.randn(len(index)), index=index)

        res = series.loc[1:2]
        exp = series.reindex(series.index[2:])
        tm.assert_series_equal(res, exp)

        series.loc[1:2] = 7
        assert (series.loc[1:2] == 7).values.all()

    def test_getitem_int(self, frame):
        levels = [[0, 1], [0, 1, 2]]
        labels = [[0, 0, 0, 1, 1, 1], [0, 1, 2, 0, 1, 2]]
        index = MultiIndex(levels=levels, labels=labels)

        _frame = DataFrame(np.random.randn(6, 2), index=index)

        result = _frame.loc[1]
        expected = _frame[-3:]
        expected.index = expected.index.droplevel(0)
        tm.assert_frame_equal(result, expected)

        # raises exception
        pytest.raises(KeyError, _frame.loc.__getitem__, 3)

        # however this will work
        result = frame.iloc[2]
        expected = frame.xs(frame.index[2])
        tm.assert_series_equal(result, expected)

    def test_getitem_partial(self, ymd):
        ymd = ymd.T
        result = ymd[2000, 2]

        expected = ymd.reindex(columns=ymd.columns[ymd.columns.labels[1] == 1])
        expected.columns = expected.columns.droplevel(0).droplevel(0)
        tm.assert_frame_equal(result, expected)

    def test_getitem_partial_column_select(self):
        idx = MultiIndex(labels=[[0, 0, 0], [0, 1, 1], [1, 0, 1]],
                         levels=[['a', 'b'], ['x', 'y'], ['p', 'q']])
        df = DataFrame(np.random.rand(3, 2), index=idx)

        result = df.loc[('a', 'y'), :]
        expected = df.loc[('a', 'y')]
        tm.assert_frame_equal(result, expected)

        result = df.loc[('a', 'y'), [1, 0]]
        expected = df.loc[('a', 'y')][[1, 0]]
        tm.assert_frame_equal(result, expected)

        with catch_warnings(record=True):
            simplefilter("ignore", DeprecationWarning)
            result = df.ix[('a', 'y'), [1, 0]]
        tm.assert_frame_equal(result, expected)

        pytest.raises(KeyError, df.loc.__getitem__,
                      (('a', 'foo'), slice(None, None)))

    def test_frame_getitem_view(self, frame):
        df = frame.T.copy()

        # this works because we are modifying the underlying array
        # really a no-no
        df['foo'].values[:] = 0
        assert (df['foo'].values == 0).all()

        # but not if it's mixed-type
        df['foo', 'four'] = 'foo'
        df = df.sort_index(level=0, axis=1)

        # this will work, but will raise/warn as its chained assignment
        def f():
            df['foo']['one'] = 2
            return df

        pytest.raises(com.SettingWithCopyError, f)

        try:
            df = f()
        except ValueError:
            pass
        assert (df['foo', 'one'] == 0).all()

    def test_getitem_lowerdim_corner(self, frame):
        pytest.raises(KeyError, frame.loc.__getitem__,
                      (('bar', 'three'), 'B'))

        # in theory should be inserting in a sorted space????
        frame.loc[('bar', 'three'), 'B'] = 0
        assert frame.sort_index().loc[('bar', 'three'), 'B'] == 0


class TestMultiIndexSlicers(object):

    def test_per_axis_per_level_getitem(self):

        # GH6134
        # example test case
        ix = MultiIndex.from_product([_mklbl('A', 5), _mklbl('B', 7), _mklbl(
            'C', 4), _mklbl('D', 2)])
        df = DataFrame(np.arange(len(ix.get_values())), index=ix)

        result = df.loc[(slice('A1', 'A3'), slice(None), ['C1', 'C3']), :]
        expected = df.loc[[tuple([a, b, c, d])
                           for a, b, c, d in df.index.values
                           if (a == 'A1' or a == 'A2' or a == 'A3') and (
                               c == 'C1' or c == 'C3')]]
        tm.assert_frame_equal(result, expected)

        expected = df.loc[[tuple([a, b, c, d])
                           for a, b, c, d in df.index.values
                           if (a == 'A1' or a == 'A2' or a == 'A3') and (
                               c == 'C1' or c == 'C2' or c == 'C3')]]
        result = df.loc[(slice('A1', 'A3'), slice(None), slice('C1', 'C3')), :]
        tm.assert_frame_equal(result, expected)

        # test multi-index slicing with per axis and per index controls
        index = MultiIndex.from_tuples([('A', 1), ('A', 2),
                                        ('A', 3), ('B', 1)],
                                       names=['one', 'two'])
        columns = MultiIndex.from_tuples([('a', 'foo'), ('a', 'bar'),
                                          ('b', 'foo'), ('b', 'bah')],
                                         names=['lvl0', 'lvl1'])

        df = DataFrame(
            np.arange(16, dtype='int64').reshape(
                4, 4), index=index, columns=columns)
        df = df.sort_index(axis=0).sort_index(axis=1)

        # identity
        result = df.loc[(slice(None), slice(None)), :]
        tm.assert_frame_equal(result, df)
        result = df.loc[(slice(None), slice(None)), (slice(None), slice(None))]
        tm.assert_frame_equal(result, df)
        result = df.loc[:, (slice(None), slice(None))]
        tm.assert_frame_equal(result, df)

        # index
        result = df.loc[(slice(None), [1]), :]
        expected = df.iloc[[0, 3]]
        tm.assert_frame_equal(result, expected)

        result = df.loc[(slice(None), 1), :]
        expected = df.iloc[[0, 3]]
        tm.assert_frame_equal(result, expected)

        # columns
        result = df.loc[:, (slice(None), ['foo'])]
        expected = df.iloc[:, [1, 3]]
        tm.assert_frame_equal(result, expected)

        # both
        result = df.loc[(slice(None), 1), (slice(None), ['foo'])]
        expected = df.iloc[[0, 3], [1, 3]]
        tm.assert_frame_equal(result, expected)

        result = df.loc['A', 'a']
        expected = DataFrame(dict(bar=[1, 5, 9], foo=[0, 4, 8]),
                             index=Index([1, 2, 3], name='two'),
                             columns=Index(['bar', 'foo'], name='lvl1'))
        tm.assert_frame_equal(result, expected)

        result = df.loc[(slice(None), [1, 2]), :]
        expected = df.iloc[[0, 1, 3]]
        tm.assert_frame_equal(result, expected)

        # multi-level series
        s = Series(np.arange(len(ix.get_values())), index=ix)
        result = s.loc['A1':'A3', :, ['C1', 'C3']]
        expected = s.loc[[tuple([a, b, c, d])
                          for a, b, c, d in s.index.values
                          if (a == 'A1' or a == 'A2' or a == 'A3') and (
                              c == 'C1' or c == 'C3')]]
        tm.assert_series_equal(result, expected)

        # boolean indexers
        result = df.loc[(slice(None), df.loc[:, ('a', 'bar')] > 5), :]
        expected = df.iloc[[2, 3]]
        tm.assert_frame_equal(result, expected)

        def f():
            df.loc[(slice(None), np.array([True, False])), :]

        pytest.raises(ValueError, f)

        # ambiguous cases
        # these can be multiply interpreted (e.g. in this case
        # as df.loc[slice(None),[1]] as well
        pytest.raises(KeyError, lambda: df.loc[slice(None), [1]])

        result = df.loc[(slice(None), [1]), :]
        expected = df.iloc[[0, 3]]
        tm.assert_frame_equal(result, expected)

        # not lexsorted
        assert df.index.lexsort_depth == 2
        df = df.sort_index(level=1, axis=0)
        assert df.index.lexsort_depth == 0

        msg = ('MultiIndex slicing requires the index to be '
               r'lexsorted: slicing on levels \[1\], lexsort depth 0')
        with pytest.raises(UnsortedIndexError, match=msg):
            df.loc[(slice(None), slice('bar')), :]

        # GH 16734: not sorted, but no real slicing
        result = df.loc[(slice(None), df.loc[:, ('a', 'bar')] > 5), :]
        tm.assert_frame_equal(result, df.iloc[[1, 3], :])

    def test_multiindex_slicers_non_unique(self):

        # GH 7106
        # non-unique mi index support
        df = (DataFrame(dict(A=['foo', 'foo', 'foo', 'foo'],
                             B=['a', 'a', 'a', 'a'],
                             C=[1, 2, 1, 3],
                             D=[1, 2, 3, 4]))
              .set_index(['A', 'B', 'C']).sort_index())
        assert not df.index.is_unique
        expected = (DataFrame(dict(A=['foo', 'foo'], B=['a', 'a'],
                                   C=[1, 1], D=[1, 3]))
                    .set_index(['A', 'B', 'C']).sort_index())
        result = df.loc[(slice(None), slice(None), 1), :]
        tm.assert_frame_equal(result, expected)

        # this is equivalent of an xs expression
        result = df.xs(1, level=2, drop_level=False)
        tm.assert_frame_equal(result, expected)

        df = (DataFrame(dict(A=['foo', 'foo', 'foo', 'foo'],
                             B=['a', 'a', 'a', 'a'],
                             C=[1, 2, 1, 2],
                             D=[1, 2, 3, 4]))
              .set_index(['A', 'B', 'C']).sort_index())
        assert not df.index.is_unique
        expected = (DataFrame(dict(A=['foo', 'foo'], B=['a', 'a'],
                                   C=[1, 1], D=[1, 3]))
                    .set_index(['A', 'B', 'C']).sort_index())
        result = df.loc[(slice(None), slice(None), 1), :]
        assert not result.index.is_unique
        tm.assert_frame_equal(result, expected)

        # GH12896
        # numpy-implementation dependent bug
        ints = [1, 2, 3, 4, 5, 6, 7, 8, 9, 10, 11, 12, 12, 13, 14, 14, 16,
                17, 18, 19, 200000, 200000]
        n = len(ints)
        idx = MultiIndex.from_arrays([['a'] * n, ints])
        result = Series([1] * n, index=idx)
        result = result.sort_index()
        result = result.loc[(slice(None), slice(100000))]
        expected = Series([1] * (n - 2), index=idx[:-2]).sort_index()
        tm.assert_series_equal(result, expected)

    def test_multiindex_slicers_datetimelike(self):

        # GH 7429
        # buggy/inconsistent behavior when slicing with datetime-like
        import datetime
        dates = [datetime.datetime(2012, 1, 1, 12, 12, 12) +
                 datetime.timedelta(days=i) for i in range(6)]
        freq = [1, 2]
        index = MultiIndex.from_product(
            [dates, freq], names=['date', 'frequency'])

        df = DataFrame(
            np.arange(6 * 2 * 4, dtype='int64').reshape(
                -1, 4), index=index, columns=list('ABCD'))

        # multi-axis slicing
        idx = pd.IndexSlice
        expected = df.iloc[[0, 2, 4], [0, 1]]
        result = df.loc[(slice(Timestamp('2012-01-01 12:12:12'),
                               Timestamp('2012-01-03 12:12:12')),
                         slice(1, 1)), slice('A', 'B')]
        tm.assert_frame_equal(result, expected)

        result = df.loc[(idx[Timestamp('2012-01-01 12:12:12'):Timestamp(
            '2012-01-03 12:12:12')], idx[1:1]), slice('A', 'B')]
        tm.assert_frame_equal(result, expected)

        result = df.loc[(slice(Timestamp('2012-01-01 12:12:12'),
                               Timestamp('2012-01-03 12:12:12')), 1),
                        slice('A', 'B')]
        tm.assert_frame_equal(result, expected)

        # with strings
        result = df.loc[(slice('2012-01-01 12:12:12', '2012-01-03 12:12:12'),
                         slice(1, 1)), slice('A', 'B')]
        tm.assert_frame_equal(result, expected)

        result = df.loc[(idx['2012-01-01 12:12:12':'2012-01-03 12:12:12'], 1),
                        idx['A', 'B']]
        tm.assert_frame_equal(result, expected)

    def test_multiindex_slicers_edges(self):
        # GH 8132
        # various edge cases
        df = DataFrame(
            {'A': ['A0'] * 5 + ['A1'] * 5 + ['A2'] * 5,
             'B': ['B0', 'B0', 'B1', 'B1', 'B2'] * 3,
             'DATE': ["2013-06-11", "2013-07-02", "2013-07-09", "2013-07-30",
                      "2013-08-06", "2013-06-11", "2013-07-02", "2013-07-09",
                      "2013-07-30", "2013-08-06", "2013-09-03", "2013-10-01",
                      "2013-07-09", "2013-08-06", "2013-09-03"],
             'VALUES': [22, 35, 14, 9, 4, 40, 18, 4, 2, 5, 1, 2, 3, 4, 2]})

        df['DATE'] = pd.to_datetime(df['DATE'])
        df1 = df.set_index(['A', 'B', 'DATE'])
        df1 = df1.sort_index()

        # A1 - Get all values under "A0" and "A1"
        result = df1.loc[(slice('A1')), :]
        expected = df1.iloc[0:10]
        tm.assert_frame_equal(result, expected)

        # A2 - Get all values from the start to "A2"
        result = df1.loc[(slice('A2')), :]
        expected = df1
        tm.assert_frame_equal(result, expected)

        # A3 - Get all values under "B1" or "B2"
        result = df1.loc[(slice(None), slice('B1', 'B2')), :]
        expected = df1.iloc[[2, 3, 4, 7, 8, 9, 12, 13, 14]]
        tm.assert_frame_equal(result, expected)

        # A4 - Get all values between 2013-07-02 and 2013-07-09
        result = df1.loc[(slice(None), slice(None),
                          slice('20130702', '20130709')), :]
        expected = df1.iloc[[1, 2, 6, 7, 12]]
        tm.assert_frame_equal(result, expected)

        # B1 - Get all values in B0 that are also under A0, A1 and A2
        result = df1.loc[(slice('A2'), slice('B0')), :]
        expected = df1.iloc[[0, 1, 5, 6, 10, 11]]
        tm.assert_frame_equal(result, expected)

        # B2 - Get all values in B0, B1 and B2 (similar to what #2 is doing for
        # the As)
        result = df1.loc[(slice(None), slice('B2')), :]
        expected = df1
        tm.assert_frame_equal(result, expected)

        # B3 - Get all values from B1 to B2 and up to 2013-08-06
        result = df1.loc[(slice(None), slice('B1', 'B2'),
                          slice('2013-08-06')), :]
        expected = df1.iloc[[2, 3, 4, 7, 8, 9, 12, 13]]
        tm.assert_frame_equal(result, expected)

        # B4 - Same as A4 but the start of the date slice is not a key.
        #      shows indexing on a partial selection slice
        result = df1.loc[(slice(None), slice(None),
                          slice('20130701', '20130709')), :]
        expected = df1.iloc[[1, 2, 6, 7, 12]]
        tm.assert_frame_equal(result, expected)

    def test_per_axis_per_level_doc_examples(self):

        # test index maker
        idx = pd.IndexSlice

        # from indexing.rst / advanced
        index = MultiIndex.from_product([_mklbl('A', 4), _mklbl('B', 2),
                                         _mklbl('C', 4), _mklbl('D', 2)])
        columns = MultiIndex.from_tuples([('a', 'foo'), ('a', 'bar'),
                                          ('b', 'foo'), ('b', 'bah')],
                                         names=['lvl0', 'lvl1'])
        df = DataFrame(np.arange(len(index) * len(columns), dtype='int64')
                       .reshape((len(index), len(columns))),
                       index=index, columns=columns)
        result = df.loc[(slice('A1', 'A3'), slice(None), ['C1', 'C3']), :]
        expected = df.loc[[tuple([a, b, c, d])
                           for a, b, c, d in df.index.values
                           if (a == 'A1' or a == 'A2' or a == 'A3') and (
                               c == 'C1' or c == 'C3')]]
        tm.assert_frame_equal(result, expected)
        result = df.loc[idx['A1':'A3', :, ['C1', 'C3']], :]
        tm.assert_frame_equal(result, expected)

        result = df.loc[(slice(None), slice(None), ['C1', 'C3']), :]
        expected = df.loc[[tuple([a, b, c, d])
                           for a, b, c, d in df.index.values
                           if (c == 'C1' or c == 'C3')]]
        tm.assert_frame_equal(result, expected)
        result = df.loc[idx[:, :, ['C1', 'C3']], :]
        tm.assert_frame_equal(result, expected)

        # not sorted
        def f():
            df.loc['A1', ('a', slice('foo'))]

        pytest.raises(UnsortedIndexError, f)

        # GH 16734: not sorted, but no real slicing
        tm.assert_frame_equal(df.loc['A1', (slice(None), 'foo')],
                              df.loc['A1'].iloc[:, [0, 2]])

        df = df.sort_index(axis=1)

        # slicing
        df.loc['A1', (slice(None), 'foo')]
        df.loc[(slice(None), slice(None), ['C1', 'C3']), (slice(None), 'foo')]

        # setitem
        df.loc(axis=0)[:, :, ['C1', 'C3']] = -10

    def test_loc_axis_arguments(self):

        index = MultiIndex.from_product([_mklbl('A', 4), _mklbl('B', 2),
                                         _mklbl('C', 4), _mklbl('D', 2)])
        columns = MultiIndex.from_tuples([('a', 'foo'), ('a', 'bar'),
                                          ('b', 'foo'), ('b', 'bah')],
                                         names=['lvl0', 'lvl1'])
        df = DataFrame(np.arange(len(index) * len(columns), dtype='int64')
                       .reshape((len(index), len(columns))),
                       index=index,
                       columns=columns).sort_index().sort_index(axis=1)

        # axis 0
        result = df.loc(axis=0)['A1':'A3', :, ['C1', 'C3']]
        expected = df.loc[[tuple([a, b, c, d])
                           for a, b, c, d in df.index.values
                           if (a == 'A1' or a == 'A2' or a == 'A3') and (
                               c == 'C1' or c == 'C3')]]
        tm.assert_frame_equal(result, expected)

        result = df.loc(axis='index')[:, :, ['C1', 'C3']]
        expected = df.loc[[tuple([a, b, c, d])
                           for a, b, c, d in df.index.values
                           if (c == 'C1' or c == 'C3')]]
        tm.assert_frame_equal(result, expected)

        # axis 1
        result = df.loc(axis=1)[:, 'foo']
        expected = df.loc[:, (slice(None), 'foo')]
        tm.assert_frame_equal(result, expected)

        result = df.loc(axis='columns')[:, 'foo']
        expected = df.loc[:, (slice(None), 'foo')]
        tm.assert_frame_equal(result, expected)

        # invalid axis
        def f():
            df.loc(axis=-1)[:, :, ['C1', 'C3']]

        pytest.raises(ValueError, f)

        def f():
            df.loc(axis=2)[:, :, ['C1', 'C3']]

        pytest.raises(ValueError, f)

        def f():
            df.loc(axis='foo')[:, :, ['C1', 'C3']]

        pytest.raises(ValueError, f)

    def test_per_axis_per_level_setitem(self):

        # test index maker
        idx = pd.IndexSlice

        # test multi-index slicing with per axis and per index controls
        index = MultiIndex.from_tuples([('A', 1), ('A', 2),
                                        ('A', 3), ('B', 1)],
                                       names=['one', 'two'])
        columns = MultiIndex.from_tuples([('a', 'foo'), ('a', 'bar'),
                                          ('b', 'foo'), ('b', 'bah')],
                                         names=['lvl0', 'lvl1'])

        df_orig = DataFrame(
            np.arange(16, dtype='int64').reshape(
                4, 4), index=index, columns=columns)
        df_orig = df_orig.sort_index(axis=0).sort_index(axis=1)

        # identity
        df = df_orig.copy()
        df.loc[(slice(None), slice(None)), :] = 100
        expected = df_orig.copy()
        expected.iloc[:, :] = 100
        tm.assert_frame_equal(df, expected)

        df = df_orig.copy()
        df.loc(axis=0)[:, :] = 100
        expected = df_orig.copy()
        expected.iloc[:, :] = 100
        tm.assert_frame_equal(df, expected)

        df = df_orig.copy()
        df.loc[(slice(None), slice(None)), (slice(None), slice(None))] = 100
        expected = df_orig.copy()
        expected.iloc[:, :] = 100
        tm.assert_frame_equal(df, expected)

        df = df_orig.copy()
        df.loc[:, (slice(None), slice(None))] = 100
        expected = df_orig.copy()
        expected.iloc[:, :] = 100
        tm.assert_frame_equal(df, expected)

        # index
        df = df_orig.copy()
        df.loc[(slice(None), [1]), :] = 100
        expected = df_orig.copy()
        expected.iloc[[0, 3]] = 100
        tm.assert_frame_equal(df, expected)

        df = df_orig.copy()
        df.loc[(slice(None), 1), :] = 100
        expected = df_orig.copy()
        expected.iloc[[0, 3]] = 100
        tm.assert_frame_equal(df, expected)

        df = df_orig.copy()
        df.loc(axis=0)[:, 1] = 100
        expected = df_orig.copy()
        expected.iloc[[0, 3]] = 100
        tm.assert_frame_equal(df, expected)

        # columns
        df = df_orig.copy()
        df.loc[:, (slice(None), ['foo'])] = 100
        expected = df_orig.copy()
        expected.iloc[:, [1, 3]] = 100
        tm.assert_frame_equal(df, expected)

        # both
        df = df_orig.copy()
        df.loc[(slice(None), 1), (slice(None), ['foo'])] = 100
        expected = df_orig.copy()
        expected.iloc[[0, 3], [1, 3]] = 100
        tm.assert_frame_equal(df, expected)

        df = df_orig.copy()
        df.loc[idx[:, 1], idx[:, ['foo']]] = 100
        expected = df_orig.copy()
        expected.iloc[[0, 3], [1, 3]] = 100
        tm.assert_frame_equal(df, expected)

        df = df_orig.copy()
        df.loc['A', 'a'] = 100
        expected = df_orig.copy()
        expected.iloc[0:3, 0:2] = 100
        tm.assert_frame_equal(df, expected)

        # setting with a list-like
        df = df_orig.copy()
        df.loc[(slice(None), 1), (slice(None), ['foo'])] = np.array(
            [[100, 100], [100, 100]], dtype='int64')
        expected = df_orig.copy()
        expected.iloc[[0, 3], [1, 3]] = 100
        tm.assert_frame_equal(df, expected)

        # not enough values
        df = df_orig.copy()

        def f():
            df.loc[(slice(None), 1), (slice(None), ['foo'])] = np.array(
                [[100], [100, 100]], dtype='int64')

        pytest.raises(ValueError, f)

        def f():
            df.loc[(slice(None), 1), (slice(None), ['foo'])] = np.array(
                [100, 100, 100, 100], dtype='int64')

        pytest.raises(ValueError, f)

        # with an alignable rhs
        df = df_orig.copy()
        df.loc[(slice(None), 1), (slice(None), ['foo'])] = df.loc[(slice(
            None), 1), (slice(None), ['foo'])] * 5
        expected = df_orig.copy()
        expected.iloc[[0, 3], [1, 3]] = expected.iloc[[0, 3], [1, 3]] * 5
        tm.assert_frame_equal(df, expected)

        df = df_orig.copy()
        df.loc[(slice(None), 1), (slice(None), ['foo'])] *= df.loc[(slice(
            None), 1), (slice(None), ['foo'])]
        expected = df_orig.copy()
        expected.iloc[[0, 3], [1, 3]] *= expected.iloc[[0, 3], [1, 3]]
        tm.assert_frame_equal(df, expected)

        rhs = df_orig.loc[(slice(None), 1), (slice(None), ['foo'])].copy()
        rhs.loc[:, ('c', 'bah')] = 10
        df = df_orig.copy()
        df.loc[(slice(None), 1), (slice(None), ['foo'])] *= rhs
        expected = df_orig.copy()
        expected.iloc[[0, 3], [1, 3]] *= expected.iloc[[0, 3], [1, 3]]
        tm.assert_frame_equal(df, expected)


@pytest.mark.filterwarnings('ignore:\\nPanel:FutureWarning')
class TestMultiIndexPanel(object):

    def test_iloc_getitem_panel_multiindex(self):

        # GH 7199
        # Panel with multi-index
        multi_index = MultiIndex.from_tuples([('ONE', 'one'),
                                              ('TWO', 'two'),
                                              ('THREE', 'three')],
                                             names=['UPPER', 'lower'])

        simple_index = [x[0] for x in multi_index]
        wd1 = Panel(items=['First', 'Second'],
                    major_axis=['a', 'b', 'c', 'd'],
                    minor_axis=multi_index)

        wd2 = Panel(items=['First', 'Second'],
                    major_axis=['a', 'b', 'c', 'd'],
                    minor_axis=simple_index)

        expected1 = wd1['First'].iloc[[True, True, True, False], [0, 2]]
        result1 = wd1.iloc[0, [True, True, True, False], [0, 2]]  # WRONG
        tm.assert_frame_equal(result1, expected1)

        expected2 = wd2['First'].iloc[[True, True, True, False], [0, 2]]
        result2 = wd2.iloc[0, [True, True, True, False], [0, 2]]
        tm.assert_frame_equal(result2, expected2)

        expected1 = DataFrame(index=['a'], columns=multi_index,
                              dtype='float64')
        result1 = wd1.iloc[0, [0], [0, 1, 2]]
        tm.assert_frame_equal(result1, expected1)

        expected2 = DataFrame(index=['a'], columns=simple_index,
                              dtype='float64')
        result2 = wd2.iloc[0, [0], [0, 1, 2]]
        tm.assert_frame_equal(result2, expected2)

        # GH 7516
        mi = MultiIndex.from_tuples([(0, 'x'), (1, 'y'), (2, 'z')])
        p = Panel(np.arange(3 * 3 * 3, dtype='int64').reshape(3, 3, 3),
                  items=['a', 'b', 'c'], major_axis=mi,
                  minor_axis=['u', 'v', 'w'])
        result = p.iloc[:, 1, 0]
        expected = Series([3, 12, 21], index=['a', 'b', 'c'], name='u')
        tm.assert_series_equal(result, expected)

        result = p.loc[:, (1, 'y'), 'u']
        tm.assert_series_equal(result, expected)

    def test_panel_setitem_with_multiindex(self):

        # 10360
        # failing with a multi-index
        arr = np.array([[[1, 2, 3], [0, 0, 0]],
                        [[0, 0, 0], [0, 0, 0]]],
                       dtype=np.float64)

        # reg index
        axes = dict(items=['A', 'B'], major_axis=[0, 1],
                    minor_axis=['X', 'Y', 'Z'])
        p1 = Panel(0., **axes)
        p1.iloc[0, 0, :] = [1, 2, 3]
        expected = Panel(arr, **axes)
        tm.assert_panel_equal(p1, expected)

        # multi-indexes
        axes['items'] = MultiIndex.from_tuples(
            [('A', 'a'), ('B', 'b')])
        p2 = Panel(0., **axes)
        p2.iloc[0, 0, :] = [1, 2, 3]
        expected = Panel(arr, **axes)
        tm.assert_panel_equal(p2, expected)

        axes['major_axis'] = MultiIndex.from_tuples(
            [('A', 1), ('A', 2)])
        p3 = Panel(0., **axes)
        p3.iloc[0, 0, :] = [1, 2, 3]
        expected = Panel(arr, **axes)
        tm.assert_panel_equal(p3, expected)

        axes['minor_axis'] = MultiIndex.from_product(
            [['X'], range(3)])
        p4 = Panel(0., **axes)
        p4.iloc[0, 0, :] = [1, 2, 3]
        expected = Panel(arr, **axes)
        tm.assert_panel_equal(p4, expected)

        arr = np.array(
            [[[1, 0, 0], [2, 0, 0]], [[0, 0, 0], [0, 0, 0]]],
            dtype=np.float64)
        p5 = Panel(0., **axes)
        p5.iloc[0, :, 0] = [1, 2]
        expected = Panel(arr, **axes)
        tm.assert_panel_equal(p5, expected)


def test_multiindex_period_datetime():
    # GH4861, using datetime in period of multiindex raises exception

    idx1 = Index(['a', 'a', 'a', 'b', 'b'])
    idx2 = period_range('2012-01', periods=len(idx1), freq='M')
    s = Series(np.random.randn(len(idx1)), [idx1, idx2])

    # try Period as index
    expected = s.iloc[0]
    result = s.loc['a', Period('2012-01')]
    assert result == expected

    # try datetime as index
    result = s.loc['a', datetime(2012, 1, 1)]
    assert result == expected<|MERGE_RESOLUTION|>--- conflicted
+++ resolved
@@ -1,9 +1,5 @@
-<<<<<<< HEAD
+from datetime import datetime
 from warnings import catch_warnings, simplefilter
-=======
-from datetime import datetime
-from warnings import catch_warnings
->>>>>>> df5eeece
 
 import numpy as np
 import pytest
@@ -11,16 +7,10 @@
 from pandas.errors import PerformanceWarning, UnsortedIndexError
 
 import pandas as pd
-<<<<<<< HEAD
 import pandas.core.common as com
-from pandas import (DataFrame, Index, MultiIndex, Panel, Series, Timestamp,
-                    concat, date_range, read_csv)
+from pandas import (DataFrame, Index, MultiIndex, Panel, Period, Series,
+                    Timestamp, concat, date_range, period_range, read_csv)
 from pandas.compat import lrange, StringIO, product as cart_product
-=======
-from pandas import (
-    DataFrame, Index, MultiIndex, Panel, Period, Series, Timestamp, date_range,
-    period_range)
->>>>>>> df5eeece
 from pandas.tests.indexing.common import _mklbl
 from pandas.util import testing as tm
 
