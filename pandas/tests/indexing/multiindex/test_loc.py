--- conflicted
+++ resolved
@@ -600,13 +600,6 @@
     tm.assert_series_equal(result, expected)
 
 
-<<<<<<< HEAD
-def test_get_loc_datetime_index():
-    # GH: 18185
-    index = pd.date_range("2001-01-01", periods=100)
-    mi = MultiIndex.from_arrays([index])
-    assert mi.get_loc("2001-01") == slice(0, 31, None)
-=======
 def test_loc_with_nan():
     # GH: 27104
     df = DataFrame(
@@ -621,4 +614,10 @@
     result = df.loc["a"]
     expected = DataFrame({"col": [1]}, index=Index([1], name="ind2"))
     tm.assert_frame_equal(result, expected)
->>>>>>> 75eb0cfa
+
+
+def test_get_loc_datetime_index():
+    # GH: 18185
+    index = pd.date_range("2001-01-01", periods=100)
+    mi = MultiIndex.from_arrays([index])
+    assert mi.get_loc("2001-01") == slice(0, 31, None)