import numpy as np
import pytest

from pandas.errors import PerformanceWarning

import pandas as pd
from pandas import (
    DataFrame,
    Index,
    MultiIndex,
    Series,
)
import pandas._testing as tm
from pandas.core.indexing import IndexingError


@pytest.fixture
def single_level_multiindex():
    """single level MultiIndex"""
    return MultiIndex(
        levels=[["foo", "bar", "baz", "qux"]], codes=[[0, 1, 2, 3]], names=["first"]
    )


@pytest.fixture
def frame_random_data_integer_multi_index():
    levels = [[0, 1], [0, 1, 2]]
    codes = [[0, 0, 0, 1, 1, 1], [0, 1, 2, 0, 1, 2]]
    index = MultiIndex(levels=levels, codes=codes)
    return DataFrame(np.random.randn(6, 2), index=index)


class TestMultiIndexLoc:
    def test_loc_setitem_frame_with_multiindex(self, multiindex_dataframe_random_data):
        frame = multiindex_dataframe_random_data
        frame.loc[("bar", "two"), "B"] = 5
        assert frame.loc[("bar", "two"), "B"] == 5

        # with integer labels
        df = frame.copy()
        df.columns = list(range(3))
        df.loc[("bar", "two"), 1] = 7
        assert df.loc[("bar", "two"), 1] == 7

    def test_loc_getitem_general(self):

        # GH#2817
        data = {
            "amount": {0: 700, 1: 600, 2: 222, 3: 333, 4: 444},
            "col": {0: 3.5, 1: 3.5, 2: 4.0, 3: 4.0, 4: 4.0},
            "year": {0: 2012, 1: 2011, 2: 2012, 3: 2012, 4: 2012},
        }
        df = DataFrame(data).set_index(keys=["col", "year"])
        key = 4.0, 2012

        # emits a PerformanceWarning, ok
        with tm.assert_produces_warning(PerformanceWarning):
            tm.assert_frame_equal(df.loc[key], df.iloc[2:])

        # this is ok
        return_value = df.sort_index(inplace=True)
        assert return_value is None
        res = df.loc[key]

        # col has float dtype, result should be Float64Index
        index = MultiIndex.from_arrays([[4.0] * 3, [2012] * 3], names=["col", "year"])
        expected = DataFrame({"amount": [222, 333, 444]}, index=index)
        tm.assert_frame_equal(res, expected)

    def test_loc_getitem_multiindex_missing_label_raises(self):
        # GH#21593
        df = DataFrame(
            np.random.randn(3, 3),
            columns=[[2, 2, 4], [6, 8, 10]],
            index=[[4, 4, 8], [8, 10, 12]],
        )

        with pytest.raises(KeyError, match=r"^2$"):
            df.loc[2]

    def test_loc_getitem_list_of_tuples_with_multiindex(
        self, multiindex_year_month_day_dataframe_random_data
    ):
        ser = multiindex_year_month_day_dataframe_random_data["A"]
        expected = ser.reindex(ser.index[49:51])
        result = ser.loc[[(2000, 3, 10), (2000, 3, 13)]]
        tm.assert_series_equal(result, expected)

    def test_loc_getitem_series(self):
        # GH14730
        # passing a series as a key with a MultiIndex
        index = MultiIndex.from_product([[1, 2, 3], ["A", "B", "C"]])
        x = Series(index=index, data=range(9), dtype=np.float64)
        y = Series([1, 3])
        expected = Series(
            data=[0, 1, 2, 6, 7, 8],
            index=MultiIndex.from_product([[1, 3], ["A", "B", "C"]]),
            dtype=np.float64,
        )
        result = x.loc[y]
        tm.assert_series_equal(result, expected)

        result = x.loc[[1, 3]]
        tm.assert_series_equal(result, expected)

        # GH15424
        y1 = Series([1, 3], index=[1, 2])
        result = x.loc[y1]
        tm.assert_series_equal(result, expected)

        empty = Series(data=[], dtype=np.float64)
        expected = Series(
            [],
            index=MultiIndex(levels=index.levels, codes=[[], []], dtype=np.float64),
            dtype=np.float64,
        )
        result = x.loc[empty]
        tm.assert_series_equal(result, expected)

    def test_loc_getitem_array(self):
        # GH15434
        # passing an array as a key with a MultiIndex
        index = MultiIndex.from_product([[1, 2, 3], ["A", "B", "C"]])
        x = Series(index=index, data=range(9), dtype=np.float64)
        y = np.array([1, 3])
        expected = Series(
            data=[0, 1, 2, 6, 7, 8],
            index=MultiIndex.from_product([[1, 3], ["A", "B", "C"]]),
            dtype=np.float64,
        )
        result = x.loc[y]
        tm.assert_series_equal(result, expected)

        # empty array:
        empty = np.array([])
        expected = Series(
            [],
            index=MultiIndex(levels=index.levels, codes=[[], []], dtype=np.float64),
            dtype="float64",
        )
        result = x.loc[empty]
        tm.assert_series_equal(result, expected)

        # 0-dim array (scalar):
        scalar = np.int64(1)
        expected = Series(data=[0, 1, 2], index=["A", "B", "C"], dtype=np.float64)
        result = x.loc[scalar]
        tm.assert_series_equal(result, expected)

    def test_loc_multiindex_labels(self):
        df = DataFrame(
            np.random.randn(3, 3),
            columns=[["i", "i", "j"], ["A", "A", "B"]],
            index=[["i", "i", "j"], ["X", "X", "Y"]],
        )

        # the first 2 rows
        expected = df.iloc[[0, 1]].droplevel(0)
        result = df.loc["i"]
        tm.assert_frame_equal(result, expected)

        # 2nd (last) column
        expected = df.iloc[:, [2]].droplevel(0, axis=1)
        result = df.loc[:, "j"]
        tm.assert_frame_equal(result, expected)

        # bottom right corner
        expected = df.iloc[[2], [2]].droplevel(0).droplevel(0, axis=1)
        result = df.loc["j"].loc[:, "j"]
        tm.assert_frame_equal(result, expected)

        # with a tuple
        expected = df.iloc[[0, 1]]
        result = df.loc[("i", "X")]
        tm.assert_frame_equal(result, expected)

    def test_loc_multiindex_ints(self):
        df = DataFrame(
            np.random.randn(3, 3),
            columns=[[2, 2, 4], [6, 8, 10]],
            index=[[4, 4, 8], [8, 10, 12]],
        )
        expected = df.iloc[[0, 1]].droplevel(0)
        result = df.loc[4]
        tm.assert_frame_equal(result, expected)

    def test_loc_multiindex_missing_label_raises(self):
        df = DataFrame(
            np.random.randn(3, 3),
            columns=[[2, 2, 4], [6, 8, 10]],
            index=[[4, 4, 8], [8, 10, 12]],
        )

        with pytest.raises(KeyError, match=r"^2$"):
            df.loc[2]

    @pytest.mark.parametrize("key, pos", [([2, 4], [0, 1]), ([2], []), ([2, 3], [])])
    def test_loc_multiindex_list_missing_label(self, key, pos):
        # GH 27148 - lists with missing labels _do_ raise
        df = DataFrame(
            np.random.randn(3, 3),
            columns=[[2, 2, 4], [6, 8, 10]],
            index=[[4, 4, 8], [8, 10, 12]],
        )

        with pytest.raises(KeyError, match="not in index"):
            df.loc[key]

    def test_loc_multiindex_too_many_dims_raises(self):
        # GH 14885
        s = Series(
            range(8),
            index=MultiIndex.from_product([["a", "b"], ["c", "d"], ["e", "f"]]),
        )

        with pytest.raises(KeyError, match=r"^\('a', 'b'\)$"):
            s.loc["a", "b"]
        with pytest.raises(KeyError, match=r"^\('a', 'd', 'g'\)$"):
            s.loc["a", "d", "g"]
        with pytest.raises(IndexingError, match="Too many indexers"):
            s.loc["a", "d", "g", "j"]

    def test_loc_multiindex_indexer_none(self):

        # GH6788
        # multi-index indexer is None (meaning take all)
        attributes = ["Attribute" + str(i) for i in range(1)]
        attribute_values = ["Value" + str(i) for i in range(5)]

        index = MultiIndex.from_product([attributes, attribute_values])
        df = 0.1 * np.random.randn(10, 1 * 5) + 0.5
        df = DataFrame(df, columns=index)
        result = df[attributes]
        tm.assert_frame_equal(result, df)

        # GH 7349
        # loc with a multi-index seems to be doing fallback
        df = DataFrame(
            np.arange(12).reshape(-1, 1),
            index=MultiIndex.from_product([[1, 2, 3, 4], [1, 2, 3]]),
        )

        expected = df.loc[([1, 2],), :]
        result = df.loc[[1, 2]]
        tm.assert_frame_equal(result, expected)

    def test_loc_multiindex_incomplete(self):

        # GH 7399
        # incomplete indexers
        s = Series(
            np.arange(15, dtype="int64"),
            MultiIndex.from_product([range(5), ["a", "b", "c"]]),
        )
        expected = s.loc[:, "a":"c"]

        result = s.loc[0:4, "a":"c"]
        tm.assert_series_equal(result, expected)

        result = s.loc[:4, "a":"c"]
        tm.assert_series_equal(result, expected)

        result = s.loc[0:, "a":"c"]
        tm.assert_series_equal(result, expected)

        # GH 7400
        # multiindexer getitem with list of indexers skips wrong element
        s = Series(
            np.arange(15, dtype="int64"),
            MultiIndex.from_product([range(5), ["a", "b", "c"]]),
        )
        expected = s.iloc[[6, 7, 8, 12, 13, 14]]
        result = s.loc[2:4:2, "a":"c"]
        tm.assert_series_equal(result, expected)

    def test_get_loc_single_level(self, single_level_multiindex):
        single_level = single_level_multiindex
        s = Series(np.random.randn(len(single_level)), index=single_level)
        for k in single_level.values:
            s[k]

    def test_loc_getitem_int_slice(self):
        # GH 3053
        # loc should treat integer slices like label slices

        index = MultiIndex.from_product([[6, 7, 8], ["a", "b"]])
        df = DataFrame(np.random.randn(6, 6), index, index)
        result = df.loc[6:8, :]
        expected = df
        tm.assert_frame_equal(result, expected)

        index = MultiIndex.from_product([[10, 20, 30], ["a", "b"]])
        df = DataFrame(np.random.randn(6, 6), index, index)
        result = df.loc[20:30, :]
        expected = df.iloc[2:]
        tm.assert_frame_equal(result, expected)

        # doc examples
        result = df.loc[10, :]
        expected = df.iloc[0:2]
        expected.index = ["a", "b"]
        tm.assert_frame_equal(result, expected)

        result = df.loc[:, 10]
        expected = df[10]
        tm.assert_frame_equal(result, expected)

    @pytest.mark.parametrize(
        "indexer_type_1", (list, tuple, set, slice, np.ndarray, Series, Index)
    )
    @pytest.mark.parametrize(
        "indexer_type_2", (list, tuple, set, slice, np.ndarray, Series, Index)
    )
    def test_loc_getitem_nested_indexer(self, indexer_type_1, indexer_type_2):
        # GH #19686
        # .loc should work with nested indexers which can be
        # any list-like objects (see `is_list_like` (`pandas.api.types`)) or slices

        def convert_nested_indexer(indexer_type, keys):
            if indexer_type == np.ndarray:
                return np.array(keys)
            if indexer_type == slice:
                return slice(*keys)
            return indexer_type(keys)

        a = [10, 20, 30]
        b = [1, 2, 3]
        index = MultiIndex.from_product([a, b])
        df = DataFrame(
            np.arange(len(index), dtype="int64"), index=index, columns=["Data"]
        )

        keys = ([10, 20], [2, 3])
        types = (indexer_type_1, indexer_type_2)

        # check indexers with all the combinations of nested objects
        # of all the valid types
        indexer = tuple(
            convert_nested_indexer(indexer_type, k)
            for indexer_type, k in zip(types, keys)
        )

        result = df.loc[indexer, "Data"]
        expected = Series(
            [1, 2, 4, 5], name="Data", index=MultiIndex.from_product(keys)
        )

        tm.assert_series_equal(result, expected)

    def test_multiindex_loc_one_dimensional_tuple(self, frame_or_series):
        # GH#37711
        mi = MultiIndex.from_tuples([("a", "A"), ("b", "A")])
        obj = frame_or_series([1, 2], index=mi)
        obj.loc[("a",)] = 0
        expected = frame_or_series([0, 2], index=mi)
        tm.assert_equal(obj, expected)

    @pytest.mark.parametrize("indexer", [("a",), ("a")])
    def test_multiindex_one_dimensional_tuple_columns(self, indexer):
        # GH#37711
        mi = MultiIndex.from_tuples([("a", "A"), ("b", "A")])
        obj = DataFrame([1, 2], index=mi)
        obj.loc[indexer, :] = 0
        expected = DataFrame([0, 2], index=mi)
        tm.assert_frame_equal(obj, expected)

    @pytest.mark.parametrize(
        "indexer, exp_value", [(slice(None), 1.0), ((1, 2), np.nan)]
    )
    def test_multiindex_setitem_columns_enlarging(self, indexer, exp_value):
        # GH#39147
        mi = MultiIndex.from_tuples([(1, 2), (3, 4)])
        df = DataFrame([[1, 2], [3, 4]], index=mi, columns=["a", "b"])
        df.loc[indexer, ["c", "d"]] = 1.0
        expected = DataFrame(
            [[1, 2, 1.0, 1.0], [3, 4, exp_value, exp_value]],
            index=mi,
            columns=["a", "b", "c", "d"],
        )
        tm.assert_frame_equal(df, expected)


@pytest.mark.parametrize(
    "indexer, pos",
    [
        ([], []),  # empty ok
        (["A"], slice(3)),
        (["A", "D"], []),  # "D" isn't present -> raise
        (["D", "E"], []),  # no values found -> raise
        (["D"], []),  # same, with single item list: GH 27148
        (pd.IndexSlice[:, ["foo"]], slice(2, None, 3)),
        (pd.IndexSlice[:, ["foo", "bah"]], slice(2, None, 3)),
    ],
)
def test_loc_getitem_duplicates_multiindex_missing_indexers(indexer, pos):
    # GH 7866
    # multi-index slicing with missing indexers
    idx = MultiIndex.from_product(
        [["A", "B", "C"], ["foo", "bar", "baz"]], names=["one", "two"]
    )
    s = Series(np.arange(9, dtype="int64"), index=idx).sort_index()
    expected = s.iloc[pos]

    if expected.size == 0 and indexer != []:
        with pytest.raises(KeyError, match=str(indexer)):
            s.loc[indexer]
    else:
        result = s.loc[indexer]
        tm.assert_series_equal(result, expected)


@pytest.mark.parametrize("columns_indexer", [([], slice(None)), (["foo"], [])])
def test_loc_getitem_duplicates_multiindex_empty_indexer(columns_indexer):
    # GH 8737
    # empty indexer
    multi_index = MultiIndex.from_product((["foo", "bar", "baz"], ["alpha", "beta"]))
    df = DataFrame(np.random.randn(5, 6), index=range(5), columns=multi_index)
    df = df.sort_index(level=0, axis=1)

    expected = DataFrame(index=range(5), columns=multi_index.reindex([])[0])
    result = df.loc[:, columns_indexer]
    tm.assert_frame_equal(result, expected)


def test_loc_getitem_duplicates_multiindex_non_scalar_type_object():
    # regression from < 0.14.0
    # GH 7914
    df = DataFrame(
        [[np.mean, np.median], ["mean", "median"]],
        columns=MultiIndex.from_tuples([("functs", "mean"), ("functs", "median")]),
        index=["function", "name"],
    )
    result = df.loc["function", ("functs", "mean")]
    expected = np.mean
    assert result == expected


def test_loc_getitem_tuple_plus_slice():
    # GH 671
    df = DataFrame(
        {
            "a": np.arange(10),
            "b": np.arange(10),
            "c": np.random.randn(10),
            "d": np.random.randn(10),
        }
    ).set_index(["a", "b"])
    expected = df.loc[0, 0]
    result = df.loc[(0, 0), :]
    tm.assert_series_equal(result, expected)


def test_loc_getitem_int(frame_random_data_integer_multi_index):
    df = frame_random_data_integer_multi_index
    result = df.loc[1]
    expected = df[-3:]
    expected.index = expected.index.droplevel(0)
    tm.assert_frame_equal(result, expected)


def test_loc_getitem_int_raises_exception(frame_random_data_integer_multi_index):
    df = frame_random_data_integer_multi_index
    with pytest.raises(KeyError, match=r"^3$"):
        df.loc[3]


def test_loc_getitem_lowerdim_corner(multiindex_dataframe_random_data):
    df = multiindex_dataframe_random_data

    # test setup - check key not in dataframe
    with pytest.raises(KeyError, match=r"^\('bar', 'three'\)$"):
        df.loc[("bar", "three"), "B"]

    # in theory should be inserting in a sorted space????
    df.loc[("bar", "three"), "B"] = 0
    expected = 0
    result = df.sort_index().loc[("bar", "three"), "B"]
    assert result == expected


def test_loc_setitem_single_column_slice():
    # case from https://github.com/pandas-dev/pandas/issues/27841
    df = DataFrame(
        "string",
        index=list("abcd"),
        columns=MultiIndex.from_product([["Main"], ("another", "one")]),
    )
    df["labels"] = "a"
    df.loc[:, "labels"] = df.index
    tm.assert_numpy_array_equal(np.asarray(df["labels"]), np.asarray(df.index))

    # test with non-object block
    df = DataFrame(
        np.nan,
        index=range(4),
        columns=MultiIndex.from_tuples([("A", "1"), ("A", "2"), ("B", "1")]),
    )
    expected = df.copy()
    df.loc[:, "B"] = np.arange(4)
    expected.iloc[:, 2] = np.arange(4)
    tm.assert_frame_equal(df, expected)


def test_loc_nan_multiindex():
    # GH 5286
    tups = [
        ("Good Things", "C", np.nan),
        ("Good Things", "R", np.nan),
        ("Bad Things", "C", np.nan),
        ("Bad Things", "T", np.nan),
        ("Okay Things", "N", "B"),
        ("Okay Things", "N", "D"),
        ("Okay Things", "B", np.nan),
        ("Okay Things", "D", np.nan),
    ]
    df = DataFrame(
        np.ones((8, 4)),
        columns=Index(["d1", "d2", "d3", "d4"]),
        index=MultiIndex.from_tuples(tups, names=["u1", "u2", "u3"]),
    )
    result = df.loc["Good Things"].loc["C"]
    expected = DataFrame(
        np.ones((1, 4)),
        index=Index([np.nan], dtype="object", name="u3"),
        columns=Index(["d1", "d2", "d3", "d4"], dtype="object"),
    )
    tm.assert_frame_equal(result, expected)


def test_loc_period_string_indexing():
    # GH 9892
    a = pd.period_range("2013Q1", "2013Q4", freq="Q")
    i = (1111, 2222, 3333)
    idx = MultiIndex.from_product((a, i), names=("Period", "CVR"))
    df = DataFrame(
        index=idx,
        columns=(
            "OMS",
            "OMK",
            "RES",
            "DRIFT_IND",
            "OEVRIG_IND",
            "FIN_IND",
            "VARE_UD",
            "LOEN_UD",
            "FIN_UD",
        ),
    )
    result = df.loc[("2013Q1", 1111), "OMS"]
    expected = Series(
        [np.nan],
        dtype=object,
        name="OMS",
        index=MultiIndex.from_tuples(
            [(pd.Period("2013Q1"), 1111)], names=["Period", "CVR"]
        ),
    )
    tm.assert_series_equal(result, expected)


def test_loc_datetime_mask_slicing():
    # GH 16699
    dt_idx = pd.to_datetime(["2017-05-04", "2017-05-05"])
    m_idx = MultiIndex.from_product([dt_idx, dt_idx], names=["Idx1", "Idx2"])
    df = DataFrame(
        data=[[1, 2], [3, 4], [5, 6], [7, 6]], index=m_idx, columns=["C1", "C2"]
    )
    result = df.loc[(dt_idx[0], (df.index.get_level_values(1) > "2017-05-04")), "C1"]
    expected = Series(
        [3],
        name="C1",
        index=MultiIndex.from_tuples(
            [(pd.Timestamp("2017-05-04"), pd.Timestamp("2017-05-05"))],
            names=["Idx1", "Idx2"],
        ),
    )
    tm.assert_series_equal(result, expected)


def test_loc_datetime_series_tuple_slicing():
    # https://github.com/pandas-dev/pandas/issues/35858
    date = pd.Timestamp("2000")
    ser = Series(
        1,
        index=MultiIndex.from_tuples([("a", date)], names=["a", "b"]),
        name="c",
    )
    result = ser.loc[:, [date]]
    tm.assert_series_equal(result, ser)


def test_loc_with_mi_indexer():
    # https://github.com/pandas-dev/pandas/issues/35351
    df = DataFrame(
        data=[["a", 1], ["a", 0], ["b", 1], ["c", 2]],
        index=MultiIndex.from_tuples(
            [(0, 1), (1, 0), (1, 1), (1, 1)], names=["index", "date"]
        ),
        columns=["author", "price"],
    )
    idx = MultiIndex.from_tuples([(0, 1), (1, 1)], names=["index", "date"])
    result = df.loc[idx, :]
    expected = DataFrame(
        [["a", 1], ["b", 1], ["c", 2]],
        index=MultiIndex.from_tuples([(0, 1), (1, 1), (1, 1)], names=["index", "date"]),
        columns=["author", "price"],
    )
    tm.assert_frame_equal(result, expected)


def test_loc_mi_with_level1_named_0():
    # GH#37194
    dti = pd.date_range("2016-01-01", periods=3, tz="US/Pacific")

    ser = Series(range(3), index=dti)
    df = ser.to_frame()
    df[1] = dti

    df2 = df.set_index(0, append=True)
    assert df2.index.names == (None, 0)
    df2.index.get_loc(dti[0])  # smoke test

    result = df2.loc[dti[0]]
    expected = df2.iloc[[0]].droplevel(None)
    tm.assert_frame_equal(result, expected)

    ser2 = df2[1]
    assert ser2.index.names == (None, 0)

    result = ser2.loc[dti[0]]
    expected = ser2.iloc[[0]].droplevel(None)
    tm.assert_series_equal(result, expected)


def test_getitem_str_slice(datapath):
    # GH#15928
    path = datapath("reshape", "merge", "data", "quotes2.csv")
    df = pd.read_csv(path, parse_dates=["time"])
    df2 = df.set_index(["ticker", "time"]).sort_index()

    res = df2.loc[("AAPL", slice("2016-05-25 13:30:00")), :].droplevel(0)
    expected = df2.loc["AAPL"].loc[slice("2016-05-25 13:30:00"), :]
    tm.assert_frame_equal(res, expected)


def test_3levels_leading_period_index():
    # GH#24091
    pi = pd.PeriodIndex(
        ["20181101 1100", "20181101 1200", "20181102 1300", "20181102 1400"],
        name="datetime",
        freq="B",
    )
    lev2 = ["A", "A", "Z", "W"]
    lev3 = ["B", "C", "Q", "F"]
    mi = MultiIndex.from_arrays([pi, lev2, lev3])

    ser = Series(range(4), index=mi, dtype=np.float64)
    result = ser.loc[(pi[0], "A", "B")]
    assert result == 0.0


class TestKeyErrorsWithMultiIndex:
    def test_missing_keys_raises_keyerror(self):
        # GH#27420 KeyError, not TypeError
        df = DataFrame(np.arange(12).reshape(4, 3), columns=["A", "B", "C"])
        df2 = df.set_index(["A", "B"])

        with pytest.raises(KeyError, match="1"):
            df2.loc[(1, 6)]

    def test_missing_key_raises_keyerror2(self):
        # GH#21168 KeyError, not "IndexingError: Too many indexers"
        ser = Series(-1, index=MultiIndex.from_product([[0, 1]] * 2))

        with pytest.raises(KeyError, match=r"\(0, 3\)"):
            ser.loc[0, 3]

    def test_missing_key_combination(self):
        # GH: 19556
        mi = MultiIndex.from_arrays(
            [
                np.array(["a", "a", "b", "b"]),
                np.array(["1", "2", "2", "3"]),
                np.array(["c", "d", "c", "d"]),
            ],
            names=["one", "two", "three"],
        )
        df = DataFrame(np.random.rand(4, 3), index=mi)
        msg = r"\('b', '1', slice\(None, None, None\)\)"
        with pytest.raises(KeyError, match=msg):
            df.loc[("b", "1", slice(None)), :]
        with pytest.raises(KeyError, match=msg):
            df.index.get_locs(("b", "1", slice(None)))
        with pytest.raises(KeyError, match=r"\('b', '1'\)"):
            df.loc[("b", "1"), :]


def test_getitem_loc_commutability(multiindex_year_month_day_dataframe_random_data):
    df = multiindex_year_month_day_dataframe_random_data
    ser = df["A"]
    result = ser[2000, 5]
    expected = df.loc[2000, 5]["A"]
    tm.assert_series_equal(result, expected)


def test_loc_with_nan():
    # GH: 27104
    df = DataFrame(
        {"col": [1, 2, 5], "ind1": ["a", "d", np.nan], "ind2": [1, 4, 5]}
    ).set_index(["ind1", "ind2"])
    result = df.loc[["a"]]
    expected = DataFrame(
        {"col": [1]}, index=MultiIndex.from_tuples([("a", 1)], names=["ind1", "ind2"])
    )
    tm.assert_frame_equal(result, expected)

    result = df.loc["a"]
    expected = DataFrame({"col": [1]}, index=Index([1], name="ind2"))
    tm.assert_frame_equal(result, expected)


def test_getitem_non_found_tuple():
    # GH: 25236
    df = DataFrame([[1, 2, 3, 4]], columns=["a", "b", "c", "d"]).set_index(
        ["a", "b", "c"]
    )
    with pytest.raises(KeyError, match=r"\(2\.0, 2\.0, 3\.0\)"):
        df.loc[(2.0, 2.0, 3.0)]


def test_get_loc_datetime_index():
    # GH#24263
    index = pd.date_range("2001-01-01", periods=100)
    mi = MultiIndex.from_arrays([index])
    # Check if get_loc matches for Index and MultiIndex
    assert mi.get_loc("2001-01") == slice(0, 31, None)
    assert index.get_loc("2001-01") == slice(0, 31, None)


def test_loc_setitem_indexer_differently_ordered():
    # GH#34603
    mi = MultiIndex.from_product([["a", "b"], [0, 1]])
    df = DataFrame([[1, 2], [3, 4], [5, 6], [7, 8]], index=mi)

    indexer = ("a", [1, 0])
    df.loc[indexer, :] = np.array([[9, 10], [11, 12]])
    expected = DataFrame([[11, 12], [9, 10], [5, 6], [7, 8]], index=mi)
    tm.assert_frame_equal(df, expected)


def test_loc_getitem_index_differently_ordered_slice_none():
    # GH#31330
    df = DataFrame(
        [[1, 2], [3, 4], [5, 6], [7, 8]],
        index=[["a", "a", "b", "b"], [1, 2, 1, 2]],
        columns=["a", "b"],
    )
    result = df.loc[(slice(None), [2, 1]), :]
    expected = DataFrame(
        [[3, 4], [7, 8], [1, 2], [5, 6]],
        index=[["a", "b", "a", "b"], [2, 2, 1, 1]],
        columns=["a", "b"],
    )
    tm.assert_frame_equal(result, expected)


def test_loc_getitem_drops_levels_for_one_row_dataframe():
    # GH#10521
    mi = MultiIndex.from_arrays([["x"], ["y"], ["z"]], names=["a", "b", "c"])
    df = DataFrame({"d": [0]}, index=mi)
    expected = df.copy()
    result = df.loc["x", :, "z"]
    tm.assert_frame_equal(result, expected)

    ser = Series([0], index=mi)
    result = ser.loc["x", :, "z"]
    expected = Series([0], index=Index(["y"], name="b"))
    tm.assert_series_equal(result, expected)


<<<<<<< HEAD
def test_loc_get_scalar_casting_to_float():
    # GH#41369
    df = DataFrame(
        {"a": 1.0, "b": 2}, index=MultiIndex.from_arrays([[3], [4]], names=["c", "d"])
    )
    result = df.loc[(3, 4), "b"]
    assert result == 2
=======
def test_mi_columns_loc_list_label_order():
    # GH 10710
    cols = MultiIndex.from_product([["A", "B", "C"], [1, 2]])
    df = DataFrame(np.zeros((5, 6)), columns=cols)
    result = df.loc[:, ["B", "A"]]
    expected = DataFrame(
        np.zeros((5, 4)),
        columns=MultiIndex.from_tuples([("B", 1), ("B", 2), ("A", 1), ("A", 2)]),
    )
    tm.assert_frame_equal(result, expected)
>>>>>>> ff134cc0
<|MERGE_RESOLUTION|>--- conflicted
+++ resolved
@@ -778,15 +778,6 @@
     tm.assert_series_equal(result, expected)
 
 
-<<<<<<< HEAD
-def test_loc_get_scalar_casting_to_float():
-    # GH#41369
-    df = DataFrame(
-        {"a": 1.0, "b": 2}, index=MultiIndex.from_arrays([[3], [4]], names=["c", "d"])
-    )
-    result = df.loc[(3, 4), "b"]
-    assert result == 2
-=======
 def test_mi_columns_loc_list_label_order():
     # GH 10710
     cols = MultiIndex.from_product([["A", "B", "C"], [1, 2]])
@@ -797,4 +788,12 @@
         columns=MultiIndex.from_tuples([("B", 1), ("B", 2), ("A", 1), ("A", 2)]),
     )
     tm.assert_frame_equal(result, expected)
->>>>>>> ff134cc0
+
+
+def test_loc_get_scalar_casting_to_float():
+    # GH#41369
+    df = DataFrame(
+        {"a": 1.0, "b": 2}, index=MultiIndex.from_arrays([[3], [4]], names=["c", "d"])
+    )
+    result = df.loc[(3, 4), "b"]
+    assert result == 2