--- conflicted
+++ resolved
@@ -600,15 +600,6 @@
     tm.assert_series_equal(result, expected)
 
 
-<<<<<<< HEAD
-def test_getitem_non_found_tuple():
-    # GH: 25236
-    df = DataFrame([[1, 2, 3, 4]], columns=["a", "b", "c", "d"]).set_index(
-        ["a", "b", "c"]
-    )
-    with pytest.raises(KeyError, match=r"\(2\.0, 2\.0, 3\.0\)"):
-        df.loc[(2.0, 2.0, 3.0)]
-=======
 def test_loc_with_nan():
     # GH: 27104
     df = DataFrame(
@@ -623,4 +614,12 @@
     result = df.loc["a"]
     expected = DataFrame({"col": [1]}, index=Index([1], name="ind2"))
     tm.assert_frame_equal(result, expected)
->>>>>>> 75eb0cfa
+
+
+def test_getitem_non_found_tuple():
+    # GH: 25236
+    df = DataFrame([[1, 2, 3, 4]], columns=["a", "b", "c", "d"]).set_index(
+        ["a", "b", "c"]
+    )
+    with pytest.raises(KeyError, match=r"\(2\.0, 2\.0, 3\.0\)"):
+        df.loc[(2.0, 2.0, 3.0)]