""" common utilities """
import itertools
from warnings import catch_warnings

import numpy as np

from pandas.core.dtypes.common import is_scalar

from pandas import DataFrame, Float64Index, MultiIndex, Series, UInt64Index, date_range
import pandas.util.testing as tm

from pandas.io.formats.printing import pprint_thing

_verbose = False


def _mklbl(prefix, n):
    return ["{prefix}{i}".format(prefix=prefix, i=i) for i in range(n)]


def _axify(obj, key, axis):
    # create a tuple accessor
    axes = [slice(None)] * obj.ndim
    axes[axis] = key
    return tuple(axes)


class Base:
    """ indexing comprehensive base class """

    _kinds = {"series", "frame"}
    _typs = {
        "ints",
        "uints",
        "labels",
        "mixed",
        "ts",
        "floats",
        "empty",
        "ts_rev",
        "multi",
    }

    def setup_method(self, method):

        self.series_ints = Series(np.random.rand(4), index=np.arange(0, 8, 2))
        self.frame_ints = DataFrame(
            np.random.randn(4, 4), index=np.arange(0, 8, 2), columns=np.arange(0, 12, 3)
        )

        self.series_uints = Series(
            np.random.rand(4), index=UInt64Index(np.arange(0, 8, 2))
        )
        self.frame_uints = DataFrame(
            np.random.randn(4, 4),
            index=UInt64Index(range(0, 8, 2)),
            columns=UInt64Index(range(0, 12, 3)),
        )

        self.series_floats = Series(
            np.random.rand(4), index=Float64Index(range(0, 8, 2))
        )
        self.frame_floats = DataFrame(
            np.random.randn(4, 4),
            index=Float64Index(range(0, 8, 2)),
            columns=Float64Index(range(0, 12, 3)),
        )

        m_idces = [
            MultiIndex.from_product([[1, 2], [3, 4]]),
            MultiIndex.from_product([[5, 6], [7, 8]]),
            MultiIndex.from_product([[9, 10], [11, 12]]),
        ]

        self.series_multi = Series(np.random.rand(4), index=m_idces[0])
        self.frame_multi = DataFrame(
            np.random.randn(4, 4), index=m_idces[0], columns=m_idces[1]
        )

        self.series_labels = Series(np.random.randn(4), index=list("abcd"))
        self.frame_labels = DataFrame(
            np.random.randn(4, 4), index=list("abcd"), columns=list("ABCD")
        )

        self.series_mixed = Series(np.random.randn(4), index=[2, 4, "null", 8])
        self.frame_mixed = DataFrame(np.random.randn(4, 4), index=[2, 4, "null", 8])

        self.series_ts = Series(
            np.random.randn(4), index=date_range("20130101", periods=4)
        )
        self.frame_ts = DataFrame(
            np.random.randn(4, 4), index=date_range("20130101", periods=4)
        )

        dates_rev = date_range("20130101", periods=4).sort_values(ascending=False)
        self.series_ts_rev = Series(np.random.randn(4), index=dates_rev)
        self.frame_ts_rev = DataFrame(np.random.randn(4, 4), index=dates_rev)

        self.frame_empty = DataFrame()
        self.series_empty = Series()

        # form agglomerates
        for kind in self._kinds:
            d = dict()
            for typ in self._typs:
                d[typ] = getattr(self, "{kind}_{typ}".format(kind=kind, typ=typ))

            setattr(self, kind, d)

    def generate_indices(self, f, values=False):
        """ generate the indices
        if values is True , use the axis values
        is False, use the range
        """

        axes = f.axes
        if values:
            axes = (list(range(len(ax))) for ax in axes)

        return itertools.product(*axes)

    def get_result(self, obj, method, key, axis):
        """ return the result for this obj with this key and this axis """

        if isinstance(key, dict):
            key = key[axis]

        # use an artificial conversion to map the key as integers to the labels
        # so ix can work for comparisons
        if method == "indexer":
            method = "ix"
            key = obj._get_axis(axis)[key]

        # in case we actually want 0 index slicing
        with catch_warnings(record=True):
            try:
                xp = getattr(obj, method).__getitem__(_axify(obj, key, axis))
            except AttributeError:
                xp = getattr(obj, method).__getitem__(key)

        return xp

    def get_value(self, f, i, values=False):
        """ return the value for the location i """

        # check against values
        if values:
            return f.values[i]

        # this is equiv of f[col][row].....
        # v = f
        # for a in reversed(i):
        #    v = v.__getitem__(a)
        # return v

        # TODO: this used to be f.ix[i]; is loc-then-iloc correct here?
        try:
            return f.loc[i]
        except KeyError:
            return f.iloc[i]

    def check_values(self, f, func, values=False):

        if f is None:
            return
        axes = f.axes
        indicies = itertools.product(*axes)

        for i in indicies:
            result = getattr(f, func)[i]

            # check against values
            if values:
                expected = f.values[i]
            else:
                expected = f
                for a in reversed(i):
                    expected = expected.__getitem__(a)

            tm.assert_almost_equal(result, expected)

    def check_result(
        self,
        name,
        method1,
        key1,
        method2,
        key2,
        typs=None,
        kinds=None,
        axes=None,
        fails=None,
    ):
        def _eq(typ, kind, axis, obj, key1, key2):
            """ compare equal for these 2 keys """
            if axis > obj.ndim - 1:
                return

            def _print(result, error=None):
                err = str(error) if error is not None else ""
                msg = (
                    "%-16.16s [%-16.16s]: [typ->%-8.8s,obj->%-8.8s,"
                    "key1->(%-4.4s),key2->(%-4.4s),axis->%s] %s"
                    % (name, result, typ, kind, method1, method2, axis, err)
                )
                if _verbose:
                    pprint_thing(msg)

            try:
                rs = getattr(obj, method1).__getitem__(_axify(obj, key1, axis))

<<<<<<< HEAD
                try:
                    xp = self.get_result(obj, method2, k2, a)
                except (KeyError, IndexError):
                    # TODO: why is this allowed?
                    result = "no comp"
                    _print(result)
                    return
=======
                with catch_warnings(record=True):
                    filterwarnings("ignore", "\\n.ix", FutureWarning)
                    try:
                        xp = self.get_result(
                            obj=obj, method=method2, key=key2, axis=axis
                        )
                    except (KeyError, IndexError):
                        # TODO: why is this allowed?
                        result = "no comp"
                        _print(result)
                        return
>>>>>>> 0e991116

                detail = None

                try:
                    if is_scalar(rs) and is_scalar(xp):
                        assert rs == xp
                    else:
                        tm.assert_equal(rs, xp)
                    result = "ok"
                except AssertionError as exc:
                    detail = str(exc)
                    result = "fail"

                # reverse the checks
                if fails is True:
                    if result == "fail":
                        result = "ok (fail)"

                _print(result)
                if not result.startswith("ok"):
                    raise AssertionError(detail)

            except AssertionError:
                raise
            except (IndexError, TypeError, KeyError) as detail:

                # if we are in fails, the ok, otherwise raise it
                if fails is not None:
                    if isinstance(detail, fails):
                        result = "ok ({0.__name__})".format(type(detail))
                        _print(result)
                        return

                result = type(detail).__name__
                raise AssertionError(_print(result, error=detail))

        if typs is None:
            typs = self._typs

        if kinds is None:
            kinds = self._kinds

        if axes is None:
            axes = [0, 1]
        elif not isinstance(axes, (tuple, list)):
            assert isinstance(axes, int)
            axes = [axes]

        # check
        for kind in kinds:
            if kind not in self._kinds:
                continue

            d = getattr(self, kind)
            for ax in axes:
                for typ in typs:
                    if typ not in self._typs:
                        continue

                    obj = d[typ]
                    _eq(typ=typ, kind=kind, axis=ax, obj=obj, key1=key1, key2=key2)<|MERGE_RESOLUTION|>--- conflicted
+++ resolved
@@ -209,27 +209,15 @@
             try:
                 rs = getattr(obj, method1).__getitem__(_axify(obj, key1, axis))
 
-<<<<<<< HEAD
                 try:
-                    xp = self.get_result(obj, method2, k2, a)
+                    xp = self.get_result(
+                        obj=obj, method=method2, key=key2, axis=axis
+                    )
                 except (KeyError, IndexError):
                     # TODO: why is this allowed?
                     result = "no comp"
                     _print(result)
                     return
-=======
-                with catch_warnings(record=True):
-                    filterwarnings("ignore", "\\n.ix", FutureWarning)
-                    try:
-                        xp = self.get_result(
-                            obj=obj, method=method2, key=key2, axis=axis
-                        )
-                    except (KeyError, IndexError):
-                        # TODO: why is this allowed?
-                        result = "no comp"
-                        _print(result)
-                        return
->>>>>>> 0e991116
 
                 detail = None
 
