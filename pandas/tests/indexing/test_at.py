--- conflicted
+++ resolved
@@ -119,7 +119,14 @@
         with pytest.raises(KeyError, match="^0$"):
             df.loc["a", 0]
 
-<<<<<<< HEAD
+    def test_at_getitem_mixed_index_no_fallback(self):
+        # GH#19860
+        ser = Series([1, 2, 3, 4, 5], index=["a", "b", "c", 1, 2])
+        with pytest.raises(KeyError, match="^0$"):
+            ser.at[0]
+        with pytest.raises(KeyError, match="^4$"):
+            ser.at[4]
+
 
 @pytest.mark.parametrize("func", ["at", "loc"])
 def test_at_assign_float_to_int_frame(func):
@@ -148,13 +155,4 @@
 
     ser = Series([0, 1, 2], index=list('abc'))
     ser.at["b"] = 3.1
-    tm.assert_series_equal(ser, expected)
-=======
-    def test_at_getitem_mixed_index_no_fallback(self):
-        # GH#19860
-        ser = Series([1, 2, 3, 4, 5], index=["a", "b", "c", 1, 2])
-        with pytest.raises(KeyError, match="^0$"):
-            ser.at[0]
-        with pytest.raises(KeyError, match="^4$"):
-            ser.at[4]
->>>>>>> ce719fd9
+    tm.assert_series_equal(ser, expected)