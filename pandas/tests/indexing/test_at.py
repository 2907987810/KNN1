from datetime import datetime, timezone

import numpy as np
import pytest

from pandas import DataFrame, Series
import pandas._testing as tm


def test_at_timezone():
    # https://github.com/pandas-dev/pandas/issues/33544
    result = DataFrame({"foo": [datetime(2000, 1, 1)]})
    result.at[0, "foo"] = datetime(2000, 1, 2, tzinfo=timezone.utc)
    expected = DataFrame(
        {"foo": [datetime(2000, 1, 2, tzinfo=timezone.utc)]}, dtype=object
    )
    tm.assert_frame_equal(result, expected)


class TestAtWithDuplicates:
    def test_at_with_duplicate_axes_requires_scalar_lookup(self):
        # GH#33041 check that falling back to loc doesn't allow non-scalar
        #  args to slip in

        arr = np.random.randn(6).reshape(3, 2)
        df = DataFrame(arr, columns=["A", "A"])

        msg = "Invalid call for scalar access"
        with pytest.raises(ValueError, match=msg):
            df.at[[1, 2]]
        with pytest.raises(ValueError, match=msg):
            df.at[1, ["A"]]
        with pytest.raises(ValueError, match=msg):
            df.at[:, "A"]

        with pytest.raises(ValueError, match=msg):
            df.at[[1, 2]] = 1
        with pytest.raises(ValueError, match=msg):
            df.at[1, ["A"]] = 1
        with pytest.raises(ValueError, match=msg):
            df.at[:, "A"] = 1


<<<<<<< HEAD
def test_at_assign_float_to_int_frame():
    # GH: 26395
    obj = DataFrame([0, 0, 0], index=["A", "B", "C"], columns=["D"])
    obj.at["C", "D"] = 44.5
    expected = DataFrame([0, 0, 44.5], index=["A", "B", "C"], columns=["D"])
    tm.assert_frame_equal(obj, expected)


def test_at_assign_float_to_int_series():
    # GH: 26395
    obj = Series([0, 0, 0], index=["A", "B", "C"])
    obj.at["C"] = 44.5
    expected = Series([0, 0, 44.5], index=["A", "B", "C"])
    tm.assert_series_equal(obj, expected)
=======
class TestAtErrors:
    # TODO: De-duplicate/parametrize
    #  test_at_series_raises_key_error, test_at_frame_raises_key_error,
    #  test_at_series_raises_key_error2, test_at_frame_raises_key_error2

    def test_at_series_raises_key_error(self):
        # GH#31724 .at should match .loc

        ser = Series([1, 2, 3], index=[3, 2, 1])
        result = ser.at[1]
        assert result == 3
        result = ser.loc[1]
        assert result == 3

        with pytest.raises(KeyError, match="a"):
            ser.at["a"]
        with pytest.raises(KeyError, match="a"):
            # .at should match .loc
            ser.loc["a"]

    def test_at_frame_raises_key_error(self):
        # GH#31724 .at should match .loc

        df = DataFrame({0: [1, 2, 3]}, index=[3, 2, 1])

        result = df.at[1, 0]
        assert result == 3
        result = df.loc[1, 0]
        assert result == 3

        with pytest.raises(KeyError, match="a"):
            df.at["a", 0]
        with pytest.raises(KeyError, match="a"):
            df.loc["a", 0]

        with pytest.raises(KeyError, match="a"):
            df.at[1, "a"]
        with pytest.raises(KeyError, match="a"):
            df.loc[1, "a"]

    def test_at_series_raises_key_error2(self):
        # at should not fallback
        # GH#7814
        # GH#31724 .at should match .loc
        ser = Series([1, 2, 3], index=list("abc"))
        result = ser.at["a"]
        assert result == 1
        result = ser.loc["a"]
        assert result == 1

        with pytest.raises(KeyError, match="^0$"):
            ser.at[0]
        with pytest.raises(KeyError, match="^0$"):
            ser.loc[0]

    def test_at_frame_raises_key_error2(self):
        # GH#31724 .at should match .loc
        df = DataFrame({"A": [1, 2, 3]}, index=list("abc"))
        result = df.at["a", "A"]
        assert result == 1
        result = df.loc["a", "A"]
        assert result == 1

        with pytest.raises(KeyError, match="^0$"):
            df.at["a", 0]
        with pytest.raises(KeyError, match="^0$"):
            df.loc["a", 0]
>>>>>>> 098cd52d
<|MERGE_RESOLUTION|>--- conflicted
+++ resolved
@@ -41,22 +41,6 @@
             df.at[:, "A"] = 1
 
 
-<<<<<<< HEAD
-def test_at_assign_float_to_int_frame():
-    # GH: 26395
-    obj = DataFrame([0, 0, 0], index=["A", "B", "C"], columns=["D"])
-    obj.at["C", "D"] = 44.5
-    expected = DataFrame([0, 0, 44.5], index=["A", "B", "C"], columns=["D"])
-    tm.assert_frame_equal(obj, expected)
-
-
-def test_at_assign_float_to_int_series():
-    # GH: 26395
-    obj = Series([0, 0, 0], index=["A", "B", "C"])
-    obj.at["C"] = 44.5
-    expected = Series([0, 0, 44.5], index=["A", "B", "C"])
-    tm.assert_series_equal(obj, expected)
-=======
 class TestAtErrors:
     # TODO: De-duplicate/parametrize
     #  test_at_series_raises_key_error, test_at_frame_raises_key_error,
@@ -124,4 +108,19 @@
             df.at["a", 0]
         with pytest.raises(KeyError, match="^0$"):
             df.loc["a", 0]
->>>>>>> 098cd52d
+
+
+def test_at_assign_float_to_int_frame():
+    # GH: 26395
+    obj = DataFrame([0, 0, 0], index=["A", "B", "C"], columns=["D"])
+    obj.at["C", "D"] = 44.5
+    expected = DataFrame([0, 0, 44.5], index=["A", "B", "C"], columns=["D"])
+    tm.assert_frame_equal(obj, expected)
+
+
+def test_at_assign_float_to_int_series():
+    # GH: 26395
+    obj = Series([0, 0, 0], index=["A", "B", "C"])
+    obj.at["C"] = 44.5
+    expected = Series([0, 0, 44.5], index=["A", "B", "C"])
+    tm.assert_series_equal(obj, expected)