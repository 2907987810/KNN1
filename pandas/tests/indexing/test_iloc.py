--- conflicted
+++ resolved
@@ -869,7 +869,12 @@
         expected = DataFrame({"x": [1, 9], "y": [2, 99]})
         tm.assert_frame_equal(df, expected)
 
-<<<<<<< HEAD
+        # GH#38335 same thing, mixed dtypes
+        df = DataFrame({"x": [1, 2], "y": [2.0, 2.0]})
+        df.iloc[1] = rhs
+        expected = DataFrame({"x": [1, 9], "y": [2.0, 99.0]})
+        tm.assert_frame_equal(df, expected)
+
     @pytest.mark.parametrize("indexing_func", [list, np.array])
     @pytest.mark.parametrize("rhs_func", [list, np.array])
     def test_loc_setitem_boolean_list(self, rhs_func, indexing_func):
@@ -882,12 +887,6 @@
         df = DataFrame({"a": [0, 1, 2]})
         df.iloc[indexing_func([True, False, True])] = rhs_func([[5], [10]])
         expected = DataFrame({"a": [5, 1, 10]})
-=======
-        # GH#38335 same thing, mixed dtypes
-        df = DataFrame({"x": [1, 2], "y": [2.0, 2.0]})
-        df.iloc[1] = rhs
-        expected = DataFrame({"x": [1, 9], "y": [2.0, 99.0]})
->>>>>>> c6b05c3a
         tm.assert_frame_equal(df, expected)
 
 
