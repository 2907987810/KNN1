--- conflicted
+++ resolved
@@ -534,15 +534,9 @@
 
         # if the assigned values cannot be held by existing integer arrays,
         #  we cast
-<<<<<<< HEAD
         with tm.assert_produces_warning(FutureWarning, match="incompatible dtype"):
             df.iloc[:, 0] = df.iloc[:, 0] + 0.5
-        if not using_array_manager:
-            assert len(df._mgr.blocks) == 2
-=======
-        df.iloc[:, 0] = df.iloc[:, 0] + 0.5
         assert len(df._mgr.blocks) == 2
->>>>>>> f0cdc7c2
 
         expected = df.copy()
 
