--- conflicted
+++ resolved
@@ -890,14 +890,10 @@
         assert tm.shares_memory(df[1], cat)
 
         # This should modify our original values in-place
-<<<<<<< HEAD
         msg = "will attempt to set the values inplace instead"
         with tm.assert_produces_warning(FutureWarning, match=msg):
             df.iloc[:, 0] = cat[::-1]
-=======
-        df.iloc[:, 0] = cat[::-1]
         assert tm.shares_memory(df[1], cat)
->>>>>>> 53b3dd53
 
         expected = Categorical(["C", "B", "A"], categories=["A", "B", "C"])
         tm.assert_categorical_equal(cat, expected)
