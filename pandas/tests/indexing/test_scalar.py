""" test scalar indexing, including at and iat """
from datetime import (
    datetime,
    timedelta,
)
import itertools

import numpy as np
import pytest

from pandas import (
    DataFrame,
    Series,
    Timedelta,
    Timestamp,
    date_range,
)
import pandas._testing as tm


def generate_indices(f, values=False):
    """
    generate the indices
    if values is True , use the axis values
    is False, use the range
    """
    axes = f.axes
    if values:
        axes = (list(range(len(ax))) for ax in axes)

    return itertools.product(*axes)


class TestScalar:
    @pytest.mark.parametrize("kind", ["series", "frame"])
    @pytest.mark.parametrize("col", ["ints", "uints"])
    def test_iat_set_ints(self, kind, col, request):
        f = request.getfixturevalue(f"{kind}_{col}")
        indices = generate_indices(f, True)
        for i in indices:
            f.iat[i] = 1
            expected = f.values[i]
            tm.assert_almost_equal(expected, 1)

    @pytest.mark.parametrize("kind", ["series", "frame"])
    @pytest.mark.parametrize("col", ["labels", "ts", "floats"])
    def test_iat_set_other(self, kind, col, request):
        f = request.getfixturevalue(f"{kind}_{col}")
        msg = "iAt based indexing can only have integer indexers"
        with pytest.raises(ValueError, match=msg):
            idx = next(generate_indices(f, False))
            f.iat[idx] = 1

    @pytest.mark.parametrize("kind", ["series", "frame"])
    @pytest.mark.parametrize("col", ["ints", "uints", "labels", "ts", "floats"])
    def test_at_set_ints_other(self, kind, col, request):
        f = request.getfixturevalue(f"{kind}_{col}")
        indices = generate_indices(f, False)
        for i in indices:
            f.at[i] = 1
            expected = f.loc[i]
            tm.assert_almost_equal(expected, 1)


class TestAtAndiAT:
    # at and iat tests that don't need Base class

    def test_float_index_at_iat(self):
        ser = Series([1, 2, 3], index=[0.1, 0.2, 0.3])
        for el, item in ser.items():
            assert ser.at[el] == item
        for i in range(len(ser)):
            assert ser.iat[i] == i + 1

    def test_at_iat_coercion(self):
        # as timestamp is not a tuple!
        dates = date_range("1/1/2000", periods=8)
        df = DataFrame(np.random.randn(8, 4), index=dates, columns=["A", "B", "C", "D"])
        s = df["A"]

        result = s.at[dates[5]]
        xp = s.values[5]
        assert result == xp

    @pytest.mark.parametrize(
        "ser, expected",
        [
            [
                Series(["2014-01-01", "2014-02-02"], dtype="datetime64[ns]"),
                Timestamp("2014-02-02"),
            ],
            [
                Series(["1 days", "2 days"], dtype="timedelta64[ns]"),
                Timedelta("2 days"),
            ],
        ],
    )
    def test_iloc_iat_coercion_datelike(self, indexer_ial, ser, expected):
        # GH 7729
        # make sure we are boxing the returns
        result = indexer_ial(ser)[1]
        assert result == expected

    def test_imethods_with_dups(self):
        # GH6493
        # iat/iloc with dups

        s = Series(range(5), index=[1, 1, 2, 2, 3], dtype="int64")
        result = s.iloc[2]
        assert result == 2
        result = s.iat[2]
        assert result == 2

        msg = "index 10 is out of bounds for axis 0 with size 5"
        with pytest.raises(IndexError, match=msg):
            s.iat[10]
        msg = "index -10 is out of bounds for axis 0 with size 5"
        with pytest.raises(IndexError, match=msg):
            s.iat[-10]

        result = s.iloc[[2, 3]]
        expected = Series([2, 3], [2, 2], dtype="int64")
        tm.assert_series_equal(result, expected)

        df = s.to_frame()
        result = df.iloc[2]
        expected = Series(2, index=[0], name=2)
        tm.assert_series_equal(result, expected)

        result = df.iat[2, 0]
        assert result == 2

    def test_frame_at_with_duplicate_axes(self):
        # GH#33041
        arr = np.random.randn(6).reshape(3, 2)
        df = DataFrame(arr, columns=["A", "A"])

        result = df.at[0, "A"]
        expected = df.iloc[0]

        tm.assert_series_equal(result, expected)

        result = df.T.at["A", 0]
        tm.assert_series_equal(result, expected)

        # setter
        df.at[1, "A"] = 2
        expected = Series([2.0, 2.0], index=["A", "A"], name=1)
        tm.assert_series_equal(df.iloc[1], expected)

    def test_at_getitem_dt64tz_values(self):
        # gh-15822
        df = DataFrame(
            {
                "name": ["John", "Anderson"],
                "date": [
                    Timestamp(2017, 3, 13, 13, 32, 56),
                    Timestamp(2017, 2, 16, 12, 10, 3),
                ],
            }
        )
        df["date"] = df["date"].dt.tz_localize("Asia/Shanghai")

        expected = Timestamp("2017-03-13 13:32:56+0800", tz="Asia/Shanghai")

        result = df.loc[0, "date"]
        assert result == expected

        result = df.at[0, "date"]
        assert result == expected

    def test_mixed_index_at_iat_loc_iloc_series(self):
        # GH 19860
        s = Series([1, 2, 3, 4, 5], index=["a", "b", "c", 1, 2])
        for el, item in s.items():
            assert s.at[el] == s.loc[el] == item
        for i in range(len(s)):
            assert s.iat[i] == s.iloc[i] == i + 1

        with pytest.raises(KeyError, match="^4$"):
            s.at[4]
        with pytest.raises(KeyError, match="^4$"):
            s.loc[4]

    def test_mixed_index_at_iat_loc_iloc_dataframe(self):
        # GH 19860
        df = DataFrame(
            [[0, 1, 2, 3, 4], [5, 6, 7, 8, 9]], columns=["a", "b", "c", 1, 2]
        )
        for rowIdx, row in df.iterrows():
            for el, item in row.items():
                assert df.at[rowIdx, el] == df.loc[rowIdx, el] == item

        for row in range(2):
            for i in range(5):
                assert df.iat[row, i] == df.iloc[row, i] == row * 5 + i

        with pytest.raises(KeyError, match="^3$"):
            df.at[0, 3]
        with pytest.raises(KeyError, match="^3$"):
            df.loc[0, 3]

    def test_iat_setter_incompatible_assignment(self):
        # GH 23236
<<<<<<< HEAD
        result = DataFrame({"a": [0, 1], "b": [4, 5]})
        with tm.assert_produces_warning(
            FutureWarning, match="item of incompatible dtype"
        ):
            result.iat[0, 0] = None
=======
        result = DataFrame({"a": [0.0, 1.0], "b": [4, 5]})
        result.iat[0, 0] = None
>>>>>>> fe702552
        expected = DataFrame({"a": [None, 1], "b": [4, 5]})
        tm.assert_frame_equal(result, expected)


def test_iat_dont_wrap_object_datetimelike():
    # GH#32809 .iat calls go through DataFrame._get_value, should not
    #  call maybe_box_datetimelike
    dti = date_range("2016-01-01", periods=3)
    tdi = dti - dti
    ser = Series(dti.to_pydatetime(), dtype=object)
    ser2 = Series(tdi.to_pytimedelta(), dtype=object)
    df = DataFrame({"A": ser, "B": ser2})
    assert (df.dtypes == object).all()

    for result in [df.at[0, "A"], df.iat[0, 0], df.loc[0, "A"], df.iloc[0, 0]]:
        assert result is ser[0]
        assert isinstance(result, datetime)
        assert not isinstance(result, Timestamp)

    for result in [df.at[1, "B"], df.iat[1, 1], df.loc[1, "B"], df.iloc[1, 1]]:
        assert result is ser2[1]
        assert isinstance(result, timedelta)
        assert not isinstance(result, Timedelta)


def test_at_with_tuple_index_get():
    # GH 26989
    # DataFrame.at getter works with Index of tuples
    df = DataFrame({"a": [1, 2]}, index=[(1, 2), (3, 4)])
    assert df.index.nlevels == 1
    assert df.at[(1, 2), "a"] == 1

    # Series.at getter works with Index of tuples
    series = df["a"]
    assert series.index.nlevels == 1
    assert series.at[(1, 2)] == 1


def test_at_with_tuple_index_set():
    # GH 26989
    # DataFrame.at setter works with Index of tuples
    df = DataFrame({"a": [1, 2]}, index=[(1, 2), (3, 4)])
    assert df.index.nlevels == 1
    df.at[(1, 2), "a"] = 2
    assert df.at[(1, 2), "a"] == 2

    # Series.at setter works with Index of tuples
    series = df["a"]
    assert series.index.nlevels == 1
    series.at[1, 2] = 3
    assert series.at[1, 2] == 3


class TestMultiIndexScalar:
    def test_multiindex_at_get(self):
        # GH 26989
        # DataFrame.at and DataFrame.loc getter works with MultiIndex
        df = DataFrame({"a": [1, 2]}, index=[[1, 2], [3, 4]])
        assert df.index.nlevels == 2
        assert df.at[(1, 3), "a"] == 1
        assert df.loc[(1, 3), "a"] == 1

        # Series.at and Series.loc getter works with MultiIndex
        series = df["a"]
        assert series.index.nlevels == 2
        assert series.at[1, 3] == 1
        assert series.loc[1, 3] == 1

    def test_multiindex_at_set(self):
        # GH 26989
        # DataFrame.at and DataFrame.loc setter works with MultiIndex
        df = DataFrame({"a": [1, 2]}, index=[[1, 2], [3, 4]])
        assert df.index.nlevels == 2
        df.at[(1, 3), "a"] = 3
        assert df.at[(1, 3), "a"] == 3
        df.loc[(1, 3), "a"] = 4
        assert df.loc[(1, 3), "a"] == 4

        # Series.at and Series.loc setter works with MultiIndex
        series = df["a"]
        assert series.index.nlevels == 2
        series.at[1, 3] = 5
        assert series.at[1, 3] == 5
        series.loc[1, 3] = 6
        assert series.loc[1, 3] == 6

    def test_multiindex_at_get_one_level(self):
        # GH#38053
        s2 = Series((0, 1), index=[[False, True]])
        result = s2.at[False]
        assert result == 0<|MERGE_RESOLUTION|>--- conflicted
+++ resolved
@@ -202,16 +202,8 @@
 
     def test_iat_setter_incompatible_assignment(self):
         # GH 23236
-<<<<<<< HEAD
-        result = DataFrame({"a": [0, 1], "b": [4, 5]})
-        with tm.assert_produces_warning(
-            FutureWarning, match="item of incompatible dtype"
-        ):
-            result.iat[0, 0] = None
-=======
         result = DataFrame({"a": [0.0, 1.0], "b": [4, 5]})
         result.iat[0, 0] = None
->>>>>>> fe702552
         expected = DataFrame({"a": [None, 1], "b": [4, 5]})
         tm.assert_frame_equal(result, expected)
 
