""" test fancy indexing & misc """

from datetime import datetime
import re
import weakref

import numpy as np
import pytest

import pandas.util._test_decorators as td

from pandas.core.dtypes.common import (
    is_float_dtype,
    is_integer_dtype,
)

import pandas as pd
from pandas import (
    DataFrame,
    Index,
    NaT,
    Series,
    date_range,
    offsets,
    timedelta_range,
)
import pandas._testing as tm
from pandas.core.api import Float64Index
from pandas.tests.indexing.common import _mklbl
from pandas.tests.indexing.test_floats import gen_obj

# ------------------------------------------------------------------------
# Indexing test cases


class TestFancy:
    """pure get/set item & fancy indexing"""

    def test_setitem_ndarray_1d(self):
        # GH5508

        # len of indexer vs length of the 1d ndarray
        df = DataFrame(index=Index(np.arange(1, 11)))
        df["foo"] = np.zeros(10, dtype=np.float64)
        df["bar"] = np.zeros(10, dtype=complex)

        # invalid
        msg = "Must have equal len keys and value when setting with an iterable"
        with pytest.raises(ValueError, match=msg):
            df.loc[df.index[2:5], "bar"] = np.array([2.33j, 1.23 + 0.1j, 2.2, 1.0])

        # valid
        df.loc[df.index[2:6], "bar"] = np.array([2.33j, 1.23 + 0.1j, 2.2, 1.0])

        result = df.loc[df.index[2:6], "bar"]
        expected = Series(
            [2.33j, 1.23 + 0.1j, 2.2, 1.0], index=[3, 4, 5, 6], name="bar"
        )
        tm.assert_series_equal(result, expected)

    def test_setitem_ndarray_1d_2(self):
        # GH5508

        # dtype getting changed?
        df = DataFrame(index=Index(np.arange(1, 11)))
        df["foo"] = np.zeros(10, dtype=np.float64)
        df["bar"] = np.zeros(10, dtype=complex)

        msg = "Must have equal len keys and value when setting with an iterable"
        with pytest.raises(ValueError, match=msg):
            df[2:5] = np.arange(1, 4) * 1j

    def test_getitem_ndarray_3d(
        self, index, frame_or_series, indexer_sli, using_array_manager
    ):
        # GH 25567
        obj = gen_obj(frame_or_series, index)
        idxr = indexer_sli(obj)
        nd3 = np.random.randint(5, size=(2, 2, 2))

        msgs = []
        if frame_or_series is Series and indexer_sli in [tm.setitem, tm.iloc]:
            msgs.append(r"Wrong number of dimensions. values.ndim > ndim \[3 > 1\]")
            if using_array_manager:
                msgs.append("Passed array should be 1-dimensional")
        if frame_or_series is Series or indexer_sli is tm.iloc:
            msgs.append(r"Buffer has wrong number of dimensions \(expected 1, got 3\)")
            if using_array_manager:
                msgs.append("indexer should be 1-dimensional")
        if indexer_sli is tm.loc or (
            frame_or_series is Series and indexer_sli is tm.setitem
        ):
            msgs.append("Cannot index with multidimensional key")
        if frame_or_series is DataFrame and indexer_sli is tm.setitem:
            msgs.append("Index data must be 1-dimensional")
        if isinstance(index, pd.IntervalIndex) and indexer_sli is tm.iloc:
            msgs.append("Index data must be 1-dimensional")
        if isinstance(index, (pd.TimedeltaIndex, pd.DatetimeIndex, pd.PeriodIndex)):
            msgs.append("Data must be 1-dimensional")
        if len(index) == 0 or isinstance(index, pd.MultiIndex):
            msgs.append("positional indexers are out-of-bounds")
        msg = "|".join(msgs)

        potential_errors = (IndexError, ValueError, NotImplementedError)
        with pytest.raises(potential_errors, match=msg):
            idxr[nd3]

    def test_setitem_ndarray_3d(self, index, frame_or_series, indexer_sli):
        # GH 25567
        obj = gen_obj(frame_or_series, index)
        idxr = indexer_sli(obj)
        nd3 = np.random.randint(5, size=(2, 2, 2))

        if indexer_sli is tm.iloc:
            err = ValueError
            msg = f"Cannot set values with ndim > {obj.ndim}"
        else:
            err = ValueError
            msg = "|".join(
                [
                    r"Buffer has wrong number of dimensions \(expected 1, got 3\)",
                    "Cannot set values with ndim > 1",
                    "Index data must be 1-dimensional",
                    "Data must be 1-dimensional",
                    "Array conditional must be same shape as self",
                ]
            )

        with pytest.raises(err, match=msg):
            idxr[nd3] = 0

    def test_getitem_ndarray_0d(self):
        # GH#24924
        key = np.array(0)

        # dataframe __getitem__
        df = DataFrame([[1, 2], [3, 4]])
        result = df[key]
        expected = Series([1, 3], name=0)
        tm.assert_series_equal(result, expected)

        # series __getitem__
        ser = Series([1, 2])
        result = ser[key]
        assert result == 1

    def test_inf_upcast(self):
        # GH 16957
        # We should be able to use np.inf as a key
        # np.inf should cause an index to convert to float

        # Test with np.inf in rows
        df = DataFrame(columns=[0])
        df.loc[1] = 1
        df.loc[2] = 2
        df.loc[np.inf] = 3

        # make sure we can look up the value
        assert df.loc[np.inf, 0] == 3

        result = df.index
        expected = Float64Index([1, 2, np.inf])
        tm.assert_index_equal(result, expected)

    def test_setitem_dtype_upcast(self):

        # GH3216
        df = DataFrame([{"a": 1}, {"a": 3, "b": 2}])
        df["c"] = np.nan
        assert df["c"].dtype == np.float64

        df.loc[0, "c"] = "foo"
        expected = DataFrame(
            [{"a": 1, "b": np.nan, "c": "foo"}, {"a": 3, "b": 2, "c": np.nan}]
        )
        tm.assert_frame_equal(df, expected)

    @pytest.mark.parametrize("val", [3.14, "wxyz"])
    def test_setitem_dtype_upcast2(self, val):

        # GH10280
        df = DataFrame(
            np.arange(6, dtype="int64").reshape(2, 3),
            index=list("ab"),
            columns=["foo", "bar", "baz"],
        )

        left = df.copy()
        left.loc["a", "bar"] = val
        right = DataFrame(
            [[0, val, 2], [3, 4, 5]],
            index=list("ab"),
            columns=["foo", "bar", "baz"],
        )

        tm.assert_frame_equal(left, right)
        assert is_integer_dtype(left["foo"])
        assert is_integer_dtype(left["baz"])

    def test_setitem_dtype_upcast3(self):
        left = DataFrame(
            np.arange(6, dtype="int64").reshape(2, 3) / 10.0,
            index=list("ab"),
            columns=["foo", "bar", "baz"],
        )
        left.loc["a", "bar"] = "wxyz"

        right = DataFrame(
            [[0, "wxyz", 0.2], [0.3, 0.4, 0.5]],
            index=list("ab"),
            columns=["foo", "bar", "baz"],
        )

        tm.assert_frame_equal(left, right)
        assert is_float_dtype(left["foo"])
        assert is_float_dtype(left["baz"])

    def test_dups_fancy_indexing(self):

        # GH 3455

        df = tm.makeCustomDataframe(10, 3)
        df.columns = ["a", "a", "b"]
        result = df[["b", "a"]].columns
        expected = Index(["b", "a", "a"])
        tm.assert_index_equal(result, expected)

    def test_dups_fancy_indexing_across_dtypes(self):

        # across dtypes
        df = DataFrame([[1, 2, 1.0, 2.0, 3.0, "foo", "bar"]], columns=list("aaaaaaa"))
        df.head()
        str(df)
        result = DataFrame([[1, 2, 1.0, 2.0, 3.0, "foo", "bar"]])
        result.columns = list("aaaaaaa")

        # TODO(wesm): unused?
        df_v = df.iloc[:, 4]  # noqa
        res_v = result.iloc[:, 4]  # noqa

        tm.assert_frame_equal(df, result)

    def test_dups_fancy_indexing_not_in_order(self):
        # GH 3561, dups not in selected order
        df = DataFrame(
            {"test": [5, 7, 9, 11], "test1": [4.0, 5, 6, 7], "other": list("abcd")},
            index=["A", "A", "B", "C"],
        )
        rows = ["C", "B"]
        expected = DataFrame(
            {"test": [11, 9], "test1": [7.0, 6], "other": ["d", "c"]}, index=rows
        )
        result = df.loc[rows]
        tm.assert_frame_equal(result, expected)

        result = df.loc[Index(rows)]
        tm.assert_frame_equal(result, expected)

        rows = ["C", "B", "E"]
        with pytest.raises(KeyError, match="not in index"):
            df.loc[rows]

        # see GH5553, make sure we use the right indexer
        rows = ["F", "G", "H", "C", "B", "E"]
        with pytest.raises(KeyError, match="not in index"):
            df.loc[rows]

    def test_dups_fancy_indexing_only_missing_label(self):

        # List containing only missing label
        dfnu = DataFrame(np.random.randn(5, 3), index=list("AABCD"))
        with pytest.raises(
            KeyError,
            match=re.escape(
                "\"None of [Index(['E'], dtype='object')] are in the [index]\""
            ),
        ):
            dfnu.loc[["E"]]

        # ToDo: check_index_type can be True after GH 11497

    @pytest.mark.parametrize("vals", [[0, 1, 2], list("abc")])
    def test_dups_fancy_indexing_missing_label(self, vals):

        # GH 4619; duplicate indexer with missing label
        df = DataFrame({"A": vals})
        with pytest.raises(KeyError, match="not in index"):
            df.loc[[0, 8, 0]]

    def test_dups_fancy_indexing_non_unique(self):

        # non unique with non unique selector
        df = DataFrame({"test": [5, 7, 9, 11]}, index=["A", "A", "B", "C"])
        with pytest.raises(KeyError, match="not in index"):
            df.loc[["A", "A", "E"]]

    def test_dups_fancy_indexing2(self):
        # GH 5835
        # dups on index and missing values
        df = DataFrame(np.random.randn(5, 5), columns=["A", "B", "B", "B", "A"])

        with pytest.raises(KeyError, match="not in index"):
            df.loc[:, ["A", "B", "C"]]

    def test_dups_fancy_indexing3(self):

        # GH 6504, multi-axis indexing
        df = DataFrame(
            np.random.randn(9, 2), index=[1, 1, 1, 2, 2, 2, 3, 3, 3], columns=["a", "b"]
        )

        expected = df.iloc[0:6]
        result = df.loc[[1, 2]]
        tm.assert_frame_equal(result, expected)

        expected = df
        result = df.loc[:, ["a", "b"]]
        tm.assert_frame_equal(result, expected)

        expected = df.iloc[0:6, :]
        result = df.loc[[1, 2], ["a", "b"]]
        tm.assert_frame_equal(result, expected)

    def test_duplicate_int_indexing(self, indexer_sl):
        # GH 17347
        ser = Series(range(3), index=[1, 1, 3])
        expected = Series(range(2), index=[1, 1])
        result = indexer_sl(ser)[[1]]
        tm.assert_series_equal(result, expected)

    def test_indexing_mixed_frame_bug(self):

        # GH3492
        df = DataFrame(
            {"a": {1: "aaa", 2: "bbb", 3: "ccc"}, "b": {1: 111, 2: 222, 3: 333}}
        )

        # this works, new column is created correctly
        df["test"] = df["a"].apply(lambda x: "_" if x == "aaa" else x)

        # this does not work, ie column test is not changed
        idx = df["test"] == "_"
        temp = df.loc[idx, "a"].apply(lambda x: "-----" if x == "aaa" else x)
        df.loc[idx, "test"] = temp
        assert df.iloc[0, 2] == "-----"

    def test_multitype_list_index_access(self):
        # GH 10610
        df = DataFrame(np.random.random((10, 5)), columns=["a"] + [20, 21, 22, 23])

        with pytest.raises(KeyError, match=re.escape("'[26, -8] not in index'")):
            df[[22, 26, -8]]
        assert df[21].shape[0] == df.shape[0]

    def test_set_index_nan(self):

        # GH 3586
        df = DataFrame(
            {
                "PRuid": {
                    17: "nonQC",
                    18: "nonQC",
                    19: "nonQC",
                    20: "10",
                    21: "11",
                    22: "12",
                    23: "13",
                    24: "24",
                    25: "35",
                    26: "46",
                    27: "47",
                    28: "48",
                    29: "59",
                    30: "10",
                },
                "QC": {
                    17: 0.0,
                    18: 0.0,
                    19: 0.0,
                    20: np.nan,
                    21: np.nan,
                    22: np.nan,
                    23: np.nan,
                    24: 1.0,
                    25: np.nan,
                    26: np.nan,
                    27: np.nan,
                    28: np.nan,
                    29: np.nan,
                    30: np.nan,
                },
                "data": {
                    17: 7.9544899999999998,
                    18: 8.0142609999999994,
                    19: 7.8591520000000008,
                    20: 0.86140349999999999,
                    21: 0.87853110000000001,
                    22: 0.8427041999999999,
                    23: 0.78587700000000005,
                    24: 0.73062459999999996,
                    25: 0.81668560000000001,
                    26: 0.81927080000000008,
                    27: 0.80705009999999999,
                    28: 0.81440240000000008,
                    29: 0.80140849999999997,
                    30: 0.81307740000000006,
                },
                "year": {
                    17: 2006,
                    18: 2007,
                    19: 2008,
                    20: 1985,
                    21: 1985,
                    22: 1985,
                    23: 1985,
                    24: 1985,
                    25: 1985,
                    26: 1985,
                    27: 1985,
                    28: 1985,
                    29: 1985,
                    30: 1986,
                },
            }
        ).reset_index()

        result = (
            df.set_index(["year", "PRuid", "QC"])
            .reset_index()
            .reindex(columns=df.columns)
        )
        tm.assert_frame_equal(result, df)

    def test_multi_assign(self):

        # GH 3626, an assignment of a sub-df to a df
        df = DataFrame(
            {
                "FC": ["a", "b", "a", "b", "a", "b"],
                "PF": [0, 0, 0, 0, 1, 1],
                "col1": list(range(6)),
                "col2": list(range(6, 12)),
            }
        )
        df.iloc[1, 0] = np.nan
        df2 = df.copy()

        mask = ~df2.FC.isna()
        cols = ["col1", "col2"]

        dft = df2 * 2
        dft.iloc[3, 3] = np.nan

        expected = DataFrame(
            {
                "FC": ["a", np.nan, "a", "b", "a", "b"],
                "PF": [0, 0, 0, 0, 1, 1],
                "col1": Series([0, 1, 4, 6, 8, 10]),
                "col2": [12, 7, 16, np.nan, 20, 22],
            }
        )

        # frame on rhs
        df2.loc[mask, cols] = dft.loc[mask, cols]
        tm.assert_frame_equal(df2, expected)

        # with an ndarray on rhs
        # coerces to float64 because values has float64 dtype
        # GH 14001
        expected = DataFrame(
            {
                "FC": ["a", np.nan, "a", "b", "a", "b"],
                "PF": [0, 0, 0, 0, 1, 1],
                "col1": [0.0, 1.0, 4.0, 6.0, 8.0, 10.0],
                "col2": [12, 7, 16, np.nan, 20, 22],
            }
        )
        df2 = df.copy()
        df2.loc[mask, cols] = dft.loc[mask, cols].values
        tm.assert_frame_equal(df2, expected)

    def test_multi_assign_broadcasting_rhs(self):
        # broadcasting on the rhs is required
        df = DataFrame(
            {
                "A": [1, 2, 0, 0, 0],
                "B": [0, 0, 0, 10, 11],
                "C": [0, 0, 0, 10, 11],
                "D": [3, 4, 5, 6, 7],
            }
        )

        expected = df.copy()
        mask = expected["A"] == 0
        for col in ["A", "B"]:
            expected.loc[mask, col] = df["D"]

        df.loc[df["A"] == 0, ["A", "B"]] = df["D"]
        tm.assert_frame_equal(df, expected)

    # TODO(ArrayManager) setting single item with an iterable doesn't work yet
    # in the "split" path
    @td.skip_array_manager_not_yet_implemented
    def test_setitem_list(self):

        # GH 6043
        # iloc with a list
        df = DataFrame(index=[0, 1], columns=[0])
        df.iloc[1, 0] = [1, 2, 3]
        df.iloc[1, 0] = [1, 2]

        result = DataFrame(index=[0, 1], columns=[0])
        result.iloc[1, 0] = [1, 2]

        tm.assert_frame_equal(result, df)

    def test_string_slice(self):
        # GH 14424
        # string indexing against datetimelike with object
        # dtype should properly raises KeyError
        df = DataFrame([1], Index([pd.Timestamp("2011-01-01")], dtype=object))
        assert df.index._is_all_dates
        with pytest.raises(KeyError, match="'2011'"):
            df["2011"]

        with pytest.raises(KeyError, match="'2011'"):
            df.loc["2011", 0]

    def test_string_slice_empty(self):
        # GH 14424

        df = DataFrame()
        assert not df.index._is_all_dates
        with pytest.raises(KeyError, match="'2011'"):
            df["2011"]

        with pytest.raises(KeyError, match="^0$"):
            df.loc["2011", 0]

    def test_astype_assignment(self):

        # GH4312 (iloc)
        df_orig = DataFrame(
            [["1", "2", "3", ".4", 5, 6.0, "foo"]], columns=list("ABCDEFG")
        )

        df = df_orig.copy()
        df.iloc[:, 0:2] = df.iloc[:, 0:2].astype(np.int64)
        expected = DataFrame(
            [[1, 2, "3", ".4", 5, 6.0, "foo"]], columns=list("ABCDEFG")
        )
        tm.assert_frame_equal(df, expected)

        df = df_orig.copy()
        df.iloc[:, 0:2] = df.iloc[:, 0:2]._convert(datetime=True, numeric=True)
        expected = DataFrame(
            [[1, 2, "3", ".4", 5, 6.0, "foo"]], columns=list("ABCDEFG")
        )
        tm.assert_frame_equal(df, expected)

        # GH5702 (loc)
        df = df_orig.copy()
        df.loc[:, "A"] = df.loc[:, "A"].astype(np.int64)
        expected = DataFrame(
            [[1, "2", "3", ".4", 5, 6.0, "foo"]], columns=list("ABCDEFG")
        )
        tm.assert_frame_equal(df, expected)

        df = df_orig.copy()
        df.loc[:, ["B", "C"]] = df.loc[:, ["B", "C"]].astype(np.int64)
        expected = DataFrame(
            [["1", 2, 3, ".4", 5, 6.0, "foo"]], columns=list("ABCDEFG")
        )
        tm.assert_frame_equal(df, expected)

    def test_astype_assignment_full_replacements(self):
        # full replacements / no nans
        df = DataFrame({"A": [1.0, 2.0, 3.0, 4.0]})
        df.iloc[:, 0] = df["A"].astype(np.int64)
        expected = DataFrame({"A": [1, 2, 3, 4]})
        tm.assert_frame_equal(df, expected)

        df = DataFrame({"A": [1.0, 2.0, 3.0, 4.0]})
        df.loc[:, "A"] = df["A"].astype(np.int64)
        expected = DataFrame({"A": [1, 2, 3, 4]})
        tm.assert_frame_equal(df, expected)

    @pytest.mark.parametrize("indexer", [tm.getitem, tm.loc])
    def test_index_type_coercion(self, indexer):

        # GH 11836
        # if we have an index type and set it with something that looks
        # to numpy like the same, but is actually, not
        # (e.g. setting with a float or string '0')
        # then we need to coerce to object

        # integer indexes
        for s in [Series(range(5)), Series(range(5), index=range(1, 6))]:

            assert s.index.is_integer()

            s2 = s.copy()
            indexer(s2)[0.1] = 0
            assert s2.index.is_floating()
            assert indexer(s2)[0.1] == 0

            s2 = s.copy()
            indexer(s2)[0.0] = 0
            exp = s.index
            if 0 not in s:
                exp = Index(s.index.tolist() + [0])
            tm.assert_index_equal(s2.index, exp)

            s2 = s.copy()
            indexer(s2)["0"] = 0
            assert s2.index.is_object()

        for s in [Series(range(5), index=np.arange(5.0))]:

            assert s.index.is_floating()

            s2 = s.copy()
            indexer(s2)[0.1] = 0
            assert s2.index.is_floating()
            assert indexer(s2)[0.1] == 0

            s2 = s.copy()
            indexer(s2)[0.0] = 0
            tm.assert_index_equal(s2.index, s.index)

            s2 = s.copy()
            indexer(s2)["0"] = 0
            assert s2.index.is_object()


class TestMisc:
    def test_float_index_to_mixed(self):
        df = DataFrame({0.0: np.random.rand(10), 1.0: np.random.rand(10)})
        df["a"] = 10

        expected = DataFrame({0.0: df[0.0], 1.0: df[1.0], "a": [10] * 10})
        tm.assert_frame_equal(expected, df)

    def test_float_index_non_scalar_assignment(self):
        df = DataFrame({"a": [1, 2, 3], "b": [3, 4, 5]}, index=[1.0, 2.0, 3.0])
        df.loc[df.index[:2]] = 1
        expected = DataFrame({"a": [1, 1, 3], "b": [1, 1, 5]}, index=df.index)
        tm.assert_frame_equal(expected, df)

    def test_loc_setitem_fullindex_views(self):
        df = DataFrame({"a": [1, 2, 3], "b": [3, 4, 5]}, index=[1.0, 2.0, 3.0])
        df2 = df.copy()
        df.loc[df.index] = df.loc[df.index]
        tm.assert_frame_equal(df, df2)

    def test_rhs_alignment(self):
        # GH8258, tests that both rows & columns are aligned to what is
        # assigned to. covers both uniform data-type & multi-type cases
        def run_tests(df, rhs, right_loc, right_iloc):
            # label, index, slice
            lbl_one, idx_one, slice_one = list("bcd"), [1, 2, 3], slice(1, 4)
            lbl_two, idx_two, slice_two = ["joe", "jolie"], [1, 2], slice(1, 3)

            left = df.copy()
            left.loc[lbl_one, lbl_two] = rhs
            tm.assert_frame_equal(left, right_loc)

            left = df.copy()
            left.iloc[idx_one, idx_two] = rhs
            tm.assert_frame_equal(left, right_iloc)

            left = df.copy()
            left.iloc[slice_one, slice_two] = rhs
            tm.assert_frame_equal(left, right_iloc)

        xs = np.arange(20).reshape(5, 4)
        cols = ["jim", "joe", "jolie", "joline"]
        df = DataFrame(xs, columns=cols, index=list("abcde"), dtype="int64")

        # right hand side; permute the indices and multiplpy by -2
        rhs = -2 * df.iloc[3:0:-1, 2:0:-1]

        # expected `right` result; just multiply by -2
        right_iloc = df.copy()
        right_iloc["joe"] = [1, 14, 10, 6, 17]
        right_iloc["jolie"] = [2, 13, 9, 5, 18]
        right_iloc.iloc[1:4, 1:3] *= -2
        right_loc = df.copy()
        right_loc.iloc[1:4, 1:3] *= -2

        # run tests with uniform dtypes
        run_tests(df, rhs, right_loc, right_iloc)

        # make frames multi-type & re-run tests
        for frame in [df, rhs, right_loc, right_iloc]:
            frame["joe"] = frame["joe"].astype("float64")
            frame["jolie"] = frame["jolie"].map("@{}".format)
        right_iloc["joe"] = [1.0, "@-28", "@-20", "@-12", 17.0]
        right_iloc["jolie"] = ["@2", -26.0, -18.0, -10.0, "@18"]
        run_tests(df, rhs, right_loc, right_iloc)

    def test_str_label_slicing_with_negative_step(self):
        SLC = pd.IndexSlice

<<<<<<< HEAD
        def assert_slices_equivalent(ser, l_slc, i_slc):
            tm.assert_series_equal(ser.loc[l_slc], ser.iloc[i_slc])

            if not idx.is_integer():
                # For integer indices, .loc and plain getitem are position-based.
                tm.assert_series_equal(ser[l_slc], ser.iloc[i_slc])
                tm.assert_series_equal(ser.loc[l_slc], ser.iloc[i_slc])

        for idx in [_mklbl("A", 20), np.arange(20) + 100, np.linspace(100, 150, 20)]:
            idx = Index(idx)
            ser = Series(np.arange(20), index=idx)
            assert_slices_equivalent(ser, SLC[idx[9] :: -1], SLC[9::-1])
            assert_slices_equivalent(ser, SLC[: idx[9] : -1], SLC[:8:-1])
            assert_slices_equivalent(ser, SLC[idx[13] : idx[9] : -1], SLC[13:8:-1])
            assert_slices_equivalent(ser, SLC[idx[9] : idx[13] : -1], SLC[:0])
=======
        for idx in [_mklbl("A", 20), np.arange(20) + 100, np.linspace(100, 150, 20)]:
            idx = Index(idx)
            ser = Series(np.arange(20), index=idx)
            tm.assert_indexing_slices_equivalent(ser, SLC[idx[9] :: -1], SLC[9::-1])
            tm.assert_indexing_slices_equivalent(ser, SLC[: idx[9] : -1], SLC[:8:-1])
            tm.assert_indexing_slices_equivalent(
                ser, SLC[idx[13] : idx[9] : -1], SLC[13:8:-1]
            )
            tm.assert_indexing_slices_equivalent(
                ser, SLC[idx[9] : idx[13] : -1], SLC[:0]
            )
>>>>>>> 63a9d13b

    def test_slice_with_zero_step_raises(self, indexer_sl, frame_or_series):
        obj = frame_or_series(np.arange(20), index=_mklbl("A", 20))
        with pytest.raises(ValueError, match="slice step cannot be zero"):
            indexer_sl(obj)[::0]

    def test_loc_setitem_indexing_assignment_dict_already_exists(self):
        index = Index([-5, 0, 5], name="z")
        df = DataFrame({"x": [1, 2, 6], "y": [2, 2, 8]}, index=index)
        expected = df.copy()
        rhs = {"x": 9, "y": 99}
        df.loc[5] = rhs
        expected.loc[5] = [9, 99]
        tm.assert_frame_equal(df, expected)

        # GH#38335 same thing, mixed dtypes
        df = DataFrame({"x": [1, 2, 6], "y": [2.0, 2.0, 8.0]}, index=index)
        df.loc[5] = rhs
        expected = DataFrame({"x": [1, 2, 9], "y": [2.0, 2.0, 99.0]}, index=index)
        tm.assert_frame_equal(df, expected)

    def test_iloc_getitem_indexing_dtypes_on_empty(self):
        # Check that .iloc returns correct dtypes GH9983
        df = DataFrame({"a": [1, 2, 3], "b": ["b", "b2", "b3"]})
        df2 = df.iloc[[], :]

        assert df2.loc[:, "a"].dtype == np.int64
        tm.assert_series_equal(df2.loc[:, "a"], df2.iloc[:, 0])

    @pytest.mark.parametrize("size", [5, 999999, 1000000])
    def test_loc_range_in_series_indexing(self, size):
        # range can cause an indexing error
        # GH 11652
        s = Series(index=range(size), dtype=np.float64)
        s.loc[range(1)] = 42
        tm.assert_series_equal(s.loc[range(1)], Series(42.0, index=[0]))

        s.loc[range(2)] = 43
        tm.assert_series_equal(s.loc[range(2)], Series(43.0, index=[0, 1]))

    def test_partial_boolean_frame_indexing(self):
        # GH 17170
        df = DataFrame(
            np.arange(9.0).reshape(3, 3), index=list("abc"), columns=list("ABC")
        )
        index_df = DataFrame(1, index=list("ab"), columns=list("AB"))
        result = df[index_df.notnull()]
        expected = DataFrame(
            np.array([[0.0, 1.0, np.nan], [3.0, 4.0, np.nan], [np.nan] * 3]),
            index=list("abc"),
            columns=list("ABC"),
        )
        tm.assert_frame_equal(result, expected)

    def test_no_reference_cycle(self):
        df = DataFrame({"a": [0, 1], "b": [2, 3]})
        for name in ("loc", "iloc", "at", "iat"):
            getattr(df, name)
        wr = weakref.ref(df)
        del df
        assert wr() is None

    def test_label_indexing_on_nan(self, nulls_fixture):
        # GH 32431
        df = Series([1, "{1,2}", 1, nulls_fixture])
        vc = df.value_counts(dropna=False)
        result1 = vc.loc[nulls_fixture]
        result2 = vc[nulls_fixture]

        expected = 1
        assert result1 == expected
        assert result2 == expected


class TestDataframeNoneCoercion:
    EXPECTED_SINGLE_ROW_RESULTS = [
        # For numeric series, we should coerce to NaN.
        ([1, 2, 3], [np.nan, 2, 3]),
        ([1.0, 2.0, 3.0], [np.nan, 2.0, 3.0]),
        # For datetime series, we should coerce to NaT.
        (
            [datetime(2000, 1, 1), datetime(2000, 1, 2), datetime(2000, 1, 3)],
            [NaT, datetime(2000, 1, 2), datetime(2000, 1, 3)],
        ),
        # For objects, we should preserve the None value.
        (["foo", "bar", "baz"], [None, "bar", "baz"]),
    ]

    @pytest.mark.parametrize("expected", EXPECTED_SINGLE_ROW_RESULTS)
    def test_coercion_with_loc(self, expected):
        start_data, expected_result = expected

        start_dataframe = DataFrame({"foo": start_data})
        start_dataframe.loc[0, ["foo"]] = None

        expected_dataframe = DataFrame({"foo": expected_result})
        tm.assert_frame_equal(start_dataframe, expected_dataframe)

    @pytest.mark.parametrize("expected", EXPECTED_SINGLE_ROW_RESULTS)
    def test_coercion_with_setitem_and_dataframe(self, expected):
        start_data, expected_result = expected

        start_dataframe = DataFrame({"foo": start_data})
        start_dataframe[start_dataframe["foo"] == start_dataframe["foo"][0]] = None

        expected_dataframe = DataFrame({"foo": expected_result})
        tm.assert_frame_equal(start_dataframe, expected_dataframe)

    @pytest.mark.parametrize("expected", EXPECTED_SINGLE_ROW_RESULTS)
    def test_none_coercion_loc_and_dataframe(self, expected):
        start_data, expected_result = expected

        start_dataframe = DataFrame({"foo": start_data})
        start_dataframe.loc[start_dataframe["foo"] == start_dataframe["foo"][0]] = None

        expected_dataframe = DataFrame({"foo": expected_result})
        tm.assert_frame_equal(start_dataframe, expected_dataframe)

    def test_none_coercion_mixed_dtypes(self):
        start_dataframe = DataFrame(
            {
                "a": [1, 2, 3],
                "b": [1.0, 2.0, 3.0],
                "c": [datetime(2000, 1, 1), datetime(2000, 1, 2), datetime(2000, 1, 3)],
                "d": ["a", "b", "c"],
            }
        )
        start_dataframe.iloc[0] = None

        exp = DataFrame(
            {
                "a": [np.nan, 2, 3],
                "b": [np.nan, 2.0, 3.0],
                "c": [NaT, datetime(2000, 1, 2), datetime(2000, 1, 3)],
                "d": [None, "b", "c"],
            }
        )
        tm.assert_frame_equal(start_dataframe, exp)


class TestDatetimelikeCoercion:
    def test_setitem_dt64_string_scalar(self, tz_naive_fixture, indexer_sli):
        # dispatching _can_hold_element to underlying DatetimeArray
        tz = tz_naive_fixture

        dti = date_range("2016-01-01", periods=3, tz=tz)
        ser = Series(dti)

        values = ser._values

        newval = "2018-01-01"
        values._validate_setitem_value(newval)

        indexer_sli(ser)[0] = newval

        if tz is None:
            # TODO(EA2D): we can make this no-copy in tz-naive case too
            assert ser.dtype == dti.dtype
            assert ser._values._data is values._data
        else:
            assert ser._values is values

    @pytest.mark.parametrize("box", [list, np.array, pd.array, pd.Categorical, Index])
    @pytest.mark.parametrize(
        "key", [[0, 1], slice(0, 2), np.array([True, True, False])]
    )
    def test_setitem_dt64_string_values(self, tz_naive_fixture, indexer_sli, key, box):
        # dispatching _can_hold_element to underling DatetimeArray
        tz = tz_naive_fixture

        if isinstance(key, slice) and indexer_sli is tm.loc:
            key = slice(0, 1)

        dti = date_range("2016-01-01", periods=3, tz=tz)
        ser = Series(dti)

        values = ser._values

        newvals = box(["2019-01-01", "2010-01-02"])
        values._validate_setitem_value(newvals)

        indexer_sli(ser)[key] = newvals

        if tz is None:
            # TODO(EA2D): we can make this no-copy in tz-naive case too
            assert ser.dtype == dti.dtype
            assert ser._values._data is values._data
        else:
            assert ser._values is values

    @pytest.mark.parametrize("scalar", ["3 Days", offsets.Hour(4)])
    def test_setitem_td64_scalar(self, indexer_sli, scalar):
        # dispatching _can_hold_element to underling TimedeltaArray
        tdi = timedelta_range("1 Day", periods=3)
        ser = Series(tdi)

        values = ser._values
        values._validate_setitem_value(scalar)

        indexer_sli(ser)[0] = scalar
        assert ser._values._data is values._data

    @pytest.mark.parametrize("box", [list, np.array, pd.array, pd.Categorical, Index])
    @pytest.mark.parametrize(
        "key", [[0, 1], slice(0, 2), np.array([True, True, False])]
    )
    def test_setitem_td64_string_values(self, indexer_sli, key, box):
        # dispatching _can_hold_element to underling TimedeltaArray
        if isinstance(key, slice) and indexer_sli is tm.loc:
            key = slice(0, 1)

        tdi = timedelta_range("1 Day", periods=3)
        ser = Series(tdi)

        values = ser._values

        newvals = box(["10 Days", "44 hours"])
        values._validate_setitem_value(newvals)

        indexer_sli(ser)[key] = newvals
        assert ser._values._data is values._data


def test_extension_array_cross_section():
    # A cross-section of a homogeneous EA should be an EA
    df = DataFrame(
        {
            "A": pd.array([1, 2], dtype="Int64"),
            "B": pd.array([3, 4], dtype="Int64"),
        },
        index=["a", "b"],
    )
    expected = Series(pd.array([1, 3], dtype="Int64"), index=["A", "B"], name="a")
    result = df.loc["a"]
    tm.assert_series_equal(result, expected)

    result = df.iloc[0]
    tm.assert_series_equal(result, expected)


def test_extension_array_cross_section_converts():
    # all numeric columns -> numeric series
    df = DataFrame(
        {
            "A": pd.array([1, 2], dtype="Int64"),
            "B": np.array([1, 2], dtype="int64"),
        },
        index=["a", "b"],
    )
    result = df.loc["a"]
    expected = Series([1, 1], dtype="Int64", index=["A", "B"], name="a")
    tm.assert_series_equal(result, expected)

    result = df.iloc[0]
    tm.assert_series_equal(result, expected)

    # mixed columns -> object series
    df = DataFrame(
        {"A": pd.array([1, 2], dtype="Int64"), "B": np.array(["a", "b"])},
        index=["a", "b"],
    )
    result = df.loc["a"]
    expected = Series([1, "a"], dtype=object, index=["A", "B"], name="a")
    tm.assert_series_equal(result, expected)

    result = df.iloc[0]
    tm.assert_series_equal(result, expected)<|MERGE_RESOLUTION|>--- conflicted
+++ resolved
@@ -702,23 +702,6 @@
     def test_str_label_slicing_with_negative_step(self):
         SLC = pd.IndexSlice
 
-<<<<<<< HEAD
-        def assert_slices_equivalent(ser, l_slc, i_slc):
-            tm.assert_series_equal(ser.loc[l_slc], ser.iloc[i_slc])
-
-            if not idx.is_integer():
-                # For integer indices, .loc and plain getitem are position-based.
-                tm.assert_series_equal(ser[l_slc], ser.iloc[i_slc])
-                tm.assert_series_equal(ser.loc[l_slc], ser.iloc[i_slc])
-
-        for idx in [_mklbl("A", 20), np.arange(20) + 100, np.linspace(100, 150, 20)]:
-            idx = Index(idx)
-            ser = Series(np.arange(20), index=idx)
-            assert_slices_equivalent(ser, SLC[idx[9] :: -1], SLC[9::-1])
-            assert_slices_equivalent(ser, SLC[: idx[9] : -1], SLC[:8:-1])
-            assert_slices_equivalent(ser, SLC[idx[13] : idx[9] : -1], SLC[13:8:-1])
-            assert_slices_equivalent(ser, SLC[idx[9] : idx[13] : -1], SLC[:0])
-=======
         for idx in [_mklbl("A", 20), np.arange(20) + 100, np.linspace(100, 150, 20)]:
             idx = Index(idx)
             ser = Series(np.arange(20), index=idx)
@@ -730,7 +713,6 @@
             tm.assert_indexing_slices_equivalent(
                 ser, SLC[idx[9] : idx[13] : -1], SLC[:0]
             )
->>>>>>> 63a9d13b
 
     def test_slice_with_zero_step_raises(self, indexer_sl, frame_or_series):
         obj = frame_or_series(np.arange(20), index=_mklbl("A", 20))
