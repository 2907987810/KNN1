--- conflicted
+++ resolved
@@ -408,8 +408,7 @@
             return
         inter = index.intersection(index[:0])
         diff = index.difference(index, sort=sort)
-<<<<<<< HEAD
-        tm.assert_index_equal(inter, diff)
+        tm.assert_index_equal(inter, diff, exact=True)
 
 
 @pytest.mark.parametrize(
@@ -466,7 +465,4 @@
     idx2 = Index(["1", "0", "0"])
     expected = Index([1, 2, 2, 3, "1", "0", "0"])
     result = idx1.union(idx2, sort=False)
-    tm.assert_index_equal(result, expected)
-=======
-        tm.assert_index_equal(inter, diff, exact=True)
->>>>>>> e99e5ab3
+    tm.assert_index_equal(result, expected)