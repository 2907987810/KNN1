--- conflicted
+++ resolved
@@ -93,20 +93,6 @@
     right = pandas_dtype(right)
     a = pd.Index([], dtype=left)
     b = pd.Index([], dtype=right)
-<<<<<<< HEAD
-    result = (a | b).dtype
-    assert result == expected
-
-
-@pytest.mark.parametrize("values", [[1, 2, 2, 3], [3, 3]])
-def test_intersection_duplicates(values):
-    # GH: 31326
-    a = pd.Index(values)
-    b = pd.Index([3, 3])
-    result = a.intersection(b)
-    expected = pd.Index([3])
-    tm.assert_index_equal(result, expected)
-=======
     result = a.union(b).dtype
     assert result == expected
 
@@ -122,4 +108,13 @@
 
     with tm.assert_produces_warning(FutureWarning):
         index ^= index
->>>>>>> 2eb35306
+
+
+@pytest.mark.parametrize("values", [[1, 2, 2, 3], [3, 3]])
+def test_intersection_duplicates(values):
+    # GH: 31326
+    a = pd.Index(values)
+    b = pd.Index([3, 3])
+    result = a.intersection(b)
+    expected = pd.Index([3])
+    tm.assert_index_equal(result, expected)