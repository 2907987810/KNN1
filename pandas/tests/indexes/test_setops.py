--- conflicted
+++ resolved
@@ -501,7 +501,6 @@
     assert idx.intersection(idx_non_unique).is_unique
 
 
-<<<<<<< HEAD
 @pytest.mark.parametrize(
     "cls",
     [
@@ -575,7 +574,8 @@
     result = a.union(b, sort=False)
     expected = Index([np.nan, 1.0, 1.0, 2.0, 2.0])
     tm.assert_index_equal(result, expected)
-=======
+
+
 class TestSetOpsUnsorted:
     # These may eventually belong in a dtype-specific test_setops, or
     #  parametrized over a more general fixture
@@ -808,5 +808,4 @@
 
         result = index1.symmetric_difference(index2, result_name="new_name", sort=sort)
         assert tm.equalContents(result, expected)
-        assert result.name == "new_name"
->>>>>>> a7402c11
+        assert result.name == "new_name"