--- conflicted
+++ resolved
@@ -526,11 +526,7 @@
             Period("2006-12-31", ("w", 1))
 
     @pytest.mark.parametrize(
-<<<<<<< HEAD
-        "freq", ["M", "Q", "A", "D", "B", "min", "s", "ms", "us", "ns", "h"]
-=======
-        "freq", ["M", "Q", "Y", "D", "B", "min", "s", "ms", "us", "ns", "H"]
->>>>>>> 7ec95e4b
+        "freq", ["M", "Q", "Y", "D", "B", "min", "s", "ms", "us", "ns", "h"]
     )
     @pytest.mark.filterwarnings(
         r"ignore:Period with BDay freq is deprecated:FutureWarning"
