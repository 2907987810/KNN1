--- conflicted
+++ resolved
@@ -7,13 +7,8 @@
 
 import pandas as pd
 from pandas import Index, Period, PeriodIndex, Series, date_range, offsets, period_range
-<<<<<<< HEAD
 import pandas._testing as tm
-import pandas.core.indexes.period as period
-=======
 from pandas.core.arrays import PeriodArray
-import pandas.util.testing as tm
->>>>>>> 9fb3040c
 
 
 class TestPeriodIndex:
