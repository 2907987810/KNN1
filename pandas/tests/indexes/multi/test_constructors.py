--- conflicted
+++ resolved
@@ -189,64 +189,29 @@
     tm.assert_index_equal(result, idx)
 
 
-<<<<<<< HEAD
 @pytest.mark.parametrize(
     ("idx1", "idx2"),
     [
         (
-            pd.period_range("2011-01-01", freq="D", periods=3),
-            pd.period_range("2015-01-01", freq="H", periods=3),
+            period_range("2011-01-01", freq="D", periods=3),
+            period_range("2015-01-01", freq="H", periods=3),
         ),
         (
-            pd.date_range("2015-01-01 10:00", freq="D", periods=3, tz="US/Eastern"),
-            pd.date_range("2015-01-01 10:00", freq="H", periods=3, tz="Asia/Tokyo"),
+            date_range("2015-01-01 10:00", freq="D", periods=3, tz="US/Eastern"),
+            date_range("2015-01-01 10:00", freq="H", periods=3, tz="Asia/Tokyo"),
         ),
         (
-            pd.timedelta_range("1 days", freq="D", periods=3),
-            pd.timedelta_range("2 hours", freq="H", periods=3),
+            timedelta_range("1 days", freq="D", periods=3),
+            timedelta_range("2 hours", freq="H", periods=3),
         ),
     ],
 )
 def test_from_arrays_index_series_period_datetimetz_and_timedelta(idx1, idx2):
-    result = pd.MultiIndex.from_arrays([idx1, idx2])
-=======
-def test_from_arrays_index_series_datetimetz():
-    idx1 = date_range("2015-01-01 10:00", freq="D", periods=3, tz="US/Eastern")
-    idx2 = date_range("2015-01-01 10:00", freq="H", periods=3, tz="Asia/Tokyo")
     result = MultiIndex.from_arrays([idx1, idx2])
     tm.assert_index_equal(result.get_level_values(0), idx1)
     tm.assert_index_equal(result.get_level_values(1), idx2)
 
-    result2 = MultiIndex.from_arrays([Series(idx1), Series(idx2)])
-    tm.assert_index_equal(result2.get_level_values(0), idx1)
-    tm.assert_index_equal(result2.get_level_values(1), idx2)
-
-    tm.assert_index_equal(result, result2)
-
-
-def test_from_arrays_index_series_timedelta():
-    idx1 = pd.timedelta_range("1 days", freq="D", periods=3)
-    idx2 = pd.timedelta_range("2 hours", freq="H", periods=3)
-    result = MultiIndex.from_arrays([idx1, idx2])
-    tm.assert_index_equal(result.get_level_values(0), idx1)
-    tm.assert_index_equal(result.get_level_values(1), idx2)
-
-    result2 = MultiIndex.from_arrays([Series(idx1), Series(idx2)])
-    tm.assert_index_equal(result2.get_level_values(0), idx1)
-    tm.assert_index_equal(result2.get_level_values(1), idx2)
-
-    tm.assert_index_equal(result, result2)
-
-
-def test_from_arrays_index_series_period():
-    idx1 = pd.period_range("2011-01-01", freq="D", periods=3)
-    idx2 = pd.period_range("2015-01-01", freq="H", periods=3)
-    result = MultiIndex.from_arrays([idx1, idx2])
->>>>>>> 0a4cc391
-    tm.assert_index_equal(result.get_level_values(0), idx1)
-    tm.assert_index_equal(result.get_level_values(1), idx2)
-
-    result2 = MultiIndex.from_arrays([Series(idx1), Series(idx2)])
+    result2 = MultiIndex.from_arrays([pd.Series(idx1), pd.Series(idx2)])
     tm.assert_index_equal(result2.get_level_values(0), idx1)
     tm.assert_index_equal(result2.get_level_values(1), idx2)
 
