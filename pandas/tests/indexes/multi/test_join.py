import numpy as np
import pytest

from pandas import (
    DataFrame,
    Index,
    Interval,
    MultiIndex,
    Series,
    StringDtype,
)
import pandas._testing as tm


@pytest.mark.parametrize(
    "other", [Index(["three", "one", "two"]), Index(["one"]), Index(["one", "three"])]
)
def test_join_level(idx, other, join_type):
    join_index, lidx, ridx = other.join(
        idx, how=join_type, level="second", return_indexers=True
    )

    exp_level = other.join(idx.levels[1], how=join_type)
    assert join_index.levels[0].equals(idx.levels[0])
    assert join_index.levels[1].equals(exp_level)

    # pare down levels
    mask = np.array([x[1] in exp_level for x in idx], dtype=bool)
    exp_values = idx.values[mask]
    tm.assert_numpy_array_equal(join_index.values, exp_values)

    if join_type in ("outer", "inner"):
        join_index2, ridx2, lidx2 = idx.join(
            other, how=join_type, level="second", return_indexers=True
        )

        assert join_index.equals(join_index2)
        tm.assert_numpy_array_equal(lidx, lidx2)
        tm.assert_numpy_array_equal(ridx, ridx2)
        tm.assert_numpy_array_equal(join_index2.values, exp_values)


def test_join_level_corner_case(idx):
    # some corner cases
    index = Index(["three", "one", "two"])
    result = index.join(idx, level="second")
    assert isinstance(result, MultiIndex)

    with pytest.raises(TypeError, match="Join.*MultiIndex.*ambiguous"):
        idx.join(idx, level=1)


def test_join_self(idx, join_type):
    joined = idx.join(idx, how=join_type)
    tm.assert_index_equal(joined, idx)


def test_join_multi():
    # GH 10665
    midx = MultiIndex.from_product([np.arange(4), np.arange(4)], names=["a", "b"])
    idx = Index([1, 2, 5], name="b")

    # inner
    jidx, lidx, ridx = midx.join(idx, how="inner", return_indexers=True)
    exp_idx = MultiIndex.from_product([np.arange(4), [1, 2]], names=["a", "b"])
    exp_lidx = np.array([1, 2, 5, 6, 9, 10, 13, 14], dtype=np.intp)
    exp_ridx = np.array([0, 1, 0, 1, 0, 1, 0, 1], dtype=np.intp)
    tm.assert_index_equal(jidx, exp_idx)
    tm.assert_numpy_array_equal(lidx, exp_lidx)
    tm.assert_numpy_array_equal(ridx, exp_ridx)
    # flip
    jidx, ridx, lidx = idx.join(midx, how="inner", return_indexers=True)
    tm.assert_index_equal(jidx, exp_idx)
    tm.assert_numpy_array_equal(lidx, exp_lidx)
    tm.assert_numpy_array_equal(ridx, exp_ridx)

    # keep MultiIndex
    jidx, lidx, ridx = midx.join(idx, how="left", return_indexers=True)
    exp_ridx = np.array(
        [-1, 0, 1, -1, -1, 0, 1, -1, -1, 0, 1, -1, -1, 0, 1, -1], dtype=np.intp
    )
    tm.assert_index_equal(jidx, midx)
    assert lidx is None
    tm.assert_numpy_array_equal(ridx, exp_ridx)
    # flip
    jidx, ridx, lidx = idx.join(midx, how="right", return_indexers=True)
    tm.assert_index_equal(jidx, midx)
    assert lidx is None
    tm.assert_numpy_array_equal(ridx, exp_ridx)


def test_join_self_unique(idx, join_type):
    if idx.is_unique:
        joined = idx.join(idx, how=join_type)
        assert (idx == joined).all()


def test_join_multi_wrong_order():
    # GH 25760
    # GH 28956

    midx1 = MultiIndex.from_product([[1, 2], [3, 4]], names=["a", "b"])
    midx2 = MultiIndex.from_product([[1, 2], [3, 4]], names=["b", "a"])

    join_idx, lidx, ridx = midx1.join(midx2, return_indexers=True)

    exp_ridx = np.array([-1, -1, -1, -1], dtype=np.intp)

    tm.assert_index_equal(midx1, join_idx)
    assert lidx is None
    tm.assert_numpy_array_equal(ridx, exp_ridx)


def test_join_multi_return_indexers():
    # GH 34074

    midx1 = MultiIndex.from_product([[1, 2], [3, 4], [5, 6]], names=["a", "b", "c"])
    midx2 = MultiIndex.from_product([[1, 2], [3, 4]], names=["a", "b"])

    result = midx1.join(midx2, return_indexers=False)
    tm.assert_index_equal(result, midx1)


def test_join_overlapping_interval_level():
    # GH 44096
    idx_1 = MultiIndex.from_tuples(
        [
            (1, Interval(0.0, 1.0)),
            (1, Interval(1.0, 2.0)),
            (1, Interval(2.0, 5.0)),
            (2, Interval(0.0, 1.0)),
            (2, Interval(1.0, 3.0)),  # interval limit is here at 3.0, not at 2.0
            (2, Interval(3.0, 5.0)),
        ],
        names=["num", "interval"],
    )

    idx_2 = MultiIndex.from_tuples(
        [
            (1, Interval(2.0, 5.0)),
            (1, Interval(0.0, 1.0)),
            (1, Interval(1.0, 2.0)),
            (2, Interval(3.0, 5.0)),
            (2, Interval(0.0, 1.0)),
            (2, Interval(1.0, 3.0)),
        ],
        names=["num", "interval"],
    )

    expected = MultiIndex.from_tuples(
        [
            (1, Interval(0.0, 1.0)),
            (1, Interval(1.0, 2.0)),
            (1, Interval(2.0, 5.0)),
            (2, Interval(0.0, 1.0)),
            (2, Interval(1.0, 3.0)),
            (2, Interval(3.0, 5.0)),
        ],
        names=["num", "interval"],
    )
    result = idx_1.join(idx_2, how="outer")

    tm.assert_index_equal(result, expected)


<<<<<<< HEAD
def test_join_midx_ea():
    # GH#49277
    midx = MultiIndex.from_arrays(
        [Series([1, 1, 3], dtype="Int64"), Series([1, 2, 3], dtype="Int64")],
        names=["a", "b"],
    )
    midx2 = MultiIndex.from_arrays(
        [Series([1], dtype="Int64"), Series([3], dtype="Int64")], names=["a", "c"]
    )
    result = midx.join(midx2, how="inner")
    expected = MultiIndex.from_arrays(
        [
            Series([1, 1], dtype="Int64"),
            Series([1, 2], dtype="Int64"),
            Series([3, 3], dtype="Int64"),
        ],
        names=["a", "b", "c"],
    )
    tm.assert_index_equal(result, expected)


def test_join_midx_string():
    # GH#49277
    midx = MultiIndex.from_arrays(
        [
            Series(["a", "a", "c"], dtype=StringDtype()),
            Series(["a", "b", "c"], dtype=StringDtype()),
        ],
        names=["a", "b"],
    )
    midx2 = MultiIndex.from_arrays(
        [Series(["a"], dtype=StringDtype()), Series(["c"], dtype=StringDtype())],
        names=["a", "c"],
    )
    result = midx.join(midx2, how="inner")
    expected = MultiIndex.from_arrays(
        [
            Series(["a", "a"], dtype=StringDtype()),
            Series(["a", "b"], dtype=StringDtype()),
            Series(["c", "c"], dtype=StringDtype()),
        ],
        names=["a", "b", "c"],
    )
    tm.assert_index_equal(result, expected)
=======
def test_join_multi_with_nan():
    # GH29252
    df1 = DataFrame(
        data={"col1": [1.1, 1.2]},
        index=MultiIndex.from_product([["A"], [1.0, 2.0]], names=["id1", "id2"]),
    )
    df2 = DataFrame(
        data={"col2": [2.1, 2.2]},
        index=MultiIndex.from_product([["A"], [np.NaN, 2.0]], names=["id1", "id2"]),
    )
    result = df1.join(df2)
    expected = DataFrame(
        data={"col1": [1.1, 1.2], "col2": [np.nan, 2.2]},
        index=MultiIndex.from_product([["A"], [1.0, 2.0]], names=["id1", "id2"]),
    )
    tm.assert_frame_equal(result, expected)
>>>>>>> 8f869f3d
<|MERGE_RESOLUTION|>--- conflicted
+++ resolved
@@ -163,7 +163,6 @@
     tm.assert_index_equal(result, expected)
 
 
-<<<<<<< HEAD
 def test_join_midx_ea():
     # GH#49277
     midx = MultiIndex.from_arrays(
@@ -208,7 +207,8 @@
         names=["a", "b", "c"],
     )
     tm.assert_index_equal(result, expected)
-=======
+
+
 def test_join_multi_with_nan():
     # GH29252
     df1 = DataFrame(
@@ -224,5 +224,4 @@
         data={"col1": [1.1, 1.2], "col2": [np.nan, 2.2]},
         index=MultiIndex.from_product([["A"], [1.0, 2.0]], names=["id1", "id2"]),
     )
-    tm.assert_frame_equal(result, expected)
->>>>>>> 8f869f3d
+    tm.assert_frame_equal(result, expected)