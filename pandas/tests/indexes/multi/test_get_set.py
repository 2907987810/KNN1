import numpy as np
import pytest

from pandas.core.dtypes.dtypes import DatetimeTZDtype

import pandas as pd
from pandas import (
    CategoricalIndex,
    MultiIndex,
)
import pandas._testing as tm


def assert_matching(actual, expected, check_dtype=False):
    # avoid specifying internal representation
    # as much as possible
    assert len(actual) == len(expected)
    for act, exp in zip(actual, expected):
        act = np.asarray(act)
        exp = np.asarray(exp)
        tm.assert_numpy_array_equal(act, exp, check_dtype=check_dtype)


def test_get_level_number_integer(idx):
    idx.names = [1, 0]
    assert idx._get_level_number(1) == 0
    assert idx._get_level_number(0) == 1
    msg = "Too many levels: Index has only 2 levels, not 3"
    with pytest.raises(IndexError, match=msg):
        idx._get_level_number(2)
    with pytest.raises(KeyError, match="Level fourth not found"):
        idx._get_level_number("fourth")


def test_get_dtypes():
    # Test MultiIndex.dtypes (# Gh37062)
    idx_multitype = MultiIndex.from_product(
        [[1, 2, 3], ["a", "b", "c"], pd.date_range("20200101", periods=2, tz="UTC")],
        names=["int", "string", "dt"],
    )
    expected = pd.Series(
        {
            "int": np.dtype("int64"),
            "string": np.dtype("O"),
            "dt": DatetimeTZDtype(tz="utc"),
        }
    )
    tm.assert_series_equal(expected, idx_multitype.dtypes)


def test_get_dtypes_no_level_name():
    # Test MultiIndex.dtypes (# GH38580 )
    idx_multitype = MultiIndex.from_product(
        [
            [1, 2, 3],
            ["a", "b", "c"],
            pd.date_range("20200101", periods=2, tz="UTC"),
        ],
    )
    expected = pd.Series(
        {
            "level_0": np.dtype("int64"),
            "level_1": np.dtype("O"),
            "level_2": DatetimeTZDtype(tz="utc"),
        }
    )
    tm.assert_series_equal(expected, idx_multitype.dtypes)


def test_get_level_number_out_of_bounds(multiindex_dataframe_random_data):
    frame = multiindex_dataframe_random_data

    with pytest.raises(IndexError, match="Too many levels"):
        frame.index._get_level_number(2)
    with pytest.raises(IndexError, match="not a valid level number"):
        frame.index._get_level_number(-3)


def test_set_name_methods(idx, index_names):
    # so long as these are synonyms, we don't need to test set_names
    assert idx.rename == idx.set_names
    new_names = [name + "SUFFIX" for name in index_names]
    ind = idx.set_names(new_names)
    assert idx.names == index_names
    assert ind.names == new_names
    msg = "Length of names must match number of levels in MultiIndex"
    with pytest.raises(ValueError, match=msg):
        ind.set_names(new_names + new_names)
    new_names2 = [name + "SUFFIX2" for name in new_names]
    res = ind.set_names(new_names2, inplace=True)
    assert res is None
    assert ind.names == new_names2

    # set names for specific level (# GH7792)
    ind = idx.set_names(new_names[0], level=0)
    assert idx.names == index_names
    assert ind.names == [new_names[0], index_names[1]]

    res = ind.set_names(new_names2[0], level=0, inplace=True)
    assert res is None
    assert ind.names == [new_names2[0], index_names[1]]

    # set names for multiple levels
    ind = idx.set_names(new_names, level=[0, 1])
    assert idx.names == index_names
    assert ind.names == new_names

    res = ind.set_names(new_names2, level=[0, 1], inplace=True)
    assert res is None
    assert ind.names == new_names2


def test_set_levels_codes_directly(idx):
    # setting levels/codes directly raises AttributeError

    levels = idx.levels
    new_levels = [[lev + "a" for lev in level] for level in levels]

    codes = idx.codes
    major_codes, minor_codes = codes
    major_codes = [(x + 1) % 3 for x in major_codes]
    minor_codes = [(x + 1) % 1 for x in minor_codes]
    new_codes = [major_codes, minor_codes]

    msg = "[Cc]an't set attribute"
    with pytest.raises(AttributeError, match=msg):
        idx.levels = new_levels
    with pytest.raises(AttributeError, match=msg):
        idx.codes = new_codes


def test_set_levels(idx):
    # side note - you probably wouldn't want to use levels and codes
    # directly like this - but it is possible.
    levels = idx.levels
    new_levels = [[lev + "a" for lev in level] for level in levels]

    # level changing [w/o mutation]
    ind2 = idx.set_levels(new_levels)
    assert_matching(ind2.levels, new_levels)
    assert_matching(idx.levels, levels)

    # level changing [w/ mutation]
    ind2 = idx.copy()
    with tm.assert_produces_warning(FutureWarning):
        inplace_return = ind2.set_levels(new_levels, inplace=True)
    assert inplace_return is None
    assert_matching(ind2.levels, new_levels)

    # level changing specific level [w/o mutation]
    ind2 = idx.set_levels(new_levels[0], level=0)
    assert_matching(ind2.levels, [new_levels[0], levels[1]])
    assert_matching(idx.levels, levels)

    ind2 = idx.set_levels(new_levels[1], level=1)
    assert_matching(ind2.levels, [levels[0], new_levels[1]])
    assert_matching(idx.levels, levels)

    # level changing multiple levels [w/o mutation]
    ind2 = idx.set_levels(new_levels, level=[0, 1])
    assert_matching(ind2.levels, new_levels)
    assert_matching(idx.levels, levels)

    # level changing specific level [w/ mutation]
    ind2 = idx.copy()
    with tm.assert_produces_warning(FutureWarning):
        inplace_return = ind2.set_levels(new_levels[0], level=0, inplace=True)
    assert inplace_return is None
    assert_matching(ind2.levels, [new_levels[0], levels[1]])
    assert_matching(idx.levels, levels)

    ind2 = idx.copy()
    with tm.assert_produces_warning(FutureWarning):
        inplace_return = ind2.set_levels(new_levels[1], level=1, inplace=True)
    assert inplace_return is None
    assert_matching(ind2.levels, [levels[0], new_levels[1]])
    assert_matching(idx.levels, levels)

    # level changing multiple levels [w/ mutation]
    ind2 = idx.copy()
    with tm.assert_produces_warning(FutureWarning):
        inplace_return = ind2.set_levels(new_levels, level=[0, 1], inplace=True)
    assert inplace_return is None
    assert_matching(ind2.levels, new_levels)
    assert_matching(idx.levels, levels)

    # illegal level changing should not change levels
    # GH 13754
    original_index = idx.copy()
    for inplace in [True, False]:
        with pytest.raises(ValueError, match="^On"):
            with tm.assert_produces_warning(FutureWarning):
                idx.set_levels(["c"], level=0, inplace=inplace)
        assert_matching(idx.levels, original_index.levels, check_dtype=True)

        with pytest.raises(ValueError, match="^On"):
            with tm.assert_produces_warning(FutureWarning):
                idx.set_codes([0, 1, 2, 3, 4, 5], level=0, inplace=inplace)
        assert_matching(idx.codes, original_index.codes, check_dtype=True)

        with pytest.raises(TypeError, match="^Levels"):
            with tm.assert_produces_warning(FutureWarning):
                idx.set_levels("c", level=0, inplace=inplace)
        assert_matching(idx.levels, original_index.levels, check_dtype=True)

        with pytest.raises(TypeError, match="^Codes"):
            with tm.assert_produces_warning(FutureWarning):
                idx.set_codes(1, level=0, inplace=inplace)
        assert_matching(idx.codes, original_index.codes, check_dtype=True)


def test_set_codes(idx):
    # side note - you probably wouldn't want to use levels and codes
    # directly like this - but it is possible.
    codes = idx.codes
    major_codes, minor_codes = codes
    major_codes = [(x + 1) % 3 for x in major_codes]
    minor_codes = [(x + 1) % 1 for x in minor_codes]
    new_codes = [major_codes, minor_codes]

    # changing codes w/o mutation
    ind2 = idx.set_codes(new_codes)
    assert_matching(ind2.codes, new_codes)
    assert_matching(idx.codes, codes)

    # changing label w/ mutation
    ind2 = idx.copy()
    with tm.assert_produces_warning(FutureWarning):
        inplace_return = ind2.set_codes(new_codes, inplace=True)
    assert inplace_return is None
    assert_matching(ind2.codes, new_codes)

    # codes changing specific level w/o mutation
    ind2 = idx.set_codes(new_codes[0], level=0)
    assert_matching(ind2.codes, [new_codes[0], codes[1]])
    assert_matching(idx.codes, codes)

    ind2 = idx.set_codes(new_codes[1], level=1)
    assert_matching(ind2.codes, [codes[0], new_codes[1]])
    assert_matching(idx.codes, codes)

    # codes changing multiple levels w/o mutation
    ind2 = idx.set_codes(new_codes, level=[0, 1])
    assert_matching(ind2.codes, new_codes)
    assert_matching(idx.codes, codes)

    # label changing specific level w/ mutation
    ind2 = idx.copy()
    with tm.assert_produces_warning(FutureWarning):
        inplace_return = ind2.set_codes(new_codes[0], level=0, inplace=True)
    assert inplace_return is None
    assert_matching(ind2.codes, [new_codes[0], codes[1]])
    assert_matching(idx.codes, codes)

    ind2 = idx.copy()
    with tm.assert_produces_warning(FutureWarning):
        inplace_return = ind2.set_codes(new_codes[1], level=1, inplace=True)
    assert inplace_return is None
    assert_matching(ind2.codes, [codes[0], new_codes[1]])
    assert_matching(idx.codes, codes)

    # codes changing multiple levels [w/ mutation]
    ind2 = idx.copy()
    with tm.assert_produces_warning(FutureWarning):
        inplace_return = ind2.set_codes(new_codes, level=[0, 1], inplace=True)
    assert inplace_return is None
    assert_matching(ind2.codes, new_codes)
    assert_matching(idx.codes, codes)

    # label changing for levels of different magnitude of categories
    ind = MultiIndex.from_tuples([(0, i) for i in range(130)])
    new_codes = range(129, -1, -1)
    expected = MultiIndex.from_tuples([(0, i) for i in new_codes])

    # [w/o mutation]
    result = ind.set_codes(codes=new_codes, level=1)
    assert result.equals(expected)

    # [w/ mutation]
    result = ind.copy()
    with tm.assert_produces_warning(FutureWarning):
        result.set_codes(codes=new_codes, level=1, inplace=True)
    assert result.equals(expected)


def test_set_levels_codes_names_bad_input(idx):
    levels, codes = idx.levels, idx.codes
    names = idx.names

    with pytest.raises(ValueError, match="Length of levels"):
        idx.set_levels([levels[0]])

    with pytest.raises(ValueError, match="Length of codes"):
        idx.set_codes([codes[0]])

    with pytest.raises(ValueError, match="Length of names"):
        idx.set_names([names[0]])

    # shouldn't scalar data error, instead should demand list-like
    with pytest.raises(TypeError, match="list of lists-like"):
        idx.set_levels(levels[0])

    # shouldn't scalar data error, instead should demand list-like
    with pytest.raises(TypeError, match="list of lists-like"):
        idx.set_codes(codes[0])

    # shouldn't scalar data error, instead should demand list-like
    with pytest.raises(TypeError, match="list-like"):
        idx.set_names(names[0])

    # should have equal lengths
    with pytest.raises(TypeError, match="list of lists-like"):
        idx.set_levels(levels[0], level=[0, 1])

    with pytest.raises(TypeError, match="list-like"):
        idx.set_levels(levels, level=0)

    # should have equal lengths
    with pytest.raises(TypeError, match="list of lists-like"):
        idx.set_codes(codes[0], level=[0, 1])

    with pytest.raises(TypeError, match="list-like"):
        idx.set_codes(codes, level=0)

    # should have equal lengths
    with pytest.raises(ValueError, match="Length of names"):
        idx.set_names(names[0], level=[0, 1])

    with pytest.raises(TypeError, match="Names must be a"):
        idx.set_names(names, level=0)


@pytest.mark.parametrize("inplace", [True, False])
def test_set_names_with_nlevel_1(inplace):
    # GH 21149
    # Ensure that .set_names for MultiIndex with
    # nlevels == 1 does not raise any errors
    expected = MultiIndex(levels=[[0, 1]], codes=[[0, 1]], names=["first"])
    m = MultiIndex.from_product([[0, 1]])
    result = m.set_names("first", level=0, inplace=inplace)

    if inplace:
        result = m

    tm.assert_index_equal(result, expected)


@pytest.mark.parametrize("ordered", [True, False])
def test_set_levels_categorical(ordered):
    # GH13854
    index = MultiIndex.from_arrays([list("xyzx"), [0, 1, 2, 3]])

    cidx = CategoricalIndex(list("bac"), ordered=ordered)
    result = index.set_levels(cidx, level=0)
    expected = MultiIndex(levels=[cidx, [0, 1, 2, 3]], codes=index.codes)
    tm.assert_index_equal(result, expected)

    result_lvl = result.get_level_values(0)
    expected_lvl = CategoricalIndex(
        list("bacb"), categories=cidx.categories, ordered=cidx.ordered
    )
    tm.assert_index_equal(result_lvl, expected_lvl)


def test_set_value_keeps_names():
    # motivating example from #3742
    lev1 = ["hans", "hans", "hans", "grethe", "grethe", "grethe"]
    lev2 = ["1", "2", "3"] * 2
    idx = MultiIndex.from_arrays([lev1, lev2], names=["Name", "Number"])
    df = pd.DataFrame(
        np.random.randn(6, 4), columns=["one", "two", "three", "four"], index=idx
    )
    df = df.sort_index()
    assert df._is_copy is None
    assert df.index.names == ("Name", "Number")
    df.at[("grethe", "4"), "one"] = 99.34
    assert df._is_copy is None
    assert df.index.names == ("Name", "Number")


def test_set_levels_with_iterable():
    # GH23273
    sizes = [1, 2, 3]
    colors = ["black"] * 3
    index = MultiIndex.from_arrays([sizes, colors], names=["size", "color"])

    result = index.set_levels(map(int, ["3", "2", "1"]), level="size")

    expected_sizes = [3, 2, 1]
    expected = MultiIndex.from_arrays([expected_sizes, colors], names=["size", "color"])
    tm.assert_index_equal(result, expected)


@pytest.mark.parametrize("inplace", [True, False])
def test_set_codes_inplace_deprecated(idx, inplace):
    new_codes = idx.codes[1][::-1]

    with tm.assert_produces_warning(FutureWarning):
        idx.set_codes(codes=new_codes, level=1, inplace=inplace)


@pytest.mark.parametrize("inplace", [True, False])
def test_set_levels_inplace_deprecated(idx, inplace):
    new_level = idx.levels[1].copy()

    with tm.assert_produces_warning(FutureWarning):
        idx.set_levels(levels=new_level, level=1, inplace=inplace)


<<<<<<< HEAD
def test_set_codes_pos_args_depreciation():
=======
def test_set_levels_pos_args_deprecation():
>>>>>>> fd38824b
    # https://github.com/pandas-dev/pandas/issues/41485
    idx = MultiIndex.from_tuples(
        [
            (1, "one"),
<<<<<<< HEAD
            (1, "two"),
            (2, "one"),
            (2, "two"),
        ],
        names=["foo", "bar"]
    )
    msg = (
        r"In a future version of pandas all arguments of MultiIndex.set_codes except"
        r"for the argument 'codes' will be keyword-only"
    )
    with tm.assert_produces_warning(FutureWarning, match=msg):
        result = idx.set_codes([[1, 0, 1, 0], [0, 0, 1, 1]])
    expected = MultiIndex.from_tuples(
        [
            (2, "one"), 
            (1, "one"), 
            (2, "two"), 
            (1, "two"),
        ],
        names=["foo", "bar"]
=======
            (2, "one"),
            (3, "one"),
        ],
        names=["foo", "bar"],
    )
    msg = (
        r"In a future version of pandas all arguments of MultiIndex.set_levels except "
        r"for the argument 'levels' will be keyword-only"
    )
    with tm.assert_produces_warning(FutureWarning, match=msg):
        result = idx.set_levels(["a", "b", "c"], 0)
    expected = MultiIndex.from_tuples(
        [
            ("a", "one"),
            ("b", "one"),
            ("c", "one"),
        ],
        names=["foo", "bar"],
>>>>>>> fd38824b
    )
    tm.assert_index_equal(result, expected)<|MERGE_RESOLUTION|>--- conflicted
+++ resolved
@@ -407,37 +407,11 @@
         idx.set_levels(levels=new_level, level=1, inplace=inplace)
 
 
-<<<<<<< HEAD
-def test_set_codes_pos_args_depreciation():
-=======
 def test_set_levels_pos_args_deprecation():
->>>>>>> fd38824b
     # https://github.com/pandas-dev/pandas/issues/41485
     idx = MultiIndex.from_tuples(
         [
             (1, "one"),
-<<<<<<< HEAD
-            (1, "two"),
-            (2, "one"),
-            (2, "two"),
-        ],
-        names=["foo", "bar"]
-    )
-    msg = (
-        r"In a future version of pandas all arguments of MultiIndex.set_codes except"
-        r"for the argument 'codes' will be keyword-only"
-    )
-    with tm.assert_produces_warning(FutureWarning, match=msg):
-        result = idx.set_codes([[1, 0, 1, 0], [0, 0, 1, 1]])
-    expected = MultiIndex.from_tuples(
-        [
-            (2, "one"), 
-            (1, "one"), 
-            (2, "two"), 
-            (1, "two"),
-        ],
-        names=["foo", "bar"]
-=======
             (2, "one"),
             (3, "one"),
         ],
@@ -456,6 +430,27 @@
             ("c", "one"),
         ],
         names=["foo", "bar"],
->>>>>>> fd38824b
+    )
+    tm.assert_index_equal(result, expected)
+
+
+def test_set_codes_pos_args_depreciation(idx):
+    # https://github.com/pandas-dev/pandas/issues/41485
+    msg = (
+        r"In a future version of pandas all arguments of MultiIndex.set_codes except "
+        r"for the argument 'codes' will be keyword-only"
+    )
+    with tm.assert_produces_warning(FutureWarning, match=msg):
+        result = idx.set_codes([[0, 0, 1, 2, 3, 3], [0, 1, 0, 1, 0, 1]], [0, 1])
+    expected = MultiIndex.from_tuples(
+        [
+            ("foo", "one"),
+            ("foo", "two"),
+            ("bar", "one"),
+            ("baz", "two"),
+            ("qux", "one"),
+            ("qux", "two"),
+        ],
+        names=["first", "second"],
     )
     tm.assert_index_equal(result, expected)