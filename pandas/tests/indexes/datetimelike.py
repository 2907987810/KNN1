""" generic datetimelike tests """
import numpy as np
import pytest

import pandas as pd
import pandas._testing as tm

from .common import Base


class DatetimeLike(Base):
    def test_argmax_axis_invalid(self):
        # GH#23081
        msg = r"`axis` must be fewer than the number of dimensions \(1\)"
        rng = self.create_index()
        with pytest.raises(ValueError, match=msg):
            rng.argmax(axis=1)
        with pytest.raises(ValueError, match=msg):
            rng.argmin(axis=2)
        with pytest.raises(ValueError, match=msg):
            rng.min(axis=-2)
        with pytest.raises(ValueError, match=msg):
            rng.max(axis=-3)

    def test_can_hold_identifiers(self):
        idx = self.create_index()
        key = idx[0]
        assert idx._can_hold_identifiers_and_holds_name(key) is False

    def test_shift_identity(self):

        idx = self.create_index()
        tm.assert_index_equal(idx, idx.shift(0))

    def test_shift_empty(self):
        # GH#14811
        idx = self.create_index()[:0]
        tm.assert_index_equal(idx, idx.shift(1))

    def test_str(self):

        # test the string repr
        idx = self.create_index()
        idx.name = "foo"
        assert not (f"length={len(idx)}" in str(idx))
        assert "'foo'" in str(idx)
        assert type(idx).__name__ in str(idx)

        if hasattr(idx, "tz"):
            if idx.tz is not None:
                assert idx.tz in str(idx)
        if hasattr(idx, "freq"):
            assert f"freq='{idx.freqstr}'" in str(idx)

    def test_view(self):
        i = self.create_index()

        i_view = i.view("i8")
        result = self._holder(i)
        tm.assert_index_equal(result, i)

        i_view = i.view(self._holder)
        result = self._holder(i)
        tm.assert_index_equal(result, i_view)

    def test_map_callable(self):
        index = self.create_index()
        expected = index + index.freq
        result = index.map(lambda x: x + x.freq)
        tm.assert_index_equal(result, expected)

        # map to NaT
        result = index.map(lambda x: pd.NaT if x == index[0] else x)
        expected = pd.Index([pd.NaT] + index[1:].tolist())
        tm.assert_index_equal(result, expected)

    @pytest.mark.parametrize(
        "mapper",
        [
            lambda values, index: {i: e for e, i in zip(values, index)},
            lambda values, index: pd.Series(values, index, dtype=object),
        ],
    )
    def test_map_dictlike(self, mapper):
        index = self.create_index()
        expected = index + index.freq

        # don't compare the freqs
        if isinstance(expected, (pd.DatetimeIndex, pd.TimedeltaIndex)):
            expected = expected._with_freq(None)

        result = index.map(mapper(expected, index))
        tm.assert_index_equal(result, expected)

        expected = pd.Index([pd.NaT] + index[1:].tolist())
        result = index.map(mapper(expected, index))
        tm.assert_index_equal(result, expected)

        # empty map; these map to np.nan because we cannot know
        # to re-infer things
        expected = pd.Index([np.nan] * len(index))
        result = index.map(mapper([], []))
        tm.assert_index_equal(result, expected)

    def test_getitem_preserves_freq(self):
        index = self.create_index()
        assert index.freq is not None

        result = index[:]
        assert result.freq == index.freq

    def test_not_equals_numeric(self):
        index = self.create_index()

        assert not index.equals(pd.Index(index.asi8))
        assert not index.equals(pd.Index(index.asi8.astype("u8")))
        assert not index.equals(pd.Index(index.asi8).astype("f8"))

<<<<<<< HEAD
    def test_equals(self):
        index = self.create_index()

        assert index.equals(index.astype(object))
        assert index.equals(pd.CategoricalIndex(index))
        assert index.equals(pd.CategoricalIndex(index.astype(object)))

    def test_not_equals_strings(self):
        index = self.create_index()

        other = pd.Index([str(x) for x in index], dtype=object)
        assert not index.equals(other)
        assert not index.equals(pd.CategoricalIndex(other))
=======
    def test_where_cast_str(self):
        index = self.create_index()

        mask = np.ones(len(index), dtype=bool)
        mask[-1] = False

        result = index.where(mask, str(index[0]))
        expected = index.where(mask, index[0])
        tm.assert_index_equal(result, expected)

        result = index.where(mask, [str(index[0])])
        tm.assert_index_equal(result, expected)

        msg = "Where requires matching dtype, not foo"
        with pytest.raises(TypeError, match=msg):
            index.where(mask, "foo")

        msg = r"Where requires matching dtype, not \['foo'\]"
        with pytest.raises(TypeError, match=msg):
            index.where(mask, ["foo"])
>>>>>>> 397e36cb
<|MERGE_RESOLUTION|>--- conflicted
+++ resolved
@@ -116,7 +116,6 @@
         assert not index.equals(pd.Index(index.asi8.astype("u8")))
         assert not index.equals(pd.Index(index.asi8).astype("f8"))
 
-<<<<<<< HEAD
     def test_equals(self):
         index = self.create_index()
 
@@ -130,7 +129,7 @@
         other = pd.Index([str(x) for x in index], dtype=object)
         assert not index.equals(other)
         assert not index.equals(pd.CategoricalIndex(other))
-=======
+
     def test_where_cast_str(self):
         index = self.create_index()
 
@@ -150,5 +149,4 @@
 
         msg = r"Where requires matching dtype, not \['foo'\]"
         with pytest.raises(TypeError, match=msg):
-            index.where(mask, ["foo"])
->>>>>>> 397e36cb
+            index.where(mask, ["foo"])