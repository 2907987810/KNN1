--- conflicted
+++ resolved
@@ -172,10 +172,7 @@
         tree = IntervalTree(left, right, closed=closed)
         assert tree.is_overlapping is False
 
-<<<<<<< HEAD
-=======
     @pytest.mark.skipif(compat.is_platform_32bit(), reason='GH 23440')
->>>>>>> a3370fc3
     def test_construction_overflow(self):
         # GH 25485
         left, right = np.arange(101), [np.iinfo(np.int64).max] * 101
