from datetime import (
    datetime,
    timedelta,
)

import numpy as np
import pytest

import pandas._testing as tm
from pandas.core.indexes.api import (
    Index,
    Int64Index,
    RangeIndex,
    UInt64Index,
)


class TestRangeIndexSetOps:
    @pytest.mark.parametrize("klass", [RangeIndex, Int64Index, UInt64Index])
    def test_intersection_mismatched_dtype(self, klass):
        # check that we cast to float, not object
        index = RangeIndex(start=0, stop=20, step=2, name="foo")
        index = klass(index)

        flt = index.astype(np.float64)

        # bc index.equals(flt), we go through fastpath and get RangeIndex back
        result = index.intersection(flt)
        tm.assert_index_equal(result, index, exact=True)

        result = flt.intersection(index)
        tm.assert_index_equal(result, flt, exact=True)

        # neither empty, not-equals
        result = index.intersection(flt[1:])
        tm.assert_index_equal(result, flt[1:], exact=True)

        result = flt[1:].intersection(index)
        tm.assert_index_equal(result, flt[1:], exact=True)

        # empty other
        result = index.intersection(flt[:0])
        tm.assert_index_equal(result, flt[:0], exact=True)

        result = flt[:0].intersection(index)
        tm.assert_index_equal(result, flt[:0], exact=True)

    def test_intersection_empty(self, sort, names):
        # name retention on empty intersections
        index = RangeIndex(start=0, stop=20, step=2, name=names[0])

        # empty other
        result = index.intersection(index[:0].rename(names[1]), sort=sort)
        tm.assert_index_equal(result, index[:0].rename(names[2]), exact=True)

        # empty self
        result = index[:0].intersection(index.rename(names[1]), sort=sort)
        tm.assert_index_equal(result, index[:0].rename(names[2]), exact=True)

    def test_intersection(self, sort):
        # intersect with Int64Index
        index = RangeIndex(start=0, stop=20, step=2)
        other = Index(np.arange(1, 6))
        result = index.intersection(other, sort=sort)
        expected = Index(np.sort(np.intersect1d(index.values, other.values)))
        tm.assert_index_equal(result, expected)

        result = other.intersection(index, sort=sort)
        expected = Index(
            np.sort(np.asarray(np.intersect1d(index.values, other.values)))
        )
        tm.assert_index_equal(result, expected)

        # intersect with increasing RangeIndex
        other = RangeIndex(1, 6)
        result = index.intersection(other, sort=sort)
        expected = Index(np.sort(np.intersect1d(index.values, other.values)))
        tm.assert_index_equal(result, expected, exact="equiv")

        # intersect with decreasing RangeIndex
        other = RangeIndex(5, 0, -1)
        result = index.intersection(other, sort=sort)
        expected = Index(np.sort(np.intersect1d(index.values, other.values)))
        tm.assert_index_equal(result, expected, exact="equiv")

        # reversed (GH 17296)
        result = other.intersection(index, sort=sort)
        tm.assert_index_equal(result, expected, exact="equiv")

        # GH 17296: intersect two decreasing RangeIndexes
        first = RangeIndex(10, -2, -2)
        other = RangeIndex(5, -4, -1)
        expected = first.astype(int).intersection(other.astype(int), sort=sort)
        result = first.intersection(other, sort=sort).astype(int)
        tm.assert_index_equal(result, expected)

        # reversed
        result = other.intersection(first, sort=sort).astype(int)
        tm.assert_index_equal(result, expected)

        index = RangeIndex(5, name="foo")

        # intersect of non-overlapping indices
        other = RangeIndex(5, 10, 1, name="foo")
        result = index.intersection(other, sort=sort)
        expected = RangeIndex(0, 0, 1, name="foo")
        tm.assert_index_equal(result, expected)

        other = RangeIndex(-1, -5, -1)
        result = index.intersection(other, sort=sort)
        expected = RangeIndex(0, 0, 1)
        tm.assert_index_equal(result, expected)

        # intersection of empty indices
        other = RangeIndex(0, 0, 1)
        result = index.intersection(other, sort=sort)
        expected = RangeIndex(0, 0, 1)
        tm.assert_index_equal(result, expected)

        result = other.intersection(index, sort=sort)
        tm.assert_index_equal(result, expected)

    def test_intersection_non_overlapping_gcd(self, sort, names):
        # intersection of non-overlapping values based on start value and gcd
        index = RangeIndex(1, 10, 2, name=names[0])
        other = RangeIndex(0, 10, 4, name=names[1])
        result = index.intersection(other, sort=sort)
        expected = RangeIndex(0, 0, 1, name=names[2])
        tm.assert_index_equal(result, expected)

    def test_union_noncomparable(self, sort):
        # corner case, non-Int64Index
        index = RangeIndex(start=0, stop=20, step=2)
        other = Index([datetime.now() + timedelta(i) for i in range(4)], dtype=object)
        result = index.union(other, sort=sort)
        expected = Index(np.concatenate((index, other)))
        tm.assert_index_equal(result, expected)

        result = other.union(index, sort=sort)
        expected = Index(np.concatenate((other, index)))
        tm.assert_index_equal(result, expected)

    @pytest.fixture(
        params=[
            (
                RangeIndex(0, 10, 1),
                RangeIndex(0, 10, 1),
                RangeIndex(0, 10, 1),
                RangeIndex(0, 10, 1),
            ),
            (
                RangeIndex(0, 10, 1),
                RangeIndex(5, 20, 1),
                RangeIndex(0, 20, 1),
                Int64Index(range(20)),
            ),
            (
                RangeIndex(0, 10, 1),
                RangeIndex(10, 20, 1),
                RangeIndex(0, 20, 1),
                Int64Index(range(20)),
            ),
            (
                RangeIndex(0, -10, -1),
                RangeIndex(0, -10, -1),
                RangeIndex(0, -10, -1),
                RangeIndex(0, -10, -1),
            ),
            (
                RangeIndex(0, -10, -1),
                RangeIndex(-10, -20, -1),
                RangeIndex(-19, 1, 1),
                Int64Index(range(0, -20, -1)),
            ),
            (
                RangeIndex(0, 10, 2),
                RangeIndex(1, 10, 2),
                RangeIndex(0, 10, 1),
                Int64Index(list(range(0, 10, 2)) + list(range(1, 10, 2))),
            ),
            (
                RangeIndex(0, 11, 2),
                RangeIndex(1, 12, 2),
                RangeIndex(0, 12, 1),
                Int64Index(list(range(0, 11, 2)) + list(range(1, 12, 2))),
            ),
            (
                RangeIndex(0, 21, 4),
                RangeIndex(-2, 24, 4),
                RangeIndex(-2, 24, 2),
                Int64Index(list(range(0, 21, 4)) + list(range(-2, 24, 4))),
            ),
            (
                RangeIndex(0, -20, -2),
                RangeIndex(-1, -21, -2),
                RangeIndex(-19, 1, 1),
                Int64Index(list(range(0, -20, -2)) + list(range(-1, -21, -2))),
            ),
            (
                RangeIndex(0, 100, 5),
                RangeIndex(0, 100, 20),
                RangeIndex(0, 100, 5),
                Int64Index(range(0, 100, 5)),
            ),
            (
                RangeIndex(0, -100, -5),
                RangeIndex(5, -100, -20),
                RangeIndex(-95, 10, 5),
                Int64Index(list(range(0, -100, -5)) + [5]),
            ),
            (
                RangeIndex(0, -11, -1),
                RangeIndex(1, -12, -4),
                RangeIndex(-11, 2, 1),
                Int64Index(list(range(0, -11, -1)) + [1, -11]),
            ),
            (RangeIndex(0), RangeIndex(0), RangeIndex(0), RangeIndex(0)),
            (
                RangeIndex(0, -10, -2),
                RangeIndex(0),
                RangeIndex(0, -10, -2),
                RangeIndex(0, -10, -2),
            ),
            (
                RangeIndex(0, 100, 2),
                RangeIndex(100, 150, 200),
                RangeIndex(0, 102, 2),
                Int64Index(range(0, 102, 2)),
            ),
            (
                RangeIndex(0, -100, -2),
                RangeIndex(-100, 50, 102),
                RangeIndex(-100, 4, 2),
                Int64Index(list(range(0, -100, -2)) + [-100, 2]),
            ),
            (
                RangeIndex(0, -100, -1),
                RangeIndex(0, -50, -3),
                RangeIndex(-99, 1, 1),
                Int64Index(list(range(0, -100, -1))),
            ),
            (
                RangeIndex(0, 1, 1),
                RangeIndex(5, 6, 10),
                RangeIndex(0, 6, 5),
                Int64Index([0, 5]),
            ),
            (
                RangeIndex(0, 10, 5),
                RangeIndex(-5, -6, -20),
                RangeIndex(-5, 10, 5),
                Int64Index([0, 5, -5]),
            ),
            (
                RangeIndex(0, 3, 1),
                RangeIndex(4, 5, 1),
                Int64Index([0, 1, 2, 4]),
                Int64Index([0, 1, 2, 4]),
            ),
            (
                RangeIndex(0, 10, 1),
                Int64Index([]),
                RangeIndex(0, 10, 1),
                RangeIndex(0, 10, 1),
            ),
            (
                RangeIndex(0),
                Int64Index([1, 5, 6]),
                Int64Index([1, 5, 6]),
                Int64Index([1, 5, 6]),
            ),
        ]
    )
    def unions(self, request):
        """Inputs and expected outputs for RangeIndex.union tests"""
        return request.param

    def test_union_sorted(self, unions):

        idx1, idx2, expected_sorted, expected_notsorted = unions

        res1 = idx1.union(idx2, sort=None)
        tm.assert_index_equal(res1, expected_sorted, exact=True)

        res1 = idx1.union(idx2, sort=False)
        tm.assert_index_equal(res1, expected_notsorted, exact=True)

        res2 = idx2.union(idx1, sort=None)
        res3 = Int64Index(idx1._values, name=idx1.name).union(idx2, sort=None)
        tm.assert_index_equal(res2, expected_sorted, exact=True)
        tm.assert_index_equal(res3, expected_sorted, exact="equiv")

    def test_union_same_step_misaligned(self):
<<<<<<< HEAD
=======
        # GH#44019
>>>>>>> 7f2b418d
        left = RangeIndex(range(0, 20, 4))
        right = RangeIndex(range(1, 21, 4))

        result = left.union(right)
        expected = Int64Index([0, 1, 4, 5, 8, 9, 12, 13, 16, 17])
        tm.assert_index_equal(result, expected, exact=True)

    def test_difference(self):
        # GH#12034 Cases where we operate against another RangeIndex and may
        #  get back another RangeIndex
        obj = RangeIndex.from_range(range(1, 10), name="foo")

        result = obj.difference(obj)
        expected = RangeIndex.from_range(range(0), name="foo")
        tm.assert_index_equal(result, expected, exact=True)

        result = obj.difference(expected.rename("bar"))
        tm.assert_index_equal(result, obj.rename(None), exact=True)

        result = obj.difference(obj[:3])
        tm.assert_index_equal(result, obj[3:], exact=True)

        result = obj.difference(obj[-3:])
        tm.assert_index_equal(result, obj[:-3], exact=True)

        result = obj[::-1].difference(obj[-3:])
        tm.assert_index_equal(result, obj[:-3][::-1], exact=True)

        result = obj[::-1].difference(obj[-3:][::-1])
        tm.assert_index_equal(result, obj[:-3][::-1], exact=True)

        result = obj.difference(obj[2:6])
        expected = Int64Index([1, 2, 7, 8, 9], name="foo")
        tm.assert_index_equal(result, expected)

    def test_difference_mismatched_step(self):
        obj = RangeIndex.from_range(range(1, 10), name="foo")

        result = obj.difference(obj[::2])
        expected = Int64Index(obj[1::2]._values, name=obj.name)
        tm.assert_index_equal(result, expected, exact=True)

        result = obj.difference(obj[1::2])
        expected = Int64Index(obj[::2]._values, name=obj.name)
        tm.assert_index_equal(result, expected, exact=True)

    def test_symmetric_difference(self):
        # GH#12034 Cases where we operate against another RangeIndex and may
        #  get back another RangeIndex
        left = RangeIndex.from_range(range(1, 10), name="foo")

        result = left.symmetric_difference(left)
        expected = RangeIndex.from_range(range(0), name="foo")
        tm.assert_index_equal(result, expected)

        result = left.symmetric_difference(expected.rename("bar"))
        tm.assert_index_equal(result, left.rename(None))

        result = left[:-2].symmetric_difference(left[2:])
        expected = Int64Index([1, 2, 8, 9], name="foo")
        tm.assert_index_equal(result, expected)

        right = RangeIndex.from_range(range(10, 15))

        result = left.symmetric_difference(right)
        expected = RangeIndex.from_range(range(1, 15))
        tm.assert_index_equal(result, expected)

        result = left.symmetric_difference(right[1:])
        expected = Int64Index([1, 2, 3, 4, 5, 6, 7, 8, 9, 11, 12, 13, 14])
        tm.assert_index_equal(result, expected)<|MERGE_RESOLUTION|>--- conflicted
+++ resolved
@@ -291,10 +291,7 @@
         tm.assert_index_equal(res3, expected_sorted, exact="equiv")
 
     def test_union_same_step_misaligned(self):
-<<<<<<< HEAD
-=======
         # GH#44019
->>>>>>> 7f2b418d
         left = RangeIndex(range(0, 20, 4))
         right = RangeIndex(range(1, 21, 4))
 
