--- conflicted
+++ resolved
@@ -608,7 +608,6 @@
         tm.assert_index_equal(result, expected)
 
 
-<<<<<<< HEAD
 @pytest.mark.parametrize(
     "rng, decimals",
     [
@@ -639,7 +638,7 @@
     result = ri.round(decimals=decimals)
     tm.assert_index_equal(result, expected, exact=True)
 
-=======
+
 def test_reindex_1_value_returns_rangeindex():
     ri = RangeIndex(0, 10, 2, name="foo")
     result, result_indexer = ri.reindex([2])
@@ -659,7 +658,6 @@
     expected_indexer = np.array([], dtype=np.intp)
     tm.assert_numpy_array_equal(result_indexer, expected_indexer)
 
->>>>>>> 04487b37
 
 def test_append_non_rangeindex_return_rangeindex():
     ri = RangeIndex(1)
