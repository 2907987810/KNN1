from collections import defaultdict
from datetime import (
    datetime,
    timedelta,
)
from io import StringIO
import math
import re

import numpy as np
import pytest

from pandas.compat import (
    IS64,
    np_datetime64_compat,
)
from pandas.util._test_decorators import async_mark

import pandas as pd
from pandas import (
    CategoricalIndex,
    DataFrame,
    DatetimeIndex,
    Float64Index,
    Int64Index,
    IntervalIndex,
    PeriodIndex,
    RangeIndex,
    Series,
    TimedeltaIndex,
    Timestamp,
    UInt64Index,
    date_range,
    isna,
    period_range,
)
import pandas._testing as tm
from pandas.core.indexes.api import (
    Index,
    MultiIndex,
    _get_combined_index,
    ensure_index,
    ensure_index_from_sequences,
)
from pandas.tests.indexes.common import Base


class TestIndex(Base):
    _holder = Index

    def create_index(self) -> Index:
        return Index(list("abcde"))

    def test_can_hold_identifiers(self):
        index = self.create_index()
        key = index[0]
        assert index._can_hold_identifiers_and_holds_name(key) is True

    @pytest.mark.parametrize("index", ["datetime"], indirect=True)
    def test_new_axis(self, index):
        with tm.assert_produces_warning(FutureWarning):
            # GH#30588 multi-dimensional indexing deprecated
            new_index = index[None, :]
        assert new_index.ndim == 2
        assert isinstance(new_index, np.ndarray)

    def test_constructor_regular(self, index):
        tm.assert_contains_all(index, index)

    @pytest.mark.parametrize("index", ["string"], indirect=True)
    def test_constructor_casting(self, index):
        # casting
        arr = np.array(index)
        new_index = Index(arr)
        tm.assert_contains_all(arr, new_index)
        tm.assert_index_equal(index, new_index)

    @pytest.mark.parametrize("index", ["string"], indirect=True)
    def test_constructor_copy(self, index):
        # copy
        # index = self.create_index()
        arr = np.array(index)
        new_index = Index(arr, copy=True, name="name")
        assert isinstance(new_index, Index)
        assert new_index.name == "name"
        tm.assert_numpy_array_equal(arr, new_index.values)
        arr[0] = "SOMEBIGLONGSTRING"
        assert new_index[0] != "SOMEBIGLONGSTRING"

        # FIXME: dont leave commented-out
        # what to do here?
        # arr = np.array(5.)
        # pytest.raises(Exception, arr.view, Index)

    @pytest.mark.parametrize("cast_as_obj", [True, False])
    @pytest.mark.parametrize(
        "index",
        [
            date_range(
                "2015-01-01 10:00",
                freq="D",
                periods=3,
                tz="US/Eastern",
                name="Green Eggs & Ham",
            ),  # DTI with tz
            date_range("2015-01-01 10:00", freq="D", periods=3),  # DTI no tz
            pd.timedelta_range("1 days", freq="D", periods=3),  # td
            period_range("2015-01-01", freq="D", periods=3),  # period
        ],
    )
    def test_constructor_from_index_dtlike(self, cast_as_obj, index):
        if cast_as_obj:
            result = Index(index.astype(object))
        else:
            result = Index(index)

        tm.assert_index_equal(result, index)

        if isinstance(index, DatetimeIndex):
            assert result.tz == index.tz
            if cast_as_obj:
                # GH#23524 check that Index(dti, dtype=object) does not
                #  incorrectly raise ValueError, and that nanoseconds are not
                #  dropped
                index += pd.Timedelta(nanoseconds=50)
                result = Index(index, dtype=object)
                assert result.dtype == np.object_
                assert list(result) == list(index)

    @pytest.mark.parametrize(
        "index,has_tz",
        [
            (
                date_range("2015-01-01 10:00", freq="D", periods=3, tz="US/Eastern"),
                True,
            ),  # datetimetz
            (pd.timedelta_range("1 days", freq="D", periods=3), False),  # td
            (period_range("2015-01-01", freq="D", periods=3), False),  # period
        ],
    )
    def test_constructor_from_series_dtlike(self, index, has_tz):
        result = Index(Series(index))
        tm.assert_index_equal(result, index)

        if has_tz:
            assert result.tz == index.tz

    def test_constructor_from_series_freq(self):
        # GH 6273
        # create from a series, passing a freq
        dts = ["1-1-1990", "2-1-1990", "3-1-1990", "4-1-1990", "5-1-1990"]
        expected = DatetimeIndex(dts, freq="MS")

        s = Series(pd.to_datetime(dts))
        result = DatetimeIndex(s, freq="MS")

        tm.assert_index_equal(result, expected)

    def test_constructor_from_frame_series_freq(self):
        # GH 6273
        # create from a series, passing a freq
        dts = ["1-1-1990", "2-1-1990", "3-1-1990", "4-1-1990", "5-1-1990"]
        expected = DatetimeIndex(dts, freq="MS")

        df = DataFrame(np.random.rand(5, 3))
        df["date"] = dts
        result = DatetimeIndex(df["date"], freq="MS")

        assert df["date"].dtype == object
        expected.name = "date"
        tm.assert_index_equal(result, expected)

        expected = Series(dts, name="date")
        tm.assert_series_equal(df["date"], expected)

        # GH 6274
        # infer freq of same
        freq = pd.infer_freq(df["date"])
        assert freq == "MS"

    @pytest.mark.parametrize(
        "array",
        [
            np.arange(5),
            np.array(["a", "b", "c"]),
            date_range("2000-01-01", periods=3).values,
        ],
    )
    def test_constructor_ndarray_like(self, array):
        # GH 5460#issuecomment-44474502
        # it should be possible to convert any object that satisfies the numpy
        # ndarray interface directly into an Index
        class ArrayLike:
            def __init__(self, array):
                self.array = array

            def __array__(self, dtype=None) -> np.ndarray:
                return self.array

        expected = Index(array)
        result = Index(ArrayLike(array))
        tm.assert_index_equal(result, expected)

    def test_constructor_int_dtype_nan(self):
        # see gh-15187
        data = [np.nan]
        expected = Float64Index(data)
        result = Index(data, dtype="float")
        tm.assert_index_equal(result, expected)

    @pytest.mark.parametrize("dtype", ["int64", "uint64"])
    def test_constructor_int_dtype_nan_raises(self, dtype):
        # see gh-15187
        data = [np.nan]
        msg = "cannot convert"
        with pytest.raises(ValueError, match=msg):
            Index(data, dtype=dtype)

    def test_constructor_no_pandas_array(self):
        ser = Series([1, 2, 3])
        result = Index(ser.array)
        expected = Index([1, 2, 3])
        tm.assert_index_equal(result, expected)

    @pytest.mark.parametrize(
        "klass,dtype,na_val",
        [
            (Float64Index, np.float64, np.nan),
            (DatetimeIndex, "datetime64[ns]", pd.NaT),
        ],
    )
    def test_index_ctor_infer_nan_nat(self, klass, dtype, na_val):
        # GH 13467
        na_list = [na_val, na_val]
        expected = klass(na_list)
        assert expected.dtype == dtype

        result = Index(na_list)
        tm.assert_index_equal(result, expected)

        result = Index(np.array(na_list))
        tm.assert_index_equal(result, expected)

    @pytest.mark.parametrize(
        "vals,dtype",
        [
            ([1, 2, 3, 4, 5], "int"),
            ([1.1, np.nan, 2.2, 3.0], "float"),
            (["A", "B", "C", np.nan], "obj"),
        ],
    )
    def test_constructor_simple_new(self, vals, dtype):
        index = Index(vals, name=dtype)
        result = index._simple_new(index.values, dtype)
        tm.assert_index_equal(result, index)

    @pytest.mark.parametrize(
        "vals",
        [
            [1, 2, 3],
            np.array([1, 2, 3]),
            np.array([1, 2, 3], dtype=int),
            # below should coerce
            [1.0, 2.0, 3.0],
            np.array([1.0, 2.0, 3.0], dtype=float),
        ],
    )
    def test_constructor_dtypes_to_int64(self, vals):
        index = Index(vals, dtype=int)
        assert isinstance(index, Int64Index)

    @pytest.mark.parametrize(
        "vals",
        [
            [1, 2, 3],
            [1.0, 2.0, 3.0],
            np.array([1.0, 2.0, 3.0]),
            np.array([1, 2, 3], dtype=int),
            np.array([1.0, 2.0, 3.0], dtype=float),
        ],
    )
    def test_constructor_dtypes_to_float64(self, vals):
        index = Index(vals, dtype=float)
        assert isinstance(index, Float64Index)

    @pytest.mark.parametrize(
        "vals",
        [
            [1, 2, 3],
            np.array([1, 2, 3], dtype=int),
            np.array(
                [np_datetime64_compat("2011-01-01"), np_datetime64_compat("2011-01-02")]
            ),
            [datetime(2011, 1, 1), datetime(2011, 1, 2)],
        ],
    )
    def test_constructor_dtypes_to_categorical(self, vals):
        index = Index(vals, dtype="category")
        assert isinstance(index, CategoricalIndex)

    @pytest.mark.parametrize("cast_index", [True, False])
    @pytest.mark.parametrize(
        "vals",
        [
            Index(
                np.array(
                    [
                        np_datetime64_compat("2011-01-01"),
                        np_datetime64_compat("2011-01-02"),
                    ]
                )
            ),
            Index([datetime(2011, 1, 1), datetime(2011, 1, 2)]),
        ],
    )
    def test_constructor_dtypes_to_datetime(self, cast_index, vals):
        if cast_index:
            index = Index(vals, dtype=object)
            assert isinstance(index, Index)
            assert index.dtype == object
        else:
            index = Index(vals)
            assert isinstance(index, DatetimeIndex)

    @pytest.mark.parametrize("cast_index", [True, False])
    @pytest.mark.parametrize(
        "vals",
        [
            np.array([np.timedelta64(1, "D"), np.timedelta64(1, "D")]),
            [timedelta(1), timedelta(1)],
        ],
    )
    def test_constructor_dtypes_to_timedelta(self, cast_index, vals):
        if cast_index:
            index = Index(vals, dtype=object)
            assert isinstance(index, Index)
            assert index.dtype == object
        else:
            index = Index(vals)
            assert isinstance(index, TimedeltaIndex)

    @pytest.mark.filterwarnings("ignore:Passing keywords other:FutureWarning")
    @pytest.mark.parametrize("attr", ["values", "asi8"])
    @pytest.mark.parametrize("klass", [Index, DatetimeIndex])
    def test_constructor_dtypes_datetime(self, tz_naive_fixture, attr, klass):
        # Test constructing with a datetimetz dtype
        # .values produces numpy datetimes, so these are considered naive
        # .asi8 produces integers, so these are considered epoch timestamps
        # ^the above will be true in a later version. Right now we `.view`
        # the i8 values as NS_DTYPE, effectively treating them as wall times.
        index = date_range("2011-01-01", periods=5)
        arg = getattr(index, attr)
        index = index.tz_localize(tz_naive_fixture)
        dtype = index.dtype

        warn = None if tz_naive_fixture is None else FutureWarning
        # astype dt64 -> dt64tz deprecated

        if attr == "asi8":
            result = DatetimeIndex(arg).tz_localize(tz_naive_fixture)
        else:
            result = klass(arg, tz=tz_naive_fixture)
        tm.assert_index_equal(result, index)

        if attr == "asi8":
            with tm.assert_produces_warning(warn):
                result = DatetimeIndex(arg).astype(dtype)
        else:
            result = klass(arg, dtype=dtype)
        tm.assert_index_equal(result, index)

        if attr == "asi8":
            result = DatetimeIndex(list(arg)).tz_localize(tz_naive_fixture)
        else:
            result = klass(list(arg), tz=tz_naive_fixture)
        tm.assert_index_equal(result, index)

        if attr == "asi8":
            with tm.assert_produces_warning(warn):
                result = DatetimeIndex(list(arg)).astype(dtype)
        else:
            result = klass(list(arg), dtype=dtype)
        tm.assert_index_equal(result, index)

    @pytest.mark.parametrize("attr", ["values", "asi8"])
    @pytest.mark.parametrize("klass", [Index, TimedeltaIndex])
    def test_constructor_dtypes_timedelta(self, attr, klass):
        index = pd.timedelta_range("1 days", periods=5)
        index = index._with_freq(None)  # won't be preserved by constructors
        dtype = index.dtype

        values = getattr(index, attr)

        result = klass(values, dtype=dtype)
        tm.assert_index_equal(result, index)

        result = klass(list(values), dtype=dtype)
        tm.assert_index_equal(result, index)

    @pytest.mark.parametrize("value", [[], iter([]), (_ for _ in [])])
    @pytest.mark.parametrize(
        "klass",
        [
            Index,
            Float64Index,
            Int64Index,
            UInt64Index,
            CategoricalIndex,
            DatetimeIndex,
            TimedeltaIndex,
        ],
    )
    def test_constructor_empty(self, value, klass):
        empty = klass(value)
        assert isinstance(empty, klass)
        assert not len(empty)

    @pytest.mark.parametrize(
        "empty,klass",
        [
            (PeriodIndex([], freq="B"), PeriodIndex),
            (PeriodIndex(iter([]), freq="B"), PeriodIndex),
            (PeriodIndex((_ for _ in []), freq="B"), PeriodIndex),
            (RangeIndex(step=1), RangeIndex),
            (MultiIndex(levels=[[1, 2], ["blue", "red"]], codes=[[], []]), MultiIndex),
        ],
    )
    def test_constructor_empty_special(self, empty, klass):
        assert isinstance(empty, klass)
        assert not len(empty)

    def test_constructor_overflow_int64(self):
        # see gh-15832
        msg = (
            "The elements provided in the data cannot "
            "all be casted to the dtype int64"
        )
        with pytest.raises(OverflowError, match=msg):
            Index([np.iinfo(np.uint64).max - 1], dtype="int64")

    @pytest.mark.parametrize(
        "index",
        [
            "datetime",
            "float",
            "int",
            "period",
            "range",
            "repeats",
            "timedelta",
            "tuples",
            "uint",
        ],
        indirect=True,
    )
    def test_view_with_args(self, index):
        index.view("i8")

    @pytest.mark.parametrize(
        "index",
        [
            "unicode",
            "string",
            pytest.param("categorical", marks=pytest.mark.xfail(reason="gh-25464")),
            "bool",
            "empty",
        ],
        indirect=True,
    )
    def test_view_with_args_object_array_raises(self, index):
        msg = "Cannot change data-type for object array"
        with pytest.raises(TypeError, match=msg):
            index.view("i8")

    @pytest.mark.parametrize("index", ["int", "range"], indirect=True)
    def test_astype(self, index):
        casted = index.astype("i8")

        # it works!
        casted.get_loc(5)

        # pass on name
        index.name = "foobar"
        casted = index.astype("i8")
        assert casted.name == "foobar"

    def test_equals_object(self):
        # same
        assert Index(["a", "b", "c"]).equals(Index(["a", "b", "c"]))

    @pytest.mark.parametrize(
        "comp", [Index(["a", "b"]), Index(["a", "b", "d"]), ["a", "b", "c"]]
    )
    def test_not_equals_object(self, comp):
        assert not Index(["a", "b", "c"]).equals(comp)

    def test_insert_missing(self, nulls_fixture):
        # GH 22295
        # test there is no mangling of NA values
        expected = Index(["a", nulls_fixture, "b", "c"])
        result = Index(list("abc")).insert(1, nulls_fixture)
        tm.assert_index_equal(result, expected)

    def test_delete_raises(self):
        index = Index(["a", "b", "c", "d"], name="index")
        msg = "index 5 is out of bounds for axis 0 with size 4"
        with pytest.raises(IndexError, match=msg):
            index.delete(5)

    def test_identical(self):

        # index
        i1 = Index(["a", "b", "c"])
        i2 = Index(["a", "b", "c"])

        assert i1.identical(i2)

        i1 = i1.rename("foo")
        assert i1.equals(i2)
        assert not i1.identical(i2)

        i2 = i2.rename("foo")
        assert i1.identical(i2)

        i3 = Index([("a", "a"), ("a", "b"), ("b", "a")])
        i4 = Index([("a", "a"), ("a", "b"), ("b", "a")], tupleize_cols=False)
        assert not i3.identical(i4)

    def test_is_(self):
        ind = Index(range(10))
        assert ind.is_(ind)
        assert ind.is_(ind.view().view().view().view())
        assert not ind.is_(Index(range(10)))
        assert not ind.is_(ind.copy())
        assert not ind.is_(ind.copy(deep=False))
        assert not ind.is_(ind[:])
        assert not ind.is_(np.array(range(10)))

        # quasi-implementation dependent
        assert ind.is_(ind.view())
        ind2 = ind.view()
        ind2.name = "bob"
        assert ind.is_(ind2)
        assert ind2.is_(ind)
        # doesn't matter if Indices are *actually* views of underlying data,
        assert not ind.is_(Index(ind.values))
        arr = np.array(range(1, 11))
        ind1 = Index(arr, copy=False)
        ind2 = Index(arr, copy=False)
        assert not ind1.is_(ind2)

    @pytest.mark.parametrize("index", ["datetime"], indirect=True)
    def test_asof(self, index):
        d = index[0]
        assert index.asof(d) == d
        assert isna(index.asof(d - timedelta(1)))

        d = index[-1]
        assert index.asof(d + timedelta(1)) == d

        d = index[0].to_pydatetime()
        assert isinstance(index.asof(d), Timestamp)

    def test_asof_numeric_vs_bool_raises(self):
        left = Index([1, 2, 3])
        right = Index([True, False])

        msg = "'<' not supported between instances"
        with pytest.raises(TypeError, match=msg):
            left.asof(right)

        with pytest.raises(TypeError, match=msg):
            right.asof(left)

    # TODO: this tests Series.asof
    def test_asof_nanosecond_index_access(self):
        s = Timestamp("20130101").value
        r = DatetimeIndex([s + 50 + i for i in range(100)])
        ser = Series(np.random.randn(100), index=r)

        first_value = ser.asof(ser.index[0])

        # this does not yet work, as parsing strings is done via dateutil
        # assert first_value == x['2013-01-01 00:00:00.000000050+0000']

        expected_ts = np_datetime64_compat("2013-01-01 00:00:00.000000050+0000", "ns")
        assert first_value == ser[Timestamp(expected_ts)]

    @pytest.mark.parametrize("index", ["string"], indirect=True)
    def test_booleanindex(self, index):
        bool_index = np.ones(len(index), dtype=bool)
        bool_index[5:30:2] = False

        sub_index = index[bool_index]

        for i, val in enumerate(sub_index):
            assert sub_index.get_loc(val) == i

        sub_index = index[list(bool_index)]
        for i, val in enumerate(sub_index):
            assert sub_index.get_loc(val) == i

    def test_fancy(self):
        index = self.create_index()
        sl = index[[1, 2, 3]]
        for i in sl:
            assert i == sl[sl.get_loc(i)]

    @pytest.mark.parametrize("index", ["string", "int", "float"], indirect=True)
    @pytest.mark.parametrize("dtype", [np.int_, np.bool_])
    def test_empty_fancy(self, index, dtype):
        empty_arr = np.array([], dtype=dtype)
        empty_index = type(index)([])

        assert index[[]].identical(empty_index)
        assert index[empty_arr].identical(empty_index)

    @pytest.mark.parametrize("index", ["string", "int", "float"], indirect=True)
    def test_empty_fancy_raises(self, index):
        # DatetimeIndex is excluded, because it overrides getitem and should
        # be tested separately.
        empty_farr = np.array([], dtype=np.float_)
        empty_index = type(index)([])

        assert index[[]].identical(empty_index)
        # np.ndarray only accepts ndarray of int & bool dtypes, so should Index
        msg = r"arrays used as indices must be of integer \(or boolean\) type"
        with pytest.raises(IndexError, match=msg):
            index[empty_farr]

    def test_union_dt_as_obj(self, sort):
        # TODO: Replace with fixturesult
        index = self.create_index()
        date_index = date_range("2019-01-01", periods=10)
        first_cat = index.union(date_index)
        second_cat = index.union(index)

        appended = np.append(index, date_index.astype("O"))

        assert tm.equalContents(first_cat, appended)
        assert tm.equalContents(second_cat, index)
        tm.assert_contains_all(index, first_cat)
        tm.assert_contains_all(index, second_cat)
        tm.assert_contains_all(date_index, first_cat)

    def test_map_with_tuples(self):
        # GH 12766

        # Test that returning a single tuple from an Index
        #   returns an Index.
        index = tm.makeIntIndex(3)
        result = tm.makeIntIndex(3).map(lambda x: (x,))
        expected = Index([(i,) for i in index])
        tm.assert_index_equal(result, expected)

        # Test that returning a tuple from a map of a single index
        #   returns a MultiIndex object.
        result = index.map(lambda x: (x, x == 1))
        expected = MultiIndex.from_tuples([(i, i == 1) for i in index])
        tm.assert_index_equal(result, expected)

    def test_map_with_tuples_mi(self):
        # Test that returning a single object from a MultiIndex
        #   returns an Index.
        first_level = ["foo", "bar", "baz"]
        multi_index = MultiIndex.from_tuples(zip(first_level, [1, 2, 3]))
        reduced_index = multi_index.map(lambda x: x[0])
        tm.assert_index_equal(reduced_index, Index(first_level))

    @pytest.mark.parametrize(
        "attr", ["makeDateIndex", "makePeriodIndex", "makeTimedeltaIndex"]
    )
    def test_map_tseries_indices_return_index(self, attr):
        index = getattr(tm, attr)(10)
        expected = Index([1] * 10)
        result = index.map(lambda x: 1)
        tm.assert_index_equal(expected, result)

    def test_map_tseries_indices_accsr_return_index(self):
        date_index = tm.makeDateIndex(24, freq="h", name="hourly")
        expected = Index(range(24), name="hourly")
        tm.assert_index_equal(expected, date_index.map(lambda x: x.hour))

    @pytest.mark.parametrize(
        "mapper",
        [
            lambda values, index: {i: e for e, i in zip(values, index)},
            lambda values, index: Series(values, index),
        ],
    )
    def test_map_dictlike_simple(self, mapper):
        # GH 12756
        expected = Index(["foo", "bar", "baz"])
        index = tm.makeIntIndex(3)
        result = index.map(mapper(expected.values, index))
        tm.assert_index_equal(result, expected)

    @pytest.mark.parametrize(
        "mapper",
        [
            lambda values, index: {i: e for e, i in zip(values, index)},
            lambda values, index: Series(values, index),
        ],
    )
    def test_map_dictlike(self, index, mapper):
        # GH 12756
        if isinstance(index, CategoricalIndex):
            # Tested in test_categorical
            return
        elif not index.is_unique:
            # Cannot map duplicated index
            return

        if index.empty:
            # to match proper result coercion for uints
            expected = Index([])
        else:
            expected = Index(np.arange(len(index), 0, -1))

<<<<<<< HEAD
        if isinstance(indices.dtype, pd.Int64Dtype):
            # map tries to preserve the nullable dtype
            expected = expected.astype("Int64")

        result = indices.map(mapper(expected, indices))
=======
        result = index.map(mapper(expected, index))
>>>>>>> fd675461
        tm.assert_index_equal(result, expected)

    @pytest.mark.parametrize(
        "mapper",
        [Series(["foo", 2.0, "baz"], index=[0, 2, -1]), {0: "foo", 2: 2.0, -1: "baz"}],
    )
    def test_map_with_non_function_missing_values(self, mapper):
        # GH 12756
        expected = Index([2.0, np.nan, "foo"])
        result = Index([2, 1, 0]).map(mapper)

        tm.assert_index_equal(expected, result)

    def test_map_na_exclusion(self):
        index = Index([1.5, np.nan, 3, np.nan, 5])

        result = index.map(lambda x: x * 2, na_action="ignore")
        expected = index * 2
        tm.assert_index_equal(result, expected)

    def test_map_defaultdict(self):
        index = Index([1, 2, 3])
        default_dict = defaultdict(lambda: "blank")
        default_dict[1] = "stuff"
        result = index.map(default_dict)
        expected = Index(["stuff", "blank", "blank"])
        tm.assert_index_equal(result, expected)

    @pytest.mark.parametrize("name,expected", [("foo", "foo"), ("bar", None)])
    def test_append_empty_preserve_name(self, name, expected):
        left = Index([], name="foo")
        right = Index([1, 2, 3], name=name)

        result = left.append(right)
        assert result.name == expected

    def test_is_mixed_deprecated(self):
        # GH#32922
        index = self.create_index()
        with tm.assert_produces_warning(FutureWarning):
            index.is_mixed()

    @pytest.mark.parametrize(
        "index, expected",
        [
            ("string", False),
            ("bool", False),
            ("categorical", False),
            ("int", True),
            ("datetime", False),
            ("float", True),
        ],
        indirect=["index"],
    )
    def test_is_numeric(self, index, expected):
        assert index.is_numeric() is expected

    @pytest.mark.parametrize(
        "index, expected",
        [
            ("string", True),
            ("bool", True),
            ("categorical", False),
            ("int", False),
            ("datetime", False),
            ("float", False),
        ],
        indirect=["index"],
    )
    def test_is_object(self, index, expected):
        assert index.is_object() is expected

    @pytest.mark.parametrize(
        "index, expected",
        [
            ("string", False),
            ("bool", False),
            ("categorical", False),
            ("int", False),
            ("datetime", True),
            ("float", False),
        ],
        indirect=["index"],
    )
    def test_is_all_dates(self, index, expected):
        with tm.assert_produces_warning(FutureWarning):
            assert index.is_all_dates is expected

    def test_summary(self, index):
        index._summary()

    def test_summary_bug(self):
        # GH3869`
        ind = Index(["{other}%s", "~:{range}:0"], name="A")
        result = ind._summary()
        # shouldn't be formatted accidentally.
        assert "~:{range}:0" in result
        assert "{other}%s" in result

    def test_format_different_scalar_lengths(self):
        # GH35439
        idx = Index(["aaaaaaaaa", "b"])
        expected = ["aaaaaaaaa", "b"]
        assert idx.format() == expected

    def test_format_bug(self):
        # GH 14626
        # windows has different precision on datetime.datetime.now (it doesn't
        # include us since the default for Timestamp shows these but Index
        # formatting does not we are skipping)
        now = datetime.now()
        if not str(now).endswith("000"):
            index = Index([now])
            formatted = index.format()
            expected = [str(index[0])]
            assert formatted == expected

        Index([]).format()

    @pytest.mark.parametrize("vals", [[1, 2.0 + 3.0j, 4.0], ["a", "b", "c"]])
    def test_format_missing(self, vals, nulls_fixture):
        # 2845
        vals = list(vals)  # Copy for each iteration
        vals.append(nulls_fixture)
        index = Index(vals)

        formatted = index.format()
        expected = [str(index[0]), str(index[1]), str(index[2]), "NaN"]

        assert formatted == expected
        assert index[3] is nulls_fixture

    def test_format_with_name_time_info(self):
        # bug I fixed 12/20/2011
        dates = date_range("2011-01-01 04:00:00", periods=10, name="something")

        formatted = dates.format(name=True)
        assert formatted[0] == "something"

    def test_format_datetime_with_time(self):
        t = Index([datetime(2012, 2, 7), datetime(2012, 2, 7, 23)])

        result = t.format()
        expected = ["2012-02-07 00:00:00", "2012-02-07 23:00:00"]
        assert len(result) == 2
        assert result == expected

    @pytest.mark.parametrize("op", ["any", "all"])
    def test_logical_compat(self, op):
        index = self.create_index()
        assert getattr(index, op)() == getattr(index.values, op)()

    @pytest.mark.parametrize("index", ["string", "int", "float"], indirect=True)
    def test_drop_by_str_label(self, index):
        n = len(index)
        drop = index[list(range(5, 10))]
        dropped = index.drop(drop)

        expected = index[list(range(5)) + list(range(10, n))]
        tm.assert_index_equal(dropped, expected)

        dropped = index.drop(index[0])
        expected = index[1:]
        tm.assert_index_equal(dropped, expected)

    @pytest.mark.parametrize("index", ["string", "int", "float"], indirect=True)
    @pytest.mark.parametrize("keys", [["foo", "bar"], ["1", "bar"]])
    def test_drop_by_str_label_raises_missing_keys(self, index, keys):
        with pytest.raises(KeyError, match=""):
            index.drop(keys)

    @pytest.mark.parametrize("index", ["string", "int", "float"], indirect=True)
    def test_drop_by_str_label_errors_ignore(self, index):
        n = len(index)
        drop = index[list(range(5, 10))]
        mixed = drop.tolist() + ["foo"]
        dropped = index.drop(mixed, errors="ignore")

        expected = index[list(range(5)) + list(range(10, n))]
        tm.assert_index_equal(dropped, expected)

        dropped = index.drop(["foo", "bar"], errors="ignore")
        expected = index[list(range(n))]
        tm.assert_index_equal(dropped, expected)

    def test_drop_by_numeric_label_loc(self):
        # TODO: Parametrize numeric and str tests after self.strIndex fixture
        index = Index([1, 2, 3])
        dropped = index.drop(1)
        expected = Index([2, 3])

        tm.assert_index_equal(dropped, expected)

    def test_drop_by_numeric_label_raises_missing_keys(self):
        index = Index([1, 2, 3])
        with pytest.raises(KeyError, match=""):
            index.drop([3, 4])

    @pytest.mark.parametrize(
        "key,expected", [(4, Index([1, 2, 3])), ([3, 4, 5], Index([1, 2]))]
    )
    def test_drop_by_numeric_label_errors_ignore(self, key, expected):
        index = Index([1, 2, 3])
        dropped = index.drop(key, errors="ignore")

        tm.assert_index_equal(dropped, expected)

    @pytest.mark.parametrize(
        "values",
        [["a", "b", ("c", "d")], ["a", ("c", "d"), "b"], [("c", "d"), "a", "b"]],
    )
    @pytest.mark.parametrize("to_drop", [[("c", "d"), "a"], ["a", ("c", "d")]])
    def test_drop_tuple(self, values, to_drop):
        # GH 18304
        index = Index(values)
        expected = Index(["b"])

        result = index.drop(to_drop)
        tm.assert_index_equal(result, expected)

        removed = index.drop(to_drop[0])
        for drop_me in to_drop[1], [to_drop[1]]:
            result = removed.drop(drop_me)
            tm.assert_index_equal(result, expected)

        removed = index.drop(to_drop[1])
        msg = fr"\"\[{re.escape(to_drop[1].__repr__())}\] not found in axis\""
        for drop_me in to_drop[1], [to_drop[1]]:
            with pytest.raises(KeyError, match=msg):
                removed.drop(drop_me)

    def test_drop_with_duplicates_in_index(self, index):
        # GH38051
        if len(index) == 0 or isinstance(index, MultiIndex):
            return
        if isinstance(index, IntervalIndex) and not IS64:
            pytest.skip("Cannot test IntervalIndex with int64 dtype on 32 bit platform")
        index = index.unique().repeat(2)
        expected = index[2:]
        result = index.drop(index[0])
        tm.assert_index_equal(result, expected)

    @pytest.mark.parametrize(
        "attr",
        [
            "is_monotonic_increasing",
            "is_monotonic_decreasing",
            "_is_strictly_monotonic_increasing",
            "_is_strictly_monotonic_decreasing",
        ],
    )
    def test_is_monotonic_incomparable(self, attr):
        index = Index([5, datetime.now(), 7])
        assert not getattr(index, attr)

    def test_set_value_deprecated(self):
        # GH 28621
        idx = self.create_index()
        arr = np.array([1, 2, 3])
        with tm.assert_produces_warning(FutureWarning):
            idx.set_value(arr, idx[1], 80)
        assert arr[1] == 80

    @pytest.mark.parametrize("values", [["foo", "bar", "quux"], {"foo", "bar", "quux"}])
    @pytest.mark.parametrize(
        "index,expected",
        [
            (Index(["qux", "baz", "foo", "bar"]), np.array([False, False, True, True])),
            (Index([]), np.array([], dtype=bool)),  # empty
        ],
    )
    def test_isin(self, values, index, expected):
        result = index.isin(values)
        tm.assert_numpy_array_equal(result, expected)

    def test_isin_nan_common_object(self, nulls_fixture, nulls_fixture2):
        # Test cartesian product of null fixtures and ensure that we don't
        # mangle the various types (save a corner case with PyPy)

        # all nans are the same
        if (
            isinstance(nulls_fixture, float)
            and isinstance(nulls_fixture2, float)
            and math.isnan(nulls_fixture)
            and math.isnan(nulls_fixture2)
        ):
            tm.assert_numpy_array_equal(
                Index(["a", nulls_fixture]).isin([nulls_fixture2]),
                np.array([False, True]),
            )

        elif nulls_fixture is nulls_fixture2:  # should preserve NA type
            tm.assert_numpy_array_equal(
                Index(["a", nulls_fixture]).isin([nulls_fixture2]),
                np.array([False, True]),
            )

        else:
            tm.assert_numpy_array_equal(
                Index(["a", nulls_fixture]).isin([nulls_fixture2]),
                np.array([False, False]),
            )

    def test_isin_nan_common_float64(self, request, nulls_fixture):
        if nulls_fixture is pd.NaT:
            pytest.skip("pd.NaT not compatible with Float64Index")

        # Float64Index overrides isin, so must be checked separately
        if nulls_fixture is pd.NA:
            request.node.add_marker(
                pytest.mark.xfail(reason="Float64Index cannot contain pd.NA")
            )

        tm.assert_numpy_array_equal(
            Float64Index([1.0, nulls_fixture]).isin([np.nan]), np.array([False, True])
        )

        # we cannot compare NaT with NaN
        tm.assert_numpy_array_equal(
            Float64Index([1.0, nulls_fixture]).isin([pd.NaT]), np.array([False, False])
        )

    @pytest.mark.parametrize("level", [0, -1])
    @pytest.mark.parametrize(
        "index",
        [
            Index(["qux", "baz", "foo", "bar"]),
            # Float64Index overrides isin, so must be checked separately
            Float64Index([1.0, 2.0, 3.0, 4.0]),
        ],
    )
    def test_isin_level_kwarg(self, level, index):
        values = index.tolist()[-2:] + ["nonexisting"]

        expected = np.array([False, False, True, True])
        tm.assert_numpy_array_equal(expected, index.isin(values, level=level))

        index.name = "foobar"
        tm.assert_numpy_array_equal(expected, index.isin(values, level="foobar"))

    def test_isin_level_kwarg_bad_level_raises(self, index):
        for level in [10, index.nlevels, -(index.nlevels + 1)]:
            with pytest.raises(IndexError, match="Too many levels"):
                index.isin([], level=level)

    @pytest.mark.parametrize("label", [1.0, "foobar", "xyzzy", np.nan])
    def test_isin_level_kwarg_bad_label_raises(self, label, index):
        if isinstance(index, MultiIndex):
            index = index.rename(["foo", "bar"] + index.names[2:])
            msg = f"'Level {label} not found'"
        else:
            index = index.rename("foo")
            msg = fr"Requested level \({label}\) does not match index name \(foo\)"
        with pytest.raises(KeyError, match=msg):
            index.isin([], level=label)

    @pytest.mark.parametrize("empty", [[], Series(dtype=object), np.array([])])
    def test_isin_empty(self, empty):
        # see gh-16991
        index = Index(["a", "b"])
        expected = np.array([False, False])

        result = index.isin(empty)
        tm.assert_numpy_array_equal(expected, result)

    @pytest.mark.parametrize(
        "values",
        [
            [1, 2, 3, 4],
            [1.0, 2.0, 3.0, 4.0],
            [True, True, True, True],
            ["foo", "bar", "baz", "qux"],
            date_range("2018-01-01", freq="D", periods=4),
        ],
    )
    def test_boolean_cmp(self, values):
        index = Index(values)
        result = index == values
        expected = np.array([True, True, True, True], dtype=bool)

        tm.assert_numpy_array_equal(result, expected)

    @pytest.mark.parametrize("index", ["string"], indirect=True)
    @pytest.mark.parametrize("name,level", [(None, 0), ("a", "a")])
    def test_get_level_values(self, index, name, level):
        expected = index.copy()
        if name:
            expected.name = name

        result = expected.get_level_values(level)
        tm.assert_index_equal(result, expected)

    def test_slice_keep_name(self):
        index = Index(["a", "b"], name="asdf")
        assert index.name == index[1:].name

    @pytest.mark.parametrize(
        "index",
        ["unicode", "string", "datetime", "int", "uint", "float"],
        indirect=True,
    )
    def test_join_self(self, index, join_type):
        joined = index.join(index, how=join_type)
        assert index is joined

    @pytest.mark.parametrize("method", ["strip", "rstrip", "lstrip"])
    def test_str_attribute(self, method):
        # GH9068
        index = Index([" jack", "jill ", " jesse ", "frank"])
        expected = Index([getattr(str, method)(x) for x in index.values])

        result = getattr(index.str, method)()
        tm.assert_index_equal(result, expected)

    @pytest.mark.parametrize(
        "index",
        [
            Index(range(5)),
            tm.makeDateIndex(10),
            MultiIndex.from_tuples([("foo", "1"), ("bar", "3")]),
            period_range(start="2000", end="2010", freq="A"),
        ],
    )
    def test_str_attribute_raises(self, index):
        with pytest.raises(AttributeError, match="only use .str accessor"):
            index.str.repeat(2)

    @pytest.mark.parametrize(
        "expand,expected",
        [
            (None, Index([["a", "b", "c"], ["d", "e"], ["f"]])),
            (False, Index([["a", "b", "c"], ["d", "e"], ["f"]])),
            (
                True,
                MultiIndex.from_tuples(
                    [("a", "b", "c"), ("d", "e", np.nan), ("f", np.nan, np.nan)]
                ),
            ),
        ],
    )
    def test_str_split(self, expand, expected):
        index = Index(["a b c", "d e", "f"])
        if expand is not None:
            result = index.str.split(expand=expand)
        else:
            result = index.str.split()

        tm.assert_index_equal(result, expected)

    def test_str_bool_return(self):
        # test boolean case, should return np.array instead of boolean Index
        index = Index(["a1", "a2", "b1", "b2"])
        result = index.str.startswith("a")
        expected = np.array([True, True, False, False])

        tm.assert_numpy_array_equal(result, expected)
        assert isinstance(result, np.ndarray)

    def test_str_bool_series_indexing(self):
        index = Index(["a1", "a2", "b1", "b2"])
        s = Series(range(4), index=index)

        result = s[s.index.str.startswith("a")]
        expected = Series(range(2), index=["a1", "a2"])
        tm.assert_series_equal(result, expected)

    @pytest.mark.parametrize(
        "index,expected", [(Index(list("abcd")), True), (Index(range(4)), False)]
    )
    def test_tab_completion(self, index, expected):
        # GH 9910
        result = "str" in dir(index)
        assert result == expected

    def test_indexing_doesnt_change_class(self):
        index = Index([1, 2, 3, "a", "b", "c"])

        assert index[1:3].identical(Index([2, 3], dtype=np.object_))
        assert index[[0, 1]].identical(Index([1, 2], dtype=np.object_))

    def test_outer_join_sort(self):
        left_index = Index(np.random.permutation(15))
        right_index = tm.makeDateIndex(10)

        with tm.assert_produces_warning(RuntimeWarning):
            result = left_index.join(right_index, how="outer")

        # right_index in this case because DatetimeIndex has join precedence
        # over Int64Index
        with tm.assert_produces_warning(RuntimeWarning):
            expected = right_index.astype(object).union(left_index.astype(object))

        tm.assert_index_equal(result, expected)

    def test_nan_first_take_datetime(self):
        index = Index([pd.NaT, Timestamp("20130101"), Timestamp("20130102")])
        result = index.take([-1, 0, 1])
        expected = Index([index[-1], index[0], index[1]])
        tm.assert_index_equal(result, expected)

    def test_take_fill_value(self):
        # GH 12631
        index = Index(list("ABC"), name="xxx")
        result = index.take(np.array([1, 0, -1]))
        expected = Index(list("BAC"), name="xxx")
        tm.assert_index_equal(result, expected)

        # fill_value
        result = index.take(np.array([1, 0, -1]), fill_value=True)
        expected = Index(["B", "A", np.nan], name="xxx")
        tm.assert_index_equal(result, expected)

        # allow_fill=False
        result = index.take(np.array([1, 0, -1]), allow_fill=False, fill_value=True)
        expected = Index(["B", "A", "C"], name="xxx")
        tm.assert_index_equal(result, expected)

    def test_take_fill_value_none_raises(self):
        index = Index(list("ABC"), name="xxx")
        msg = (
            "When allow_fill=True and fill_value is not None, "
            "all indices must be >= -1"
        )

        with pytest.raises(ValueError, match=msg):
            index.take(np.array([1, 0, -2]), fill_value=True)
        with pytest.raises(ValueError, match=msg):
            index.take(np.array([1, 0, -5]), fill_value=True)

    def test_take_bad_bounds_raises(self):
        index = Index(list("ABC"), name="xxx")
        with pytest.raises(IndexError, match="out of bounds"):
            index.take(np.array([1, -5]))

    @pytest.mark.parametrize("name", [None, "foobar"])
    @pytest.mark.parametrize(
        "labels",
        [
            [],
            np.array([]),
            ["A", "B", "C"],
            ["C", "B", "A"],
            np.array(["A", "B", "C"]),
            np.array(["C", "B", "A"]),
            # Must preserve name even if dtype changes
            date_range("20130101", periods=3).values,
            date_range("20130101", periods=3).tolist(),
        ],
    )
    def test_reindex_preserves_name_if_target_is_list_or_ndarray(self, name, labels):
        # GH6552
        index = Index([0, 1, 2])
        index.name = name
        assert index.reindex(labels)[0].name == name

    @pytest.mark.parametrize("labels", [[], np.array([]), np.array([], dtype=np.int64)])
    def test_reindex_preserves_type_if_target_is_empty_list_or_array(self, labels):
        # GH7774
        index = Index(list("abc"))
        assert index.reindex(labels)[0].dtype.type == np.object_

    @pytest.mark.parametrize(
        "labels,dtype",
        [
            (Int64Index([]), np.int64),
            (Float64Index([]), np.float64),
            (DatetimeIndex([]), np.datetime64),
        ],
    )
    def test_reindex_doesnt_preserve_type_if_target_is_empty_index(self, labels, dtype):
        # GH7774
        index = Index(list("abc"))
        assert index.reindex(labels)[0].dtype.type == dtype

    def test_reindex_no_type_preserve_target_empty_mi(self):
        index = Index(list("abc"))
        result = index.reindex(
            MultiIndex([Int64Index([]), Float64Index([])], [[], []])
        )[0]
        assert result.levels[0].dtype.type == np.int64
        assert result.levels[1].dtype.type == np.float64

    def test_groupby(self):
        index = Index(range(5))
        result = index.groupby(np.array([1, 1, 2, 2, 2]))
        expected = {1: Index([0, 1]), 2: Index([2, 3, 4])}

        tm.assert_dict_equal(result, expected)

    @pytest.mark.parametrize(
        "mi,expected",
        [
            (MultiIndex.from_tuples([(1, 2), (4, 5)]), np.array([True, True])),
            (MultiIndex.from_tuples([(1, 2), (4, 6)]), np.array([True, False])),
        ],
    )
    def test_equals_op_multiindex(self, mi, expected):
        # GH9785
        # test comparisons of multiindex
        df = pd.read_csv(StringIO("a,b,c\n1,2,3\n4,5,6"), index_col=[0, 1])

        result = df.index == mi
        tm.assert_numpy_array_equal(result, expected)

    def test_equals_op_multiindex_identify(self):
        df = pd.read_csv(StringIO("a,b,c\n1,2,3\n4,5,6"), index_col=[0, 1])

        result = df.index == df.index
        expected = np.array([True, True])
        tm.assert_numpy_array_equal(result, expected)

    @pytest.mark.parametrize(
        "index",
        [
            MultiIndex.from_tuples([(1, 2), (4, 5), (8, 9)]),
            Index(["foo", "bar", "baz"]),
        ],
    )
    def test_equals_op_mismatched_multiindex_raises(self, index):
        df = pd.read_csv(StringIO("a,b,c\n1,2,3\n4,5,6"), index_col=[0, 1])

        with pytest.raises(ValueError, match="Lengths must match"):
            df.index == index

    def test_equals_op_index_vs_mi_same_length(self):
        mi = MultiIndex.from_tuples([(1, 2), (4, 5), (8, 9)])
        index = Index(["foo", "bar", "baz"])

        result = mi == index
        expected = np.array([False, False, False])
        tm.assert_numpy_array_equal(result, expected)

    @pytest.mark.parametrize("dt_conv", [pd.to_datetime, pd.to_timedelta])
    def test_dt_conversion_preserves_name(self, dt_conv):
        # GH 10875
        index = Index(["01:02:03", "01:02:04"], name="label")
        assert index.name == dt_conv(index).name

    def test_cached_properties_not_settable(self):
        index = Index([1, 2, 3])
        with pytest.raises(AttributeError, match="Can't set attribute"):
            index.is_unique = False

    @async_mark()
    async def test_tab_complete_warning(self, ip):
        # https://github.com/pandas-dev/pandas/issues/16409
        pytest.importorskip("IPython", minversion="6.0.0")
        from IPython.core.completer import provisionalcompleter

        code = "import pandas as pd; idx = Index([1, 2])"
        await ip.run_code(code)

        # GH 31324 newer jedi version raises Deprecation warning;
        #  appears resolved 2021-02-02
        with tm.assert_produces_warning(None):
            with provisionalcompleter("ignore"):
                list(ip.Completer.completions("idx.", 4))

    def test_contains_method_removed(self, index):
        # GH#30103 method removed for all types except IntervalIndex
        if isinstance(index, IntervalIndex):
            index.contains(1)
        else:
            msg = f"'{type(index).__name__}' object has no attribute 'contains'"
            with pytest.raises(AttributeError, match=msg):
                index.contains(1)

    def test_sortlevel(self):
        index = Index([5, 4, 3, 2, 1])
        with pytest.raises(Exception, match="ascending must be a single bool value or"):
            index.sortlevel(ascending="True")

        with pytest.raises(
            Exception, match="ascending must be a list of bool values of length 1"
        ):
            index.sortlevel(ascending=[True, True])

        with pytest.raises(Exception, match="ascending must be a bool value"):
            index.sortlevel(ascending=["True"])

        expected = Index([1, 2, 3, 4, 5])
        result = index.sortlevel(ascending=[True])
        tm.assert_index_equal(result[0], expected)

        expected = Index([1, 2, 3, 4, 5])
        result = index.sortlevel(ascending=True)
        tm.assert_index_equal(result[0], expected)

        expected = Index([5, 4, 3, 2, 1])
        result = index.sortlevel(ascending=False)
        tm.assert_index_equal(result[0], expected)


class TestMixedIntIndex(Base):
    # Mostly the tests from common.py for which the results differ
    # in py2 and py3 because ints and strings are uncomparable in py3
    # (GH 13514)
    _holder = Index

    @pytest.fixture(params=[[0, "a", 1, "b", 2, "c"]], ids=["mixedIndex"])
    def index(self, request):
        return Index(request.param)

    def create_index(self) -> Index:
        return Index([0, "a", 1, "b", 2, "c"])

    def test_argsort(self):
        index = self.create_index()
        with pytest.raises(TypeError, match="'>|<' not supported"):
            index.argsort()

    def test_numpy_argsort(self):
        index = self.create_index()
        with pytest.raises(TypeError, match="'>|<' not supported"):
            np.argsort(index)

    def test_copy_name(self):
        # Check that "name" argument passed at initialization is honoured
        # GH12309
        index = self.create_index()

        first = type(index)(index, copy=True, name="mario")
        second = type(first)(first, copy=False)

        # Even though "copy=False", we want a new object.
        assert first is not second
        tm.assert_index_equal(first, second)

        assert first.name == "mario"
        assert second.name == "mario"

        s1 = Series(2, index=first)
        s2 = Series(3, index=second[:-1])

        s3 = s1 * s2

        assert s3.index.name == "mario"

    def test_copy_name2(self):
        # Check that adding a "name" parameter to the copy is honored
        # GH14302
        index = Index([1, 2], name="MyName")
        index1 = index.copy()

        tm.assert_index_equal(index, index1)

        index2 = index.copy(name="NewName")
        tm.assert_index_equal(index, index2, check_names=False)
        assert index.name == "MyName"
        assert index2.name == "NewName"

        index3 = index.copy(names=["NewName"])
        tm.assert_index_equal(index, index3, check_names=False)
        assert index.name == "MyName"
        assert index.names == ["MyName"]
        assert index3.name == "NewName"
        assert index3.names == ["NewName"]

    def test_unique_na(self):
        idx = Index([2, np.nan, 2, 1], name="my_index")
        expected = Index([2, np.nan, 1], name="my_index")
        result = idx.unique()
        tm.assert_index_equal(result, expected)

    def test_logical_compat(self):
        index = self.create_index()
        assert index.all() == index.values.all()
        assert index.any() == index.values.any()

    @pytest.mark.parametrize("how", ["any", "all"])
    @pytest.mark.parametrize("dtype", [None, object, "category"])
    @pytest.mark.parametrize(
        "vals,expected",
        [
            ([1, 2, 3], [1, 2, 3]),
            ([1.0, 2.0, 3.0], [1.0, 2.0, 3.0]),
            ([1.0, 2.0, np.nan, 3.0], [1.0, 2.0, 3.0]),
            (["A", "B", "C"], ["A", "B", "C"]),
            (["A", np.nan, "B", "C"], ["A", "B", "C"]),
        ],
    )
    def test_dropna(self, how, dtype, vals, expected):
        # GH 6194
        index = Index(vals, dtype=dtype)
        result = index.dropna(how=how)
        expected = Index(expected, dtype=dtype)
        tm.assert_index_equal(result, expected)

    @pytest.mark.parametrize("how", ["any", "all"])
    @pytest.mark.parametrize(
        "index,expected",
        [
            (
                DatetimeIndex(["2011-01-01", "2011-01-02", "2011-01-03"]),
                DatetimeIndex(["2011-01-01", "2011-01-02", "2011-01-03"]),
            ),
            (
                DatetimeIndex(["2011-01-01", "2011-01-02", "2011-01-03", pd.NaT]),
                DatetimeIndex(["2011-01-01", "2011-01-02", "2011-01-03"]),
            ),
            (
                TimedeltaIndex(["1 days", "2 days", "3 days"]),
                TimedeltaIndex(["1 days", "2 days", "3 days"]),
            ),
            (
                TimedeltaIndex([pd.NaT, "1 days", "2 days", "3 days", pd.NaT]),
                TimedeltaIndex(["1 days", "2 days", "3 days"]),
            ),
            (
                PeriodIndex(["2012-02", "2012-04", "2012-05"], freq="M"),
                PeriodIndex(["2012-02", "2012-04", "2012-05"], freq="M"),
            ),
            (
                PeriodIndex(["2012-02", "2012-04", "NaT", "2012-05"], freq="M"),
                PeriodIndex(["2012-02", "2012-04", "2012-05"], freq="M"),
            ),
        ],
    )
    def test_dropna_dt_like(self, how, index, expected):
        result = index.dropna(how=how)
        tm.assert_index_equal(result, expected)

    def test_dropna_invalid_how_raises(self):
        msg = "invalid how option: xxx"
        with pytest.raises(ValueError, match=msg):
            Index([1, 2, 3]).dropna(how="xxx")

    @pytest.mark.parametrize(
        "index",
        [
            Index([np.nan]),
            Index([np.nan, 1]),
            Index([1, 2, np.nan]),
            Index(["a", "b", np.nan]),
            pd.to_datetime(["NaT"]),
            pd.to_datetime(["NaT", "2000-01-01"]),
            pd.to_datetime(["2000-01-01", "NaT", "2000-01-02"]),
            pd.to_timedelta(["1 day", "NaT"]),
        ],
    )
    def test_is_monotonic_na(self, index):
        assert index.is_monotonic_increasing is False
        assert index.is_monotonic_decreasing is False
        assert index._is_strictly_monotonic_increasing is False
        assert index._is_strictly_monotonic_decreasing is False

    @pytest.mark.parametrize("klass", [Series, DataFrame])
    def test_int_name_format(self, klass):
        index = Index(["a", "b", "c"], name=0)
        result = klass(list(range(3)), index=index)
        assert "0" in repr(result)

    def test_str_to_bytes_raises(self):
        # GH 26447
        index = Index([str(x) for x in range(10)])
        msg = "^'str' object cannot be interpreted as an integer$"
        with pytest.raises(TypeError, match=msg):
            bytes(index)

    @pytest.mark.filterwarnings("ignore:elementwise comparison failed:FutureWarning")
    def test_index_with_tuple_bool(self):
        # GH34123
        # TODO: remove tupleize_cols=False once correct behaviour is restored
        # TODO: also this op right now produces FutureWarning from numpy
        idx = Index([("a", "b"), ("b", "c"), ("c", "a")], tupleize_cols=False)
        result = idx == ("c", "a")
        expected = np.array([False, False, True])
        tm.assert_numpy_array_equal(result, expected)


class TestIndexUtils:
    @pytest.mark.parametrize(
        "data, names, expected",
        [
            ([[1, 2, 3]], None, Index([1, 2, 3])),
            ([[1, 2, 3]], ["name"], Index([1, 2, 3], name="name")),
            (
                [["a", "a"], ["c", "d"]],
                None,
                MultiIndex([["a"], ["c", "d"]], [[0, 0], [0, 1]]),
            ),
            (
                [["a", "a"], ["c", "d"]],
                ["L1", "L2"],
                MultiIndex([["a"], ["c", "d"]], [[0, 0], [0, 1]], names=["L1", "L2"]),
            ),
        ],
    )
    def test_ensure_index_from_sequences(self, data, names, expected):
        result = ensure_index_from_sequences(data, names)
        tm.assert_index_equal(result, expected)

    def test_ensure_index_mixed_closed_intervals(self):
        # GH27172
        intervals = [
            pd.Interval(0, 1, closed="left"),
            pd.Interval(1, 2, closed="right"),
            pd.Interval(2, 3, closed="neither"),
            pd.Interval(3, 4, closed="both"),
        ]
        result = ensure_index(intervals)
        expected = Index(intervals, dtype=object)
        tm.assert_index_equal(result, expected)

    def test_get_combined_index(self):
        result = _get_combined_index([])
        expected = Index([])
        tm.assert_index_equal(result, expected)


@pytest.mark.parametrize(
    "opname",
    [
        "eq",
        "ne",
        "le",
        "lt",
        "ge",
        "gt",
        "add",
        "radd",
        "sub",
        "rsub",
        "mul",
        "rmul",
        "truediv",
        "rtruediv",
        "floordiv",
        "rfloordiv",
        "pow",
        "rpow",
        "mod",
        "divmod",
    ],
)
def test_generated_op_names(opname, index):
    opname = f"__{opname}__"
    method = getattr(index, opname)
    assert method.__name__ == opname


@pytest.mark.parametrize("index_maker", tm.index_subclass_makers_generator())
def test_index_subclass_constructor_wrong_kwargs(index_maker):
    # GH #19348
    with pytest.raises(TypeError, match="unexpected keyword argument"):
        index_maker(foo="bar")


@pytest.mark.filterwarnings("ignore:Passing keywords other:FutureWarning")
def test_deprecated_fastpath():
    msg = "[Uu]nexpected keyword argument"
    with pytest.raises(TypeError, match=msg):
        Index(np.array(["a", "b"], dtype=object), name="test", fastpath=True)

    with pytest.raises(TypeError, match=msg):
        Int64Index(np.array([1, 2, 3], dtype="int64"), name="test", fastpath=True)

    with pytest.raises(TypeError, match=msg):
        RangeIndex(0, 5, 2, name="test", fastpath=True)

    with pytest.raises(TypeError, match=msg):
        CategoricalIndex(["a", "b", "c"], name="test", fastpath=True)


def test_shape_of_invalid_index():
    # Currently, it is possible to create "invalid" index objects backed by
    # a multi-dimensional array (see https://github.com/pandas-dev/pandas/issues/27125
    # about this). However, as long as this is not solved in general,this test ensures
    # that the returned shape is consistent with this underlying array for
    # compat with matplotlib (see https://github.com/pandas-dev/pandas/issues/27775)
    idx = Index([0, 1, 2, 3])
    with tm.assert_produces_warning(FutureWarning):
        # GH#30588 multi-dimensional indexing deprecated
        assert idx[:, None].shape == (4, 1)


def test_validate_1d_input():
    # GH#27125 check that we do not have >1-dimensional input
    msg = "Index data must be 1-dimensional"

    arr = np.arange(8).reshape(2, 2, 2)
    with pytest.raises(ValueError, match=msg):
        Index(arr)

    with pytest.raises(ValueError, match=msg):
        Float64Index(arr.astype(np.float64))

    with pytest.raises(ValueError, match=msg):
        Int64Index(arr.astype(np.int64))

    with pytest.raises(ValueError, match=msg):
        UInt64Index(arr.astype(np.uint64))

    df = DataFrame(arr.reshape(4, 2))
    with pytest.raises(ValueError, match=msg):
        Index(df)

    # GH#13601 trying to assign a multi-dimensional array to an index is not
    #  allowed
    ser = Series(0, range(4))
    with pytest.raises(ValueError, match=msg):
        ser.index = np.array([[2, 3]] * 4)<|MERGE_RESOLUTION|>--- conflicted
+++ resolved
@@ -717,15 +717,11 @@
         else:
             expected = Index(np.arange(len(index), 0, -1))
 
-<<<<<<< HEAD
-        if isinstance(indices.dtype, pd.Int64Dtype):
+        if isinstance(index.dtype, pd.Int64Dtype):
             # map tries to preserve the nullable dtype
             expected = expected.astype("Int64")
 
-        result = indices.map(mapper(expected, indices))
-=======
         result = index.map(mapper(expected, index))
->>>>>>> fd675461
         tm.assert_index_equal(result, expected)
 
     @pytest.mark.parametrize(
