--- conflicted
+++ resolved
@@ -951,7 +951,15 @@
         assert len(idx1) == len(idx2)
         assert idx1.freq == idx2.freq
 
-<<<<<<< HEAD
+    def test_pass_datetimeindex_to_index(self):
+        # Bugs in #1396
+        rng = date_range("1/1/2000", "3/1/2000")
+        idx = Index(rng, dtype=object)
+
+        expected = Index(rng.to_pydatetime(), dtype=object)
+
+        tm.assert_numpy_array_equal(idx.values, expected.values)
+
 
 @pytest.mark.parametrize("tz", ["dateutil/Europe/London", "Europe/London"])
 @pytest.mark.parametrize(
@@ -1025,14 +1033,4 @@
     ts = pd.Timestamp(ts_input, tz=tz, fold=fold)
     result = ts.value
     expected = value_out
-    assert result == expected
-=======
-    def test_pass_datetimeindex_to_index(self):
-        # Bugs in #1396
-        rng = date_range("1/1/2000", "3/1/2000")
-        idx = Index(rng, dtype=object)
-
-        expected = Index(rng.to_pydatetime(), dtype=object)
-
-        tm.assert_numpy_array_equal(idx.values, expected.values)
->>>>>>> 0d078c54
+    assert result == expected