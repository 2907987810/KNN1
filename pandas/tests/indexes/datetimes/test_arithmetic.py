--- conflicted
+++ resolved
@@ -42,15 +42,6 @@
 
 
 class TestDatetimeIndexArithmetic(object):
-<<<<<<< HEAD
-    tz = [None, 'UTC', 'Asia/Tokyo', 'US/Eastern', 'dateutil/Asia/Singapore',
-          'dateutil/US/Pacific']
-
-    # Several ways of representing two hours
-    two_hour_variants = [pd.offsets.Hour(2), timedelta(hours=2),
-                         np.timedelta64(2, 'h'), Timedelta(hours=2)]
-=======
->>>>>>> a2aef2a3
 
     def test_dti_add_timestamp_raises(self):
         idx = DatetimeIndex(['2011-01-01', '2011-01-02'])
@@ -67,10 +58,6 @@
     # -------------------------------------------------------------
     # Binary operations DatetimeIndex and int
 
-<<<<<<< HEAD
-    @pytest.mark.parametrize('tz', tz)
-=======
->>>>>>> a2aef2a3
     def test_dti_add_int(self, tz):
         rng = pd.date_range('2000-01-01 09:00', freq='H',
                             periods=10, tz=tz)
@@ -79,10 +66,6 @@
                                  periods=10, tz=tz)
         tm.assert_index_equal(result, expected)
 
-<<<<<<< HEAD
-    @pytest.mark.parametrize('tz', tz)
-=======
->>>>>>> a2aef2a3
     def test_dti_iadd_int(self, tz):
         rng = pd.date_range('2000-01-01 09:00', freq='H',
                             periods=10, tz=tz)
@@ -91,10 +74,6 @@
         rng += 1
         tm.assert_index_equal(rng, expected)
 
-<<<<<<< HEAD
-    @pytest.mark.parametrize('tz', tz)
-=======
->>>>>>> a2aef2a3
     def test_dti_sub_int(self, tz):
         rng = pd.date_range('2000-01-01 09:00', freq='H',
                             periods=10, tz=tz)
@@ -103,10 +82,6 @@
                                  periods=10, tz=tz)
         tm.assert_index_equal(result, expected)
 
-<<<<<<< HEAD
-    @pytest.mark.parametrize('tz', tz)
-=======
->>>>>>> a2aef2a3
     def test_dti_isub_int(self, tz):
         rng = pd.date_range('2000-01-01 09:00', freq='H',
                             periods=10, tz=tz)
@@ -118,11 +93,6 @@
     # -------------------------------------------------------------
     # Binary operations DatetimeIndex and timedelta-like
 
-<<<<<<< HEAD
-    @pytest.mark.parametrize('delta', two_hour_variants)
-    @pytest.mark.parametrize('tz', tz)
-=======
->>>>>>> a2aef2a3
     def test_dti_add_timedeltalike(self, tz, delta):
         rng = pd.date_range('2000-01-01', '2000-02-01', tz=tz)
         result = rng + delta
@@ -130,11 +100,6 @@
                                  '2000-02-01 02:00', tz=tz)
         tm.assert_index_equal(result, expected)
 
-<<<<<<< HEAD
-    @pytest.mark.parametrize('delta', two_hour_variants)
-    @pytest.mark.parametrize('tz', tz)
-=======
->>>>>>> a2aef2a3
     def test_dti_iadd_timedeltalike(self, tz, delta):
         rng = pd.date_range('2000-01-01', '2000-02-01', tz=tz)
         expected = pd.date_range('2000-01-01 02:00',
@@ -142,11 +107,6 @@
         rng += delta
         tm.assert_index_equal(rng, expected)
 
-<<<<<<< HEAD
-    @pytest.mark.parametrize('delta', two_hour_variants)
-    @pytest.mark.parametrize('tz', tz)
-=======
->>>>>>> a2aef2a3
     def test_dti_sub_timedeltalike(self, tz, delta):
         rng = pd.date_range('2000-01-01', '2000-02-01', tz=tz)
         expected = pd.date_range('1999-12-31 22:00',
@@ -154,11 +114,6 @@
         result = rng - delta
         tm.assert_index_equal(result, expected)
 
-<<<<<<< HEAD
-    @pytest.mark.parametrize('delta', two_hour_variants)
-    @pytest.mark.parametrize('tz', tz)
-=======
->>>>>>> a2aef2a3
     def test_dti_isub_timedeltalike(self, tz, delta):
         rng = pd.date_range('2000-01-01', '2000-02-01', tz=tz)
         expected = pd.date_range('1999-12-31 22:00',
@@ -171,15 +126,6 @@
     # TODO: A couple other tests belong in this section.  Move them in
     # A PR where there isn't already a giant diff.
 
-<<<<<<< HEAD
-    @pytest.mark.parametrize('addend', [
-        datetime(2011, 1, 1),
-        DatetimeIndex(['2011-01-01', '2011-01-02']),
-        DatetimeIndex(['2011-01-01', '2011-01-02']).tz_localize('US/Eastern'),
-        np.datetime64('2011-01-01'),
-        Timestamp('2011-01-01')])
-=======
->>>>>>> a2aef2a3
     def test_add_datetimelike_and_dti(self, addend):
         # GH#9631
         dti = DatetimeIndex(['2011-01-01', '2011-01-02'])
