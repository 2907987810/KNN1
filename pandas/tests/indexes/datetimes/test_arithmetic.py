--- conflicted
+++ resolved
@@ -363,7 +363,6 @@
             with pytest.raises(OverflowError):
                 dtimin - variant
 
-<<<<<<< HEAD
     @pytest.mark.parametrize('names', [('foo', None, None),
                                        ('baz', 'bar', None),
                                        ('bar', 'bar', 'bar')])
@@ -384,7 +383,7 @@
         tm.assert_series_equal(result, expected)
         result2 = index + ser
         tm.assert_series_equal(result2, expected)
-=======
+
     @pytest.mark.parametrize('box', [np.array, pd.Index])
     def test_dti_add_offset_array(self, tz, box):
         # GH#18849
@@ -429,7 +428,6 @@
 
         res3 = dti - other
         tm.assert_series_equal(res3, expected_sub)
->>>>>>> 4883a432
 
 
 # GH 10699
