--- conflicted
+++ resolved
@@ -5,17 +5,11 @@
 
 import pandas as pd
 import pandas.util.testing as tm
-<<<<<<< HEAD
-from pandas import (Series, Timedelta, Timestamp, TimedeltaIndex,
-                    timedelta_range, to_timedelta)
-=======
 from pandas import (
     Series, Timedelta, TimedeltaIndex, Timestamp, timedelta_range,
     to_timedelta
 )
-from pandas._libs.tslib import iNaT
 from pandas.core.dtypes.generic import ABCDateOffset
->>>>>>> 62a15fa4
 from pandas.tests.test_base import Ops
 from pandas.tseries.offsets import Day, Hour
 
