from datetime import datetime

import numpy as np
import pytest

from pandas.core.dtypes.common import ensure_platform_int

import pandas as pd
from pandas import Float64Index, Index, Int64Index, RangeIndex, Series
import pandas.util.testing as tm

from .test_numeric import Numeric

# aliases to make some tests easier to read
RI = RangeIndex
I64 = Int64Index
F64 = Float64Index
OI = Index


class TestRangeIndex(Numeric):
    _holder = RangeIndex
    _compat_props = ["shape", "ndim", "size"]

    def setup_method(self, method):
        self.indices = dict(
            index=RangeIndex(0, 20, 2, name="foo"),
            index_dec=RangeIndex(18, -1, -2, name="bar"),
        )
        self.setup_indices()

    def create_index(self):
        return RangeIndex(5)

    def test_can_hold_identifiers(self):
        idx = self.create_index()
        key = idx[0]
        assert idx._can_hold_identifiers_and_holds_name(key) is False

    def test_too_many_names(self):
        with pytest.raises(ValueError, match="^Length"):
            self.index.names = ["roger", "harold"]

    @pytest.mark.parametrize("name", [None, "foo"])
    @pytest.mark.parametrize(
        "args, kwargs, start, stop, step",
        [
            ((5,), dict(), 0, 5, 1),
            ((1, 5), dict(), 1, 5, 1),
            ((1, 5, 2), dict(), 1, 5, 2),
            ((0,), dict(), 0, 0, 1),
            ((0, 0), dict(), 0, 0, 1),
            (tuple(), dict(start=0), 0, 0, 1),
            (tuple(), dict(stop=0), 0, 0, 1),
        ],
    )
    def test_constructor(self, args, kwargs, start, stop, step, name):
        result = RangeIndex(*args, name=name, **kwargs)
        expected = Index(np.arange(start, stop, step, dtype=np.int64), name=name)
        assert isinstance(result, RangeIndex)
        assert result.name is name
        assert result._range == range(start, stop, step)
        tm.assert_index_equal(result, expected)

    def test_constructor_invalid_args(self):
        msg = "RangeIndex\\(\\.\\.\\.\\) must be called with integers"
        with pytest.raises(TypeError, match=msg):
            RangeIndex()

        with pytest.raises(TypeError, match=msg):
            RangeIndex(name="Foo")

        # invalid args
        for i in [
            Index(["a", "b"]),
            Series(["a", "b"]),
            np.array(["a", "b"]),
            [],
            "foo",
            datetime(2000, 1, 1, 0, 0),
            np.arange(0, 10),
            np.array([1]),
            [1],
        ]:
            with pytest.raises(TypeError):
                RangeIndex(i)

        # we don't allow on a bare Index
        msg = (
            r"Index\(\.\.\.\) must be called with a collection of some "
            r"kind, 0 was passed"
        )
        with pytest.raises(TypeError, match=msg):
            Index(0, 1000)

    def test_constructor_same(self):

        # pass thru w and w/o copy
        index = RangeIndex(1, 5, 2)
        result = RangeIndex(index, copy=False)
        assert result.identical(index)

        result = RangeIndex(index, copy=True)
        tm.assert_index_equal(result, index, exact=True)

        result = RangeIndex(index)
        tm.assert_index_equal(result, index, exact=True)

        with pytest.raises(TypeError):
            RangeIndex(index, dtype="float64")

    def test_constructor_range(self):

        msg = "Value needs to be a scalar value, was type <class 'range'>"
        with pytest.raises(TypeError, match=msg):
            result = RangeIndex(range(1, 5, 2))

        result = RangeIndex.from_range(range(1, 5, 2))
        expected = RangeIndex(1, 5, 2)
        tm.assert_index_equal(result, expected, exact=True)

        result = RangeIndex.from_range(range(5, 6))
        expected = RangeIndex(5, 6, 1)
        tm.assert_index_equal(result, expected, exact=True)

        # an invalid range
        result = RangeIndex.from_range(range(5, 1))
        expected = RangeIndex(0, 0, 1)
        tm.assert_index_equal(result, expected, exact=True)

        result = RangeIndex.from_range(range(5))
        expected = RangeIndex(0, 5, 1)
        tm.assert_index_equal(result, expected, exact=True)

        result = Index(range(1, 5, 2))
        expected = RangeIndex(1, 5, 2)
        tm.assert_index_equal(result, expected, exact=True)

        with pytest.raises(TypeError):
            Index(range(1, 5, 2), dtype="float64")
        msg = r"^from_range\(\) got an unexpected keyword argument"
        with pytest.raises(TypeError, match=msg):
            pd.RangeIndex.from_range(range(10), copy=True)

    def test_constructor_name(self):
        # GH12288
        orig = RangeIndex(10)
        orig.name = "original"

        copy = RangeIndex(orig)
        copy.name = "copy"

        assert orig.name == "original"
        assert copy.name == "copy"

        new = Index(copy)
        assert new.name == "copy"

        new.name = "new"
        assert orig.name == "original"
        assert copy.name == "copy"
        assert new.name == "new"

    def test_constructor_corner(self):
        arr = np.array([1, 2, 3, 4], dtype=object)
        index = RangeIndex(1, 5)
        assert index.values.dtype == np.int64
        tm.assert_index_equal(index, Index(arr))

        # non-int raise Exception
        with pytest.raises(TypeError):
            RangeIndex("1", "10", "1")
        with pytest.raises(TypeError):
            RangeIndex(1.1, 10.2, 1.3)

        # invalid passed type
        with pytest.raises(TypeError):
            RangeIndex(1, 5, dtype="float64")

    @pytest.mark.parametrize(
        "index, start, stop, step",
        [
            (RangeIndex(5), 0, 5, 1),
            (RangeIndex(0, 5), 0, 5, 1),
            (RangeIndex(5, step=2), 0, 5, 2),
            (RangeIndex(1, 5, 2), 1, 5, 2),
        ],
    )
    def test_start_stop_step_attrs(self, index, start, stop, step):
        # GH 25710
        assert index.start == start
        assert index.stop == stop
        assert index.step == step

    @pytest.mark.parametrize("attr_name", ["_start", "_stop", "_step"])
    def test_deprecated_start_stop_step_attrs(self, attr_name):
        # GH 26581
        idx = self.create_index()
        with tm.assert_produces_warning(DeprecationWarning):
            getattr(idx, attr_name)

    def test_copy(self):
        i = RangeIndex(5, name="Foo")
        i_copy = i.copy()
        assert i_copy is not i
        assert i_copy.identical(i)
        assert i_copy._range == range(0, 5, 1)
        assert i_copy.name == "Foo"

    def test_repr(self):
        i = RangeIndex(5, name="Foo")
        result = repr(i)
        expected = "RangeIndex(start=0, stop=5, step=1, name='Foo')"
        assert result == expected

        result = eval(result)
        tm.assert_index_equal(result, i, exact=True)

        i = RangeIndex(5, 0, -1)
        result = repr(i)
        expected = "RangeIndex(start=5, stop=0, step=-1)"
        assert result == expected

        result = eval(result)
        tm.assert_index_equal(result, i, exact=True)

    def test_insert(self):

        idx = RangeIndex(5, name="Foo")
        result = idx[1:4]

        # test 0th element
        tm.assert_index_equal(idx[0:4], result.insert(0, idx[0]))

        # GH 18295 (test missing)
        expected = Float64Index([0, np.nan, 1, 2, 3, 4])
        for na in (np.nan, pd.NaT, None):
            result = RangeIndex(5).insert(1, na)
            tm.assert_index_equal(result, expected)

    def test_delete(self):

        idx = RangeIndex(5, name="Foo")
        expected = idx[1:].astype(int)
        result = idx.delete(0)
        tm.assert_index_equal(result, expected)
        assert result.name == expected.name

        expected = idx[:-1].astype(int)
        result = idx.delete(-1)
        tm.assert_index_equal(result, expected)
        assert result.name == expected.name

        with pytest.raises((IndexError, ValueError)):
            # either depending on numpy version
            result = idx.delete(len(idx))

    def test_view(self):
        i = RangeIndex(0, name="Foo")
        i_view = i.view()
        assert i_view.name == "Foo"

        i_view = i.view("i8")
        tm.assert_numpy_array_equal(i.values, i_view)

        i_view = i.view(RangeIndex)
        tm.assert_index_equal(i, i_view)

    def test_dtype(self):
        assert self.index.dtype == np.int64

    def test_cached_data(self):
        # GH 26565, GH26617
        # Calling RangeIndex._data caches an int64 array of the same length at
        # self._cached_data. This test checks whether _cached_data has been set
        idx = RangeIndex(0, 100, 10)

        assert idx._cached_data is None

        repr(idx)
        assert idx._cached_data is None

        str(idx)
        assert idx._cached_data is None

        idx.get_loc(20)
        assert idx._cached_data is None

        90 in idx
        assert idx._cached_data is None

        91 in idx
        assert idx._cached_data is None

        with tm.assert_produces_warning(FutureWarning):
            idx.contains(90)
        assert idx._cached_data is None

        with tm.assert_produces_warning(FutureWarning):
            idx.contains(91)
        assert idx._cached_data is None

        idx.all()
        assert idx._cached_data is None

        idx.any()
        assert idx._cached_data is None

        df = pd.DataFrame({"a": range(10)}, index=idx)

        df.loc[50]
        assert idx._cached_data is None

        with pytest.raises(KeyError, match="51"):
            df.loc[51]
        assert idx._cached_data is None

        df.loc[10:50]
        assert idx._cached_data is None

        df.iloc[5:10]
        assert idx._cached_data is None

        # actually calling idx._data
        assert isinstance(idx._data, np.ndarray)
        assert isinstance(idx._cached_data, np.ndarray)

    def test_is_monotonic(self):
        assert self.index.is_monotonic is True
        assert self.index.is_monotonic_increasing is True
        assert self.index.is_monotonic_decreasing is False
        assert self.index._is_strictly_monotonic_increasing is True
        assert self.index._is_strictly_monotonic_decreasing is False

        index = RangeIndex(4, 0, -1)
        assert index.is_monotonic is False
        assert index._is_strictly_monotonic_increasing is False
        assert index.is_monotonic_decreasing is True
        assert index._is_strictly_monotonic_decreasing is True

        index = RangeIndex(1, 2)
        assert index.is_monotonic is True
        assert index.is_monotonic_increasing is True
        assert index.is_monotonic_decreasing is True
        assert index._is_strictly_monotonic_increasing is True
        assert index._is_strictly_monotonic_decreasing is True

        index = RangeIndex(2, 1)
        assert index.is_monotonic is True
        assert index.is_monotonic_increasing is True
        assert index.is_monotonic_decreasing is True
        assert index._is_strictly_monotonic_increasing is True
        assert index._is_strictly_monotonic_decreasing is True

        index = RangeIndex(1, 1)
        assert index.is_monotonic is True
        assert index.is_monotonic_increasing is True
        assert index.is_monotonic_decreasing is True
        assert index._is_strictly_monotonic_increasing is True
        assert index._is_strictly_monotonic_decreasing is True

    def test_equals_range(self):
        equiv_pairs = [
            (RangeIndex(0, 9, 2), RangeIndex(0, 10, 2)),
            (RangeIndex(0), RangeIndex(1, -1, 3)),
            (RangeIndex(1, 2, 3), RangeIndex(1, 3, 4)),
            (RangeIndex(0, -9, -2), RangeIndex(0, -10, -2)),
        ]
        for left, right in equiv_pairs:
            assert left.equals(right)
            assert right.equals(left)

    def test_logical_compat(self):
        idx = self.create_index()
        assert idx.all() == idx.values.all()
        assert idx.any() == idx.values.any()

    def test_identical(self):
        i = Index(self.index.copy())
        assert i.identical(self.index)

        # we don't allow object dtype for RangeIndex
        if isinstance(self.index, RangeIndex):
            return

        same_values_different_type = Index(i, dtype=object)
        assert not i.identical(same_values_different_type)

        i = self.index.copy(dtype=object)
        i = i.rename("foo")
        same_values = Index(i, dtype=object)
        assert same_values.identical(self.index.copy(dtype=object))

        assert not i.identical(self.index)
        assert Index(same_values, name="foo", dtype=object).identical(i)

        assert not self.index.copy(dtype=object).identical(
            self.index.copy(dtype="int64")
        )

    def test_get_indexer(self):
        target = RangeIndex(10)
        indexer = self.index.get_indexer(target)
        expected = np.array([0, -1, 1, -1, 2, -1, 3, -1, 4, -1], dtype=np.intp)
        tm.assert_numpy_array_equal(indexer, expected)

    def test_get_indexer_pad(self):
        target = RangeIndex(10)
        indexer = self.index.get_indexer(target, method="pad")
        expected = np.array([0, 0, 1, 1, 2, 2, 3, 3, 4, 4], dtype=np.intp)
        tm.assert_numpy_array_equal(indexer, expected)

    def test_get_indexer_backfill(self):
        target = RangeIndex(10)
        indexer = self.index.get_indexer(target, method="backfill")
        expected = np.array([0, 1, 1, 2, 2, 3, 3, 4, 4, 5], dtype=np.intp)
        tm.assert_numpy_array_equal(indexer, expected)

<<<<<<< HEAD
    @pytest.mark.parametrize("stop", [0, -1, -2])
    def test_get_indexer_decreasing(self, stop):
        # GH 28678
        index = RangeIndex(7, stop, -3)
        result = index.get_indexer(range(9))
        expected = np.array([-1, 2, -1, -1, 1, -1, -1, 0, -1], dtype=np.intp)
=======
    def test_get_indexer_limit(self):
        # GH 28631
        idx = RangeIndex(4)
        target = RangeIndex(6)
        result = idx.get_indexer(target, method="pad", limit=1)
        expected = np.array([0, 1, 2, 3, 3, -1], dtype=np.intp)
>>>>>>> 313cb2e2
        tm.assert_numpy_array_equal(result, expected)

    def test_join_outer(self):
        # join with Int64Index
        other = Int64Index(np.arange(25, 14, -1))

        res, lidx, ridx = self.index.join(other, how="outer", return_indexers=True)
        noidx_res = self.index.join(other, how="outer")
        tm.assert_index_equal(res, noidx_res)

        eres = Int64Index(
            [0, 2, 4, 6, 8, 10, 12, 14, 15, 16, 17, 18, 19, 20, 21, 22, 23, 24, 25]
        )
        elidx = np.array(
            [0, 1, 2, 3, 4, 5, 6, 7, -1, 8, -1, 9, -1, -1, -1, -1, -1, -1, -1],
            dtype=np.intp,
        )
        eridx = np.array(
            [-1, -1, -1, -1, -1, -1, -1, -1, 10, 9, 8, 7, 6, 5, 4, 3, 2, 1, 0],
            dtype=np.intp,
        )

        assert isinstance(res, Int64Index)
        assert not isinstance(res, RangeIndex)
        tm.assert_index_equal(res, eres)
        tm.assert_numpy_array_equal(lidx, elidx)
        tm.assert_numpy_array_equal(ridx, eridx)

        # join with RangeIndex
        other = RangeIndex(25, 14, -1)

        res, lidx, ridx = self.index.join(other, how="outer", return_indexers=True)
        noidx_res = self.index.join(other, how="outer")
        tm.assert_index_equal(res, noidx_res)

        assert isinstance(res, Int64Index)
        assert not isinstance(res, RangeIndex)
        tm.assert_index_equal(res, eres)
        tm.assert_numpy_array_equal(lidx, elidx)
        tm.assert_numpy_array_equal(ridx, eridx)

    def test_join_inner(self):
        # Join with non-RangeIndex
        other = Int64Index(np.arange(25, 14, -1))

        res, lidx, ridx = self.index.join(other, how="inner", return_indexers=True)

        # no guarantee of sortedness, so sort for comparison purposes
        ind = res.argsort()
        res = res.take(ind)
        lidx = lidx.take(ind)
        ridx = ridx.take(ind)

        eres = Int64Index([16, 18])
        elidx = np.array([8, 9], dtype=np.intp)
        eridx = np.array([9, 7], dtype=np.intp)

        assert isinstance(res, Int64Index)
        tm.assert_index_equal(res, eres)
        tm.assert_numpy_array_equal(lidx, elidx)
        tm.assert_numpy_array_equal(ridx, eridx)

        # Join two RangeIndex
        other = RangeIndex(25, 14, -1)

        res, lidx, ridx = self.index.join(other, how="inner", return_indexers=True)

        assert isinstance(res, RangeIndex)
        tm.assert_index_equal(res, eres)
        tm.assert_numpy_array_equal(lidx, elidx)
        tm.assert_numpy_array_equal(ridx, eridx)

    def test_join_left(self):
        # Join with Int64Index
        other = Int64Index(np.arange(25, 14, -1))

        res, lidx, ridx = self.index.join(other, how="left", return_indexers=True)
        eres = self.index
        eridx = np.array([-1, -1, -1, -1, -1, -1, -1, -1, 9, 7], dtype=np.intp)

        assert isinstance(res, RangeIndex)
        tm.assert_index_equal(res, eres)
        assert lidx is None
        tm.assert_numpy_array_equal(ridx, eridx)

        # Join withRangeIndex
        other = Int64Index(np.arange(25, 14, -1))

        res, lidx, ridx = self.index.join(other, how="left", return_indexers=True)

        assert isinstance(res, RangeIndex)
        tm.assert_index_equal(res, eres)
        assert lidx is None
        tm.assert_numpy_array_equal(ridx, eridx)

    def test_join_right(self):
        # Join with Int64Index
        other = Int64Index(np.arange(25, 14, -1))

        res, lidx, ridx = self.index.join(other, how="right", return_indexers=True)
        eres = other
        elidx = np.array([-1, -1, -1, -1, -1, -1, -1, 9, -1, 8, -1], dtype=np.intp)

        assert isinstance(other, Int64Index)
        tm.assert_index_equal(res, eres)
        tm.assert_numpy_array_equal(lidx, elidx)
        assert ridx is None

        # Join withRangeIndex
        other = RangeIndex(25, 14, -1)

        res, lidx, ridx = self.index.join(other, how="right", return_indexers=True)
        eres = other

        assert isinstance(other, RangeIndex)
        tm.assert_index_equal(res, eres)
        tm.assert_numpy_array_equal(lidx, elidx)
        assert ridx is None

    def test_join_non_int_index(self):
        other = Index([3, 6, 7, 8, 10], dtype=object)

        outer = self.index.join(other, how="outer")
        outer2 = other.join(self.index, how="outer")
        expected = Index([0, 2, 3, 4, 6, 7, 8, 10, 12, 14, 16, 18])
        tm.assert_index_equal(outer, outer2)
        tm.assert_index_equal(outer, expected)

        inner = self.index.join(other, how="inner")
        inner2 = other.join(self.index, how="inner")
        expected = Index([6, 8, 10])
        tm.assert_index_equal(inner, inner2)
        tm.assert_index_equal(inner, expected)

        left = self.index.join(other, how="left")
        tm.assert_index_equal(left, self.index.astype(object))

        left2 = other.join(self.index, how="left")
        tm.assert_index_equal(left2, other)

        right = self.index.join(other, how="right")
        tm.assert_index_equal(right, other)

        right2 = other.join(self.index, how="right")
        tm.assert_index_equal(right2, self.index.astype(object))

    def test_join_non_unique(self):
        other = Index([4, 4, 3, 3])

        res, lidx, ridx = self.index.join(other, return_indexers=True)

        eres = Int64Index([0, 2, 4, 4, 6, 8, 10, 12, 14, 16, 18])
        elidx = np.array([0, 1, 2, 2, 3, 4, 5, 6, 7, 8, 9], dtype=np.intp)
        eridx = np.array([-1, -1, 0, 1, -1, -1, -1, -1, -1, -1, -1], dtype=np.intp)

        tm.assert_index_equal(res, eres)
        tm.assert_numpy_array_equal(lidx, elidx)
        tm.assert_numpy_array_equal(ridx, eridx)

    def test_join_self(self):
        kinds = "outer", "inner", "left", "right"
        for kind in kinds:
            joined = self.index.join(self.index, how=kind)
            assert self.index is joined

    @pytest.mark.parametrize("sort", [None, False])
    def test_intersection(self, sort):
        # intersect with Int64Index
        other = Index(np.arange(1, 6))
        result = self.index.intersection(other, sort=sort)
        expected = Index(np.sort(np.intersect1d(self.index.values, other.values)))
        tm.assert_index_equal(result, expected)

        result = other.intersection(self.index, sort=sort)
        expected = Index(
            np.sort(np.asarray(np.intersect1d(self.index.values, other.values)))
        )
        tm.assert_index_equal(result, expected)

        # intersect with increasing RangeIndex
        other = RangeIndex(1, 6)
        result = self.index.intersection(other, sort=sort)
        expected = Index(np.sort(np.intersect1d(self.index.values, other.values)))
        tm.assert_index_equal(result, expected)

        # intersect with decreasing RangeIndex
        other = RangeIndex(5, 0, -1)
        result = self.index.intersection(other, sort=sort)
        expected = Index(np.sort(np.intersect1d(self.index.values, other.values)))
        tm.assert_index_equal(result, expected)

        # reversed (GH 17296)
        result = other.intersection(self.index, sort=sort)
        tm.assert_index_equal(result, expected)

        # GH 17296: intersect two decreasing RangeIndexes
        first = RangeIndex(10, -2, -2)
        other = RangeIndex(5, -4, -1)
        expected = first.astype(int).intersection(other.astype(int), sort=sort)
        result = first.intersection(other, sort=sort).astype(int)
        tm.assert_index_equal(result, expected)

        # reversed
        result = other.intersection(first, sort=sort).astype(int)
        tm.assert_index_equal(result, expected)

        index = RangeIndex(5)

        # intersect of non-overlapping indices
        other = RangeIndex(5, 10, 1)
        result = index.intersection(other, sort=sort)
        expected = RangeIndex(0, 0, 1)
        tm.assert_index_equal(result, expected)

        other = RangeIndex(-1, -5, -1)
        result = index.intersection(other, sort=sort)
        expected = RangeIndex(0, 0, 1)
        tm.assert_index_equal(result, expected)

        # intersection of empty indices
        other = RangeIndex(0, 0, 1)
        result = index.intersection(other, sort=sort)
        expected = RangeIndex(0, 0, 1)
        tm.assert_index_equal(result, expected)

        result = other.intersection(index, sort=sort)
        tm.assert_index_equal(result, expected)

        # intersection of non-overlapping values based on start value and gcd
        index = RangeIndex(1, 10, 2)
        other = RangeIndex(0, 10, 4)
        result = index.intersection(other, sort=sort)
        expected = RangeIndex(0, 0, 1)
        tm.assert_index_equal(result, expected)

    @pytest.mark.parametrize("sort", [False, None])
    def test_union_noncomparable(self, sort):
        from datetime import datetime, timedelta

        # corner case, non-Int64Index
        now = datetime.now()
        other = Index([now + timedelta(i) for i in range(4)], dtype=object)
        result = self.index.union(other, sort=sort)
        expected = Index(np.concatenate((self.index, other)))
        tm.assert_index_equal(result, expected)

        result = other.union(self.index, sort=sort)
        expected = Index(np.concatenate((other, self.index)))
        tm.assert_index_equal(result, expected)

    @pytest.fixture(
        params=[
            (RI(0, 10, 1), RI(0, 10, 1), RI(0, 10, 1), RI(0, 10, 1)),
            (RI(0, 10, 1), RI(5, 20, 1), RI(0, 20, 1), I64(range(20))),
            (RI(0, 10, 1), RI(10, 20, 1), RI(0, 20, 1), I64(range(20))),
            (RI(0, -10, -1), RI(0, -10, -1), RI(0, -10, -1), RI(0, -10, -1)),
            (RI(0, -10, -1), RI(-10, -20, -1), RI(-19, 1, 1), I64(range(0, -20, -1))),
            (
                RI(0, 10, 2),
                RI(1, 10, 2),
                RI(0, 10, 1),
                I64(list(range(0, 10, 2)) + list(range(1, 10, 2))),
            ),
            (
                RI(0, 11, 2),
                RI(1, 12, 2),
                RI(0, 12, 1),
                I64(list(range(0, 11, 2)) + list(range(1, 12, 2))),
            ),
            (
                RI(0, 21, 4),
                RI(-2, 24, 4),
                RI(-2, 24, 2),
                I64(list(range(0, 21, 4)) + list(range(-2, 24, 4))),
            ),
            (
                RI(0, -20, -2),
                RI(-1, -21, -2),
                RI(-19, 1, 1),
                I64(list(range(0, -20, -2)) + list(range(-1, -21, -2))),
            ),
            (RI(0, 100, 5), RI(0, 100, 20), RI(0, 100, 5), I64(range(0, 100, 5))),
            (
                RI(0, -100, -5),
                RI(5, -100, -20),
                RI(-95, 10, 5),
                I64(list(range(0, -100, -5)) + [5]),
            ),
            (
                RI(0, -11, -1),
                RI(1, -12, -4),
                RI(-11, 2, 1),
                I64(list(range(0, -11, -1)) + [1, -11]),
            ),
            (RI(0), RI(0), RI(0), RI(0)),
            (RI(0, -10, -2), RI(0), RI(0, -10, -2), RI(0, -10, -2)),
            (RI(0, 100, 2), RI(100, 150, 200), RI(0, 102, 2), I64(range(0, 102, 2))),
            (
                RI(0, -100, -2),
                RI(-100, 50, 102),
                RI(-100, 4, 2),
                I64(list(range(0, -100, -2)) + [-100, 2]),
            ),
            (
                RI(0, -100, -1),
                RI(0, -50, -3),
                RI(-99, 1, 1),
                I64(list(range(0, -100, -1))),
            ),
            (RI(0, 1, 1), RI(5, 6, 10), RI(0, 6, 5), I64([0, 5])),
            (RI(0, 10, 5), RI(-5, -6, -20), RI(-5, 10, 5), I64([0, 5, -5])),
            (RI(0, 3, 1), RI(4, 5, 1), I64([0, 1, 2, 4]), I64([0, 1, 2, 4])),
            (RI(0, 10, 1), I64([]), RI(0, 10, 1), RI(0, 10, 1)),
            (RI(0), I64([1, 5, 6]), I64([1, 5, 6]), I64([1, 5, 6])),
        ]
    )
    def unions(self, request):
        """Inputs and expected outputs for RangeIndex.union tests"""

        return request.param

    def test_union_sorted(self, unions):

        idx1, idx2, expected_sorted, expected_notsorted = unions

        res1 = idx1.union(idx2, sort=None)
        tm.assert_index_equal(res1, expected_sorted, exact=True)

        res1 = idx1.union(idx2, sort=False)
        tm.assert_index_equal(res1, expected_notsorted, exact=True)

        res2 = idx2.union(idx1, sort=None)
        res3 = idx1._int64index.union(idx2, sort=None)
        tm.assert_index_equal(res2, expected_sorted, exact=True)
        tm.assert_index_equal(res3, expected_sorted)

    def test_nbytes(self):

        # memory savings vs int index
        i = RangeIndex(0, 1000)
        assert i.nbytes < i._int64index.nbytes / 10

        # constant memory usage
        i2 = RangeIndex(0, 10)
        assert i.nbytes == i2.nbytes

    def test_cant_or_shouldnt_cast(self):
        # can't
        with pytest.raises(TypeError):
            RangeIndex("foo", "bar", "baz")

        # shouldn't
        with pytest.raises(TypeError):
            RangeIndex("0", "1", "2")

    def test_view_Index(self):
        self.index.view(Index)

    def test_prevent_casting(self):
        result = self.index.astype("O")
        assert result.dtype == np.object_

    def test_take_preserve_name(self):
        index = RangeIndex(1, 5, name="foo")
        taken = index.take([3, 0, 1])
        assert index.name == taken.name

    def test_take_fill_value(self):
        # GH 12631
        idx = pd.RangeIndex(1, 4, name="xxx")
        result = idx.take(np.array([1, 0, -1]))
        expected = pd.Int64Index([2, 1, 3], name="xxx")
        tm.assert_index_equal(result, expected)

        # fill_value
        msg = "Unable to fill values because RangeIndex cannot contain NA"
        with pytest.raises(ValueError, match=msg):
            idx.take(np.array([1, 0, -1]), fill_value=True)

        # allow_fill=False
        result = idx.take(np.array([1, 0, -1]), allow_fill=False, fill_value=True)
        expected = pd.Int64Index([2, 1, 3], name="xxx")
        tm.assert_index_equal(result, expected)

        msg = "Unable to fill values because RangeIndex cannot contain NA"
        with pytest.raises(ValueError, match=msg):
            idx.take(np.array([1, 0, -2]), fill_value=True)
        with pytest.raises(ValueError, match=msg):
            idx.take(np.array([1, 0, -5]), fill_value=True)

        with pytest.raises(IndexError):
            idx.take(np.array([1, -5]))

    def test_print_unicode_columns(self):
        df = pd.DataFrame({"\u05d0": [1, 2, 3], "\u05d1": [4, 5, 6], "c": [7, 8, 9]})
        repr(df.columns)  # should not raise UnicodeDecodeError

    def test_repr_roundtrip(self):
        tm.assert_index_equal(eval(repr(self.index)), self.index)

    def test_slice_keep_name(self):
        idx = RangeIndex(1, 2, name="asdf")
        assert idx.name == idx[1:].name

    def test_explicit_conversions(self):

        # GH 8608
        # add/sub are overridden explicitly for Float/Int Index
        idx = RangeIndex(5)

        # float conversions
        arr = np.arange(5, dtype="int64") * 3.2
        expected = Float64Index(arr)
        fidx = idx * 3.2
        tm.assert_index_equal(fidx, expected)
        fidx = 3.2 * idx
        tm.assert_index_equal(fidx, expected)

        # interops with numpy arrays
        expected = Float64Index(arr)
        a = np.zeros(5, dtype="float64")
        result = fidx - a
        tm.assert_index_equal(result, expected)

        expected = Float64Index(-arr)
        a = np.zeros(5, dtype="float64")
        result = a - fidx
        tm.assert_index_equal(result, expected)

    def test_has_duplicates(self):
        for ind in self.indices:
            if not len(ind):
                continue
            idx = self.indices[ind]
            assert idx.is_unique
            assert not idx.has_duplicates

    def test_extended_gcd(self):
        result = self.index._extended_gcd(6, 10)
        assert result[0] == result[1] * 6 + result[2] * 10
        assert 2 == result[0]

        result = self.index._extended_gcd(10, 6)
        assert 2 == result[1] * 10 + result[2] * 6
        assert 2 == result[0]

    def test_min_fitting_element(self):
        result = RangeIndex(0, 20, 2)._min_fitting_element(1)
        assert 2 == result

        result = RangeIndex(1, 6)._min_fitting_element(1)
        assert 1 == result

        result = RangeIndex(18, -2, -2)._min_fitting_element(1)
        assert 2 == result

        result = RangeIndex(5, 0, -1)._min_fitting_element(1)
        assert 1 == result

        big_num = 500000000000000000000000

        result = RangeIndex(5, big_num * 2, 1)._min_fitting_element(big_num)
        assert big_num == result

    def test_max_fitting_element(self):
        result = RangeIndex(0, 20, 2)._max_fitting_element(17)
        assert 16 == result

        result = RangeIndex(1, 6)._max_fitting_element(4)
        assert 4 == result

        result = RangeIndex(18, -2, -2)._max_fitting_element(17)
        assert 16 == result

        result = RangeIndex(5, 0, -1)._max_fitting_element(4)
        assert 4 == result

        big_num = 500000000000000000000000

        result = RangeIndex(5, big_num * 2, 1)._max_fitting_element(big_num)
        assert big_num == result

    def test_pickle_compat_construction(self):
        # RangeIndex() is a valid constructor
        pass

    def test_slice_specialised(self):

        # scalar indexing
        res = self.index[1]
        expected = 2
        assert res == expected

        res = self.index[-1]
        expected = 18
        assert res == expected

        # slicing
        # slice value completion
        index = self.index[:]
        expected = self.index
        tm.assert_index_equal(index, expected)

        # positive slice values
        index = self.index[7:10:2]
        expected = Index(np.array([14, 18]), name="foo")
        tm.assert_index_equal(index, expected)

        # negative slice values
        index = self.index[-1:-5:-2]
        expected = Index(np.array([18, 14]), name="foo")
        tm.assert_index_equal(index, expected)

        # stop overshoot
        index = self.index[2:100:4]
        expected = Index(np.array([4, 12]), name="foo")
        tm.assert_index_equal(index, expected)

        # reverse
        index = self.index[::-1]
        expected = Index(self.index.values[::-1], name="foo")
        tm.assert_index_equal(index, expected)

        index = self.index[-8::-1]
        expected = Index(np.array([4, 2, 0]), name="foo")
        tm.assert_index_equal(index, expected)

        index = self.index[-40::-1]
        expected = Index(np.array([], dtype=np.int64), name="foo")
        tm.assert_index_equal(index, expected)

        index = self.index[40::-1]
        expected = Index(self.index.values[40::-1], name="foo")
        tm.assert_index_equal(index, expected)

        index = self.index[10::-1]
        expected = Index(self.index.values[::-1], name="foo")
        tm.assert_index_equal(index, expected)

    def test_len_specialised(self):

        # make sure that our len is the same as
        # np.arange calc

        for step in np.arange(1, 6, 1):

            arr = np.arange(0, 5, step)
            i = RangeIndex(0, 5, step)
            assert len(i) == len(arr)

            i = RangeIndex(5, 0, step)
            assert len(i) == 0

        for step in np.arange(-6, -1, 1):

            arr = np.arange(5, 0, step)
            i = RangeIndex(5, 0, step)
            assert len(i) == len(arr)

            i = RangeIndex(0, 5, step)
            assert len(i) == 0

    @pytest.fixture(
        params=[
            ([RI(1, 12, 5)], RI(1, 12, 5)),
            ([RI(0, 6, 4)], RI(0, 6, 4)),
            ([RI(1, 3), RI(3, 7)], RI(1, 7)),
            ([RI(1, 5, 2), RI(5, 6)], RI(1, 6, 2)),
            ([RI(1, 3, 2), RI(4, 7, 3)], RI(1, 7, 3)),
            ([RI(-4, 3, 2), RI(4, 7, 2)], RI(-4, 7, 2)),
            ([RI(-4, -8), RI(-8, -12)], RI(0, 0)),
            ([RI(-4, -8), RI(3, -4)], RI(0, 0)),
            ([RI(-4, -8), RI(3, 5)], RI(3, 5)),
            ([RI(-4, -2), RI(3, 5)], I64([-4, -3, 3, 4])),
            ([RI(-2), RI(3, 5)], RI(3, 5)),
            ([RI(2), RI(2)], I64([0, 1, 0, 1])),
            ([RI(2), RI(2, 5), RI(5, 8, 4)], RI(0, 6)),
            ([RI(2), RI(3, 5), RI(5, 8, 4)], I64([0, 1, 3, 4, 5])),
            ([RI(-2, 2), RI(2, 5), RI(5, 8, 4)], RI(-2, 6)),
            ([RI(3), I64([-1, 3, 15])], I64([0, 1, 2, -1, 3, 15])),
            ([RI(3), F64([-1, 3.1, 15.0])], F64([0, 1, 2, -1, 3.1, 15.0])),
            ([RI(3), OI(["a", None, 14])], OI([0, 1, 2, "a", None, 14])),
            ([RI(3, 1), OI(["a", None, 14])], OI(["a", None, 14])),
        ]
    )
    def appends(self, request):
        """Inputs and expected outputs for RangeIndex.append test"""

        return request.param

    def test_append(self, appends):
        # GH16212

        indices, expected = appends

        result = indices[0].append(indices[1:])
        tm.assert_index_equal(result, expected, exact=True)

        if len(indices) == 2:
            # Append single item rather than list
            result2 = indices[0].append(indices[1])
            tm.assert_index_equal(result2, expected, exact=True)

    def test_engineless_lookup(self):
        # GH 16685
        # Standard lookup on RangeIndex should not require the engine to be
        # created
        idx = RangeIndex(2, 10, 3)

        assert idx.get_loc(5) == 1
        tm.assert_numpy_array_equal(
            idx.get_indexer([2, 8]), ensure_platform_int(np.array([0, 2]))
        )
        with pytest.raises(KeyError, match="3"):
            idx.get_loc(3)

        assert "_engine" not in idx._cache

        # The engine is still required for lookup of a different dtype scalar:
        with pytest.raises(KeyError, match="'a'"):
            assert idx.get_loc("a") == -1

        assert "_engine" in idx._cache<|MERGE_RESOLUTION|>--- conflicted
+++ resolved
@@ -416,21 +416,20 @@
         expected = np.array([0, 1, 1, 2, 2, 3, 3, 4, 4, 5], dtype=np.intp)
         tm.assert_numpy_array_equal(indexer, expected)
 
-<<<<<<< HEAD
+    def test_get_indexer_limit(self):
+        # GH 28631
+        idx = RangeIndex(4)
+        target = RangeIndex(6)
+        result = idx.get_indexer(target, method="pad", limit=1)
+        expected = np.array([0, 1, 2, 3, 3, -1], dtype=np.intp)
+        tm.assert_numpy_array_equal(result, expected)
+
     @pytest.mark.parametrize("stop", [0, -1, -2])
     def test_get_indexer_decreasing(self, stop):
         # GH 28678
         index = RangeIndex(7, stop, -3)
         result = index.get_indexer(range(9))
         expected = np.array([-1, 2, -1, -1, 1, -1, -1, 0, -1], dtype=np.intp)
-=======
-    def test_get_indexer_limit(self):
-        # GH 28631
-        idx = RangeIndex(4)
-        target = RangeIndex(6)
-        result = idx.get_indexer(target, method="pad", limit=1)
-        expected = np.array([0, 1, 2, 3, 3, -1], dtype=np.intp)
->>>>>>> 313cb2e2
         tm.assert_numpy_array_equal(result, expected)
 
     def test_join_outer(self):
