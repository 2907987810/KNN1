--- conflicted
+++ resolved
@@ -213,27 +213,26 @@
         to_offset(freq_depr)
 
 
-<<<<<<< HEAD
+@pytest.mark.parametrize(
+    "freq_depr,expected",
+    [
+        ("2w", offsets.Week(2, weekday=6)),
+        ("2b", offsets.BusinessDay(2)),
+        ("2d", offsets.Day(2)),
+    ],
+)
+def test_to_offset_lowercase_frequency_deprecated(freq_depr, expected):
+    # GH#54939, GH#58998
+    msg = f"'{freq_depr[1:]}' is deprecated and will be removed in a future version."
+
+    with tm.assert_produces_warning(FutureWarning, match=msg):
+        result = to_offset(freq_depr)
+    assert result == expected
+
+
 @pytest.mark.parametrize("freq", ["2H", "2BH", "2S"])
 def test_to_offset_uppercase_frequency_raises(freq):
     msg = f"Invalid frequency: {freq}"
 
     with pytest.raises(ValueError, match=msg):
-        to_offset(freq)
-=======
-@pytest.mark.parametrize(
-    "freq_depr,expected",
-    [
-        ("2w", offsets.Week(2, weekday=6)),
-        ("2b", offsets.BusinessDay(2)),
-        ("2d", offsets.Day(2)),
-    ],
-)
-def test_to_offset_lowercase_frequency_deprecated(freq_depr, expected):
-    # GH#54939, GH#58998
-    msg = f"'{freq_depr[1:]}' is deprecated and will be removed in a future version."
-
-    with tm.assert_produces_warning(FutureWarning, match=msg):
-        result = to_offset(freq_depr)
-    assert result == expected
->>>>>>> 236d89b8
+        to_offset(freq)