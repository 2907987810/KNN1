--- conflicted
+++ resolved
@@ -21,8 +21,66 @@
 
 creso_infer = NpyDatetimeUnit.NPY_FR_GENERIC.value
 
-<<<<<<< HEAD
-=======
+
+class TestArrayToDatetimeResolutionInference:
+    # TODO: tests that include tzs, ints
+
+    def test_infer_homogeoneous_datetimes(self):
+        dt = datetime(2023, 10, 27, 18, 3, 5, 678000)
+        arr = np.array([dt, dt, dt], dtype=object)
+        result, tz = tslib.array_to_datetime(arr, creso=creso_infer)
+        assert tz is None
+        expected = np.array([dt, dt, dt], dtype="M8[us]")
+        tm.assert_numpy_array_equal(result, expected)
+
+    def test_infer_homogeoneous_date_objects(self):
+        dt = datetime(2023, 10, 27, 18, 3, 5, 678000)
+        dt2 = dt.date()
+        arr = np.array([None, dt2, dt2, dt2], dtype=object)
+        result, tz = tslib.array_to_datetime(arr, creso=creso_infer)
+        assert tz is None
+        expected = np.array([np.datetime64("NaT"), dt2, dt2, dt2], dtype="M8[s]")
+        tm.assert_numpy_array_equal(result, expected)
+
+    def test_infer_homogeoneous_dt64(self):
+        dt = datetime(2023, 10, 27, 18, 3, 5, 678000)
+        dt64 = np.datetime64(dt, "ms")
+        arr = np.array([None, dt64, dt64, dt64], dtype=object)
+        result, tz = tslib.array_to_datetime(arr, creso=creso_infer)
+        assert tz is None
+        expected = np.array([np.datetime64("NaT"), dt64, dt64, dt64], dtype="M8[ms]")
+        tm.assert_numpy_array_equal(result, expected)
+
+    def test_infer_homogeoneous_timestamps(self):
+        dt = datetime(2023, 10, 27, 18, 3, 5, 678000)
+        ts = Timestamp(dt).as_unit("ns")
+        arr = np.array([None, ts, ts, ts], dtype=object)
+        result, tz = tslib.array_to_datetime(arr, creso=creso_infer)
+        assert tz is None
+        expected = np.array([np.datetime64("NaT")] + [ts.asm8] * 3, dtype="M8[ns]")
+        tm.assert_numpy_array_equal(result, expected)
+
+    def test_infer_homogeoneous_datetimes_strings(self):
+        item = "2023-10-27 18:03:05.678000"
+        arr = np.array([None, item, item, item], dtype=object)
+        result, tz = tslib.array_to_datetime(arr, creso=creso_infer)
+        assert tz is None
+        expected = np.array([np.datetime64("NaT"), item, item, item], dtype="M8[us]")
+        tm.assert_numpy_array_equal(result, expected)
+
+    def test_infer_heterogeneous(self):
+        dtstr = "2023-10-27 18:03:05.678000"
+
+        arr = np.array([dtstr, dtstr[:-3], dtstr[:-7], None], dtype=object)
+        result, tz = tslib.array_to_datetime(arr, creso=creso_infer)
+        assert tz is None
+        expected = np.array(arr, dtype="M8[us]")
+        tm.assert_numpy_array_equal(result, expected)
+
+        result, tz = tslib.array_to_datetime(arr[::-1], creso=creso_infer)
+        assert tz is None
+        tm.assert_numpy_array_equal(result, expected[::-1])
+
 
 class TestArrayToDatetimeWithTZResolutionInference:
     def test_array_to_datetime_with_tz_resolution(self):
@@ -49,7 +107,6 @@
         res2 = tslib.array_to_datetime_with_tz(vals2, tz, False, False, creso_infer)
         assert res2.dtype == "M8[ns]"
 
->>>>>>> 32b8cd2c
 
 @pytest.mark.parametrize(
     "data,expected",
@@ -235,64 +292,4 @@
     result, _ = tslib.array_to_datetime(arr)
 
     expected = np.array(expected, dtype="M8[ns]")
-    tm.assert_numpy_array_equal(result, expected)
-
-
-class TestArrayToDatetimeResolutionInference:
-    # TODO: tests that include tzs, ints
-
-    def test_infer_homogeoneous_datetimes(self):
-        dt = datetime(2023, 10, 27, 18, 3, 5, 678000)
-        arr = np.array([dt, dt, dt], dtype=object)
-        result, tz = tslib.array_to_datetime(arr, creso=creso_infer)
-        assert tz is None
-        expected = np.array([dt, dt, dt], dtype="M8[us]")
-        tm.assert_numpy_array_equal(result, expected)
-
-    def test_infer_homogeoneous_date_objects(self):
-        dt = datetime(2023, 10, 27, 18, 3, 5, 678000)
-        dt2 = dt.date()
-        arr = np.array([None, dt2, dt2, dt2], dtype=object)
-        result, tz = tslib.array_to_datetime(arr, creso=creso_infer)
-        assert tz is None
-        expected = np.array([np.datetime64("NaT"), dt2, dt2, dt2], dtype="M8[s]")
-        tm.assert_numpy_array_equal(result, expected)
-
-    def test_infer_homogeoneous_dt64(self):
-        dt = datetime(2023, 10, 27, 18, 3, 5, 678000)
-        dt64 = np.datetime64(dt, "ms")
-        arr = np.array([None, dt64, dt64, dt64], dtype=object)
-        result, tz = tslib.array_to_datetime(arr, creso=creso_infer)
-        assert tz is None
-        expected = np.array([np.datetime64("NaT"), dt64, dt64, dt64], dtype="M8[ms]")
-        tm.assert_numpy_array_equal(result, expected)
-
-    def test_infer_homogeoneous_timestamps(self):
-        dt = datetime(2023, 10, 27, 18, 3, 5, 678000)
-        ts = Timestamp(dt).as_unit("ns")
-        arr = np.array([None, ts, ts, ts], dtype=object)
-        result, tz = tslib.array_to_datetime(arr, creso=creso_infer)
-        assert tz is None
-        expected = np.array([np.datetime64("NaT")] + [ts.asm8] * 3, dtype="M8[ns]")
-        tm.assert_numpy_array_equal(result, expected)
-
-    def test_infer_homogeoneous_datetimes_strings(self):
-        item = "2023-10-27 18:03:05.678000"
-        arr = np.array([None, item, item, item], dtype=object)
-        result, tz = tslib.array_to_datetime(arr, creso=creso_infer)
-        assert tz is None
-        expected = np.array([np.datetime64("NaT"), item, item, item], dtype="M8[us]")
-        tm.assert_numpy_array_equal(result, expected)
-
-    def test_infer_heterogeneous(self):
-        dtstr = "2023-10-27 18:03:05.678000"
-
-        arr = np.array([dtstr, dtstr[:-3], dtstr[:-7], None], dtype=object)
-        result, tz = tslib.array_to_datetime(arr, creso=creso_infer)
-        assert tz is None
-        expected = np.array(arr, dtype="M8[us]")
-        tm.assert_numpy_array_equal(result, expected)
-
-        result, tz = tslib.array_to_datetime(arr[::-1], creso=creso_infer)
-        assert tz is None
-        tm.assert_numpy_array_equal(result, expected[::-1])+    tm.assert_numpy_array_equal(result, expected)