"""
Tests for the pandas custom headers in http(s) requests
"""
import gzip
import http.server
from io import BytesIO
import multiprocessing
import socket
import time
import urllib.error

import pytest

from pandas.compat import is_ci_environment
import pandas.util._test_decorators as td

import pandas as pd
import pandas._testing as tm

pytestmark = [
<<<<<<< HEAD
=======
    pytest.mark.single_cpu,
>>>>>>> 49851bbb
    pytest.mark.skipif(
        is_ci_environment(),
        reason="GH 45651: This test can hang in our CI min_versions build",
    ),
<<<<<<< HEAD
    pytest.mark.filterwarnings(
        "ignore:Passing a BlockManager to DataFrame:FutureWarning"
    ),
=======
>>>>>>> 49851bbb
]


class BaseUserAgentResponder(http.server.BaseHTTPRequestHandler):
    """
    Base class for setting up a server that can be set up to respond
    with a particular file format with accompanying content-type headers.
    The interfaces on the different io methods are different enough
    that this seemed logical to do.
    """

    def start_processing_headers(self):
        """
        shared logic at the start of a GET request
        """
        self.send_response(200)
        self.requested_from_user_agent = self.headers["User-Agent"]
        response_df = pd.DataFrame(
            {
                "header": [self.requested_from_user_agent],
            }
        )
        return response_df

    def gzip_bytes(self, response_bytes):
        """
        some web servers will send back gzipped files to save bandwidth
        """
        with BytesIO() as bio:
            with gzip.GzipFile(fileobj=bio, mode="w") as zipper:
                zipper.write(response_bytes)
            response_bytes = bio.getvalue()
        return response_bytes

    def write_back_bytes(self, response_bytes):
        """
        shared logic at the end of a GET request
        """
        self.wfile.write(response_bytes)


class CSVUserAgentResponder(BaseUserAgentResponder):
    def do_GET(self):
        response_df = self.start_processing_headers()

        self.send_header("Content-Type", "text/csv")
        self.end_headers()

        response_bytes = response_df.to_csv(index=False).encode("utf-8")
        self.write_back_bytes(response_bytes)


class GzippedCSVUserAgentResponder(BaseUserAgentResponder):
    def do_GET(self):
        response_df = self.start_processing_headers()
        self.send_header("Content-Type", "text/csv")
        self.send_header("Content-Encoding", "gzip")
        self.end_headers()

        response_bytes = response_df.to_csv(index=False).encode("utf-8")
        response_bytes = self.gzip_bytes(response_bytes)

        self.write_back_bytes(response_bytes)


class JSONUserAgentResponder(BaseUserAgentResponder):
    def do_GET(self):
        response_df = self.start_processing_headers()
        self.send_header("Content-Type", "application/json")
        self.end_headers()

        response_bytes = response_df.to_json().encode("utf-8")

        self.write_back_bytes(response_bytes)


class GzippedJSONUserAgentResponder(BaseUserAgentResponder):
    def do_GET(self):
        response_df = self.start_processing_headers()
        self.send_header("Content-Type", "application/json")
        self.send_header("Content-Encoding", "gzip")
        self.end_headers()

        response_bytes = response_df.to_json().encode("utf-8")
        response_bytes = self.gzip_bytes(response_bytes)

        self.write_back_bytes(response_bytes)


class ParquetPyArrowUserAgentResponder(BaseUserAgentResponder):
    def do_GET(self):
        response_df = self.start_processing_headers()
        self.send_header("Content-Type", "application/octet-stream")
        self.end_headers()

        response_bytes = response_df.to_parquet(index=False, engine="pyarrow")

        self.write_back_bytes(response_bytes)


class ParquetFastParquetUserAgentResponder(BaseUserAgentResponder):
    def do_GET(self):
        response_df = self.start_processing_headers()
        self.send_header("Content-Type", "application/octet-stream")
        self.end_headers()

        # the fastparquet engine doesn't like to write to a buffer
        # it can do it via the open_with function being set appropriately
        # however it automatically calls the close method and wipes the buffer
        # so just overwrite that attribute on this instance to not do that

        # protected by an importorskip in the respective test
        import fsspec

        response_df.to_parquet(
            "memory://fastparquet_user_agent.parquet",
            index=False,
            engine="fastparquet",
            compression=None,
        )
        with fsspec.open("memory://fastparquet_user_agent.parquet", "rb") as f:
            response_bytes = f.read()

        self.write_back_bytes(response_bytes)


class PickleUserAgentResponder(BaseUserAgentResponder):
    def do_GET(self):
        response_df = self.start_processing_headers()
        self.send_header("Content-Type", "application/octet-stream")
        self.end_headers()

        bio = BytesIO()
        response_df.to_pickle(bio)
        response_bytes = bio.getvalue()

        self.write_back_bytes(response_bytes)


class StataUserAgentResponder(BaseUserAgentResponder):
    def do_GET(self):
        response_df = self.start_processing_headers()
        self.send_header("Content-Type", "application/octet-stream")
        self.end_headers()

        bio = BytesIO()
        response_df.to_stata(bio, write_index=False)
        response_bytes = bio.getvalue()

        self.write_back_bytes(response_bytes)


class AllHeaderCSVResponder(http.server.BaseHTTPRequestHandler):
    """
    Send all request headers back for checking round trip
    """

    def do_GET(self):
        response_df = pd.DataFrame(self.headers.items())
        self.send_response(200)
        self.send_header("Content-Type", "text/csv")
        self.end_headers()
        response_bytes = response_df.to_csv(index=False).encode("utf-8")
        self.wfile.write(response_bytes)


def wait_until_ready(func, *args, **kwargs):
    def inner(*args, **kwargs):
        while True:
            try:
                return func(*args, **kwargs)
            except urllib.error.URLError:
                # Connection refused as http server is starting
                time.sleep(0.1)

    return inner


def process_server(responder, port):
    with http.server.HTTPServer(("localhost", port), responder) as server:
        server.handle_request()
    server.server_close()


@pytest.fixture
def responder(request):
    """
    Fixture that starts a local http server in a separate process on localhost
    and returns the port.

    Running in a separate process instead of a thread to allow termination/killing
    of http server upon cleanup.
    """
    # Find an available port
    with socket.socket() as sock:
        sock.bind(("localhost", 0))
        port = sock.getsockname()[1]

    server_process = multiprocessing.Process(
        target=process_server, args=(request.param, port)
    )
    server_process.start()
    yield port
    server_process.join(10)
    server_process.terminate()
    kill_time = 5
    wait_time = 0
    while server_process.is_alive():
        if wait_time > kill_time:
            server_process.kill()
            break
        wait_time += 0.1
        time.sleep(0.1)
    server_process.close()


@pytest.mark.parametrize(
    "responder, read_method, parquet_engine",
    [
        (CSVUserAgentResponder, pd.read_csv, None),
        (JSONUserAgentResponder, pd.read_json, None),
        (ParquetPyArrowUserAgentResponder, pd.read_parquet, "pyarrow"),
        pytest.param(
            ParquetFastParquetUserAgentResponder,
            pd.read_parquet,
            "fastparquet",
            # TODO(ArrayManager) fastparquet
            marks=[
                td.skip_array_manager_not_yet_implemented,
            ],
        ),
        (PickleUserAgentResponder, pd.read_pickle, None),
        (StataUserAgentResponder, pd.read_stata, None),
        (GzippedCSVUserAgentResponder, pd.read_csv, None),
        (GzippedJSONUserAgentResponder, pd.read_json, None),
    ],
    indirect=["responder"],
)
def test_server_and_default_headers(responder, read_method, parquet_engine):
    if parquet_engine is not None:
        pytest.importorskip(parquet_engine)
        if parquet_engine == "fastparquet":
            pytest.importorskip("fsspec")

    read_method = wait_until_ready(read_method)
    if parquet_engine is None:
        df_http = read_method(f"http://localhost:{responder}")
    else:
        df_http = read_method(f"http://localhost:{responder}", engine=parquet_engine)

    assert not df_http.empty


@pytest.mark.parametrize(
    "responder, read_method, parquet_engine",
    [
        (CSVUserAgentResponder, pd.read_csv, None),
        (JSONUserAgentResponder, pd.read_json, None),
        (ParquetPyArrowUserAgentResponder, pd.read_parquet, "pyarrow"),
        pytest.param(
            ParquetFastParquetUserAgentResponder,
            pd.read_parquet,
            "fastparquet",
            # TODO(ArrayManager) fastparquet
            marks=[
                td.skip_array_manager_not_yet_implemented,
            ],
        ),
        (PickleUserAgentResponder, pd.read_pickle, None),
        (StataUserAgentResponder, pd.read_stata, None),
        (GzippedCSVUserAgentResponder, pd.read_csv, None),
        (GzippedJSONUserAgentResponder, pd.read_json, None),
    ],
    indirect=["responder"],
)
def test_server_and_custom_headers(responder, read_method, parquet_engine):
    if parquet_engine is not None:
        pytest.importorskip(parquet_engine)
        if parquet_engine == "fastparquet":
            pytest.importorskip("fsspec")

    custom_user_agent = "Super Cool One"
    df_true = pd.DataFrame({"header": [custom_user_agent]})

    read_method = wait_until_ready(read_method)
    if parquet_engine is None:
        df_http = read_method(
            f"http://localhost:{responder}",
            storage_options={"User-Agent": custom_user_agent},
        )
    else:
        df_http = read_method(
            f"http://localhost:{responder}",
            storage_options={"User-Agent": custom_user_agent},
            engine=parquet_engine,
        )

    tm.assert_frame_equal(df_true, df_http)


@pytest.mark.parametrize(
    "responder, read_method",
    [
        (AllHeaderCSVResponder, pd.read_csv),
    ],
    indirect=["responder"],
)
def test_server_and_all_custom_headers(responder, read_method):
    custom_user_agent = "Super Cool One"
    custom_auth_token = "Super Secret One"
    storage_options = {
        "User-Agent": custom_user_agent,
        "Auth": custom_auth_token,
    }
    read_method = wait_until_ready(read_method)
    df_http = read_method(
        f"http://localhost:{responder}",
        storage_options=storage_options,
    )

    df_http = df_http[df_http["0"].isin(storage_options.keys())]
    df_http = df_http.sort_values(["0"]).reset_index()
    df_http = df_http[["0", "1"]]

    keys = list(storage_options.keys())
    df_true = pd.DataFrame({"0": keys, "1": [storage_options[k] for k in keys]})
    df_true = df_true.sort_values(["0"])
    df_true = df_true.reset_index().drop(["index"], axis=1)

    tm.assert_frame_equal(df_true, df_http)


@pytest.mark.parametrize(
    "engine",
    [
        "pyarrow",
        "fastparquet",
    ],
)
def test_to_parquet_to_disk_with_storage_options(engine):
    headers = {
        "User-Agent": "custom",
        "Auth": "other_custom",
    }

    pytest.importorskip(engine)

    true_df = pd.DataFrame({"column_name": ["column_value"]})
    msg = (
        "storage_options passed with file object or non-fsspec file path|"
        "storage_options passed with buffer, or non-supported URL"
    )
    with pytest.raises(ValueError, match=msg):
        true_df.to_parquet("/tmp/junk.parquet", storage_options=headers, engine=engine)<|MERGE_RESOLUTION|>--- conflicted
+++ resolved
@@ -18,20 +18,14 @@
 import pandas._testing as tm
 
 pytestmark = [
-<<<<<<< HEAD
-=======
     pytest.mark.single_cpu,
->>>>>>> 49851bbb
     pytest.mark.skipif(
         is_ci_environment(),
         reason="GH 45651: This test can hang in our CI min_versions build",
     ),
-<<<<<<< HEAD
     pytest.mark.filterwarnings(
         "ignore:Passing a BlockManager to DataFrame:FutureWarning"
     ),
-=======
->>>>>>> 49851bbb
 ]
 
 
