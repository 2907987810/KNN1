--- conflicted
+++ resolved
@@ -1145,18 +1145,8 @@
         # We can't test that this warning is triggered, a the database
         # configuration would have to be altered. But here we test that
         # the warning is certainly NOT triggered in a normal case.
-<<<<<<< HEAD
         with tm.assert_produces_warning(None):
             self.test_frame1.to_sql("CaseSensitive", self.conn)
-=======
-        with warnings.catch_warnings(record=True) as w:
-            # Cause all warnings to always be triggered.
-            warnings.simplefilter("always")
-            # This should not trigger a Warning
-            test_frame1.to_sql("CaseSensitive", self.conn)
-            # Verify some things
-            assert len(w) == 0
->>>>>>> a926bce7
 
     def _get_index_columns(self, tbl_name):
         from sqlalchemy.engine import reflection
