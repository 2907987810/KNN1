--- conflicted
+++ resolved
@@ -18,10 +18,7 @@
 """
 from __future__ import annotations
 
-<<<<<<< HEAD
-=======
 import contextlib
->>>>>>> 796b8703
 from contextlib import closing
 import csv
 from datetime import (
@@ -460,14 +457,9 @@
 
 @pytest.fixture
 def sqlite_buildin():
-<<<<<<< HEAD
-    with sqlite3.connect(":memory:") as conn:
-        yield conn
-=======
     with contextlib.closing(sqlite3.connect(":memory:")) as closing_conn:
         with closing_conn as conn:
             yield conn
->>>>>>> 796b8703
 
 
 @pytest.fixture
