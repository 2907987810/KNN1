--- conflicted
+++ resolved
@@ -428,12 +428,6 @@
         # if not coercing number, then int comes in as float
         float_expected = expected.copy()
         float_expected.loc[float_expected.index[1], "Str2Col"] = 3.0
-<<<<<<< HEAD
-        # raise_on_extra_warnings because xlrd raises a PendingDeprecationWarning
-        # on database job Linux_py37_IO (ci/deps/actions-37-db.yaml)
-        # See GH#41176
-=======
->>>>>>> d00928e8
         actual = pd.read_excel(basename + read_ext, sheet_name="Sheet1")
         tm.assert_frame_equal(actual, float_expected)
 
@@ -1332,13 +1326,10 @@
             expected = Series([1, 2, 3], name="a")
             tm.assert_series_equal(actual, expected)
 
-<<<<<<< HEAD
-=======
     def test_deprecated_kwargs(self, read_ext):
         with pytest.raises(TypeError, match="but 3 positional arguments"):
             pd.read_excel("test1" + read_ext, "Sheet1", 0)
 
->>>>>>> d00928e8
     def test_no_header_with_list_index_col(self, read_ext):
         # GH 31783
         file_name = "testmultiindex" + read_ext
