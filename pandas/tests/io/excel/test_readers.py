from collections import OrderedDict
import contextlib
from datetime import datetime, time
from functools import partial
import os
from urllib.error import URLError
import warnings

import numpy as np
import pytest

import pandas.util._test_decorators as td

import pandas as pd
from pandas import DataFrame, Index, MultiIndex, Series
import pandas._testing as tm


@contextlib.contextmanager
def ignore_xlrd_time_clock_warning():
    """
    Context manager to ignore warnings raised by the xlrd library,
    regarding the deprecation of `time.clock` in Python 3.7.
    """
    with warnings.catch_warnings():
        warnings.filterwarnings(
            action="ignore",
            message="time.clock has been deprecated",
            category=DeprecationWarning,
        )
        yield


read_ext_params = [".xls", ".xlsx", ".xlsm", ".ods"]
engine_params = [
    # Add any engines to test here
    # When defusedxml is installed it triggers deprecation warnings for
    # xlrd and openpyxl, so catch those here
    pytest.param(
        "xlrd",
        marks=[
            td.skip_if_no("xlrd"),
            pytest.mark.filterwarnings("ignore:.*(tree\\.iter|html argument)"),
        ],
    ),
    pytest.param(
        "openpyxl",
        marks=[
            td.skip_if_no("openpyxl"),
            pytest.mark.filterwarnings("ignore:.*html argument"),
        ],
    ),
    pytest.param(
        None,
        marks=[
            td.skip_if_no("xlrd"),
            pytest.mark.filterwarnings("ignore:.*(tree\\.iter|html argument)"),
        ],
    ),
    pytest.param("odf", marks=td.skip_if_no("odf")),
]


def _is_valid_engine_ext_pair(engine, read_ext: str) -> bool:
    """
    Filter out invalid (engine, ext) pairs instead of skipping, as that
    produces 500+ pytest.skips.
    """
    engine = engine.values[0]
    if engine == "openpyxl" and read_ext == ".xls":
        return False
    if engine == "odf" and read_ext != ".ods":
        return False
    if read_ext == ".ods" and engine != "odf":
        return False
    return True


def _transfer_marks(engine, read_ext):
    """
    engine gives us a pytest.param objec with some marks, read_ext is just
    a string.  We need to generate a new pytest.param inheriting the marks.
    """
    values = engine.values + (read_ext,)
    new_param = pytest.param(values, marks=engine.marks)
    return new_param


@pytest.fixture(
    autouse=True,
    params=[
<<<<<<< HEAD
        # Add any engines to test here
        # When defusedxml is installed it triggers deprecation warnings for
        # xlrd and openpyxl, so catch those here
        pytest.param(
            "xlrd",
            marks=[
                td.skip_if_no("xlrd"),
                pytest.mark.filterwarnings("ignore:.*(tree\\.iter|html argument)"),
            ],
        ),
        pytest.param(
            "openpyxl",
            marks=[
                td.skip_if_no("openpyxl"),
                pytest.mark.filterwarnings("ignore:.*html argument"),
            ],
        ),
        pytest.param(
            None,
            marks=[
                td.skip_if_no("xlrd"),
                pytest.mark.filterwarnings("ignore:.*(tree\\.iter|html argument)"),
            ],
        ),
        pytest.param("pyxlsb", marks=td.skip_if_no("pyxlsb")),
        pytest.param("odf", marks=td.skip_if_no("odf")),
    ]
=======
        _transfer_marks(eng, ext)
        for eng in engine_params
        for ext in read_ext_params
        if _is_valid_engine_ext_pair(eng, ext)
    ],
>>>>>>> 87188775
)
def engine_and_read_ext(request):
    """
    Fixture for Excel reader engine and read_ext, only including valid pairs.
    """
    return request.param


@pytest.fixture
def engine(engine_and_read_ext):
    engine, read_ext = engine_and_read_ext
    return engine


@pytest.fixture
def read_ext(engine_and_read_ext):
    engine, read_ext = engine_and_read_ext
    return read_ext


class TestReaders:
    @pytest.fixture(autouse=True)
    def cd_and_set_engine(self, engine, datapath, monkeypatch):
        """
        Change directory and set engine for read_excel calls.
        """
<<<<<<< HEAD
        if engine == "openpyxl" and read_ext == ".xls":
            pytest.skip()
        if engine == "odf" and read_ext != ".ods":
            pytest.skip()
        if read_ext == ".ods" and engine != "odf":
            pytest.skip()
        if engine == "pyxlsb" and read_ext != ".xlsb":
            pytest.skip()
        if read_ext == ".xlsb" and engine != "pyxlsb":
            pytest.skip()
=======
>>>>>>> 87188775

        func = partial(pd.read_excel, engine=engine)
        monkeypatch.chdir(datapath("io", "data", "excel"))
        monkeypatch.setattr(pd, "read_excel", func)

    def test_usecols_int(self, read_ext, df_ref):
        df_ref = df_ref.reindex(columns=["A", "B", "C"])

        # usecols as int
        msg = "Passing an integer for `usecols`"
        with pytest.raises(ValueError, match=msg):
            with ignore_xlrd_time_clock_warning():
                pd.read_excel("test1" + read_ext, "Sheet1", index_col=0, usecols=3)

        # usecols as int
        with pytest.raises(ValueError, match=msg):
            with ignore_xlrd_time_clock_warning():
                pd.read_excel(
                    "test1" + read_ext, "Sheet2", skiprows=[1], index_col=0, usecols=3
                )

    def test_usecols_list(self, read_ext, df_ref):

        df_ref = df_ref.reindex(columns=["B", "C"])
        df1 = pd.read_excel(
            "test1" + read_ext, "Sheet1", index_col=0, usecols=[0, 2, 3]
        )
        df2 = pd.read_excel(
            "test1" + read_ext, "Sheet2", skiprows=[1], index_col=0, usecols=[0, 2, 3]
        )

        # TODO add index to xls file)
        tm.assert_frame_equal(df1, df_ref, check_names=False)
        tm.assert_frame_equal(df2, df_ref, check_names=False)

    def test_usecols_str(self, read_ext, df_ref):

        df1 = df_ref.reindex(columns=["A", "B", "C"])
        df2 = pd.read_excel("test1" + read_ext, "Sheet1", index_col=0, usecols="A:D")
        df3 = pd.read_excel(
            "test1" + read_ext, "Sheet2", skiprows=[1], index_col=0, usecols="A:D"
        )

        # TODO add index to xls, read xls ignores index name ?
        tm.assert_frame_equal(df2, df1, check_names=False)
        tm.assert_frame_equal(df3, df1, check_names=False)

        df1 = df_ref.reindex(columns=["B", "C"])
        df2 = pd.read_excel("test1" + read_ext, "Sheet1", index_col=0, usecols="A,C,D")
        df3 = pd.read_excel(
            "test1" + read_ext, "Sheet2", skiprows=[1], index_col=0, usecols="A,C,D"
        )
        # TODO add index to xls file
        tm.assert_frame_equal(df2, df1, check_names=False)
        tm.assert_frame_equal(df3, df1, check_names=False)

        df1 = df_ref.reindex(columns=["B", "C"])
        df2 = pd.read_excel("test1" + read_ext, "Sheet1", index_col=0, usecols="A,C:D")
        df3 = pd.read_excel(
            "test1" + read_ext, "Sheet2", skiprows=[1], index_col=0, usecols="A,C:D"
        )
        tm.assert_frame_equal(df2, df1, check_names=False)
        tm.assert_frame_equal(df3, df1, check_names=False)

    @pytest.mark.parametrize(
        "usecols", [[0, 1, 3], [0, 3, 1], [1, 0, 3], [1, 3, 0], [3, 0, 1], [3, 1, 0]]
    )
    def test_usecols_diff_positional_int_columns_order(self, read_ext, usecols, df_ref):
        expected = df_ref[["A", "C"]]
        result = pd.read_excel(
            "test1" + read_ext, "Sheet1", index_col=0, usecols=usecols
        )
        tm.assert_frame_equal(result, expected, check_names=False)

    @pytest.mark.parametrize("usecols", [["B", "D"], ["D", "B"]])
    def test_usecols_diff_positional_str_columns_order(self, read_ext, usecols, df_ref):
        expected = df_ref[["B", "D"]]
        expected.index = range(len(expected))

        result = pd.read_excel("test1" + read_ext, "Sheet1", usecols=usecols)
        tm.assert_frame_equal(result, expected, check_names=False)

    def test_read_excel_without_slicing(self, read_ext, df_ref):
        expected = df_ref
        result = pd.read_excel("test1" + read_ext, "Sheet1", index_col=0)
        tm.assert_frame_equal(result, expected, check_names=False)

    def test_usecols_excel_range_str(self, read_ext, df_ref):
        expected = df_ref[["C", "D"]]
        result = pd.read_excel(
            "test1" + read_ext, "Sheet1", index_col=0, usecols="A,D:E"
        )
        tm.assert_frame_equal(result, expected, check_names=False)

    def test_usecols_excel_range_str_invalid(self, read_ext):
        msg = "Invalid column name: E1"

        with pytest.raises(ValueError, match=msg):
            pd.read_excel("test1" + read_ext, "Sheet1", usecols="D:E1")

    def test_index_col_label_error(self, read_ext):
        msg = "list indices must be integers.*, not str"

        with pytest.raises(TypeError, match=msg):
            pd.read_excel(
                "test1" + read_ext, "Sheet1", index_col=["A"], usecols=["A", "C"]
            )

    def test_index_col_empty(self, read_ext):
        # see gh-9208
        result = pd.read_excel("test1" + read_ext, "Sheet3", index_col=["A", "B", "C"])
        expected = DataFrame(
            columns=["D", "E", "F"],
            index=MultiIndex(levels=[[]] * 3, codes=[[]] * 3, names=["A", "B", "C"]),
        )
        tm.assert_frame_equal(result, expected)

    @pytest.mark.parametrize("index_col", [None, 2])
    def test_index_col_with_unnamed(self, read_ext, index_col):
        # see gh-18792
        result = pd.read_excel("test1" + read_ext, "Sheet4", index_col=index_col)
        expected = DataFrame(
            [["i1", "a", "x"], ["i2", "b", "y"]], columns=["Unnamed: 0", "col1", "col2"]
        )
        if index_col:
            expected = expected.set_index(expected.columns[index_col])

        tm.assert_frame_equal(result, expected)

    def test_usecols_pass_non_existent_column(self, read_ext):
        msg = (
            "Usecols do not match columns, "
            "columns expected but not found: " + r"\['E'\]"
        )

        with pytest.raises(ValueError, match=msg):
            pd.read_excel("test1" + read_ext, usecols=["E"])

    def test_usecols_wrong_type(self, read_ext):
        msg = (
            "'usecols' must either be list-like of "
            "all strings, all unicode, all integers or a callable."
        )

        with pytest.raises(ValueError, match=msg):
            pd.read_excel("test1" + read_ext, usecols=["E1", 0])

    def test_excel_stop_iterator(self, read_ext):

        parsed = pd.read_excel("test2" + read_ext, "Sheet1")
        expected = DataFrame([["aaaa", "bbbbb"]], columns=["Test", "Test1"])
        tm.assert_frame_equal(parsed, expected)

    def test_excel_cell_error_na(self, read_ext):

        parsed = pd.read_excel("test3" + read_ext, "Sheet1")
        expected = DataFrame([[np.nan]], columns=["Test"])
        tm.assert_frame_equal(parsed, expected)

    def test_excel_table(self, read_ext, df_ref):

        df1 = pd.read_excel("test1" + read_ext, "Sheet1", index_col=0)
        df2 = pd.read_excel("test1" + read_ext, "Sheet2", skiprows=[1], index_col=0)
        # TODO add index to file
        tm.assert_frame_equal(df1, df_ref, check_names=False)
        tm.assert_frame_equal(df2, df_ref, check_names=False)

        df3 = pd.read_excel("test1" + read_ext, "Sheet1", index_col=0, skipfooter=1)
        tm.assert_frame_equal(df3, df1.iloc[:-1])

    def test_reader_special_dtypes(self, read_ext):

        expected = DataFrame.from_dict(
            OrderedDict(
                [
                    ("IntCol", [1, 2, -3, 4, 0]),
                    ("FloatCol", [1.25, 2.25, 1.83, 1.92, 0.0000000005]),
                    ("BoolCol", [True, False, True, True, False]),
                    ("StrCol", [1, 2, 3, 4, 5]),
                    # GH5394 - this is why convert_float isn't vectorized
                    ("Str2Col", ["a", 3, "c", "d", "e"]),
                    (
                        "DateCol",
                        [
                            datetime(2013, 10, 30),
                            datetime(2013, 10, 31),
                            datetime(1905, 1, 1),
                            datetime(2013, 12, 14),
                            datetime(2015, 3, 14),
                        ],
                    ),
                ]
            )
        )
        basename = "test_types"

        # should read in correctly and infer types
        actual = pd.read_excel(basename + read_ext, "Sheet1")
        tm.assert_frame_equal(actual, expected)

        # if not coercing number, then int comes in as float
        float_expected = expected.copy()
        float_expected["IntCol"] = float_expected["IntCol"].astype(float)
        float_expected.loc[float_expected.index[1], "Str2Col"] = 3.0
        actual = pd.read_excel(basename + read_ext, "Sheet1", convert_float=False)
        tm.assert_frame_equal(actual, float_expected)

        # check setting Index (assuming xls and xlsx are the same here)
        for icol, name in enumerate(expected.columns):
            actual = pd.read_excel(basename + read_ext, "Sheet1", index_col=icol)
            exp = expected.set_index(name)
            tm.assert_frame_equal(actual, exp)

        # convert_float and converters should be different but both accepted
        expected["StrCol"] = expected["StrCol"].apply(str)
        actual = pd.read_excel(
            basename + read_ext, "Sheet1", converters={"StrCol": str}
        )
        tm.assert_frame_equal(actual, expected)

        no_convert_float = float_expected.copy()
        no_convert_float["StrCol"] = no_convert_float["StrCol"].apply(str)
        actual = pd.read_excel(
            basename + read_ext,
            "Sheet1",
            convert_float=False,
            converters={"StrCol": str},
        )
        tm.assert_frame_equal(actual, no_convert_float)

    # GH8212 - support for converters and missing values
    def test_reader_converters(self, read_ext):

        basename = "test_converters"

        expected = DataFrame.from_dict(
            OrderedDict(
                [
                    ("IntCol", [1, 2, -3, -1000, 0]),
                    ("FloatCol", [12.5, np.nan, 18.3, 19.2, 0.000000005]),
                    ("BoolCol", ["Found", "Found", "Found", "Not found", "Found"]),
                    ("StrCol", ["1", np.nan, "3", "4", "5"]),
                ]
            )
        )

        converters = {
            "IntCol": lambda x: int(x) if x != "" else -1000,
            "FloatCol": lambda x: 10 * x if x else np.nan,
            2: lambda x: "Found" if x != "" else "Not found",
            3: lambda x: str(x) if x else "",
        }

        # should read in correctly and set types of single cells (not array
        # dtypes)
        actual = pd.read_excel(basename + read_ext, "Sheet1", converters=converters)
        tm.assert_frame_equal(actual, expected)

    def test_reader_dtype(self, read_ext):
        # GH 8212
        basename = "testdtype"
        actual = pd.read_excel(basename + read_ext)

        expected = DataFrame(
            {
                "a": [1, 2, 3, 4],
                "b": [2.5, 3.5, 4.5, 5.5],
                "c": [1, 2, 3, 4],
                "d": [1.0, 2.0, np.nan, 4.0],
            }
        ).reindex(columns=["a", "b", "c", "d"])

        tm.assert_frame_equal(actual, expected)

        actual = pd.read_excel(
            basename + read_ext, dtype={"a": "float64", "b": "float32", "c": str}
        )

        expected["a"] = expected["a"].astype("float64")
        expected["b"] = expected["b"].astype("float32")
        expected["c"] = ["001", "002", "003", "004"]
        tm.assert_frame_equal(actual, expected)

        with pytest.raises(ValueError):
            pd.read_excel(basename + read_ext, dtype={"d": "int64"})

    @pytest.mark.parametrize(
        "dtype,expected",
        [
            (
                None,
                DataFrame(
                    {
                        "a": [1, 2, 3, 4],
                        "b": [2.5, 3.5, 4.5, 5.5],
                        "c": [1, 2, 3, 4],
                        "d": [1.0, 2.0, np.nan, 4.0],
                    }
                ),
            ),
            (
                {"a": "float64", "b": "float32", "c": str, "d": str},
                DataFrame(
                    {
                        "a": Series([1, 2, 3, 4], dtype="float64"),
                        "b": Series([2.5, 3.5, 4.5, 5.5], dtype="float32"),
                        "c": ["001", "002", "003", "004"],
                        "d": ["1", "2", np.nan, "4"],
                    }
                ),
            ),
        ],
    )
    def test_reader_dtype_str(self, read_ext, dtype, expected):
        # see gh-20377
        basename = "testdtype"

        actual = pd.read_excel(basename + read_ext, dtype=dtype)
        tm.assert_frame_equal(actual, expected)

    def test_reading_all_sheets(self, read_ext):
        # Test reading all sheetnames by setting sheetname to None,
        # Ensure a dict is returned.
        # See PR #9450
        basename = "test_multisheet"
        dfs = pd.read_excel(basename + read_ext, sheet_name=None)
        # ensure this is not alphabetical to test order preservation
        expected_keys = ["Charlie", "Alpha", "Beta"]
        tm.assert_contains_all(expected_keys, dfs.keys())
        # Issue 9930
        # Ensure sheet order is preserved
        assert expected_keys == list(dfs.keys())

    def test_reading_multiple_specific_sheets(self, read_ext):
        # Test reading specific sheetnames by specifying a mixed list
        # of integers and strings, and confirm that duplicated sheet
        # references (positions/names) are removed properly.
        # Ensure a dict is returned
        # See PR #9450
        basename = "test_multisheet"
        # Explicitly request duplicates. Only the set should be returned.
        expected_keys = [2, "Charlie", "Charlie"]
        dfs = pd.read_excel(basename + read_ext, sheet_name=expected_keys)
        expected_keys = list(set(expected_keys))
        tm.assert_contains_all(expected_keys, dfs.keys())
        assert len(expected_keys) == len(dfs.keys())

    def test_reading_all_sheets_with_blank(self, read_ext):
        # Test reading all sheetnames by setting sheetname to None,
        # In the case where some sheets are blank.
        # Issue #11711
        basename = "blank_with_header"
        dfs = pd.read_excel(basename + read_ext, sheet_name=None)
        expected_keys = ["Sheet1", "Sheet2", "Sheet3"]
        tm.assert_contains_all(expected_keys, dfs.keys())

    # GH6403
    def test_read_excel_blank(self, read_ext):
        actual = pd.read_excel("blank" + read_ext, "Sheet1")
        tm.assert_frame_equal(actual, DataFrame())

    def test_read_excel_blank_with_header(self, read_ext):
        expected = DataFrame(columns=["col_1", "col_2"])
        actual = pd.read_excel("blank_with_header" + read_ext, "Sheet1")
        tm.assert_frame_equal(actual, expected)

    def test_date_conversion_overflow(self, read_ext):
        # GH 10001 : pandas.ExcelFile ignore parse_dates=False
        expected = pd.DataFrame(
            [
                [pd.Timestamp("2016-03-12"), "Marc Johnson"],
                [pd.Timestamp("2016-03-16"), "Jack Black"],
                [1e20, "Timothy Brown"],
            ],
            columns=["DateColWithBigInt", "StringCol"],
        )

        if pd.read_excel.keywords["engine"] == "openpyxl":
            pytest.xfail("Maybe not supported by openpyxl")

        result = pd.read_excel("testdateoverflow" + read_ext)
        tm.assert_frame_equal(result, expected)

    def test_sheet_name(self, read_ext, df_ref):
        filename = "test1"
        sheet_name = "Sheet1"

        df1 = pd.read_excel(
            filename + read_ext, sheet_name=sheet_name, index_col=0
        )  # doc
        with ignore_xlrd_time_clock_warning():
            df2 = pd.read_excel(filename + read_ext, index_col=0, sheet_name=sheet_name)

        tm.assert_frame_equal(df1, df_ref, check_names=False)
        tm.assert_frame_equal(df2, df_ref, check_names=False)

    def test_excel_read_buffer(self, read_ext):

        pth = "test1" + read_ext
        expected = pd.read_excel(pth, "Sheet1", index_col=0)
        with open(pth, "rb") as f:
            actual = pd.read_excel(f, "Sheet1", index_col=0)
            tm.assert_frame_equal(expected, actual)

    def test_bad_engine_raises(self, read_ext):
        bad_engine = "foo"
        with pytest.raises(ValueError, match="Unknown engine: foo"):
            pd.read_excel("", engine=bad_engine)

    @tm.network
    def test_read_from_http_url(self, read_ext):

        url = (
            "https://raw.githubusercontent.com/pandas-dev/pandas/master/"
            "pandas/tests/io/data/excel/test1" + read_ext
        )
        url_table = pd.read_excel(url)
        local_table = pd.read_excel("test1" + read_ext)
        tm.assert_frame_equal(url_table, local_table)

    @td.skip_if_not_us_locale
    def test_read_from_s3_url(self, read_ext, s3_resource):
        # Bucket "pandas-test" created in tests/io/conftest.py
        with open("test1" + read_ext, "rb") as f:
            s3_resource.Bucket("pandas-test").put_object(Key="test1" + read_ext, Body=f)

        url = "s3://pandas-test/test1" + read_ext
        url_table = pd.read_excel(url)
        local_table = pd.read_excel("test1" + read_ext)
        tm.assert_frame_equal(url_table, local_table)

    @pytest.mark.slow
    # ignore warning from old xlrd
    @pytest.mark.filterwarnings("ignore:This metho:PendingDeprecationWarning")
    def test_read_from_file_url(self, read_ext, datapath):

        # FILE
        localtable = os.path.join(datapath("io", "data", "excel"), "test1" + read_ext)
        local_table = pd.read_excel(localtable)

        try:
            url_table = pd.read_excel("file://localhost/" + localtable)
        except URLError:
            # fails on some systems
            import platform

            pytest.skip("failing on {}".format(" ".join(platform.uname()).strip()))

        tm.assert_frame_equal(url_table, local_table)

    def test_read_from_pathlib_path(self, read_ext):

        # GH12655
        from pathlib import Path

        str_path = "test1" + read_ext
        expected = pd.read_excel(str_path, "Sheet1", index_col=0)

        path_obj = Path("test1" + read_ext)
        actual = pd.read_excel(path_obj, "Sheet1", index_col=0)

        tm.assert_frame_equal(expected, actual)

    @td.skip_if_no("py.path")
    @td.check_file_leaks
    def test_read_from_py_localpath(self, read_ext):

        # GH12655
        from py.path import local as LocalPath

        str_path = os.path.join("test1" + read_ext)
        expected = pd.read_excel(str_path, "Sheet1", index_col=0)

        path_obj = LocalPath().join("test1" + read_ext)
        actual = pd.read_excel(path_obj, "Sheet1", index_col=0)

        tm.assert_frame_equal(expected, actual)

    def test_reader_seconds(self, read_ext):

        # Test reading times with and without milliseconds. GH5945.
        expected = DataFrame.from_dict(
            {
                "Time": [
                    time(1, 2, 3),
                    time(2, 45, 56, 100000),
                    time(4, 29, 49, 200000),
                    time(6, 13, 42, 300000),
                    time(7, 57, 35, 400000),
                    time(9, 41, 28, 500000),
                    time(11, 25, 21, 600000),
                    time(13, 9, 14, 700000),
                    time(14, 53, 7, 800000),
                    time(16, 37, 0, 900000),
                    time(18, 20, 54),
                ]
            }
        )

        actual = pd.read_excel("times_1900" + read_ext, "Sheet1")
        tm.assert_frame_equal(actual, expected)

        actual = pd.read_excel("times_1904" + read_ext, "Sheet1")
        tm.assert_frame_equal(actual, expected)

    def test_read_excel_multiindex(self, read_ext):
        # see gh-4679
        mi = MultiIndex.from_product([["foo", "bar"], ["a", "b"]])
        mi_file = "testmultiindex" + read_ext

        # "mi_column" sheet
        expected = DataFrame(
            [
                [1, 2.5, pd.Timestamp("2015-01-01"), True],
                [2, 3.5, pd.Timestamp("2015-01-02"), False],
                [3, 4.5, pd.Timestamp("2015-01-03"), False],
                [4, 5.5, pd.Timestamp("2015-01-04"), True],
            ],
            columns=mi,
        )

        actual = pd.read_excel(mi_file, "mi_column", header=[0, 1], index_col=0)
        tm.assert_frame_equal(actual, expected)

        # "mi_index" sheet
        expected.index = mi
        expected.columns = ["a", "b", "c", "d"]

        actual = pd.read_excel(mi_file, "mi_index", index_col=[0, 1])
        tm.assert_frame_equal(actual, expected, check_names=False)

        # "both" sheet
        expected.columns = mi

        actual = pd.read_excel(mi_file, "both", index_col=[0, 1], header=[0, 1])
        tm.assert_frame_equal(actual, expected, check_names=False)

        # "mi_index_name" sheet
        expected.columns = ["a", "b", "c", "d"]
        expected.index = mi.set_names(["ilvl1", "ilvl2"])

        actual = pd.read_excel(mi_file, "mi_index_name", index_col=[0, 1])
        tm.assert_frame_equal(actual, expected)

        # "mi_column_name" sheet
        expected.index = list(range(4))
        expected.columns = mi.set_names(["c1", "c2"])
        actual = pd.read_excel(mi_file, "mi_column_name", header=[0, 1], index_col=0)
        tm.assert_frame_equal(actual, expected)

        # see gh-11317
        # "name_with_int" sheet
        expected.columns = mi.set_levels([1, 2], level=1).set_names(["c1", "c2"])

        actual = pd.read_excel(mi_file, "name_with_int", index_col=0, header=[0, 1])
        tm.assert_frame_equal(actual, expected)

        # "both_name" sheet
        expected.columns = mi.set_names(["c1", "c2"])
        expected.index = mi.set_names(["ilvl1", "ilvl2"])

        actual = pd.read_excel(mi_file, "both_name", index_col=[0, 1], header=[0, 1])
        tm.assert_frame_equal(actual, expected)

        # "both_skiprows" sheet
        actual = pd.read_excel(
            mi_file, "both_name_skiprows", index_col=[0, 1], header=[0, 1], skiprows=2
        )
        tm.assert_frame_equal(actual, expected)

    def test_read_excel_multiindex_header_only(self, read_ext):
        # see gh-11733.
        #
        # Don't try to parse a header name if there isn't one.
        mi_file = "testmultiindex" + read_ext
        result = pd.read_excel(mi_file, "index_col_none", header=[0, 1])

        exp_columns = MultiIndex.from_product([("A", "B"), ("key", "val")])
        expected = DataFrame([[1, 2, 3, 4]] * 2, columns=exp_columns)
        tm.assert_frame_equal(result, expected)

    def test_excel_old_index_format(self, read_ext):
        # see gh-4679
        filename = "test_index_name_pre17" + read_ext

        # We detect headers to determine if index names exist, so
        # that "index" name in the "names" version of the data will
        # now be interpreted as rows that include null data.
        data = np.array(
            [
                [None, None, None, None, None],
                ["R0C0", "R0C1", "R0C2", "R0C3", "R0C4"],
                ["R1C0", "R1C1", "R1C2", "R1C3", "R1C4"],
                ["R2C0", "R2C1", "R2C2", "R2C3", "R2C4"],
                ["R3C0", "R3C1", "R3C2", "R3C3", "R3C4"],
                ["R4C0", "R4C1", "R4C2", "R4C3", "R4C4"],
            ]
        )
        columns = ["C_l0_g0", "C_l0_g1", "C_l0_g2", "C_l0_g3", "C_l0_g4"]
        mi = MultiIndex(
            levels=[
                ["R0", "R_l0_g0", "R_l0_g1", "R_l0_g2", "R_l0_g3", "R_l0_g4"],
                ["R1", "R_l1_g0", "R_l1_g1", "R_l1_g2", "R_l1_g3", "R_l1_g4"],
            ],
            codes=[[0, 1, 2, 3, 4, 5], [0, 1, 2, 3, 4, 5]],
            names=[None, None],
        )
        si = Index(
            ["R0", "R_l0_g0", "R_l0_g1", "R_l0_g2", "R_l0_g3", "R_l0_g4"], name=None
        )

        expected = pd.DataFrame(data, index=si, columns=columns)

        actual = pd.read_excel(filename, "single_names", index_col=0)
        tm.assert_frame_equal(actual, expected)

        expected.index = mi

        actual = pd.read_excel(filename, "multi_names", index_col=[0, 1])
        tm.assert_frame_equal(actual, expected)

        # The analogous versions of the "names" version data
        # where there are explicitly no names for the indices.
        data = np.array(
            [
                ["R0C0", "R0C1", "R0C2", "R0C3", "R0C4"],
                ["R1C0", "R1C1", "R1C2", "R1C3", "R1C4"],
                ["R2C0", "R2C1", "R2C2", "R2C3", "R2C4"],
                ["R3C0", "R3C1", "R3C2", "R3C3", "R3C4"],
                ["R4C0", "R4C1", "R4C2", "R4C3", "R4C4"],
            ]
        )
        columns = ["C_l0_g0", "C_l0_g1", "C_l0_g2", "C_l0_g3", "C_l0_g4"]
        mi = MultiIndex(
            levels=[
                ["R_l0_g0", "R_l0_g1", "R_l0_g2", "R_l0_g3", "R_l0_g4"],
                ["R_l1_g0", "R_l1_g1", "R_l1_g2", "R_l1_g3", "R_l1_g4"],
            ],
            codes=[[0, 1, 2, 3, 4], [0, 1, 2, 3, 4]],
            names=[None, None],
        )
        si = Index(["R_l0_g0", "R_l0_g1", "R_l0_g2", "R_l0_g3", "R_l0_g4"], name=None)

        expected = pd.DataFrame(data, index=si, columns=columns)

        actual = pd.read_excel(filename, "single_no_names", index_col=0)
        tm.assert_frame_equal(actual, expected)

        expected.index = mi

        actual = pd.read_excel(filename, "multi_no_names", index_col=[0, 1])
        tm.assert_frame_equal(actual, expected, check_names=False)

    def test_read_excel_bool_header_arg(self, read_ext):
        # GH 6114
        for arg in [True, False]:
            with pytest.raises(TypeError):
                pd.read_excel("test1" + read_ext, header=arg)

    def test_read_excel_chunksize(self, read_ext):
        # GH 8011
        with pytest.raises(NotImplementedError):
            pd.read_excel("test1" + read_ext, chunksize=100)

    def test_read_excel_skiprows_list(self, read_ext):
        # GH 4903
        actual = pd.read_excel(
            "testskiprows" + read_ext, "skiprows_list", skiprows=[0, 2]
        )
        expected = DataFrame(
            [
                [1, 2.5, pd.Timestamp("2015-01-01"), True],
                [2, 3.5, pd.Timestamp("2015-01-02"), False],
                [3, 4.5, pd.Timestamp("2015-01-03"), False],
                [4, 5.5, pd.Timestamp("2015-01-04"), True],
            ],
            columns=["a", "b", "c", "d"],
        )
        tm.assert_frame_equal(actual, expected)

        actual = pd.read_excel(
            "testskiprows" + read_ext, "skiprows_list", skiprows=np.array([0, 2])
        )
        tm.assert_frame_equal(actual, expected)

    def test_read_excel_nrows(self, read_ext):
        # GH 16645
        num_rows_to_pull = 5
        actual = pd.read_excel("test1" + read_ext, nrows=num_rows_to_pull)
        expected = pd.read_excel("test1" + read_ext)
        expected = expected[:num_rows_to_pull]
        tm.assert_frame_equal(actual, expected)

    def test_read_excel_nrows_greater_than_nrows_in_file(self, read_ext):
        # GH 16645
        expected = pd.read_excel("test1" + read_ext)
        num_records_in_file = len(expected)
        num_rows_to_pull = num_records_in_file + 10
        actual = pd.read_excel("test1" + read_ext, nrows=num_rows_to_pull)
        tm.assert_frame_equal(actual, expected)

    def test_read_excel_nrows_non_integer_parameter(self, read_ext):
        # GH 16645
        msg = "'nrows' must be an integer >=0"
        with pytest.raises(ValueError, match=msg):
            pd.read_excel("test1" + read_ext, nrows="5")

    def test_read_excel_squeeze(self, read_ext):
        # GH 12157
        f = "test_squeeze" + read_ext

        actual = pd.read_excel(f, "two_columns", index_col=0, squeeze=True)
        expected = pd.Series([2, 3, 4], [4, 5, 6], name="b")
        expected.index.name = "a"
        tm.assert_series_equal(actual, expected)

        actual = pd.read_excel(f, "two_columns", squeeze=True)
        expected = pd.DataFrame({"a": [4, 5, 6], "b": [2, 3, 4]})
        tm.assert_frame_equal(actual, expected)

        actual = pd.read_excel(f, "one_column", squeeze=True)
        expected = pd.Series([1, 2, 3], name="a")
        tm.assert_series_equal(actual, expected)


class TestExcelFileRead:
    @pytest.fixture(autouse=True)
    def cd_and_set_engine(self, engine, datapath, monkeypatch):
        """
        Change directory and set engine for ExcelFile objects.
        """
<<<<<<< HEAD
        if engine == "odf" and read_ext != ".ods":
            pytest.skip()
        if read_ext == ".ods" and engine != "odf":
            pytest.skip()
        if engine == "openpyxl" and read_ext == ".xls":
            pytest.skip()
        if engine == "pyxlsb" and read_ext != ".xlsb":
            pytest.skip()
        if read_ext == ".xlsb" and engine != "pyxlsb":
            pytest.skip()
=======
>>>>>>> 87188775

        func = partial(pd.ExcelFile, engine=engine)
        monkeypatch.chdir(datapath("io", "data", "excel"))
        monkeypatch.setattr(pd, "ExcelFile", func)

    def test_excel_passes_na(self, read_ext):
        with pd.ExcelFile("test4" + read_ext) as excel:
            parsed = pd.read_excel(
                excel, "Sheet1", keep_default_na=False, na_values=["apple"]
            )
        expected = DataFrame(
            [["NA"], [1], ["NA"], [np.nan], ["rabbit"]], columns=["Test"]
        )
        tm.assert_frame_equal(parsed, expected)

        with pd.ExcelFile("test4" + read_ext) as excel:
            parsed = pd.read_excel(
                excel, "Sheet1", keep_default_na=True, na_values=["apple"]
            )
        expected = DataFrame(
            [[np.nan], [1], [np.nan], [np.nan], ["rabbit"]], columns=["Test"]
        )
        tm.assert_frame_equal(parsed, expected)

        # 13967
        with pd.ExcelFile("test5" + read_ext) as excel:
            parsed = pd.read_excel(
                excel, "Sheet1", keep_default_na=False, na_values=["apple"]
            )
        expected = DataFrame(
            [["1.#QNAN"], [1], ["nan"], [np.nan], ["rabbit"]], columns=["Test"]
        )
        tm.assert_frame_equal(parsed, expected)

        with pd.ExcelFile("test5" + read_ext) as excel:
            parsed = pd.read_excel(
                excel, "Sheet1", keep_default_na=True, na_values=["apple"]
            )
        expected = DataFrame(
            [[np.nan], [1], [np.nan], [np.nan], ["rabbit"]], columns=["Test"]
        )
        tm.assert_frame_equal(parsed, expected)

    @pytest.mark.parametrize("na_filter", [None, True, False])
    def test_excel_passes_na_filter(self, read_ext, na_filter):
        # gh-25453
        kwargs = {}

        if na_filter is not None:
            kwargs["na_filter"] = na_filter

        with pd.ExcelFile("test5" + read_ext) as excel:
            parsed = pd.read_excel(
                excel, "Sheet1", keep_default_na=True, na_values=["apple"], **kwargs
            )

        if na_filter is False:
            expected = [["1.#QNAN"], [1], ["nan"], ["apple"], ["rabbit"]]
        else:
            expected = [[np.nan], [1], [np.nan], [np.nan], ["rabbit"]]

        expected = DataFrame(expected, columns=["Test"])
        tm.assert_frame_equal(parsed, expected)

    @pytest.mark.parametrize("arg", ["sheet", "sheetname", "parse_cols"])
    @td.check_file_leaks
    def test_unexpected_kwargs_raises(self, read_ext, arg):
        # gh-17964
        kwarg = {arg: "Sheet1"}
        msg = r"unexpected keyword argument `{}`".format(arg)

        with pd.ExcelFile("test1" + read_ext) as excel:
            with pytest.raises(TypeError, match=msg):
                pd.read_excel(excel, **kwarg)

    def test_excel_table_sheet_by_index(self, read_ext, df_ref):

        with pd.ExcelFile("test1" + read_ext) as excel:
            df1 = pd.read_excel(excel, 0, index_col=0)
            df2 = pd.read_excel(excel, 1, skiprows=[1], index_col=0)
        tm.assert_frame_equal(df1, df_ref, check_names=False)
        tm.assert_frame_equal(df2, df_ref, check_names=False)

        with pd.ExcelFile("test1" + read_ext) as excel:
            df1 = excel.parse(0, index_col=0)
            df2 = excel.parse(1, skiprows=[1], index_col=0)
        tm.assert_frame_equal(df1, df_ref, check_names=False)
        tm.assert_frame_equal(df2, df_ref, check_names=False)

        with pd.ExcelFile("test1" + read_ext) as excel:
            df3 = pd.read_excel(excel, 0, index_col=0, skipfooter=1)
        tm.assert_frame_equal(df3, df1.iloc[:-1])

        with pd.ExcelFile("test1" + read_ext) as excel:
            df3 = excel.parse(0, index_col=0, skipfooter=1)

        tm.assert_frame_equal(df3, df1.iloc[:-1])

    def test_sheet_name(self, read_ext, df_ref):
        filename = "test1"
        sheet_name = "Sheet1"

        with pd.ExcelFile(filename + read_ext) as excel:
            df1_parse = excel.parse(sheet_name=sheet_name, index_col=0)  # doc

        with pd.ExcelFile(filename + read_ext) as excel:
            df2_parse = excel.parse(index_col=0, sheet_name=sheet_name)

        tm.assert_frame_equal(df1_parse, df_ref, check_names=False)
        tm.assert_frame_equal(df2_parse, df_ref, check_names=False)

    def test_excel_read_buffer(self, engine, read_ext):
        pth = "test1" + read_ext
        expected = pd.read_excel(pth, "Sheet1", index_col=0, engine=engine)

        with open(pth, "rb") as f:
            with pd.ExcelFile(f) as xls:
                actual = pd.read_excel(xls, "Sheet1", index_col=0)

        tm.assert_frame_equal(expected, actual)

    def test_reader_closes_file(self, engine, read_ext):
        f = open("test1" + read_ext, "rb")
        with pd.ExcelFile(f) as xlsx:
            # parses okay
            pd.read_excel(xlsx, "Sheet1", index_col=0, engine=engine)

        assert f.closed

    def test_conflicting_excel_engines(self, read_ext):
        # GH 26566
        msg = "Engine should not be specified when passing an ExcelFile"

        with pd.ExcelFile("test1" + read_ext) as xl:
            with pytest.raises(ValueError, match=msg):
                pd.read_excel(xl, engine="foo")

    def test_excel_read_binary(self, engine, read_ext):
        # GH 15914
        expected = pd.read_excel("test1" + read_ext, engine=engine)

        with open("test1" + read_ext, "rb") as f:
            data = f.read()

        actual = pd.read_excel(data, engine=engine)
        tm.assert_frame_equal(expected, actual)<|MERGE_RESOLUTION|>--- conflicted
+++ resolved
@@ -31,7 +31,7 @@
         yield
 
 
-read_ext_params = [".xls", ".xlsx", ".xlsm", ".ods"]
+read_ext_params = [".xls", ".xlsx", ".xlsm", ".xlsb", ".ods"]
 engine_params = [
     # Add any engines to test here
     # When defusedxml is installed it triggers deprecation warnings for
@@ -57,6 +57,7 @@
             pytest.mark.filterwarnings("ignore:.*(tree\\.iter|html argument)"),
         ],
     ),
+    pytest.param("pyxlsb", marks=td.skip_if_no("pyxlsb")),
     pytest.param("odf", marks=td.skip_if_no("odf")),
 ]
 
@@ -73,6 +74,10 @@
         return False
     if read_ext == ".ods" and engine != "odf":
         return False
+    if engine == "pyxlsb" and read_ext != ".xlsb":
+        return False
+    if read_ext == ".xlsb" and engine != "pyxlsb":
+        return False
     return True
 
 
@@ -89,41 +94,11 @@
 @pytest.fixture(
     autouse=True,
     params=[
-<<<<<<< HEAD
-        # Add any engines to test here
-        # When defusedxml is installed it triggers deprecation warnings for
-        # xlrd and openpyxl, so catch those here
-        pytest.param(
-            "xlrd",
-            marks=[
-                td.skip_if_no("xlrd"),
-                pytest.mark.filterwarnings("ignore:.*(tree\\.iter|html argument)"),
-            ],
-        ),
-        pytest.param(
-            "openpyxl",
-            marks=[
-                td.skip_if_no("openpyxl"),
-                pytest.mark.filterwarnings("ignore:.*html argument"),
-            ],
-        ),
-        pytest.param(
-            None,
-            marks=[
-                td.skip_if_no("xlrd"),
-                pytest.mark.filterwarnings("ignore:.*(tree\\.iter|html argument)"),
-            ],
-        ),
-        pytest.param("pyxlsb", marks=td.skip_if_no("pyxlsb")),
-        pytest.param("odf", marks=td.skip_if_no("odf")),
-    ]
-=======
         _transfer_marks(eng, ext)
         for eng in engine_params
         for ext in read_ext_params
         if _is_valid_engine_ext_pair(eng, ext)
     ],
->>>>>>> 87188775
 )
 def engine_and_read_ext(request):
     """
@@ -150,20 +125,6 @@
         """
         Change directory and set engine for read_excel calls.
         """
-<<<<<<< HEAD
-        if engine == "openpyxl" and read_ext == ".xls":
-            pytest.skip()
-        if engine == "odf" and read_ext != ".ods":
-            pytest.skip()
-        if read_ext == ".ods" and engine != "odf":
-            pytest.skip()
-        if engine == "pyxlsb" and read_ext != ".xlsb":
-            pytest.skip()
-        if read_ext == ".xlsb" and engine != "pyxlsb":
-            pytest.skip()
-=======
->>>>>>> 87188775
-
         func = partial(pd.read_excel, engine=engine)
         monkeypatch.chdir(datapath("io", "data", "excel"))
         monkeypatch.setattr(pd, "read_excel", func)
@@ -894,20 +855,6 @@
         """
         Change directory and set engine for ExcelFile objects.
         """
-<<<<<<< HEAD
-        if engine == "odf" and read_ext != ".ods":
-            pytest.skip()
-        if read_ext == ".ods" and engine != "odf":
-            pytest.skip()
-        if engine == "openpyxl" and read_ext == ".xls":
-            pytest.skip()
-        if engine == "pyxlsb" and read_ext != ".xlsb":
-            pytest.skip()
-        if read_ext == ".xlsb" and engine != "pyxlsb":
-            pytest.skip()
-=======
->>>>>>> 87188775
-
         func = partial(pd.ExcelFile, engine=engine)
         monkeypatch.chdir(datapath("io", "data", "excel"))
         monkeypatch.setattr(pd, "ExcelFile", func)
