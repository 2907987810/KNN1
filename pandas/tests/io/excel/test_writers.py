from datetime import (
    date,
    datetime,
    timedelta,
)
from functools import partial
from io import BytesIO
import os
import re

import numpy as np
import pytest

from pandas.compat._constants import PY310
from pandas.compat._optional import import_optional_dependency
import pandas.util._test_decorators as td

import pandas as pd
from pandas import (
    DataFrame,
    Index,
    MultiIndex,
    date_range,
    option_context,
)
import pandas._testing as tm

from pandas.io.excel import (
    ExcelFile,
    ExcelWriter,
    _OpenpyxlWriter,
    _XlsxWriter,
    register_writer,
)
from pandas.io.excel._util import _writers


def get_exp_unit(path: str) -> str:
    return "ns"


@pytest.fixture
def frame(float_frame):
    """
    Returns the first ten items in fixture "float_frame".
    """
    return float_frame[:10]


@pytest.fixture(params=[True, False])
def merge_cells(request):
    return request.param


@pytest.fixture
def path(ext):
    """
    Fixture to open file for use in each test case.
    """
    with tm.ensure_clean(ext) as file_path:
        yield file_path


@pytest.fixture
def set_engine(engine, ext):
    """
    Fixture to set engine for use in each test case.

    Rather than requiring `engine=...` to be provided explicitly as an
    argument in each test, this fixture sets a global option to dictate
    which engine should be used to write Excel files. After executing
    the test it rolls back said change to the global option.
    """
    option_name = f"io.excel.{ext.strip('.')}.writer"
    with option_context(option_name, engine):
        yield


@pytest.mark.parametrize(
    "ext",
    [
        pytest.param(".xlsx", marks=[td.skip_if_no("openpyxl"), td.skip_if_no("xlrd")]),
        pytest.param(".xlsm", marks=[td.skip_if_no("openpyxl"), td.skip_if_no("xlrd")]),
        pytest.param(
            ".xlsx", marks=[td.skip_if_no("xlsxwriter"), td.skip_if_no("xlrd")]
        ),
        pytest.param(".ods", marks=td.skip_if_no("odf")),
    ],
)
class TestRoundTrip:
    @pytest.mark.parametrize(
        "header,expected",
        [(None, DataFrame([np.nan] * 4)), (0, DataFrame({"Unnamed: 0": [np.nan] * 3}))],
    )
    def test_read_one_empty_col_no_header(self, ext, header, expected):
        # xref gh-12292
        filename = "no_header"
        df = DataFrame([["", 1, 100], ["", 2, 200], ["", 3, 300], ["", 4, 400]])

        with tm.ensure_clean(ext) as path:
            df.to_excel(path, sheet_name=filename, index=False, header=False)
            result = pd.read_excel(
                path, sheet_name=filename, usecols=[0], header=header
            )

        tm.assert_frame_equal(result, expected)

    @pytest.mark.parametrize(
        "header,expected",
        [(None, DataFrame([0] + [np.nan] * 4)), (0, DataFrame([np.nan] * 4))],
    )
    def test_read_one_empty_col_with_header(self, ext, header, expected):
        filename = "with_header"
        df = DataFrame([["", 1, 100], ["", 2, 200], ["", 3, 300], ["", 4, 400]])

        with tm.ensure_clean(ext) as path:
            df.to_excel(path, sheet_name="with_header", index=False, header=True)
            result = pd.read_excel(
                path, sheet_name=filename, usecols=[0], header=header
            )

        tm.assert_frame_equal(result, expected)

    def test_set_column_names_in_parameter(self, ext):
        # GH 12870 : pass down column names associated with
        # keyword argument names
        refdf = DataFrame([[1, "foo"], [2, "bar"], [3, "baz"]], columns=["a", "b"])

        with tm.ensure_clean(ext) as pth:
            with ExcelWriter(pth) as writer:
                refdf.to_excel(
                    writer, sheet_name="Data_no_head", header=False, index=False
                )
                refdf.to_excel(writer, sheet_name="Data_with_head", index=False)

            refdf.columns = ["A", "B"]

            with ExcelFile(pth) as reader:
                xlsdf_no_head = pd.read_excel(
                    reader, sheet_name="Data_no_head", header=None, names=["A", "B"]
                )
                xlsdf_with_head = pd.read_excel(
                    reader,
                    sheet_name="Data_with_head",
                    index_col=None,
                    names=["A", "B"],
                )

            tm.assert_frame_equal(xlsdf_no_head, refdf)
            tm.assert_frame_equal(xlsdf_with_head, refdf)

    def test_creating_and_reading_multiple_sheets(self, ext):
        # see gh-9450
        #
        # Test reading multiple sheets, from a runtime
        # created Excel file with multiple sheets.
        def tdf(col_sheet_name):
            d, i = [11, 22, 33], [1, 2, 3]
            return DataFrame(d, i, columns=[col_sheet_name])

        sheets = ["AAA", "BBB", "CCC"]

        dfs = [tdf(s) for s in sheets]
        dfs = dict(zip(sheets, dfs))

        with tm.ensure_clean(ext) as pth:
            with ExcelWriter(pth) as ew:
                for sheetname, df in dfs.items():
                    df.to_excel(ew, sheet_name=sheetname)

            dfs_returned = pd.read_excel(pth, sheet_name=sheets, index_col=0)

            for s in sheets:
                tm.assert_frame_equal(dfs[s], dfs_returned[s])

    def test_read_excel_multiindex_empty_level(self, ext):
        # see gh-12453
        with tm.ensure_clean(ext) as path:
            df = DataFrame(
                {
                    ("One", "x"): {0: 1},
                    ("Two", "X"): {0: 3},
                    ("Two", "Y"): {0: 7},
                    ("Zero", ""): {0: 0},
                }
            )

            expected = DataFrame(
                {
                    ("One", "x"): {0: 1},
                    ("Two", "X"): {0: 3},
                    ("Two", "Y"): {0: 7},
                    ("Zero", "Unnamed: 4_level_1"): {0: 0},
                }
            )

            df.to_excel(path)
            actual = pd.read_excel(path, header=[0, 1], index_col=0)
            tm.assert_frame_equal(actual, expected)

            df = DataFrame(
                {
                    ("Beg", ""): {0: 0},
                    ("Middle", "x"): {0: 1},
                    ("Tail", "X"): {0: 3},
                    ("Tail", "Y"): {0: 7},
                }
            )

            expected = DataFrame(
                {
                    ("Beg", "Unnamed: 1_level_1"): {0: 0},
                    ("Middle", "x"): {0: 1},
                    ("Tail", "X"): {0: 3},
                    ("Tail", "Y"): {0: 7},
                }
            )

            df.to_excel(path)
            actual = pd.read_excel(path, header=[0, 1], index_col=0)
            tm.assert_frame_equal(actual, expected)

    @pytest.mark.parametrize("c_idx_names", [True, False])
    @pytest.mark.parametrize("r_idx_names", [True, False])
    @pytest.mark.parametrize("c_idx_levels", [1, 3])
    @pytest.mark.parametrize("r_idx_levels", [1, 3])
    def test_excel_multindex_roundtrip(
        self, ext, c_idx_names, r_idx_names, c_idx_levels, r_idx_levels, request
    ):
        # see gh-4679
        with tm.ensure_clean(ext) as pth:
            if (c_idx_levels == 1 and c_idx_names) and not (
                r_idx_levels == 3 and not r_idx_names
            ):
                mark = pytest.mark.xfail(
                    reason="Column index name cannot be serialized unless "
                    "it's a MultiIndex"
                )
                request.applymarker(mark)

            # Empty name case current read in as
            # unnamed levels, not Nones.
            check_names = r_idx_names or r_idx_levels <= 1

            df = tm.makeCustomDataframe(
                5, 5, c_idx_names, r_idx_names, c_idx_levels, r_idx_levels
            )
            df.to_excel(pth)

            act = pd.read_excel(
                pth,
                index_col=list(range(r_idx_levels)),
                header=list(range(c_idx_levels)),
            )
            tm.assert_frame_equal(df, act, check_names=check_names)

            df.iloc[0, :] = np.nan
            df.to_excel(pth)

            act = pd.read_excel(
                pth,
                index_col=list(range(r_idx_levels)),
                header=list(range(c_idx_levels)),
            )
            tm.assert_frame_equal(df, act, check_names=check_names)

            df.iloc[-1, :] = np.nan
            df.to_excel(pth)
            act = pd.read_excel(
                pth,
                index_col=list(range(r_idx_levels)),
                header=list(range(c_idx_levels)),
            )
            tm.assert_frame_equal(df, act, check_names=check_names)

    def test_read_excel_parse_dates(self, ext):
        # see gh-11544, gh-12051
        df = DataFrame(
            {"col": [1, 2, 3], "date_strings": date_range("2012-01-01", periods=3)}
        )
        df2 = df.copy()
        df2["date_strings"] = df2["date_strings"].dt.strftime("%m/%d/%Y")

        with tm.ensure_clean(ext) as pth:
            df2.to_excel(pth)

            res = pd.read_excel(pth, index_col=0)
            tm.assert_frame_equal(df2, res)

            res = pd.read_excel(pth, parse_dates=["date_strings"], index_col=0)
            tm.assert_frame_equal(df, res)

            date_parser = lambda x: datetime.strptime(x, "%m/%d/%Y")
            with tm.assert_produces_warning(
                FutureWarning,
                match="use 'date_format' instead",
                raise_on_extra_warnings=False,
            ):
                res = pd.read_excel(
                    pth,
                    parse_dates=["date_strings"],
                    date_parser=date_parser,
                    index_col=0,
                )
            tm.assert_frame_equal(df, res)
            res = pd.read_excel(
                pth, parse_dates=["date_strings"], date_format="%m/%d/%Y", index_col=0
            )
            tm.assert_frame_equal(df, res)

    def test_multiindex_interval_datetimes(self, ext):
        # GH 30986
        midx = MultiIndex.from_arrays(
            [
                range(4),
                pd.interval_range(
                    start=pd.Timestamp("2020-01-01"), periods=4, freq="6ME"
                ),
            ]
        )
        df = DataFrame(range(4), index=midx)
        with tm.ensure_clean(ext) as pth:
            df.to_excel(pth)
            result = pd.read_excel(pth, index_col=[0, 1])
        expected = DataFrame(
            range(4),
            MultiIndex.from_arrays(
                [
                    range(4),
                    [
                        "(2020-01-31 00:00:00, 2020-07-31 00:00:00]",
                        "(2020-07-31 00:00:00, 2021-01-31 00:00:00]",
                        "(2021-01-31 00:00:00, 2021-07-31 00:00:00]",
                        "(2021-07-31 00:00:00, 2022-01-31 00:00:00]",
                    ],
                ]
            ),
        )
        tm.assert_frame_equal(result, expected)


@pytest.mark.parametrize(
    "engine,ext",
    [
        pytest.param(
            "openpyxl",
            ".xlsx",
            marks=[td.skip_if_no("openpyxl"), td.skip_if_no("xlrd")],
        ),
        pytest.param(
            "openpyxl",
            ".xlsm",
            marks=[td.skip_if_no("openpyxl"), td.skip_if_no("xlrd")],
        ),
        pytest.param(
            "xlsxwriter",
            ".xlsx",
            marks=[td.skip_if_no("xlsxwriter"), td.skip_if_no("xlrd")],
        ),
        pytest.param("odf", ".ods", marks=td.skip_if_no("odf")),
    ],
)
@pytest.mark.usefixtures("set_engine")
class TestExcelWriter:
    def test_excel_sheet_size(self, path):
        # GH 26080
        breaking_row_count = 2**20 + 1
        breaking_col_count = 2**14 + 1
        # purposely using two arrays to prevent memory issues while testing
        row_arr = np.zeros(shape=(breaking_row_count, 1))
        col_arr = np.zeros(shape=(1, breaking_col_count))
        row_df = DataFrame(row_arr)
        col_df = DataFrame(col_arr)

        msg = "sheet is too large"
        with pytest.raises(ValueError, match=msg):
            row_df.to_excel(path)

        with pytest.raises(ValueError, match=msg):
            col_df.to_excel(path)

    def test_excel_sheet_by_name_raise(self, path):
        gt = DataFrame(np.random.default_rng(2).standard_normal((10, 2)))
        gt.to_excel(path)

        with ExcelFile(path) as xl:
            df = pd.read_excel(xl, sheet_name=0, index_col=0)

        tm.assert_frame_equal(gt, df)

        msg = "Worksheet named '0' not found"
        with pytest.raises(ValueError, match=msg):
            pd.read_excel(xl, "0")

    def test_excel_writer_context_manager(self, frame, path):
        with ExcelWriter(path) as writer:
            frame.to_excel(writer, sheet_name="Data1")
            frame2 = frame.copy()
            frame2.columns = frame.columns[::-1]
            frame2.to_excel(writer, sheet_name="Data2")

        with ExcelFile(path) as reader:
            found_df = pd.read_excel(reader, sheet_name="Data1", index_col=0)
            found_df2 = pd.read_excel(reader, sheet_name="Data2", index_col=0)

            tm.assert_frame_equal(found_df, frame)
            tm.assert_frame_equal(found_df2, frame2)

    def test_roundtrip(self, frame, path):
        frame = frame.copy()
        frame.iloc[:5, frame.columns.get_loc("A")] = np.nan

        frame.to_excel(path, sheet_name="test1")
        frame.to_excel(path, sheet_name="test1", columns=["A", "B"])
        frame.to_excel(path, sheet_name="test1", header=False)
        frame.to_excel(path, sheet_name="test1", index=False)

        # test roundtrip
        frame.to_excel(path, sheet_name="test1")
        recons = pd.read_excel(path, sheet_name="test1", index_col=0)
        tm.assert_frame_equal(frame, recons)

        frame.to_excel(path, sheet_name="test1", index=False)
        recons = pd.read_excel(path, sheet_name="test1", index_col=None)
        recons.index = frame.index
        tm.assert_frame_equal(frame, recons)

        frame.to_excel(path, sheet_name="test1", na_rep="NA")
        recons = pd.read_excel(path, sheet_name="test1", index_col=0, na_values=["NA"])
        tm.assert_frame_equal(frame, recons)

        # GH 3611
        frame.to_excel(path, sheet_name="test1", na_rep="88")
        recons = pd.read_excel(path, sheet_name="test1", index_col=0, na_values=["88"])
        tm.assert_frame_equal(frame, recons)

        frame.to_excel(path, sheet_name="test1", na_rep="88")
        recons = pd.read_excel(
            path, sheet_name="test1", index_col=0, na_values=[88, 88.0]
        )
        tm.assert_frame_equal(frame, recons)

        # GH 6573
        frame.to_excel(path, sheet_name="Sheet1")
        recons = pd.read_excel(path, index_col=0)
        tm.assert_frame_equal(frame, recons)

        frame.to_excel(path, sheet_name="0")
        recons = pd.read_excel(path, index_col=0)
        tm.assert_frame_equal(frame, recons)

        # GH 8825 Pandas Series should provide to_excel method
        s = frame["A"]
        s.to_excel(path)
        recons = pd.read_excel(path, index_col=0)
        tm.assert_frame_equal(s.to_frame(), recons)

    def test_mixed(self, frame, path):
        mixed_frame = frame.copy()
        mixed_frame["foo"] = "bar"

        mixed_frame.to_excel(path, sheet_name="test1")
        with ExcelFile(path) as reader:
            recons = pd.read_excel(reader, sheet_name="test1", index_col=0)
        tm.assert_frame_equal(mixed_frame, recons)

    def test_ts_frame(self, path):
        unit = get_exp_unit(path)
        df = DataFrame(
            np.random.default_rng(2).standard_normal((5, 4)),
            columns=Index(list("ABCD"), dtype=object),
            index=date_range("2000-01-01", periods=5, freq="B"),
        )

        # freq doesn't round-trip
        index = pd.DatetimeIndex(np.asarray(df.index), freq=None)
        df.index = index

        expected = df[:]
        expected.index = expected.index.as_unit(unit)

        df.to_excel(path, sheet_name="test1")
        with ExcelFile(path) as reader:
            recons = pd.read_excel(reader, sheet_name="test1", index_col=0)
        tm.assert_frame_equal(expected, recons)

    def test_basics_with_nan(self, frame, path):
        frame = frame.copy()
        frame.iloc[:5, frame.columns.get_loc("A")] = np.nan
        frame.to_excel(path, sheet_name="test1")
        frame.to_excel(path, sheet_name="test1", columns=["A", "B"])
        frame.to_excel(path, sheet_name="test1", header=False)
        frame.to_excel(path, sheet_name="test1", index=False)

    @pytest.mark.parametrize("np_type", [np.int8, np.int16, np.int32, np.int64])
    def test_int_types(self, np_type, path):
        # Test np.int values read come back as int
        # (rather than float which is Excel's format).
        df = DataFrame(
            np.random.default_rng(2).integers(-10, 10, size=(10, 2)), dtype=np_type
        )
        df.to_excel(path, sheet_name="test1")

        with ExcelFile(path) as reader:
            recons = pd.read_excel(reader, sheet_name="test1", index_col=0)

        int_frame = df.astype(np.int64)
        tm.assert_frame_equal(int_frame, recons)

        recons2 = pd.read_excel(path, sheet_name="test1", index_col=0)
        tm.assert_frame_equal(int_frame, recons2)

    @pytest.mark.parametrize("np_type", [np.float16, np.float32, np.float64])
    def test_float_types(self, np_type, path):
        # Test np.float values read come back as float.
        df = DataFrame(np.random.default_rng(2).random(10), dtype=np_type)
        df.to_excel(path, sheet_name="test1")

        with ExcelFile(path) as reader:
            recons = pd.read_excel(reader, sheet_name="test1", index_col=0).astype(
                np_type
            )

        tm.assert_frame_equal(df, recons)

    def test_bool_types(self, path):
        # Test np.bool_ values read come back as float.
        df = DataFrame([1, 0, True, False], dtype=np.bool_)
        df.to_excel(path, sheet_name="test1")

        with ExcelFile(path) as reader:
            recons = pd.read_excel(reader, sheet_name="test1", index_col=0).astype(
                np.bool_
            )

        tm.assert_frame_equal(df, recons)

    def test_inf_roundtrip(self, path):
        df = DataFrame([(1, np.inf), (2, 3), (5, -np.inf)])
        df.to_excel(path, sheet_name="test1")

        with ExcelFile(path) as reader:
            recons = pd.read_excel(reader, sheet_name="test1", index_col=0)

        tm.assert_frame_equal(df, recons)

    def test_sheets(self, frame, path):
        # freq doesn't round-trip
        unit = get_exp_unit(path)
        tsframe = DataFrame(
            np.random.default_rng(2).standard_normal((5, 4)),
            columns=Index(list("ABCD"), dtype=object),
            index=date_range("2000-01-01", periods=5, freq="B"),
        )
        index = pd.DatetimeIndex(np.asarray(tsframe.index), freq=None)
        tsframe.index = index

        expected = tsframe[:]
        expected.index = expected.index.as_unit(unit)

        frame = frame.copy()
        frame.iloc[:5, frame.columns.get_loc("A")] = np.nan

        frame.to_excel(path, sheet_name="test1")
        frame.to_excel(path, sheet_name="test1", columns=["A", "B"])
        frame.to_excel(path, sheet_name="test1", header=False)
        frame.to_excel(path, sheet_name="test1", index=False)

        # Test writing to separate sheets
        with ExcelWriter(path) as writer:
            frame.to_excel(writer, sheet_name="test1")
            tsframe.to_excel(writer, sheet_name="test2")
        with ExcelFile(path) as reader:
            recons = pd.read_excel(reader, sheet_name="test1", index_col=0)
            tm.assert_frame_equal(frame, recons)
            recons = pd.read_excel(reader, sheet_name="test2", index_col=0)
        tm.assert_frame_equal(expected, recons)
        assert 2 == len(reader.sheet_names)
        assert "test1" == reader.sheet_names[0]
        assert "test2" == reader.sheet_names[1]

    def test_colaliases(self, frame, path):
        frame = frame.copy()
        frame.iloc[:5, frame.columns.get_loc("A")] = np.nan

        frame.to_excel(path, sheet_name="test1")
        frame.to_excel(path, sheet_name="test1", columns=["A", "B"])
        frame.to_excel(path, sheet_name="test1", header=False)
        frame.to_excel(path, sheet_name="test1", index=False)

        # column aliases
        col_aliases = Index(["AA", "X", "Y", "Z"])
        frame.to_excel(path, sheet_name="test1", header=col_aliases)
        with ExcelFile(path) as reader:
            rs = pd.read_excel(reader, sheet_name="test1", index_col=0)
        xp = frame.copy()
        xp.columns = col_aliases
        tm.assert_frame_equal(xp, rs)

    def test_roundtrip_indexlabels(self, merge_cells, frame, path):
        frame = frame.copy()
        frame.iloc[:5, frame.columns.get_loc("A")] = np.nan

        frame.to_excel(path, sheet_name="test1")
        frame.to_excel(path, sheet_name="test1", columns=["A", "B"])
        frame.to_excel(path, sheet_name="test1", header=False)
        frame.to_excel(path, sheet_name="test1", index=False)

        # test index_label
        df = DataFrame(np.random.default_rng(2).standard_normal((10, 2))) >= 0
        df.to_excel(
            path, sheet_name="test1", index_label=["test"], merge_cells=merge_cells
        )
        with ExcelFile(path) as reader:
            recons = pd.read_excel(reader, sheet_name="test1", index_col=0).astype(
                np.int64
            )
        df.index.names = ["test"]
        assert df.index.names == recons.index.names

        df = DataFrame(np.random.default_rng(2).standard_normal((10, 2))) >= 0
        df.to_excel(
            path,
            sheet_name="test1",
            index_label=["test", "dummy", "dummy2"],
            merge_cells=merge_cells,
        )
        with ExcelFile(path) as reader:
            recons = pd.read_excel(reader, sheet_name="test1", index_col=0).astype(
                np.int64
            )
        df.index.names = ["test"]
        assert df.index.names == recons.index.names

        df = DataFrame(np.random.default_rng(2).standard_normal((10, 2))) >= 0
        df.to_excel(
            path, sheet_name="test1", index_label="test", merge_cells=merge_cells
        )
        with ExcelFile(path) as reader:
            recons = pd.read_excel(reader, sheet_name="test1", index_col=0).astype(
                np.int64
            )
        df.index.names = ["test"]
        tm.assert_frame_equal(df, recons.astype(bool))

        frame.to_excel(
            path,
            sheet_name="test1",
            columns=["A", "B", "C", "D"],
            index=False,
            merge_cells=merge_cells,
        )
        # take 'A' and 'B' as indexes (same row as cols 'C', 'D')
        df = frame.copy()
        df = df.set_index(["A", "B"])

        with ExcelFile(path) as reader:
            recons = pd.read_excel(reader, sheet_name="test1", index_col=[0, 1])
        tm.assert_frame_equal(df, recons)

    def test_excel_roundtrip_indexname(self, merge_cells, path):
        df = DataFrame(np.random.default_rng(2).standard_normal((10, 4)))
        df.index.name = "foo"

        df.to_excel(path, merge_cells=merge_cells)

        with ExcelFile(path) as xf:
            result = pd.read_excel(xf, sheet_name=xf.sheet_names[0], index_col=0)

        tm.assert_frame_equal(result, df)
        assert result.index.name == "foo"

    def test_excel_roundtrip_datetime(self, merge_cells, path):
        # datetime.date, not sure what to test here exactly
        unit = get_exp_unit(path)

        # freq does not round-trip
        tsframe = DataFrame(
            np.random.default_rng(2).standard_normal((5, 4)),
            columns=Index(list("ABCD"), dtype=object),
            index=date_range("2000-01-01", periods=5, freq="B"),
        )
        index = pd.DatetimeIndex(np.asarray(tsframe.index), freq=None)
        tsframe.index = index

        tsf = tsframe.copy()

        tsf.index = [x.date() for x in tsframe.index]
        tsf.to_excel(path, sheet_name="test1", merge_cells=merge_cells)

        with ExcelFile(path) as reader:
            recons = pd.read_excel(reader, sheet_name="test1", index_col=0)

        expected = tsframe[:]
        expected.index = expected.index.as_unit(unit)
        tm.assert_frame_equal(expected, recons)

    def test_excel_date_datetime_format(self, ext, path):
        # see gh-4133
        #
        # Excel output format strings
        unit = get_exp_unit(path)

        df = DataFrame(
            [
                [date(2014, 1, 31), date(1999, 9, 24)],
                [datetime(1998, 5, 26, 23, 33, 4), datetime(2014, 2, 28, 13, 5, 13)],
            ],
            index=["DATE", "DATETIME"],
            columns=["X", "Y"],
        )
        df_expected = DataFrame(
            [
                [datetime(2014, 1, 31), datetime(1999, 9, 24)],
                [datetime(1998, 5, 26, 23, 33, 4), datetime(2014, 2, 28, 13, 5, 13)],
            ],
            index=["DATE", "DATETIME"],
            columns=["X", "Y"],
        )
        df_expected = df_expected.astype(f"M8[{unit}]")

        with tm.ensure_clean(ext) as filename2:
            with ExcelWriter(path) as writer1:
                df.to_excel(writer1, sheet_name="test1")

            with ExcelWriter(
                filename2,
                date_format="DD.MM.YYYY",
                datetime_format="DD.MM.YYYY HH-MM-SS",
            ) as writer2:
                df.to_excel(writer2, sheet_name="test1")

            with ExcelFile(path) as reader1:
                rs1 = pd.read_excel(reader1, sheet_name="test1", index_col=0)

            with ExcelFile(filename2) as reader2:
                rs2 = pd.read_excel(reader2, sheet_name="test1", index_col=0)

        tm.assert_frame_equal(rs1, rs2)

        # Since the reader returns a datetime object for dates,
        # we need to use df_expected to check the result.
        tm.assert_frame_equal(rs2, df_expected)

    def test_to_excel_interval_no_labels(self, path, using_infer_string):
        # see gh-19242
        #
        # Test writing Interval without labels.
        df = DataFrame(
            np.random.default_rng(2).integers(-10, 10, size=(20, 1)), dtype=np.int64
        )
        expected = df.copy()

        df["new"] = pd.cut(df[0], 10)
        expected["new"] = pd.cut(expected[0], 10).astype(
            str if not using_infer_string else "string[pyarrow_numpy]"
        )

        df.to_excel(path, sheet_name="test1")
        with ExcelFile(path) as reader:
            recons = pd.read_excel(reader, sheet_name="test1", index_col=0)
        tm.assert_frame_equal(expected, recons)

    def test_to_excel_interval_labels(self, path):
        # see gh-19242
        #
        # Test writing Interval with labels.
        df = DataFrame(
            np.random.default_rng(2).integers(-10, 10, size=(20, 1)), dtype=np.int64
        )
        expected = df.copy()
        intervals = pd.cut(
            df[0], 10, labels=["A", "B", "C", "D", "E", "F", "G", "H", "I", "J"]
        )
        df["new"] = intervals
        expected["new"] = pd.Series(list(intervals))

        df.to_excel(path, sheet_name="test1")
        with ExcelFile(path) as reader:
            recons = pd.read_excel(reader, sheet_name="test1", index_col=0)
        tm.assert_frame_equal(expected, recons)

    def test_to_excel_timedelta(self, path):
        # see gh-19242, gh-9155
        #
        # Test writing timedelta to xls.
        df = DataFrame(
            np.random.default_rng(2).integers(-10, 10, size=(20, 1)),
            columns=["A"],
            dtype=np.int64,
        )
        expected = df.copy()

        df["new"] = df["A"].apply(lambda x: timedelta(seconds=x))
        expected["new"] = expected["A"].apply(
            lambda x: timedelta(seconds=x).total_seconds() / 86400
        )

        df.to_excel(path, sheet_name="test1")
        with ExcelFile(path) as reader:
            recons = pd.read_excel(reader, sheet_name="test1", index_col=0)
        tm.assert_frame_equal(expected, recons)

    def test_to_excel_periodindex(self, path):
        # xp has a PeriodIndex
        df = DataFrame(
            np.random.default_rng(2).standard_normal((5, 4)),
            columns=Index(list("ABCD"), dtype=object),
            index=date_range("2000-01-01", periods=5, freq="B"),
        )
        xp = df.resample("ME").mean().to_period("M")

        xp.to_excel(path, sheet_name="sht1")

        with ExcelFile(path) as reader:
            rs = pd.read_excel(reader, sheet_name="sht1", index_col=0)
        tm.assert_frame_equal(xp, rs.to_period("M"))

    def test_to_excel_multiindex(self, merge_cells, frame, path):
        arrays = np.arange(len(frame.index) * 2, dtype=np.int64).reshape(2, -1)
        new_index = MultiIndex.from_arrays(arrays, names=["first", "second"])
        frame.index = new_index

        frame.to_excel(path, sheet_name="test1", header=False)
        frame.to_excel(path, sheet_name="test1", columns=["A", "B"])

        # round trip
        frame.to_excel(path, sheet_name="test1", merge_cells=merge_cells)
        with ExcelFile(path) as reader:
            df = pd.read_excel(reader, sheet_name="test1", index_col=[0, 1])
        tm.assert_frame_equal(frame, df)

    # GH13511
    def test_to_excel_multiindex_nan_label(self, merge_cells, path):
        df = DataFrame(
            {
                "A": [None, 2, 3],
                "B": [10, 20, 30],
                "C": np.random.default_rng(2).random(3),
            }
        )
        df = df.set_index(["A", "B"])

        df.to_excel(path, merge_cells=merge_cells)
        df1 = pd.read_excel(path, index_col=[0, 1])
        tm.assert_frame_equal(df, df1)

    # Test for Issue 11328. If column indices are integers, make
    # sure they are handled correctly for either setting of
    # merge_cells
    def test_to_excel_multiindex_cols(self, merge_cells, frame, path):
        arrays = np.arange(len(frame.index) * 2, dtype=np.int64).reshape(2, -1)
        new_index = MultiIndex.from_arrays(arrays, names=["first", "second"])
        frame.index = new_index

        new_cols_index = MultiIndex.from_tuples([(40, 1), (40, 2), (50, 1), (50, 2)])
        frame.columns = new_cols_index
        header = [0, 1]
        if not merge_cells:
            header = 0

        # round trip
        frame.to_excel(path, sheet_name="test1", merge_cells=merge_cells)
        with ExcelFile(path) as reader:
            df = pd.read_excel(
                reader, sheet_name="test1", header=header, index_col=[0, 1]
            )
        if not merge_cells:
            fm = frame.columns._format_multi(sparsify=False, include_names=False)
            frame.columns = [".".join(map(str, q)) for q in zip(*fm)]
        tm.assert_frame_equal(frame, df)

    def test_to_excel_multiindex_dates(self, merge_cells, path):
        # try multiindex with dates
        unit = get_exp_unit(path)
        tsframe = DataFrame(
            np.random.default_rng(2).standard_normal((5, 4)),
            columns=Index(list("ABCD"), dtype=object),
            index=date_range("2000-01-01", periods=5, freq="B"),
        )
        tsframe.index = MultiIndex.from_arrays(
            [
                tsframe.index.as_unit(unit),
                np.arange(len(tsframe.index), dtype=np.int64),
            ],
            names=["time", "foo"],
        )

        tsframe.to_excel(path, sheet_name="test1", merge_cells=merge_cells)
        with ExcelFile(path) as reader:
            recons = pd.read_excel(reader, sheet_name="test1", index_col=[0, 1])

        tm.assert_frame_equal(tsframe, recons)
        assert recons.index.names == ("time", "foo")

    def test_to_excel_multiindex_no_write_index(self, path):
        # Test writing and re-reading a MI without the index. GH 5616.

        # Initial non-MI frame.
        frame1 = DataFrame({"a": [10, 20], "b": [30, 40], "c": [50, 60]})

        # Add a MI.
        frame2 = frame1.copy()
        multi_index = MultiIndex.from_tuples([(70, 80), (90, 100)])
        frame2.index = multi_index

        # Write out to Excel without the index.
        frame2.to_excel(path, sheet_name="test1", index=False)

        # Read it back in.
        with ExcelFile(path) as reader:
            frame3 = pd.read_excel(reader, sheet_name="test1")

        # Test that it is the same as the initial frame.
        tm.assert_frame_equal(frame1, frame3)

    def test_to_excel_empty_multiindex(self, path):
        # GH 19543.
        expected = DataFrame([], columns=[0, 1, 2])

        df = DataFrame([], index=MultiIndex.from_tuples([], names=[0, 1]), columns=[2])
        df.to_excel(path, sheet_name="test1")

        with ExcelFile(path) as reader:
            result = pd.read_excel(reader, sheet_name="test1")
        tm.assert_frame_equal(
            result, expected, check_index_type=False, check_dtype=False
        )

    def test_to_excel_float_format(self, path):
        df = DataFrame(
            [[0.123456, 0.234567, 0.567567], [12.32112, 123123.2, 321321.2]],
            index=["A", "B"],
            columns=["X", "Y", "Z"],
        )
        df.to_excel(path, sheet_name="test1", float_format="%.2f")

        with ExcelFile(path) as reader:
            result = pd.read_excel(reader, sheet_name="test1", index_col=0)

        expected = DataFrame(
            [[0.12, 0.23, 0.57], [12.32, 123123.20, 321321.20]],
            index=["A", "B"],
            columns=["X", "Y", "Z"],
        )
        tm.assert_frame_equal(result, expected)

    def test_to_excel_output_encoding(self, ext):
        # Avoid mixed inferred_type.
        df = DataFrame(
            [["\u0192", "\u0193", "\u0194"], ["\u0195", "\u0196", "\u0197"]],
            index=["A\u0192", "B"],
            columns=["X\u0193", "Y", "Z"],
        )

        with tm.ensure_clean("__tmp_to_excel_float_format__." + ext) as filename:
            df.to_excel(filename, sheet_name="TestSheet")
            result = pd.read_excel(filename, sheet_name="TestSheet", index_col=0)
            tm.assert_frame_equal(result, df)

    def test_to_excel_unicode_filename(self, ext):
        with tm.ensure_clean("\u0192u." + ext) as filename:
            try:
                with open(filename, "wb"):
                    pass
            except UnicodeEncodeError:
                pytest.skip("No unicode file names on this system")

            df = DataFrame(
                [[0.123456, 0.234567, 0.567567], [12.32112, 123123.2, 321321.2]],
                index=["A", "B"],
                columns=["X", "Y", "Z"],
            )
            df.to_excel(filename, sheet_name="test1", float_format="%.2f")

            with ExcelFile(filename) as reader:
                result = pd.read_excel(reader, sheet_name="test1", index_col=0)

        expected = DataFrame(
            [[0.12, 0.23, 0.57], [12.32, 123123.20, 321321.20]],
            index=["A", "B"],
            columns=["X", "Y", "Z"],
        )
        tm.assert_frame_equal(result, expected)

    @pytest.mark.parametrize("use_headers", [True, False])
    @pytest.mark.parametrize("r_idx_nlevels", [1, 2, 3])
    @pytest.mark.parametrize("c_idx_nlevels", [1, 2, 3])
    def test_excel_010_hemstring(
        self, merge_cells, c_idx_nlevels, r_idx_nlevels, use_headers, path
    ):
        def roundtrip(data, header=True, parser_hdr=0, index=True):
            data.to_excel(path, header=header, merge_cells=merge_cells, index=index)

            with ExcelFile(path) as xf:
                return pd.read_excel(
                    xf, sheet_name=xf.sheet_names[0], header=parser_hdr
                )

        # Basic test.
        parser_header = 0 if use_headers else None
        res = roundtrip(DataFrame([0]), use_headers, parser_header)

        assert res.shape == (1, 2)
        assert res.iloc[0, 0] is not np.nan

        # More complex tests with multi-index.
        nrows = 5
        ncols = 3

        # ensure limited functionality in 0.10
        # override of gh-2370 until sorted out in 0.11

        df = tm.makeCustomDataframe(
            nrows, ncols, r_idx_nlevels=r_idx_nlevels, c_idx_nlevels=c_idx_nlevels
        )

        # This if will be removed once multi-column Excel writing
        # is implemented. For now fixing gh-9794.
        if c_idx_nlevels > 1:
            msg = (
                "Writing to Excel with MultiIndex columns and no index "
                "\\('index'=False\\) is not yet implemented."
            )
            with pytest.raises(NotImplementedError, match=msg):
                roundtrip(df, use_headers, index=False)
        else:
            res = roundtrip(df, use_headers)

            if use_headers:
                assert res.shape == (nrows, ncols + r_idx_nlevels)
            else:
                # First row taken as columns.
                assert res.shape == (nrows - 1, ncols + r_idx_nlevels)

            # No NaNs.
            for r in range(len(res.index)):
                for c in range(len(res.columns)):
                    assert res.iloc[r, c] is not np.nan

    def test_duplicated_columns(self, path):
        # see gh-5235
        df = DataFrame([[1, 2, 3], [1, 2, 3], [1, 2, 3]], columns=["A", "B", "B"])
        df.to_excel(path, sheet_name="test1")
        expected = DataFrame(
            [[1, 2, 3], [1, 2, 3], [1, 2, 3]], columns=["A", "B", "B.1"]
        )

        # By default, we mangle.
        result = pd.read_excel(path, sheet_name="test1", index_col=0)
        tm.assert_frame_equal(result, expected)

        # see gh-11007, gh-10970
        df = DataFrame([[1, 2, 3, 4], [5, 6, 7, 8]], columns=["A", "B", "A", "B"])
        df.to_excel(path, sheet_name="test1")

        result = pd.read_excel(path, sheet_name="test1", index_col=0)
        expected = DataFrame(
            [[1, 2, 3, 4], [5, 6, 7, 8]], columns=["A", "B", "A.1", "B.1"]
        )
        tm.assert_frame_equal(result, expected)

        # see gh-10982
        df.to_excel(path, sheet_name="test1", index=False, header=False)
        result = pd.read_excel(path, sheet_name="test1", header=None)

        expected = DataFrame([[1, 2, 3, 4], [5, 6, 7, 8]])
        tm.assert_frame_equal(result, expected)

    def test_swapped_columns(self, path):
        # Test for issue #5427.
        write_frame = DataFrame({"A": [1, 1, 1], "B": [2, 2, 2]})
        write_frame.to_excel(path, sheet_name="test1", columns=["B", "A"])

        read_frame = pd.read_excel(path, sheet_name="test1", header=0)

        tm.assert_series_equal(write_frame["A"], read_frame["A"])
        tm.assert_series_equal(write_frame["B"], read_frame["B"])

    def test_invalid_columns(self, path):
        # see gh-10982
        write_frame = DataFrame({"A": [1, 1, 1], "B": [2, 2, 2]})

        with pytest.raises(KeyError, match="Not all names specified"):
            write_frame.to_excel(path, sheet_name="test1", columns=["B", "C"])

        with pytest.raises(
            KeyError, match="'passes columns are not ALL present dataframe'"
        ):
            write_frame.to_excel(path, sheet_name="test1", columns=["C", "D"])

    @pytest.mark.parametrize(
        "to_excel_index,read_excel_index_col",
        [
            (True, 0),  # Include index in write to file
            (False, None),  # Dont include index in write to file
        ],
    )
    def test_write_subset_columns(self, path, to_excel_index, read_excel_index_col):
        # GH 31677
        write_frame = DataFrame({"A": [1, 1, 1], "B": [2, 2, 2], "C": [3, 3, 3]})
        write_frame.to_excel(
            path, sheet_name="col_subset_bug", columns=["A", "B"], index=to_excel_index
        )

        expected = write_frame[["A", "B"]]
        read_frame = pd.read_excel(
            path, sheet_name="col_subset_bug", index_col=read_excel_index_col
        )

        tm.assert_frame_equal(expected, read_frame)

    def test_comment_arg(self, path):
        # see gh-18735
        #
        # Test the comment argument functionality to pd.read_excel.

        # Create file to read in.
        df = DataFrame({"A": ["one", "#one", "one"], "B": ["two", "two", "#two"]})
        df.to_excel(path, sheet_name="test_c")

        # Read file without comment arg.
        result1 = pd.read_excel(path, sheet_name="test_c", index_col=0)

        result1.iloc[1, 0] = None
        result1.iloc[1, 1] = None
        result1.iloc[2, 1] = None

        result2 = pd.read_excel(path, sheet_name="test_c", comment="#", index_col=0)
        tm.assert_frame_equal(result1, result2)

    def test_comment_default(self, path):
        # Re issue #18735
        # Test the comment argument default to pd.read_excel

        # Create file to read in
        df = DataFrame({"A": ["one", "#one", "one"], "B": ["two", "two", "#two"]})
        df.to_excel(path, sheet_name="test_c")

        # Read file with default and explicit comment=None
        result1 = pd.read_excel(path, sheet_name="test_c")
        result2 = pd.read_excel(path, sheet_name="test_c", comment=None)
        tm.assert_frame_equal(result1, result2)

    def test_comment_used(self, path):
        # see gh-18735
        #
        # Test the comment argument is working as expected when used.

        # Create file to read in.
        df = DataFrame({"A": ["one", "#one", "one"], "B": ["two", "two", "#two"]})
        df.to_excel(path, sheet_name="test_c")

        # Test read_frame_comment against manually produced expected output.
        expected = DataFrame({"A": ["one", None, "one"], "B": ["two", None, None]})
        result = pd.read_excel(path, sheet_name="test_c", comment="#", index_col=0)
        tm.assert_frame_equal(result, expected)

    def test_comment_empty_line(self, path):
        # Re issue #18735
        # Test that pd.read_excel ignores commented lines at the end of file

        df = DataFrame({"a": ["1", "#2"], "b": ["2", "3"]})
        df.to_excel(path, index=False)

        # Test that all-comment lines at EoF are ignored
        expected = DataFrame({"a": [1], "b": [2]})
        result = pd.read_excel(path, comment="#")
        tm.assert_frame_equal(result, expected)

    def test_datetimes(self, path):
        # Test writing and reading datetimes. For issue #9139. (xref #9185)
        unit = get_exp_unit(path)
        datetimes = [
            datetime(2013, 1, 13, 1, 2, 3),
            datetime(2013, 1, 13, 2, 45, 56),
            datetime(2013, 1, 13, 4, 29, 49),
            datetime(2013, 1, 13, 6, 13, 42),
            datetime(2013, 1, 13, 7, 57, 35),
            datetime(2013, 1, 13, 9, 41, 28),
            datetime(2013, 1, 13, 11, 25, 21),
            datetime(2013, 1, 13, 13, 9, 14),
            datetime(2013, 1, 13, 14, 53, 7),
            datetime(2013, 1, 13, 16, 37, 0),
            datetime(2013, 1, 13, 18, 20, 52),
        ]

        write_frame = DataFrame({"A": datetimes})
        write_frame.to_excel(path, sheet_name="Sheet1")
        read_frame = pd.read_excel(path, sheet_name="Sheet1", header=0)

        expected = write_frame.astype(f"M8[{unit}]")
        tm.assert_series_equal(expected["A"], read_frame["A"])

    def test_bytes_io(self, engine):
        # see gh-7074
        with BytesIO() as bio:
            df = DataFrame(np.random.default_rng(2).standard_normal((10, 2)))

            # Pass engine explicitly, as there is no file path to infer from.
            with ExcelWriter(bio, engine=engine) as writer:
                df.to_excel(writer)

            bio.seek(0)
            reread_df = pd.read_excel(bio, index_col=0)
            tm.assert_frame_equal(df, reread_df)

    def test_engine_kwargs(self, engine, path):
        # GH#52368
        df = DataFrame([{"A": 1, "B": 2}, {"A": 3, "B": 4}])

        msgs = {
            "odf": r"OpenDocumentSpreadsheet() got an unexpected keyword "
            r"argument 'foo'",
            "openpyxl": r"__init__() got an unexpected keyword argument 'foo'",
            "xlsxwriter": r"__init__() got an unexpected keyword argument 'foo'",
        }

        if PY310:
            msgs[
                "openpyxl"
            ] = "Workbook.__init__() got an unexpected keyword argument 'foo'"
            msgs[
                "xlsxwriter"
            ] = "Workbook.__init__() got an unexpected keyword argument 'foo'"

        # Handle change in error message for openpyxl (write and append mode)
        if engine == "openpyxl" and not os.path.exists(path):
            msgs[
                "openpyxl"
            ] = r"load_workbook() got an unexpected keyword argument 'foo'"

        with pytest.raises(TypeError, match=re.escape(msgs[engine])):
            df.to_excel(
                path,
                engine=engine,
                engine_kwargs={"foo": "bar"},
            )

    def test_write_lists_dict(self, path):
        # see gh-8188.
        df = DataFrame(
            {
                "mixed": ["a", ["b", "c"], {"d": "e", "f": 2}],
                "numeric": [1, 2, 3.0],
                "str": ["apple", "banana", "cherry"],
            }
        )
        df.to_excel(path, sheet_name="Sheet1")
        read = pd.read_excel(path, sheet_name="Sheet1", header=0, index_col=0)

        expected = df.copy()
        expected.mixed = expected.mixed.apply(str)
        expected.numeric = expected.numeric.astype("int64")

        tm.assert_frame_equal(read, expected)

    def test_render_as_column_name(self, path):
        # see gh-34331
        df = DataFrame({"render": [1, 2], "data": [3, 4]})
        df.to_excel(path, sheet_name="Sheet1")
        read = pd.read_excel(path, "Sheet1", index_col=0)
        expected = df
        tm.assert_frame_equal(read, expected)

    def test_true_and_false_value_options(self, path):
        # see gh-13347
        df = DataFrame([["foo", "bar"]], columns=["col1", "col2"], dtype=object)
        with option_context("future.no_silent_downcasting", True):
            expected = df.replace({"foo": True, "bar": False}).astype("bool")

        df.to_excel(path)
        read_frame = pd.read_excel(
            path, true_values=["foo"], false_values=["bar"], index_col=0
        )
        tm.assert_frame_equal(read_frame, expected)

    def test_freeze_panes(self, path):
        # see gh-15160
        expected = DataFrame([[1, 2], [3, 4]], columns=["col1", "col2"])
        expected.to_excel(path, sheet_name="Sheet1", freeze_panes=(1, 1))

        result = pd.read_excel(path, index_col=0)
        tm.assert_frame_equal(result, expected)

    def test_path_path_lib(self, engine, ext):
        df = DataFrame(
            1.1 * np.arange(120).reshape((30, 4)),
            columns=Index(list("ABCD"), dtype=object),
            index=Index([f"i-{i}" for i in range(30)], dtype=object),
        )
        writer = partial(df.to_excel, engine=engine)

        reader = partial(pd.read_excel, index_col=0)
        result = tm.round_trip_pathlib(writer, reader, path=f"foo{ext}")
        tm.assert_frame_equal(result, df)

<<<<<<< HEAD
=======
    def test_path_local_path(self, engine, ext):
        df = DataFrame(
            1.1 * np.arange(120).reshape((30, 4)),
            columns=Index(list("ABCD"), dtype=object),
            index=Index([f"i-{i}" for i in range(30)], dtype=object),
        )
        writer = partial(df.to_excel, engine=engine)

        reader = partial(pd.read_excel, index_col=0)
        result = tm.round_trip_localpath(writer, reader, path=f"foo{ext}")
        tm.assert_frame_equal(result, df)

>>>>>>> d44f6c11
    def test_merged_cell_custom_objects(self, path):
        # see GH-27006
        mi = MultiIndex.from_tuples(
            [
                (pd.Period("2018"), pd.Period("2018Q1")),
                (pd.Period("2018"), pd.Period("2018Q2")),
            ]
        )
        expected = DataFrame(np.ones((2, 2), dtype="int64"), columns=mi)
        expected.to_excel(path)
        result = pd.read_excel(path, header=[0, 1], index_col=0)
        # need to convert PeriodIndexes to standard Indexes for assert equal
        expected.columns = expected.columns.set_levels(
            [[str(i) for i in mi.levels[0]], [str(i) for i in mi.levels[1]]],
            level=[0, 1],
        )
        tm.assert_frame_equal(result, expected)

    @pytest.mark.parametrize("dtype", [None, object])
    def test_raise_when_saving_timezones(self, dtype, tz_aware_fixture, path):
        # GH 27008, GH 7056
        tz = tz_aware_fixture
        data = pd.Timestamp("2019", tz=tz)
        df = DataFrame([data], dtype=dtype)
        with pytest.raises(ValueError, match="Excel does not support"):
            df.to_excel(path)

        data = data.to_pydatetime()
        df = DataFrame([data], dtype=dtype)
        with pytest.raises(ValueError, match="Excel does not support"):
            df.to_excel(path)

    def test_excel_duplicate_columns_with_names(self, path):
        # GH#39695
        df = DataFrame({"A": [0, 1], "B": [10, 11]})
        df.to_excel(path, columns=["A", "B", "A"], index=False)

        result = pd.read_excel(path)
        expected = DataFrame([[0, 10, 0], [1, 11, 1]], columns=["A", "B", "A.1"])
        tm.assert_frame_equal(result, expected)

    def test_if_sheet_exists_raises(self, ext):
        # GH 40230
        msg = "if_sheet_exists is only valid in append mode (mode='a')"

        with tm.ensure_clean(ext) as f:
            with pytest.raises(ValueError, match=re.escape(msg)):
                ExcelWriter(f, if_sheet_exists="replace")

    def test_excel_writer_empty_frame(self, engine, ext):
        # GH#45793
        with tm.ensure_clean(ext) as path:
            with ExcelWriter(path, engine=engine) as writer:
                DataFrame().to_excel(writer)
            result = pd.read_excel(path)
            expected = DataFrame()
            tm.assert_frame_equal(result, expected)

    def test_to_excel_empty_frame(self, engine, ext):
        # GH#45793
        with tm.ensure_clean(ext) as path:
            DataFrame().to_excel(path, engine=engine)
            result = pd.read_excel(path)
            expected = DataFrame()
            tm.assert_frame_equal(result, expected)


class TestExcelWriterEngineTests:
    @pytest.mark.parametrize(
        "klass,ext",
        [
            pytest.param(_XlsxWriter, ".xlsx", marks=td.skip_if_no("xlsxwriter")),
            pytest.param(_OpenpyxlWriter, ".xlsx", marks=td.skip_if_no("openpyxl")),
        ],
    )
    def test_ExcelWriter_dispatch(self, klass, ext):
        with tm.ensure_clean(ext) as path:
            with ExcelWriter(path) as writer:
                if ext == ".xlsx" and bool(
                    import_optional_dependency("xlsxwriter", errors="ignore")
                ):
                    # xlsxwriter has preference over openpyxl if both installed
                    assert isinstance(writer, _XlsxWriter)
                else:
                    assert isinstance(writer, klass)

    def test_ExcelWriter_dispatch_raises(self):
        with pytest.raises(ValueError, match="No engine"):
            ExcelWriter("nothing")

    def test_register_writer(self):
        class DummyClass(ExcelWriter):
            called_save = False
            called_write_cells = False
            called_sheets = False
            _supported_extensions = ("xlsx", "xls")
            _engine = "dummy"

            def book(self):
                pass

            def _save(self):
                type(self).called_save = True

            def _write_cells(self, *args, **kwargs):
                type(self).called_write_cells = True

            @property
            def sheets(self):
                type(self).called_sheets = True

            @classmethod
            def assert_called_and_reset(cls):
                assert cls.called_save
                assert cls.called_write_cells
                assert not cls.called_sheets
                cls.called_save = False
                cls.called_write_cells = False

        register_writer(DummyClass)

        with option_context("io.excel.xlsx.writer", "dummy"):
            path = "something.xlsx"
            with tm.ensure_clean(path) as filepath:
                with ExcelWriter(filepath) as writer:
                    assert isinstance(writer, DummyClass)
                df = tm.makeCustomDataframe(1, 1)
                df.to_excel(filepath)
            DummyClass.assert_called_and_reset()

        with tm.ensure_clean("something.xls") as filepath:
            df.to_excel(filepath, engine="dummy")
        DummyClass.assert_called_and_reset()


@td.skip_if_no("xlrd")
@td.skip_if_no("openpyxl")
class TestFSPath:
    def test_excelfile_fspath(self):
        with tm.ensure_clean("foo.xlsx") as path:
            df = DataFrame({"A": [1, 2]})
            df.to_excel(path)
            with ExcelFile(path) as xl:
                result = os.fspath(xl)
            assert result == path

    def test_excelwriter_fspath(self):
        with tm.ensure_clean("foo.xlsx") as path:
            with ExcelWriter(path) as writer:
                assert os.fspath(writer) == str(path)

    def test_to_excel_pos_args_deprecation(self):
        # GH-54229
        df = DataFrame({"a": [1, 2, 3]})
        msg = (
            r"Starting with pandas version 3.0 all arguments of to_excel except "
            r"for the argument 'excel_writer' will be keyword-only."
        )
        with tm.assert_produces_warning(FutureWarning, match=msg):
            buf = BytesIO()
            writer = ExcelWriter(buf)
            df.to_excel(writer, "Sheet_name_1")


@pytest.mark.parametrize("klass", _writers.values())
def test_subclass_attr(klass):
    # testing that subclasses of ExcelWriter don't have public attributes (issue 49602)
    attrs_base = {name for name in dir(ExcelWriter) if not name.startswith("_")}
    attrs_klass = {name for name in dir(klass) if not name.startswith("_")}
    assert not attrs_base.symmetric_difference(attrs_klass)<|MERGE_RESOLUTION|>--- conflicted
+++ resolved
@@ -1295,21 +1295,6 @@
         result = tm.round_trip_pathlib(writer, reader, path=f"foo{ext}")
         tm.assert_frame_equal(result, df)
 
-<<<<<<< HEAD
-=======
-    def test_path_local_path(self, engine, ext):
-        df = DataFrame(
-            1.1 * np.arange(120).reshape((30, 4)),
-            columns=Index(list("ABCD"), dtype=object),
-            index=Index([f"i-{i}" for i in range(30)], dtype=object),
-        )
-        writer = partial(df.to_excel, engine=engine)
-
-        reader = partial(pd.read_excel, index_col=0)
-        result = tm.round_trip_localpath(writer, reader, path=f"foo{ext}")
-        tm.assert_frame_equal(result, df)
-
->>>>>>> d44f6c11
     def test_merged_cell_custom_objects(self, path):
         # see GH-27006
         mi = MultiIndex.from_tuples(
