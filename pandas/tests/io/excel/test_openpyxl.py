from distutils.version import LooseVersion

import numpy as np
import pytest

from pandas.compat._optional import get_version

import pandas as pd
from pandas import DataFrame
import pandas._testing as tm

from pandas.io.excel import ExcelWriter, _OpenpyxlWriter

openpyxl = pytest.importorskip("openpyxl")

pytestmark = pytest.mark.parametrize("ext", [".xlsx"])


def test_to_excel_styleconverter(ext):
    from openpyxl import styles

    hstyle = {
        "font": {"color": "00FF0000", "bold": True},
        "borders": {"top": "thin", "right": "thin", "bottom": "thin", "left": "thin"},
        "alignment": {"horizontal": "center", "vertical": "top"},
        "fill": {"patternType": "solid", "fgColor": {"rgb": "006666FF", "tint": 0.3}},
        "number_format": {"format_code": "0.00"},
        "protection": {"locked": True, "hidden": False},
    }

    font_color = styles.Color("00FF0000")
    font = styles.Font(bold=True, color=font_color)
    side = styles.Side(style=styles.borders.BORDER_THIN)
    border = styles.Border(top=side, right=side, bottom=side, left=side)
    alignment = styles.Alignment(horizontal="center", vertical="top")
    fill_color = styles.Color(rgb="006666FF", tint=0.3)
    fill = styles.PatternFill(patternType="solid", fgColor=fill_color)

    number_format = "0.00"

    protection = styles.Protection(locked=True, hidden=False)

    kw = _OpenpyxlWriter._convert_to_style_kwargs(hstyle)
    assert kw["font"] == font
    assert kw["border"] == border
    assert kw["alignment"] == alignment
    assert kw["fill"] == fill
    assert kw["number_format"] == number_format
    assert kw["protection"] == protection


def test_write_cells_merge_styled(ext):
    from pandas.io.formats.excel import ExcelCell

    sheet_name = "merge_styled"

    sty_b1 = {"font": {"color": "00FF0000"}}
    sty_a2 = {"font": {"color": "0000FF00"}}

    initial_cells = [
        ExcelCell(col=1, row=0, val=42, style=sty_b1),
        ExcelCell(col=0, row=1, val=99, style=sty_a2),
    ]

    sty_merged = {"font": {"color": "000000FF", "bold": True}}
    sty_kwargs = _OpenpyxlWriter._convert_to_style_kwargs(sty_merged)
    openpyxl_sty_merged = sty_kwargs["font"]
    merge_cells = [
        ExcelCell(
            col=0, row=0, val="pandas", mergestart=1, mergeend=1, style=sty_merged
        )
    ]

    with tm.ensure_clean(ext) as path:
        with _OpenpyxlWriter(path) as writer:
            writer.write_cells(initial_cells, sheet_name=sheet_name)
            writer.write_cells(merge_cells, sheet_name=sheet_name)

            wks = writer.sheets[sheet_name]
        xcell_b1 = wks["B1"]
        xcell_a2 = wks["A2"]
        assert xcell_b1.font == openpyxl_sty_merged
        assert xcell_a2.font == openpyxl_sty_merged


@pytest.mark.parametrize(
    "mode,expected", [("w", ["baz"]), ("a", ["foo", "bar", "baz"])]
)
def test_write_append_mode(ext, mode, expected):
    df = DataFrame([1], columns=["baz"])

    with tm.ensure_clean(ext) as f:
        wb = openpyxl.Workbook()
        wb.worksheets[0].title = "foo"
        wb.worksheets[0]["A1"].value = "foo"
        wb.create_sheet("bar")
        wb.worksheets[1]["A1"].value = "bar"
        wb.save(f)

        with ExcelWriter(f, engine="openpyxl", mode=mode) as writer:
            df.to_excel(writer, sheet_name="baz", index=False)

        wb2 = openpyxl.load_workbook(f)
        result = [sheet.title for sheet in wb2.worksheets]
        assert result == expected

        for index, cell_value in enumerate(expected):
            assert wb2.worksheets[index]["A1"].value == cell_value


def test_to_excel_with_openpyxl_engine(ext):
    # GH 29854
    with tm.ensure_clean(ext) as filename:

        df1 = DataFrame({"A": np.linspace(1, 10, 10)})
        df2 = DataFrame({"B": np.linspace(1, 20, 10)})
        df = pd.concat([df1, df2], axis=1)
        styled = df.style.applymap(
            lambda val: "color: %s" % ("red" if val < 0 else "black")
        ).highlight_max()

        styled.to_excel(filename, engine="openpyxl")


<<<<<<< HEAD
@pytest.mark.parametrize(
    "header, expected_data",
    [
        (
            0,
            {
                "Title": [np.nan, "A", 1, 2, 3],
                "Unnamed: 1": [np.nan, "B", 4, 5, 6],
                "Unnamed: 2": [np.nan, "C", 7, 8, 9],
            },
        ),
        (2, {"A": [1, 2, 3], "B": [4, 5, 6], "C": [7, 8, 9]}),
    ],
)
@pytest.mark.parametrize(
    "filename", ["dimension_missing", "dimension_small", "dimension_large"]
)
@pytest.mark.xfail(
    LooseVersion(get_version(openpyxl)) < "3.0.0",
    reason="openpyxl read-only sheet is incorrect when dimension data is wrong",
)
def test_read_with_bad_dimension(datapath, ext, header, expected_data, filename):
    # GH 38956, 39001 - no/incorrect dimension information
    path = datapath("io", "data", "excel", f"{filename}{ext}")
    result = pd.read_excel(path, header=header)
    expected = DataFrame(expected_data)
=======
@pytest.mark.parametrize("read_only", [True, False])
def test_read_workbook(datapath, ext, read_only):
    # GH 39528
    filename = datapath("io", "data", "excel", "test1" + ext)
    wb = openpyxl.load_workbook(filename, read_only=read_only)
    result = pd.read_excel(wb, engine="openpyxl")
    wb.close()
    expected = pd.read_excel(filename)
>>>>>>> a3db3eb5
    tm.assert_frame_equal(result, expected)


@pytest.mark.parametrize(
    "header, expected_data",
    [
        (
            0,
            {
                "Title": [np.nan, "A", 1, 2, 3],
                "Unnamed: 1": [np.nan, "B", 4, 5, 6],
                "Unnamed: 2": [np.nan, "C", 7, 8, 9],
            },
        ),
        (2, {"A": [1, 2, 3], "B": [4, 5, 6], "C": [7, 8, 9]}),
    ],
)
@pytest.mark.parametrize(
    "filename", ["dimension_missing", "dimension_small", "dimension_large"]
)
<<<<<<< HEAD
@pytest.mark.parametrize("read_only", [True, False])
=======
# When read_only is None, use read_excel instead of a workbook
@pytest.mark.parametrize("read_only", [True, False, None])
>>>>>>> a3db3eb5
@pytest.mark.xfail(
    LooseVersion(get_version(openpyxl)) < "3.0.0",
    reason="openpyxl read-only sheet is incorrect when dimension data is wrong",
)
<<<<<<< HEAD
def test_read_wb_with_bad_dimension(
    datapath, ext, filename, header, expected_data, read_only
):
    # GH 38956, 39001 - no/incorrect dimension information
    path = datapath("io", "data", "excel", f"{filename}{ext}")
    wb = openpyxl.load_workbook(path, read_only=read_only)
    result = pd.read_excel(wb, engine="openpyxl", header=header)
    wb.close()
    expected = DataFrame(expected_data)
    tm.assert_frame_equal(result, expected)


@pytest.mark.parametrize("read_only", [True, False])
def test_read_workbook(datapath, ext, read_only):
    # GH 39528
    filename = datapath("io", "data", "excel", "test1" + ext)
    wb = openpyxl.load_workbook(filename, read_only=read_only)
    result = pd.read_excel(wb, engine="openpyxl")
    wb.close()
    expected = pd.read_excel(filename)
    tm.assert_frame_equal(result, expected)


def test_read_with_empty_trailing_rows(datapath, ext):
    # GH 39181
    path = datapath("io", "data", "excel", f"empty_trailing_rows{ext}")
    result = pd.read_excel(path)
    expected = DataFrame(
        {
            "Title": [np.nan, "A", 1, 2, 3],
            "Unnamed: 1": [np.nan, "B", 4, 5, 6],
            "Unnamed: 2": [np.nan, "C", 7, 8, 9],
        }
    )
    tm.assert_frame_equal(result, expected)


@pytest.mark.parametrize("read_only", [True, False, None])
def test_read_empty_with_blank_row(datapath, ext, read_only):
    # GH 39547 - empty excel file with a row that has no data
    path = datapath("io", "data", "excel", f"empty_with_blank_row{ext}")
    if read_only is None:
        result = pd.read_excel(path)
    else:
        wb = openpyxl.load_workbook(path, read_only=read_only)
        result = pd.read_excel(wb, engine="openpyxl")
        wb.close()
    expected = DataFrame()
=======
def test_read_with_bad_dimension(
    datapath, ext, header, expected_data, filename, read_only
):
    # GH 38956, 39001 - no/incorrect dimension information
    path = datapath("io", "data", "excel", f"{filename}{ext}")
    if read_only is None:
        result = pd.read_excel(path, header=header)
    else:
        wb = openpyxl.load_workbook(path, read_only=read_only)
        result = pd.read_excel(wb, engine="openpyxl", header=header)
        wb.close()
    expected = DataFrame(expected_data)
>>>>>>> a3db3eb5
    tm.assert_frame_equal(result, expected)<|MERGE_RESOLUTION|>--- conflicted
+++ resolved
@@ -122,34 +122,6 @@
         styled.to_excel(filename, engine="openpyxl")
 
 
-<<<<<<< HEAD
-@pytest.mark.parametrize(
-    "header, expected_data",
-    [
-        (
-            0,
-            {
-                "Title": [np.nan, "A", 1, 2, 3],
-                "Unnamed: 1": [np.nan, "B", 4, 5, 6],
-                "Unnamed: 2": [np.nan, "C", 7, 8, 9],
-            },
-        ),
-        (2, {"A": [1, 2, 3], "B": [4, 5, 6], "C": [7, 8, 9]}),
-    ],
-)
-@pytest.mark.parametrize(
-    "filename", ["dimension_missing", "dimension_small", "dimension_large"]
-)
-@pytest.mark.xfail(
-    LooseVersion(get_version(openpyxl)) < "3.0.0",
-    reason="openpyxl read-only sheet is incorrect when dimension data is wrong",
-)
-def test_read_with_bad_dimension(datapath, ext, header, expected_data, filename):
-    # GH 38956, 39001 - no/incorrect dimension information
-    path = datapath("io", "data", "excel", f"{filename}{ext}")
-    result = pd.read_excel(path, header=header)
-    expected = DataFrame(expected_data)
-=======
 @pytest.mark.parametrize("read_only", [True, False])
 def test_read_workbook(datapath, ext, read_only):
     # GH 39528
@@ -158,7 +130,6 @@
     result = pd.read_excel(wb, engine="openpyxl")
     wb.close()
     expected = pd.read_excel(filename)
->>>>>>> a3db3eb5
     tm.assert_frame_equal(result, expected)
 
 
@@ -179,37 +150,24 @@
 @pytest.mark.parametrize(
     "filename", ["dimension_missing", "dimension_small", "dimension_large"]
 )
-<<<<<<< HEAD
-@pytest.mark.parametrize("read_only", [True, False])
-=======
 # When read_only is None, use read_excel instead of a workbook
 @pytest.mark.parametrize("read_only", [True, False, None])
->>>>>>> a3db3eb5
 @pytest.mark.xfail(
     LooseVersion(get_version(openpyxl)) < "3.0.0",
     reason="openpyxl read-only sheet is incorrect when dimension data is wrong",
 )
-<<<<<<< HEAD
-def test_read_wb_with_bad_dimension(
-    datapath, ext, filename, header, expected_data, read_only
+def test_read_with_bad_dimension(
+    datapath, ext, header, expected_data, filename, read_only
 ):
     # GH 38956, 39001 - no/incorrect dimension information
     path = datapath("io", "data", "excel", f"{filename}{ext}")
-    wb = openpyxl.load_workbook(path, read_only=read_only)
-    result = pd.read_excel(wb, engine="openpyxl", header=header)
-    wb.close()
+    if read_only is None:
+        result = pd.read_excel(path, header=header)
+    else:
+        wb = openpyxl.load_workbook(path, read_only=read_only)
+        result = pd.read_excel(wb, engine="openpyxl", header=header)
+        wb.close()
     expected = DataFrame(expected_data)
-    tm.assert_frame_equal(result, expected)
-
-
-@pytest.mark.parametrize("read_only", [True, False])
-def test_read_workbook(datapath, ext, read_only):
-    # GH 39528
-    filename = datapath("io", "data", "excel", "test1" + ext)
-    wb = openpyxl.load_workbook(filename, read_only=read_only)
-    result = pd.read_excel(wb, engine="openpyxl")
-    wb.close()
-    expected = pd.read_excel(filename)
     tm.assert_frame_equal(result, expected)
 
 
@@ -238,18 +196,4 @@
         result = pd.read_excel(wb, engine="openpyxl")
         wb.close()
     expected = DataFrame()
-=======
-def test_read_with_bad_dimension(
-    datapath, ext, header, expected_data, filename, read_only
-):
-    # GH 38956, 39001 - no/incorrect dimension information
-    path = datapath("io", "data", "excel", f"{filename}{ext}")
-    if read_only is None:
-        result = pd.read_excel(path, header=header)
-    else:
-        wb = openpyxl.load_workbook(path, read_only=read_only)
-        result = pd.read_excel(wb, engine="openpyxl", header=header)
-        wb.close()
-    expected = DataFrame(expected_data)
->>>>>>> a3db3eb5
     tm.assert_frame_equal(result, expected)