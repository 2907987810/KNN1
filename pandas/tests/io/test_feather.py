--- conflicted
+++ resolved
@@ -244,8 +244,9 @@
         df.to_feather(path)
         with pd.option_context("future.infer_string", True):
             result = read_feather(path)
-<<<<<<< HEAD
-        expected = pd.DataFrame(data={"a": ["x", "y"]}, dtype="string[pyarrow_numpy]")
+        expected = pd.DataFrame(
+            data={"a": ["x", "y"]}, dtype=pd.StringDtype(na_value=np.nan)
+        )
         tm.assert_frame_equal(result, expected)
 
     def test_out_of_bounds_datetime_to_feather(self):
@@ -258,10 +259,4 @@
                 ],
             }
         )
-        self.check_round_trip(df)
-=======
-        expected = pd.DataFrame(
-            data={"a": ["x", "y"]}, dtype=pd.StringDtype(na_value=np.nan)
-        )
-        tm.assert_frame_equal(result, expected)
->>>>>>> 4b04a2f0
+        self.check_round_trip(df)