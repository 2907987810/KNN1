import pytest

from pandas._libs.tslibs import Timestamp

from pandas import (
    DataFrame,
    Series,
    _testing as tm,
    date_range,
    errors,
    read_hdf,
)
from pandas.tests.io.pytables.common import (
    _maybe_remove,
    ensure_clean_store,
)

pytestmark = pytest.mark.single_cpu


def test_retain_index_attributes(setup_path):
    # GH 3499, losing frequency info on index recreation
    df = DataFrame(
        {"A": Series(range(3), index=date_range("2000-1-1", periods=3, freq="H"))}
    )

    with ensure_clean_store(setup_path) as store:
        _maybe_remove(store, "data")
        store.put("data", df, format="table")

        result = store.get("data")
        tm.assert_frame_equal(df, result)

        for attr in ["freq", "tz", "name"]:
            for idx in ["index", "columns"]:
                assert getattr(getattr(df, idx), attr, None) == getattr(
                    getattr(result, idx), attr, None
                )

        # try to append a table with a different frequency
        with tm.assert_produces_warning(errors.AttributeConflictWarning):
            df2 = DataFrame(
                {
                    "A": Series(
                        range(3), index=date_range("2002-1-1", periods=3, freq="D")
                    )
                }
            )
            store.append("data", df2)

        assert store.get_storer("data").info["index"]["freq"] is None

        # this is ok
        _maybe_remove(store, "df2")
        df2 = DataFrame(
            {
                "A": Series(
                    range(3),
                    index=[
                        Timestamp("20010101"),
                        Timestamp("20010102"),
                        Timestamp("20020101"),
                    ],
                )
            }
        )
        store.append("df2", df2)
        df3 = DataFrame(
            {"A": Series(range(3), index=date_range("2002-1-1", periods=3, freq="D"))}
        )
        store.append("df2", df3)


def test_retain_index_attributes2(tmp_path, setup_path):
    path = tmp_path / setup_path

<<<<<<< HEAD
    with tm.assert_produces_warning(errors.AttributeConflictWarning):

=======
    with catch_warnings(record=True):
>>>>>>> fe85cbfb
        df = DataFrame(
            {"A": Series(range(3), index=date_range("2000-1-1", periods=3, freq="H"))}
        )
        df.to_hdf(path, "data", mode="w", append=True)
        df2 = DataFrame(
            {"A": Series(range(3), index=date_range("2002-1-1", periods=3, freq="D"))}
        )

        df2.to_hdf(path, "data", append=True)

        idx = date_range("2000-1-1", periods=3, freq="H")
        idx.name = "foo"
        df = DataFrame({"A": Series(range(3), index=idx)})
        df.to_hdf(path, "data", mode="w", append=True)

    assert read_hdf(path, "data").index.name == "foo"

<<<<<<< HEAD
    with tm.assert_produces_warning(errors.AttributeConflictWarning):

=======
    with catch_warnings(record=True):
>>>>>>> fe85cbfb
        idx2 = date_range("2001-1-1", periods=3, freq="H")
        idx2.name = "bar"
        df2 = DataFrame({"A": Series(range(3), index=idx2)})
        df2.to_hdf(path, "data", append=True)

    assert read_hdf(path, "data").index.name is None<|MERGE_RESOLUTION|>--- conflicted
+++ resolved
@@ -74,12 +74,7 @@
 def test_retain_index_attributes2(tmp_path, setup_path):
     path = tmp_path / setup_path
 
-<<<<<<< HEAD
     with tm.assert_produces_warning(errors.AttributeConflictWarning):
-
-=======
-    with catch_warnings(record=True):
->>>>>>> fe85cbfb
         df = DataFrame(
             {"A": Series(range(3), index=date_range("2000-1-1", periods=3, freq="H"))}
         )
@@ -97,12 +92,7 @@
 
     assert read_hdf(path, "data").index.name == "foo"
 
-<<<<<<< HEAD
     with tm.assert_produces_warning(errors.AttributeConflictWarning):
-
-=======
-    with catch_warnings(record=True):
->>>>>>> fe85cbfb
         idx2 = date_range("2001-1-1", periods=3, freq="H")
         idx2.name = "bar"
         df2 = DataFrame({"A": Series(range(3), index=idx2)})
