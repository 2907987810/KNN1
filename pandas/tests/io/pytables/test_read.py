from contextlib import closing
from pathlib import Path
import re

import numpy as np
import pytest

from pandas._libs.tslibs import Timestamp
from pandas.compat import is_platform_windows

import pandas as pd
from pandas import (
    DataFrame,
    HDFStore,
    Index,
    Series,
    _testing as tm,
    read_hdf,
)
from pandas.tests.io.pytables.common import (
    _maybe_remove,
    ensure_clean_store,
)

from pandas.io.pytables import TableIterator

pytestmark = pytest.mark.single_cpu


def test_read_missing_key_close_store(tmp_path, setup_path):
    # GH 25766
    path = tmp_path / setup_path
    df = DataFrame({"a": range(2), "b": range(2)})
    df.to_hdf(path, key="k1")

    with pytest.raises(KeyError, match="'No object named k2 in the file'"):
        read_hdf(path, "k2")

    # smoke test to test that file is properly closed after
    # read with KeyError before another write
    df.to_hdf(path, key="k2")


def test_read_index_error_close_store(tmp_path, setup_path):
    # GH 25766
    path = tmp_path / setup_path
    df = DataFrame({"A": [], "B": []}, index=[])
    df.to_hdf(path, key="k1")

    with pytest.raises(IndexError, match=r"list index out of range"):
        read_hdf(path, "k1", stop=0)

    # smoke test to test that file is properly closed after
    # read with IndexError before another write
    df.to_hdf(path, key="k1")


def test_read_missing_key_opened_store(tmp_path, setup_path):
    # GH 28699
    path = tmp_path / setup_path
    df = DataFrame({"a": range(2), "b": range(2)})
    df.to_hdf(path, key="k1")

    with HDFStore(path, "r") as store:
        with pytest.raises(KeyError, match="'No object named k2 in the file'"):
            read_hdf(store, "k2")

        # Test that the file is still open after a KeyError and that we can
        # still read from it.
        read_hdf(store, "k1")


def test_read_column(setup_path):
    df = tm.makeTimeDataFrame()

    with ensure_clean_store(setup_path) as store:
        _maybe_remove(store, "df")

        # GH 17912
        # HDFStore.select_column should raise a KeyError
        # exception if the key is not a valid store
        with pytest.raises(KeyError, match="No object named df in the file"):
            store.select_column("df", "index")

        store.append("df", df)
        # error
        with pytest.raises(
            KeyError, match=re.escape("'column [foo] not found in the table'")
        ):
            store.select_column("df", "foo")

        msg = re.escape("select_column() got an unexpected keyword argument 'where'")
        with pytest.raises(TypeError, match=msg):
            store.select_column("df", "index", where=["index>5"])

        # valid
        result = store.select_column("df", "index")
        tm.assert_almost_equal(result.values, Series(df.index).values)
        assert isinstance(result, Series)

        # not a data indexable column
        msg = re.escape(
            "column [values_block_0] can not be extracted individually; "
            "it is not data indexable"
        )
        with pytest.raises(ValueError, match=msg):
            store.select_column("df", "values_block_0")

        # a data column
        df2 = df.copy()
        df2["string"] = "foo"
        store.append("df2", df2, data_columns=["string"])
        result = store.select_column("df2", "string")
        tm.assert_almost_equal(result.values, df2["string"].values)

        # a data column with NaNs, result excludes the NaNs
        df3 = df.copy()
        df3["string"] = "foo"
        df3.loc[df3.index[4:6], "string"] = np.nan
        store.append("df3", df3, data_columns=["string"])
        result = store.select_column("df3", "string")
        tm.assert_almost_equal(result.values, df3["string"].values)

        # start/stop
        result = store.select_column("df3", "string", start=2)
        tm.assert_almost_equal(result.values, df3["string"].values[2:])

        result = store.select_column("df3", "string", start=-2)
        tm.assert_almost_equal(result.values, df3["string"].values[-2:])

        result = store.select_column("df3", "string", stop=2)
        tm.assert_almost_equal(result.values, df3["string"].values[:2])

        result = store.select_column("df3", "string", stop=-2)
        tm.assert_almost_equal(result.values, df3["string"].values[:-2])

        result = store.select_column("df3", "string", start=2, stop=-2)
        tm.assert_almost_equal(result.values, df3["string"].values[2:-2])

        result = store.select_column("df3", "string", start=-2, stop=2)
        tm.assert_almost_equal(result.values, df3["string"].values[-2:2])

        # GH 10392 - make sure column name is preserved
        df4 = DataFrame({"A": np.random.default_rng(2).standard_normal(10), "B": "foo"})
        store.append("df4", df4, data_columns=True)
        expected = df4["B"]
        result = store.select_column("df4", "B")
        tm.assert_series_equal(result, expected)


def test_pytables_native_read(datapath):
    with ensure_clean_store(
        datapath("io", "data", "legacy_hdf/pytables_native.h5"), mode="r"
    ) as store:
        d2 = store["detector/readout"]
        assert isinstance(d2, DataFrame)


@pytest.mark.skipif(is_platform_windows(), reason="native2 read fails oddly on windows")
def test_pytables_native2_read(datapath):
    with ensure_clean_store(
        datapath("io", "data", "legacy_hdf", "pytables_native2.h5"), mode="r"
    ) as store:
        str(store)
        d1 = store["detector"]
        assert isinstance(d1, DataFrame)


def test_legacy_table_fixed_format_read_py2(datapath):
    # GH 24510
    # legacy table with fixed format written in Python 2
    with ensure_clean_store(
        datapath("io", "data", "legacy_hdf", "legacy_table_fixed_py2.h5"), mode="r"
    ) as store:
        result = store.select("df")
        expected = DataFrame(
            [[1, 2, 3, "D"]],
            columns=["A", "B", "C", "D"],
            index=Index(["ABC"], name="INDEX_NAME"),
        )
        tm.assert_frame_equal(expected, result)


def test_legacy_table_fixed_format_read_datetime_py2(datapath):
    # GH 31750
    # legacy table with fixed format and datetime64 column written in Python 2
    with ensure_clean_store(
        datapath("io", "data", "legacy_hdf", "legacy_table_fixed_datetime_py2.h5"),
        mode="r",
    ) as store:
        result = store.select("df")
        expected = DataFrame(
            [[Timestamp("2020-02-06T18:00")]],
            columns=["A"],
            index=Index(["date"]),
        )
        tm.assert_frame_equal(expected, result)


def test_legacy_table_read_py2(datapath):
    # issue: 24925
    # legacy table written in Python 2
    with ensure_clean_store(
        datapath("io", "data", "legacy_hdf", "legacy_table_py2.h5"), mode="r"
    ) as store:
        result = store.select("table")

    expected = DataFrame({"a": ["a", "b"], "b": [2, 3]})
    tm.assert_frame_equal(expected, result)


def test_read_hdf_open_store(tmp_path, setup_path):
    # GH10330
    # No check for non-string path_or-buf, and no test of open store
    df = DataFrame(
        np.random.default_rng(2).random((4, 5)),
        index=list("abcd"),
        columns=list("ABCDE"),
    )
    df.index.name = "letters"
    df = df.set_index(keys="E", append=True)

    path = tmp_path / setup_path
    df.to_hdf(path, key="df", mode="w")
    direct = read_hdf(path, "df")
    with HDFStore(path, mode="r") as store:
        indirect = read_hdf(store, "df")
        tm.assert_frame_equal(direct, indirect)
        assert store.is_open


def test_read_hdf_index_not_view(tmp_path, setup_path):
    # GH 37441
    # Ensure that the index of the DataFrame is not a view
    # into the original recarray that pytables reads in
    df = DataFrame(
        np.random.default_rng(2).random((4, 5)),
        index=[0, 1, 2, 3],
        columns=list("ABCDE"),
    )

    path = tmp_path / setup_path
    df.to_hdf(path, key="df", mode="w", format="table")

    df2 = read_hdf(path, "df")
    assert df2.index._data.base is None
    tm.assert_frame_equal(df, df2)


def test_read_hdf_iterator(tmp_path, setup_path):
    df = DataFrame(
        np.random.default_rng(2).random((4, 5)),
        index=list("abcd"),
        columns=list("ABCDE"),
    )
    df.index.name = "letters"
    df = df.set_index(keys="E", append=True)

    path = tmp_path / setup_path
    df.to_hdf(path, key="df", mode="w", format="t")
    direct = read_hdf(path, "df")
    iterator = read_hdf(path, "df", iterator=True)
    with closing(iterator.store):
        assert isinstance(iterator, TableIterator)
        indirect = next(iterator.__iter__())
        tm.assert_frame_equal(direct, indirect)


def test_read_nokey(tmp_path, setup_path):
    # GH10443
    df = DataFrame(
        np.random.default_rng(2).random((4, 5)),
        index=list("abcd"),
        columns=list("ABCDE"),
    )

    # Categorical dtype not supported for "fixed" format. So no need
    # to test with that dtype in the dataframe here.
    path = tmp_path / setup_path
    df.to_hdf(path, key="df", mode="a")
    reread = read_hdf(path)
    tm.assert_frame_equal(df, reread)
    df.to_hdf(path, key="df2", mode="a")

    msg = "key must be provided when HDF5 file contains multiple datasets."
    with pytest.raises(ValueError, match=msg):
        read_hdf(path)


def test_read_nokey_table(tmp_path, setup_path):
    # GH13231
    df = DataFrame({"i": range(5), "c": Series(list("abacd"), dtype="category")})

    path = tmp_path / setup_path
    df.to_hdf(path, key="df", mode="a", format="table")
    reread = read_hdf(path)
    tm.assert_frame_equal(df, reread)
    df.to_hdf(path, key="df2", mode="a", format="table")

    msg = "key must be provided when HDF5 file contains multiple datasets."
    with pytest.raises(ValueError, match=msg):
        read_hdf(path)


def test_read_nokey_empty(tmp_path, setup_path):
    path = tmp_path / setup_path
    store = HDFStore(path)
    store.close()
    msg = re.escape(
        "Dataset(s) incompatible with Pandas data types, not table, or no "
        "datasets found in HDF5 file."
    )
    with pytest.raises(ValueError, match=msg):
        read_hdf(path)


def test_read_from_pathlib_path(tmp_path, setup_path):
    # GH11773
    expected = DataFrame(
        np.random.default_rng(2).random((4, 5)),
        index=list("abcd"),
        columns=list("ABCDE"),
    )
    filename = tmp_path / setup_path
    path_obj = Path(filename)

    expected.to_hdf(path_obj, key="df", mode="a")
    actual = read_hdf(path_obj, key="df")

    tm.assert_frame_equal(expected, actual)


<<<<<<< HEAD
=======
@td.skip_if_no("py.path")
def test_read_from_py_localpath(tmp_path, setup_path):
    # GH11773
    from py.path import local as LocalPath

    expected = DataFrame(
        np.random.default_rng(2).random((4, 5)),
        index=list("abcd"),
        columns=list("ABCDE"),
    )
    filename = tmp_path / setup_path
    path_obj = LocalPath(filename)

    expected.to_hdf(path_obj, key="df", mode="a")
    actual = read_hdf(path_obj, key="df")

    tm.assert_frame_equal(expected, actual)


>>>>>>> eb98a471
@pytest.mark.parametrize("format", ["fixed", "table"])
def test_read_hdf_series_mode_r(tmp_path, format, setup_path):
    # GH 16583
    # Tests that reading a Series saved to an HDF file
    # still works if a mode='r' argument is supplied
    series = tm.makeFloatSeries()
    path = tmp_path / setup_path
    series.to_hdf(path, key="data", format=format)
    result = read_hdf(path, key="data", mode="r")
    tm.assert_series_equal(result, series)


@pytest.mark.filterwarnings(r"ignore:Period with BDay freq is deprecated:FutureWarning")
@pytest.mark.filterwarnings(r"ignore:PeriodDtype\[B\] is deprecated:FutureWarning")
def test_read_py2_hdf_file_in_py3(datapath):
    # GH 16781

    # tests reading a PeriodIndex DataFrame written in Python2 in Python3

    # the file was generated in Python 2.7 like so:
    #
    # df = DataFrame([1.,2,3], index=pd.PeriodIndex(
    #              ['2015-01-01', '2015-01-02', '2015-01-05'], freq='B'))
    # df.to_hdf('periodindex_0.20.1_x86_64_darwin_2.7.13.h5', 'p')

    expected = DataFrame(
        [1.0, 2, 3],
        index=pd.PeriodIndex(["2015-01-01", "2015-01-02", "2015-01-05"], freq="B"),
    )

    with ensure_clean_store(
        datapath(
            "io", "data", "legacy_hdf", "periodindex_0.20.1_x86_64_darwin_2.7.13.h5"
        ),
        mode="r",
    ) as store:
        result = store["p"]
        tm.assert_frame_equal(result, expected)


def test_read_infer_string(tmp_path, setup_path):
    # GH#54431
    pa = pytest.importorskip("pyarrow")
    df = DataFrame({"a": ["a", "b", None]})
    path = tmp_path / setup_path
    df.to_hdf(path, key="data", format="table")
    with pd.option_context("future.infer_string", True):
        result = read_hdf(path, key="data", mode="r")
    expected = DataFrame(
        {"a": ["a", "b", None]},
        dtype=pd.ArrowDtype(pa.string()),
        columns=Index(["a"], dtype=pd.ArrowDtype(pa.string())),
    )
    tm.assert_frame_equal(result, expected)<|MERGE_RESOLUTION|>--- conflicted
+++ resolved
@@ -330,28 +330,6 @@
     tm.assert_frame_equal(expected, actual)
 
 
-<<<<<<< HEAD
-=======
-@td.skip_if_no("py.path")
-def test_read_from_py_localpath(tmp_path, setup_path):
-    # GH11773
-    from py.path import local as LocalPath
-
-    expected = DataFrame(
-        np.random.default_rng(2).random((4, 5)),
-        index=list("abcd"),
-        columns=list("ABCDE"),
-    )
-    filename = tmp_path / setup_path
-    path_obj = LocalPath(filename)
-
-    expected.to_hdf(path_obj, key="df", mode="a")
-    actual = read_hdf(path_obj, key="df")
-
-    tm.assert_frame_equal(expected, actual)
-
-
->>>>>>> eb98a471
 @pytest.mark.parametrize("format", ["fixed", "table"])
 def test_read_hdf_series_mode_r(tmp_path, format, setup_path):
     # GH 16583
