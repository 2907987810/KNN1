"""
Tests dtype specification during parsing
for all of the parsers defined in parsers.py
"""
from collections import defaultdict
from io import StringIO

import numpy as np
import pytest

from pandas.errors import ParserWarning
import pandas.util._test_decorators as td

import pandas as pd
from pandas import (
    DataFrame,
    Timestamp,
)
import pandas._testing as tm
from pandas.core.arrays import (
    ArrowStringArray,
    StringArray,
)

# TODO(1.4): Change me into xfail at release time
# and xfail individual tests
pytestmark = pytest.mark.usefixtures("pyarrow_skip")


@pytest.mark.parametrize("dtype", [str, object])
@pytest.mark.parametrize("check_orig", [True, False])
def test_dtype_all_columns(all_parsers, dtype, check_orig):
    # see gh-3795, gh-6607
    parser = all_parsers

    df = DataFrame(
        np.random.rand(5, 2).round(4),
        columns=list("AB"),
        index=["1A", "1B", "1C", "1D", "1E"],
    )

    with tm.ensure_clean("__passing_str_as_dtype__.csv") as path:
        df.to_csv(path)

        result = parser.read_csv(path, dtype=dtype, index_col=0)

        if check_orig:
            expected = df.copy()
            result = result.astype(float)
        else:
            expected = df.astype(str)

        tm.assert_frame_equal(result, expected)


def test_dtype_per_column(all_parsers):
    parser = all_parsers
    data = """\
one,two
1,2.5
2,3.5
3,4.5
4,5.5"""
    expected = DataFrame(
        [[1, "2.5"], [2, "3.5"], [3, "4.5"], [4, "5.5"]], columns=["one", "two"]
    )
    expected["one"] = expected["one"].astype(np.float64)
    expected["two"] = expected["two"].astype(object)

    result = parser.read_csv(StringIO(data), dtype={"one": np.float64, 1: str})
    tm.assert_frame_equal(result, expected)


def test_invalid_dtype_per_column(all_parsers):
    parser = all_parsers
    data = """\
one,two
1,2.5
2,3.5
3,4.5
4,5.5"""

    with pytest.raises(TypeError, match="data type [\"']foo[\"'] not understood"):
        parser.read_csv(StringIO(data), dtype={"one": "foo", 1: "int"})


def test_raise_on_passed_int_dtype_with_nas(all_parsers):
    # see gh-2631
    parser = all_parsers
    data = """YEAR, DOY, a
2001,106380451,10
2001,,11
2001,106380451,67"""

    msg = (
        "Integer column has NA values"
        if parser.engine == "c"
        else "Unable to convert column DOY"
    )
    with pytest.raises(ValueError, match=msg):
        parser.read_csv(StringIO(data), dtype={"DOY": np.int64}, skipinitialspace=True)


def test_dtype_with_converters(all_parsers):
    parser = all_parsers
    data = """a,b
1.1,2.2
1.2,2.3"""

    # Dtype spec ignored if converted specified.
    result = parser.read_csv_check_warnings(
        ParserWarning,
        "Both a converter and dtype were specified for column a "
        "- only the converter will be used.",
        StringIO(data),
        dtype={"a": "i8"},
        converters={"a": lambda x: str(x)},
    )
    expected = DataFrame({"a": ["1.1", "1.2"], "b": [2.2, 2.3]})
    tm.assert_frame_equal(result, expected)


@pytest.mark.parametrize(
    "dtype", list(np.typecodes["AllInteger"] + np.typecodes["Float"])
)
def test_numeric_dtype(all_parsers, dtype):
    data = "0\n1"
    parser = all_parsers
    expected = DataFrame([0, 1], dtype=dtype)

    result = parser.read_csv(StringIO(data), header=None, dtype=dtype)
    tm.assert_frame_equal(expected, result)


def test_boolean_dtype(all_parsers):
    parser = all_parsers
    data = "\n".join(
        [
            "a",
            "True",
            "TRUE",
            "true",
            "1",
            "1.0",
            "False",
            "FALSE",
            "false",
            "0",
            "0.0",
            "NaN",
            "nan",
            "NA",
            "null",
            "NULL",
        ]
    )

    result = parser.read_csv(StringIO(data), dtype="boolean")
    expected = DataFrame(
        {
            "a": pd.array(
                [
                    True,
                    True,
                    True,
                    True,
                    True,
                    False,
                    False,
                    False,
                    False,
                    False,
                    None,
                    None,
                    None,
                    None,
                    None,
                ],
                dtype="boolean",
            )
        }
    )

    tm.assert_frame_equal(result, expected)


def test_delimiter_with_usecols_and_parse_dates(all_parsers):
    # GH#35873
    result = all_parsers.read_csv(
        StringIO('"dump","-9,1","-9,1",20101010'),
        engine="python",
        names=["col", "col1", "col2", "col3"],
        usecols=["col1", "col2", "col3"],
        parse_dates=["col3"],
        decimal=",",
    )
    expected = DataFrame(
        {"col1": [-9.1], "col2": [-9.1], "col3": [Timestamp("2010-10-10")]}
    )
    tm.assert_frame_equal(result, expected)


@pytest.mark.parametrize("thousands", ["_", None])
def test_decimal_and_exponential(
    request, python_parser_only, numeric_decimal, thousands
):
    # GH#31920
    decimal_number_check(request, python_parser_only, numeric_decimal, thousands, None)


@pytest.mark.parametrize("thousands", ["_", None])
@pytest.mark.parametrize("float_precision", [None, "legacy", "high", "round_trip"])
def test_1000_sep_decimal_float_precision(
    request, c_parser_only, numeric_decimal, float_precision, thousands
):
    # test decimal and thousand sep handling in across 'float_precision'
    # parsers
    decimal_number_check(
        request, c_parser_only, numeric_decimal, thousands, float_precision
    )
    text, value = numeric_decimal
    text = " " + text + " "
    if isinstance(value, str):  # the negative cases (parse as text)
        value = " " + value + " "
    decimal_number_check(
        request, c_parser_only, (text, value), thousands, float_precision
    )


def decimal_number_check(request, parser, numeric_decimal, thousands, float_precision):
    # GH#31920
    value = numeric_decimal[0]
    if thousands is None and value in ("1_,", "1_234,56", "1_234,56e0"):
        request.node.add_marker(
            pytest.mark.xfail(reason=f"thousands={thousands} and sep is in {value}")
        )
    df = parser.read_csv(
        StringIO(value),
        float_precision=float_precision,
        sep="|",
        thousands=thousands,
        decimal=",",
        header=None,
    )
    val = df.iloc[0, 0]
    assert val == numeric_decimal[1]


@pytest.mark.parametrize("float_precision", [None, "legacy", "high", "round_trip"])
def test_skip_whitespace(c_parser_only, float_precision):
    DATA = """id\tnum\t
1\t1.2 \t
1\t 2.1\t
2\t 1\t
2\t 1.2 \t
"""
    df = c_parser_only.read_csv(
        StringIO(DATA),
        float_precision=float_precision,
        sep="\t",
        header=0,
        dtype={1: np.float64},
    )
    tm.assert_series_equal(df.iloc[:, 1], pd.Series([1.2, 2.1, 1.0, 1.2], name="num"))


def test_true_values_cast_to_bool(all_parsers):
    # GH#34655
    text = """a,b
yes,xxx
no,yyy
1,zzz
0,aaa
    """
    parser = all_parsers
    result = parser.read_csv(
        StringIO(text),
        true_values=["yes"],
        false_values=["no"],
        dtype={"a": "boolean"},
    )
    expected = DataFrame(
        {"a": [True, False, True, False], "b": ["xxx", "yyy", "zzz", "aaa"]}
    )
    expected["a"] = expected["a"].astype("boolean")
    tm.assert_frame_equal(result, expected)


@pytest.mark.parametrize("dtypes, exp_value", [({}, "1"), ({"a.1": "int64"}, 1)])
def test_dtype_mangle_dup_cols(all_parsers, dtypes, exp_value):
    # GH#35211
    parser = all_parsers
    data = """a,a\n1,1"""
    dtype_dict = {"a": str, **dtypes}
    # GH#42462
    dtype_dict_copy = dtype_dict.copy()
    result = parser.read_csv(StringIO(data), dtype=dtype_dict)
    expected = DataFrame({"a": ["1"], "a.1": [exp_value]})
    assert dtype_dict == dtype_dict_copy, "dtype dict changed"
    tm.assert_frame_equal(result, expected)


def test_dtype_mangle_dup_cols_single_dtype(all_parsers):
    # GH#42022
    parser = all_parsers
    data = """a,a\n1,1"""
    result = parser.read_csv(StringIO(data), dtype=str)
    expected = DataFrame({"a": ["1"], "a.1": ["1"]})
    tm.assert_frame_equal(result, expected)


def test_dtype_multi_index(all_parsers):
    # GH 42446
    parser = all_parsers
    data = "A,B,B\nX,Y,Z\n1,2,3"

    result = parser.read_csv(
        StringIO(data),
        header=list(range(2)),
        dtype={
            ("A", "X"): np.int32,
            ("B", "Y"): np.int32,
            ("B", "Z"): np.float32,
        },
    )

    expected = DataFrame(
        {
            ("A", "X"): np.int32([1]),
            ("B", "Y"): np.int32([2]),
            ("B", "Z"): np.float32([3]),
        }
    )

    tm.assert_frame_equal(result, expected)


def test_nullable_int_dtype(all_parsers, any_int_ea_dtype):
    # GH 25472
    parser = all_parsers
    dtype = any_int_ea_dtype

    data = """a,b,c
,3,5
1,,6
2,4,"""
    expected = DataFrame(
        {
            "a": pd.array([pd.NA, 1, 2], dtype=dtype),
            "b": pd.array([3, pd.NA, 4], dtype=dtype),
            "c": pd.array([5, 6, pd.NA], dtype=dtype),
        }
    )
    actual = parser.read_csv(StringIO(data), dtype=dtype)
    tm.assert_frame_equal(actual, expected)


@pytest.mark.parametrize("default", ["float", "float64"])
def test_dtypes_defaultdict(all_parsers, default):
    # GH#41574
    data = """a,b
1,2
"""
    dtype = defaultdict(lambda: default, a="int64")
    parser = all_parsers
    result = parser.read_csv(StringIO(data), dtype=dtype)
    expected = DataFrame({"a": [1], "b": 2.0})
    tm.assert_frame_equal(result, expected)


def test_dtypes_defaultdict_mangle_dup_cols(all_parsers):
    # GH#41574
    data = """a,b,a,b,b.1
1,2,3,4,5
"""
    dtype = defaultdict(lambda: "float64", a="int64")
    dtype["b.1"] = "int64"
    parser = all_parsers
    result = parser.read_csv(StringIO(data), dtype=dtype)
    expected = DataFrame({"a": [1], "b": [2.0], "a.1": [3], "b.2": [4.0], "b.1": [5]})
    tm.assert_frame_equal(result, expected)


def test_dtypes_defaultdict_invalid(all_parsers):
    # GH#41574
    data = """a,b
1,2
"""
    dtype = defaultdict(lambda: "invalid_dtype", a="int64")
    parser = all_parsers
    with pytest.raises(TypeError, match="not understood"):
        parser.read_csv(StringIO(data), dtype=dtype)


def test_use_nullable_dtypes(all_parsers):
    # GH#36712

    parser = all_parsers

    data = """a,b,c,d,e,f,g,h,i,j
1,2.5,True,a,,,,,12-31-2019,
3,4.5,False,b,6,7.5,True,a,12-31-2019,
"""
    result = parser.read_csv(
        StringIO(data), use_nullable_dtypes=True, parse_dates=["i"]
    )
    expected = DataFrame(
        {
            "a": pd.Series([1, 3], dtype="Int64"),
            "b": pd.Series([2.5, 4.5], dtype="Float64"),
            "c": pd.Series([True, False], dtype="boolean"),
            "d": pd.Series(["a", "b"], dtype="string"),
            "e": pd.Series([pd.NA, 6], dtype="Int64"),
            "f": pd.Series([pd.NA, 7.5], dtype="Float64"),
            "g": pd.Series([pd.NA, True], dtype="boolean"),
            "h": pd.Series([pd.NA, "a"], dtype="string"),
            "i": pd.Series([Timestamp("2019-12-31")] * 2),
            "j": pd.Series([pd.NA, pd.NA], dtype="Int64"),
        }
    )
    tm.assert_frame_equal(result, expected)


def test_use_nullabla_dtypes_and_dtype(all_parsers):
    # GH#36712

    parser = all_parsers

    data = """a,b
1,2.5
,
"""
    result = parser.read_csv(StringIO(data), use_nullable_dtypes=True, dtype="float64")
    expected = DataFrame({"a": [1.0, np.nan], "b": [2.5, np.nan]})
    tm.assert_frame_equal(result, expected)


@td.skip_if_no("pyarrow")
@pytest.mark.parametrize("storage", ["pyarrow", "python"])
def test_use_nullabla_dtypes_string(all_parsers, storage):
    # GH#36712
    import pyarrow as pa

    with pd.option_context("mode.string_storage", storage):

        parser = all_parsers

        data = """a,b
a,x
b,
"""
        result = parser.read_csv(StringIO(data), use_nullable_dtypes=True)

        if storage == "python":
            expected = DataFrame(
                {
                    "a": StringArray(np.array(["a", "b"], dtype=np.object_)),
                    "b": StringArray(np.array(["x", pd.NA], dtype=np.object_)),
                }
            )
        else:
            expected = DataFrame(
                {
                    "a": ArrowStringArray(pa.array(["a", "b"])),
                    "b": ArrowStringArray(pa.array(["x", None])),
                }
            )
<<<<<<< HEAD
        tm.assert_frame_equal(result, expected)
=======
        tm.assert_frame_equal(result, expected)


def test_use_nullable_dtypes_ea_dtype_specified(all_parsers):
    # GH#491496
    data = """a,b
1,2
"""
    parser = all_parsers
    result = parser.read_csv(StringIO(data), dtype="Int64", use_nullable_dtypes=True)
    expected = DataFrame({"a": [1], "b": 2}, dtype="Int64")
    tm.assert_frame_equal(result, expected)
>>>>>>> 796b8703
<|MERGE_RESOLUTION|>--- conflicted
+++ resolved
@@ -465,9 +465,6 @@
                     "b": ArrowStringArray(pa.array(["x", None])),
                 }
             )
-<<<<<<< HEAD
-        tm.assert_frame_equal(result, expected)
-=======
         tm.assert_frame_equal(result, expected)
 
 
@@ -479,5 +476,4 @@
     parser = all_parsers
     result = parser.read_csv(StringIO(data), dtype="Int64", use_nullable_dtypes=True)
     expected = DataFrame({"a": [1], "b": 2}, dtype="Int64")
-    tm.assert_frame_equal(result, expected)
->>>>>>> 796b8703
+    tm.assert_frame_equal(result, expected)