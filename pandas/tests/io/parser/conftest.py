from __future__ import annotations

import os

import pytest

from pandas.compat._optional import VERSIONS

from pandas import (
    read_csv,
    read_table,
)
import pandas._testing as tm

from pandas.io.parsers import readers
from pandas.io.parsers.arrow_parser_wrapper import ArrowParserWrapper


class BaseParser:
    engine: str | None = None
    low_memory = True
    float_precision_choices: list[str | None] = []

    def update_kwargs(self, kwargs):
        kwargs = kwargs.copy()
        kwargs.update({"engine": self.engine, "low_memory": self.low_memory})

        return kwargs

    def read_csv(self, *args, **kwargs):
        kwargs = self.update_kwargs(kwargs)
        return read_csv(*args, **kwargs)

    def read_csv_check_warnings(
        self, warn_type: type[Warning], warn_msg: str, *args, **kwargs
    ):
        # We need to check the stacklevel here instead of in the tests
        # since this is where read_csv is called and where the warning
        # should point to.
        kwargs = self.update_kwargs(kwargs)
        with tm.assert_produces_warning(warn_type, match=warn_msg):
            return read_csv(*args, **kwargs)

    def read_table(self, *args, **kwargs):
        kwargs = self.update_kwargs(kwargs)
        return read_table(*args, **kwargs)


class CParser(BaseParser):
    engine = "c"
    float_precision_choices = [None, "high", "round_trip"]


class CParserHighMemory(CParser):
    low_memory = False


class CParserLowMemory(CParser):
    low_memory = True


class PythonParser(BaseParser):
    engine = "python"
    float_precision_choices = [None]


class PyArrowParser(BaseParser):
    engine = "pyarrow"
    float_precision_choices = [None]


@pytest.fixture
def csv_dir_path(datapath):
    """
    The directory path to the data files needed for parser tests.
    """
    return datapath("io", "parser", "data")


@pytest.fixture
def csv1(datapath):
    """
    The path to the data file "test1.csv" needed for parser tests.
    """
    return os.path.join(datapath("io", "data", "csv"), "test1.csv")


_cParserHighMemory = CParserHighMemory
_cParserLowMemory = CParserLowMemory
_pythonParser = PythonParser
_pyarrowParser = PyArrowParser

_py_parsers_only = [_pythonParser]
_c_parsers_only = [_cParserHighMemory, _cParserLowMemory]
_pyarrow_parsers_only = [_pyarrowParser]

_all_parsers = [*_c_parsers_only, *_py_parsers_only, *_pyarrow_parsers_only]

_py_parser_ids = ["python"]
_c_parser_ids = ["c_high", "c_low"]
_pyarrow_parsers_ids = ["pyarrow"]

_all_parser_ids = [*_c_parser_ids, *_py_parser_ids, *_pyarrow_parsers_ids]


@pytest.fixture(params=_all_parsers, ids=_all_parser_ids)
def all_parsers(request, monkeypatch):
    """
    Fixture all of the CSV parsers.
    """
    parser = request.param()
    if parser.engine == "pyarrow":
        pytest.importorskip("pyarrow", VERSIONS["pyarrow"])
<<<<<<< HEAD

=======
        # Try setting num cpus to 1 to avoid hangs on Azure MacOS/Windows builds
        # or better yet find a way to disable threads
        # TODO(GH#44584) pytest.mark.single these tests
>>>>>>> f77480f9
        import pyarrow

        # TODO: Probably mark these as pytest.mark.single GH 44584
        # Disable threads in CI environment to avoid timeouts
        pyarrow.set_cpu_count(1)

        class NoThreadArrowParserWrapper(ArrowParserWrapper):
            def _get_pyarrow_options(self):
                super()._get_pyarrow_options()
                self.read_options["use_threads"] = False

        with monkeypatch.context() as m:
            m.setattr(readers, "ArrowParserWrapper", NoThreadArrowParserWrapper)
            yield parser
    else:
        yield parser


@pytest.fixture(params=_c_parsers_only, ids=_c_parser_ids)
def c_parser_only(request):
    """
    Fixture all of the CSV parsers using the C engine.
    """
    return request.param()


@pytest.fixture(params=_py_parsers_only, ids=_py_parser_ids)
def python_parser_only(request):
    """
    Fixture all of the CSV parsers using the Python engine.
    """
    return request.param()


@pytest.fixture(params=_pyarrow_parsers_only, ids=_pyarrow_parsers_ids)
def pyarrow_parser_only(request):
    """
    Fixture all of the CSV parsers using the Pyarrow engine.
    """
    return request.param()


def _get_all_parser_float_precision_combinations():
    """
    Return all allowable parser and float precision
    combinations and corresponding ids.
    """
    params = []
    ids = []
    for parser, parser_id in zip(_all_parsers, _all_parser_ids):
        for precision in parser.float_precision_choices:
            params.append((parser(), precision))
            ids.append(f"{parser_id}-{precision}")

    return {"params": params, "ids": ids}


@pytest.fixture(
    params=_get_all_parser_float_precision_combinations()["params"],
    ids=_get_all_parser_float_precision_combinations()["ids"],
)
def all_parsers_all_precisions(request):
    """
    Fixture for all allowable combinations of parser
    and float precision
    """
    return request.param


_utf_values = [8, 16, 32]

_encoding_seps = ["", "-", "_"]
_encoding_prefixes = ["utf", "UTF"]

_encoding_fmts = [
    f"{prefix}{sep}" + "{0}" for sep in _encoding_seps for prefix in _encoding_prefixes
]


@pytest.fixture(params=_utf_values)
def utf_value(request):
    """
    Fixture for all possible integer values for a UTF encoding.
    """
    return request.param


@pytest.fixture(params=_encoding_fmts)
def encoding_fmt(request):
    """
    Fixture for all possible string formats of a UTF encoding.
    """
    return request.param


@pytest.fixture(
    params=[
        ("-1,0", -1.0),
        ("-1,2e0", -1.2),
        ("-1e0", -1.0),
        ("+1e0", 1.0),
        ("+1e+0", 1.0),
        ("+1e-1", 0.1),
        ("+,1e1", 1.0),
        ("+1,e0", 1.0),
        ("-,1e1", -1.0),
        ("-1,e0", -1.0),
        ("0,1", 0.1),
        ("1,", 1.0),
        (",1", 0.1),
        ("-,1", -0.1),
        ("1_,", 1.0),
        ("1_234,56", 1234.56),
        ("1_234,56e0", 1234.56),
        # negative cases; must not parse as float
        ("_", "_"),
        ("-_", "-_"),
        ("-_1", "-_1"),
        ("-_1e0", "-_1e0"),
        ("_1", "_1"),
        ("_1,", "_1,"),
        ("_1,_", "_1,_"),
        ("_1e0", "_1e0"),
        ("1,2e_1", "1,2e_1"),
        ("1,2e1_0", "1,2e1_0"),
        ("1,_2", "1,_2"),
        (",1__2", ",1__2"),
        (",1e", ",1e"),
        ("-,1e", "-,1e"),
        ("1_000,000_000", "1_000,000_000"),
        ("1,e1_2", "1,e1_2"),
        ("e11,2", "e11,2"),
        ("1e11,2", "1e11,2"),
        ("1,2,2", "1,2,2"),
        ("1,2_1", "1,2_1"),
        ("1,2e-10e1", "1,2e-10e1"),
        ("--1,2", "--1,2"),
        ("1a_2,1", "1a_2,1"),
        ("1,2E-1", 0.12),
        ("1,2E1", 12.0),
    ]
)
def numeric_decimal(request):
    """
    Fixture for all numeric formats which should get recognized. The first entry
    represents the value to read while the second represents the expected result.
    """
    return request.param


@pytest.fixture
def pyarrow_xfail(request):
    """
    Fixture that xfails a test if the engine is pyarrow.
    """
    if "all_parsers" in request.fixturenames:
        parser = request.getfixturevalue("all_parsers")
    elif "all_parsers_all_precisions" in request.fixturenames:
        # Return value is tuple of (engine, precision)
        parser = request.getfixturevalue("all_parsers_all_precisions")[0]
    else:
        return
    if parser.engine == "pyarrow":
        mark = pytest.mark.xfail(reason="pyarrow doesn't support this.")
        request.node.add_marker(mark)


@pytest.fixture
def pyarrow_skip(request):
    """
    Fixture that skips a test if the engine is pyarrow.
    """
    if "all_parsers" in request.fixturenames:
        parser = request.getfixturevalue("all_parsers")
    elif "all_parsers_all_precisions" in request.fixturenames:
        # Return value is tuple of (engine, precision)
        parser = request.getfixturevalue("all_parsers_all_precisions")[0]
    else:
        return
    if parser.engine == "pyarrow":
        pytest.skip("pyarrow doesn't support this.")<|MERGE_RESOLUTION|>--- conflicted
+++ resolved
@@ -11,9 +11,6 @@
     read_table,
 )
 import pandas._testing as tm
-
-from pandas.io.parsers import readers
-from pandas.io.parsers.arrow_parser_wrapper import ArrowParserWrapper
 
 
 class BaseParser:
@@ -111,29 +108,13 @@
     parser = request.param()
     if parser.engine == "pyarrow":
         pytest.importorskip("pyarrow", VERSIONS["pyarrow"])
-<<<<<<< HEAD
-
-=======
         # Try setting num cpus to 1 to avoid hangs on Azure MacOS/Windows builds
         # or better yet find a way to disable threads
         # TODO(GH#44584) pytest.mark.single these tests
->>>>>>> f77480f9
         import pyarrow
 
-        # TODO: Probably mark these as pytest.mark.single GH 44584
-        # Disable threads in CI environment to avoid timeouts
         pyarrow.set_cpu_count(1)
-
-        class NoThreadArrowParserWrapper(ArrowParserWrapper):
-            def _get_pyarrow_options(self):
-                super()._get_pyarrow_options()
-                self.read_options["use_threads"] = False
-
-        with monkeypatch.context() as m:
-            m.setattr(readers, "ArrowParserWrapper", NoThreadArrowParserWrapper)
-            yield parser
-    else:
-        yield parser
+    return parser
 
 
 @pytest.fixture(params=_c_parsers_only, ids=_c_parser_ids)
