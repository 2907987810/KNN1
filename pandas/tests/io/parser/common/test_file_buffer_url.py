"""
Tests that work on both the Python and C engines but do not have a
specific classification into the other test modules.
"""
from io import (
    BytesIO,
    StringIO,
)
import os
import platform
from urllib.error import URLError
import uuid

import numpy as np
import pytest

from pandas.errors import (
    EmptyDataError,
    ParserError,
)
import pandas.util._test_decorators as td

from pandas import (
    DataFrame,
    Index,
)
import pandas._testing as tm

pytestmark = pytest.mark.filterwarnings(
    "ignore:Passing a BlockManager to DataFrame:DeprecationWarning"
)

xfail_pyarrow = pytest.mark.usefixtures("pyarrow_xfail")
skip_pyarrow = pytest.mark.usefixtures("pyarrow_skip")


@pytest.mark.network
@pytest.mark.single_cpu
def test_url(all_parsers, csv_dir_path, httpserver):
    parser = all_parsers
    kwargs = {"sep": "\t"}

    local_path = os.path.join(csv_dir_path, "salaries.csv")
    with open(local_path, encoding="utf-8") as f:
        httpserver.serve_content(content=f.read())

    url_result = parser.read_csv(httpserver.url, **kwargs)

    local_result = parser.read_csv(local_path, **kwargs)
    tm.assert_frame_equal(url_result, local_result)


@pytest.mark.slow
def test_local_file(all_parsers, csv_dir_path):
    parser = all_parsers
    kwargs = {"sep": "\t"}

    local_path = os.path.join(csv_dir_path, "salaries.csv")
    local_result = parser.read_csv(local_path, **kwargs)
    url = "file://localhost/" + local_path

    try:
        url_result = parser.read_csv(url, **kwargs)
        tm.assert_frame_equal(url_result, local_result)
    except URLError:
        # Fails on some systems.
        pytest.skip("Failing on: " + " ".join(platform.uname()))


@xfail_pyarrow  # AssertionError: DataFrame.index are different
def test_path_path_lib(all_parsers):
    parser = all_parsers
    df = DataFrame(
        1.1 * np.arange(120).reshape((30, 4)),
        columns=Index(list("ABCD"), dtype=object),
        index=Index([f"i-{i}" for i in range(30)], dtype=object),
    )
    result = tm.round_trip_pathlib(df.to_csv, lambda p: parser.read_csv(p, index_col=0))
    tm.assert_frame_equal(df, result)


<<<<<<< HEAD
=======
@xfail_pyarrow  # AssertionError: DataFrame.index are different
def test_path_local_path(all_parsers):
    parser = all_parsers
    df = DataFrame(
        1.1 * np.arange(120).reshape((30, 4)),
        columns=Index(list("ABCD"), dtype=object),
        index=Index([f"i-{i}" for i in range(30)], dtype=object),
    )
    result = tm.round_trip_localpath(
        df.to_csv, lambda p: parser.read_csv(p, index_col=0)
    )
    tm.assert_frame_equal(df, result)


>>>>>>> d44f6c11
def test_nonexistent_path(all_parsers):
    # gh-2428: pls no segfault
    # gh-14086: raise more helpful FileNotFoundError
    # GH#29233 "File foo" instead of "File b'foo'"
    parser = all_parsers
    path = f"{uuid.uuid4()}.csv"

    msg = r"\[Errno 2\]"
    with pytest.raises(FileNotFoundError, match=msg) as e:
        parser.read_csv(path)
    assert path == e.value.filename


@td.skip_if_windows  # os.chmod does not work in windows
def test_no_permission(all_parsers):
    # GH 23784
    parser = all_parsers

    msg = r"\[Errno 13\]"
    with tm.ensure_clean() as path:
        os.chmod(path, 0)  # make file unreadable

        # verify that this process cannot open the file (not running as sudo)
        try:
            with open(path, encoding="utf-8"):
                pass
            pytest.skip("Running as sudo.")
        except PermissionError:
            pass

        with pytest.raises(PermissionError, match=msg) as e:
            parser.read_csv(path)
        assert path == e.value.filename


@pytest.mark.parametrize(
    "data,kwargs,expected,msg",
    [
        # gh-10728: WHITESPACE_LINE
        (
            "a,b,c\n4,5,6\n ",
            {},
            DataFrame([[4, 5, 6]], columns=["a", "b", "c"]),
            None,
        ),
        # gh-10548: EAT_LINE_COMMENT
        (
            "a,b,c\n4,5,6\n#comment",
            {"comment": "#"},
            DataFrame([[4, 5, 6]], columns=["a", "b", "c"]),
            None,
        ),
        # EAT_CRNL_NOP
        (
            "a,b,c\n4,5,6\n\r",
            {},
            DataFrame([[4, 5, 6]], columns=["a", "b", "c"]),
            None,
        ),
        # EAT_COMMENT
        (
            "a,b,c\n4,5,6#comment",
            {"comment": "#"},
            DataFrame([[4, 5, 6]], columns=["a", "b", "c"]),
            None,
        ),
        # SKIP_LINE
        (
            "a,b,c\n4,5,6\nskipme",
            {"skiprows": [2]},
            DataFrame([[4, 5, 6]], columns=["a", "b", "c"]),
            None,
        ),
        # EAT_LINE_COMMENT
        (
            "a,b,c\n4,5,6\n#comment",
            {"comment": "#", "skip_blank_lines": False},
            DataFrame([[4, 5, 6]], columns=["a", "b", "c"]),
            None,
        ),
        # IN_FIELD
        (
            "a,b,c\n4,5,6\n ",
            {"skip_blank_lines": False},
            DataFrame([["4", 5, 6], [" ", None, None]], columns=["a", "b", "c"]),
            None,
        ),
        # EAT_CRNL
        (
            "a,b,c\n4,5,6\n\r",
            {"skip_blank_lines": False},
            DataFrame([[4, 5, 6], [None, None, None]], columns=["a", "b", "c"]),
            None,
        ),
        # ESCAPED_CHAR
        (
            "a,b,c\n4,5,6\n\\",
            {"escapechar": "\\"},
            None,
            "(EOF following escape character)|(unexpected end of data)",
        ),
        # ESCAPE_IN_QUOTED_FIELD
        (
            'a,b,c\n4,5,6\n"\\',
            {"escapechar": "\\"},
            None,
            "(EOF inside string starting at row 2)|(unexpected end of data)",
        ),
        # IN_QUOTED_FIELD
        (
            'a,b,c\n4,5,6\n"',
            {"escapechar": "\\"},
            None,
            "(EOF inside string starting at row 2)|(unexpected end of data)",
        ),
    ],
    ids=[
        "whitespace-line",
        "eat-line-comment",
        "eat-crnl-nop",
        "eat-comment",
        "skip-line",
        "eat-line-comment",
        "in-field",
        "eat-crnl",
        "escaped-char",
        "escape-in-quoted-field",
        "in-quoted-field",
    ],
)
def test_eof_states(all_parsers, data, kwargs, expected, msg, request):
    # see gh-10728, gh-10548
    parser = all_parsers

    if parser.engine == "pyarrow" and "comment" in kwargs:
        msg = "The 'comment' option is not supported with the 'pyarrow' engine"
        with pytest.raises(ValueError, match=msg):
            parser.read_csv(StringIO(data), **kwargs)
        return

    if parser.engine == "pyarrow" and "\r" not in data:
        # pandas.errors.ParserError: CSV parse error: Expected 3 columns, got 1:
        # ValueError: skiprows argument must be an integer when using engine='pyarrow'
        # AssertionError: Regex pattern did not match.
        pytest.skip(reason="https://github.com/apache/arrow/issues/38676")

    if expected is None:
        with pytest.raises(ParserError, match=msg):
            parser.read_csv(StringIO(data), **kwargs)
    else:
        result = parser.read_csv(StringIO(data), **kwargs)
        tm.assert_frame_equal(result, expected)


def test_temporary_file(all_parsers):
    # see gh-13398
    parser = all_parsers
    data = "0 0"

    with tm.ensure_clean(mode="w+", return_filelike=True) as new_file:
        new_file.write(data)
        new_file.flush()
        new_file.seek(0)

        if parser.engine == "pyarrow":
            msg = "the 'pyarrow' engine does not support regex separators"
            with pytest.raises(ValueError, match=msg):
                parser.read_csv(new_file, sep=r"\s+", header=None)
            return

        result = parser.read_csv(new_file, sep=r"\s+", header=None)

        expected = DataFrame([[0, 0]])
        tm.assert_frame_equal(result, expected)


def test_internal_eof_byte(all_parsers):
    # see gh-5500
    parser = all_parsers
    data = "a,b\n1\x1a,2"

    expected = DataFrame([["1\x1a", 2]], columns=["a", "b"])
    result = parser.read_csv(StringIO(data))
    tm.assert_frame_equal(result, expected)


def test_internal_eof_byte_to_file(all_parsers):
    # see gh-16559
    parser = all_parsers
    data = b'c1,c2\r\n"test \x1a    test", test\r\n'
    expected = DataFrame([["test \x1a    test", " test"]], columns=["c1", "c2"])
    path = f"__{uuid.uuid4()}__.csv"

    with tm.ensure_clean(path) as path:
        with open(path, "wb") as f:
            f.write(data)

        result = parser.read_csv(path)
        tm.assert_frame_equal(result, expected)


def test_file_handle_string_io(all_parsers):
    # gh-14418
    #
    # Don't close user provided file handles.
    parser = all_parsers
    data = "a,b\n1,2"

    fh = StringIO(data)
    parser.read_csv(fh)
    assert not fh.closed


def test_file_handles_with_open(all_parsers, csv1):
    # gh-14418
    #
    # Don't close user provided file handles.
    parser = all_parsers

    for mode in ["r", "rb"]:
        with open(csv1, mode, encoding="utf-8" if mode == "r" else None) as f:
            parser.read_csv(f)
            assert not f.closed


def test_invalid_file_buffer_class(all_parsers):
    # see gh-15337
    class InvalidBuffer:
        pass

    parser = all_parsers
    msg = "Invalid file path or buffer object type"

    with pytest.raises(ValueError, match=msg):
        parser.read_csv(InvalidBuffer())


def test_invalid_file_buffer_mock(all_parsers):
    # see gh-15337
    parser = all_parsers
    msg = "Invalid file path or buffer object type"

    class Foo:
        pass

    with pytest.raises(ValueError, match=msg):
        parser.read_csv(Foo())


def test_valid_file_buffer_seems_invalid(all_parsers):
    # gh-16135: we want to ensure that "tell" and "seek"
    # aren't actually being used when we call `read_csv`
    #
    # Thus, while the object may look "invalid" (these
    # methods are attributes of the `StringIO` class),
    # it is still a valid file-object for our purposes.
    class NoSeekTellBuffer(StringIO):
        def tell(self):
            raise AttributeError("No tell method")

        def seek(self, pos, whence=0):
            raise AttributeError("No seek method")

    data = "a\n1"
    parser = all_parsers
    expected = DataFrame({"a": [1]})

    result = parser.read_csv(NoSeekTellBuffer(data))
    tm.assert_frame_equal(result, expected)


@pytest.mark.parametrize("io_class", [StringIO, BytesIO])
@pytest.mark.parametrize("encoding", [None, "utf-8"])
def test_read_csv_file_handle(all_parsers, io_class, encoding):
    """
    Test whether read_csv does not close user-provided file handles.

    GH 36980
    """
    parser = all_parsers
    expected = DataFrame({"a": [1], "b": [2]})

    content = "a,b\n1,2"
    handle = io_class(content.encode("utf-8") if io_class == BytesIO else content)

    tm.assert_frame_equal(parser.read_csv(handle, encoding=encoding), expected)
    assert not handle.closed


def test_memory_map_compression(all_parsers, compression):
    """
    Support memory map for compressed files.

    GH 37621
    """
    parser = all_parsers
    expected = DataFrame({"a": [1], "b": [2]})

    with tm.ensure_clean() as path:
        expected.to_csv(path, index=False, compression=compression)

        if parser.engine == "pyarrow":
            msg = "The 'memory_map' option is not supported with the 'pyarrow' engine"
            with pytest.raises(ValueError, match=msg):
                parser.read_csv(path, memory_map=True, compression=compression)
            return

        result = parser.read_csv(path, memory_map=True, compression=compression)

    tm.assert_frame_equal(
        result,
        expected,
    )


def test_context_manager(all_parsers, datapath):
    # make sure that opened files are closed
    parser = all_parsers

    path = datapath("io", "data", "csv", "iris.csv")

    if parser.engine == "pyarrow":
        msg = "The 'chunksize' option is not supported with the 'pyarrow' engine"
        with pytest.raises(ValueError, match=msg):
            parser.read_csv(path, chunksize=1)
        return

    reader = parser.read_csv(path, chunksize=1)
    assert not reader.handles.handle.closed
    try:
        with reader:
            next(reader)
            assert False
    except AssertionError:
        assert reader.handles.handle.closed


def test_context_manageri_user_provided(all_parsers, datapath):
    # make sure that user-provided handles are not closed
    parser = all_parsers

    with open(datapath("io", "data", "csv", "iris.csv"), encoding="utf-8") as path:
        if parser.engine == "pyarrow":
            msg = "The 'chunksize' option is not supported with the 'pyarrow' engine"
            with pytest.raises(ValueError, match=msg):
                parser.read_csv(path, chunksize=1)
            return

        reader = parser.read_csv(path, chunksize=1)
        assert not reader.handles.handle.closed
        try:
            with reader:
                next(reader)
                assert False
        except AssertionError:
            assert not reader.handles.handle.closed


@skip_pyarrow  # ParserError: Empty CSV file
def test_file_descriptor_leak(all_parsers, using_copy_on_write):
    # GH 31488
    parser = all_parsers
    with tm.ensure_clean() as path:
        with pytest.raises(EmptyDataError, match="No columns to parse from file"):
            parser.read_csv(path)


def test_memory_map(all_parsers, csv_dir_path):
    mmap_file = os.path.join(csv_dir_path, "test_mmap.csv")
    parser = all_parsers

    expected = DataFrame(
        {"a": [1, 2, 3], "b": ["one", "two", "three"], "c": ["I", "II", "III"]}
    )

    if parser.engine == "pyarrow":
        msg = "The 'memory_map' option is not supported with the 'pyarrow' engine"
        with pytest.raises(ValueError, match=msg):
            parser.read_csv(mmap_file, memory_map=True)
        return

    result = parser.read_csv(mmap_file, memory_map=True)
    tm.assert_frame_equal(result, expected)<|MERGE_RESOLUTION|>--- conflicted
+++ resolved
@@ -79,23 +79,6 @@
     tm.assert_frame_equal(df, result)
 
 
-<<<<<<< HEAD
-=======
-@xfail_pyarrow  # AssertionError: DataFrame.index are different
-def test_path_local_path(all_parsers):
-    parser = all_parsers
-    df = DataFrame(
-        1.1 * np.arange(120).reshape((30, 4)),
-        columns=Index(list("ABCD"), dtype=object),
-        index=Index([f"i-{i}" for i in range(30)], dtype=object),
-    )
-    result = tm.round_trip_localpath(
-        df.to_csv, lambda p: parser.read_csv(p, index_col=0)
-    )
-    tm.assert_frame_equal(df, result)
-
-
->>>>>>> d44f6c11
 def test_nonexistent_path(all_parsers):
     # gh-2428: pls no segfault
     # gh-14086: raise more helpful FileNotFoundError
