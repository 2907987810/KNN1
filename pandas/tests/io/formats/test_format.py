--- conflicted
+++ resolved
@@ -3434,7 +3434,6 @@
     assert df == expected
 
 
-<<<<<<< HEAD
 @pytest.mark.parametrize("na_rep", ["NaN", "Ted"])
 def test_to_string_na_rep_and_float_format(na_rep):
     # GH 13828
@@ -3443,10 +3442,11 @@
     expected = f"""  Group  Data
 0     A  1.22
 1     A   {na_rep}"""
-=======
+    assert result == expected
+
+
 def test_to_string_complex_number_trims_zeros():
     s = pd.Series([1.000000 + 1.000000j, 1.0 + 1.0j, 1.05 + 1.0j])
     result = s.to_string()
     expected = "0    1.00+1.00j\n1    1.00+1.00j\n2    1.05+1.00j"
->>>>>>> 44ab7a1f
     assert result == expected