import contextlib
import io
import os
import sys
from zipfile import ZipFile

from _csv import Error
import numpy as np
import pytest

import pandas as pd
from pandas import (
    DataFrame,
    Index,
    compat,
)
import pandas._testing as tm


@pytest.fixture(params=["python", "pyarrow"])
def engine(request):
    if request.param == "pyarrow":
        pytest.importorskip("pyarrow")
    return request.param


@pytest.fixture
def pyarrow_xfail(request):
    """
    Fixture that xfails a test if the engine is pyarrow.
    """
    engine = request.getfixturevalue("engine")
    if engine == "pyarrow":
        mark = pytest.mark.xfail(reason="pyarrow doesn't support this.")
        request.applymarker(mark)


def check_raises_if_pyarrow(option, engine):
    """
    Returns a context manager that ensures that the pyarrow engine raises an
    exception for unsupported options.
    """
    if engine == "pyarrow":
        raises_if_pyarrow = pytest.raises(
            ValueError,
            match=f"The {option} option is not supported with the pyarrow engine.",
        )
    else:
        raises_if_pyarrow = contextlib.nullcontext()
    return raises_if_pyarrow


xfail_pyarrow = pytest.mark.usefixtures("pyarrow_xfail")


class TestToCSV:
    @xfail_pyarrow
    def test_to_csv_with_single_column(self, engine):
        # see gh-18676, https://bugs.python.org/issue32255
        #
        # Python's CSV library adds an extraneous '""'
        # before the newline when the NaN-value is in
        # the first row. Otherwise, only the newline
        # character is added. This behavior is inconsistent
        # and was patched in https://bugs.python.org/pull_request4672.
        df1 = DataFrame([None, 1])
        expected1 = """\
""
1.0
"""
        with tm.ensure_clean("test.csv") as path:
            df1.to_csv(path, header=None, index=None, engine=engine)
            with open(path, encoding="utf-8") as f:
                assert f.read() == expected1

        df2 = DataFrame([1, None])
        expected2 = """\
1.0
""
"""
        with tm.ensure_clean("test.csv") as path:
            df2.to_csv(path, header=None, index=None, engine=engine)
            with open(path, encoding="utf-8") as f:
                assert f.read() == expected2

    def test_to_csv_default_encoding(self, engine):
        # GH17097
        df = DataFrame({"col": ["AAAAA", "ÄÄÄÄÄ", "ßßßßß", "聞聞聞聞聞"]})

        with tm.ensure_clean("test.csv") as path:
            # the default to_csv encoding is utf-8.
            df.to_csv(path, engine=engine)
            tm.assert_frame_equal(pd.read_csv(path, index_col=0), df)

    def test_to_csv_quotechar(self, engine):
        df = DataFrame({"col": [1, 2]})
        expected = """\
"","col"
"0","1"
"1","2"
"""

        with tm.ensure_clean("test.csv") as path:
            df.to_csv(path, quoting=1, engine=engine)  # 1=QUOTE_ALL
            with open(path, encoding="utf-8") as f:
                assert f.read() == expected

        expected = """\
$$,$col$
$0$,$1$
$1$,$2$
"""

        with tm.ensure_clean("test.csv") as path:
            if engine == "pyarrow":
                raises_if_pyarrow = pytest.raises(
                    ValueError,
                    match='The pyarrow engine only supports " as a quotechar.',
                )
            else:
                raises_if_pyarrow = contextlib.nullcontext()
            with raises_if_pyarrow:
                df.to_csv(path, quoting=1, quotechar="$", engine=engine)
            if engine != "pyarrow":
                with open(path, encoding="utf-8") as f:
                    assert f.read() == expected

        with tm.ensure_clean("test.csv") as path:
            with pytest.raises(TypeError, match="quotechar"):
                df.to_csv(path, quoting=1, quotechar=None, engine=engine)

    def test_to_csv_doublequote(self):
        df = DataFrame({"col": ['a"a', '"bb"']})
        expected = '''\
"","col"
"0","a""a"
"1","""bb"""
'''

        with tm.ensure_clean("test.csv") as path:
            df.to_csv(path, quoting=1, doublequote=True, engine=engine)  # QUOTE_ALL
            with open(path, encoding="utf-8") as f:
                assert f.read() == expected

        with tm.ensure_clean("test.csv") as path:
            with pytest.raises(Error, match="escapechar"):
                df.to_csv(path, doublequote=False, engine=engine)  # no escapechar set

    def test_to_csv_escapechar(self, engine=engine):
        df = DataFrame({"col": ['a"a', '"bb"']})
        expected = """\
"","col"
"0","a\\"a"
"1","\\"bb\\""
"""

        with tm.ensure_clean("test.csv") as path:  # QUOTE_ALL
            df.to_csv(
                path, quoting=1, doublequote=False, escapechar="\\", engine=engine
            )
            with open(path, encoding="utf-8") as f:
                assert f.read() == expected

        df = DataFrame({"col": ["a,a", ",bb,"]})
        expected = """\
,col
0,a\\,a
1,\\,bb\\,
"""

        with tm.ensure_clean("test.csv") as path:
            df.to_csv(path, quoting=3, escapechar="\\", engine=engine)  # QUOTE_NONE
            with open(path, encoding="utf-8") as f:
                assert f.read() == expected

    @xfail_pyarrow
    def test_csv_to_string(self, engine):
        df = DataFrame({"col": [1, 2]})
        expected_rows = [",col", "0,1", "1,2"]
        expected = tm.convert_rows_list_to_csv_str(expected_rows)
        assert df.to_csv(engine=engine) == expected

    @xfail_pyarrow
    def test_to_csv_decimal(self, engine):
        # see gh-781
        raises_if_pyarrow = check_raises_if_pyarrow("decimal", engine)
        df = DataFrame({"col1": [1], "col2": ["a"], "col3": [10.1]})

        expected_rows = [",col1,col2,col3", "0,1,a,10.1"]
        expected_default = tm.convert_rows_list_to_csv_str(expected_rows)
        # This assert fails for the pyarrow engine since it quotes strings
        # and the Python engine doesn't
        assert df.to_csv(engine=engine) == expected_default

        expected_rows = [";col1;col2;col3", "0;1;a;10,1"]
        expected_european_excel = tm.convert_rows_list_to_csv_str(expected_rows)
        with raises_if_pyarrow:
            assert (
                df.to_csv(engine=engine, decimal=",", sep=";")
                == expected_european_excel
            )

        expected_rows = [",col1,col2,col3", "0,1,a,10.10"]
        expected_float_format_default = tm.convert_rows_list_to_csv_str(expected_rows)
        with raises_if_pyarrow:
            assert (
                df.to_csv(engine=engine, float_format="%.2f")
                == expected_float_format_default
            )

        expected_rows = [";col1;col2;col3", "0;1;a;10,10"]
        expected_float_format = tm.convert_rows_list_to_csv_str(expected_rows)
        with raises_if_pyarrow:
            assert (
                df.to_csv(engine=engine, decimal=",", sep=";", float_format="%.2f")
                == expected_float_format
            )

        # see gh-11553: testing if decimal is taken into account for '0.0'
        df = DataFrame({"a": [0, 1.1], "b": [2.2, 3.3], "c": 1})

        expected_rows = ["a,b,c", "0^0,2^2,1", "1^1,3^3,1"]
        expected = tm.convert_rows_list_to_csv_str(expected_rows)
        with raises_if_pyarrow:
            assert df.to_csv(engine=engine, index=False, decimal="^") == expected

        # same but for an index
        with raises_if_pyarrow:
            assert df.set_index("a").to_csv(engine=engine, decimal="^") == expected

        # same for a multi-index
        with raises_if_pyarrow:
            assert (
                df.set_index(["a", "b"]).to_csv(engine=engine, decimal="^") == expected
            )

    def test_to_csv_float_format(self, engine):
        # testing if float_format is taken into account for the index
        # GH 11553
        raises_if_pyarrow = check_raises_if_pyarrow("float_format", engine)
        df = DataFrame({"a": [0, 1], "b": [2.2, 3.3], "c": 1})

        expected_rows = ["a,b,c", "0,2.20,1", "1,3.30,1"]
        expected = tm.convert_rows_list_to_csv_str(expected_rows)
        with raises_if_pyarrow:
            assert (
                df.set_index("a").to_csv(engine=engine, float_format="%.2f") == expected
            )

        # same for a multi-index
        with raises_if_pyarrow:
            assert (
                df.set_index(["a", "b"]).to_csv(engine=engine, float_format="%.2f")
                == expected
            )

    def test_to_csv_na_rep(self, engine):
        # see gh-11553
        #
        # Testing if NaN values are correctly represented in the index.
        raises_if_pyarrow = check_raises_if_pyarrow("na_rep", engine)
        df = DataFrame({"a": [0, np.nan], "b": [0, 1], "c": [2, 3]})
        expected_rows = ["a,b,c", "0.0,0,2", "_,1,3"]
        expected = tm.convert_rows_list_to_csv_str(expected_rows)

        with raises_if_pyarrow:
            assert df.set_index("a").to_csv(engine=engine, na_rep="_") == expected
        with raises_if_pyarrow:
            assert (
                df.set_index(["a", "b"]).to_csv(engine=engine, na_rep="_") == expected
            )

        # now with an index containing only NaNs
        df = DataFrame({"a": np.nan, "b": [0, 1], "c": [2, 3]})
        expected_rows = ["a,b,c", "_,0,2", "_,1,3"]
        expected = tm.convert_rows_list_to_csv_str(expected_rows)

        with raises_if_pyarrow:
            assert df.set_index("a").to_csv(engine=engine, na_rep="_") == expected
        with raises_if_pyarrow:
            assert (
                df.set_index(["a", "b"]).to_csv(engine=engine, na_rep="_") == expected
            )

        # check if na_rep parameter does not break anything when no NaN
        df = DataFrame({"a": 0, "b": [0, 1], "c": [2, 3]})
        expected_rows = ["a,b,c", "0,0,2", "0,1,3"]
        expected = tm.convert_rows_list_to_csv_str(expected_rows)

        with raises_if_pyarrow:
            assert df.set_index("a").to_csv(engine=engine, na_rep="_") == expected
        with raises_if_pyarrow:
            assert (
                df.set_index(["a", "b"]).to_csv(engine=engine, na_rep="_") == expected
            )

        with raises_if_pyarrow:
            csv = pd.Series(["a", pd.NA, "c"]).to_csv(engine=engine, na_rep="ZZZZZ")
            expected = tm.convert_rows_list_to_csv_str([",0", "0,a", "1,ZZZZZ", "2,c"])
            assert expected == csv

    def test_to_csv_na_rep_nullable_string(self, nullable_string_dtype, engine):
        # GH 29975
        # Make sure full na_rep shows up when a dtype is provided
        raises_if_pyarrow = check_raises_if_pyarrow("na_rep", engine)
        expected = tm.convert_rows_list_to_csv_str([",0", "0,a", "1,ZZZZZ", "2,c"])
        with raises_if_pyarrow:
            csv = pd.Series(["a", pd.NA, "c"], dtype=nullable_string_dtype).to_csv(
                engine=engine, na_rep="ZZZZZ"
            )
            assert expected == csv

    @xfail_pyarrow
    def test_to_csv_date_format(self, engine):
        # GH 10209
        raises_if_pyarrow = check_raises_if_pyarrow("date_format", engine)
        df_sec = DataFrame({"A": pd.date_range("20130101", periods=5, freq="s")})
        df_day = DataFrame({"A": pd.date_range("20130101", periods=5, freq="d")})

        expected_rows = [
            ",A",
            "0,2013-01-01 00:00:00",
            "1,2013-01-01 00:00:01",
            "2,2013-01-01 00:00:02",
            "3,2013-01-01 00:00:03",
            "4,2013-01-01 00:00:04",
        ]
        expected_default_sec = tm.convert_rows_list_to_csv_str(expected_rows)
        assert df_sec.to_csv(engine=engine) == expected_default_sec

        expected_rows = [
            ",A",
            "0,2013-01-01 00:00:00",
            "1,2013-01-02 00:00:00",
            "2,2013-01-03 00:00:00",
            "3,2013-01-04 00:00:00",
            "4,2013-01-05 00:00:00",
        ]
        expected_ymdhms_day = tm.convert_rows_list_to_csv_str(expected_rows)
        with raises_if_pyarrow:
            assert (
                df_day.to_csv(date_format="%Y-%m-%d %H:%M:%S", engine=engine)
                == expected_ymdhms_day
            )

        expected_rows = [
            ",A",
            "0,2013-01-01",
            "1,2013-01-01",
            "2,2013-01-01",
            "3,2013-01-01",
            "4,2013-01-01",
        ]
        expected_ymd_sec = tm.convert_rows_list_to_csv_str(expected_rows)
        with raises_if_pyarrow:
            assert (
                df_sec.to_csv(date_format="%Y-%m-%d", engine=engine) == expected_ymd_sec
            )

        expected_rows = [
            ",A",
            "0,2013-01-01",
            "1,2013-01-02",
            "2,2013-01-03",
            "3,2013-01-04",
            "4,2013-01-05",
        ]
        expected_default_day = tm.convert_rows_list_to_csv_str(expected_rows)
        with raises_if_pyarrow:
            assert df_day.to_csv(engine=engine) == expected_default_day
        with raises_if_pyarrow:
            assert (
                df_day.to_csv(date_format="%Y-%m-%d", engine=engine)
                == expected_default_day
            )

        # see gh-7791
        #
        # Testing if date_format parameter is taken into account
        # for multi-indexed DataFrames.
        df_sec["B"] = 0
        df_sec["C"] = 1

        expected_rows = ["A,B,C", "2013-01-01,0,1.0"]
        expected_ymd_sec = tm.convert_rows_list_to_csv_str(expected_rows)

        df_sec_grouped = df_sec.groupby([pd.Grouper(key="A", freq="1h"), "B"])
        with raises_if_pyarrow:
            assert (
                df_sec_grouped.mean().to_csv(date_format="%Y-%m-%d", engine=engine)
                == expected_ymd_sec
            )

    @xfail_pyarrow
    def test_to_csv_different_datetime_formats(self, engine):
        # GH#21734
        df = DataFrame(
            {
                "date": pd.to_datetime("1970-01-01"),
                "datetime": pd.date_range("1970-01-01", periods=2, freq="h"),
            }
        )
        expected_rows = [
            "date,datetime",
            "1970-01-01,1970-01-01 00:00:00",
            "1970-01-01,1970-01-01 01:00:00",
        ]
        expected = tm.convert_rows_list_to_csv_str(expected_rows)
        assert df.to_csv(index=False, engine=engine) == expected

    @xfail_pyarrow
    def test_to_csv_date_format_in_categorical(self, engine):
        # GH#40754
        raises_if_pyarrow = check_raises_if_pyarrow("date_format", engine)
        ser = pd.Series(pd.to_datetime(["2021-03-27", pd.NaT], format="%Y-%m-%d"))
        ser = ser.astype("category")
        expected = tm.convert_rows_list_to_csv_str(["0", "2021-03-27", '""'])
        assert ser.to_csv(index=False, engine=engine) == expected

        ser = pd.Series(
            pd.date_range(
                start="2021-03-27", freq="D", periods=1, tz="Europe/Berlin"
            ).append(pd.DatetimeIndex([pd.NaT]))
        )
        ser = ser.astype("category")
        with raises_if_pyarrow:
            assert (
                ser.to_csv(index=False, engine=engine, date_format="%Y-%m-%d")
                == expected
            )

    def test_to_csv_float_ea_float_format(self, engine):
        # GH#45991
        raises_if_pyarrow = check_raises_if_pyarrow("float_format", engine)
        df = DataFrame({"a": [1.1, 2.02, pd.NA, 6.000006], "b": "c"})
        df["a"] = df["a"].astype("Float64")
        with raises_if_pyarrow:
            result = df.to_csv(index=False, engine=engine, float_format="%.5f")
            expected = tm.convert_rows_list_to_csv_str(
                ["a,b", "1.10000,c", "2.02000,c", ",c", "6.00001,c"]
            )
            assert result == expected

    @xfail_pyarrow
    def test_to_csv_float_ea_no_float_format(self, engine):
        # GH#45991
        df = DataFrame({"a": [1.1, 2.02, pd.NA, 6.000006], "b": "c"})
        df["a"] = df["a"].astype("Float64")
        result = df.to_csv(index=False, engine=engine)
        expected = tm.convert_rows_list_to_csv_str(
            ["a,b", "1.1,c", "2.02,c", ",c", "6.000006,c"]
        )
        assert result == expected

    @xfail_pyarrow
    def test_to_csv_multi_index(self, engine):
        # see gh-6618
        df = DataFrame([1], columns=pd.MultiIndex.from_arrays([[1], [2]]))

        exp_rows = [",1", ",2", "0,1"]
        exp = tm.convert_rows_list_to_csv_str(exp_rows)
        assert df.to_csv(engine=engine) == exp

        exp_rows = ["1", "2", "1"]
        exp = tm.convert_rows_list_to_csv_str(exp_rows)
        assert df.to_csv(index=False, engine=engine) == exp

        df = DataFrame(
            [1],
            columns=pd.MultiIndex.from_arrays([[1], [2]]),
            index=pd.MultiIndex.from_arrays([[1], [2]]),
        )

        exp_rows = [",,1", ",,2", "1,2,1"]
        exp = tm.convert_rows_list_to_csv_str(exp_rows)
        assert df.to_csv(engine=engine) == exp

        exp_rows = ["1", "2", "1"]
        exp = tm.convert_rows_list_to_csv_str(exp_rows)
        assert df.to_csv(index=False, engine=engine) == exp

        df = DataFrame([1], columns=pd.MultiIndex.from_arrays([["foo"], ["bar"]]))

        exp_rows = [",foo", ",bar", "0,1"]
        exp = tm.convert_rows_list_to_csv_str(exp_rows)
        assert df.to_csv(engine=engine) == exp

        exp_rows = ["foo", "bar", "1"]
        exp = tm.convert_rows_list_to_csv_str(exp_rows)
        assert df.to_csv(index=False, engine=engine) == exp

    @xfail_pyarrow
    @pytest.mark.parametrize(
        "ind,expected",
        [
            (
                pd.MultiIndex(levels=[[1.0]], codes=[[0]], names=["x"]),
                "x,data\n1.0,1\n",
            ),
            (
                pd.MultiIndex(
                    levels=[[1.0], [2.0]], codes=[[0], [0]], names=["x", "y"]
                ),
                "x,y,data\n1.0,2.0,1\n",
            ),
        ],
    )
    def test_to_csv_single_level_multi_index(
        self, ind, expected, frame_or_series, engine
    ):
        # see gh-19589
        raises_if_pyarrow = check_raises_if_pyarrow("lineterminator", engine)
        obj = frame_or_series(pd.Series([1], ind, name="data"))

        with raises_if_pyarrow:
            result = obj.to_csv(lineterminator="\n", header=True, engine=engine)
            assert result == expected

    def test_to_csv_string_array_ascii(self, engine):
        # GH 10813
        raises_if_pyarrow = check_raises_if_pyarrow("encoding", engine)
        str_array = [{"names": ["foo", "bar"]}, {"names": ["baz", "qux"]}]
        df = DataFrame(str_array)
        expected_ascii = """\
,names
0,"['foo', 'bar']"
1,"['baz', 'qux']"
"""
        with tm.ensure_clean("str_test.csv") as path:
            with raises_if_pyarrow:
                df.to_csv(path, encoding="ascii", engine=engine)
                with open(path, encoding="utf-8") as f:
                    assert f.read() == expected_ascii

    @xfail_pyarrow
    def test_to_csv_string_array_utf8(self, engine):
        # GH 10813
        str_array = [{"names": ["foo", "bar"]}, {"names": ["baz", "qux"]}]
        df = DataFrame(str_array)
        expected_utf8 = """\
,names
0,"['foo', 'bar']"
1,"['baz', 'qux']"
"""
        with tm.ensure_clean("unicode_test.csv") as path:
            df.to_csv(path, encoding="utf-8", engine=engine)
            with open(path, encoding="utf-8") as f:
                assert f.read() == expected_utf8

    @xfail_pyarrow
    def test_to_csv_string_with_lf(self, engine):
        # GH 20353
        raises_if_pyarrow = check_raises_if_pyarrow("lineterminator", engine)
        data = {"int": [1, 2, 3], "str_lf": ["abc", "d\nef", "g\nh\n\ni"]}
        df = DataFrame(data)
        with tm.ensure_clean("lf_test.csv") as path:
            # case 1: The default line terminator(=os.linesep)(PR 21406)
            os_linesep = os.linesep.encode("utf-8")
            expected_noarg = (
                b"int,str_lf"
                + os_linesep
                + b"1,abc"
                + os_linesep
                + b'2,"d\nef"'
                + os_linesep
                + b'3,"g\nh\n\ni"'
                + os_linesep
            )
            df.to_csv(path, index=False, engine=engine)
            with open(path, "rb") as f:
                assert f.read() == expected_noarg
        with tm.ensure_clean("lf_test.csv") as path:
            # case 2: LF as line terminator
            expected_lf = b'int,str_lf\n1,abc\n2,"d\nef"\n3,"g\nh\n\ni"\n'
            with raises_if_pyarrow:
                df.to_csv(path, lineterminator="\n", index=False, engine=engine)
                with open(path, "rb") as f:
                    assert f.read() == expected_lf
        with tm.ensure_clean("lf_test.csv") as path:
            # case 3: CRLF as line terminator
            # 'lineterminator' should not change inner element
            expected_crlf = b'int,str_lf\r\n1,abc\r\n2,"d\nef"\r\n3,"g\nh\n\ni"\r\n'
            with raises_if_pyarrow:
                df.to_csv(path, lineterminator="\r\n", index=False, engine=engine)
                with open(path, "rb") as f:
                    assert f.read() == expected_crlf

    @xfail_pyarrow
    def test_to_csv_string_with_crlf(self, engine):
        # GH 20353
        raises_if_pyarrow = check_raises_if_pyarrow("lineterminator", engine)
        data = {"int": [1, 2, 3], "str_crlf": ["abc", "d\r\nef", "g\r\nh\r\n\r\ni"]}
        df = DataFrame(data)
        with tm.ensure_clean("crlf_test.csv") as path:
            # case 1: The default line terminator(=os.linesep)(PR 21406)
            os_linesep = os.linesep.encode("utf-8")
            expected_noarg = (
                b"int,str_crlf"
                + os_linesep
                + b"1,abc"
                + os_linesep
                + b'2,"d\r\nef"'
                + os_linesep
                + b'3,"g\r\nh\r\n\r\ni"'
                + os_linesep
            )
            df.to_csv(path, index=False, engine=engine)
            with open(path, "rb") as f:
                assert f.read() == expected_noarg
        with tm.ensure_clean("crlf_test.csv") as path:
            # case 2: LF as line terminator
            expected_lf = b'int,str_crlf\n1,abc\n2,"d\r\nef"\n3,"g\r\nh\r\n\r\ni"\n'
            with raises_if_pyarrow:
                df.to_csv(path, lineterminator="\n", index=False, engine=engine)
                with open(path, "rb") as f:
                    assert f.read() == expected_lf
        with tm.ensure_clean("crlf_test.csv") as path:
            # case 3: CRLF as line terminator
            # 'lineterminator' should not change inner element
            expected_crlf = (
                b"int,str_crlf\r\n"
                b"1,abc\r\n"
                b'2,"d\r\nef"\r\n'
                b'3,"g\r\nh\r\n\r\ni"\r\n'
            )
            with raises_if_pyarrow:
                df.to_csv(path, lineterminator="\r\n", index=False, engine=engine)
                with open(path, "rb") as f:
                    assert f.read() == expected_crlf

    @xfail_pyarrow
    def test_to_csv_stdout_file(self, capsys, engine):
        # GH 21561
        df = DataFrame([["foo", "bar"], ["baz", "qux"]], columns=["name_1", "name_2"])
        expected_rows = [",name_1,name_2", "0,foo,bar", "1,baz,qux"]
        expected_ascii = tm.convert_rows_list_to_csv_str(expected_rows)

        df.to_csv(sys.stdout, encoding="ascii", engine=engine)
        captured = capsys.readouterr()

        assert captured.out == expected_ascii
        assert not sys.stdout.closed

    @xfail_pyarrow
    @pytest.mark.xfail(
        compat.is_platform_windows(),
        reason=(
            "Especially in Windows, file stream should not be passed"
            "to csv writer without newline='' option."
            "(https://docs.python.org/3/library/csv.html#csv.writer)"
        ),
    )
    def test_to_csv_write_to_open_file(self, engine):
        # GH 21696
        df = DataFrame({"a": ["x", "y", "z"]})
        expected = """\
manual header
x
y
z
"""
        with tm.ensure_clean("test.txt") as path:
            with open(path, "w", encoding="utf-8") as f:
                f.write("manual header\n")
                if engine == "pyarrow":
                    raise_if_pyarrow = pytest.raises(
                        ValueError,
                        match="The pyarrow engine can only open files in abinary mode.",
                    )
                else:
                    raise_if_pyarrow = contextlib.nullcontext()
                with raise_if_pyarrow:
                    df.to_csv(f, header=None, index=None, engine=engine)
            with open(path, encoding="utf-8") as f:
                assert f.read() == expected

    @xfail_pyarrow
    def test_to_csv_write_to_open_file_with_newline_py3(self, engine):
        # see gh-21696
        # see gh-20353
        df = DataFrame({"a": ["x", "y", "z"]})
        expected_rows = ["x", "y", "z"]
        expected = "manual header\n" + tm.convert_rows_list_to_csv_str(expected_rows)
        with tm.ensure_clean("test.txt") as path:
            # TODO: Open in bytes mode for pyarrow
            with open(path, "w", newline="", encoding="utf-8") as f:
                f.write("manual header\n")
                if engine == "pyarrow":
                    raise_if_pyarrow = pytest.raises(
                        ValueError,
                        match="The pyarrow engine can only open file in abinary mode.",
                    )
                else:
                    raise_if_pyarrow = contextlib.nullcontext()
                with raise_if_pyarrow:
                    df.to_csv(f, header=None, index=None, engine=engine)

            with open(path, "rb") as f:
                assert f.read() == bytes(expected, "utf-8")

    @pytest.mark.parametrize("to_infer", [True, False])
    @pytest.mark.parametrize("read_infer", [True, False])
    def test_to_csv_compression(
        self, compression_only, read_infer, to_infer, compression_to_extension, engine
    ):
        # see gh-15008
        compression = compression_only

        # We'll complete file extension subsequently.
        filename = "test."
        filename += compression_to_extension[compression]

        df = DataFrame({"A": [1]})

        to_compression = "infer" if to_infer else compression
        read_compression = "infer" if read_infer else compression

        with tm.ensure_clean(filename) as path:
            df.to_csv(path, compression=to_compression, engine=engine)
            result = pd.read_csv(path, index_col=0, compression=read_compression)
            tm.assert_frame_equal(result, df)

    def test_to_csv_compression_dict(self, compression_only, engine):
        # GH 26023
        method = compression_only
        df = DataFrame({"ABC": [1]})
        filename = "to_csv_compress_as_dict."
        extension = {
            "gzip": "gz",
            "zstd": "zst",
        }.get(method, method)
        filename += extension
        with tm.ensure_clean(filename) as path:
            df.to_csv(path, compression={"method": method}, engine=engine)
            read_df = pd.read_csv(path, index_col=0)
            tm.assert_frame_equal(read_df, df)

    def test_to_csv_compression_dict_no_method_raises(self, engine):
        # GH 26023
        df = DataFrame({"ABC": [1]})
        compression = {"some_option": True}
        msg = "must have key 'method'"

        with tm.ensure_clean("out.zip") as path:
            with pytest.raises(ValueError, match=msg):
                df.to_csv(path, compression=compression, engine=engine)

    @pytest.mark.parametrize("compression", ["zip", "infer"])
    @pytest.mark.parametrize("archive_name", ["test_to_csv.csv", "test_to_csv.zip"])
    def test_to_csv_zip_arguments(self, compression, archive_name, engine):
        # GH 26023
        df = DataFrame({"ABC": [1]})
        with tm.ensure_clean("to_csv_archive_name.zip") as path:
            df.to_csv(
                path,
                compression={"method": compression, "archive_name": archive_name},
                engine=engine,
            )
            with ZipFile(path) as zp:
                assert len(zp.filelist) == 1
                archived_file = zp.filelist[0].filename
                assert archived_file == archive_name

    @pytest.mark.parametrize(
        "filename,expected_arcname",
        [
            ("archive.csv", "archive.csv"),
            ("archive.tsv", "archive.tsv"),
            ("archive.csv.zip", "archive.csv"),
            ("archive.tsv.zip", "archive.tsv"),
            ("archive.zip", "archive"),
        ],
    )
    def test_to_csv_zip_infer_name(self, tmp_path, filename, expected_arcname, engine):
        # GH 39465
        df = DataFrame({"ABC": [1]})
        path = tmp_path / filename
        df.to_csv(path, compression="zip", engine=engine)
        with ZipFile(path) as zp:
            assert len(zp.filelist) == 1
            archived_file = zp.filelist[0].filename
            assert archived_file == expected_arcname

    @pytest.mark.parametrize("df_new_type", ["Int64"])
    def test_to_csv_na_rep_long_string(self, df_new_type, engine):
        # see gh-25099
        raises_if_pyarrow = check_raises_if_pyarrow("na_rep", engine)
        df = DataFrame({"c": [float("nan")] * 3})
        df = df.astype(df_new_type)
        expected_rows = ["c", "mynull", "mynull", "mynull"]
        expected = tm.convert_rows_list_to_csv_str(expected_rows)

        with raises_if_pyarrow:
            result = df.to_csv(
                index=False, na_rep="mynull", encoding="ascii", engine=engine
            )

            assert expected == result

    @xfail_pyarrow
    def test_to_csv_timedelta_precision(self, engine):
        # GH 6783
        s = pd.Series([1, 1]).astype("timedelta64[ns]")
        buf = io.StringIO()
        s.to_csv(buf, engine=engine)
        result = buf.getvalue()
        expected_rows = [
            ",0",
            "0,0 days 00:00:00.000000001",
            "1,0 days 00:00:00.000000001",
        ]
        expected = tm.convert_rows_list_to_csv_str(expected_rows)
        assert result == expected

    def test_na_rep_truncated(self, engine):
        # https://github.com/pandas-dev/pandas/issues/31447
        raises_if_pyarrow = check_raises_if_pyarrow("na_rep", engine)
        with raises_if_pyarrow:
            result = pd.Series(range(8, 12)).to_csv(na_rep="-", engine=engine)
            expected = tm.convert_rows_list_to_csv_str(
                [",0", "0,8", "1,9", "2,10", "3,11"]
            )
            assert result == expected

        with raises_if_pyarrow:
            result = pd.Series([True, False]).to_csv(na_rep="nan", engine=engine)
            expected = tm.convert_rows_list_to_csv_str([",0", "0,True", "1,False"])
            assert result == expected

        with raises_if_pyarrow:
            result = pd.Series([1.1, 2.2]).to_csv(na_rep=".", engine=engine)
            expected = tm.convert_rows_list_to_csv_str([",0", "0,1.1", "1,2.2"])
            assert result == expected

    @pytest.mark.parametrize("errors", ["surrogatepass", "ignore", "replace"])
    def test_to_csv_errors(self, errors, engine):
        # GH 22610
        raises_if_pyarrow = check_raises_if_pyarrow("errors", engine)
        data = ["\ud800foo"]
<<<<<<< HEAD
        ser = pd.Series(data, index=pd.Index(data))
        with raises_if_pyarrow:
            with tm.ensure_clean("test.csv") as path:
                ser.to_csv(path, errors=errors, engine=engine)
=======
        ser = pd.Series(data, index=Index(data))
        with tm.ensure_clean("test.csv") as path:
            ser.to_csv(path, errors=errors)
>>>>>>> 7012d6a6
        # No use in reading back the data as it is not the same anymore
        # due to the error handling

    @pytest.mark.parametrize("mode", ["wb", "w"])
    def test_to_csv_binary_handle(self, mode, engine):
        """
        Binary file objects should work (if 'mode' contains a 'b') or even without
        it in most cases.

        GH 35058 and GH 19827
        """
        df = DataFrame(
            1.1 * np.arange(120).reshape((30, 4)),
            columns=Index(list("ABCD"), dtype=object),
            index=Index([f"i-{i}" for i in range(30)], dtype=object),
        )
        with tm.ensure_clean() as path:
            with open(path, mode="w+b") as handle:
                if engine == "pyarrow" and mode == "w":
                    raises_if_pyarrow = pytest.raises(
                        ValueError,
                        match="The pyarrow engine can only open files in binary mode.",
                    )
                else:
                    raises_if_pyarrow = contextlib.nullcontext()
                with raises_if_pyarrow:
                    df.to_csv(handle, mode=mode, engine=engine)
            if not engine == "pyarrow" and mode == "w":
                tm.assert_frame_equal(df, pd.read_csv(path, index_col=0))

    @pytest.mark.parametrize("mode", ["wb", "w"])
    def test_to_csv_encoding_binary_handle(self, mode, engine, request):
        """
        Binary file objects should honor a specified encoding.

        GH 23854 and GH 13068 with binary handles
        """

        if mode == "w" and engine == "pyarrow":
            mark = pytest.mark.xfail(
                reason="pyarrow doesn't support non-binary handles."
            )
            request.applymarker(mark)

        raises_if_pyarrow = check_raises_if_pyarrow("encoding", engine)
        # example from GH 23854
        content = "a, b, 🐟".encode("utf-8-sig")
        buffer = io.BytesIO(content)
        df = pd.read_csv(buffer, encoding="utf-8-sig")

        buffer = io.BytesIO()
        with raises_if_pyarrow:
            df.to_csv(
                buffer, mode=mode, encoding="utf-8-sig", index=False, engine=engine
            )
            buffer.seek(0)  # tests whether file handle wasn't closed
            assert buffer.getvalue().startswith(content)

        # example from GH 13068
        with tm.ensure_clean() as path:
            with open(path, "w+b") as handle:
                with raises_if_pyarrow:
                    DataFrame().to_csv(
                        handle, mode=mode, encoding="utf-8-sig", engine=engine
                    )

                    handle.seek(0)
                    assert handle.read().startswith(b'\xef\xbb\xbf""')


def test_to_csv_iterative_compression_name(compression, engine):
    # GH 38714
    df = DataFrame(
        1.1 * np.arange(120).reshape((30, 4)),
        columns=Index(list("ABCD"), dtype=object),
        index=Index([f"i-{i}" for i in range(30)], dtype=object),
    )
    with tm.ensure_clean() as path:
        df.to_csv(path, compression=compression, chunksize=1, engine=engine)
        tm.assert_frame_equal(
            pd.read_csv(path, compression=compression, index_col=0), df
        )


def test_to_csv_iterative_compression_buffer(compression, engine):
    # GH 38714
    df = DataFrame(
        1.1 * np.arange(120).reshape((30, 4)),
        columns=Index(list("ABCD"), dtype=object),
        index=Index([f"i-{i}" for i in range(30)], dtype=object),
    )
    with io.BytesIO() as buffer:
        df.to_csv(buffer, compression=compression, chunksize=1, engine=engine)
        buffer.seek(0)
        tm.assert_frame_equal(
            pd.read_csv(buffer, compression=compression, index_col=0), df
        )
        assert not buffer.closed


def test_to_csv_pos_args_deprecation():
    # GH-54229
    df = DataFrame({"a": [1, 2, 3]})
    msg = (
        r"Starting with pandas version 3.0 all arguments of to_csv except for the "
        r"argument 'path_or_buf' will be keyword-only."
    )
    with tm.assert_produces_warning(FutureWarning, match=msg):
        buffer = io.BytesIO()
        df.to_csv(buffer, ";")<|MERGE_RESOLUTION|>--- conflicted
+++ resolved
@@ -837,16 +837,10 @@
         # GH 22610
         raises_if_pyarrow = check_raises_if_pyarrow("errors", engine)
         data = ["\ud800foo"]
-<<<<<<< HEAD
-        ser = pd.Series(data, index=pd.Index(data))
-        with raises_if_pyarrow:
-            with tm.ensure_clean("test.csv") as path:
-                ser.to_csv(path, errors=errors, engine=engine)
-=======
-        ser = pd.Series(data, index=Index(data))
-        with tm.ensure_clean("test.csv") as path:
-            ser.to_csv(path, errors=errors)
->>>>>>> 7012d6a6
+        with raises_if_pyarrow:
+          ser = pd.Series(data, index=Index(data))
+          with tm.ensure_clean("test.csv") as path:
+              ser.to_csv(path, errors=errors)
         # No use in reading back the data as it is not the same anymore
         # due to the error handling
 
