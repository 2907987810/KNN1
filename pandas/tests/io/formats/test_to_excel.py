"""Tests formatting as writer-agnostic ExcelCells

ExcelFormatter is tested implicitly in pandas/tests/io/test_excel.py
"""

import pytest

from pandas.io.formats.excel import CSSToExcelConverter


@pytest.mark.parametrize('css,expected', [
    # FONT
    # - name
    ('font-family: foo,bar', {'font': {'name': 'foo'}}),
    ('font-family: "foo bar",baz', {'font': {'name': 'foo bar'}}),
    ('font-family: foo,\nbar', {'font': {'name': 'foo'}}),
    ('font-family: foo, bar,    baz', {'font': {'name': 'foo'}}),
    ('font-family: bar, foo', {'font': {'name': 'bar'}}),
    ('font-family: \'foo bar\', baz', {'font': {'name': 'foo bar'}}),
    ('font-family: \'foo \\\'bar\', baz', {'font': {'name': 'foo \'bar'}}),
    ('font-family: "foo \\"bar", baz', {'font': {'name': 'foo "bar'}}),
    ('font-family: "foo ,bar", baz', {'font': {'name': 'foo ,bar'}}),
    # - family
    ('font-family: serif', {'font': {'name': 'serif', 'family': 1}}),
    ('font-family: Serif', {'font': {'name': 'serif', 'family': 1}}),
    ('font-family: roman, serif', {'font': {'name': 'roman', 'family': 1}}),
    ('font-family: roman, sans-serif', {'font': {'name': 'roman',
                                                 'family': 2}}),
    ('font-family: roman, sans serif', {'font': {'name': 'roman'}}),
    ('font-family: roman, sansserif', {'font': {'name': 'roman'}}),
    ('font-family: roman, cursive', {'font': {'name': 'roman', 'family': 4}}),
    ('font-family: roman, fantasy', {'font': {'name': 'roman', 'family': 5}}),
    # - size
    ('font-size: 1em', {'font': {'size': 12}}),
    # - bold
    ('font-weight: 100', {'font': {'bold': False}}),
    ('font-weight: 200', {'font': {'bold': False}}),
    ('font-weight: 300', {'font': {'bold': False}}),
    ('font-weight: 400', {'font': {'bold': False}}),
    ('font-weight: normal', {'font': {'bold': False}}),
    ('font-weight: lighter', {'font': {'bold': False}}),
    ('font-weight: bold', {'font': {'bold': True}}),
    ('font-weight: bolder', {'font': {'bold': True}}),
    ('font-weight: 700', {'font': {'bold': True}}),
    ('font-weight: 800', {'font': {'bold': True}}),
    ('font-weight: 900', {'font': {'bold': True}}),
    # - italic
    # - underline
    ('text-decoration: underline',
     {'font': {'underline': 'single'}}),
    ('text-decoration: overline',
     {}),
    ('text-decoration: none',
     {}),
    # - strike
    ('text-decoration: line-through',
     {'font': {'strike': True}}),
    ('text-decoration: underline line-through',
     {'font': {'strike': True, 'underline': 'single'}}),
    ('text-decoration: underline; text-decoration: line-through',
     {'font': {'strike': True}}),
    # - color
    ('color: red', {'font': {'color': 'FF0000'}}),
    ('color: #ff0000', {'font': {'color': 'FF0000'}}),
    ('color: #f0a', {'font': {'color': 'FF00AA'}}),
    # - shadow
    ('text-shadow: none', {'font': {'shadow': False}}),
    ('text-shadow: 0px -0em 0px #CCC', {'font': {'shadow': False}}),
    ('text-shadow: 0px -0em 0px #999', {'font': {'shadow': False}}),
    ('text-shadow: 0px -0em 0px', {'font': {'shadow': False}}),
    ('text-shadow: 2px -0em 0px #CCC', {'font': {'shadow': True}}),
    ('text-shadow: 0px -2em 0px #CCC', {'font': {'shadow': True}}),
    ('text-shadow: 0px -0em 2px #CCC', {'font': {'shadow': True}}),
    ('text-shadow: 0px -0em 2px', {'font': {'shadow': True}}),
    ('text-shadow: 0px -2em', {'font': {'shadow': True}}),

    # FILL
    # - color, fillType
    ('background-color: red', {'fill': {'fgColor': 'FF0000',
                                        'patternType': 'solid'}}),
    ('background-color: #ff0000', {'fill': {'fgColor': 'FF0000',
                                            'patternType': 'solid'}}),
    ('background-color: #f0a', {'fill': {'fgColor': 'FF00AA',
                                         'patternType': 'solid'}}),
    # BORDER
    # - style
    ('border-style: solid',
     {'border': {'top': {'style': 'medium'},
                 'bottom': {'style': 'medium'},
                 'left': {'style': 'medium'},
                 'right': {'style': 'medium'}}}),
    ('border-style: solid; border-width: thin',
     {'border': {'top': {'style': 'thin'},
                 'bottom': {'style': 'thin'},
                 'left': {'style': 'thin'},
                 'right': {'style': 'thin'}}}),

    ('border-top-style: solid; border-top-width: thin',
     {'border': {'top': {'style': 'thin'}}}),
    ('border-top-style: solid; border-top-width: 1pt',
     {'border': {'top': {'style': 'thin'}}}),
    ('border-top-style: solid',
     {'border': {'top': {'style': 'medium'}}}),
    ('border-top-style: solid; border-top-width: medium',
     {'border': {'top': {'style': 'medium'}}}),
    ('border-top-style: solid; border-top-width: 2pt',
     {'border': {'top': {'style': 'medium'}}}),
    ('border-top-style: solid; border-top-width: thick',
     {'border': {'top': {'style': 'thick'}}}),
    ('border-top-style: solid; border-top-width: 4pt',
     {'border': {'top': {'style': 'thick'}}}),

    ('border-top-style: dotted',
     {'border': {'top': {'style': 'mediumDashDotDot'}}}),
    ('border-top-style: dotted; border-top-width: thin',
     {'border': {'top': {'style': 'dotted'}}}),
    ('border-top-style: dashed',
     {'border': {'top': {'style': 'mediumDashed'}}}),
    ('border-top-style: dashed; border-top-width: thin',
     {'border': {'top': {'style': 'dashed'}}}),
    ('border-top-style: double',
     {'border': {'top': {'style': 'double'}}}),
    # - color
    ('border-style: solid; border-color: #0000ff',
     {'border': {'top': {'style': 'medium', 'color': '0000FF'},
                 'right': {'style': 'medium', 'color': '0000FF'},
                 'bottom': {'style': 'medium', 'color': '0000FF'},
                 'left': {'style': 'medium', 'color': '0000FF'}}}),
    ('border-top-style: double; border-top-color: blue',
     {'border': {'top': {'style': 'double', 'color': '0000FF'}}}),
    ('border-top-style: solid; border-top-color: #06c',
     {'border': {'top': {'style': 'medium', 'color': '0066CC'}}}),
    # ALIGNMENT
    # - horizontal
    ('text-align: center',
     {'alignment': {'horizontal': 'center'}}),
    ('text-align: left',
     {'alignment': {'horizontal': 'left'}}),
    ('text-align: right',
     {'alignment': {'horizontal': 'right'}}),
    ('text-align: justify',
     {'alignment': {'horizontal': 'justify'}}),
    # - vertical
    ('vertical-align: top',
     {'alignment': {'vertical': 'top'}}),
    ('vertical-align: text-top',
     {'alignment': {'vertical': 'top'}}),
    ('vertical-align: middle',
     {'alignment': {'vertical': 'center'}}),
    ('vertical-align: bottom',
     {'alignment': {'vertical': 'bottom'}}),
    ('vertical-align: text-bottom',
     {'alignment': {'vertical': 'bottom'}}),
    # - wrap_text
    ('white-space: nowrap',
     {'alignment': {'wrap_text': False}}),
    ('white-space: pre',
     {'alignment': {'wrap_text': False}}),
    ('white-space: pre-line',
     {'alignment': {'wrap_text': False}}),
    ('white-space: normal',
     {'alignment': {'wrap_text': True}}),
])
def test_css_to_excel(css, expected):
    pytest.importorskip('cssdecl')
    convert = CSSToExcelConverter()
    assert expected == convert(css)


def test_css_to_excel_multiple():
    pytest.importorskip('cssdecl')
    convert = CSSToExcelConverter()
    actual = convert('''
        font-weight: bold;
        text-decoration: underline;
        color: red;
        border-width: thin;
        text-align: center;
        vertical-align: top;
        unused: something;
    ''')
    assert {"font": {"bold": True, "underline": "single", "color": "FF0000"},
            "border": {"top": {"style": "thin"},
                       "right": {"style": "thin"},
                       "bottom": {"style": "thin"},
                       "left": {"style": "thin"}},
            "alignment": {"horizontal": "center",
                          "vertical": "top"}} == actual


@pytest.mark.parametrize('css,inherited,expected', [
    ('font-weight: bold', '',
     {'font': {'bold': True}}),
    ('', 'font-weight: bold',
     {'font': {'bold': True}}),
    ('font-weight: bold', 'font-style: italic',
     {'font': {'bold': True, 'italic': True}}),
    ('font-style: normal', 'font-style: italic',
     {'font': {'italic': False}}),
    ('font-style: inherit', '', {}),
    ('font-style: normal; font-style: inherit', 'font-style: italic',
     {'font': {'italic': True}}),
])
def test_css_to_excel_inherited(css, inherited, expected):
    pytest.importorskip('cssdecl')
    convert = CSSToExcelConverter(inherited)
<<<<<<< HEAD
    assert expected == convert(css)


@pytest.mark.xfail(reason='We are not currently warning for all unconverted '
                          'CSS, but possibly should')
def test_css_to_excel_warns_when_not_supported():
    pytest.importorskip('cssdecl')
    convert = CSSToExcelConverter()
    with pytest.warns(UserWarning):
        convert('background: red')
=======
    assert expected == convert(css)
>>>>>>> ea56550d
<|MERGE_RESOLUTION|>--- conflicted
+++ resolved
@@ -204,17 +204,4 @@
 def test_css_to_excel_inherited(css, inherited, expected):
     pytest.importorskip('cssdecl')
     convert = CSSToExcelConverter(inherited)
-<<<<<<< HEAD
-    assert expected == convert(css)
-
-
-@pytest.mark.xfail(reason='We are not currently warning for all unconverted '
-                          'CSS, but possibly should')
-def test_css_to_excel_warns_when_not_supported():
-    pytest.importorskip('cssdecl')
-    convert = CSSToExcelConverter()
-    with pytest.warns(UserWarning):
-        convert('background: red')
-=======
-    assert expected == convert(css)
->>>>>>> ea56550d
+    assert expected == convert(css)