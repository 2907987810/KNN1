--- conflicted
+++ resolved
@@ -406,15 +406,9 @@
     func = lambda v: "attr: val;"
     styler.uuid, styler.cell_ids = "", False
     if index:
-<<<<<<< HEAD
-        styler.applymap_header(func, axis="index")
-    if columns:
-        styler.applymap_header(func, axis="columns")
-=======
         styler.applymap_index(func, axis="index")
     if columns:
         styler.applymap_index(func, axis="columns")
->>>>>>> 860ff03e
 
     result = styler.to_html()
 
