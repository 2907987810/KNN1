--- conflicted
+++ resolved
@@ -52,13 +52,8 @@
     mi_styler.set_table_attributes('class="box"')
     mi_styler.format(na_rep="MISSING", precision=3)
     mi_styler.highlight_max(axis=None)
-<<<<<<< HEAD
-    mi_styler.applymap_header(lambda x: "color: white;", axis=0)
-    mi_styler.applymap_header(lambda x: "color: black;", axis=1)
-=======
     mi_styler.applymap_index(lambda x: "color: white;", axis=0)
     mi_styler.applymap_index(lambda x: "color: black;", axis=1)
->>>>>>> 860ff03e
     mi_styler.set_td_classes(
         DataFrame(
             [["a", "b"], ["a", "c"]], index=mi_styler.index, columns=mi_styler.columns
@@ -302,8 +297,6 @@
     assert not ctx["body"][1][1]["is_visible"]
 
 
-<<<<<<< HEAD
-=======
 @pytest.mark.parametrize("level", [1, "one", [1], ["one"]])
 @pytest.mark.parametrize("names", [True, False])
 def test_hide_columns_level(mi_styler, level, names):
@@ -314,7 +307,6 @@
     assert len(ctx["head"]) == (2 if names else 1)
 
 
->>>>>>> 860ff03e
 @pytest.mark.parametrize("method", ["applymap", "apply"])
 @pytest.mark.parametrize("axis", ["index", "columns"])
 def test_apply_map_header(method, axis):
@@ -326,11 +318,7 @@
     }
 
     # test execution added to todo
-<<<<<<< HEAD
-    result = getattr(df.style, f"{method}_header")(func[method], axis=axis)
-=======
     result = getattr(df.style, f"{method}_index")(func[method], axis=axis)
->>>>>>> 860ff03e
     assert len(result._todo) == 1
     assert len(getattr(result, f"ctx_{axis}")) == 0
 
@@ -350,11 +338,7 @@
         "apply": lambda s: ["attr: val;" if "b" in v else "" for v in s],
         "applymap": lambda v: "attr: val" if "b" in v else "",
     }
-<<<<<<< HEAD
-    result = getattr(mi_styler, f"{method}_header")(func[method], axis=axis)._compute()
-=======
     result = getattr(mi_styler, f"{method}_index")(func[method], axis=axis)._compute()
->>>>>>> 860ff03e
     expected = {(1, 1): [("attr", "val")]}
     assert getattr(result, f"ctx_{axis}") == expected
 
@@ -362,11 +346,7 @@
 def test_apply_map_header_raises(mi_styler):
     # GH 41893
     with pytest.raises(ValueError, match="`axis` must be one of 0, 1, 'index', 'col"):
-<<<<<<< HEAD
-        mi_styler.applymap_header(lambda v: "attr: val;", axis="bad-axis")._compute()
-=======
         mi_styler.applymap_index(lambda v: "attr: val;", axis="bad-axis")._compute()
->>>>>>> 860ff03e
 
 
 class TestStyler:
