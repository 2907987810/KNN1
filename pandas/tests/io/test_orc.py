""" test orc compat """
import datetime
from decimal import Decimal
from io import BytesIO
import os
import pathlib

import numpy as np
import pytest

import pandas.util._test_decorators as td

import pandas as pd
from pandas import read_orc
import pandas._testing as tm
from pandas.core.arrays import StringArray

pytest.importorskip("pyarrow.orc")

import pyarrow as pa


@pytest.fixture
def dirpath(datapath):
    return datapath("io", "data", "orc")


# Examples of dataframes with dtypes for which conversion to ORC
# hasn't been implemented yet, that is, Category, unsigned integers,
# interval, period and sparse.
orc_writer_dtypes_not_supported = [
    pd.DataFrame({"unimpl": np.array([1, 20], dtype="uint64")}),
    pd.DataFrame({"unimpl": pd.Series(["a", "b", "a"], dtype="category")}),
    pd.DataFrame(
        {"unimpl": [pd.Interval(left=0, right=2), pd.Interval(left=0, right=5)]}
    ),
    pd.DataFrame(
        {
            "unimpl": [
                pd.Period("2022-01-03", freq="D"),
                pd.Period("2022-01-04", freq="D"),
            ]
        }
    ),
    pd.DataFrame({"unimpl": [np.nan] * 50}).astype(pd.SparseDtype("float", np.nan)),
]


def test_orc_reader_empty(dirpath):
    columns = [
        "boolean1",
        "byte1",
        "short1",
        "int1",
        "long1",
        "float1",
        "double1",
        "bytes1",
        "string1",
    ]
    dtypes = [
        "bool",
        "int8",
        "int16",
        "int32",
        "int64",
        "float32",
        "float64",
        "object",
        "object",
    ]
    expected = pd.DataFrame(index=pd.RangeIndex(0))
    for colname, dtype in zip(columns, dtypes):
        expected[colname] = pd.Series(dtype=dtype)

    inputfile = os.path.join(dirpath, "TestOrcFile.emptyFile.orc")
    got = read_orc(inputfile, columns=columns)

    tm.assert_equal(expected, got)


def test_orc_reader_basic(dirpath):
    data = {
        "boolean1": np.array([False, True], dtype="bool"),
        "byte1": np.array([1, 100], dtype="int8"),
        "short1": np.array([1024, 2048], dtype="int16"),
        "int1": np.array([65536, 65536], dtype="int32"),
        "long1": np.array([9223372036854775807, 9223372036854775807], dtype="int64"),
        "float1": np.array([1.0, 2.0], dtype="float32"),
        "double1": np.array([-15.0, -5.0], dtype="float64"),
        "bytes1": np.array([b"\x00\x01\x02\x03\x04", b""], dtype="object"),
        "string1": np.array(["hi", "bye"], dtype="object"),
    }
    expected = pd.DataFrame.from_dict(data)

    inputfile = os.path.join(dirpath, "TestOrcFile.test1.orc")
    got = read_orc(inputfile, columns=data.keys())

    tm.assert_equal(expected, got)


def test_orc_reader_decimal(dirpath):
    # Only testing the first 10 rows of data
    data = {
        "_col0": np.array(
            [
                Decimal("-1000.50000"),
                Decimal("-999.60000"),
                Decimal("-998.70000"),
                Decimal("-997.80000"),
                Decimal("-996.90000"),
                Decimal("-995.10000"),
                Decimal("-994.11000"),
                Decimal("-993.12000"),
                Decimal("-992.13000"),
                Decimal("-991.14000"),
            ],
            dtype="object",
        )
    }
    expected = pd.DataFrame.from_dict(data)

    inputfile = os.path.join(dirpath, "TestOrcFile.decimal.orc")
    got = read_orc(inputfile).iloc[:10]

    tm.assert_equal(expected, got)


def test_orc_reader_date_low(dirpath):
    data = {
        "time": np.array(
            [
                "1900-05-05 12:34:56.100000",
                "1900-05-05 12:34:56.100100",
                "1900-05-05 12:34:56.100200",
                "1900-05-05 12:34:56.100300",
                "1900-05-05 12:34:56.100400",
                "1900-05-05 12:34:56.100500",
                "1900-05-05 12:34:56.100600",
                "1900-05-05 12:34:56.100700",
                "1900-05-05 12:34:56.100800",
                "1900-05-05 12:34:56.100900",
            ],
            dtype="datetime64[ns]",
        ),
        "date": np.array(
            [
                datetime.date(1900, 12, 25),
                datetime.date(1900, 12, 25),
                datetime.date(1900, 12, 25),
                datetime.date(1900, 12, 25),
                datetime.date(1900, 12, 25),
                datetime.date(1900, 12, 25),
                datetime.date(1900, 12, 25),
                datetime.date(1900, 12, 25),
                datetime.date(1900, 12, 25),
                datetime.date(1900, 12, 25),
            ],
            dtype="object",
        ),
    }
    expected = pd.DataFrame.from_dict(data)

    inputfile = os.path.join(dirpath, "TestOrcFile.testDate1900.orc")
    got = read_orc(inputfile).iloc[:10]

    tm.assert_equal(expected, got)


def test_orc_reader_date_high(dirpath):
    data = {
        "time": np.array(
            [
                "2038-05-05 12:34:56.100000",
                "2038-05-05 12:34:56.100100",
                "2038-05-05 12:34:56.100200",
                "2038-05-05 12:34:56.100300",
                "2038-05-05 12:34:56.100400",
                "2038-05-05 12:34:56.100500",
                "2038-05-05 12:34:56.100600",
                "2038-05-05 12:34:56.100700",
                "2038-05-05 12:34:56.100800",
                "2038-05-05 12:34:56.100900",
            ],
            dtype="datetime64[ns]",
        ),
        "date": np.array(
            [
                datetime.date(2038, 12, 25),
                datetime.date(2038, 12, 25),
                datetime.date(2038, 12, 25),
                datetime.date(2038, 12, 25),
                datetime.date(2038, 12, 25),
                datetime.date(2038, 12, 25),
                datetime.date(2038, 12, 25),
                datetime.date(2038, 12, 25),
                datetime.date(2038, 12, 25),
                datetime.date(2038, 12, 25),
            ],
            dtype="object",
        ),
    }
    expected = pd.DataFrame.from_dict(data)

    inputfile = os.path.join(dirpath, "TestOrcFile.testDate2038.orc")
    got = read_orc(inputfile).iloc[:10]

    tm.assert_equal(expected, got)


def test_orc_reader_snappy_compressed(dirpath):
    data = {
        "int1": np.array(
            [
                -1160101563,
                1181413113,
                2065821249,
                -267157795,
                172111193,
                1752363137,
                1406072123,
                1911809390,
                -1308542224,
                -467100286,
            ],
            dtype="int32",
        ),
        "string1": np.array(
            [
                "f50dcb8",
                "382fdaaa",
                "90758c6",
                "9e8caf3f",
                "ee97332b",
                "d634da1",
                "2bea4396",
                "d67d89e8",
                "ad71007e",
                "e8c82066",
            ],
            dtype="object",
        ),
    }
    expected = pd.DataFrame.from_dict(data)

    inputfile = os.path.join(dirpath, "TestOrcFile.testSnappy.orc")
    got = read_orc(inputfile).iloc[:10]

    tm.assert_equal(expected, got)


@td.skip_if_no("pyarrow", min_version="7.0.0")
def test_orc_roundtrip_file(dirpath):
    # GH44554
    # PyArrow gained ORC write support with the current argument order
    data = {
        "boolean1": np.array([False, True], dtype="bool"),
        "byte1": np.array([1, 100], dtype="int8"),
        "short1": np.array([1024, 2048], dtype="int16"),
        "int1": np.array([65536, 65536], dtype="int32"),
        "long1": np.array([9223372036854775807, 9223372036854775807], dtype="int64"),
        "float1": np.array([1.0, 2.0], dtype="float32"),
        "double1": np.array([-15.0, -5.0], dtype="float64"),
        "bytes1": np.array([b"\x00\x01\x02\x03\x04", b""], dtype="object"),
        "string1": np.array(["hi", "bye"], dtype="object"),
    }
    expected = pd.DataFrame.from_dict(data)

    with tm.ensure_clean() as path:
        expected.to_orc(path)
        got = read_orc(path)

        tm.assert_equal(expected, got)


@td.skip_if_no("pyarrow", min_version="7.0.0")
def test_orc_roundtrip_bytesio():
    # GH44554
    # PyArrow gained ORC write support with the current argument order
    data = {
        "boolean1": np.array([False, True], dtype="bool"),
        "byte1": np.array([1, 100], dtype="int8"),
        "short1": np.array([1024, 2048], dtype="int16"),
        "int1": np.array([65536, 65536], dtype="int32"),
        "long1": np.array([9223372036854775807, 9223372036854775807], dtype="int64"),
        "float1": np.array([1.0, 2.0], dtype="float32"),
        "double1": np.array([-15.0, -5.0], dtype="float64"),
        "bytes1": np.array([b"\x00\x01\x02\x03\x04", b""], dtype="object"),
        "string1": np.array(["hi", "bye"], dtype="object"),
    }
    expected = pd.DataFrame.from_dict(data)

    bytes = expected.to_orc()
    got = read_orc(BytesIO(bytes))

    tm.assert_equal(expected, got)


@td.skip_if_no("pyarrow", min_version="7.0.0")
@pytest.mark.parametrize("df_not_supported", orc_writer_dtypes_not_supported)
def test_orc_writer_dtypes_not_supported(df_not_supported):
    # GH44554
    # PyArrow gained ORC write support with the current argument order
    msg = "The dtype of one or more columns is not supported yet."
    with pytest.raises(NotImplementedError, match=msg):
        df_not_supported.to_orc()


@td.skip_if_no("pyarrow", min_version="7.0.0")
def test_orc_dtype_backend_pyarrow():
    df = pd.DataFrame(
        {
            "string": list("abc"),
            "string_with_nan": ["a", np.nan, "c"],
            "string_with_none": ["a", None, "c"],
            "bytes": [b"foo", b"bar", None],
            "int": list(range(1, 4)),
            "float": np.arange(4.0, 7.0, dtype="float64"),
            "float_with_nan": [2.0, np.nan, 3.0],
            "bool": [True, False, True],
            "bool_with_na": [True, False, None],
            "datetime": pd.date_range("20130101", periods=3),
            "datetime_with_nat": [
                pd.Timestamp("20130101"),
                pd.NaT,
                pd.Timestamp("20130103"),
            ],
        }
    )

    bytes_data = df.copy().to_orc()
    result = read_orc(BytesIO(bytes_data), dtype_backend="pyarrow")

    expected = pd.DataFrame(
        {
            col: pd.arrays.ArrowExtensionArray(pa.array(df[col], from_pandas=True))
            for col in df.columns
        }
    )

    tm.assert_frame_equal(result, expected)


@td.skip_if_no("pyarrow", min_version="7.0.0")
def test_orc_dtype_backend_numpy_nullable():
    # GH#50503
    df = pd.DataFrame(
        {
            "string": list("abc"),
            "string_with_nan": ["a", np.nan, "c"],
            "string_with_none": ["a", None, "c"],
            "int": list(range(1, 4)),
            "int_with_nan": pd.Series([1, pd.NA, 3], dtype="Int64"),
            "na_only": pd.Series([pd.NA, pd.NA, pd.NA], dtype="Int64"),
            "float": np.arange(4.0, 7.0, dtype="float64"),
            "float_with_nan": [2.0, np.nan, 3.0],
            "bool": [True, False, True],
            "bool_with_na": [True, False, None],
        }
    )

    bytes_data = df.copy().to_orc()
    result = read_orc(BytesIO(bytes_data), dtype_backend="numpy_nullable")

    expected = pd.DataFrame(
        {
            "string": StringArray(np.array(["a", "b", "c"], dtype=np.object_)),
            "string_with_nan": StringArray(
                np.array(["a", pd.NA, "c"], dtype=np.object_)
            ),
            "string_with_none": StringArray(
                np.array(["a", pd.NA, "c"], dtype=np.object_)
            ),
            "int": pd.Series([1, 2, 3], dtype="Int64"),
            "int_with_nan": pd.Series([1, pd.NA, 3], dtype="Int64"),
            "na_only": pd.Series([pd.NA, pd.NA, pd.NA], dtype="Int64"),
            "float": pd.Series([4.0, 5.0, 6.0], dtype="Float64"),
            "float_with_nan": pd.Series([2.0, pd.NA, 3.0], dtype="Float64"),
            "bool": pd.Series([True, False, True], dtype="boolean"),
            "bool_with_na": pd.Series([True, False, pd.NA], dtype="boolean"),
        }
    )

    tm.assert_frame_equal(result, expected)


def test_orc_uri_path():
    expected = pd.DataFrame({"int": list(range(1, 4))})
    with tm.ensure_clean("tmp.orc") as path:
        expected.to_orc(path)
        uri = pathlib.Path(path).as_uri()
        result = read_orc(uri)
    tm.assert_frame_equal(result, expected)


<<<<<<< HEAD
def test_invalid_dtype_backend():
    msg = (
        "dtype_backend numpy is invalid, only 'numpy_nullable' and "
        "'pyarrow' are allowed."
    )
    df = pd.DataFrame({"int": list(range(1, 4))})
    with tm.ensure_clean("tmp.orc") as path:
        df.to_orc(path)
        with pytest.raises(ValueError, match=msg):
            read_orc(path, dtype_backend="numpy")
=======
@pytest.mark.parametrize(
    "index",
    [
        pd.RangeIndex(start=2, stop=5, step=1),
        pd.RangeIndex(start=0, stop=3, step=1, name="non-default"),
        pd.Index([1, 2, 3]),
    ],
)
def test_to_orc_non_default_index(index):
    df = pd.DataFrame({"a": [1, 2, 3]}, index=index)
    msg = (
        "orc does not support serializing a non-default index|"
        "orc does not serialize index meta-data"
    )
    with pytest.raises(ValueError, match=msg):
        df.to_orc()
>>>>>>> 506fe537
<|MERGE_RESOLUTION|>--- conflicted
+++ resolved
@@ -393,18 +393,6 @@
     tm.assert_frame_equal(result, expected)
 
 
-<<<<<<< HEAD
-def test_invalid_dtype_backend():
-    msg = (
-        "dtype_backend numpy is invalid, only 'numpy_nullable' and "
-        "'pyarrow' are allowed."
-    )
-    df = pd.DataFrame({"int": list(range(1, 4))})
-    with tm.ensure_clean("tmp.orc") as path:
-        df.to_orc(path)
-        with pytest.raises(ValueError, match=msg):
-            read_orc(path, dtype_backend="numpy")
-=======
 @pytest.mark.parametrize(
     "index",
     [
@@ -421,4 +409,15 @@
     )
     with pytest.raises(ValueError, match=msg):
         df.to_orc()
->>>>>>> 506fe537
+
+
+def test_invalid_dtype_backend():
+    msg = (
+        "dtype_backend numpy is invalid, only 'numpy_nullable' and "
+        "'pyarrow' are allowed."
+    )
+    df = pd.DataFrame({"int": list(range(1, 4))})
+    with tm.ensure_clean("tmp.orc") as path:
+        df.to_orc(path)
+        with pytest.raises(ValueError, match=msg):
+            read_orc(path, dtype_backend="numpy")