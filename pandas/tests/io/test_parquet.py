--- conflicted
+++ resolved
@@ -1211,7 +1211,6 @@
             result = read_parquet(path, engine=engine)
         tm.assert_frame_equal(result, df)
 
-<<<<<<< HEAD
     def test_filesystem_notimplemented(self):
         pytest.importorskip("fastparquet")
         df = pd.DataFrame(data={"A": [0, 1], "B": [1, 0]})
@@ -1271,7 +1270,7 @@
                     filesystem=pa_fs.LocalFileSystem(),
                     storage_options={"foo": "bar"},
                 )
-=======
+
     def test_invalid_dtype_backend(self, engine):
         msg = (
             "dtype_backend numpy is invalid, only 'numpy_nullable' and "
@@ -1281,5 +1280,4 @@
         with tm.ensure_clean("tmp.parquet") as path:
             df.to_parquet(path)
             with pytest.raises(ValueError, match=msg):
-                read_parquet(path, dtype_backend="numpy")
->>>>>>> 693fb71a
+                read_parquet(path, dtype_backend="numpy")