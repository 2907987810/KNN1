import re

import numpy as np
import pytest

import pandas as pd
from pandas import (
    DataFrame,
    Index,
    date_range,
    lreshape,
    melt,
    wide_to_long,
)
import pandas._testing as tm


@pytest.fixture
def df():
    res = DataFrame(
        np.random.default_rng(2).standard_normal((10, 4)),
        columns=Index(list("ABCD")),
        index=date_range("2000-01-01", periods=10, freq="B"),
    )
    res["id1"] = (res["A"] > 0).astype(np.int64)
    res["id2"] = (res["B"] > 0).astype(np.int64)
    return res


@pytest.fixture
def df1():
    res = DataFrame(
        [
            [1.067683, -1.110463, 0.20867],
            [-1.321405, 0.368915, -1.055342],
            [-0.807333, 0.08298, -0.873361],
        ]
    )
    res.columns = [list("ABC"), list("abc")]
    res.columns.names = ["CAP", "low"]
    return res


@pytest.fixture
def var_name():
    return "var"


@pytest.fixture
def value_name():
    return "val"


class TestMelt:
    def test_top_level_method(self, df):
        result = melt(df)
        assert result.columns.tolist() == ["variable", "value"]

    def test_method_signatures(self, df, df1, var_name, value_name):
        tm.assert_frame_equal(df.melt(), melt(df))

        tm.assert_frame_equal(
            df.melt(id_vars=["id1", "id2"], value_vars=["A", "B"]),
            melt(df, id_vars=["id1", "id2"], value_vars=["A", "B"]),
        )

        tm.assert_frame_equal(
            df.melt(var_name=var_name, value_name=value_name),
            melt(df, var_name=var_name, value_name=value_name),
        )

        tm.assert_frame_equal(df1.melt(col_level=0), melt(df1, col_level=0))

    def test_default_col_names(self, df):
        result = df.melt()
        assert result.columns.tolist() == ["variable", "value"]

        result1 = df.melt(id_vars=["id1"])
        assert result1.columns.tolist() == ["id1", "variable", "value"]

        result2 = df.melt(id_vars=["id1", "id2"])
        assert result2.columns.tolist() == ["id1", "id2", "variable", "value"]

    def test_value_vars(self, df):
        result3 = df.melt(id_vars=["id1", "id2"], value_vars="A")
        assert len(result3) == 10

        result4 = df.melt(id_vars=["id1", "id2"], value_vars=["A", "B"])
        expected4 = DataFrame(
            {
                "id1": df["id1"].tolist() * 2,
                "id2": df["id2"].tolist() * 2,
                "variable": ["A"] * 10 + ["B"] * 10,
                "value": (df["A"].tolist() + df["B"].tolist()),
            },
            columns=["id1", "id2", "variable", "value"],
        )
        tm.assert_frame_equal(result4, expected4)

    @pytest.mark.parametrize("type_", (tuple, list, np.array))
    def test_value_vars_types(self, type_, df):
        # GH 15348
        expected = DataFrame(
            {
                "id1": df["id1"].tolist() * 2,
                "id2": df["id2"].tolist() * 2,
                "variable": ["A"] * 10 + ["B"] * 10,
                "value": (df["A"].tolist() + df["B"].tolist()),
            },
            columns=["id1", "id2", "variable", "value"],
        )
        result = df.melt(id_vars=["id1", "id2"], value_vars=type_(("A", "B")))
        tm.assert_frame_equal(result, expected)

    def test_vars_work_with_multiindex(self, df1):
        expected = DataFrame(
            {
                ("A", "a"): df1[("A", "a")],
                "CAP": ["B"] * len(df1),
                "low": ["b"] * len(df1),
                "value": df1[("B", "b")],
            },
            columns=[("A", "a"), "CAP", "low", "value"],
        )

        result = df1.melt(id_vars=[("A", "a")], value_vars=[("B", "b")])
        tm.assert_frame_equal(result, expected)

    @pytest.mark.parametrize(
        "id_vars, value_vars, col_level, expected",
        [
            (
                ["A"],
                ["B"],
                0,
                {
                    "A": {0: 1.067683, 1: -1.321405, 2: -0.807333},
                    "CAP": {0: "B", 1: "B", 2: "B"},
                    "value": {0: -1.110463, 1: 0.368915, 2: 0.08298},
                },
            ),
            (
                ["a"],
                ["b"],
                1,
                {
                    "a": {0: 1.067683, 1: -1.321405, 2: -0.807333},
                    "low": {0: "b", 1: "b", 2: "b"},
                    "value": {0: -1.110463, 1: 0.368915, 2: 0.08298},
                },
            ),
        ],
    )
    def test_single_vars_work_with_multiindex(
        self, id_vars, value_vars, col_level, expected, df1
    ):
        result = df1.melt(id_vars, value_vars, col_level=col_level)
        expected = DataFrame(expected)
        tm.assert_frame_equal(result, expected)

    @pytest.mark.parametrize(
        "id_vars, value_vars",
        [
            [("A", "a"), [("B", "b")]],
            [[("A", "a")], ("B", "b")],
            [("A", "a"), ("B", "b")],
        ],
    )
    def test_tuple_vars_fail_with_multiindex(self, id_vars, value_vars, df1):
        # melt should fail with an informative error message if
        # the columns have a MultiIndex and a tuple is passed
        # for id_vars or value_vars.
        msg = r"(id|value)_vars must be a list of tuples when columns are a MultiIndex"
        with pytest.raises(ValueError, match=msg):
            df1.melt(id_vars=id_vars, value_vars=value_vars)

    def test_custom_var_name(self, df, var_name):
        result5 = df.melt(var_name=var_name)
        assert result5.columns.tolist() == ["var", "value"]

        result6 = df.melt(id_vars=["id1"], var_name=var_name)
        assert result6.columns.tolist() == ["id1", "var", "value"]

        result7 = df.melt(id_vars=["id1", "id2"], var_name=var_name)
        assert result7.columns.tolist() == ["id1", "id2", "var", "value"]

        result8 = df.melt(id_vars=["id1", "id2"], value_vars="A", var_name=var_name)
        assert result8.columns.tolist() == ["id1", "id2", "var", "value"]

        result9 = df.melt(
            id_vars=["id1", "id2"], value_vars=["A", "B"], var_name=var_name
        )
        expected9 = DataFrame(
            {
                "id1": df["id1"].tolist() * 2,
                "id2": df["id2"].tolist() * 2,
                var_name: ["A"] * 10 + ["B"] * 10,
                "value": (df["A"].tolist() + df["B"].tolist()),
            },
            columns=["id1", "id2", var_name, "value"],
        )
        tm.assert_frame_equal(result9, expected9)

    def test_custom_value_name(self, df, value_name):
        result10 = df.melt(value_name=value_name)
        assert result10.columns.tolist() == ["variable", "val"]

        result11 = df.melt(id_vars=["id1"], value_name=value_name)
        assert result11.columns.tolist() == ["id1", "variable", "val"]

        result12 = df.melt(id_vars=["id1", "id2"], value_name=value_name)
        assert result12.columns.tolist() == ["id1", "id2", "variable", "val"]

        result13 = df.melt(
            id_vars=["id1", "id2"], value_vars="A", value_name=value_name
        )
        assert result13.columns.tolist() == ["id1", "id2", "variable", "val"]

        result14 = df.melt(
            id_vars=["id1", "id2"], value_vars=["A", "B"], value_name=value_name
        )
        expected14 = DataFrame(
            {
                "id1": df["id1"].tolist() * 2,
                "id2": df["id2"].tolist() * 2,
                "variable": ["A"] * 10 + ["B"] * 10,
                value_name: (df["A"].tolist() + df["B"].tolist()),
            },
            columns=["id1", "id2", "variable", value_name],
        )
        tm.assert_frame_equal(result14, expected14)

    def test_custom_var_and_value_name(self, df, value_name, var_name):
        result15 = df.melt(var_name=var_name, value_name=value_name)
        assert result15.columns.tolist() == ["var", "val"]

        result16 = df.melt(id_vars=["id1"], var_name=var_name, value_name=value_name)
        assert result16.columns.tolist() == ["id1", "var", "val"]

        result17 = df.melt(
            id_vars=["id1", "id2"], var_name=var_name, value_name=value_name
        )
        assert result17.columns.tolist() == ["id1", "id2", "var", "val"]

        result18 = df.melt(
            id_vars=["id1", "id2"],
            value_vars="A",
            var_name=var_name,
            value_name=value_name,
        )
        assert result18.columns.tolist() == ["id1", "id2", "var", "val"]

        result19 = df.melt(
            id_vars=["id1", "id2"],
            value_vars=["A", "B"],
            var_name=var_name,
            value_name=value_name,
        )
        expected19 = DataFrame(
            {
                "id1": df["id1"].tolist() * 2,
                "id2": df["id2"].tolist() * 2,
                var_name: ["A"] * 10 + ["B"] * 10,
                value_name: (df["A"].tolist() + df["B"].tolist()),
            },
            columns=["id1", "id2", var_name, value_name],
        )
        tm.assert_frame_equal(result19, expected19)

        df20 = df.copy()
        df20.columns.name = "foo"
        result20 = df20.melt()
        assert result20.columns.tolist() == ["foo", "value"]

    @pytest.mark.parametrize("col_level", [0, "CAP"])
    def test_col_level(self, col_level, df1):
        res = df1.melt(col_level=col_level)
        assert res.columns.tolist() == ["CAP", "value"]

    def test_multiindex(self, df1):
        res = df1.melt()
        assert res.columns.tolist() == ["CAP", "low", "value"]

    @pytest.mark.parametrize(
        "col",
        [
            date_range("2010", periods=5, tz="US/Pacific"),
            pd.Categorical(["a", "b", "c", "a", "d"]),
            [0, 1, 0, 0, 0],
        ],
    )
    def test_pandas_dtypes(self, col):
        # GH 15785
        col = pd.Series(col)
        df = DataFrame(
            {"klass": range(5), "col": col, "attr1": [1, 0, 0, 0, 0], "attr2": col}
        )
        expected_value = pd.concat([pd.Series([1, 0, 0, 0, 0]), col], ignore_index=True)
        result = melt(
            df, id_vars=["klass", "col"], var_name="attribute", value_name="value"
        )
        expected = DataFrame(
            {
                0: list(range(5)) * 2,
                1: pd.concat([col] * 2, ignore_index=True),
                2: ["attr1"] * 5 + ["attr2"] * 5,
                3: expected_value,
            }
        )
        expected.columns = ["klass", "col", "attribute", "value"]
        tm.assert_frame_equal(result, expected)

    def test_preserve_category(self):
        # GH 15853
        data = DataFrame({"A": [1, 2], "B": pd.Categorical(["X", "Y"])})
        result = melt(data, ["B"], ["A"])
        expected = DataFrame(
            {"B": pd.Categorical(["X", "Y"]), "variable": ["A", "A"], "value": [1, 2]}
        )

        tm.assert_frame_equal(result, expected)

    def test_melt_missing_columns_raises(self):
        # GH-23575
        # This test is to ensure that pandas raises an error if melting is
        # attempted with column names absent from the dataframe

        # Generate data
        df = DataFrame(
            np.random.default_rng(2).standard_normal((5, 4)), columns=list("abcd")
        )

        # Try to melt with missing `value_vars` column name
        msg = "The following id_vars or value_vars are not present in the DataFrame:"
        with pytest.raises(KeyError, match=msg):
            df.melt(["a", "b"], ["C", "d"])

        # Try to melt with missing `id_vars` column name
        with pytest.raises(KeyError, match=msg):
            df.melt(["A", "b"], ["c", "d"])

        # Multiple missing
        with pytest.raises(
            KeyError,
            match=msg,
        ):
            df.melt(["a", "b", "not_here", "or_there"], ["c", "d"])

        # Multiindex melt fails if column is missing from multilevel melt
        df.columns = [list("ABCD"), list("abcd")]
        with pytest.raises(KeyError, match=msg):
            df.melt([("E", "a")], [("B", "b")])
        # Multiindex fails if column is missing from single level melt
        with pytest.raises(KeyError, match=msg):
            df.melt(["A"], ["F"], col_level=0)

    def test_melt_mixed_int_str_id_vars(self):
        # GH 29718
        df = DataFrame({0: ["foo"], "a": ["bar"], "b": [1], "d": [2]})
        result = melt(df, id_vars=[0, "a"], value_vars=["b", "d"])
        expected = DataFrame(
            {0: ["foo"] * 2, "a": ["bar"] * 2, "variable": list("bd"), "value": [1, 2]}
        )
        # the df's columns are mixed type and thus object -> preserves object dtype
        expected["variable"] = expected["variable"].astype(object)
        tm.assert_frame_equal(result, expected)

    def test_melt_mixed_int_str_value_vars(self):
        # GH 29718
        df = DataFrame({0: ["foo"], "a": ["bar"]})
        result = melt(df, value_vars=[0, "a"])
        expected = DataFrame({"variable": [0, "a"], "value": ["foo", "bar"]})
        tm.assert_frame_equal(result, expected)

    def test_ignore_index(self):
        # GH 17440
        df = DataFrame({"foo": [0], "bar": [1]}, index=["first"])
        result = melt(df, ignore_index=False)
        expected = DataFrame(
            {"variable": ["foo", "bar"], "value": [0, 1]}, index=["first", "first"]
        )
        tm.assert_frame_equal(result, expected)

    def test_ignore_multiindex(self):
        # GH 17440
        index = pd.MultiIndex.from_tuples(
            [("first", "second"), ("first", "third")], names=["baz", "foobar"]
        )
        df = DataFrame({"foo": [0, 1], "bar": [2, 3]}, index=index)
        result = melt(df, ignore_index=False)

        expected_index = pd.MultiIndex.from_tuples(
            [("first", "second"), ("first", "third")] * 2, names=["baz", "foobar"]
        )
        expected = DataFrame(
            {"variable": ["foo"] * 2 + ["bar"] * 2, "value": [0, 1, 2, 3]},
            index=expected_index,
        )

        tm.assert_frame_equal(result, expected)

    def test_ignore_index_name_and_type(self):
        # GH 17440
        index = Index(["foo", "bar"], dtype="category", name="baz")
        df = DataFrame({"x": [0, 1], "y": [2, 3]}, index=index)
        result = melt(df, ignore_index=False)

        expected_index = Index(["foo", "bar"] * 2, dtype="category", name="baz")
        expected = DataFrame(
            {"variable": ["x", "x", "y", "y"], "value": [0, 1, 2, 3]},
            index=expected_index,
        )

        tm.assert_frame_equal(result, expected)

    def test_melt_with_duplicate_columns(self):
        # GH#41951
        df = DataFrame([["id", 2, 3]], columns=["a", "b", "b"])
        result = df.melt(id_vars=["a"], value_vars=["b"])
        expected = DataFrame(
            [["id", "b", 2], ["id", "b", 3]], columns=["a", "variable", "value"]
        )
        tm.assert_frame_equal(result, expected)

    @pytest.mark.parametrize("dtype", ["Int8", "Int64"])
    def test_melt_ea_dtype(self, dtype):
        # GH#41570
        df = DataFrame(
            {
                "a": pd.Series([1, 2], dtype="Int8"),
                "b": pd.Series([3, 4], dtype=dtype),
            }
        )
        result = df.melt()
        expected = DataFrame(
            {
                "variable": ["a", "a", "b", "b"],
                "value": pd.Series([1, 2, 3, 4], dtype=dtype),
            }
        )
        tm.assert_frame_equal(result, expected)

    def test_melt_ea_columns(self):
        # GH 54297
        df = DataFrame(
            {
                "A": {0: "a", 1: "b", 2: "c"},
                "B": {0: 1, 1: 3, 2: 5},
                "C": {0: 2, 1: 4, 2: 6},
            }
        )
        df.columns = df.columns.astype("string[python]")
        result = df.melt(id_vars=["A"], value_vars=["B"])
        expected = DataFrame(
            {
                "A": list("abc"),
                "variable": pd.Series(["B"] * 3, dtype="string[python]"),
                "value": [1, 3, 5],
            }
        )
        tm.assert_frame_equal(result, expected)

    def test_melt_preserves_datetime(self):
        df = DataFrame(
            data=[
                {
                    "type": "A0",
                    "start_date": pd.Timestamp("2023/03/01", tz="Asia/Tokyo"),
                    "end_date": pd.Timestamp("2023/03/10", tz="Asia/Tokyo"),
                },
                {
                    "type": "A1",
                    "start_date": pd.Timestamp("2023/03/01", tz="Asia/Tokyo"),
                    "end_date": pd.Timestamp("2023/03/11", tz="Asia/Tokyo"),
                },
            ],
            index=["aaaa", "bbbb"],
        )
        result = df.melt(
            id_vars=["type"],
            value_vars=["start_date", "end_date"],
            var_name="start/end",
            value_name="date",
        )
        expected = DataFrame(
            {
                "type": {0: "A0", 1: "A1", 2: "A0", 3: "A1"},
                "start/end": {
                    0: "start_date",
                    1: "start_date",
                    2: "end_date",
                    3: "end_date",
                },
                "date": {
                    0: pd.Timestamp("2023-03-01 00:00:00+0900", tz="Asia/Tokyo"),
                    1: pd.Timestamp("2023-03-01 00:00:00+0900", tz="Asia/Tokyo"),
                    2: pd.Timestamp("2023-03-10 00:00:00+0900", tz="Asia/Tokyo"),
                    3: pd.Timestamp("2023-03-11 00:00:00+0900", tz="Asia/Tokyo"),
                },
            }
        )
        tm.assert_frame_equal(result, expected)

    def test_melt_allows_non_scalar_id_vars(self):
        df = DataFrame(
            data={"a": [1, 2, 3], "b": [4, 5, 6]},
            index=["11", "22", "33"],
        )
        result = df.melt(
            id_vars="a",
            var_name=0,
            value_name=1,
        )
        expected = DataFrame({"a": [1, 2, 3], 0: ["b"] * 3, 1: [4, 5, 6]})
        tm.assert_frame_equal(result, expected)

    def test_melt_allows_non_string_var_name(self):
        df = DataFrame(
            data={"a": [1, 2, 3], "b": [4, 5, 6]},
            index=["11", "22", "33"],
        )
        result = df.melt(
            id_vars=["a"],
            var_name=0,
            value_name=1,
        )
        expected = DataFrame({"a": [1, 2, 3], 0: ["b"] * 3, 1: [4, 5, 6]})
        tm.assert_frame_equal(result, expected)

    def test_melt_non_scalar_var_name_raises(self):
        df = DataFrame(
            data={"a": [1, 2, 3], "b": [4, 5, 6]},
            index=["11", "22", "33"],
        )
        with pytest.raises(ValueError, match=r".* must be a scalar."):
            df.melt(id_vars=["a"], var_name=[1, 2])

    def test_melt_multiindex_columns_var_name(self):
        # GH 58033
        df = DataFrame({("A", "a"): [1], ("A", "b"): [2]})

        expected = DataFrame(
            [("A", "a", 1), ("A", "b", 2)], columns=["first", "second", "value"]
        )

        tm.assert_frame_equal(df.melt(var_name=["first", "second"]), expected)
        tm.assert_frame_equal(df.melt(var_name=["first"]), expected[["first", "value"]])

    def test_melt_multiindex_columns_var_name_too_many(self):
        # GH 58033
        df = DataFrame({("A", "a"): [1], ("A", "b"): [2]})

        with pytest.raises(
            ValueError, match="but the dataframe columns only have 2 levels"
        ):
            df.melt(var_name=["first", "second", "third"])


class TestLreshape:
    def test_pairs(self):
        data = {
            "birthdt": [
                "08jan2009",
                "20dec2008",
                "30dec2008",
                "21dec2008",
                "11jan2009",
            ],
            "birthwt": [1766, 3301, 1454, 3139, 4133],
            "id": [101, 102, 103, 104, 105],
            "sex": ["Male", "Female", "Female", "Female", "Female"],
            "visitdt1": [
                "11jan2009",
                "22dec2008",
                "04jan2009",
                "29dec2008",
                "20jan2009",
            ],
            "visitdt2": ["21jan2009", np.nan, "22jan2009", "31dec2008", "03feb2009"],
            "visitdt3": ["05feb2009", np.nan, np.nan, "02jan2009", "15feb2009"],
            "wt1": [1823, 3338, 1549, 3298, 4306],
            "wt2": [2011.0, np.nan, 1892.0, 3338.0, 4575.0],
            "wt3": [2293.0, np.nan, np.nan, 3377.0, 4805.0],
        }

        df = DataFrame(data)

        spec = {
            "visitdt": [f"visitdt{i:d}" for i in range(1, 4)],
            "wt": [f"wt{i:d}" for i in range(1, 4)],
        }
        result = lreshape(df, spec)

        exp_data = {
            "birthdt": [
                "08jan2009",
                "20dec2008",
                "30dec2008",
                "21dec2008",
                "11jan2009",
                "08jan2009",
                "30dec2008",
                "21dec2008",
                "11jan2009",
                "08jan2009",
                "21dec2008",
                "11jan2009",
            ],
            "birthwt": [
                1766,
                3301,
                1454,
                3139,
                4133,
                1766,
                1454,
                3139,
                4133,
                1766,
                3139,
                4133,
            ],
            "id": [101, 102, 103, 104, 105, 101, 103, 104, 105, 101, 104, 105],
            "sex": [
                "Male",
                "Female",
                "Female",
                "Female",
                "Female",
                "Male",
                "Female",
                "Female",
                "Female",
                "Male",
                "Female",
                "Female",
            ],
            "visitdt": [
                "11jan2009",
                "22dec2008",
                "04jan2009",
                "29dec2008",
                "20jan2009",
                "21jan2009",
                "22jan2009",
                "31dec2008",
                "03feb2009",
                "05feb2009",
                "02jan2009",
                "15feb2009",
            ],
            "wt": [
                1823.0,
                3338.0,
                1549.0,
                3298.0,
                4306.0,
                2011.0,
                1892.0,
                3338.0,
                4575.0,
                2293.0,
                3377.0,
                4805.0,
            ],
        }
        exp = DataFrame(exp_data, columns=result.columns)
        tm.assert_frame_equal(result, exp)

        result = lreshape(df, spec, dropna=False)
        exp_data = {
            "birthdt": [
                "08jan2009",
                "20dec2008",
                "30dec2008",
                "21dec2008",
                "11jan2009",
                "08jan2009",
                "20dec2008",
                "30dec2008",
                "21dec2008",
                "11jan2009",
                "08jan2009",
                "20dec2008",
                "30dec2008",
                "21dec2008",
                "11jan2009",
            ],
            "birthwt": [
                1766,
                3301,
                1454,
                3139,
                4133,
                1766,
                3301,
                1454,
                3139,
                4133,
                1766,
                3301,
                1454,
                3139,
                4133,
            ],
            "id": [
                101,
                102,
                103,
                104,
                105,
                101,
                102,
                103,
                104,
                105,
                101,
                102,
                103,
                104,
                105,
            ],
            "sex": [
                "Male",
                "Female",
                "Female",
                "Female",
                "Female",
                "Male",
                "Female",
                "Female",
                "Female",
                "Female",
                "Male",
                "Female",
                "Female",
                "Female",
                "Female",
            ],
            "visitdt": [
                "11jan2009",
                "22dec2008",
                "04jan2009",
                "29dec2008",
                "20jan2009",
                "21jan2009",
                np.nan,
                "22jan2009",
                "31dec2008",
                "03feb2009",
                "05feb2009",
                np.nan,
                np.nan,
                "02jan2009",
                "15feb2009",
            ],
            "wt": [
                1823.0,
                3338.0,
                1549.0,
                3298.0,
                4306.0,
                2011.0,
                np.nan,
                1892.0,
                3338.0,
                4575.0,
                2293.0,
                np.nan,
                np.nan,
                3377.0,
                4805.0,
            ],
        }
        exp = DataFrame(exp_data, columns=result.columns)
        tm.assert_frame_equal(result, exp)

        spec = {
            "visitdt": [f"visitdt{i:d}" for i in range(1, 3)],
            "wt": [f"wt{i:d}" for i in range(1, 4)],
        }
        msg = "All column lists must be same length"
        with pytest.raises(ValueError, match=msg):
            lreshape(df, spec)


class TestWideToLong:
    def test_simple(self):
        x = np.random.default_rng(2).standard_normal(3)
        df = DataFrame(
            {
                "A1970": {0: "a", 1: "b", 2: "c"},
                "A1980": {0: "d", 1: "e", 2: "f"},
                "B1970": {0: 2.5, 1: 1.2, 2: 0.7},
                "B1980": {0: 3.2, 1: 1.3, 2: 0.1},
                "X": dict(zip(range(3), x)),
            }
        )
        df["id"] = df.index
        exp_data = {
            "X": x.tolist() + x.tolist(),
            "A": ["a", "b", "c", "d", "e", "f"],
            "B": [2.5, 1.2, 0.7, 3.2, 1.3, 0.1],
            "year": [1970, 1970, 1970, 1980, 1980, 1980],
            "id": [0, 1, 2, 0, 1, 2],
        }
        expected = DataFrame(exp_data)
        expected = expected.set_index(["id", "year"])[["X", "A", "B"]]
        result = wide_to_long(df, ["A", "B"], i="id", j="year")
        tm.assert_frame_equal(result, expected)

    def test_stubs(self):
        # GH9204 wide_to_long call should not modify 'stubs' list
        df = DataFrame([[0, 1, 2, 3, 8], [4, 5, 6, 7, 9]])
        df.columns = ["id", "inc1", "inc2", "edu1", "edu2"]
        stubs = ["inc", "edu"]

        wide_to_long(df, stubs, i="id", j="age")

        assert stubs == ["inc", "edu"]

    def test_separating_character(self):
        # GH14779

        x = np.random.default_rng(2).standard_normal(3)
        df = DataFrame(
            {
                "A.1970": {0: "a", 1: "b", 2: "c"},
                "A.1980": {0: "d", 1: "e", 2: "f"},
                "B.1970": {0: 2.5, 1: 1.2, 2: 0.7},
                "B.1980": {0: 3.2, 1: 1.3, 2: 0.1},
                "X": dict(zip(range(3), x)),
            }
        )
        df["id"] = df.index
        exp_data = {
            "X": x.tolist() + x.tolist(),
            "A": ["a", "b", "c", "d", "e", "f"],
            "B": [2.5, 1.2, 0.7, 3.2, 1.3, 0.1],
            "year": [1970, 1970, 1970, 1980, 1980, 1980],
            "id": [0, 1, 2, 0, 1, 2],
        }
        expected = DataFrame(exp_data)
        expected = expected.set_index(["id", "year"])[["X", "A", "B"]]
        result = wide_to_long(df, ["A", "B"], i="id", j="year", sep=".")
        tm.assert_frame_equal(result, expected)

    def test_escapable_characters(self):
        x = np.random.default_rng(2).standard_normal(3)
        df = DataFrame(
            {
                "A(quarterly)1970": {0: "a", 1: "b", 2: "c"},
                "A(quarterly)1980": {0: "d", 1: "e", 2: "f"},
                "B(quarterly)1970": {0: 2.5, 1: 1.2, 2: 0.7},
                "B(quarterly)1980": {0: 3.2, 1: 1.3, 2: 0.1},
                "X": dict(zip(range(3), x)),
            }
        )
        df["id"] = df.index
        exp_data = {
            "X": x.tolist() + x.tolist(),
            "A(quarterly)": ["a", "b", "c", "d", "e", "f"],
            "B(quarterly)": [2.5, 1.2, 0.7, 3.2, 1.3, 0.1],
            "year": [1970, 1970, 1970, 1980, 1980, 1980],
            "id": [0, 1, 2, 0, 1, 2],
        }
        expected = DataFrame(exp_data)
        expected = expected.set_index(["id", "year"])[
            ["X", "A(quarterly)", "B(quarterly)"]
        ]
        result = wide_to_long(df, ["A(quarterly)", "B(quarterly)"], i="id", j="year")
        tm.assert_frame_equal(result, expected)

    def test_unbalanced(self):
        # test that we can have a varying amount of time variables
        df = DataFrame(
            {
                "A2010": [1.0, 2.0],
                "A2011": [3.0, 4.0],
                "B2010": [5.0, 6.0],
                "X": ["X1", "X2"],
            }
        )
        df["id"] = df.index
        exp_data = {
            "X": ["X1", "X2", "X1", "X2"],
            "A": [1.0, 2.0, 3.0, 4.0],
            "B": [5.0, 6.0, np.nan, np.nan],
            "id": [0, 1, 0, 1],
            "year": [2010, 2010, 2011, 2011],
        }
        expected = DataFrame(exp_data)
        expected = expected.set_index(["id", "year"])[["X", "A", "B"]]
        result = wide_to_long(df, ["A", "B"], i="id", j="year")
        tm.assert_frame_equal(result, expected)

    def test_character_overlap(self):
        # Test we handle overlapping characters in both id_vars and value_vars
        df = DataFrame(
            {
                "A11": ["a11", "a22", "a33"],
                "A12": ["a21", "a22", "a23"],
                "B11": ["b11", "b12", "b13"],
                "B12": ["b21", "b22", "b23"],
                "BB11": [1, 2, 3],
                "BB12": [4, 5, 6],
                "BBBX": [91, 92, 93],
                "BBBZ": [91, 92, 93],
            }
        )
        df["id"] = df.index
        expected = DataFrame(
            {
                "BBBX": [91, 92, 93, 91, 92, 93],
                "BBBZ": [91, 92, 93, 91, 92, 93],
                "A": ["a11", "a22", "a33", "a21", "a22", "a23"],
                "B": ["b11", "b12", "b13", "b21", "b22", "b23"],
                "BB": [1, 2, 3, 4, 5, 6],
                "id": [0, 1, 2, 0, 1, 2],
                "year": [11, 11, 11, 12, 12, 12],
            }
        )
        expected = expected.set_index(["id", "year"])[["BBBX", "BBBZ", "A", "B", "BB"]]
        result = wide_to_long(df, ["A", "B", "BB"], i="id", j="year")
        tm.assert_frame_equal(result.sort_index(axis=1), expected.sort_index(axis=1))

    def test_invalid_separator(self):
        # if an invalid separator is supplied a empty data frame is returned
        sep = "nope!"
        df = DataFrame(
            {
                "A2010": [1.0, 2.0],
                "A2011": [3.0, 4.0],
                "B2010": [5.0, 6.0],
                "X": ["X1", "X2"],
            }
        )
        df["id"] = df.index
        exp_data = {
            "X": "",
            "A2010": [],
            "A2011": [],
            "B2010": [],
            "id": [],
            "year": [],
            "A": [],
            "B": [],
        }
        expected = DataFrame(exp_data).astype({"year": np.int64})
        expected = expected.set_index(["id", "year"])[
            ["X", "A2010", "A2011", "B2010", "A", "B"]
        ]
        expected.index = expected.index.set_levels([0, 1], level=0)
        result = wide_to_long(df, ["A", "B"], i="id", j="year", sep=sep)
        tm.assert_frame_equal(result.sort_index(axis=1), expected.sort_index(axis=1))

    def test_num_string_disambiguation(self):
        # Test that we can disambiguate number value_vars from
        # string value_vars
        df = DataFrame(
            {
                "A11": ["a11", "a22", "a33"],
                "A12": ["a21", "a22", "a23"],
                "B11": ["b11", "b12", "b13"],
                "B12": ["b21", "b22", "b23"],
                "BB11": [1, 2, 3],
                "BB12": [4, 5, 6],
                "Arating": [91, 92, 93],
                "Arating_old": [91, 92, 93],
            }
        )
        df["id"] = df.index
        expected = DataFrame(
            {
                "Arating": [91, 92, 93, 91, 92, 93],
                "Arating_old": [91, 92, 93, 91, 92, 93],
                "A": ["a11", "a22", "a33", "a21", "a22", "a23"],
                "B": ["b11", "b12", "b13", "b21", "b22", "b23"],
                "BB": [1, 2, 3, 4, 5, 6],
                "id": [0, 1, 2, 0, 1, 2],
                "year": [11, 11, 11, 12, 12, 12],
            }
        )
        expected = expected.set_index(["id", "year"])[
            ["Arating", "Arating_old", "A", "B", "BB"]
        ]
        result = wide_to_long(df, ["A", "B", "BB"], i="id", j="year")
        tm.assert_frame_equal(result.sort_index(axis=1), expected.sort_index(axis=1))

    def test_invalid_suffixtype(self):
        # If all stubs names end with a string, but a numeric suffix is
        # assumed,  an empty data frame is returned
        df = DataFrame(
            {
                "Aone": [1.0, 2.0],
                "Atwo": [3.0, 4.0],
                "Bone": [5.0, 6.0],
                "X": ["X1", "X2"],
            }
        )
        df["id"] = df.index
        exp_data = {
            "X": "",
            "Aone": [],
            "Atwo": [],
            "Bone": [],
            "id": [],
            "year": [],
            "A": [],
            "B": [],
        }
        expected = DataFrame(exp_data).astype({"year": np.int64})

        expected = expected.set_index(["id", "year"])
        expected.index = expected.index.set_levels([0, 1], level=0)
        result = wide_to_long(df, ["A", "B"], i="id", j="year")
        tm.assert_frame_equal(result.sort_index(axis=1), expected.sort_index(axis=1))

    def test_multiple_id_columns(self):
        # Taken from http://www.ats.ucla.edu/stat/stata/modules/reshapel.htm
        df = DataFrame(
            {
                "famid": [1, 1, 1, 2, 2, 2, 3, 3, 3],
                "birth": [1, 2, 3, 1, 2, 3, 1, 2, 3],
                "ht1": [2.8, 2.9, 2.2, 2, 1.8, 1.9, 2.2, 2.3, 2.1],
                "ht2": [3.4, 3.8, 2.9, 3.2, 2.8, 2.4, 3.3, 3.4, 2.9],
            }
        )
        expected = DataFrame(
            {
                "ht": [
                    2.8,
                    3.4,
                    2.9,
                    3.8,
                    2.2,
                    2.9,
                    2.0,
                    3.2,
                    1.8,
                    2.8,
                    1.9,
                    2.4,
                    2.2,
                    3.3,
                    2.3,
                    3.4,
                    2.1,
                    2.9,
                ],
                "famid": [1, 1, 1, 1, 1, 1, 2, 2, 2, 2, 2, 2, 3, 3, 3, 3, 3, 3],
                "birth": [1, 1, 2, 2, 3, 3, 1, 1, 2, 2, 3, 3, 1, 1, 2, 2, 3, 3],
                "age": [1, 2, 1, 2, 1, 2, 1, 2, 1, 2, 1, 2, 1, 2, 1, 2, 1, 2],
            }
        )
        expected = expected.set_index(["famid", "birth", "age"])[["ht"]]
        result = wide_to_long(df, "ht", i=["famid", "birth"], j="age")
        tm.assert_frame_equal(result, expected)

    def test_non_unique_idvars(self):
        # GH16382
        # Raise an error message if non unique id vars (i) are passed
        df = DataFrame(
            {"A_A1": [1, 2, 3, 4, 5], "B_B1": [1, 2, 3, 4, 5], "x": [1, 1, 1, 1, 1]}
        )
        msg = "the id variables need to uniquely identify each row"
        with pytest.raises(ValueError, match=msg):
            wide_to_long(df, ["A_A", "B_B"], i="x", j="colname")

    def test_cast_j_int(self):
        df = DataFrame(
            {
                "actor_1": ["CCH Pounder", "Johnny Depp", "Christoph Waltz"],
                "actor_2": ["Joel David Moore", "Orlando Bloom", "Rory Kinnear"],
                "actor_fb_likes_1": [1000.0, 40000.0, 11000.0],
                "actor_fb_likes_2": [936.0, 5000.0, 393.0],
                "title": ["Avatar", "Pirates of the Caribbean", "Spectre"],
            }
        )

        expected = DataFrame(
            {
                "actor": [
                    "CCH Pounder",
                    "Johnny Depp",
                    "Christoph Waltz",
                    "Joel David Moore",
                    "Orlando Bloom",
                    "Rory Kinnear",
                ],
                "actor_fb_likes": [1000.0, 40000.0, 11000.0, 936.0, 5000.0, 393.0],
                "num": [1, 1, 1, 2, 2, 2],
                "title": [
                    "Avatar",
                    "Pirates of the Caribbean",
                    "Spectre",
                    "Avatar",
                    "Pirates of the Caribbean",
                    "Spectre",
                ],
            }
        ).set_index(["title", "num"])
        result = wide_to_long(
            df, ["actor", "actor_fb_likes"], i="title", j="num", sep="_"
        )

        tm.assert_frame_equal(result, expected)

    def test_identical_stubnames(self):
        df = DataFrame(
            {
                "A2010": [1.0, 2.0],
                "A2011": [3.0, 4.0],
                "B2010": [5.0, 6.0],
                "A": ["X1", "X2"],
            }
        )
        msg = "stubname can't be identical to a column name"
        with pytest.raises(ValueError, match=msg):
            wide_to_long(df, ["A", "B"], i="A", j="colname")

    def test_nonnumeric_suffix(self):
        df = DataFrame(
            {
                "treatment_placebo": [1.0, 2.0],
                "treatment_test": [3.0, 4.0],
                "result_placebo": [5.0, 6.0],
                "A": ["X1", "X2"],
            }
        )
        expected = DataFrame(
            {
                "A": ["X1", "X2", "X1", "X2"],
                "colname": ["placebo", "placebo", "test", "test"],
                "result": [5.0, 6.0, np.nan, np.nan],
                "treatment": [1.0, 2.0, 3.0, 4.0],
            }
        )
        expected = expected.set_index(["A", "colname"])
        result = wide_to_long(
            df, ["result", "treatment"], i="A", j="colname", suffix="[a-z]+", sep="_"
        )
        tm.assert_frame_equal(result, expected)

    def test_mixed_type_suffix(self):
        df = DataFrame(
            {
                "A": ["X1", "X2"],
                "result_1": [0, 9],
                "result_foo": [5.0, 6.0],
                "treatment_1": [1.0, 2.0],
                "treatment_foo": [3.0, 4.0],
            }
        )
        expected = DataFrame(
            {
                "A": ["X1", "X2", "X1", "X2"],
                "colname": ["1", "1", "foo", "foo"],
                "result": [0.0, 9.0, 5.0, 6.0],
                "treatment": [1.0, 2.0, 3.0, 4.0],
            }
        ).set_index(["A", "colname"])
        result = wide_to_long(
            df, ["result", "treatment"], i="A", j="colname", suffix=".+", sep="_"
        )
        tm.assert_frame_equal(result, expected)

    def test_float_suffix(self):
        df = DataFrame(
            {
                "treatment_1.1": [1.0, 2.0],
                "treatment_2.1": [3.0, 4.0],
                "result_1.2": [5.0, 6.0],
                "result_1": [0, 9],
                "A": ["X1", "X2"],
            }
        )
        expected = DataFrame(
            {
                "A": ["X1", "X2", "X1", "X2", "X1", "X2", "X1", "X2"],
                "colname": [1.2, 1.2, 1.0, 1.0, 1.1, 1.1, 2.1, 2.1],
                "result": [5.0, 6.0, 0.0, 9.0, np.nan, np.nan, np.nan, np.nan],
                "treatment": [np.nan, np.nan, np.nan, np.nan, 1.0, 2.0, 3.0, 4.0],
            }
        )
        expected = expected.set_index(["A", "colname"])
        result = wide_to_long(
            df, ["result", "treatment"], i="A", j="colname", suffix="[0-9.]+", sep="_"
        )
        tm.assert_frame_equal(result, expected)

    def test_col_substring_of_stubname(self):
        # GH22468
        # Don't raise ValueError when a column name is a substring
        # of a stubname that's been passed as a string
        wide_data = {
            "node_id": {0: 0, 1: 1, 2: 2, 3: 3, 4: 4},
            "A": {0: 0.80, 1: 0.0, 2: 0.25, 3: 1.0, 4: 0.81},
            "PA0": {0: 0.74, 1: 0.56, 2: 0.56, 3: 0.98, 4: 0.6},
            "PA1": {0: 0.77, 1: 0.64, 2: 0.52, 3: 0.98, 4: 0.67},
            "PA3": {0: 0.34, 1: 0.70, 2: 0.52, 3: 0.98, 4: 0.67},
        }
        wide_df = DataFrame.from_dict(wide_data)
        expected = wide_to_long(wide_df, stubnames=["PA"], i=["node_id", "A"], j="time")
        result = wide_to_long(wide_df, stubnames="PA", i=["node_id", "A"], j="time")
        tm.assert_frame_equal(result, expected)

    def test_raise_of_column_name_value(self):
        # GH34731, enforced in 2.0
        # raise a ValueError if the resultant value column name matches
        # a name in the dataframe already (default name is "value")
        df = DataFrame({"col": list("ABC"), "value": range(10, 16, 2)})

        with pytest.raises(
            ValueError, match=re.escape("value_name (value) cannot match")
        ):
            df.melt(id_vars="value", value_name="value")

    def test_missing_stubname(self, any_string_dtype):
        # GH46044
        df = DataFrame({"id": ["1", "2"], "a-1": [100, 200], "a-2": [300, 400]})
        df = df.astype({"id": any_string_dtype})
        result = wide_to_long(
            df,
            stubnames=["a", "b"],
            i="id",
            j="num",
            sep="-",
        )
        index = Index(
            [("1", 1), ("2", 1), ("1", 2), ("2", 2)],
            name=("id", "num"),
        )
        expected = DataFrame(
            {"a": [100, 200, 300, 400], "b": [np.nan] * 4},
            index=index,
        )
        new_level = expected.index.levels[0].astype(any_string_dtype)
        if any_string_dtype == "object":
            new_level = expected.index.levels[0].astype("str")
        expected.index = expected.index.set_levels(new_level, level=0)
        tm.assert_frame_equal(result, expected)


<<<<<<< HEAD
def test_wide_to_long_string_columns(string_storage):
=======
def test_wide_to_long_pyarrow_string_columns():
>>>>>>> 47b56ea9
    # GH 57066
    string_dtype = pd.StringDtype(string_storage, na_value=np.nan)
    df = DataFrame(
        {
            "ID": {0: 1},
            "R_test1": {0: 1},
            "R_test2": {0: 1},
            "R_test3": {0: 2},
            "D": {0: 1},
        }
    )
    df.columns = df.columns.astype(string_dtype)
    result = wide_to_long(
        df, stubnames="R", i="ID", j="UNPIVOTED", sep="_", suffix=".*"
    )
    expected = DataFrame(
        [[1, 1], [1, 1], [1, 2]],
<<<<<<< HEAD
        columns=Index(["D", "R"], dtype="str"),
=======
        columns=Index(["D", "R"]),
>>>>>>> 47b56ea9
        index=pd.MultiIndex.from_arrays(
            [
                [1, 1, 1],
                Index(["test1", "test2", "test3"], dtype=string_dtype),
            ],
            names=["ID", "UNPIVOTED"],
        ),
    )
    tm.assert_frame_equal(result, expected)<|MERGE_RESOLUTION|>--- conflicted
+++ resolved
@@ -1242,11 +1242,7 @@
         tm.assert_frame_equal(result, expected)
 
 
-<<<<<<< HEAD
 def test_wide_to_long_string_columns(string_storage):
-=======
-def test_wide_to_long_pyarrow_string_columns():
->>>>>>> 47b56ea9
     # GH 57066
     string_dtype = pd.StringDtype(string_storage, na_value=np.nan)
     df = DataFrame(
@@ -1264,11 +1260,7 @@
     )
     expected = DataFrame(
         [[1, 1], [1, 1], [1, 2]],
-<<<<<<< HEAD
-        columns=Index(["D", "R"], dtype="str"),
-=======
         columns=Index(["D", "R"]),
->>>>>>> 47b56ea9
         index=pd.MultiIndex.from_arrays(
             [
                 [1, 1, 1],
