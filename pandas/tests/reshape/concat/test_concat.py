--- conflicted
+++ resolved
@@ -748,8 +748,7 @@
     df = DataFrame({"foo": [1, 2], "bar": [1, 2]}, dtype=df_dtype)
     empty = DataFrame(columns=["foo", "bar"], dtype=empty_dtype)
 
-<<<<<<< HEAD
-    msg = "The behavior of DataFrame concatenation with empty entries is deprecated"
+    msg = "The behavior of DataFrame concatenation with empty or all-NA entries"
     warn = None
     if df_dtype == "datetime64[ns]" or (
         df_dtype == "float64" and empty_dtype != "float64"
@@ -757,10 +756,6 @@
         warn = FutureWarning
     with tm.assert_produces_warning(warn, match=msg):
         result = concat([empty, df])
-=======
-    result = concat([empty, df])
-
->>>>>>> f351f74f
     expected = df
     if df_dtype == "int64":
         # TODO what exact behaviour do we want for integer eventually?
@@ -785,7 +780,7 @@
         else:
             df_dtype = "float64"
 
-    msg = "The behavior of DataFrame concatenation with all-NA entries"
+    msg = "The behavior of DataFrame concatenation with empty or all-NA entries"
     warn = None
     if empty_dtype != df_dtype and empty_dtype is not None:
         warn = FutureWarning
@@ -807,7 +802,7 @@
 
     aligned = df2.reindex(columns=df1.columns)
 
-    msg = "The behavior of DataFrame concatenation with all-NA entries"
+    msg = "The behavior of DataFrame concatenation with empty or all-NA entries"
     with tm.assert_produces_warning(FutureWarning, match=msg):
         result = concat([df1, aligned], ignore_index=True)
     expected = df1 = DataFrame({"a": [1, 2], "b": [pd.Timestamp("2012-01-01"), pd.NaT]})
