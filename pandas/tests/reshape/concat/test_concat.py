from collections import (
    abc,
    deque,
)
from decimal import Decimal
from warnings import catch_warnings

import numpy as np
import pytest

import pandas.util._test_decorators as td

import pandas as pd
from pandas import (
    DataFrame,
    Index,
    MultiIndex,
    PeriodIndex,
    Series,
    concat,
    date_range,
)
import pandas._testing as tm
from pandas.core.arrays import SparseArray
from pandas.core.construction import create_series_with_explicit_dtype
from pandas.tests.extension.decimal import to_decimal


class TestConcatenate:
<<<<<<< HEAD
    # TODO(ArrayManager) using block internals to verify, needs rewrite
    @td.skip_array_manager_invalid_test
    def test_concat_copy(self, using_array_manager):
=======
    def test_append_concat(self):
        # GH#1815
        d1 = date_range("12/31/1990", "12/31/1999", freq="A-DEC")
        d2 = date_range("12/31/2000", "12/31/2009", freq="A-DEC")

        s1 = Series(np.random.randn(10), d1)
        s2 = Series(np.random.randn(10), d2)

        s1 = s1.to_period()
        s2 = s2.to_period()

        # drops index
        result = concat([s1, s2])
        assert isinstance(result.index, PeriodIndex)
        assert result.index[0] == s1.index[0]

    def test_concat_copy(self):
>>>>>>> 88fb114b
        df = DataFrame(np.random.randn(4, 3))
        df2 = DataFrame(np.random.randint(0, 10, size=4).reshape(4, 1))
        df3 = DataFrame({5: "foo"}, index=range(4))

        # These are actual copies.
        result = concat([df, df2, df3], axis=1, copy=True)

        for b in result._mgr.blocks:
            assert b.values.base is None

        # These are the same.
        result = concat([df, df2, df3], axis=1, copy=False)

        for b in result._mgr.blocks:
            if b.dtype.kind == "f":
                assert b.values.base is df._mgr.blocks[0].values.base
            elif b.dtype.kind in ["i", "u"]:
                assert b.values.base is df2._mgr.blocks[0].values.base
            elif b.is_object:
                assert b.values.base is not None

        # Float block was consolidated.
        df4 = DataFrame(np.random.randn(4, 1))
        result = concat([df, df2, df3, df4], axis=1, copy=False)
        for b in result._mgr.blocks:
            if b.dtype.kind == "f":
                assert b.values.base is None
            elif b.dtype.kind in ["i", "u"]:
                assert b.values.base is df2._mgr.blocks[0].values.base
            elif b.is_object:
                assert b.values.base is not None

    def test_concat_with_group_keys(self):
        df = DataFrame(np.random.randn(4, 3))
        df2 = DataFrame(np.random.randn(4, 4))

        # axis=0
        df = DataFrame(np.random.randn(3, 4))
        df2 = DataFrame(np.random.randn(4, 4))

        result = concat([df, df2], keys=[0, 1])
        exp_index = MultiIndex.from_arrays(
            [[0, 0, 0, 1, 1, 1, 1], [0, 1, 2, 0, 1, 2, 3]]
        )
        expected = DataFrame(np.r_[df.values, df2.values], index=exp_index)
        tm.assert_frame_equal(result, expected)

        result = concat([df, df], keys=[0, 1])
        exp_index2 = MultiIndex.from_arrays([[0, 0, 0, 1, 1, 1], [0, 1, 2, 0, 1, 2]])
        expected = DataFrame(np.r_[df.values, df.values], index=exp_index2)
        tm.assert_frame_equal(result, expected)

        # axis=1
        df = DataFrame(np.random.randn(4, 3))
        df2 = DataFrame(np.random.randn(4, 4))

        result = concat([df, df2], keys=[0, 1], axis=1)
        expected = DataFrame(np.c_[df.values, df2.values], columns=exp_index)
        tm.assert_frame_equal(result, expected)

        result = concat([df, df], keys=[0, 1], axis=1)
        expected = DataFrame(np.c_[df.values, df.values], columns=exp_index2)
        tm.assert_frame_equal(result, expected)

    def test_concat_keys_specific_levels(self):
        df = DataFrame(np.random.randn(10, 4))
        pieces = [df.iloc[:, [0, 1]], df.iloc[:, [2]], df.iloc[:, [3]]]
        level = ["three", "two", "one", "zero"]
        result = concat(
            pieces,
            axis=1,
            keys=["one", "two", "three"],
            levels=[level],
            names=["group_key"],
        )

        tm.assert_index_equal(result.columns.levels[0], Index(level, name="group_key"))
        tm.assert_index_equal(result.columns.levels[1], Index([0, 1, 2, 3]))

        assert result.columns.names == ["group_key", None]

    @pytest.mark.parametrize("mapping", ["mapping", "dict"])
    def test_concat_mapping(self, mapping, non_dict_mapping_subclass):
        constructor = dict if mapping == "dict" else non_dict_mapping_subclass
        frames = constructor(
            {
                "foo": DataFrame(np.random.randn(4, 3)),
                "bar": DataFrame(np.random.randn(4, 3)),
                "baz": DataFrame(np.random.randn(4, 3)),
                "qux": DataFrame(np.random.randn(4, 3)),
            }
        )

        sorted_keys = list(frames.keys())

        result = concat(frames)
        expected = concat([frames[k] for k in sorted_keys], keys=sorted_keys)
        tm.assert_frame_equal(result, expected)

        result = concat(frames, axis=1)
        expected = concat([frames[k] for k in sorted_keys], keys=sorted_keys, axis=1)
        tm.assert_frame_equal(result, expected)

        keys = ["baz", "foo", "bar"]
        result = concat(frames, keys=keys)
        expected = concat([frames[k] for k in keys], keys=keys)
        tm.assert_frame_equal(result, expected)

    def test_concat_keys_and_levels(self):
        df = DataFrame(np.random.randn(1, 3))
        df2 = DataFrame(np.random.randn(1, 4))

        levels = [["foo", "baz"], ["one", "two"]]
        names = ["first", "second"]
        result = concat(
            [df, df2, df, df2],
            keys=[("foo", "one"), ("foo", "two"), ("baz", "one"), ("baz", "two")],
            levels=levels,
            names=names,
        )
        expected = concat([df, df2, df, df2])
        exp_index = MultiIndex(
            levels=levels + [[0]],
            codes=[[0, 0, 1, 1], [0, 1, 0, 1], [0, 0, 0, 0]],
            names=names + [None],
        )
        expected.index = exp_index

        tm.assert_frame_equal(result, expected)

        # no names
        result = concat(
            [df, df2, df, df2],
            keys=[("foo", "one"), ("foo", "two"), ("baz", "one"), ("baz", "two")],
            levels=levels,
        )
        assert result.index.names == (None,) * 3

        # no levels
        result = concat(
            [df, df2, df, df2],
            keys=[("foo", "one"), ("foo", "two"), ("baz", "one"), ("baz", "two")],
            names=["first", "second"],
        )
        assert result.index.names == ("first", "second", None)
        tm.assert_index_equal(
            result.index.levels[0], Index(["baz", "foo"], name="first")
        )

    def test_concat_keys_levels_no_overlap(self):
        # GH #1406
        df = DataFrame(np.random.randn(1, 3), index=["a"])
        df2 = DataFrame(np.random.randn(1, 4), index=["b"])

        msg = "Values not found in passed level"
        with pytest.raises(ValueError, match=msg):
            concat([df, df], keys=["one", "two"], levels=[["foo", "bar", "baz"]])

        msg = "Key one not in level"
        with pytest.raises(ValueError, match=msg):
            concat([df, df2], keys=["one", "two"], levels=[["foo", "bar", "baz"]])

    def test_crossed_dtypes_weird_corner(self):
        columns = ["A", "B", "C", "D"]
        df1 = DataFrame(
            {
                "A": np.array([1, 2, 3, 4], dtype="f8"),
                "B": np.array([1, 2, 3, 4], dtype="i8"),
                "C": np.array([1, 2, 3, 4], dtype="f8"),
                "D": np.array([1, 2, 3, 4], dtype="i8"),
            },
            columns=columns,
        )

        df2 = DataFrame(
            {
                "A": np.array([1, 2, 3, 4], dtype="i8"),
                "B": np.array([1, 2, 3, 4], dtype="f8"),
                "C": np.array([1, 2, 3, 4], dtype="i8"),
                "D": np.array([1, 2, 3, 4], dtype="f8"),
            },
            columns=columns,
        )

        appended = df1.append(df2, ignore_index=True)
        expected = DataFrame(
            np.concatenate([df1.values, df2.values], axis=0), columns=columns
        )
        tm.assert_frame_equal(appended, expected)

        df = DataFrame(np.random.randn(1, 3), index=["a"])
        df2 = DataFrame(np.random.randn(1, 4), index=["b"])
        result = concat([df, df2], keys=["one", "two"], names=["first", "second"])
        assert result.index.names == ("first", "second")

    def test_with_mixed_tuples(self, sort):
        # 10697
        # columns have mixed tuples, so handle properly
        df1 = DataFrame({"A": "foo", ("B", 1): "bar"}, index=range(2))
        df2 = DataFrame({"B": "foo", ("B", 1): "bar"}, index=range(2))

        # it works
        concat([df1, df2], sort=sort)

    def test_concat_mixed_objs(self):

        # concat mixed series/frames
        # G2385

        # axis 1
        index = date_range("01-Jan-2013", periods=10, freq="H")
        arr = np.arange(10, dtype="int64")
        s1 = Series(arr, index=index)
        s2 = Series(arr, index=index)
        df = DataFrame(arr.reshape(-1, 1), index=index)

        expected = DataFrame(
            np.repeat(arr, 2).reshape(-1, 2), index=index, columns=[0, 0]
        )
        result = concat([df, df], axis=1)
        tm.assert_frame_equal(result, expected)

        expected = DataFrame(
            np.repeat(arr, 2).reshape(-1, 2), index=index, columns=[0, 1]
        )
        result = concat([s1, s2], axis=1)
        tm.assert_frame_equal(result, expected)

        expected = DataFrame(
            np.repeat(arr, 3).reshape(-1, 3), index=index, columns=[0, 1, 2]
        )
        result = concat([s1, s2, s1], axis=1)
        tm.assert_frame_equal(result, expected)

        expected = DataFrame(
            np.repeat(arr, 5).reshape(-1, 5), index=index, columns=[0, 0, 1, 2, 3]
        )
        result = concat([s1, df, s2, s2, s1], axis=1)
        tm.assert_frame_equal(result, expected)

        # with names
        s1.name = "foo"
        expected = DataFrame(
            np.repeat(arr, 3).reshape(-1, 3), index=index, columns=["foo", 0, 0]
        )
        result = concat([s1, df, s2], axis=1)
        tm.assert_frame_equal(result, expected)

        s2.name = "bar"
        expected = DataFrame(
            np.repeat(arr, 3).reshape(-1, 3), index=index, columns=["foo", 0, "bar"]
        )
        result = concat([s1, df, s2], axis=1)
        tm.assert_frame_equal(result, expected)

        # ignore index
        expected = DataFrame(
            np.repeat(arr, 3).reshape(-1, 3), index=index, columns=[0, 1, 2]
        )
        result = concat([s1, df, s2], axis=1, ignore_index=True)
        tm.assert_frame_equal(result, expected)

        # axis 0
        expected = DataFrame(
            np.tile(arr, 3).reshape(-1, 1), index=index.tolist() * 3, columns=[0]
        )
        result = concat([s1, df, s2])
        tm.assert_frame_equal(result, expected)

        expected = DataFrame(np.tile(arr, 3).reshape(-1, 1), columns=[0])
        result = concat([s1, df, s2], ignore_index=True)
        tm.assert_frame_equal(result, expected)

    def test_dtype_coerceion(self):

        # 12411
        df = DataFrame({"date": [pd.Timestamp("20130101").tz_localize("UTC"), pd.NaT]})

        result = concat([df.iloc[[0]], df.iloc[[1]]])
        tm.assert_series_equal(result.dtypes, df.dtypes)

        # 12045
        import datetime

        df = DataFrame(
            {"date": [datetime.datetime(2012, 1, 1), datetime.datetime(1012, 1, 2)]}
        )
        result = concat([df.iloc[[0]], df.iloc[[1]]])
        tm.assert_series_equal(result.dtypes, df.dtypes)

        # 11594
        df = DataFrame({"text": ["some words"] + [None] * 9})
        result = concat([df.iloc[[0]], df.iloc[[1]]])
        tm.assert_series_equal(result.dtypes, df.dtypes)

    def test_concat_single_with_key(self):
        df = DataFrame(np.random.randn(10, 4))

        result = concat([df], keys=["foo"])
        expected = concat([df, df], keys=["foo", "bar"])
        tm.assert_frame_equal(result, expected[:10])

    def test_concat_exclude_none(self):
        df = DataFrame(np.random.randn(10, 4))

        pieces = [df[:5], None, None, df[5:]]
        result = concat(pieces)
        tm.assert_frame_equal(result, df)
        with pytest.raises(ValueError, match="All objects passed were None"):
            concat([None, None])

    def test_concat_keys_with_none(self):
        # #1649
        df0 = DataFrame([[10, 20, 30], [10, 20, 30], [10, 20, 30]])

        result = concat({"a": None, "b": df0, "c": df0[:2], "d": df0[:1], "e": df0})
        expected = concat({"b": df0, "c": df0[:2], "d": df0[:1], "e": df0})
        tm.assert_frame_equal(result, expected)

        result = concat(
            [None, df0, df0[:2], df0[:1], df0], keys=["a", "b", "c", "d", "e"]
        )
        expected = concat([df0, df0[:2], df0[:1], df0], keys=["b", "c", "d", "e"])
        tm.assert_frame_equal(result, expected)

    def test_concat_bug_1719(self):
        ts1 = tm.makeTimeSeries()
        ts2 = tm.makeTimeSeries()[::2]

        # to join with union
        # these two are of different length!
        left = concat([ts1, ts2], join="outer", axis=1)
        right = concat([ts2, ts1], join="outer", axis=1)

        assert len(left) == len(right)

    def test_concat_bug_2972(self):
        ts0 = Series(np.zeros(5))
        ts1 = Series(np.ones(5))
        ts0.name = ts1.name = "same name"
        result = concat([ts0, ts1], axis=1)

        expected = DataFrame({0: ts0, 1: ts1})
        expected.columns = ["same name", "same name"]
        tm.assert_frame_equal(result, expected)

    def test_concat_bug_3602(self):

        # GH 3602, duplicate columns
        df1 = DataFrame(
            {
                "firmNo": [0, 0, 0, 0],
                "prc": [6, 6, 6, 6],
                "stringvar": ["rrr", "rrr", "rrr", "rrr"],
            }
        )
        df2 = DataFrame(
            {"C": [9, 10, 11, 12], "misc": [1, 2, 3, 4], "prc": [6, 6, 6, 6]}
        )
        expected = DataFrame(
            [
                [0, 6, "rrr", 9, 1, 6],
                [0, 6, "rrr", 10, 2, 6],
                [0, 6, "rrr", 11, 3, 6],
                [0, 6, "rrr", 12, 4, 6],
            ]
        )
        expected.columns = ["firmNo", "prc", "stringvar", "C", "misc", "prc"]

        result = concat([df1, df2], axis=1)
        tm.assert_frame_equal(result, expected)

    def test_concat_iterables(self):
        # GH8645 check concat works with tuples, list, generators, and weird
        # stuff like deque and custom iterables
        df1 = DataFrame([1, 2, 3])
        df2 = DataFrame([4, 5, 6])
        expected = DataFrame([1, 2, 3, 4, 5, 6])
        tm.assert_frame_equal(concat((df1, df2), ignore_index=True), expected)
        tm.assert_frame_equal(concat([df1, df2], ignore_index=True), expected)
        tm.assert_frame_equal(
            concat((df for df in (df1, df2)), ignore_index=True), expected
        )
        tm.assert_frame_equal(concat(deque((df1, df2)), ignore_index=True), expected)

        class CustomIterator1:
            def __len__(self) -> int:
                return 2

            def __getitem__(self, index):
                try:
                    return {0: df1, 1: df2}[index]
                except KeyError as err:
                    raise IndexError from err

        tm.assert_frame_equal(concat(CustomIterator1(), ignore_index=True), expected)

        class CustomIterator2(abc.Iterable):
            def __iter__(self):
                yield df1
                yield df2

        tm.assert_frame_equal(concat(CustomIterator2(), ignore_index=True), expected)

    def test_concat_order(self):
        # GH 17344
        dfs = [DataFrame(index=range(3), columns=["a", 1, None])]
        dfs += [DataFrame(index=range(3), columns=[None, 1, "a"]) for i in range(100)]

        result = concat(dfs, sort=True).columns
        expected = dfs[0].columns
        tm.assert_index_equal(result, expected)

    def test_concat_different_extension_dtypes_upcasts(self):
        a = Series(pd.array([1, 2], dtype="Int64"))
        b = Series(to_decimal([1, 2]))

        result = concat([a, b], ignore_index=True)
        expected = Series([1, 2, Decimal(1), Decimal(2)], dtype=object)
        tm.assert_series_equal(result, expected)

    def test_concat_ordered_dict(self):
        # GH 21510
        expected = concat(
            [Series(range(3)), Series(range(4))], keys=["First", "Another"]
        )
        result = concat({"First": Series(range(3)), "Another": Series(range(4))})
        tm.assert_series_equal(result, expected)


@pytest.mark.parametrize("pdt", [Series, DataFrame])
@pytest.mark.parametrize("dt", np.sctypes["float"])
def test_concat_no_unnecessary_upcast(dt, pdt):
    # GH 13247
    dims = pdt(dtype=object).ndim

    dfs = [
        pdt(np.array([1], dtype=dt, ndmin=dims)),
        pdt(np.array([np.nan], dtype=dt, ndmin=dims)),
        pdt(np.array([5], dtype=dt, ndmin=dims)),
    ]
    x = concat(dfs)
    assert x.values.dtype == dt


@pytest.mark.parametrize("pdt", [create_series_with_explicit_dtype, DataFrame])
@pytest.mark.parametrize("dt", np.sctypes["int"])
def test_concat_will_upcast(dt, pdt):
    with catch_warnings(record=True):
        dims = pdt().ndim
        dfs = [
            pdt(np.array([1], dtype=dt, ndmin=dims)),
            pdt(np.array([np.nan], ndmin=dims)),
            pdt(np.array([5], dtype=dt, ndmin=dims)),
        ]
        x = concat(dfs)
        assert x.values.dtype == "float64"


def test_concat_empty_and_non_empty_frame_regression():
    # GH 18178 regression test
    df1 = DataFrame({"foo": [1]})
    df2 = DataFrame({"foo": []})
    expected = DataFrame({"foo": [1.0]})
    result = concat([df1, df2])
    tm.assert_frame_equal(result, expected)


def test_concat_sparse():
    # GH 23557
    a = Series(SparseArray([0, 1, 2]))
    expected = DataFrame(data=[[0, 0], [1, 1], [2, 2]]).astype(
        pd.SparseDtype(np.int64, 0)
    )
    result = concat([a, a], axis=1)
    tm.assert_frame_equal(result, expected)


def test_concat_dense_sparse():
    # GH 30668
    a = Series(pd.arrays.SparseArray([1, None]), dtype=float)
    b = Series([1], dtype=float)
    expected = Series(data=[1, None, 1], index=[0, 1, 0]).astype(
        pd.SparseDtype(np.float64, None)
    )
    result = concat([a, b], axis=0)
    tm.assert_series_equal(result, expected)


@pytest.mark.parametrize("keys", [["e", "f", "f"], ["f", "e", "f"]])
def test_duplicate_keys(keys):
    # GH 33654
    df = DataFrame({"a": [1, 2, 3], "b": [4, 5, 6]})
    s1 = Series([7, 8, 9], name="c")
    s2 = Series([10, 11, 12], name="d")
    result = concat([df, s1, s2], axis=1, keys=keys)
    expected_values = [[1, 4, 7, 10], [2, 5, 8, 11], [3, 6, 9, 12]]
    expected_columns = MultiIndex.from_tuples(
        [(keys[0], "a"), (keys[0], "b"), (keys[1], "c"), (keys[2], "d")]
    )
    expected = DataFrame(expected_values, columns=expected_columns)
    tm.assert_frame_equal(result, expected)


@pytest.mark.parametrize(
    "obj",
    [
        tm.SubclassedDataFrame({"A": np.arange(0, 10)}),
        tm.SubclassedSeries(np.arange(0, 10), name="A"),
    ],
)
def test_concat_preserves_subclass(obj):
    # GH28330 -- preserve subclass

    result = concat([obj, obj])
    assert isinstance(result, type(obj))


def test_concat_frame_axis0_extension_dtypes():
    # preserve extension dtype (through common_dtype mechanism)
    df1 = DataFrame({"a": pd.array([1, 2, 3], dtype="Int64")})
    df2 = DataFrame({"a": np.array([4, 5, 6])})

    result = concat([df1, df2], ignore_index=True)
    expected = DataFrame({"a": [1, 2, 3, 4, 5, 6]}, dtype="Int64")
    tm.assert_frame_equal(result, expected)

    result = concat([df2, df1], ignore_index=True)
    expected = DataFrame({"a": [4, 5, 6, 1, 2, 3]}, dtype="Int64")
    tm.assert_frame_equal(result, expected)


def test_concat_preserves_extension_int64_dtype():
    # GH 24768
    df_a = DataFrame({"a": [-1]}, dtype="Int64")
    df_b = DataFrame({"b": [1]}, dtype="Int64")
    result = concat([df_a, df_b], ignore_index=True)
    expected = DataFrame({"a": [-1, None], "b": [None, 1]}, dtype="Int64")
    tm.assert_frame_equal(result, expected)


@pytest.mark.parametrize(
    ("keys", "integrity"),
    [
        (["red"] * 3, True),
        (["red"] * 3, False),
        (["red", "blue", "red"], False),
        (["red", "blue", "red"], True),
    ],
)
def test_concat_repeated_keys(keys, integrity):
    # GH: 20816
    series_list = [Series({"a": 1}), Series({"b": 2}), Series({"c": 3})]
    result = concat(series_list, keys=keys, verify_integrity=integrity)
    tuples = list(zip(keys, ["a", "b", "c"]))
    expected = Series([1, 2, 3], index=MultiIndex.from_tuples(tuples))
    tm.assert_series_equal(result, expected)<|MERGE_RESOLUTION|>--- conflicted
+++ resolved
@@ -27,11 +27,6 @@
 
 
 class TestConcatenate:
-<<<<<<< HEAD
-    # TODO(ArrayManager) using block internals to verify, needs rewrite
-    @td.skip_array_manager_invalid_test
-    def test_concat_copy(self, using_array_manager):
-=======
     def test_append_concat(self):
         # GH#1815
         d1 = date_range("12/31/1990", "12/31/1999", freq="A-DEC")
@@ -48,8 +43,9 @@
         assert isinstance(result.index, PeriodIndex)
         assert result.index[0] == s1.index[0]
 
+    # TODO(ArrayManager) using block internals to verify, needs rewrite
+    @td.skip_array_manager_invalid_test
     def test_concat_copy(self):
->>>>>>> 88fb114b
         df = DataFrame(np.random.randn(4, 3))
         df2 = DataFrame(np.random.randint(0, 10, size=4).reshape(4, 1))
         df3 = DataFrame({5: "foo"}, index=range(4))
