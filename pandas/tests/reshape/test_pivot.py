--- conflicted
+++ resolved
@@ -1729,13 +1729,8 @@
 
     @pytest.mark.parametrize("i", range(1, 13))
     def test_monthly(self, i):
-<<<<<<< HEAD
         rng = date_range("1/1/2000", "12/31/2004", freq="ME")
-        ts = Series(np.random.randn(len(rng)), index=rng)
-=======
-        rng = date_range("1/1/2000", "12/31/2004", freq="M")
         ts = Series(np.random.default_rng(2).standard_normal(len(rng)), index=rng)
->>>>>>> 3fe61491
 
         annual = pivot_table(DataFrame(ts), index=ts.index.year, columns=ts.index.month)
         annual.columns = annual.columns.droplevel(0)
