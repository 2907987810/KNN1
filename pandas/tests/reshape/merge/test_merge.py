--- conflicted
+++ resolved
@@ -293,29 +293,8 @@
 
         merged = merge(left, right, left_index=True, right_index=True, copy=False)
 
-<<<<<<< HEAD
-        merged.loc[:, "a"] = 6
-        assert (left["a"] == 6).all()
-
-        merged.loc[:, "d"] = "peekaboo"
-        assert (right["d"] == "peekaboo").all()
-=======
-        if using_array_manager:
-            # With ArrayManager, setting a column doesn't change the values inplace
-            # and thus does not propagate the changes to the original left/right
-            # dataframes -> need to check that no copy was made in a different way
-            # TODO(ArrayManager) we should be able to simplify this with a .loc
-            #  setitem test: merged.loc[0, "a"] = 10; assert left.loc[0, "a"] == 10
-            #  but this currently replaces the array (_setitem_with_indexer_split_path)
-            assert merged._mgr.arrays[0] is left._mgr.arrays[0]
-            assert merged._mgr.arrays[2] is right._mgr.arrays[0]
-        else:
-            merged["a"] = 6
-            assert (left["a"] == 6).all()
-
-            merged["d"] = "peekaboo"
-            assert (right["d"] == "peekaboo").all()
->>>>>>> bfd8922a
+        assert np.shares_memory(merged["a"]._values, left["a"]._values)
+        assert np.shares_memory(merged["d"]._values, right["d"]._values)
 
     def test_intelligently_handle_join_key(self):
         # #733, be a bit more 1337 about not returning unconsolidated DataFrame
