import datetime

import numpy as np
import pytest
import pytz

import pandas as pd
from pandas import Timedelta, merge_asof, read_csv, to_datetime
import pandas._testing as tm
from pandas.core.reshape.merge import MergeError


class TestAsOfMerge:
    def read_data(self, datapath, name, dedupe=False):
        path = datapath("reshape", "merge", "data", name)
        x = read_csv(path)
        if dedupe:
            x = x.drop_duplicates(["time", "ticker"], keep="last").reset_index(
                drop=True
            )
        x.time = to_datetime(x.time)
        return x

    @pytest.fixture(autouse=True)
    def setup_method(self, datapath):

        self.trades = self.read_data(datapath, "trades.csv")
        self.quotes = self.read_data(datapath, "quotes.csv", dedupe=True)
        self.asof = self.read_data(datapath, "asof.csv")
        self.tolerance = self.read_data(datapath, "tolerance.csv")
        self.allow_exact_matches = self.read_data(datapath, "allow_exact_matches.csv")
        self.allow_exact_matches_and_tolerance = self.read_data(
            datapath, "allow_exact_matches_and_tolerance.csv"
        )

    def test_examples1(self):
        """ doc-string examples """
        left = pd.DataFrame({"a": [1, 5, 10], "left_val": ["a", "b", "c"]})
        right = pd.DataFrame({"a": [1, 2, 3, 6, 7], "right_val": [1, 2, 3, 6, 7]})

        expected = pd.DataFrame(
            {"a": [1, 5, 10], "left_val": ["a", "b", "c"], "right_val": [1, 3, 7]}
        )

        result = pd.merge_asof(left, right, on="a")
        tm.assert_frame_equal(result, expected)

    def test_examples2(self):
        """ doc-string examples """
        trades = pd.DataFrame(
            {
                "time": pd.to_datetime(
                    [
                        "20160525 13:30:00.023",
                        "20160525 13:30:00.038",
                        "20160525 13:30:00.048",
                        "20160525 13:30:00.048",
                        "20160525 13:30:00.048",
                    ]
                ),
                "ticker": ["MSFT", "MSFT", "GOOG", "GOOG", "AAPL"],
                "price": [51.95, 51.95, 720.77, 720.92, 98.00],
                "quantity": [75, 155, 100, 100, 100],
            },
            columns=["time", "ticker", "price", "quantity"],
        )

        quotes = pd.DataFrame(
            {
                "time": pd.to_datetime(
                    [
                        "20160525 13:30:00.023",
                        "20160525 13:30:00.023",
                        "20160525 13:30:00.030",
                        "20160525 13:30:00.041",
                        "20160525 13:30:00.048",
                        "20160525 13:30:00.049",
                        "20160525 13:30:00.072",
                        "20160525 13:30:00.075",
                    ]
                ),
                "ticker": [
                    "GOOG",
                    "MSFT",
                    "MSFT",
                    "MSFT",
                    "GOOG",
                    "AAPL",
                    "GOOG",
                    "MSFT",
                ],
                "bid": [720.50, 51.95, 51.97, 51.99, 720.50, 97.99, 720.50, 52.01],
                "ask": [720.93, 51.96, 51.98, 52.00, 720.93, 98.01, 720.88, 52.03],
            },
            columns=["time", "ticker", "bid", "ask"],
        )

        pd.merge_asof(trades, quotes, on="time", by="ticker")

        pd.merge_asof(
            trades, quotes, on="time", by="ticker", tolerance=pd.Timedelta("2ms")
        )

        expected = pd.DataFrame(
            {
                "time": pd.to_datetime(
                    [
                        "20160525 13:30:00.023",
                        "20160525 13:30:00.038",
                        "20160525 13:30:00.048",
                        "20160525 13:30:00.048",
                        "20160525 13:30:00.048",
                    ]
                ),
                "ticker": ["MSFT", "MSFT", "GOOG", "GOOG", "AAPL"],
                "price": [51.95, 51.95, 720.77, 720.92, 98.00],
                "quantity": [75, 155, 100, 100, 100],
                "bid": [np.nan, 51.97, np.nan, np.nan, np.nan],
                "ask": [np.nan, 51.98, np.nan, np.nan, np.nan],
            },
            columns=["time", "ticker", "price", "quantity", "bid", "ask"],
        )

        result = pd.merge_asof(
            trades,
            quotes,
            on="time",
            by="ticker",
            tolerance=pd.Timedelta("10ms"),
            allow_exact_matches=False,
        )
        tm.assert_frame_equal(result, expected)

    def test_examples3(self):
        """ doc-string examples """
        # GH14887

        left = pd.DataFrame({"a": [1, 5, 10], "left_val": ["a", "b", "c"]})
        right = pd.DataFrame({"a": [1, 2, 3, 6, 7], "right_val": [1, 2, 3, 6, 7]})

        expected = pd.DataFrame(
            {"a": [1, 5, 10], "left_val": ["a", "b", "c"], "right_val": [1, 6, np.nan]}
        )

        result = pd.merge_asof(left, right, on="a", direction="forward")
        tm.assert_frame_equal(result, expected)

    def test_examples4(self):
        """ doc-string examples """
        # GH14887

        left = pd.DataFrame({"a": [1, 5, 10], "left_val": ["a", "b", "c"]})
        right = pd.DataFrame({"a": [1, 2, 3, 6, 7], "right_val": [1, 2, 3, 6, 7]})

        expected = pd.DataFrame(
            {"a": [1, 5, 10], "left_val": ["a", "b", "c"], "right_val": [1, 6, 7]}
        )

        result = pd.merge_asof(left, right, on="a", direction="nearest")
        tm.assert_frame_equal(result, expected)

    def test_basic(self):

        expected = self.asof
        trades = self.trades
        quotes = self.quotes

        result = merge_asof(trades, quotes, on="time", by="ticker")
        tm.assert_frame_equal(result, expected)

    def test_basic_categorical(self):

        expected = self.asof
        trades = self.trades.copy()
        trades.ticker = trades.ticker.astype("category")
        quotes = self.quotes.copy()
        quotes.ticker = quotes.ticker.astype("category")
        expected.ticker = expected.ticker.astype("category")

        result = merge_asof(trades, quotes, on="time", by="ticker")
        tm.assert_frame_equal(result, expected)

    def test_basic_left_index(self):

        # GH14253
        expected = self.asof
        trades = self.trades.set_index("time")
        quotes = self.quotes

        result = merge_asof(
            trades, quotes, left_index=True, right_on="time", by="ticker"
        )
        # left-only index uses right"s index, oddly
        expected.index = result.index
        # time column appears after left"s columns
        expected = expected[result.columns]
        tm.assert_frame_equal(result, expected)

    def test_basic_right_index(self):

        expected = self.asof
        trades = self.trades
        quotes = self.quotes.set_index("time")

        result = merge_asof(
            trades, quotes, left_on="time", right_index=True, by="ticker"
        )
        tm.assert_frame_equal(result, expected)

    def test_basic_left_index_right_index(self):

        expected = self.asof.set_index("time")
        trades = self.trades.set_index("time")
        quotes = self.quotes.set_index("time")

        result = merge_asof(
            trades, quotes, left_index=True, right_index=True, by="ticker"
        )
        tm.assert_frame_equal(result, expected)

    def test_multi_index(self):

        # MultiIndex is prohibited
        trades = self.trades.set_index(["time", "price"])
        quotes = self.quotes.set_index("time")
        with pytest.raises(MergeError):
            merge_asof(trades, quotes, left_index=True, right_index=True)

        trades = self.trades.set_index("time")
        quotes = self.quotes.set_index(["time", "bid"])
        with pytest.raises(MergeError):
            merge_asof(trades, quotes, left_index=True, right_index=True)

    def test_on_and_index(self):

        # "on" parameter and index together is prohibited
        trades = self.trades.set_index("time")
        quotes = self.quotes.set_index("time")
        with pytest.raises(MergeError):
            merge_asof(
                trades, quotes, left_on="price", left_index=True, right_index=True
            )

        trades = self.trades.set_index("time")
        quotes = self.quotes.set_index("time")
        with pytest.raises(MergeError):
            merge_asof(
                trades, quotes, right_on="bid", left_index=True, right_index=True
            )

    def test_basic_left_by_right_by(self):

        # GH14253
        expected = self.asof
        trades = self.trades
        quotes = self.quotes

        result = merge_asof(
            trades, quotes, on="time", left_by="ticker", right_by="ticker"
        )
        tm.assert_frame_equal(result, expected)

    def test_missing_right_by(self):

        expected = self.asof
        trades = self.trades
        quotes = self.quotes

        q = quotes[quotes.ticker != "MSFT"]
        result = merge_asof(trades, q, on="time", by="ticker")
        expected.loc[expected.ticker == "MSFT", ["bid", "ask"]] = np.nan
        tm.assert_frame_equal(result, expected)

    def test_multiby(self):
        # GH13936
        trades = pd.DataFrame(
            {
                "time": pd.to_datetime(
                    [
                        "20160525 13:30:00.023",
                        "20160525 13:30:00.023",
                        "20160525 13:30:00.046",
                        "20160525 13:30:00.048",
                        "20160525 13:30:00.050",
                    ]
                ),
                "ticker": ["MSFT", "MSFT", "GOOG", "GOOG", "AAPL"],
                "exch": ["ARCA", "NSDQ", "NSDQ", "BATS", "NSDQ"],
                "price": [51.95, 51.95, 720.77, 720.92, 98.00],
                "quantity": [75, 155, 100, 100, 100],
            },
            columns=["time", "ticker", "exch", "price", "quantity"],
        )

        quotes = pd.DataFrame(
            {
                "time": pd.to_datetime(
                    [
                        "20160525 13:30:00.023",
                        "20160525 13:30:00.023",
                        "20160525 13:30:00.030",
                        "20160525 13:30:00.041",
                        "20160525 13:30:00.045",
                        "20160525 13:30:00.049",
                    ]
                ),
                "ticker": ["GOOG", "MSFT", "MSFT", "MSFT", "GOOG", "AAPL"],
                "exch": ["BATS", "NSDQ", "ARCA", "ARCA", "NSDQ", "ARCA"],
                "bid": [720.51, 51.95, 51.97, 51.99, 720.50, 97.99],
                "ask": [720.92, 51.96, 51.98, 52.00, 720.93, 98.01],
            },
            columns=["time", "ticker", "exch", "bid", "ask"],
        )

        expected = pd.DataFrame(
            {
                "time": pd.to_datetime(
                    [
                        "20160525 13:30:00.023",
                        "20160525 13:30:00.023",
                        "20160525 13:30:00.046",
                        "20160525 13:30:00.048",
                        "20160525 13:30:00.050",
                    ]
                ),
                "ticker": ["MSFT", "MSFT", "GOOG", "GOOG", "AAPL"],
                "exch": ["ARCA", "NSDQ", "NSDQ", "BATS", "NSDQ"],
                "price": [51.95, 51.95, 720.77, 720.92, 98.00],
                "quantity": [75, 155, 100, 100, 100],
                "bid": [np.nan, 51.95, 720.50, 720.51, np.nan],
                "ask": [np.nan, 51.96, 720.93, 720.92, np.nan],
            },
            columns=["time", "ticker", "exch", "price", "quantity", "bid", "ask"],
        )

        result = pd.merge_asof(trades, quotes, on="time", by=["ticker", "exch"])
        tm.assert_frame_equal(result, expected)

    def test_multiby_heterogeneous_types(self):
        # GH13936
        trades = pd.DataFrame(
            {
                "time": pd.to_datetime(
                    [
                        "20160525 13:30:00.023",
                        "20160525 13:30:00.023",
                        "20160525 13:30:00.046",
                        "20160525 13:30:00.048",
                        "20160525 13:30:00.050",
                    ]
                ),
                "ticker": [0, 0, 1, 1, 2],
                "exch": ["ARCA", "NSDQ", "NSDQ", "BATS", "NSDQ"],
                "price": [51.95, 51.95, 720.77, 720.92, 98.00],
                "quantity": [75, 155, 100, 100, 100],
            },
            columns=["time", "ticker", "exch", "price", "quantity"],
        )

        quotes = pd.DataFrame(
            {
                "time": pd.to_datetime(
                    [
                        "20160525 13:30:00.023",
                        "20160525 13:30:00.023",
                        "20160525 13:30:00.030",
                        "20160525 13:30:00.041",
                        "20160525 13:30:00.045",
                        "20160525 13:30:00.049",
                    ]
                ),
                "ticker": [1, 0, 0, 0, 1, 2],
                "exch": ["BATS", "NSDQ", "ARCA", "ARCA", "NSDQ", "ARCA"],
                "bid": [720.51, 51.95, 51.97, 51.99, 720.50, 97.99],
                "ask": [720.92, 51.96, 51.98, 52.00, 720.93, 98.01],
            },
            columns=["time", "ticker", "exch", "bid", "ask"],
        )

        expected = pd.DataFrame(
            {
                "time": pd.to_datetime(
                    [
                        "20160525 13:30:00.023",
                        "20160525 13:30:00.023",
                        "20160525 13:30:00.046",
                        "20160525 13:30:00.048",
                        "20160525 13:30:00.050",
                    ]
                ),
                "ticker": [0, 0, 1, 1, 2],
                "exch": ["ARCA", "NSDQ", "NSDQ", "BATS", "NSDQ"],
                "price": [51.95, 51.95, 720.77, 720.92, 98.00],
                "quantity": [75, 155, 100, 100, 100],
                "bid": [np.nan, 51.95, 720.50, 720.51, np.nan],
                "ask": [np.nan, 51.96, 720.93, 720.92, np.nan],
            },
            columns=["time", "ticker", "exch", "price", "quantity", "bid", "ask"],
        )

        result = pd.merge_asof(trades, quotes, on="time", by=["ticker", "exch"])
        tm.assert_frame_equal(result, expected)

    def test_multiby_indexed(self):
        # GH15676
        left = pd.DataFrame(
            [
                [pd.to_datetime("20160602"), 1, "a"],
                [pd.to_datetime("20160602"), 2, "a"],
                [pd.to_datetime("20160603"), 1, "b"],
                [pd.to_datetime("20160603"), 2, "b"],
            ],
            columns=["time", "k1", "k2"],
        ).set_index("time")

        right = pd.DataFrame(
            [
                [pd.to_datetime("20160502"), 1, "a", 1.0],
                [pd.to_datetime("20160502"), 2, "a", 2.0],
                [pd.to_datetime("20160503"), 1, "b", 3.0],
                [pd.to_datetime("20160503"), 2, "b", 4.0],
            ],
            columns=["time", "k1", "k2", "value"],
        ).set_index("time")

        expected = pd.DataFrame(
            [
                [pd.to_datetime("20160602"), 1, "a", 1.0],
                [pd.to_datetime("20160602"), 2, "a", 2.0],
                [pd.to_datetime("20160603"), 1, "b", 3.0],
                [pd.to_datetime("20160603"), 2, "b", 4.0],
            ],
            columns=["time", "k1", "k2", "value"],
        ).set_index("time")

        result = pd.merge_asof(
            left, right, left_index=True, right_index=True, by=["k1", "k2"]
        )

        tm.assert_frame_equal(expected, result)

        with pytest.raises(MergeError):
            pd.merge_asof(
                left,
                right,
                left_index=True,
                right_index=True,
                left_by=["k1", "k2"],
                right_by=["k1"],
            )

    def test_basic2(self, datapath):

        expected = self.read_data(datapath, "asof2.csv")
        trades = self.read_data(datapath, "trades2.csv")
        quotes = self.read_data(datapath, "quotes2.csv", dedupe=True)

        result = merge_asof(trades, quotes, on="time", by="ticker")
        tm.assert_frame_equal(result, expected)

    def test_basic_no_by(self):
        f = (
            lambda x: x[x.ticker == "MSFT"]
            .drop("ticker", axis=1)
            .reset_index(drop=True)
        )

        # just use a single ticker
        expected = f(self.asof)
        trades = f(self.trades)
        quotes = f(self.quotes)

        result = merge_asof(trades, quotes, on="time")
        tm.assert_frame_equal(result, expected)

    def test_valid_join_keys(self):

        trades = self.trades
        quotes = self.quotes

        with pytest.raises(MergeError):
            merge_asof(trades, quotes, left_on="time", right_on="bid", by="ticker")

        with pytest.raises(MergeError):
            merge_asof(trades, quotes, on=["time", "ticker"], by="ticker")

        with pytest.raises(MergeError):
            merge_asof(trades, quotes, by="ticker")

    def test_with_duplicates(self, datapath):

        q = (
            pd.concat([self.quotes, self.quotes])
            .sort_values(["time", "ticker"])
            .reset_index(drop=True)
        )
        result = merge_asof(self.trades, q, on="time", by="ticker")
        expected = self.read_data(datapath, "asof.csv")
        tm.assert_frame_equal(result, expected)

    def test_with_duplicates_no_on(self):

        df1 = pd.DataFrame({"key": [1, 1, 3], "left_val": [1, 2, 3]})
        df2 = pd.DataFrame({"key": [1, 2, 2], "right_val": [1, 2, 3]})
        result = merge_asof(df1, df2, on="key")
        expected = pd.DataFrame(
            {"key": [1, 1, 3], "left_val": [1, 2, 3], "right_val": [1, 1, 3]}
        )
        tm.assert_frame_equal(result, expected)

    def test_valid_allow_exact_matches(self):

        trades = self.trades
        quotes = self.quotes

        with pytest.raises(MergeError):
            merge_asof(
                trades, quotes, on="time", by="ticker", allow_exact_matches="foo"
            )

    def test_valid_tolerance(self):

        trades = self.trades
        quotes = self.quotes

        # dti
        merge_asof(trades, quotes, on="time", by="ticker", tolerance=Timedelta("1s"))

        # integer
        merge_asof(
            trades.reset_index(),
            quotes.reset_index(),
            on="index",
            by="ticker",
            tolerance=1,
        )

        # incompat
        with pytest.raises(MergeError):
            merge_asof(trades, quotes, on="time", by="ticker", tolerance=1)

        # invalid
        with pytest.raises(MergeError):
            merge_asof(
                trades.reset_index(),
                quotes.reset_index(),
                on="index",
                by="ticker",
                tolerance=1.0,
            )

        # invalid negative
        with pytest.raises(MergeError):
            merge_asof(
                trades, quotes, on="time", by="ticker", tolerance=-Timedelta("1s")
            )

        with pytest.raises(MergeError):
            merge_asof(
                trades.reset_index(),
                quotes.reset_index(),
                on="index",
                by="ticker",
                tolerance=-1,
            )

    def test_non_sorted(self):

        trades = self.trades.sort_values("time", ascending=False)
        quotes = self.quotes.sort_values("time", ascending=False)

        # we require that we are already sorted on time & quotes
        assert not trades.time.is_monotonic
        assert not quotes.time.is_monotonic
        with pytest.raises(ValueError):
            merge_asof(trades, quotes, on="time", by="ticker")

        trades = self.trades.sort_values("time")
        assert trades.time.is_monotonic
        assert not quotes.time.is_monotonic
        with pytest.raises(ValueError):
            merge_asof(trades, quotes, on="time", by="ticker")

        quotes = self.quotes.sort_values("time")
        assert trades.time.is_monotonic
        assert quotes.time.is_monotonic

        # ok, though has dupes
        merge_asof(trades, self.quotes, on="time", by="ticker")

    @pytest.mark.parametrize(
        "tolerance",
        [Timedelta("1day"), datetime.timedelta(days=1)],
        ids=["pd.Timedelta", "datetime.timedelta"],
    )
    def test_tolerance(self, tolerance):

        trades = self.trades
        quotes = self.quotes

        result = merge_asof(trades, quotes, on="time", by="ticker", tolerance=tolerance)
        expected = self.tolerance
        tm.assert_frame_equal(result, expected)

    def test_tolerance_forward(self):
        # GH14887

        left = pd.DataFrame({"a": [1, 5, 10], "left_val": ["a", "b", "c"]})
        right = pd.DataFrame({"a": [1, 2, 3, 7, 11], "right_val": [1, 2, 3, 7, 11]})

        expected = pd.DataFrame(
            {"a": [1, 5, 10], "left_val": ["a", "b", "c"], "right_val": [1, np.nan, 11]}
        )

        result = pd.merge_asof(left, right, on="a", direction="forward", tolerance=1)
        tm.assert_frame_equal(result, expected)

    def test_tolerance_nearest(self):
        # GH14887

        left = pd.DataFrame({"a": [1, 5, 10], "left_val": ["a", "b", "c"]})
        right = pd.DataFrame({"a": [1, 2, 3, 7, 11], "right_val": [1, 2, 3, 7, 11]})

        expected = pd.DataFrame(
            {"a": [1, 5, 10], "left_val": ["a", "b", "c"], "right_val": [1, np.nan, 11]}
        )

        result = pd.merge_asof(left, right, on="a", direction="nearest", tolerance=1)
        tm.assert_frame_equal(result, expected)

    def test_tolerance_tz(self):
        # GH 14844
        left = pd.DataFrame(
            {
                "date": pd.date_range(
                    start=pd.to_datetime("2016-01-02"),
                    freq="D",
                    periods=5,
                    tz=pytz.timezone("UTC"),
                ),
                "value1": np.arange(5),
            }
        )
        right = pd.DataFrame(
            {
                "date": pd.date_range(
                    start=pd.to_datetime("2016-01-01"),
                    freq="D",
                    periods=5,
                    tz=pytz.timezone("UTC"),
                ),
                "value2": list("ABCDE"),
            }
        )
        result = pd.merge_asof(left, right, on="date", tolerance=pd.Timedelta("1 day"))

        expected = pd.DataFrame(
            {
                "date": pd.date_range(
                    start=pd.to_datetime("2016-01-02"),
                    freq="D",
                    periods=5,
                    tz=pytz.timezone("UTC"),
                ),
                "value1": np.arange(5),
                "value2": list("BCDEE"),
            }
        )
        tm.assert_frame_equal(result, expected)

    def test_tolerance_float(self):
        # GH22981
        left = pd.DataFrame({"a": [1.1, 3.5, 10.9], "left_val": ["a", "b", "c"]})
        right = pd.DataFrame(
            {"a": [1.0, 2.5, 3.3, 7.5, 11.5], "right_val": [1.0, 2.5, 3.3, 7.5, 11.5]}
        )

        expected = pd.DataFrame(
            {
                "a": [1.1, 3.5, 10.9],
                "left_val": ["a", "b", "c"],
                "right_val": [1, 3.3, np.nan],
            }
        )

        result = pd.merge_asof(left, right, on="a", direction="nearest", tolerance=0.5)
        tm.assert_frame_equal(result, expected)

    def test_index_tolerance(self):
        # GH 15135
        expected = self.tolerance.set_index("time")
        trades = self.trades.set_index("time")
        quotes = self.quotes.set_index("time")

        result = pd.merge_asof(
            trades,
            quotes,
            left_index=True,
            right_index=True,
            by="ticker",
            tolerance=pd.Timedelta("1day"),
        )
        tm.assert_frame_equal(result, expected)

    def test_allow_exact_matches(self):

        result = merge_asof(
            self.trades, self.quotes, on="time", by="ticker", allow_exact_matches=False
        )
        expected = self.allow_exact_matches
        tm.assert_frame_equal(result, expected)

    def test_allow_exact_matches_forward(self):
        # GH14887

        left = pd.DataFrame({"a": [1, 5, 10], "left_val": ["a", "b", "c"]})
        right = pd.DataFrame({"a": [1, 2, 3, 7, 11], "right_val": [1, 2, 3, 7, 11]})

        expected = pd.DataFrame(
            {"a": [1, 5, 10], "left_val": ["a", "b", "c"], "right_val": [2, 7, 11]}
        )

        result = pd.merge_asof(
            left, right, on="a", direction="forward", allow_exact_matches=False
        )
        tm.assert_frame_equal(result, expected)

    def test_allow_exact_matches_nearest(self):
        # GH14887

        left = pd.DataFrame({"a": [1, 5, 10], "left_val": ["a", "b", "c"]})
        right = pd.DataFrame({"a": [1, 2, 3, 7, 11], "right_val": [1, 2, 3, 7, 11]})

        expected = pd.DataFrame(
            {"a": [1, 5, 10], "left_val": ["a", "b", "c"], "right_val": [2, 3, 11]}
        )

        result = pd.merge_asof(
            left, right, on="a", direction="nearest", allow_exact_matches=False
        )
        tm.assert_frame_equal(result, expected)

    def test_allow_exact_matches_and_tolerance(self):

        result = merge_asof(
            self.trades,
            self.quotes,
            on="time",
            by="ticker",
            tolerance=Timedelta("100ms"),
            allow_exact_matches=False,
        )
        expected = self.allow_exact_matches_and_tolerance
        tm.assert_frame_equal(result, expected)

    def test_allow_exact_matches_and_tolerance2(self):
        # GH 13695
        df1 = pd.DataFrame(
            {"time": pd.to_datetime(["2016-07-15 13:30:00.030"]), "username": ["bob"]}
        )
        df2 = pd.DataFrame(
            {
                "time": pd.to_datetime(
                    ["2016-07-15 13:30:00.000", "2016-07-15 13:30:00.030"]
                ),
                "version": [1, 2],
            }
        )

        result = pd.merge_asof(df1, df2, on="time")
        expected = pd.DataFrame(
            {
                "time": pd.to_datetime(["2016-07-15 13:30:00.030"]),
                "username": ["bob"],
                "version": [2],
            }
        )
        tm.assert_frame_equal(result, expected)

        result = pd.merge_asof(df1, df2, on="time", allow_exact_matches=False)
        expected = pd.DataFrame(
            {
                "time": pd.to_datetime(["2016-07-15 13:30:00.030"]),
                "username": ["bob"],
                "version": [1],
            }
        )
        tm.assert_frame_equal(result, expected)

        result = pd.merge_asof(
            df1,
            df2,
            on="time",
            allow_exact_matches=False,
            tolerance=pd.Timedelta("10ms"),
        )
        expected = pd.DataFrame(
            {
                "time": pd.to_datetime(["2016-07-15 13:30:00.030"]),
                "username": ["bob"],
                "version": [np.nan],
            }
        )
        tm.assert_frame_equal(result, expected)

    def test_allow_exact_matches_and_tolerance3(self):
        # GH 13709
        df1 = pd.DataFrame(
            {
                "time": pd.to_datetime(
                    ["2016-07-15 13:30:00.030", "2016-07-15 13:30:00.030"]
                ),
                "username": ["bob", "charlie"],
            }
        )
        df2 = pd.DataFrame(
            {
                "time": pd.to_datetime(
                    ["2016-07-15 13:30:00.000", "2016-07-15 13:30:00.030"]
                ),
                "version": [1, 2],
            }
        )

        result = pd.merge_asof(
            df1,
            df2,
            on="time",
            allow_exact_matches=False,
            tolerance=pd.Timedelta("10ms"),
        )
        expected = pd.DataFrame(
            {
                "time": pd.to_datetime(
                    ["2016-07-15 13:30:00.030", "2016-07-15 13:30:00.030"]
                ),
                "username": ["bob", "charlie"],
                "version": [np.nan, np.nan],
            }
        )
        tm.assert_frame_equal(result, expected)

    def test_allow_exact_matches_and_tolerance_forward(self):
        # GH14887

        left = pd.DataFrame({"a": [1, 5, 10], "left_val": ["a", "b", "c"]})
        right = pd.DataFrame({"a": [1, 3, 4, 6, 11], "right_val": [1, 3, 4, 6, 11]})

        expected = pd.DataFrame(
            {"a": [1, 5, 10], "left_val": ["a", "b", "c"], "right_val": [np.nan, 6, 11]}
        )

        result = pd.merge_asof(
            left,
            right,
            on="a",
            direction="forward",
            allow_exact_matches=False,
            tolerance=1,
        )
        tm.assert_frame_equal(result, expected)

    def test_allow_exact_matches_and_tolerance_nearest(self):
        # GH14887

        left = pd.DataFrame({"a": [1, 5, 10], "left_val": ["a", "b", "c"]})
        right = pd.DataFrame({"a": [1, 3, 4, 6, 11], "right_val": [1, 3, 4, 7, 11]})

        expected = pd.DataFrame(
            {"a": [1, 5, 10], "left_val": ["a", "b", "c"], "right_val": [np.nan, 4, 11]}
        )

        result = pd.merge_asof(
            left,
            right,
            on="a",
            direction="nearest",
            allow_exact_matches=False,
            tolerance=1,
        )
        tm.assert_frame_equal(result, expected)

    def test_forward_by(self):
        # GH14887

        left = pd.DataFrame(
            {
                "a": [1, 5, 10, 12, 15],
                "b": ["X", "X", "Y", "Z", "Y"],
                "left_val": ["a", "b", "c", "d", "e"],
            }
        )
        right = pd.DataFrame(
            {
                "a": [1, 6, 11, 15, 16],
                "b": ["X", "Z", "Y", "Z", "Y"],
                "right_val": [1, 6, 11, 15, 16],
            }
        )

        expected = pd.DataFrame(
            {
                "a": [1, 5, 10, 12, 15],
                "b": ["X", "X", "Y", "Z", "Y"],
                "left_val": ["a", "b", "c", "d", "e"],
                "right_val": [1, np.nan, 11, 15, 16],
            }
        )

        result = pd.merge_asof(left, right, on="a", by="b", direction="forward")
        tm.assert_frame_equal(result, expected)

    def test_nearest_by(self):
        # GH14887

        left = pd.DataFrame(
            {
                "a": [1, 5, 10, 12, 15],
                "b": ["X", "X", "Z", "Z", "Y"],
                "left_val": ["a", "b", "c", "d", "e"],
            }
        )
        right = pd.DataFrame(
            {
                "a": [1, 6, 11, 15, 16],
                "b": ["X", "Z", "Z", "Z", "Y"],
                "right_val": [1, 6, 11, 15, 16],
            }
        )

        expected = pd.DataFrame(
            {
                "a": [1, 5, 10, 12, 15],
                "b": ["X", "X", "Z", "Z", "Y"],
                "left_val": ["a", "b", "c", "d", "e"],
                "right_val": [1, 1, 11, 11, 16],
            }
        )

        result = pd.merge_asof(left, right, on="a", by="b", direction="nearest")
        tm.assert_frame_equal(result, expected)

    def test_by_int(self):
        # we specialize by type, so test that this is correct
        df1 = pd.DataFrame(
            {
                "time": pd.to_datetime(
                    [
                        "20160525 13:30:00.020",
                        "20160525 13:30:00.030",
                        "20160525 13:30:00.040",
                        "20160525 13:30:00.050",
                        "20160525 13:30:00.060",
                    ]
                ),
                "key": [1, 2, 1, 3, 2],
                "value1": [1.1, 1.2, 1.3, 1.4, 1.5],
            },
            columns=["time", "key", "value1"],
        )

        df2 = pd.DataFrame(
            {
                "time": pd.to_datetime(
                    [
                        "20160525 13:30:00.015",
                        "20160525 13:30:00.020",
                        "20160525 13:30:00.025",
                        "20160525 13:30:00.035",
                        "20160525 13:30:00.040",
                        "20160525 13:30:00.055",
                        "20160525 13:30:00.060",
                        "20160525 13:30:00.065",
                    ]
                ),
                "key": [2, 1, 1, 3, 2, 1, 2, 3],
                "value2": [2.1, 2.2, 2.3, 2.4, 2.5, 2.6, 2.7, 2.8],
            },
            columns=["time", "key", "value2"],
        )

        result = pd.merge_asof(df1, df2, on="time", by="key")

        expected = pd.DataFrame(
            {
                "time": pd.to_datetime(
                    [
                        "20160525 13:30:00.020",
                        "20160525 13:30:00.030",
                        "20160525 13:30:00.040",
                        "20160525 13:30:00.050",
                        "20160525 13:30:00.060",
                    ]
                ),
                "key": [1, 2, 1, 3, 2],
                "value1": [1.1, 1.2, 1.3, 1.4, 1.5],
                "value2": [2.2, 2.1, 2.3, 2.4, 2.7],
            },
            columns=["time", "key", "value1", "value2"],
        )

        tm.assert_frame_equal(result, expected)

    def test_on_float(self):
        # mimics how to determine the minimum-price variation
        df1 = pd.DataFrame(
            {
                "price": [5.01, 0.0023, 25.13, 340.05, 30.78, 1040.90, 0.0078],
                "symbol": list("ABCDEFG"),
            },
            columns=["symbol", "price"],
        )

        df2 = pd.DataFrame(
            {"price": [0.0, 1.0, 100.0], "mpv": [0.0001, 0.01, 0.05]},
            columns=["price", "mpv"],
        )

        df1 = df1.sort_values("price").reset_index(drop=True)

        result = pd.merge_asof(df1, df2, on="price")

        expected = pd.DataFrame(
            {
                "symbol": list("BGACEDF"),
                "price": [0.0023, 0.0078, 5.01, 25.13, 30.78, 340.05, 1040.90],
                "mpv": [0.0001, 0.0001, 0.01, 0.01, 0.01, 0.05, 0.05],
            },
            columns=["symbol", "price", "mpv"],
        )

        tm.assert_frame_equal(result, expected)

    def test_on_specialized_type(self, any_real_dtype):
        # see gh-13936
        dtype = np.dtype(any_real_dtype).type

        df1 = pd.DataFrame(
            {"value": [5, 2, 25, 100, 78, 120, 79], "symbol": list("ABCDEFG")},
            columns=["symbol", "value"],
        )
        df1.value = dtype(df1.value)

        df2 = pd.DataFrame(
            {"value": [0, 80, 120, 125], "result": list("xyzw")},
            columns=["value", "result"],
        )
        df2.value = dtype(df2.value)

        df1 = df1.sort_values("value").reset_index(drop=True)
        result = pd.merge_asof(df1, df2, on="value")

        expected = pd.DataFrame(
            {
                "symbol": list("BACEGDF"),
                "value": [2, 5, 25, 78, 79, 100, 120],
                "result": list("xxxxxyz"),
            },
            columns=["symbol", "value", "result"],
        )
        expected.value = dtype(expected.value)

        tm.assert_frame_equal(result, expected)

    def test_on_specialized_type_by_int(self, any_real_dtype):
        # see gh-13936
        dtype = np.dtype(any_real_dtype).type

        df1 = pd.DataFrame(
            {
                "value": [5, 2, 25, 100, 78, 120, 79],
                "key": [1, 2, 3, 2, 3, 1, 2],
                "symbol": list("ABCDEFG"),
            },
            columns=["symbol", "key", "value"],
        )
        df1.value = dtype(df1.value)

        df2 = pd.DataFrame(
            {"value": [0, 80, 120, 125], "key": [1, 2, 2, 3], "result": list("xyzw")},
            columns=["value", "key", "result"],
        )
        df2.value = dtype(df2.value)

        df1 = df1.sort_values("value").reset_index(drop=True)
        result = pd.merge_asof(df1, df2, on="value", by="key")

        expected = pd.DataFrame(
            {
                "symbol": list("BACEGDF"),
                "key": [2, 1, 3, 3, 2, 2, 1],
                "value": [2, 5, 25, 78, 79, 100, 120],
                "result": [np.nan, "x", np.nan, np.nan, np.nan, "y", "x"],
            },
            columns=["symbol", "key", "value", "result"],
        )
        expected.value = dtype(expected.value)

        tm.assert_frame_equal(result, expected)

    def test_on_float_by_int(self):
        # type specialize both "by" and "on" parameters
        df1 = pd.DataFrame(
            {
                "symbol": list("AAABBBCCC"),
                "exch": [1, 2, 3, 1, 2, 3, 1, 2, 3],
                "price": [
                    3.26,
                    3.2599,
                    3.2598,
                    12.58,
                    12.59,
                    12.5,
                    378.15,
                    378.2,
                    378.25,
                ],
            },
            columns=["symbol", "exch", "price"],
        )

        df2 = pd.DataFrame(
            {
                "exch": [1, 1, 1, 2, 2, 2, 3, 3, 3],
                "price": [0.0, 1.0, 100.0, 0.0, 5.0, 100.0, 0.0, 5.0, 1000.0],
                "mpv": [0.0001, 0.01, 0.05, 0.0001, 0.01, 0.1, 0.0001, 0.25, 1.0],
            },
            columns=["exch", "price", "mpv"],
        )

        df1 = df1.sort_values("price").reset_index(drop=True)
        df2 = df2.sort_values("price").reset_index(drop=True)

        result = pd.merge_asof(df1, df2, on="price", by="exch")

        expected = pd.DataFrame(
            {
                "symbol": list("AAABBBCCC"),
                "exch": [3, 2, 1, 3, 1, 2, 1, 2, 3],
                "price": [
                    3.2598,
                    3.2599,
                    3.26,
                    12.5,
                    12.58,
                    12.59,
                    378.15,
                    378.2,
                    378.25,
                ],
                "mpv": [0.0001, 0.0001, 0.01, 0.25, 0.01, 0.01, 0.05, 0.1, 0.25],
            },
            columns=["symbol", "exch", "price", "mpv"],
        )

        tm.assert_frame_equal(result, expected)

    def test_merge_datatype_error_raises(self):
        msg = r"incompatible merge keys \[0\] .*, must be the same type"

        left = pd.DataFrame({"left_val": [1, 5, 10], "a": ["a", "b", "c"]})
        right = pd.DataFrame({"right_val": [1, 2, 3, 6, 7], "a": [1, 2, 3, 6, 7]})

        with pytest.raises(MergeError, match=msg):
            merge_asof(left, right, on="a")

    def test_merge_datatype_categorical_error_raises(self):
        msg = (
            r"incompatible merge keys \[0\] .* both sides category, "
            "but not equal ones"
        )

        left = pd.DataFrame(
            {"left_val": [1, 5, 10], "a": pd.Categorical(["a", "b", "c"])}
        )
        right = pd.DataFrame(
            {
                "right_val": [1, 2, 3, 6, 7],
                "a": pd.Categorical(["a", "X", "c", "X", "b"]),
            }
        )

        with pytest.raises(MergeError, match=msg):
            merge_asof(left, right, on="a")

    def test_merge_groupby_multiple_column_with_categorical_column(self):
        # GH 16454
        df = pd.DataFrame({"x": [0], "y": [0], "z": pd.Categorical([0])})
        result = merge_asof(df, df, on="x", by=["y", "z"])
        expected = pd.DataFrame({"x": [0], "y": [0], "z": pd.Categorical([0])})
        tm.assert_frame_equal(result, expected)

    @pytest.mark.parametrize(
        "func", [lambda x: x, lambda x: to_datetime(x)], ids=["numeric", "datetime"]
    )
    @pytest.mark.parametrize("side", ["left", "right"])
    def test_merge_on_nans(self, func, side):
        # GH 23189
        msg = f"Merge keys contain null values on {side} side"
        nulls = func([1.0, 5.0, np.nan])
        non_nulls = func([1.0, 5.0, 10.0])
        df_null = pd.DataFrame({"a": nulls, "left_val": ["a", "b", "c"]})
        df = pd.DataFrame({"a": non_nulls, "right_val": [1, 6, 11]})

        with pytest.raises(ValueError, match=msg):
            if side == "left":
                merge_asof(df_null, df, on="a")
            else:
                merge_asof(df, df_null, on="a")

    def test_merge_by_col_tz_aware(self):
        # GH 21184
        left = pd.DataFrame(
            {
                "by_col": pd.DatetimeIndex(["2018-01-01"]).tz_localize("UTC"),
                "on_col": [2],
                "values": ["a"],
            }
        )
        right = pd.DataFrame(
            {
                "by_col": pd.DatetimeIndex(["2018-01-01"]).tz_localize("UTC"),
                "on_col": [1],
                "values": ["b"],
            }
        )
        result = pd.merge_asof(left, right, by="by_col", on="on_col")
        expected = pd.DataFrame(
            [[pd.Timestamp("2018-01-01", tz="UTC"), 2, "a", "b"]],
            columns=["by_col", "on_col", "values_x", "values_y"],
        )
        tm.assert_frame_equal(result, expected)

    def test_by_mixed_tz_aware(self):
        # GH 26649
        left = pd.DataFrame(
            {
                "by_col1": pd.DatetimeIndex(["2018-01-01"]).tz_localize("UTC"),
                "by_col2": ["HELLO"],
                "on_col": [2],
                "value": ["a"],
            }
        )
        right = pd.DataFrame(
            {
                "by_col1": pd.DatetimeIndex(["2018-01-01"]).tz_localize("UTC"),
                "by_col2": ["WORLD"],
                "on_col": [1],
                "value": ["b"],
            }
        )
        result = pd.merge_asof(left, right, by=["by_col1", "by_col2"], on="on_col")
        expected = pd.DataFrame(
            [[pd.Timestamp("2018-01-01", tz="UTC"), "HELLO", 2, "a"]],
            columns=["by_col1", "by_col2", "on_col", "value_x"],
        )
        expected["value_y"] = np.array([np.nan], dtype=object)
        tm.assert_frame_equal(result, expected)

    def test_timedelta_tolerance_nearest(self):
        # GH 27642

        left = pd.DataFrame(
            list(zip([0, 5, 10, 15, 20, 25], [0, 1, 2, 3, 4, 5])),
            columns=["time", "left"],
        )

        left["time"] = pd.to_timedelta(left["time"], "ms")

        right = pd.DataFrame(
            list(zip([0, 3, 9, 12, 15, 18], [0, 1, 2, 3, 4, 5])),
            columns=["time", "right"],
        )

        right["time"] = pd.to_timedelta(right["time"], "ms")

        expected = pd.DataFrame(
            list(
                zip(
                    [0, 5, 10, 15, 20, 25],
                    [0, 1, 2, 3, 4, 5],
                    [0, np.nan, 2, 4, np.nan, np.nan],
                )
            ),
            columns=["time", "left", "right"],
        )

        expected["time"] = pd.to_timedelta(expected["time"], "ms")

        result = pd.merge_asof(
            left, right, on="time", tolerance=Timedelta("1ms"), direction="nearest"
        )

        tm.assert_frame_equal(result, expected)

    def test_int_type_tolerance(self, any_int_dtype):
        # GH #28870

        left = pd.DataFrame({"a": [0, 10, 20], "left_val": [1, 2, 3]})
        right = pd.DataFrame({"a": [5, 15, 25], "right_val": [1, 2, 3]})
        left["a"] = left["a"].astype(any_int_dtype)
        right["a"] = right["a"].astype(any_int_dtype)

        expected = pd.DataFrame(
            {"a": [0, 10, 20], "left_val": [1, 2, 3], "right_val": [np.nan, 1.0, 2.0]}
        )
        expected["a"] = expected["a"].astype(any_int_dtype)

        result = pd.merge_asof(left, right, on="a", tolerance=10)
        tm.assert_frame_equal(result, expected)

    def test_merge_index_column_tz(self):
        # GH 29864
        index = pd.date_range("2019-10-01", freq="30min", periods=5, tz="UTC")
        left = pd.DataFrame([0.9, 0.8, 0.7, 0.6], columns=["xyz"], index=index[1:])
        right = pd.DataFrame({"from_date": index, "abc": [2.46] * 4 + [2.19]})
        result = pd.merge_asof(
            left=left, right=right, left_index=True, right_on=["from_date"]
        )
        expected = pd.DataFrame(
            {
                "xyz": [0.9, 0.8, 0.7, 0.6],
                "from_date": index[1:],
                "abc": [2.46] * 3 + [2.19],
            },
            index=pd.Index([1, 2, 3, 4]),
        )
        tm.assert_frame_equal(result, expected)

        result = pd.merge_asof(
            left=right, right=left, right_index=True, left_on=["from_date"]
        )
        expected = pd.DataFrame(
            {
                "from_date": index,
                "abc": [2.46] * 4 + [2.19],
                "xyz": [np.nan, 0.9, 0.8, 0.7, 0.6],
            },
            index=pd.Index([0, 1, 2, 3, 4]),
        )
        tm.assert_frame_equal(result, expected)

<<<<<<< HEAD

@pytest.mark.parametrize(
    "data",
    [["2019-06-01 00:09:12", "2019-06-01 00:10:29"], [1.0, "2019-06-01 00:10:29"]],
)
def test_non_numerical_dtype(data):
    # GH 29130
    left = pd.DataFrame({"x": data})
    right = pd.DataFrame({"x": data})
    with pytest.raises(
        ValueError,
        match=r"Incompatible merge \[0\] dtype, .*, both sides must have numeric dtype",
    ):
        pd.merge_asof(left, right, on="x")


def test_some_issues():
    left = pd.DataFrame({"a": ["12", "13", "15"], "left_val1": ["a", "b", "c"]})
    right = pd.DataFrame({"a": ["a", "b", "c"], "left_val": ["d", "e", "f"]})
    with pytest.raises(
        ValueError,
        match=r"Incompatible merge \[1\] dtype, .*, both sides must have numeric dtype",
    ):
        pd.merge_asof(
            left,
            right,
            left_on="left_val1",
            right_on="a",
            left_by="a",
            right_by="left_val",
        )
=======
    def test_left_index_right_index_tolerance(self):
        # https://github.com/pandas-dev/pandas/issues/35558
        dr1 = pd.date_range(
            start="1/1/2020", end="1/20/2020", freq="2D"
        ) + pd.Timedelta(seconds=0.4)
        dr2 = pd.date_range(start="1/1/2020", end="2/1/2020")

        df1 = pd.DataFrame({"val1": "foo"}, index=pd.DatetimeIndex(dr1))
        df2 = pd.DataFrame({"val2": "bar"}, index=pd.DatetimeIndex(dr2))

        expected = pd.DataFrame(
            {"val1": "foo", "val2": "bar"}, index=pd.DatetimeIndex(dr1)
        )
        result = pd.merge_asof(
            df1,
            df2,
            left_index=True,
            right_index=True,
            tolerance=pd.Timedelta(seconds=0.5),
        )
        tm.assert_frame_equal(result, expected)
>>>>>>> 876f0400
<|MERGE_RESOLUTION|>--- conflicted
+++ resolved
@@ -1340,7 +1340,28 @@
         )
         tm.assert_frame_equal(result, expected)
 
-<<<<<<< HEAD
+    def test_left_index_right_index_tolerance(self):
+        # https://github.com/pandas-dev/pandas/issues/35558
+        dr1 = pd.date_range(
+            start="1/1/2020", end="1/20/2020", freq="2D"
+        ) + pd.Timedelta(seconds=0.4)
+        dr2 = pd.date_range(start="1/1/2020", end="2/1/2020")
+
+        df1 = pd.DataFrame({"val1": "foo"}, index=pd.DatetimeIndex(dr1))
+        df2 = pd.DataFrame({"val2": "bar"}, index=pd.DatetimeIndex(dr2))
+
+        expected = pd.DataFrame(
+            {"val1": "foo", "val2": "bar"}, index=pd.DatetimeIndex(dr1)
+        )
+        result = pd.merge_asof(
+            df1,
+            df2,
+            left_index=True,
+            right_index=True,
+            tolerance=pd.Timedelta(seconds=0.5),
+        )
+        tm.assert_frame_equal(result, expected)
+
 
 @pytest.mark.parametrize(
     "data",
@@ -1371,27 +1392,4 @@
             right_on="a",
             left_by="a",
             right_by="left_val",
-        )
-=======
-    def test_left_index_right_index_tolerance(self):
-        # https://github.com/pandas-dev/pandas/issues/35558
-        dr1 = pd.date_range(
-            start="1/1/2020", end="1/20/2020", freq="2D"
-        ) + pd.Timedelta(seconds=0.4)
-        dr2 = pd.date_range(start="1/1/2020", end="2/1/2020")
-
-        df1 = pd.DataFrame({"val1": "foo"}, index=pd.DatetimeIndex(dr1))
-        df2 = pd.DataFrame({"val2": "bar"}, index=pd.DatetimeIndex(dr2))
-
-        expected = pd.DataFrame(
-            {"val1": "foo", "val2": "bar"}, index=pd.DatetimeIndex(dr1)
-        )
-        result = pd.merge_asof(
-            df1,
-            df2,
-            left_index=True,
-            right_index=True,
-            tolerance=pd.Timedelta(seconds=0.5),
-        )
-        tm.assert_frame_equal(result, expected)
->>>>>>> 876f0400
+        )