--- conflicted
+++ resolved
@@ -884,11 +884,7 @@
     )
     def test_addsub_timedeltalike_non_nano(self, dt64, ts, td):
 
-<<<<<<< HEAD
-        exp_reso = max(ts._reso, Timedelta(td)._reso)
-=======
         exp_reso = max(ts._creso, Timedelta(td)._creso)
->>>>>>> 796b8703
 
         result = ts - td
         expected = Timestamp(dt64) - td
