--- conflicted
+++ resolved
@@ -441,12 +441,8 @@
         )
 
         # invalid
-<<<<<<< HEAD
-        with pytest.raises(ValueError):
-=======
         msg = "have leftover units"
         with pytest.raises(ValueError, match=msg):
->>>>>>> 06f4c902
             Timedelta("- 1days, 00")
 
     def test_pickle(self):
