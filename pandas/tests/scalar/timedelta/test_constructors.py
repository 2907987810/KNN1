--- conflicted
+++ resolved
@@ -45,20 +45,12 @@
 
     td = Timedelta(obj)
     assert td.value == obj.view("i8")
-<<<<<<< HEAD
-    assert td._reso == NpyDatetimeUnit.NPY_FR_ms.value
-=======
     assert td._creso == NpyDatetimeUnit.NPY_FR_ms.value
->>>>>>> 796b8703
 
     # Case where we cast to nearest-supported reso
     obj2 = np.timedelta64(1234, "D")
     td2 = Timedelta(obj2)
-<<<<<<< HEAD
-    assert td2._reso == NpyDatetimeUnit.NPY_FR_s.value
-=======
     assert td2._creso == NpyDatetimeUnit.NPY_FR_s.value
->>>>>>> 796b8703
     assert td2 == obj2
     assert td2.days == 1234
 
@@ -66,11 +58,7 @@
     obj3 = np.timedelta64(1000000000000000000, "us")
     td3 = Timedelta(obj3)
     assert td3.total_seconds() == 1000000000000
-<<<<<<< HEAD
-    assert td3._reso == NpyDatetimeUnit.NPY_FR_us.value
-=======
     assert td3._creso == NpyDatetimeUnit.NPY_FR_us.value
->>>>>>> 796b8703
 
 
 def test_from_pytimedelta_us_reso():
@@ -78,37 +66,11 @@
     td = timedelta(days=4, minutes=3)
     result = Timedelta(td)
     assert result.to_pytimedelta() == td
-<<<<<<< HEAD
-    assert result._reso == NpyDatetimeUnit.NPY_FR_us.value
-=======
     assert result._creso == NpyDatetimeUnit.NPY_FR_us.value
->>>>>>> 796b8703
 
 
 def test_from_tick_reso():
     tick = offsets.Nano()
-<<<<<<< HEAD
-    assert Timedelta(tick)._reso == NpyDatetimeUnit.NPY_FR_ns.value
-
-    tick = offsets.Micro()
-    assert Timedelta(tick)._reso == NpyDatetimeUnit.NPY_FR_us.value
-
-    tick = offsets.Milli()
-    assert Timedelta(tick)._reso == NpyDatetimeUnit.NPY_FR_ms.value
-
-    tick = offsets.Second()
-    assert Timedelta(tick)._reso == NpyDatetimeUnit.NPY_FR_s.value
-
-    # everything above Second gets cast to the closest supported reso: second
-    tick = offsets.Minute()
-    assert Timedelta(tick)._reso == NpyDatetimeUnit.NPY_FR_s.value
-
-    tick = offsets.Hour()
-    assert Timedelta(tick)._reso == NpyDatetimeUnit.NPY_FR_s.value
-
-    tick = offsets.Day()
-    assert Timedelta(tick)._reso == NpyDatetimeUnit.NPY_FR_s.value
-=======
     assert Timedelta(tick)._creso == NpyDatetimeUnit.NPY_FR_ns.value
 
     tick = offsets.Micro()
@@ -129,7 +91,6 @@
 
     tick = offsets.Day()
     assert Timedelta(tick)._creso == NpyDatetimeUnit.NPY_FR_s.value
->>>>>>> 796b8703
 
 
 def test_construction():
@@ -321,11 +282,7 @@
 
     # used to overflow before non-ns support
     td = Timedelta(timedelta(days=13 * 19999))
-<<<<<<< HEAD
-    assert td._reso == NpyDatetimeUnit.NPY_FR_us.value
-=======
     assert td._creso == NpyDatetimeUnit.NPY_FR_us.value
->>>>>>> 796b8703
     assert td.days == 13 * 19999
 
 
