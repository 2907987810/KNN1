"""
This file contains a minimal set of tests for compliance with the extension
array interface test suite, and should contain no other tests.
The test suite for the full functionality of the array is located in
`pandas/tests/arrays/`.

The tests in this file are inherited from the BaseExtensionTests, and only
minimal tweaks should be applied to get the tests passing (by overwriting a
parent method).

Additional tests should either be added to one of the BaseExtensionTests
classes (if they are relevant for the extension interface for all dtypes), or
be added to the array-specific tests in `pandas/tests/arrays/`.

"""
import numpy as np

from pandas.core.dtypes.dtypes import IntervalDtype

from pandas import Interval
from pandas.core.arrays import IntervalArray
from pandas.tests.extension import base
<<<<<<< HEAD
import pandas.util.testing as tm
import pytest
=======
>>>>>>> 383d0525


def make_data():
    N = 100
    left = np.random.uniform(size=N).cumsum()
    right = left + np.random.uniform(size=N)
    return [Interval(l, r) for l, r in zip(left, right)]


@pytest.fixture
def dtype():
    return IntervalDtype()


@pytest.fixture
def data():
    """Length-100 PeriodArray for semantics test."""
    return IntervalArray(make_data())


@pytest.fixture
def data_missing():
    """Length 2 array with [NA, Valid]"""
    return IntervalArray.from_tuples([None, (0, 1)])


@pytest.fixture
def data_for_sorting():
    return IntervalArray.from_tuples([(1, 2), (2, 3), (0, 1)])


@pytest.fixture
def data_missing_for_sorting():
    return IntervalArray.from_tuples([(1, 2), None, (0, 1)])


@pytest.fixture
def na_value():
    return np.nan


@pytest.fixture
def data_for_grouping():
    a = (0, 1)
    b = (1, 2)
    c = (2, 3)
    return IntervalArray.from_tuples([b, b, None, None, a, a, b, c])


class BaseInterval(object):
    pass


class TestDtype(BaseInterval, base.BaseDtypeTests):
    pass


class TestCasting(BaseInterval, base.BaseCastingTests):
    pass


class TestConstructors(BaseInterval, base.BaseConstructorsTests):
    pass


class TestGetitem(BaseInterval, base.BaseGetitemTests):
    pass


class TestGrouping(BaseInterval, base.BaseGroupbyTests):
    pass


class TestInterface(BaseInterval, base.BaseInterfaceTests):
    pass


class TestReduce(base.BaseNoReduceTests):
    pass


class TestMethods(BaseInterval, base.BaseMethodsTests):

    @pytest.mark.skip(reason='addition is not defined for intervals')
    def test_combine_add(self, data_repeated):
        pass

    @pytest.mark.skip(reason="Not Applicable")
    def test_fillna_length_mismatch(self, data_missing):
        pass


class TestMissing(BaseInterval, base.BaseMissingTests):
    # Index.fillna only accepts scalar `value`, so we have to skip all
    # non-scalar fill tests.
    unsupported_fill = pytest.mark.skip("Unsupported fillna option.")

    @unsupported_fill
    def test_fillna_limit_pad(self):
        pass

    @unsupported_fill
    def test_fillna_series_method(self):
        pass

    @unsupported_fill
    def test_fillna_limit_backfill(self):
        pass

    @unsupported_fill
    def test_fillna_series(self):
        pass

    def test_non_scalar_raises(self, data_missing):
        msg = "Got a 'list' instead."
        with pytest.raises(TypeError, match=msg):
            data_missing.fillna([1, 1])


class TestReshaping(BaseInterval, base.BaseReshapingTests):
    pass


class TestSetitem(BaseInterval, base.BaseSetitemTests):
    pass


class TestPrinting(BaseInterval, base.BasePrintingTests):
    @pytest.mark.skip(reason="custom repr")
    def test_array_repr(self, data, size):
        pass<|MERGE_RESOLUTION|>--- conflicted
+++ resolved
@@ -20,11 +20,7 @@
 from pandas import Interval
 from pandas.core.arrays import IntervalArray
 from pandas.tests.extension import base
-<<<<<<< HEAD
-import pandas.util.testing as tm
 import pytest
-=======
->>>>>>> 383d0525
 
 
 def make_data():
