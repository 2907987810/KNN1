--- conflicted
+++ resolved
@@ -1423,7 +1423,23 @@
     tm.assert_extension_array_equal(result, data)
 
 
-<<<<<<< HEAD
+def test_to_numpy_with_defaults(data):
+    # GH49973
+    result = data.to_numpy()
+
+    pa_type = data._data.type
+    if pa.types.is_duration(pa_type) or pa.types.is_timestamp(pa_type):
+        expected = np.array(list(data))
+    else:
+        expected = np.array(data._data)
+
+    if data._hasna:
+        expected = expected.astype(object)
+        expected[pd.isna(data)] = pd.NA
+
+    tm.assert_numpy_array_equal(result, expected)
+
+
 def test_setitem_null_slice(data):
     # GH50248
     orig = data.copy()
@@ -1454,21 +1470,4 @@
     else:
         fill_value = "foo"
     with pytest.raises(pa.ArrowInvalid, match="Could not convert"):
-        data[:] = fill_value
-=======
-def test_to_numpy_with_defaults(data):
-    # GH49973
-    result = data.to_numpy()
-
-    pa_type = data._data.type
-    if pa.types.is_duration(pa_type) or pa.types.is_timestamp(pa_type):
-        expected = np.array(list(data))
-    else:
-        expected = np.array(data._data)
-
-    if data._hasna:
-        expected = expected.astype(object)
-        expected[pd.isna(data)] = pd.NA
-
-    tm.assert_numpy_array_equal(result, expected)
->>>>>>> e1dd15b4
+        data[:] = fill_value