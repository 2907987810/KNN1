--- conflicted
+++ resolved
@@ -263,21 +263,12 @@
 class TestConstructors(base.BaseConstructorsTests):
     def test_from_dtype(self, data, request):
         pa_dtype = data.dtype.pyarrow_dtype
-<<<<<<< HEAD
-        if (
-            (pa.types.is_timestamp(pa_dtype) and pa_dtype.tz)
-            or pa.types.is_string(pa_dtype)
-            or pa.types.is_decimal(pa_dtype)
-        ):
+        if pa.types.is_string(pa_dtype) or pa.types.is_decimal(pa_dtype):
             if pa.types.is_string(pa_dtype):
                 reason = "ArrowDtype(pa.string()) != StringDtype('pyarrow')"
             else:
                 reason = f"pyarrow.type_for_alias cannot infer {pa_dtype}"
-=======
-
-        if pa.types.is_string(pa_dtype):
-            reason = "ArrowDtype(pa.string()) != StringDtype('pyarrow')"
->>>>>>> 87fd0b5f
+
             request.node.add_marker(
                 pytest.mark.xfail(
                     reason=reason,
@@ -411,19 +402,9 @@
             # renders the exception messages even when not showing them
             pytest.skip(f"{all_numeric_accumulations} not implemented for pyarrow < 9")
 
-<<<<<<< HEAD
-            request.node.add_marker(
-                pytest.mark.xfail(
-                    reason=f"{all_numeric_accumulations} not implemented",
-                    raises=NotImplementedError,
-                )
-            )
         elif all_numeric_accumulations == "cumsum" and (
             pa.types.is_boolean(pa_type) or pa.types.is_decimal(pa_type)
         ):
-=======
-        elif all_numeric_accumulations == "cumsum" and pa.types.is_boolean(pa_type):
->>>>>>> 87fd0b5f
             request.node.add_marker(
                 pytest.mark.xfail(
                     reason=f"{all_numeric_accumulations} not implemented for {pa_type}",
@@ -648,10 +629,7 @@
 
     def test_construct_from_string_own_name(self, dtype, request):
         pa_dtype = dtype.pyarrow_dtype
-<<<<<<< HEAD
-        if (
-            pa.types.is_timestamp(pa_dtype) and pa_dtype.tz is not None
-        ) or pa.types.is_decimal(pa_dtype):
+        if pa.types.is_decimal(pa_dtype):
             request.node.add_marker(
                 pytest.mark.xfail(
                     raises=NotImplementedError,
@@ -668,7 +646,6 @@
                     ),
                 )
             )
-=======
 
         if pa.types.is_string(pa_dtype):
             # We still support StringDtype('pyarrow') over ArrowDtype(pa.string())
@@ -678,15 +655,11 @@
 
             return
 
->>>>>>> 87fd0b5f
         super().test_construct_from_string_own_name(dtype)
 
     def test_is_dtype_from_name(self, dtype, request):
         pa_dtype = dtype.pyarrow_dtype
-<<<<<<< HEAD
-        if (
-            pa.types.is_timestamp(pa_dtype) and pa_dtype.tz is not None
-        ) or pa.types.is_decimal(pa_dtype):
+        if pa.types.is_decimal(pa_dtype):
             request.node.add_marker(
                 pytest.mark.xfail(
                     raises=NotImplementedError,
@@ -726,13 +699,6 @@
                 )
             )
         super().test_construct_from_string(dtype)
-=======
-        if pa.types.is_string(pa_dtype):
-            # We still support StringDtype('pyarrow') over ArrowDtype(pa.string())
-            assert not type(dtype).is_dtype(dtype.name)
-        else:
-            super().test_is_dtype_from_name(dtype)
->>>>>>> 87fd0b5f
 
     def test_construct_from_string_another_type_raises(self, dtype):
         msg = r"'another_type' must end with '\[pyarrow\]'"
@@ -824,18 +790,13 @@
             request.node.add_marker(
                 pytest.mark.xfail(raises=TypeError, reason="GH 47534")
             )
-<<<<<<< HEAD
-        elif (
-            pa.types.is_timestamp(pa_dtype) and pa_dtype.tz is not None
-        ) or pa.types.is_decimal(pa_dtype):
+        elif pa.types.is_decimal(pa_dtype):
             request.node.add_marker(
                 pytest.mark.xfail(
                     raises=NotImplementedError,
                     reason=f"Parameterized types {pa_dtype} not supported.",
                 )
             )
-=======
->>>>>>> 87fd0b5f
         elif pa.types.is_timestamp(pa_dtype) and pa_dtype.unit in ("us", "ns"):
             request.node.add_marker(
                 pytest.mark.xfail(
@@ -1492,36 +1453,7 @@
     [[[0, 0, 2, 2, 4, 4], [0, 4]], [[0, 0, 0, 2, 4, 4], [0]]],
     ids=["multi_mode", "single_mode"],
 )
-<<<<<<< HEAD
-def test_mode(data_for_grouping, dropna, take_idx, exp_idx, request):
-    pa_dtype = data_for_grouping.dtype.pyarrow_dtype
-    if pa.types.is_string(pa_dtype) or pa.types.is_binary(pa_dtype):
-        request.node.add_marker(
-            pytest.mark.xfail(
-                raises=pa.ArrowNotImplementedError,
-                reason=f"mode not supported by pyarrow for {pa_dtype}",
-            )
-        )
-    elif pa.types.is_decimal(pa_dtype) and pa_version_under7p0:
-        request.node.add_marker(
-            pytest.mark.xfail(
-                raises=pa.ArrowNotImplementedError,
-                reason=f"mode not supported by pyarrow for {pa_dtype}",
-            )
-        )
-    elif (
-        pa.types.is_boolean(pa_dtype)
-        and "multi_mode" in request.node.nodeid
-        and pa_version_under9p0
-    ):
-        request.node.add_marker(
-            pytest.mark.xfail(
-                reason="https://issues.apache.org/jira/browse/ARROW-17096",
-            )
-        )
-=======
 def test_mode_dropna_true(data_for_grouping, take_idx, exp_idx):
->>>>>>> 87fd0b5f
     data = data_for_grouping.take(take_idx)
     ser = pd.Series(data)
     result = ser.mode(dropna=True)
