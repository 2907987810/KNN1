"""
This file contains a minimal set of tests for compliance with the extension
array interface test suite, and should contain no other tests.
The test suite for the full functionality of the array is located in
`pandas/tests/arrays/`.
The tests in this file are inherited from the BaseExtensionTests, and only
minimal tweaks should be applied to get the tests passing (by overwriting a
parent method).
Additional tests should either be added to one of the BaseExtensionTests
classes (if they are relevant for the extension interface for all dtypes), or
be added to the array-specific tests in `pandas/tests/arrays/`.
"""
from datetime import (
    date,
    datetime,
    time,
    timedelta,
)
<<<<<<< HEAD
import pickle
=======
from io import (
    BytesIO,
    StringIO,
)
>>>>>>> c1522887

import numpy as np
import pytest

from pandas.compat import (
    is_ci_environment,
    is_platform_windows,
    pa_version_under6p0,
    pa_version_under7p0,
    pa_version_under8p0,
    pa_version_under9p0,
)
from pandas.errors import PerformanceWarning

import pandas as pd
import pandas._testing as tm
from pandas.api.types import is_bool_dtype
from pandas.tests.extension import base

pa = pytest.importorskip("pyarrow", minversion="1.0.1")

from pandas.core.arrays.arrow.array import ArrowExtensionArray

from pandas.core.arrays.arrow.dtype import ArrowDtype  # isort:skip


@pytest.fixture(params=tm.ALL_PYARROW_DTYPES, ids=str)
def dtype(request):
    return ArrowDtype(pyarrow_dtype=request.param)


@pytest.fixture
def data(dtype):
    pa_dtype = dtype.pyarrow_dtype
    if pa.types.is_boolean(pa_dtype):
        data = [True, False] * 4 + [None] + [True, False] * 44 + [None] + [True, False]
    elif pa.types.is_floating(pa_dtype):
        data = [1.0, 0.0] * 4 + [None] + [-2.0, -1.0] * 44 + [None] + [0.5, 99.5]
    elif pa.types.is_signed_integer(pa_dtype):
        data = [1, 0] * 4 + [None] + [-2, -1] * 44 + [None] + [1, 99]
    elif pa.types.is_unsigned_integer(pa_dtype):
        data = [1, 0] * 4 + [None] + [2, 1] * 44 + [None] + [1, 99]
    elif pa.types.is_date(pa_dtype):
        data = (
            [date(2022, 1, 1), date(1999, 12, 31)] * 4
            + [None]
            + [date(2022, 1, 1), date(2022, 1, 1)] * 44
            + [None]
            + [date(1999, 12, 31), date(1999, 12, 31)]
        )
    elif pa.types.is_timestamp(pa_dtype):
        data = (
            [datetime(2020, 1, 1, 1, 1, 1, 1), datetime(1999, 1, 1, 1, 1, 1, 1)] * 4
            + [None]
            + [datetime(2020, 1, 1, 1), datetime(1999, 1, 1, 1)] * 44
            + [None]
            + [datetime(2020, 1, 1), datetime(1999, 1, 1)]
        )
    elif pa.types.is_duration(pa_dtype):
        data = (
            [timedelta(1), timedelta(1, 1)] * 4
            + [None]
            + [timedelta(-1), timedelta(0)] * 44
            + [None]
            + [timedelta(-10), timedelta(10)]
        )
    elif pa.types.is_time(pa_dtype):
        data = (
            [time(12, 0), time(0, 12)] * 4
            + [None]
            + [time(0, 0), time(1, 1)] * 44
            + [None]
            + [time(0, 5), time(5, 0)]
        )
    elif pa.types.is_string(pa_dtype):
        data = ["a", "b"] * 4 + [None] + ["1", "2"] * 44 + [None] + ["!", ">"]
    elif pa.types.is_binary(pa_dtype):
        data = [b"a", b"b"] * 4 + [None] + [b"1", b"2"] * 44 + [None] + [b"!", b">"]
    else:
        raise NotImplementedError
    return pd.array(data, dtype=dtype)


@pytest.fixture
def data_missing(data):
    """Length-2 array with [NA, Valid]"""
    return type(data)._from_sequence([None, data[0]])


@pytest.fixture(params=["data", "data_missing"])
def all_data(request, data, data_missing):
    """Parametrized fixture returning 'data' or 'data_missing' integer arrays.

    Used to test dtype conversion with and without missing values.
    """
    if request.param == "data":
        return data
    elif request.param == "data_missing":
        return data_missing


@pytest.fixture
def data_for_grouping(dtype):
    """
    Data for factorization, grouping, and unique tests.

    Expected to be like [B, B, NA, NA, A, A, B, C]

    Where A < B < C and NA is missing
    """
    pa_dtype = dtype.pyarrow_dtype
    if pa.types.is_boolean(pa_dtype):
        A = False
        B = True
        C = True
    elif pa.types.is_floating(pa_dtype):
        A = -1.1
        B = 0.0
        C = 1.1
    elif pa.types.is_signed_integer(pa_dtype):
        A = -1
        B = 0
        C = 1
    elif pa.types.is_unsigned_integer(pa_dtype):
        A = 0
        B = 1
        C = 10
    elif pa.types.is_date(pa_dtype):
        A = date(1999, 12, 31)
        B = date(2010, 1, 1)
        C = date(2022, 1, 1)
    elif pa.types.is_timestamp(pa_dtype):
        A = datetime(1999, 1, 1, 1, 1, 1, 1)
        B = datetime(2020, 1, 1)
        C = datetime(2020, 1, 1, 1)
    elif pa.types.is_duration(pa_dtype):
        A = timedelta(-1)
        B = timedelta(0)
        C = timedelta(1, 4)
    elif pa.types.is_time(pa_dtype):
        A = time(0, 0)
        B = time(0, 12)
        C = time(12, 12)
    elif pa.types.is_string(pa_dtype):
        A = "a"
        B = "b"
        C = "c"
    elif pa.types.is_binary(pa_dtype):
        A = b"a"
        B = b"b"
        C = b"c"
    else:
        raise NotImplementedError
    return pd.array([B, B, None, None, A, A, B, C], dtype=dtype)


@pytest.fixture
def data_for_sorting(data_for_grouping):
    """
    Length-3 array with a known sort order.

    This should be three items [B, C, A] with
    A < B < C
    """
    return type(data_for_grouping)._from_sequence(
        [data_for_grouping[0], data_for_grouping[7], data_for_grouping[4]]
    )


@pytest.fixture
def data_missing_for_sorting(data_for_grouping):
    """
    Length-3 array with a known sort order.

    This should be three items [B, NA, A] with
    A < B and NA missing.
    """
    return type(data_for_grouping)._from_sequence(
        [data_for_grouping[0], data_for_grouping[2], data_for_grouping[4]]
    )


@pytest.fixture
def data_for_twos(data):
    """Length-100 array in which all the elements are two."""
    pa_dtype = data.dtype.pyarrow_dtype
    if pa.types.is_integer(pa_dtype) or pa.types.is_floating(pa_dtype):
        return pd.array([2] * 100, dtype=data.dtype)
    # tests will be xfailed where 2 is not a valid scalar for pa_dtype
    return data


@pytest.fixture
def na_value():
    """The scalar missing value for this type. Default 'None'"""
    return pd.NA


class TestBaseCasting(base.BaseCastingTests):
    def test_astype_str(self, data, request):
        pa_dtype = data.dtype.pyarrow_dtype
        if pa.types.is_binary(pa_dtype):
            request.node.add_marker(
                pytest.mark.xfail(
                    reason=f"For {pa_dtype} .astype(str) decodes.",
                )
            )
        super().test_astype_str(data)


class TestConstructors(base.BaseConstructorsTests):
    def test_from_dtype(self, data, request):
        pa_dtype = data.dtype.pyarrow_dtype
        if (pa.types.is_timestamp(pa_dtype) and pa_dtype.tz) or pa.types.is_string(
            pa_dtype
        ):
            if pa.types.is_string(pa_dtype):
                reason = "ArrowDtype(pa.string()) != StringDtype('pyarrow')"
            else:
                reason = f"pyarrow.type_for_alias cannot infer {pa_dtype}"
            request.node.add_marker(
                pytest.mark.xfail(
                    reason=reason,
                )
            )
        super().test_from_dtype(data)

    def test_from_sequence_pa_array(self, data, request):
        # https://github.com/pandas-dev/pandas/pull/47034#discussion_r955500784
        # data._data = pa.ChunkedArray
        result = type(data)._from_sequence(data._data)
        tm.assert_extension_array_equal(result, data)
        assert isinstance(result._data, pa.ChunkedArray)

        result = type(data)._from_sequence(data._data.combine_chunks())
        tm.assert_extension_array_equal(result, data)
        assert isinstance(result._data, pa.ChunkedArray)

    def test_from_sequence_pa_array_notimplemented(self, request):
        if pa_version_under6p0:
            request.node.add_marker(
                pytest.mark.xfail(
                    raises=AttributeError,
                    reason="month_day_nano_interval not implemented by pyarrow.",
                )
            )
        with pytest.raises(NotImplementedError, match="Converting strings to"):
            ArrowExtensionArray._from_sequence_of_strings(
                ["12-1"], dtype=pa.month_day_nano_interval()
            )

    def test_from_sequence_of_strings_pa_array(self, data, request):
        pa_dtype = data.dtype.pyarrow_dtype
        if pa.types.is_time64(pa_dtype) and pa_dtype.equals("time64[ns]"):
            request.node.add_marker(
                pytest.mark.xfail(
                    reason="Nanosecond time parsing not supported.",
                )
            )
        elif pa.types.is_duration(pa_dtype):
            request.node.add_marker(
                pytest.mark.xfail(
                    raises=pa.ArrowNotImplementedError,
                    reason=f"pyarrow doesn't support parsing {pa_dtype}",
                )
            )
        elif pa.types.is_boolean(pa_dtype):
            request.node.add_marker(
                pytest.mark.xfail(
                    reason="Iterating over ChunkedArray[bool] returns PyArrow scalars.",
                )
            )
        elif pa.types.is_timestamp(pa_dtype) and pa_dtype.tz is not None:
            if pa_version_under7p0:
                request.node.add_marker(
                    pytest.mark.xfail(
                        raises=pa.ArrowNotImplementedError,
                        reason=f"pyarrow doesn't support string cast from {pa_dtype}",
                    )
                )
            elif is_platform_windows() and is_ci_environment():
                request.node.add_marker(
                    pytest.mark.xfail(
                        raises=pa.ArrowInvalid,
                        reason=(
                            "TODO: Set ARROW_TIMEZONE_DATABASE environment variable "
                            "on CI to path to the tzdata for pyarrow."
                        ),
                    )
                )
        elif pa_version_under6p0 and pa.types.is_temporal(pa_dtype):
            request.node.add_marker(
                pytest.mark.xfail(
                    raises=pa.ArrowNotImplementedError,
                    reason=f"pyarrow doesn't support string cast from {pa_dtype}",
                )
            )
        pa_array = data._data.cast(pa.string())
        result = type(data)._from_sequence_of_strings(pa_array, dtype=data.dtype)
        tm.assert_extension_array_equal(result, data)

        pa_array = pa_array.combine_chunks()
        result = type(data)._from_sequence_of_strings(pa_array, dtype=data.dtype)
        tm.assert_extension_array_equal(result, data)


class TestGetitemTests(base.BaseGetitemTests):
    @pytest.mark.xfail(
        reason=(
            "data.dtype.type return pyarrow.DataType "
            "but this (intentionally) returns "
            "Python scalars or pd.NA"
        )
    )
    def test_getitem_scalar(self, data):
        super().test_getitem_scalar(data)


class TestBaseNumericReduce(base.BaseNumericReduceTests):
    def check_reduce(self, ser, op_name, skipna):
        pa_dtype = ser.dtype.pyarrow_dtype
        result = getattr(ser, op_name)(skipna=skipna)
        if pa.types.is_boolean(pa_dtype):
            # Can't convert if ser contains NA
            pytest.skip(
                "pandas boolean data with NA does not fully support all reductions"
            )
        elif pa.types.is_integer(pa_dtype) or pa.types.is_floating(pa_dtype):
            ser = ser.astype("Float64")
        expected = getattr(ser, op_name)(skipna=skipna)
        tm.assert_almost_equal(result, expected)

    @pytest.mark.parametrize("skipna", [True, False])
    def test_reduce_series(self, data, all_numeric_reductions, skipna, request):
        pa_dtype = data.dtype.pyarrow_dtype
        xfail_mark = pytest.mark.xfail(
            raises=TypeError,
            reason=(
                f"{all_numeric_reductions} is not implemented in "
                f"pyarrow={pa.__version__} for {pa_dtype}"
            ),
        )
        if all_numeric_reductions in {"skew", "kurt"}:
            request.node.add_marker(xfail_mark)
        elif (
            all_numeric_reductions in {"median", "var", "std", "prod", "max", "min"}
            and pa_version_under6p0
        ):
            request.node.add_marker(xfail_mark)
        elif (
            all_numeric_reductions in {"sum", "mean"}
            and skipna is False
            and pa_version_under6p0
            and (pa.types.is_integer(pa_dtype) or pa.types.is_floating(pa_dtype))
        ):
            request.node.add_marker(
                pytest.mark.xfail(
                    raises=AssertionError,
                    reason=(
                        f"{all_numeric_reductions} with skip_nulls={skipna} did not "
                        f"return NA for {pa_dtype} with pyarrow={pa.__version__}"
                    ),
                )
            )
        elif not (
            pa.types.is_integer(pa_dtype)
            or pa.types.is_floating(pa_dtype)
            or pa.types.is_boolean(pa_dtype)
        ) and not (
            all_numeric_reductions in {"min", "max"}
            and (
                (pa.types.is_temporal(pa_dtype) and not pa.types.is_duration(pa_dtype))
                or pa.types.is_string(pa_dtype)
                or pa.types.is_binary(pa_dtype)
            )
        ):
            request.node.add_marker(xfail_mark)
        elif pa.types.is_boolean(pa_dtype) and all_numeric_reductions in {
            "std",
            "var",
            "median",
        }:
            request.node.add_marker(xfail_mark)
        super().test_reduce_series(data, all_numeric_reductions, skipna)


class TestBaseBooleanReduce(base.BaseBooleanReduceTests):
    @pytest.mark.parametrize("skipna", [True, False])
    def test_reduce_series(
        self, data, all_boolean_reductions, skipna, na_value, request
    ):
        pa_dtype = data.dtype.pyarrow_dtype
        xfail_mark = pytest.mark.xfail(
            raises=TypeError,
            reason=(
                f"{all_boolean_reductions} is not implemented in "
                f"pyarrow={pa.__version__} for {pa_dtype}"
            ),
        )
        if not pa.types.is_boolean(pa_dtype):
            request.node.add_marker(xfail_mark)
        op_name = all_boolean_reductions
        s = pd.Series(data)
        result = getattr(s, op_name)(skipna=skipna)
        assert result is (op_name == "any")


class TestBaseGroupby(base.BaseGroupbyTests):
    def test_groupby_agg_extension(self, data_for_grouping, request):
        super().test_groupby_agg_extension(data_for_grouping)

    def test_groupby_extension_no_sort(self, data_for_grouping, request):
        pa_dtype = data_for_grouping.dtype.pyarrow_dtype
        if pa.types.is_boolean(pa_dtype):
            request.node.add_marker(
                pytest.mark.xfail(
                    reason=f"{pa_dtype} only has 2 unique possible values",
                )
            )
        elif pa.types.is_duration(pa_dtype):
            request.node.add_marker(
                pytest.mark.xfail(
                    raises=pa.ArrowNotImplementedError,
                    reason=f"pyarrow doesn't support factorizing {pa_dtype}",
                )
            )
        super().test_groupby_extension_no_sort(data_for_grouping)

    def test_groupby_extension_transform(self, data_for_grouping, request):
        pa_dtype = data_for_grouping.dtype.pyarrow_dtype
        if pa.types.is_boolean(pa_dtype):
            request.node.add_marker(
                pytest.mark.xfail(
                    reason=f"{pa_dtype} only has 2 unique possible values",
                )
            )
        elif pa.types.is_duration(pa_dtype):
            request.node.add_marker(
                pytest.mark.xfail(
                    raises=pa.ArrowNotImplementedError,
                    reason=f"pyarrow doesn't support factorizing {pa_dtype}",
                )
            )
        with tm.maybe_produces_warning(
            PerformanceWarning, pa_version_under7p0, check_stacklevel=False
        ):
            super().test_groupby_extension_transform(data_for_grouping)

    def test_groupby_extension_apply(
        self, data_for_grouping, groupby_apply_op, request
    ):
        pa_dtype = data_for_grouping.dtype.pyarrow_dtype
        if pa.types.is_duration(pa_dtype):
            request.node.add_marker(
                pytest.mark.xfail(
                    raises=pa.ArrowNotImplementedError,
                    reason=f"pyarrow doesn't support factorizing {pa_dtype}",
                )
            )
        with tm.maybe_produces_warning(
            PerformanceWarning, pa_version_under7p0, check_stacklevel=False
        ):
            super().test_groupby_extension_apply(data_for_grouping, groupby_apply_op)

    def test_in_numeric_groupby(self, data_for_grouping, request):
        pa_dtype = data_for_grouping.dtype.pyarrow_dtype
        if pa.types.is_integer(pa_dtype) or pa.types.is_floating(pa_dtype):
            request.node.add_marker(
                pytest.mark.xfail(
                    reason="ArrowExtensionArray doesn't support .sum() yet.",
                )
            )
        super().test_in_numeric_groupby(data_for_grouping)

    @pytest.mark.parametrize("as_index", [True, False])
    def test_groupby_extension_agg(self, as_index, data_for_grouping, request):
        pa_dtype = data_for_grouping.dtype.pyarrow_dtype
        if pa.types.is_boolean(pa_dtype):
            request.node.add_marker(
                pytest.mark.xfail(
                    raises=ValueError,
                    reason=f"{pa_dtype} only has 2 unique possible values",
                )
            )
        elif pa.types.is_duration(pa_dtype):
            request.node.add_marker(
                pytest.mark.xfail(
                    raises=pa.ArrowNotImplementedError,
                    reason=f"pyarrow doesn't support factorizing {pa_dtype}",
                )
            )
        with tm.maybe_produces_warning(
            PerformanceWarning, pa_version_under7p0, check_stacklevel=False
        ):
            super().test_groupby_extension_agg(as_index, data_for_grouping)


class TestBaseDtype(base.BaseDtypeTests):
    def test_construct_from_string_own_name(self, dtype, request):
        pa_dtype = dtype.pyarrow_dtype
        if pa.types.is_timestamp(pa_dtype) and pa_dtype.tz is not None:
            request.node.add_marker(
                pytest.mark.xfail(
                    raises=NotImplementedError,
                    reason=f"pyarrow.type_for_alias cannot infer {pa_dtype}",
                )
            )
        elif pa.types.is_string(pa_dtype):
            request.node.add_marker(
                pytest.mark.xfail(
                    raises=TypeError,
                    reason=(
                        "Still support StringDtype('pyarrow') "
                        "over ArrowDtype(pa.string())"
                    ),
                )
            )
        super().test_construct_from_string_own_name(dtype)

    def test_is_dtype_from_name(self, dtype, request):
        pa_dtype = dtype.pyarrow_dtype
        if pa.types.is_timestamp(pa_dtype) and pa_dtype.tz is not None:
            request.node.add_marker(
                pytest.mark.xfail(
                    raises=NotImplementedError,
                    reason=f"pyarrow.type_for_alias cannot infer {pa_dtype}",
                )
            )
        elif pa.types.is_string(pa_dtype):
            request.node.add_marker(
                pytest.mark.xfail(
                    reason=(
                        "Still support StringDtype('pyarrow') "
                        "over ArrowDtype(pa.string())"
                    ),
                )
            )
        super().test_is_dtype_from_name(dtype)

    def test_construct_from_string(self, dtype, request):
        pa_dtype = dtype.pyarrow_dtype
        if pa.types.is_timestamp(pa_dtype) and pa_dtype.tz is not None:
            request.node.add_marker(
                pytest.mark.xfail(
                    raises=NotImplementedError,
                    reason=f"pyarrow.type_for_alias cannot infer {pa_dtype}",
                )
            )
        elif pa.types.is_string(pa_dtype):
            request.node.add_marker(
                pytest.mark.xfail(
                    raises=TypeError,
                    reason=(
                        "Still support StringDtype('pyarrow') "
                        "over ArrowDtype(pa.string())"
                    ),
                )
            )
        super().test_construct_from_string(dtype)

    def test_construct_from_string_another_type_raises(self, dtype):
        msg = r"'another_type' must end with '\[pyarrow\]'"
        with pytest.raises(TypeError, match=msg):
            type(dtype).construct_from_string("another_type")

    def test_get_common_dtype(self, dtype, request):
        pa_dtype = dtype.pyarrow_dtype
        if (
            pa.types.is_date(pa_dtype)
            or pa.types.is_time(pa_dtype)
            or (
                pa.types.is_timestamp(pa_dtype)
                and (pa_dtype.unit != "ns" or pa_dtype.tz is not None)
            )
            or (pa.types.is_duration(pa_dtype) and pa_dtype.unit != "ns")
            or pa.types.is_string(pa_dtype)
            or pa.types.is_binary(pa_dtype)
        ):
            request.node.add_marker(
                pytest.mark.xfail(
                    reason=(
                        f"{pa_dtype} does not have associated numpy "
                        f"dtype findable by find_common_type"
                    )
                )
            )
        super().test_get_common_dtype(dtype)


class TestBaseIndex(base.BaseIndexTests):
    pass


class TestBaseInterface(base.BaseInterfaceTests):
    @pytest.mark.xfail(reason="pyarrow.ChunkedArray does not support views.")
    def test_view(self, data):
        super().test_view(data)


class TestBaseMissing(base.BaseMissingTests):
    @pytest.mark.filterwarnings("ignore:Falling back:pandas.errors.PerformanceWarning")
    def test_dropna_array(self, data_missing):
        super().test_dropna_array(data_missing)


class TestBasePrinting(base.BasePrintingTests):
    pass


class TestBaseReshaping(base.BaseReshapingTests):
    @pytest.mark.xfail(reason="GH 45419: pyarrow.ChunkedArray does not support views")
    def test_transpose(self, data):
        super().test_transpose(data)


class TestBaseSetitem(base.BaseSetitemTests):
    @pytest.mark.xfail(reason="GH 45419: pyarrow.ChunkedArray does not support views")
    def test_setitem_preserves_views(self, data):
        super().test_setitem_preserves_views(data)


class TestBaseParsing(base.BaseParsingTests):
    @pytest.mark.parametrize("engine", ["c", "python"])
    def test_EA_types(self, engine, data, request):
        pa_dtype = data.dtype.pyarrow_dtype
        if pa.types.is_boolean(pa_dtype):
            request.node.add_marker(
                pytest.mark.xfail(raises=TypeError, reason="GH 47534")
            )
        elif pa.types.is_timestamp(pa_dtype) and pa_dtype.tz is not None:
            request.node.add_marker(
                pytest.mark.xfail(
                    raises=NotImplementedError,
                    reason=f"Parameterized types with tz={pa_dtype.tz} not supported.",
                )
            )
        elif pa.types.is_binary(pa_dtype):
            request.node.add_marker(
                pytest.mark.xfail(reason="CSV parsers don't correctly handle binary")
            )
        df = pd.DataFrame({"with_dtype": pd.Series(data, dtype=str(data.dtype))})
        csv_output = df.to_csv(index=False, na_rep=np.nan)
        if pa.types.is_binary(pa_dtype):
            csv_output = BytesIO(csv_output)
        else:
            csv_output = StringIO(csv_output)
        result = pd.read_csv(
            csv_output, dtype={"with_dtype": str(data.dtype)}, engine=engine
        )
        expected = df
        self.assert_frame_equal(result, expected)


class TestBaseUnaryOps(base.BaseUnaryOpsTests):
    def test_invert(self, data, request):
        pa_dtype = data.dtype.pyarrow_dtype
        if not pa.types.is_boolean(pa_dtype):
            request.node.add_marker(
                pytest.mark.xfail(
                    raises=pa.ArrowNotImplementedError,
                    reason=f"pyarrow.compute.invert does support {pa_dtype}",
                )
            )
        super().test_invert(data)


class TestBaseMethods(base.BaseMethodsTests):
    def test_argsort_missing_array(self, data_missing_for_sorting):
        with tm.maybe_produces_warning(
            PerformanceWarning, pa_version_under7p0, check_stacklevel=False
        ):
            super().test_argsort_missing_array(data_missing_for_sorting)

    @pytest.mark.parametrize("periods", [1, -2])
    def test_diff(self, data, periods, request):
        pa_dtype = data.dtype.pyarrow_dtype
        if pa.types.is_unsigned_integer(pa_dtype) and periods == 1:
            request.node.add_marker(
                pytest.mark.xfail(
                    raises=pa.ArrowInvalid,
                    reason=(
                        f"diff with {pa_dtype} and periods={periods} will overflow"
                    ),
                )
            )
        super().test_diff(data, periods)

    @pytest.mark.filterwarnings("ignore:Falling back:pandas.errors.PerformanceWarning")
    @pytest.mark.parametrize("dropna", [True, False])
    def test_value_counts(self, all_data, dropna, request):
        pa_dtype = all_data.dtype.pyarrow_dtype
        if pa.types.is_duration(pa_dtype):
            request.node.add_marker(
                pytest.mark.xfail(
                    raises=pa.ArrowNotImplementedError,
                    reason=f"value_count has no kernel for {pa_dtype}",
                )
            )
        super().test_value_counts(all_data, dropna)

    def test_value_counts_with_normalize(self, data, request):
        pa_dtype = data.dtype.pyarrow_dtype
        if pa.types.is_duration(pa_dtype):
            request.node.add_marker(
                pytest.mark.xfail(
                    raises=pa.ArrowNotImplementedError,
                    reason=f"value_count has no pyarrow kernel for {pa_dtype}",
                )
            )
        with tm.maybe_produces_warning(
            PerformanceWarning, pa_version_under7p0, check_stacklevel=False
        ):
            super().test_value_counts_with_normalize(data)

    @pytest.mark.xfail(
        pa_version_under6p0,
        raises=NotImplementedError,
        reason="argmin/max only implemented for pyarrow version >= 6.0",
    )
    def test_argmin_argmax(
        self, data_for_sorting, data_missing_for_sorting, na_value, request
    ):
        pa_dtype = data_for_sorting.dtype.pyarrow_dtype
        if pa.types.is_boolean(pa_dtype):
            request.node.add_marker(
                pytest.mark.xfail(
                    reason=f"{pa_dtype} only has 2 unique possible values",
                )
            )
        elif pa.types.is_duration(pa_dtype):
            request.node.add_marker(
                pytest.mark.xfail(
                    raises=pa.ArrowNotImplementedError,
                    reason=f"min_max not supported in pyarrow for {pa_dtype}",
                )
            )
        super().test_argmin_argmax(data_for_sorting, data_missing_for_sorting, na_value)

    @pytest.mark.parametrize(
        "op_name, skipna, expected",
        [
            ("idxmax", True, 0),
            ("idxmin", True, 2),
            ("argmax", True, 0),
            ("argmin", True, 2),
            ("idxmax", False, np.nan),
            ("idxmin", False, np.nan),
            ("argmax", False, -1),
            ("argmin", False, -1),
        ],
    )
    def test_argreduce_series(
        self, data_missing_for_sorting, op_name, skipna, expected, request
    ):
        pa_dtype = data_missing_for_sorting.dtype.pyarrow_dtype
        if pa_version_under6p0 and skipna:
            request.node.add_marker(
                pytest.mark.xfail(
                    raises=NotImplementedError,
                    reason="min_max not supported in pyarrow",
                )
            )
        elif not pa_version_under6p0 and pa.types.is_duration(pa_dtype) and skipna:
            request.node.add_marker(
                pytest.mark.xfail(
                    raises=pa.ArrowNotImplementedError,
                    reason=f"min_max not supported in pyarrow for {pa_dtype}",
                )
            )
        super().test_argreduce_series(
            data_missing_for_sorting, op_name, skipna, expected
        )

    @pytest.mark.parametrize(
        "na_position, expected",
        [
            ("last", np.array([2, 0, 1], dtype=np.dtype("intp"))),
            ("first", np.array([1, 2, 0], dtype=np.dtype("intp"))),
        ],
    )
    def test_nargsort(self, data_missing_for_sorting, na_position, expected):
        with tm.maybe_produces_warning(
            PerformanceWarning, pa_version_under7p0, check_stacklevel=False
        ):
            super().test_nargsort(data_missing_for_sorting, na_position, expected)

    @pytest.mark.parametrize("ascending", [True, False])
    def test_sort_values(self, data_for_sorting, ascending, sort_by_key, request):
        pa_dtype = data_for_sorting.dtype.pyarrow_dtype
        if pa.types.is_duration(pa_dtype) and not ascending:
            request.node.add_marker(
                pytest.mark.xfail(
                    raises=pa.ArrowNotImplementedError,
                    reason=(
                        f"unique has no pyarrow kernel "
                        f"for {pa_dtype} when ascending={ascending}"
                    ),
                )
            )
        with tm.maybe_produces_warning(
            PerformanceWarning, pa_version_under7p0, check_stacklevel=False
        ):
            super().test_sort_values(data_for_sorting, ascending, sort_by_key)

    @pytest.mark.parametrize("ascending", [True, False])
    def test_sort_values_missing(
        self, data_missing_for_sorting, ascending, sort_by_key
    ):
        with tm.maybe_produces_warning(
            PerformanceWarning, pa_version_under7p0, check_stacklevel=False
        ):
            super().test_sort_values_missing(
                data_missing_for_sorting, ascending, sort_by_key
            )

    @pytest.mark.parametrize("ascending", [True, False])
    def test_sort_values_frame(self, data_for_sorting, ascending, request):
        pa_dtype = data_for_sorting.dtype.pyarrow_dtype
        if pa.types.is_duration(pa_dtype):
            request.node.add_marker(
                pytest.mark.xfail(
                    raises=pa.ArrowNotImplementedError,
                    reason=(
                        f"dictionary_encode has no pyarrow kernel "
                        f"for {pa_dtype} when ascending={ascending}"
                    ),
                )
            )
        with tm.maybe_produces_warning(
            PerformanceWarning, pa_version_under7p0, check_stacklevel=False
        ):
            super().test_sort_values_frame(data_for_sorting, ascending)

    @pytest.mark.parametrize("box", [pd.Series, lambda x: x])
    @pytest.mark.parametrize("method", [lambda x: x.unique(), pd.unique])
    def test_unique(self, data, box, method, request):
        pa_dtype = data.dtype.pyarrow_dtype
        if pa.types.is_duration(pa_dtype):
            request.node.add_marker(
                pytest.mark.xfail(
                    raises=pa.ArrowNotImplementedError,
                    reason=f"unique has no pyarrow kernel for {pa_dtype}.",
                )
            )
        super().test_unique(data, box, method)

    @pytest.mark.parametrize("na_sentinel", [-1, -2])
    def test_factorize(self, data_for_grouping, na_sentinel, request):
        pa_dtype = data_for_grouping.dtype.pyarrow_dtype
        if pa.types.is_duration(pa_dtype):
            request.node.add_marker(
                pytest.mark.xfail(
                    raises=pa.ArrowNotImplementedError,
                    reason=f"dictionary_encode has no pyarrow kernel for {pa_dtype}",
                )
            )
        elif pa.types.is_boolean(pa_dtype):
            request.node.add_marker(
                pytest.mark.xfail(
                    reason=f"{pa_dtype} only has 2 unique possible values",
                )
            )
        super().test_factorize(data_for_grouping, na_sentinel)

    @pytest.mark.parametrize("na_sentinel", [-1, -2])
    def test_factorize_equivalence(self, data_for_grouping, na_sentinel, request):
        pa_dtype = data_for_grouping.dtype.pyarrow_dtype
        if pa.types.is_duration(pa_dtype):
            request.node.add_marker(
                pytest.mark.xfail(
                    raises=pa.ArrowNotImplementedError,
                    reason=f"dictionary_encode has no pyarrow kernel for {pa_dtype}",
                )
            )
        super().test_factorize_equivalence(data_for_grouping, na_sentinel)

    def test_factorize_empty(self, data, request):
        pa_dtype = data.dtype.pyarrow_dtype
        if pa.types.is_duration(pa_dtype):
            request.node.add_marker(
                pytest.mark.xfail(
                    raises=pa.ArrowNotImplementedError,
                    reason=f"dictionary_encode has no pyarrow kernel for {pa_dtype}",
                )
            )
        super().test_factorize_empty(data)

    @pytest.mark.xfail(
        reason="result dtype pyarrow[bool] better than expected dtype object"
    )
    def test_combine_le(self, data_repeated):
        super().test_combine_le(data_repeated)

    def test_combine_add(self, data_repeated, request):
        pa_dtype = next(data_repeated(1)).dtype.pyarrow_dtype
        if pa.types.is_temporal(pa_dtype):
            request.node.add_marker(
                pytest.mark.xfail(
                    raises=TypeError,
                    reason=f"{pa_dtype} cannot be added to {pa_dtype}",
                )
            )
        super().test_combine_add(data_repeated)

    def test_searchsorted(self, data_for_sorting, as_series, request):
        pa_dtype = data_for_sorting.dtype.pyarrow_dtype
        if pa.types.is_boolean(pa_dtype):
            request.node.add_marker(
                pytest.mark.xfail(
                    reason=f"{pa_dtype} only has 2 unique possible values",
                )
            )
        super().test_searchsorted(data_for_sorting, as_series)

    def test_basic_equals(self, data):
        # https://github.com/pandas-dev/pandas/issues/34660
        assert pd.Series(data).equals(pd.Series(data))


class TestBaseArithmeticOps(base.BaseArithmeticOpsTests):

    divmod_exc = NotImplementedError

    def _patch_combine(self, obj, other, op):
        # BaseOpsUtil._combine can upcast expected dtype
        # (because it generates expected on python scalars)
        # while ArrowExtensionArray maintains original type
        expected = base.BaseArithmeticOpsTests._combine(self, obj, other, op)
        was_frame = False
        if isinstance(expected, pd.DataFrame):
            was_frame = True
            expected_data = expected.iloc[:, 0]
            original_dtype = obj.iloc[:, 0].dtype
        else:
            expected_data = expected
            original_dtype = obj.dtype
        pa_array = pa.array(expected_data._values).cast(original_dtype.pyarrow_dtype)
        pd_array = type(expected_data._values)(pa_array)
        if was_frame:
            expected = pd.DataFrame(
                pd_array, index=expected.index, columns=expected.columns
            )
        else:
            expected = pd.Series(pd_array)
        return expected

    def test_arith_series_with_scalar(
        self, data, all_arithmetic_operators, request, monkeypatch
    ):
        pa_dtype = data.dtype.pyarrow_dtype

        arrow_temporal_supported = not pa_version_under8p0 and (
            all_arithmetic_operators in ("__add__", "__radd__")
            and pa.types.is_duration(pa_dtype)
            or all_arithmetic_operators in ("__sub__", "__rsub__")
            and pa.types.is_temporal(pa_dtype)
        )
        if all_arithmetic_operators == "__rmod__" and (
            pa.types.is_string(pa_dtype) or pa.types.is_binary(pa_dtype)
        ):
            pytest.skip("Skip testing Python string formatting")
        elif all_arithmetic_operators in {
            "__mod__",
            "__rmod__",
        }:
            self.series_scalar_exc = NotImplementedError
        elif arrow_temporal_supported:
            self.series_scalar_exc = None
        elif not (
            pa.types.is_floating(pa_dtype)
            or pa.types.is_integer(pa_dtype)
            or arrow_temporal_supported
        ):
            self.series_scalar_exc = pa.ArrowNotImplementedError
        else:
            self.series_scalar_exc = None
        if (
            all_arithmetic_operators == "__rpow__"
            and (pa.types.is_floating(pa_dtype) or pa.types.is_integer(pa_dtype))
            and not pa_version_under6p0
        ):
            request.node.add_marker(
                pytest.mark.xfail(
                    reason=(
                        f"GH 29997: 1**pandas.NA == 1 while 1**pyarrow.NA == NULL "
                        f"for {pa_dtype}"
                    )
                )
            )
        elif arrow_temporal_supported:
            request.node.add_marker(
                pytest.mark.xfail(
                    raises=TypeError,
                    reason=(
                        f"{all_arithmetic_operators} not supported between"
                        f"pd.NA and {pa_dtype} Python scalar"
                    ),
                )
            )
        elif (
            all_arithmetic_operators in {"__rtruediv__", "__rfloordiv__"}
            and (pa.types.is_floating(pa_dtype) or pa.types.is_integer(pa_dtype))
            and not pa_version_under6p0
        ):
            request.node.add_marker(
                pytest.mark.xfail(
                    raises=pa.ArrowInvalid,
                    reason="divide by 0",
                )
            )
        if all_arithmetic_operators == "__floordiv__" and pa.types.is_integer(pa_dtype):
            # BaseOpsUtil._combine always returns int64, while ArrowExtensionArray does
            # not upcast
            monkeypatch.setattr(TestBaseArithmeticOps, "_combine", self._patch_combine)
        super().test_arith_series_with_scalar(data, all_arithmetic_operators)

    def test_arith_frame_with_scalar(
        self, data, all_arithmetic_operators, request, monkeypatch
    ):
        pa_dtype = data.dtype.pyarrow_dtype

        arrow_temporal_supported = not pa_version_under8p0 and (
            all_arithmetic_operators in ("__add__", "__radd__")
            and pa.types.is_duration(pa_dtype)
            or all_arithmetic_operators in ("__sub__", "__rsub__")
            and pa.types.is_temporal(pa_dtype)
        )
        if all_arithmetic_operators == "__rmod__" and (
            pa.types.is_string(pa_dtype) or pa.types.is_binary(pa_dtype)
        ):
            pytest.skip("Skip testing Python string formatting")
        elif all_arithmetic_operators in {
            "__mod__",
            "__rmod__",
        }:
            self.frame_scalar_exc = NotImplementedError
        elif arrow_temporal_supported:
            self.frame_scalar_exc = None
        elif not (pa.types.is_floating(pa_dtype) or pa.types.is_integer(pa_dtype)):
            self.frame_scalar_exc = pa.ArrowNotImplementedError
        else:
            self.frame_scalar_exc = None
        if (
            all_arithmetic_operators == "__rpow__"
            and (pa.types.is_floating(pa_dtype) or pa.types.is_integer(pa_dtype))
            and not pa_version_under6p0
        ):
            request.node.add_marker(
                pytest.mark.xfail(
                    reason=(
                        f"GH 29997: 1**pandas.NA == 1 while 1**pyarrow.NA == NULL "
                        f"for {pa_dtype}"
                    )
                )
            )
        elif arrow_temporal_supported:
            request.node.add_marker(
                pytest.mark.xfail(
                    raises=TypeError,
                    reason=(
                        f"{all_arithmetic_operators} not supported between"
                        f"pd.NA and {pa_dtype} Python scalar"
                    ),
                )
            )
        elif (
            all_arithmetic_operators in {"__rtruediv__", "__rfloordiv__"}
            and (pa.types.is_floating(pa_dtype) or pa.types.is_integer(pa_dtype))
            and not pa_version_under6p0
        ):
            request.node.add_marker(
                pytest.mark.xfail(
                    raises=pa.ArrowInvalid,
                    reason="divide by 0",
                )
            )
        if all_arithmetic_operators == "__floordiv__" and pa.types.is_integer(pa_dtype):
            # BaseOpsUtil._combine always returns int64, while ArrowExtensionArray does
            # not upcast
            monkeypatch.setattr(TestBaseArithmeticOps, "_combine", self._patch_combine)
        super().test_arith_frame_with_scalar(data, all_arithmetic_operators)

    def test_arith_series_with_array(
        self, data, all_arithmetic_operators, request, monkeypatch
    ):
        pa_dtype = data.dtype.pyarrow_dtype

        arrow_temporal_supported = not pa_version_under8p0 and (
            all_arithmetic_operators in ("__add__", "__radd__")
            and pa.types.is_duration(pa_dtype)
            or all_arithmetic_operators in ("__sub__", "__rsub__")
            and pa.types.is_temporal(pa_dtype)
        )
        if all_arithmetic_operators in {
            "__mod__",
            "__rmod__",
        }:
            self.series_array_exc = NotImplementedError
        elif arrow_temporal_supported:
            self.series_array_exc = None
        elif not (pa.types.is_floating(pa_dtype) or pa.types.is_integer(pa_dtype)):
            self.series_array_exc = pa.ArrowNotImplementedError
        else:
            self.series_array_exc = None
        if (
            all_arithmetic_operators == "__rpow__"
            and (pa.types.is_floating(pa_dtype) or pa.types.is_integer(pa_dtype))
            and not pa_version_under6p0
        ):
            request.node.add_marker(
                pytest.mark.xfail(
                    reason=(
                        f"GH 29997: 1**pandas.NA == 1 while 1**pyarrow.NA == NULL "
                        f"for {pa_dtype}"
                    )
                )
            )
        elif (
            all_arithmetic_operators
            in (
                "__sub__",
                "__rsub__",
            )
            and pa.types.is_unsigned_integer(pa_dtype)
            and not pa_version_under6p0
        ):
            request.node.add_marker(
                pytest.mark.xfail(
                    raises=pa.ArrowInvalid,
                    reason=(
                        f"Implemented pyarrow.compute.subtract_checked "
                        f"which raises on overflow for {pa_dtype}"
                    ),
                )
            )
        elif arrow_temporal_supported:
            request.node.add_marker(
                pytest.mark.xfail(
                    raises=TypeError,
                    reason=(
                        f"{all_arithmetic_operators} not supported between"
                        f"pd.NA and {pa_dtype} Python scalar"
                    ),
                )
            )
        elif (
            all_arithmetic_operators in {"__rtruediv__", "__rfloordiv__"}
            and (pa.types.is_floating(pa_dtype) or pa.types.is_integer(pa_dtype))
            and not pa_version_under6p0
        ):
            request.node.add_marker(
                pytest.mark.xfail(
                    raises=pa.ArrowInvalid,
                    reason="divide by 0",
                )
            )
        op_name = all_arithmetic_operators
        ser = pd.Series(data)
        # pd.Series([ser.iloc[0]] * len(ser)) may not return ArrowExtensionArray
        # since ser.iloc[0] is a python scalar
        other = pd.Series(pd.array([ser.iloc[0]] * len(ser), dtype=data.dtype))
        if pa.types.is_floating(pa_dtype) or (
            pa.types.is_integer(pa_dtype) and all_arithmetic_operators != "__truediv__"
        ):
            monkeypatch.setattr(TestBaseArithmeticOps, "_combine", self._patch_combine)
        self.check_opname(ser, op_name, other, exc=self.series_array_exc)

    def test_add_series_with_extension_array(self, data, request):
        pa_dtype = data.dtype.pyarrow_dtype
        if not (
            pa.types.is_integer(pa_dtype)
            or pa.types.is_floating(pa_dtype)
            or (not pa_version_under8p0 and pa.types.is_duration(pa_dtype))
        ):
            request.node.add_marker(
                pytest.mark.xfail(
                    raises=NotImplementedError,
                    reason=f"add_checked not implemented for {pa_dtype}",
                )
            )
        elif pa_dtype.equals("int8"):
            request.node.add_marker(
                pytest.mark.xfail(
                    raises=pa.ArrowInvalid,
                    reason=f"raises on overflow for {pa_dtype}",
                )
            )
        super().test_add_series_with_extension_array(data)


class TestBaseComparisonOps(base.BaseComparisonOpsTests):
    def assert_series_equal(self, left, right, *args, **kwargs):
        # Series.combine for "expected" retains bool[pyarrow] dtype
        # While "result" return "boolean" dtype
        right = pd.Series(right._values.to_numpy(), dtype="boolean")
        super().assert_series_equal(left, right, *args, **kwargs)

    def test_compare_array(self, data, comparison_op, na_value, request):
        pa_dtype = data.dtype.pyarrow_dtype
        ser = pd.Series(data)
        # pd.Series([ser.iloc[0]] * len(ser)) may not return ArrowExtensionArray
        # since ser.iloc[0] is a python scalar
        other = pd.Series(pd.array([ser.iloc[0]] * len(ser), dtype=data.dtype))
        if comparison_op.__name__ in ["eq", "ne"]:
            # comparison should match point-wise comparisons
            result = comparison_op(ser, other)
            # Series.combine does not calculate the NA mask correctly
            # when comparing over an array
            assert result[8] is na_value
            assert result[97] is na_value
            expected = ser.combine(other, comparison_op)
            expected[8] = na_value
            expected[97] = na_value
            self.assert_series_equal(result, expected)

        else:
            exc = None
            try:
                result = comparison_op(ser, other)
            except Exception as err:
                exc = err

            if exc is None:
                # Didn't error, then should match point-wise behavior
                if pa.types.is_temporal(pa_dtype):
                    # point-wise comparison with pd.NA raises TypeError
                    assert result[8] is na_value
                    assert result[97] is na_value
                    result = result.drop([8, 97]).reset_index(drop=True)
                    ser = ser.drop([8, 97])
                    other = other.drop([8, 97])
                expected = ser.combine(other, comparison_op)
                self.assert_series_equal(result, expected)
            else:
                with pytest.raises(type(exc)):
                    ser.combine(other, comparison_op)

    def test_invalid_other_comp(self, data, comparison_op):
        # GH 48833
        with pytest.raises(
            NotImplementedError, match=".* not implemented for <class 'object'>"
        ):
            comparison_op(data, object())


def test_arrowdtype_construct_from_string_type_with_unsupported_parameters():
    with pytest.raises(NotImplementedError, match="Passing pyarrow type"):
        ArrowDtype.construct_from_string("timestamp[s, tz=UTC][pyarrow]")


@pytest.mark.parametrize(
    "interpolation", ["linear", "lower", "higher", "nearest", "midpoint"]
)
@pytest.mark.parametrize("quantile", [0.5, [0.5, 0.5]])
def test_quantile(data, interpolation, quantile, request):
    pa_dtype = data.dtype.pyarrow_dtype
    if not (pa.types.is_integer(pa_dtype) or pa.types.is_floating(pa_dtype)):
        request.node.add_marker(
            pytest.mark.xfail(
                raises=pa.ArrowNotImplementedError,
                reason=f"quantile not supported by pyarrow for {pa_dtype}",
            )
        )
    data = data.take([0, 0, 0])
    ser = pd.Series(data)
    result = ser.quantile(q=quantile, interpolation=interpolation)
    if quantile == 0.5:
        assert result == data[0]
    else:
        # Just check the values
        result = result.astype("float64[pyarrow]")
        expected = pd.Series(
            data.take([0, 0]).astype("float64[pyarrow]"), index=[0.5, 0.5]
        )
        tm.assert_series_equal(result, expected)


@pytest.mark.xfail(
    pa_version_under6p0,
    raises=NotImplementedError,
    reason="mode only supported for pyarrow version >= 6.0",
)
@pytest.mark.parametrize("dropna", [True, False])
@pytest.mark.parametrize(
    "take_idx, exp_idx",
    [[[0, 0, 2, 2, 4, 4], [4, 0]], [[0, 0, 0, 2, 4, 4], [0]]],
    ids=["multi_mode", "single_mode"],
)
def test_mode(data_for_grouping, dropna, take_idx, exp_idx, request):
    pa_dtype = data_for_grouping.dtype.pyarrow_dtype
    if (
        pa.types.is_temporal(pa_dtype)
        or pa.types.is_string(pa_dtype)
        or pa.types.is_binary(pa_dtype)
    ):
        request.node.add_marker(
            pytest.mark.xfail(
                raises=pa.ArrowNotImplementedError,
                reason=f"mode not supported by pyarrow for {pa_dtype}",
            )
        )
    elif (
        pa.types.is_boolean(pa_dtype)
        and "multi_mode" in request.node.nodeid
        and pa_version_under9p0
    ):
        request.node.add_marker(
            pytest.mark.xfail(
                reason="https://issues.apache.org/jira/browse/ARROW-17096",
            )
        )
    data = data_for_grouping.take(take_idx)
    ser = pd.Series(data)
    result = ser.mode(dropna=dropna)
    expected = pd.Series(data_for_grouping.take(exp_idx))
    tm.assert_series_equal(result, expected)


def test_is_bool_dtype():
    # GH 22667
    data = ArrowExtensionArray(pa.array([True, False, True]))
    assert is_bool_dtype(data)
    assert pd.core.common.is_bool_indexer(data)
    s = pd.Series(range(len(data)))
    result = s[data]
    expected = s[np.asarray(data)]
    tm.assert_series_equal(result, expected)


def test_pickle_roundtrip(data):
    # GH 42600
    expected = pd.Series(data)
    expected_sliced = expected.head(2)
    full_pickled = pickle.dumps(expected)
    sliced_pickled = pickle.dumps(expected_sliced)

    assert len(full_pickled) > len(sliced_pickled)

    result = pickle.loads(full_pickled)
    tm.assert_series_equal(result, expected)

    result_sliced = pickle.loads(sliced_pickled)
    tm.assert_series_equal(result_sliced, expected_sliced)<|MERGE_RESOLUTION|>--- conflicted
+++ resolved
@@ -16,14 +16,11 @@
     time,
     timedelta,
 )
-<<<<<<< HEAD
-import pickle
-=======
 from io import (
     BytesIO,
     StringIO,
 )
->>>>>>> c1522887
+import pickle
 
 import numpy as np
 import pytest
