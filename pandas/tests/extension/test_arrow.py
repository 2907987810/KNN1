--- conflicted
+++ resolved
@@ -2090,7 +2090,6 @@
     tm.assert_series_equal(result, expected)
 
 
-<<<<<<< HEAD
 @pytest.mark.parametrize("val", ["123abc", "abc"])
 def test_str_removeprefix(val):
     ser = pd.Series([val, None], dtype=ArrowDtype(pa.string()))
@@ -2174,7 +2173,8 @@
     result = ser.str.wrap(3)
     expected = pd.Series(["abc\nba", None], dtype=ArrowDtype(pa.string()))
     tm.assert_series_equal(result, expected)
-=======
+
+
 def test_str_split():
     # GH 52401
     ser = pd.Series(["a1cbcb", "a2cbcb", None], dtype=ArrowDtype(pa.string()))
@@ -2229,7 +2229,6 @@
         }
     )
     tm.assert_frame_equal(result, expected)
->>>>>>> 656e4fd0
 
 
 @pytest.mark.parametrize(
@@ -2239,17 +2238,6 @@
         ["rpartition", ("abc", False)],
         ["extract", (r"[ab](\d)",)],
         ["get_dummies", ()],
-<<<<<<< HEAD
-        ["split", ()],
-        ["rsplit", ()],
-=======
-        ["index", ("abc",)],
-        ["rindex", ("abc",)],
-        ["normalize", ("abc",)],
-        ["rfind", ("abc",)],
-        ["translate", ("abc",)],
-        ["wrap", ("abc",)],
->>>>>>> 656e4fd0
     ],
 )
 def test_str_unsupported_methods(method, args):
