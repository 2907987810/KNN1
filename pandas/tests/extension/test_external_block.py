--- conflicted
+++ resolved
@@ -33,20 +33,6 @@
     return pd.DataFrame(block_manager)
 
 
-<<<<<<< HEAD
-def test_concat_series():
-    # GH17728
-    values = np.arange(3, dtype="int64")
-    block = CustomBlock(values, placement=slice(0, 3))
-    mgr = SingleBlockManager(block, pd.RangeIndex(3))
-    s = pd.Series(mgr, pd.RangeIndex(3), fastpath=True)
-
-    res = pd.concat([s, s])
-    assert isinstance(res._mgr.blocks[0], CustomBlock)
-
-
-=======
->>>>>>> 6a0acd91
 def test_concat_dataframe(df):
     # GH17728
     res = pd.concat([df, df])
