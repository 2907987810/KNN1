import decimal
import numbers
import random
import sys

import numpy as np

import pandas as pd
from pandas.core.arrays import (ExtensionArray,
                                ExtensionScalarOpsMixin)
from pandas.core.dtypes.base import ExtensionDtype


class DecimalDtype(ExtensionDtype):
    type = decimal.Decimal
    name = 'decimal'
    na_value = decimal.Decimal('NaN')

    @classmethod
    def construct_array_type(cls):
        """Return the array type associated with this dtype

        Returns
        -------
        type
        """
        return DecimalArray

    @classmethod
    def construct_from_string(cls, string):
        if string == cls.name:
            return cls()
        else:
            raise TypeError("Cannot construct a '{}' from "
                            "'{}'".format(cls, string))


class DecimalArray(ExtensionArray, ExtensionScalarOpsMixin):
    dtype = DecimalDtype()

    def __init__(self, values, copy=False):
        for val in values:
            if not isinstance(val, self.dtype.type):
<<<<<<< HEAD
                raise TypeError

=======
                raise TypeError("All values must be of type " +
                                str(self.dtype.type))
>>>>>>> dc45fbaf
        values = np.asarray(values, dtype=object)

        self._data = values
        # Some aliases for common attribute names to ensure pandas supports
        # these
        self._items = self.data = self._data
        # those aliases are currently not working due to assumptions
        # in internal code (GH-20735)
        # self._values = self.values = self.data

    @classmethod
    def _from_sequence(cls, scalars, copy=False):
        return cls(scalars)

    @classmethod
    def _from_factorized(cls, values, original):
        return cls(values)

    def __getitem__(self, item):
        if isinstance(item, numbers.Integral):
            return self._data[item]
        else:
            return type(self)(self._data[item])

    def take(self, indexer, allow_fill=False, fill_value=None):
        from pandas.api.extensions import take

        data = self._data
        if allow_fill and fill_value is None:
            fill_value = self.dtype.na_value

        result = take(data, indexer, fill_value=fill_value,
                      allow_fill=allow_fill)
        return self._from_sequence(result)

    def copy(self, deep=False):
        if deep:
            return type(self)(self._data.copy())
        return type(self)(self)

    def __setitem__(self, key, value):
        if pd.api.types.is_list_like(value):
            value = [decimal.Decimal(v) for v in value]
        else:
            value = decimal.Decimal(value)
        self._data[key] = value

    def __len__(self):
        return len(self._data)

    def __repr__(self):
        return 'DecimalArray({!r})'.format(self._data)

    @property
    def nbytes(self):
        n = len(self)
        if n:
            return n * sys.getsizeof(self[0])
        return 0

    def isna(self):
        return np.array([x.is_nan() for x in self._data], dtype=bool)

    @property
    def _na_value(self):
        return decimal.Decimal('NaN')

    @classmethod
    def _concat_same_type(cls, to_concat):
        return cls(np.concatenate([x._data for x in to_concat]))


DecimalArray._add_arithmetic_ops()
DecimalArray._add_comparison_ops()


def make_data():
    return [decimal.Decimal(random.random()) for _ in range(100)]<|MERGE_RESOLUTION|>--- conflicted
+++ resolved
@@ -41,13 +41,8 @@
     def __init__(self, values, copy=False):
         for val in values:
             if not isinstance(val, self.dtype.type):
-<<<<<<< HEAD
-                raise TypeError
-
-=======
                 raise TypeError("All values must be of type " +
                                 str(self.dtype.type))
->>>>>>> dc45fbaf
         values = np.asarray(values, dtype=object)
 
         self._data = values
