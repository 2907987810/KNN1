--- conflicted
+++ resolved
@@ -35,7 +35,6 @@
     return decimal.Decimal("NaN")
 
 
-<<<<<<< HEAD
 @pytest.fixture
 def data_for_grouping():
     b = decimal.Decimal('1.0')
@@ -45,16 +44,12 @@
     return DecimalArray([b, b, na, na, a, a, b, c])
 
 
-class TestDtype(base.BaseDtypeTests):
-    pass
-=======
 class BaseDecimal(object):
     @staticmethod
     def assert_series_equal(left, right, *args, **kwargs):
         # tm.assert_series_equal doesn't handle Decimal('NaN').
         # We will ensure that the NA values match, and then
         # drop those values before moving on.
->>>>>>> 13ae1076
 
         left_na = left.isna()
         right_na = right.isna()
