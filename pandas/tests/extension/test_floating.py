"""
This file contains a minimal set of tests for compliance with the extension
array interface test suite, and should contain no other tests.
The test suite for the full functionality of the array is located in
`pandas/tests/arrays/`.

The tests in this file are inherited from the BaseExtensionTests, and only
minimal tweaks should be applied to get the tests passing (by overwriting a
parent method).

Additional tests should either be added to one of the BaseExtensionTests
classes (if they are relevant for the extension interface for all dtypes), or
be added to the array-specific tests in `pandas/tests/arrays/`.

"""
import numpy as np
import pytest

from pandas.core.dtypes.common import is_extension_array_dtype

import pandas as pd
import pandas._testing as tm
from pandas.api.types import is_float_dtype
from pandas.core.arrays.floating import (
    Float32Dtype,
    Float64Dtype,
)
from pandas.tests.extension import base


def make_data():
    return (
        list(np.arange(0.1, 0.9, 0.1))
        + [pd.NA]
        + list(np.arange(1, 9.8, 0.1))
        + [pd.NA]
        + [9.9, 10.0]
    )


@pytest.fixture(params=[Float32Dtype, Float64Dtype])
def dtype(request):
    return request.param()


@pytest.fixture
def data(dtype):
    return pd.array(make_data(), dtype=dtype)


@pytest.fixture
def data_for_twos(dtype):
    return pd.array(np.ones(100) * 2, dtype=dtype)


@pytest.fixture
def data_missing(dtype):
    return pd.array([pd.NA, 0.1], dtype=dtype)


@pytest.fixture
def data_for_sorting(dtype):
    return pd.array([0.1, 0.2, 0.0], dtype=dtype)


@pytest.fixture
def data_missing_for_sorting(dtype):
    return pd.array([0.1, pd.NA, 0.0], dtype=dtype)


@pytest.fixture
def na_cmp():
    # we are pd.NA
    return lambda x, y: x is pd.NA and y is pd.NA


@pytest.fixture
def na_value():
    return pd.NA


@pytest.fixture
def data_for_grouping(dtype):
    b = 0.1
    a = 0.0
    c = 0.2
    na = pd.NA
    return pd.array([b, b, na, na, a, a, b, c], dtype=dtype)


class TestDtype(base.BaseDtypeTests):
    pass


class TestArithmeticOps(base.BaseArithmeticOpsTests):
    def check_opname(self, s, op_name, other, exc=None):
        # overwriting to indicate ops don't raise an error
        super().check_opname(s, op_name, other, exc=None)

    def _check_op(self, s, op, other, op_name, exc=NotImplementedError):
        if exc is None:
            sdtype = tm.get_dtype(s)
            if (
                hasattr(other, "dtype")
                and not is_extension_array_dtype(other.dtype)
                and is_float_dtype(other.dtype)
            ):
                # other is np.float64 and would therefore always result in
                # upcasting, so keeping other as same numpy_dtype
                other = other.astype(sdtype.numpy_dtype)

            result = op(s, other)
            expected = self._combine(s, other, op)

            # combine method result in 'biggest' (float64) dtype
            expected = expected.astype(sdtype)

            self.assert_equal(result, expected)
        else:
            with pytest.raises(exc):
                op(s, other)

    def _check_divmod_op(self, s, op, other, exc=None):
        super()._check_divmod_op(s, op, other, None)


class TestComparisonOps(base.BaseComparisonOpsTests):
    # TODO: share with IntegerArray?
    def _check_op(self, s, op, other, op_name, exc=NotImplementedError):
        if exc is None:
            result = op(s, other)
            # Override to do the astype to boolean
            expected = s.combine(other, op).astype("boolean")
            self.assert_series_equal(result, expected)
        else:
            with pytest.raises(exc):
                op(s, other)

    def check_opname(self, s, op_name, other, exc=None):
        super().check_opname(s, op_name, other, exc=None)

    def _compare_other(self, s, data, op, other):
        op_name = f"__{op.__name__}__"
        self.check_opname(s, op_name, other)


class TestInterface(base.BaseInterfaceTests):
    pass


class TestConstructors(base.BaseConstructorsTests):
    pass


class TestReshaping(base.BaseReshapingTests):
    pass


class TestGetitem(base.BaseGetitemTests):
    pass


class TestSetitem(base.BaseSetitemTests):
    pass


class TestMissing(base.BaseMissingTests):
    pass


class TestMethods(base.BaseMethodsTests):
<<<<<<< HEAD
    pass
=======
    # TODO(ExtensionIndex): re-enable
    @pytest.mark.skip(reason="uses nullable integer")
    @pytest.mark.parametrize("dropna", [True, False])
    def test_value_counts(self, all_data, dropna):
        all_data = all_data[:10]
        if dropna:
            other = np.array(all_data[~all_data.isna()])
        else:
            other = all_data

        result = pd.Series(all_data).value_counts(dropna=dropna).sort_index()
        expected = pd.Series(other).value_counts(dropna=dropna).sort_index()
        expected.index = expected.index.astype(all_data.dtype)

        self.assert_series_equal(result, expected)

    @pytest.mark.xfail(reason="uses nullable integer")
    def test_value_counts_with_normalize(self, data):
        super().test_value_counts_with_normalize(data)
>>>>>>> 71312683


class TestCasting(base.BaseCastingTests):
    pass


class TestGroupby(base.BaseGroupbyTests):
    pass


class TestNumericReduce(base.BaseNumericReduceTests):
    def check_reduce(self, s, op_name, skipna):
        # overwrite to ensure pd.NA is tested instead of np.nan
        # https://github.com/pandas-dev/pandas/issues/30958
        result = getattr(s, op_name)(skipna=skipna)
        if not skipna and s.isna().any():
            expected = pd.NA
        else:
            expected = getattr(s.dropna().astype(s.dtype.numpy_dtype), op_name)(
                skipna=skipna
            )
        tm.assert_almost_equal(result, expected)


@pytest.mark.skip(reason="Tested in tests/reductions/test_reductions.py")
class TestBooleanReduce(base.BaseBooleanReduceTests):
    pass


class TestPrinting(base.BasePrintingTests):
    pass


class TestParsing(base.BaseParsingTests):
    pass


class Test2DCompat(base.Dim2CompatTests):
    pass<|MERGE_RESOLUTION|>--- conflicted
+++ resolved
@@ -169,9 +169,6 @@
 
 
 class TestMethods(base.BaseMethodsTests):
-<<<<<<< HEAD
-    pass
-=======
     # TODO(ExtensionIndex): re-enable
     @pytest.mark.skip(reason="uses nullable integer")
     @pytest.mark.parametrize("dropna", [True, False])
@@ -188,11 +185,6 @@
 
         self.assert_series_equal(result, expected)
 
-    @pytest.mark.xfail(reason="uses nullable integer")
-    def test_value_counts_with_normalize(self, data):
-        super().test_value_counts_with_normalize(data)
->>>>>>> 71312683
-
 
 class TestCasting(base.BaseCastingTests):
     pass
