import inspect
import operator

import numpy as np
import pytest

from pandas.core.dtypes.common import is_bool_dtype

import pandas as pd
import pandas._testing as tm
from pandas.core.sorting import nargsort
from pandas.tests.extension.base.base import BaseExtensionTests


class BaseMethodsTests(BaseExtensionTests):
    """Various Series and DataFrame methods."""

    def test_value_counts_default_dropna(self, data):
        # make sure we have consistent default dropna kwarg
        if not hasattr(data, "value_counts"):
            pytest.skip("value_counts is not implemented")
        sig = inspect.signature(data.value_counts)
        kwarg = sig.parameters["dropna"]
        assert kwarg.default is True

    @pytest.mark.parametrize("dropna", [True, False])
    def test_value_counts(self, all_data, dropna):
        all_data = all_data[:10]
        if dropna:
            other = np.array(all_data[~all_data.isna()])
        else:
            other = all_data

        result = pd.Series(all_data).value_counts(dropna=dropna).sort_index()
        expected = pd.Series(other).value_counts(dropna=dropna).sort_index()

        self.assert_series_equal(result, expected)

    def test_value_counts_with_normalize(self, data):
        # GH 33172
        data = data[:10].unique()
        values = np.array(data[~data.isna()])
        ser = pd.Series(data, dtype=data.dtype)

        result = ser.value_counts(normalize=True).sort_index()

        if not isinstance(data, pd.Categorical):
            expected = pd.Series([1 / len(values)] * len(values), index=result.index)
        else:
            expected = pd.Series(0.0, index=result.index)
            expected[result > 0] = 1 / len(values)

        self.assert_series_equal(result, expected)

    def test_count(self, data_missing):
        df = pd.DataFrame({"A": data_missing})
        result = df.count(axis="columns")
        expected = pd.Series([0, 1])
        self.assert_series_equal(result, expected)

    def test_series_count(self, data_missing):
        # GH#26835
        ser = pd.Series(data_missing)
        result = ser.count()
        expected = 1
        assert result == expected

    def test_apply_simple_series(self, data):
        result = pd.Series(data).apply(id)
        assert isinstance(result, pd.Series)

    def test_argsort(self, data_for_sorting):
        result = pd.Series(data_for_sorting).argsort()
<<<<<<< HEAD
        expected = pd.Series(np.array([2, 0, 1], dtype=np.int64), index=[2, 0, 1])
=======
        # argsort result gets passed to take, so should be np.intp
        expected = pd.Series(np.array([2, 0, 1], dtype=np.intp))
>>>>>>> d30aeeba
        self.assert_series_equal(result, expected)

    def test_argsort_missing_array(self, data_missing_for_sorting):
        result = data_missing_for_sorting.argsort()
        # argsort result gets passed to take, so should be np.intp
        expected = np.array([2, 0, 1], dtype=np.intp)
        tm.assert_numpy_array_equal(result, expected)

    def test_argsort_missing(self, data_missing_for_sorting):
        result = pd.Series(data_missing_for_sorting).argsort()
<<<<<<< HEAD
        expected = pd.Series(np.array([2, 0, -1], dtype=np.int64), index=[2, 0, 1])
=======
        expected = pd.Series(np.array([1, -1, 0], dtype=np.intp))
>>>>>>> d30aeeba
        self.assert_series_equal(result, expected)

    def test_argmin_argmax(self, data_for_sorting, data_missing_for_sorting, na_value):
        # GH 24382

        # data_for_sorting -> [B, C, A] with A < B < C
        assert data_for_sorting.argmax() == 1
        assert data_for_sorting.argmin() == 2

        # with repeated values -> first occurrence
        data = data_for_sorting.take([2, 0, 0, 1, 1, 2])
        assert data.argmax() == 3
        assert data.argmin() == 0

        # with missing values
        # data_missing_for_sorting -> [B, NA, A] with A < B and NA missing.
        assert data_missing_for_sorting.argmax() == 0
        assert data_missing_for_sorting.argmin() == 2

    @pytest.mark.parametrize("method", ["argmax", "argmin"])
    def test_argmin_argmax_empty_array(self, method, data):
        # GH 24382
        err_msg = "attempt to get"
        with pytest.raises(ValueError, match=err_msg):
            getattr(data[:0], method)()

    @pytest.mark.parametrize("method", ["argmax", "argmin"])
    def test_argmin_argmax_all_na(self, method, data, na_value):
        # all missing with skipna=True is the same as empty
        err_msg = "attempt to get"
        data_na = type(data)._from_sequence([na_value, na_value], dtype=data.dtype)
        with pytest.raises(ValueError, match=err_msg):
            getattr(data_na, method)()

    @pytest.mark.parametrize(
        "op_name, skipna, expected",
        [
            ("idxmax", True, 0),
            ("idxmin", True, 2),
            ("argmax", True, 0),
            ("argmin", True, 2),
            ("idxmax", False, np.nan),
            ("idxmin", False, np.nan),
            ("argmax", False, -1),
            ("argmin", False, -1),
        ],
    )
    def test_argreduce_series(
        self, data_missing_for_sorting, op_name, skipna, expected
    ):
        # data_missing_for_sorting -> [B, NA, A] with A < B and NA missing.
        ser = pd.Series(data_missing_for_sorting)
        result = getattr(ser, op_name)(skipna=skipna)
        tm.assert_almost_equal(result, expected)

    def test_argmax_argmin_no_skipna_notimplemented(self, data_missing_for_sorting):
        # GH#38733
        data = data_missing_for_sorting

        with pytest.raises(NotImplementedError, match=""):
            data.argmin(skipna=False)

        with pytest.raises(NotImplementedError, match=""):
            data.argmax(skipna=False)

    @pytest.mark.parametrize(
        "na_position, expected",
        [
            ("last", np.array([2, 0, 1], dtype=np.dtype("intp"))),
            ("first", np.array([1, 2, 0], dtype=np.dtype("intp"))),
        ],
    )
    def test_nargsort(self, data_missing_for_sorting, na_position, expected):
        # GH 25439
        result = nargsort(data_missing_for_sorting, na_position=na_position)
        tm.assert_numpy_array_equal(result, expected)

    @pytest.mark.parametrize("ascending", [True, False])
    def test_sort_values(self, data_for_sorting, ascending, sort_by_key):
        ser = pd.Series(data_for_sorting)
        result = ser.sort_values(ascending=ascending, key=sort_by_key)
        expected = ser.iloc[[2, 0, 1]]
        if not ascending:
            # GH 35922. Expect stable sort
            if ser.nunique() == 2:
                expected = ser.iloc[[0, 1, 2]]
            else:
                expected = ser.iloc[[1, 0, 2]]

        self.assert_series_equal(result, expected)

    @pytest.mark.parametrize("ascending", [True, False])
    def test_sort_values_missing(
        self, data_missing_for_sorting, ascending, sort_by_key
    ):
        ser = pd.Series(data_missing_for_sorting)
        result = ser.sort_values(ascending=ascending, key=sort_by_key)
        if ascending:
            expected = ser.iloc[[2, 0, 1]]
        else:
            expected = ser.iloc[[0, 2, 1]]
        self.assert_series_equal(result, expected)

    @pytest.mark.parametrize("ascending", [True, False])
    def test_sort_values_frame(self, data_for_sorting, ascending):
        df = pd.DataFrame({"A": [1, 2, 1], "B": data_for_sorting})
        result = df.sort_values(["A", "B"])
        expected = pd.DataFrame(
            {"A": [1, 1, 2], "B": data_for_sorting.take([2, 0, 1])}, index=[2, 0, 1]
        )
        self.assert_frame_equal(result, expected)

    @pytest.mark.parametrize("box", [pd.Series, lambda x: x])
    @pytest.mark.parametrize("method", [lambda x: x.unique(), pd.unique])
    def test_unique(self, data, box, method):
        duplicated = box(data._from_sequence([data[0], data[0]]))

        result = method(duplicated)

        assert len(result) == 1
        assert isinstance(result, type(data))
        assert result[0] == duplicated[0]

    @pytest.mark.parametrize("na_sentinel", [-1, -2])
    def test_factorize(self, data_for_grouping, na_sentinel):
        codes, uniques = pd.factorize(data_for_grouping, na_sentinel=na_sentinel)
        expected_codes = np.array(
            [0, 0, na_sentinel, na_sentinel, 1, 1, 0, 2], dtype=np.intp
        )
        expected_uniques = data_for_grouping.take([0, 4, 7])

        tm.assert_numpy_array_equal(codes, expected_codes)
        self.assert_extension_array_equal(uniques, expected_uniques)

    @pytest.mark.parametrize("na_sentinel", [-1, -2])
    def test_factorize_equivalence(self, data_for_grouping, na_sentinel):
        codes_1, uniques_1 = pd.factorize(data_for_grouping, na_sentinel=na_sentinel)
        codes_2, uniques_2 = data_for_grouping.factorize(na_sentinel=na_sentinel)

        tm.assert_numpy_array_equal(codes_1, codes_2)
        self.assert_extension_array_equal(uniques_1, uniques_2)
        assert len(uniques_1) == len(pd.unique(uniques_1))
        assert uniques_1.dtype == data_for_grouping.dtype

    def test_factorize_empty(self, data):
        codes, uniques = pd.factorize(data[:0])
        expected_codes = np.array([], dtype=np.intp)
        expected_uniques = type(data)._from_sequence([], dtype=data[:0].dtype)

        tm.assert_numpy_array_equal(codes, expected_codes)
        self.assert_extension_array_equal(uniques, expected_uniques)

    def test_fillna_copy_frame(self, data_missing):
        arr = data_missing.take([1, 1])
        df = pd.DataFrame({"A": arr})

        filled_val = df.iloc[0, 0]
        result = df.fillna(filled_val)

        assert df.A.values is not result.A.values

    def test_fillna_copy_series(self, data_missing):
        arr = data_missing.take([1, 1])
        ser = pd.Series(arr)

        filled_val = ser[0]
        result = ser.fillna(filled_val)

        assert ser._values is not result._values
        assert ser._values is arr

    def test_fillna_length_mismatch(self, data_missing):
        msg = "Length of 'value' does not match."
        with pytest.raises(ValueError, match=msg):
            data_missing.fillna(data_missing.take([1]))

    def test_combine_le(self, data_repeated):
        # GH 20825
        # Test that combine works when doing a <= (le) comparison
        orig_data1, orig_data2 = data_repeated(2)
        s1 = pd.Series(orig_data1)
        s2 = pd.Series(orig_data2)
        result = s1.combine(s2, lambda x1, x2: x1 <= x2)
        expected = pd.Series(
            [a <= b for (a, b) in zip(list(orig_data1), list(orig_data2))]
        )
        self.assert_series_equal(result, expected)

        val = s1.iloc[0]
        result = s1.combine(val, lambda x1, x2: x1 <= x2)
        expected = pd.Series([a <= val for a in list(orig_data1)])
        self.assert_series_equal(result, expected)

    def test_combine_add(self, data_repeated):
        # GH 20825
        orig_data1, orig_data2 = data_repeated(2)
        s1 = pd.Series(orig_data1)
        s2 = pd.Series(orig_data2)
        result = s1.combine(s2, lambda x1, x2: x1 + x2)
        with np.errstate(over="ignore"):
            expected = pd.Series(
                orig_data1._from_sequence(
                    [a + b for (a, b) in zip(list(orig_data1), list(orig_data2))]
                )
            )
        self.assert_series_equal(result, expected)

        val = s1.iloc[0]
        result = s1.combine(val, lambda x1, x2: x1 + x2)
        expected = pd.Series(
            orig_data1._from_sequence([a + val for a in list(orig_data1)])
        )
        self.assert_series_equal(result, expected)

    def test_combine_first(self, data):
        # https://github.com/pandas-dev/pandas/issues/24147
        a = pd.Series(data[:3])
        b = pd.Series(data[2:5], index=[2, 3, 4])
        result = a.combine_first(b)
        expected = pd.Series(data[:5])
        self.assert_series_equal(result, expected)

    @pytest.mark.parametrize("frame", [True, False])
    @pytest.mark.parametrize(
        "periods, indices",
        [(-2, [2, 3, 4, -1, -1]), (0, [0, 1, 2, 3, 4]), (2, [-1, -1, 0, 1, 2])],
    )
    def test_container_shift(self, data, frame, periods, indices):
        # https://github.com/pandas-dev/pandas/issues/22386
        subset = data[:5]
        data = pd.Series(subset, name="A")
        expected = pd.Series(subset.take(indices, allow_fill=True), name="A")

        if frame:
            result = data.to_frame(name="A").assign(B=1).shift(periods)
            expected = pd.concat(
                [expected, pd.Series([1] * 5, name="B").shift(periods)], axis=1
            )
            compare = self.assert_frame_equal
        else:
            result = data.shift(periods)
            compare = self.assert_series_equal

        compare(result, expected)

    def test_shift_0_periods(self, data):
        # GH#33856 shifting with periods=0 should return a copy, not same obj
        result = data.shift(0)
        assert data[0] != data[1]  # otherwise below is invalid
        data[0] = data[1]
        assert result[0] != result[1]  # i.e. not the same object/view

    @pytest.mark.parametrize("periods", [1, -2])
    def test_diff(self, data, periods):
        data = data[:5]
        if is_bool_dtype(data.dtype):
            op = operator.xor
        else:
            op = operator.sub
        try:
            # does this array implement ops?
            op(data, data)
        except Exception:
            pytest.skip(f"{type(data)} does not support diff")
        s = pd.Series(data)
        result = s.diff(periods)
        expected = pd.Series(op(data, data.shift(periods)))
        self.assert_series_equal(result, expected)

        df = pd.DataFrame({"A": data, "B": [1.0] * 5})
        result = df.diff(periods)
        if periods == 1:
            b = [np.nan, 0, 0, 0, 0]
        else:
            b = [0, 0, 0, np.nan, np.nan]
        expected = pd.DataFrame({"A": expected, "B": b})
        self.assert_frame_equal(result, expected)

    @pytest.mark.parametrize(
        "periods, indices",
        [[-4, [-1, -1]], [-1, [1, -1]], [0, [0, 1]], [1, [-1, 0]], [4, [-1, -1]]],
    )
    def test_shift_non_empty_array(self, data, periods, indices):
        # https://github.com/pandas-dev/pandas/issues/23911
        subset = data[:2]
        result = subset.shift(periods)
        expected = subset.take(indices, allow_fill=True)
        self.assert_extension_array_equal(result, expected)

    @pytest.mark.parametrize("periods", [-4, -1, 0, 1, 4])
    def test_shift_empty_array(self, data, periods):
        # https://github.com/pandas-dev/pandas/issues/23911
        empty = data[:0]
        result = empty.shift(periods)
        expected = empty
        self.assert_extension_array_equal(result, expected)

    def test_shift_zero_copies(self, data):
        result = data.shift(0)
        assert result is not data

        result = data[:0].shift(2)
        assert result is not data

    def test_shift_fill_value(self, data):
        arr = data[:4]
        fill_value = data[0]
        result = arr.shift(1, fill_value=fill_value)
        expected = data.take([0, 0, 1, 2])
        self.assert_extension_array_equal(result, expected)

        result = arr.shift(-2, fill_value=fill_value)
        expected = data.take([2, 3, 0, 0])
        self.assert_extension_array_equal(result, expected)

    def test_not_hashable(self, data):
        # We are in general mutable, so not hashable
        with pytest.raises(TypeError, match="unhashable type"):
            hash(data)

    def test_hash_pandas_object_works(self, data, as_frame):
        # https://github.com/pandas-dev/pandas/issues/23066
        data = pd.Series(data)
        if as_frame:
            data = data.to_frame()
        a = pd.util.hash_pandas_object(data)
        b = pd.util.hash_pandas_object(data)
        self.assert_equal(a, b)

    def test_searchsorted(self, data_for_sorting, as_series):
        b, c, a = data_for_sorting
        arr = data_for_sorting.take([2, 0, 1])  # to get [a, b, c]

        if as_series:
            arr = pd.Series(arr)
        assert arr.searchsorted(a) == 0
        assert arr.searchsorted(a, side="right") == 1

        assert arr.searchsorted(b) == 1
        assert arr.searchsorted(b, side="right") == 2

        assert arr.searchsorted(c) == 2
        assert arr.searchsorted(c, side="right") == 3

        result = arr.searchsorted(arr.take([0, 2]))
        expected = np.array([0, 2], dtype=np.intp)

        tm.assert_numpy_array_equal(result, expected)

        # sorter
        sorter = np.array([1, 2, 0])
        assert data_for_sorting.searchsorted(a, sorter=sorter) == 0

    def test_where_series(self, data, na_value, as_frame):
        assert data[0] != data[1]
        cls = type(data)
        a, b = data[:2]

        ser = pd.Series(cls._from_sequence([a, a, b, b], dtype=data.dtype))
        cond = np.array([True, True, False, False])

        if as_frame:
            ser = ser.to_frame(name="a")
            cond = cond.reshape(-1, 1)

        result = ser.where(cond)
        expected = pd.Series(
            cls._from_sequence([a, a, na_value, na_value], dtype=data.dtype)
        )

        if as_frame:
            expected = expected.to_frame(name="a")
        self.assert_equal(result, expected)

        # array other
        cond = np.array([True, False, True, True])
        other = cls._from_sequence([a, b, a, b], dtype=data.dtype)
        if as_frame:
            other = pd.DataFrame({"a": other})
            cond = pd.DataFrame({"a": cond})
        result = ser.where(cond, other)
        expected = pd.Series(cls._from_sequence([a, b, b, b], dtype=data.dtype))
        if as_frame:
            expected = expected.to_frame(name="a")
        self.assert_equal(result, expected)

    @pytest.mark.parametrize("repeats", [0, 1, 2, [1, 2, 3]])
    def test_repeat(self, data, repeats, as_series, use_numpy):
        arr = type(data)._from_sequence(data[:3], dtype=data.dtype)
        if as_series:
            arr = pd.Series(arr)

        result = np.repeat(arr, repeats) if use_numpy else arr.repeat(repeats)

        repeats = [repeats] * 3 if isinstance(repeats, int) else repeats
        expected = [x for x, n in zip(arr, repeats) for _ in range(n)]
        expected = type(data)._from_sequence(expected, dtype=data.dtype)
        if as_series:
            expected = pd.Series(expected, index=arr.index.repeat(repeats))

        self.assert_equal(result, expected)

    @pytest.mark.parametrize(
        "repeats, kwargs, error, msg",
        [
            (2, {"axis": 1}, ValueError, "axis"),
            (-1, {}, ValueError, "negative"),
            ([1, 2], {}, ValueError, "shape"),
            (2, {"foo": "bar"}, TypeError, "'foo'"),
        ],
    )
    def test_repeat_raises(self, data, repeats, kwargs, error, msg, use_numpy):
        with pytest.raises(error, match=msg):
            if use_numpy:
                np.repeat(data, repeats, **kwargs)
            else:
                data.repeat(repeats, **kwargs)

    def test_delete(self, data):
        result = data.delete(0)
        expected = data[1:]
        self.assert_extension_array_equal(result, expected)

        result = data.delete([1, 3])
        expected = data._concat_same_type([data[[0]], data[[2]], data[4:]])
        self.assert_extension_array_equal(result, expected)

    @pytest.mark.parametrize("box", [pd.array, pd.Series, pd.DataFrame])
    def test_equals(self, data, na_value, as_series, box):
        data2 = type(data)._from_sequence([data[0]] * len(data), dtype=data.dtype)
        data_na = type(data)._from_sequence([na_value] * len(data), dtype=data.dtype)

        data = tm.box_expected(data, box, transpose=False)
        data2 = tm.box_expected(data2, box, transpose=False)
        data_na = tm.box_expected(data_na, box, transpose=False)

        # we are asserting with `is True/False` explicitly, to test that the
        # result is an actual Python bool, and not something "truthy"

        assert data.equals(data) is True
        assert data.equals(data.copy()) is True

        # unequal other data
        assert data.equals(data2) is False
        assert data.equals(data_na) is False

        # different length
        assert data[:2].equals(data[:3]) is False

        # empty are equal
        assert data[:0].equals(data[:0]) is True

        # other types
        assert data.equals(None) is False
        assert data[[0]].equals(data[0]) is False<|MERGE_RESOLUTION|>--- conflicted
+++ resolved
@@ -71,12 +71,8 @@
 
     def test_argsort(self, data_for_sorting):
         result = pd.Series(data_for_sorting).argsort()
-<<<<<<< HEAD
-        expected = pd.Series(np.array([2, 0, 1], dtype=np.int64), index=[2, 0, 1])
-=======
         # argsort result gets passed to take, so should be np.intp
-        expected = pd.Series(np.array([2, 0, 1], dtype=np.intp))
->>>>>>> d30aeeba
+        expected = pd.Series(np.array([2, 0, 1], dtype=np.intp), index=[2, 0, 1])
         self.assert_series_equal(result, expected)
 
     def test_argsort_missing_array(self, data_missing_for_sorting):
@@ -87,11 +83,7 @@
 
     def test_argsort_missing(self, data_missing_for_sorting):
         result = pd.Series(data_missing_for_sorting).argsort()
-<<<<<<< HEAD
-        expected = pd.Series(np.array([2, 0, -1], dtype=np.int64), index=[2, 0, 1])
-=======
-        expected = pd.Series(np.array([1, -1, 0], dtype=np.intp))
->>>>>>> d30aeeba
+        expected = pd.Series(np.array([2, 0, -1], dtype=np.intp), index=[2, 0, 1])
         self.assert_series_equal(result, expected)
 
     def test_argmin_argmax(self, data_for_sorting, data_missing_for_sorting, na_value):
