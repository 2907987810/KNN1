from typing import final

import pytest

import pandas as pd
import pandas._testing as tm
from pandas.api.types import is_numeric_dtype
from pandas.tests.extension.base.base import BaseExtensionTests


class BaseReduceTests(BaseExtensionTests):
    """
    Reduction specific tests. Generally these only
    make sense for numeric/boolean operations.
    """

    def _supports_reduction(self, obj, op_name: str) -> bool:
        # Specify if we expect this reduction to succeed.
        return False

    def check_reduce(self, s, op_name, skipna):
        # We perform the same operation on the np.float64 data and check
        #  that the results match. Override if you need to cast to something
        #  other than float64.
        res_op = getattr(s, op_name)
        exp_op = getattr(s.astype("float64"), op_name)
        if op_name == "count":
            result = res_op()
            expected = exp_op()
        else:
            result = res_op(skipna=skipna)
            expected = exp_op(skipna=skipna)
        tm.assert_almost_equal(result, expected)

    def _get_expected_reduction_dtype(self, arr, op_name: str):
        # Find the expected dtype when the given reduction is done on a DataFrame
        # column with this array.  The default assumes float64-like behavior,
        # i.e. retains the dtype.
        return arr.dtype

    # We anticipate that authors should not need to override check_reduce_frame,
    #  but should be able to do any necessary overriding in
    #  _get_expected_reduction_dtype. If you have a use case where this
    #  does not hold, please let us know at github.com/pandas-dev/pandas/issues.
    @final
    def check_reduce_frame(self, ser: pd.Series, op_name: str, skipna: bool):
        # Check that the 2D reduction done in a DataFrame reduction "looks like"
        # a wrapped version of the 1D reduction done by Series.
        arr = ser.array
        df = pd.DataFrame({"a": arr})

        kwargs = {"ddof": 1} if op_name in ["var", "std"] else {}

        cmp_dtype = self._get_expected_reduction_dtype(arr, op_name)

        # The DataFrame method just calls arr._reduce with keepdims=True,
        #  so this first check is perfunctory.
        result1 = arr._reduce(op_name, skipna=skipna, keepdims=True, **kwargs)
        result2 = getattr(df, op_name)(skipna=skipna, **kwargs).array
        tm.assert_extension_array_equal(result1, result2)

        # Check that the 2D reduction looks like a wrapped version of the
        #  1D reduction
        if not skipna and ser.isna().any():
            expected = pd.array([pd.NA], dtype=cmp_dtype)
        else:
            exp_value = getattr(ser.dropna(), op_name)()
            expected = pd.array([exp_value], dtype=cmp_dtype)

        tm.assert_extension_array_equal(result1, expected)

    @pytest.mark.parametrize("skipna", [True, False])
    def test_reduce_series_boolean(self, data, all_boolean_reductions, skipna):
        op_name = all_boolean_reductions
        s = pd.Series(data)

        if not self._supports_reduction(s, op_name):
            msg = (
                "[Cc]annot perform|Categorical is not ordered for operation|"
                "does not support reduction|"
            )

            with pytest.raises(TypeError, match=msg):
                getattr(s, op_name)(skipna=skipna)

        else:
            self.check_reduce(s, op_name, skipna)

<<<<<<< HEAD
class BaseNumericReduceTests(BaseReduceTests):
    # min/max with empty produce numpy warnings
    @pytest.mark.filterwarnings("ignore::RuntimeWarning")
=======
>>>>>>> 7bc20008
    @pytest.mark.parametrize("skipna", [True, False])
    def test_reduce_series_numeric(self, data, all_numeric_reductions, skipna):
        op_name = all_numeric_reductions
        s = pd.Series(data)
<<<<<<< HEAD
        self.check_reduce(s, op_name, skipna)
=======

        if not self._supports_reduction(s, op_name):
            msg = (
                "[Cc]annot perform|Categorical is not ordered for operation|"
                "does not support reduction|"
            )

            with pytest.raises(TypeError, match=msg):
                getattr(s, op_name)(skipna=skipna)

        else:
            # min/max with empty produce numpy warnings
            with warnings.catch_warnings():
                warnings.simplefilter("ignore", RuntimeWarning)
                self.check_reduce(s, op_name, skipna)
>>>>>>> 7bc20008

    @pytest.mark.parametrize("skipna", [True, False])
    def test_reduce_frame(self, data, all_numeric_reductions, skipna):
        op_name = all_numeric_reductions
        s = pd.Series(data)
        if not is_numeric_dtype(s.dtype):
            pytest.skip("not numeric dtype")

        if op_name in ["count", "kurt", "sem"]:
            pytest.skip(f"{op_name} not an array method")

        if not self._supports_reduction(s, op_name):
            pytest.skip(f"Reduction {op_name} not supported for this dtype")

        self.check_reduce_frame(s, op_name, skipna)


# TODO: deprecate BaseNoReduceTests, BaseNumericReduceTests, BaseBooleanReduceTests
class BaseNoReduceTests(BaseReduceTests):
    """we don't define any reductions"""


class BaseNumericReduceTests(BaseReduceTests):
    # For backward compatibility only, this only runs the numeric reductions
    def _supports_reduction(self, obj, op_name: str) -> bool:
        if op_name in ["any", "all"]:
            pytest.skip("These are tested in BaseBooleanReduceTests")
        return True


class BaseBooleanReduceTests(BaseReduceTests):
    # For backward compatibility only, this only runs the numeric reductions
    def _supports_reduction(self, obj, op_name: str) -> bool:
        if op_name not in ["any", "all"]:
            pytest.skip("These are tested in BaseNumericReduceTests")
        return True<|MERGE_RESOLUTION|>--- conflicted
+++ resolved
@@ -86,19 +86,11 @@
         else:
             self.check_reduce(s, op_name, skipna)
 
-<<<<<<< HEAD
-class BaseNumericReduceTests(BaseReduceTests):
-    # min/max with empty produce numpy warnings
     @pytest.mark.filterwarnings("ignore::RuntimeWarning")
-=======
->>>>>>> 7bc20008
     @pytest.mark.parametrize("skipna", [True, False])
     def test_reduce_series_numeric(self, data, all_numeric_reductions, skipna):
         op_name = all_numeric_reductions
         s = pd.Series(data)
-<<<<<<< HEAD
-        self.check_reduce(s, op_name, skipna)
-=======
 
         if not self._supports_reduction(s, op_name):
             msg = (
@@ -111,10 +103,7 @@
 
         else:
             # min/max with empty produce numpy warnings
-            with warnings.catch_warnings():
-                warnings.simplefilter("ignore", RuntimeWarning)
-                self.check_reduce(s, op_name, skipna)
->>>>>>> 7bc20008
+            self.check_reduce(s, op_name, skipna)
 
     @pytest.mark.parametrize("skipna", [True, False])
     def test_reduce_frame(self, data, all_numeric_reductions, skipna):
