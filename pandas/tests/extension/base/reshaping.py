import itertools

import numpy as np
import pytest

import pandas as pd
from pandas.core.internals import ExtensionBlock

from .base import BaseExtensionTests


class BaseReshapingTests(BaseExtensionTests):
    """Tests for reshaping and concatenation."""
    @pytest.mark.parametrize('in_frame', [True, False])
    def test_concat(self, data, in_frame):
        wrapped = pd.Series(data)
        if in_frame:
            wrapped = pd.DataFrame(wrapped)
        result = pd.concat([wrapped, wrapped], ignore_index=True)

        assert len(result) == len(data) * 2

        if in_frame:
            dtype = result.dtypes[0]
        else:
            dtype = result.dtype

        assert dtype == data.dtype
        assert isinstance(result._data.blocks[0], ExtensionBlock)

    @pytest.mark.parametrize('in_frame', [True, False])
    def test_concat_all_na_block(self, data_missing, in_frame):
        valid_block = pd.Series(data_missing.take([1, 1]), index=[0, 1])
        na_block = pd.Series(data_missing.take([0, 0]), index=[2, 3])
        if in_frame:
            valid_block = pd.DataFrame({"a": valid_block})
            na_block = pd.DataFrame({"a": na_block})
        result = pd.concat([valid_block, na_block])
        if in_frame:
            expected = pd.DataFrame({"a": data_missing.take([1, 1, 0, 0])})
            self.assert_frame_equal(result, expected)
        else:
            expected = pd.Series(data_missing.take([1, 1, 0, 0]))
            self.assert_series_equal(result, expected)

    def test_concat_mixed_dtypes(self, data):
        # https://github.com/pandas-dev/pandas/issues/20762
        df1 = pd.DataFrame({'A': data[:3]})
        df2 = pd.DataFrame({"A": [1, 2, 3]})
        df3 = pd.DataFrame({"A": ['a', 'b', 'c']}).astype('category')
        dfs = [df1, df2, df3]

        # dataframes
        result = pd.concat(dfs)
        expected = pd.concat([x.astype(object) for x in dfs])
        self.assert_frame_equal(result, expected)

        # series
        result = pd.concat([x['A'] for x in dfs])
        expected = pd.concat([x['A'].astype(object) for x in dfs])
        self.assert_series_equal(result, expected)

        # simple test for just EA and one other
        result = pd.concat([df1, df2])
        expected = pd.concat([df1.astype('object'), df2.astype('object')])
        self.assert_frame_equal(result, expected)

        result = pd.concat([df1['A'], df2['A']])
        expected = pd.concat([df1['A'].astype('object'),
                              df2['A'].astype('object')])
        self.assert_series_equal(result, expected)

    def test_concat_columns(self, data, na_value):
        df1 = pd.DataFrame({'A': data[:3]})
        df2 = pd.DataFrame({'B': [1, 2, 3]})

        expected = pd.DataFrame({'A': data[:3], 'B': [1, 2, 3]})
        result = pd.concat([df1, df2], axis=1)
        self.assert_frame_equal(result, expected)
        result = pd.concat([df1['A'], df2['B']], axis=1)
        self.assert_frame_equal(result, expected)

        # non-aligned
        df2 = pd.DataFrame({'B': [1, 2, 3]}, index=[1, 2, 3])
        expected = pd.DataFrame({
            'A': data._from_sequence(list(data[:3]) + [na_value],
                                     dtype=data.dtype),
            'B': [np.nan, 1, 2, 3]})

        result = pd.concat([df1, df2], axis=1)
        self.assert_frame_equal(result, expected)
        result = pd.concat([df1['A'], df2['B']], axis=1)
        self.assert_frame_equal(result, expected)

    def test_align(self, data, na_value):
        a = data[:3]
        b = data[2:5]
        r1, r2 = pd.Series(a).align(pd.Series(b, index=[1, 2, 3]))

        # Assumes that the ctor can take a list of scalars of the type
        e1 = pd.Series(data._from_sequence(list(a) + [na_value],
                                           dtype=data.dtype))
        e2 = pd.Series(data._from_sequence([na_value] + list(b),
                                           dtype=data.dtype))
        self.assert_series_equal(r1, e1)
        self.assert_series_equal(r2, e2)

    def test_align_frame(self, data, na_value):
        a = data[:3]
        b = data[2:5]
        r1, r2 = pd.DataFrame({'A': a}).align(
            pd.DataFrame({'A': b}, index=[1, 2, 3])
        )

        # Assumes that the ctor can take a list of scalars of the type
        e1 = pd.DataFrame({'A': data._from_sequence(list(a) + [na_value],
                                                    dtype=data.dtype)})
        e2 = pd.DataFrame({'A': data._from_sequence([na_value] + list(b),
                                                    dtype=data.dtype)})
        self.assert_frame_equal(r1, e1)
        self.assert_frame_equal(r2, e2)

    def test_align_series_frame(self, data, na_value):
        # https://github.com/pandas-dev/pandas/issues/20576
        ser = pd.Series(data, name='a')
        df = pd.DataFrame({"col": np.arange(len(ser) + 1)})
        r1, r2 = ser.align(df)

        e1 = pd.Series(data._from_sequence(list(data) + [na_value],
                                           dtype=data.dtype),
                       name=ser.name)

        self.assert_series_equal(r1, e1)
        self.assert_frame_equal(r2, df)

    def test_set_frame_expand_regular_with_extension(self, data):
        df = pd.DataFrame({"A": [1] * len(data)})
        df['B'] = data
        expected = pd.DataFrame({"A": [1] * len(data), "B": data})
        self.assert_frame_equal(df, expected)

    def test_set_frame_expand_extension_with_regular(self, data):
        df = pd.DataFrame({'A': data})
        df['B'] = [1] * len(data)
        expected = pd.DataFrame({"A": data, "B": [1] * len(data)})
        self.assert_frame_equal(df, expected)

    def test_set_frame_overwrite_object(self, data):
        # https://github.com/pandas-dev/pandas/issues/20555
        df = pd.DataFrame({"A": [1] * len(data)}, dtype=object)
        df['A'] = data
        assert df.dtypes['A'] == data.dtype

    def test_merge(self, data, na_value):
        # GH-20743
        df1 = pd.DataFrame({'ext': data[:3], 'int1': [1, 2, 3],
                            'key': [0, 1, 2]})
        df2 = pd.DataFrame({'int2': [1, 2, 3, 4], 'key': [0, 0, 1, 3]})

        res = pd.merge(df1, df2)
        exp = pd.DataFrame(
            {'int1': [1, 1, 2], 'int2': [1, 2, 3], 'key': [0, 0, 1],
             'ext': data._from_sequence([data[0], data[0], data[1]],
                                        dtype=data.dtype)})
        self.assert_frame_equal(res, exp[['ext', 'int1', 'key', 'int2']])

        res = pd.merge(df1, df2, how='outer')
        exp = pd.DataFrame(
            {'int1': [1, 1, 2, 3, np.nan], 'int2': [1, 2, 3, np.nan, 4],
             'key': [0, 0, 1, 2, 3],
             'ext': data._from_sequence(
                 [data[0], data[0], data[1], data[2], na_value],
                 dtype=data.dtype)})
        self.assert_frame_equal(res, exp[['ext', 'int1', 'key', 'int2']])

<<<<<<< HEAD
    @pytest.mark.parametrize("columns", [
        ["A", "B"],
        pd.MultiIndex.from_tuples([('A', 'a'), ('A', 'b')],
                                  names=['outer', 'inner']),
    ])
    def test_stack(self, data, columns):
        df = pd.DataFrame({"A": data[:5], "B": data[:5]})
        df.columns = columns
        result = df.stack()
        expected = df.astype(object).stack()
        # we need a second astype(object), in case the constructor inferred
        # object -> specialized, as is done for period.
        expected = expected.astype(object)

        if isinstance(expected, pd.Series):
            assert result.dtype == df.iloc[:, 0].dtype
        else:
            assert all(result.dtypes == df.iloc[:, 0].dtype)

        result = result.astype(object)
        self.assert_equal(result, expected)
=======
    @pytest.mark.parametrize("index", [
        # Two levels, uniform.
        pd.MultiIndex.from_product(([['A', 'B'], ['a', 'b']]),
                                   names=['a', 'b']),

        # non-uniform
        pd.MultiIndex.from_tuples([('A', 'a'), ('A', 'b'), ('B', 'b')]),

        # three levels, non-uniform
        pd.MultiIndex.from_product([('A', 'B'), ('a', 'b', 'c'), (0, 1, 2)]),
        pd.MultiIndex.from_tuples([
            ('A', 'a', 1),
            ('A', 'b', 0),
            ('A', 'a', 0),
            ('B', 'a', 0),
            ('B', 'c', 1),
        ]),
    ])
    @pytest.mark.parametrize("obj", ["series", "frame"])
    def test_unstack(self, data, index, obj):
        data = data[:len(index)]
        if obj == "series":
            ser = pd.Series(data, index=index)
        else:
            ser = pd.DataFrame({"A": data, "B": data}, index=index)

        n = index.nlevels
        levels = list(range(n))
        # [0, 1, 2]
        # [(0,), (1,), (2,), (0, 1), (0, 2), (1, 0), (1, 2), (2, 0), (2, 1)]
        combinations = itertools.chain.from_iterable(
            itertools.permutations(levels, i) for i in range(1, n)
        )

        for level in combinations:
            result = ser.unstack(level=level)
            assert all(isinstance(result[col].values, type(data))
                       for col in result.columns)
            expected = ser.astype(object).unstack(level=level)
            result = result.astype(object)

            self.assert_frame_equal(result, expected)
>>>>>>> 28a42da4
<|MERGE_RESOLUTION|>--- conflicted
+++ resolved
@@ -173,7 +173,6 @@
                  dtype=data.dtype)})
         self.assert_frame_equal(res, exp[['ext', 'int1', 'key', 'int2']])
 
-<<<<<<< HEAD
     @pytest.mark.parametrize("columns", [
         ["A", "B"],
         pd.MultiIndex.from_tuples([('A', 'a'), ('A', 'b')],
@@ -195,7 +194,7 @@
 
         result = result.astype(object)
         self.assert_equal(result, expected)
-=======
+
     @pytest.mark.parametrize("index", [
         # Two levels, uniform.
         pd.MultiIndex.from_product(([['A', 'B'], ['a', 'b']]),
@@ -237,5 +236,4 @@
             expected = ser.astype(object).unstack(level=level)
             result = result.astype(object)
 
-            self.assert_frame_equal(result, expected)
->>>>>>> 28a42da4
+            self.assert_frame_equal(result, expected)