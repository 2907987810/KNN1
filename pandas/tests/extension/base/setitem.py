--- conflicted
+++ resolved
@@ -369,16 +369,9 @@
         self.assert_series_equal(ser, expected)
 
     def test_setitem_invalid(self, data, invalid_scalar):
-<<<<<<< HEAD
-        with pytest.raises((ValueError, TypeError)):
-            data[0] = invalid_scalar
-
-        with pytest.raises((ValueError, TypeError)):
-=======
         msg = ""  # messages vary by subclass, so we do not test it
         with pytest.raises((ValueError, TypeError), match=msg):
             data[0] = invalid_scalar
 
         with pytest.raises((ValueError, TypeError), match=msg):
->>>>>>> f3958f05
             data[:] = invalid_scalar