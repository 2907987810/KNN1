import numpy as np

from pandas._libs.tslib import iNaT

from pandas.core.dtypes.dtypes import PeriodDtype

import pandas as pd
from pandas.core.arrays import PeriodArray
from pandas.tests.extension import base
<<<<<<< HEAD
import pandas.util.testing as tm
import pytest
=======
>>>>>>> 383d0525


@pytest.fixture
def dtype():
    return PeriodDtype(freq='D')


@pytest.fixture
def data(dtype):
    return PeriodArray(np.arange(1970, 2070), freq=dtype.freq)


@pytest.fixture
def data_for_sorting(dtype):
    return PeriodArray([2018, 2019, 2017], freq=dtype.freq)


@pytest.fixture
def data_missing(dtype):
    return PeriodArray([iNaT, 2017], freq=dtype.freq)


@pytest.fixture
def data_missing_for_sorting(dtype):
    return PeriodArray([2018, iNaT, 2017], freq=dtype.freq)


@pytest.fixture
def data_for_grouping(dtype):
    B = 2018
    NA = iNaT
    A = 2017
    C = 2019
    return PeriodArray([B, B, NA, NA, A, A, B, C], freq=dtype.freq)


@pytest.fixture
def na_value():
    return pd.NaT


class BasePeriodTests(object):
    pass


class TestPeriodDtype(BasePeriodTests, base.BaseDtypeTests):
    pass


class TestConstructors(BasePeriodTests, base.BaseConstructorsTests):
    pass


class TestGetitem(BasePeriodTests, base.BaseGetitemTests):
    pass


class TestMethods(BasePeriodTests, base.BaseMethodsTests):

    def test_combine_add(self, data_repeated):
        # Period + Period is not defined.
        pass


class TestInterface(BasePeriodTests, base.BaseInterfaceTests):

    pass


class TestArithmeticOps(BasePeriodTests, base.BaseArithmeticOpsTests):
    implements = {'__sub__', '__rsub__'}

    def test_arith_series_with_scalar(self, data, all_arithmetic_operators):
        # we implement substitution...
        if all_arithmetic_operators in self.implements:
            s = pd.Series(data)
            self.check_opname(s, all_arithmetic_operators, s.iloc[0],
                              exc=None)
        else:
            # ... but not the rest.
            super(TestArithmeticOps, self).test_arith_series_with_scalar(
                data, all_arithmetic_operators
            )

    def test_arith_series_with_array(self, data, all_arithmetic_operators):
        if all_arithmetic_operators in self.implements:
            s = pd.Series(data)
            self.check_opname(s, all_arithmetic_operators, s.iloc[0],
                              exc=None)
        else:
            # ... but not the rest.
            super(TestArithmeticOps, self).test_arith_series_with_scalar(
                data, all_arithmetic_operators
            )

    def _check_divmod_op(self, s, op, other, exc=NotImplementedError):
        super(TestArithmeticOps, self)._check_divmod_op(
            s, op, other, exc=TypeError
        )

    def test_add_series_with_extension_array(self, data):
        # we don't implement + for Period
        s = pd.Series(data)
        msg = (r"unsupported operand type\(s\) for \+: "
               r"\'PeriodArray\' and \'PeriodArray\'")
        with pytest.raises(TypeError, match=msg):
            s + data

    def test_error(self):
        pass

    def test_direct_arith_with_series_returns_not_implemented(self, data):
        # Override to use __sub__ instead of __add__
        other = pd.Series(data)
        result = data.__sub__(other)
        assert result is NotImplemented


class TestCasting(BasePeriodTests, base.BaseCastingTests):
    pass


class TestComparisonOps(BasePeriodTests, base.BaseComparisonOpsTests):

    def _compare_other(self, s, data, op_name, other):
        # the base test is not appropriate for us. We raise on comparison
        # with (some) integers, depending on the value.
        pass


class TestMissing(BasePeriodTests, base.BaseMissingTests):
    pass


class TestReshaping(BasePeriodTests, base.BaseReshapingTests):
    pass


class TestSetitem(BasePeriodTests, base.BaseSetitemTests):
    pass


class TestGroupby(BasePeriodTests, base.BaseGroupbyTests):
    pass


class TestPrinting(BasePeriodTests, base.BasePrintingTests):
    pass<|MERGE_RESOLUTION|>--- conflicted
+++ resolved
@@ -7,11 +7,7 @@
 import pandas as pd
 from pandas.core.arrays import PeriodArray
 from pandas.tests.extension import base
-<<<<<<< HEAD
-import pandas.util.testing as tm
 import pytest
-=======
->>>>>>> 383d0525
 
 
 @pytest.fixture
