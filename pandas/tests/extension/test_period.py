--- conflicted
+++ resolved
@@ -117,29 +117,6 @@
             return None
         return super()._get_expected_exception(op_name, obj, other)
 
-<<<<<<< HEAD
-    def test_direct_arith_with_ndframe_returns_not_implemented(
-        self, data, frame_or_series
-    ):
-        # Override to use __sub__ instead of __add__
-        other = pd.Series(data)
-        if frame_or_series is pd.DataFrame:
-            other = other.to_frame()
-
-        result = data.__sub__(other)
-        assert result is NotImplemented
-=======
-    def test_add_series_with_extension_array(self, data):
-        # we don't implement + for Period
-        s = pd.Series(data)
-        msg = (
-            r"unsupported operand type\(s\) for \+: "
-            r"\'PeriodArray\' and \'PeriodArray\'"
-        )
-        with pytest.raises(TypeError, match=msg):
-            s + data
->>>>>>> 7bc20008
-
 
 class TestCasting(BasePeriodTests, base.BaseCastingTests):
     pass
