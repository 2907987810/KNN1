--- conflicted
+++ resolved
@@ -108,14 +108,7 @@
 
     def _check_op(self, s, op, other, op_name, exc=NotImplementedError):
         if exc is None:
-<<<<<<< HEAD
-            if op_name in ("__sub__", "__rsub__"):
-=======
             if op_name in self.implements:
-                # subtraction for bools raises TypeError (but not yet in 1.13)
-                if _np_version_under1p14:
-                    pytest.skip("__sub__ does not yet raise in numpy 1.13")
->>>>>>> 1940fcea
                 msg = r"numpy boolean subtract"
                 with pytest.raises(TypeError, match=msg):
                     op(s, other)
