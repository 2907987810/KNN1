import numpy as np
import pytest

from pandas import (
    DataFrame,
    Index,
    MultiIndex,
    Series,
    date_range,
)
import pandas._testing as tm
from pandas.tests.copy_view.util import get_array


def test_copy(using_copy_on_write):
    df = DataFrame({"a": [1, 2, 3], "b": [4, 5, 6], "c": [0.1, 0.2, 0.3]})
    df_copy = df.copy()

    # the deep copy doesn't share memory
    assert not np.shares_memory(get_array(df_copy, "a"), get_array(df, "a"))
    if using_copy_on_write:
        assert df_copy._mgr.refs is None

    # mutating copy doesn't mutate original
    df_copy.iloc[0, 0] = 0
    assert df.iloc[0, 0] == 1


def test_copy_shallow(using_copy_on_write):
    df = DataFrame({"a": [1, 2, 3], "b": [4, 5, 6], "c": [0.1, 0.2, 0.3]})
    df_copy = df.copy(deep=False)

    # the shallow copy still shares memory
    assert np.shares_memory(get_array(df_copy, "a"), get_array(df, "a"))
    if using_copy_on_write:
        assert df_copy._mgr.refs is not None

    if using_copy_on_write:
        # mutating shallow copy doesn't mutate original
        df_copy.iloc[0, 0] = 0
        assert df.iloc[0, 0] == 1
        # mutating triggered a copy-on-write -> no longer shares memory
        assert not np.shares_memory(get_array(df_copy, "a"), get_array(df, "a"))
        # but still shares memory for the other columns/blocks
        assert np.shares_memory(get_array(df_copy, "c"), get_array(df, "c"))
    else:
        # mutating shallow copy does mutate original
        df_copy.iloc[0, 0] = 0
        assert df.iloc[0, 0] == 0
        # and still shares memory
        assert np.shares_memory(get_array(df_copy, "a"), get_array(df, "a"))


# -----------------------------------------------------------------------------
# DataFrame methods returning new DataFrame using shallow copy


def test_reset_index(using_copy_on_write):
    # Case: resetting the index (i.e. adding a new column) + mutating the
    # resulting dataframe
    df = DataFrame(
        {"a": [1, 2, 3], "b": [4, 5, 6], "c": [0.1, 0.2, 0.3]}, index=[10, 11, 12]
    )
    df_orig = df.copy()
    df2 = df.reset_index()
    df2._mgr._verify_integrity()

    if using_copy_on_write:
        # still shares memory (df2 is a shallow copy)
        assert np.shares_memory(get_array(df2, "b"), get_array(df, "b"))
        assert np.shares_memory(get_array(df2, "c"), get_array(df, "c"))
    # mutating df2 triggers a copy-on-write for that column / block
    df2.iloc[0, 2] = 0
    assert not np.shares_memory(get_array(df2, "b"), get_array(df, "b"))
    if using_copy_on_write:
        assert np.shares_memory(get_array(df2, "c"), get_array(df, "c"))
    tm.assert_frame_equal(df, df_orig)


@pytest.mark.parametrize("copy", [True, None, False])
def test_rename_columns(using_copy_on_write, copy):
    # Case: renaming columns returns a new dataframe
    # + afterwards modifying the result
    df = DataFrame({"a": [1, 2, 3], "b": [4, 5, 6], "c": [0.1, 0.2, 0.3]})
    df_orig = df.copy()
    df2 = df.rename(columns=str.upper, copy=copy)

    if (using_copy_on_write and copy is not True) or copy is False:
        assert np.shares_memory(get_array(df2, "A"), get_array(df, "a"))
    else:
        assert not np.shares_memory(get_array(df2, "A"), get_array(df, "a"))
    df2.iloc[0, 0] = 0
    if using_copy_on_write or copy is not False:
        assert not np.shares_memory(get_array(df2, "A"), get_array(df, "a"))
    else:
        assert np.shares_memory(get_array(df2, "A"), get_array(df, "a"))
    if using_copy_on_write and copy is not True:
        assert np.shares_memory(get_array(df2, "C"), get_array(df, "c"))
    expected = DataFrame({"A": [0, 2, 3], "B": [4, 5, 6], "C": [0.1, 0.2, 0.3]})
    tm.assert_frame_equal(df2, expected)
    if using_copy_on_write or copy is not False:
        tm.assert_frame_equal(df, df_orig)
    else:
        assert not df.equals(df_orig)


def test_rename_columns_modify_parent(using_copy_on_write):
    # Case: renaming columns returns a new dataframe
    # + afterwards modifying the original (parent) dataframe
    df = DataFrame({"a": [1, 2, 3], "b": [4, 5, 6], "c": [0.1, 0.2, 0.3]})
    df2 = df.rename(columns=str.upper)
    df2_orig = df2.copy()

    if using_copy_on_write:
        assert np.shares_memory(get_array(df2, "A"), get_array(df, "a"))
    else:
        assert not np.shares_memory(get_array(df2, "A"), get_array(df, "a"))
    df.iloc[0, 0] = 0
    assert not np.shares_memory(get_array(df2, "A"), get_array(df, "a"))
    if using_copy_on_write:
        assert np.shares_memory(get_array(df2, "C"), get_array(df, "c"))
    expected = DataFrame({"a": [0, 2, 3], "b": [4, 5, 6], "c": [0.1, 0.2, 0.3]})
    tm.assert_frame_equal(df, expected)
    tm.assert_frame_equal(df2, df2_orig)


@pytest.mark.parametrize("copy", [True, None, False])
def test_reindex_columns(using_copy_on_write, using_array_manager, copy):
    # Case: reindexing the column returns a new dataframe
    # + afterwards modifying the result
    df = DataFrame({"a": [1, 2, 3], "b": [4, 5, 6], "c": [0.1, 0.2, 0.3]})
    df_orig = df.copy()
    df2 = df.reindex(columns=["a", "c"], copy=copy)

    # TODO copy=False without CoW still returns a copy in this case
    # TODO copy=True with CoW or AM still returns a view
    # ((using_COW or using_AM) and copy is not True) or copy is False:
    if using_copy_on_write or using_array_manager:
        # still shares memory (df2 is a shallow copy)
        assert np.shares_memory(get_array(df2, "a"), get_array(df, "a"))
    else:
        assert not np.shares_memory(get_array(df2, "a"), get_array(df, "a"))
    # mutating df2 triggers a copy-on-write for that column
    df2.iloc[0, 0] = 0
    if using_array_manager:
        assert np.shares_memory(get_array(df2, "a"), get_array(df, "a"))
        assert df.iloc[0, 0] == 0
    else:
        assert not np.shares_memory(get_array(df2, "a"), get_array(df, "a"))
        if using_copy_on_write:  # and copy is not True:
            assert np.shares_memory(get_array(df2, "c"), get_array(df, "c"))
        tm.assert_frame_equal(df, df_orig)


def test_drop_on_column(using_copy_on_write):
    df = DataFrame({"a": [1, 2, 3], "b": [4, 5, 6], "c": [0.1, 0.2, 0.3]})
    df_orig = df.copy()
    df2 = df.drop(columns="a")
    df2._mgr._verify_integrity()

    if using_copy_on_write:
        assert np.shares_memory(get_array(df2, "b"), get_array(df, "b"))
        assert np.shares_memory(get_array(df2, "c"), get_array(df, "c"))
    else:
        assert not np.shares_memory(get_array(df2, "b"), get_array(df, "b"))
        assert not np.shares_memory(get_array(df2, "c"), get_array(df, "c"))
    df2.iloc[0, 0] = 0
    assert not np.shares_memory(get_array(df2, "b"), get_array(df, "b"))
    if using_copy_on_write:
        assert np.shares_memory(get_array(df2, "c"), get_array(df, "c"))
    tm.assert_frame_equal(df, df_orig)


def test_select_dtypes(using_copy_on_write):
    # Case: selecting columns using `select_dtypes()` returns a new dataframe
    # + afterwards modifying the result
    df = DataFrame({"a": [1, 2, 3], "b": [4, 5, 6], "c": [0.1, 0.2, 0.3]})
    df_orig = df.copy()
    df2 = df.select_dtypes("int64")
    df2._mgr._verify_integrity()

    if using_copy_on_write:
        assert np.shares_memory(get_array(df2, "a"), get_array(df, "a"))
    else:
        assert not np.shares_memory(get_array(df2, "a"), get_array(df, "a"))

    # mutating df2 triggers a copy-on-write for that column/block
    df2.iloc[0, 0] = 0
    if using_copy_on_write:
        assert not np.shares_memory(get_array(df2, "a"), get_array(df, "a"))
    tm.assert_frame_equal(df, df_orig)


@pytest.mark.parametrize(
    "func",
    [
        lambda x, y: x.align(y),
        lambda x, y: x.align(y.a, axis=0),
        lambda x, y: x.align(y.a.iloc[slice(0, 1)], axis=1),
    ],
)
# TODO test copy keyword
def test_align_frame(using_copy_on_write, func):
    df = DataFrame({"a": [1, 2, 3], "b": "a"})
    df_orig = df.copy()
    df_changed = df[["b", "a"]].copy()
    df2, _ = func(df, df_changed)

    if using_copy_on_write:
        assert np.shares_memory(get_array(df2, "a"), get_array(df, "a"))
    else:
        assert not np.shares_memory(get_array(df2, "a"), get_array(df, "a"))

    df2.iloc[0, 0] = 0
    if using_copy_on_write:
        assert not np.shares_memory(get_array(df2, "a"), get_array(df, "a"))
    tm.assert_frame_equal(df, df_orig)


def test_align_series(using_copy_on_write):
    ser = Series([1, 2])
    ser_orig = ser.copy()
    ser_other = ser.copy()
    ser2, ser_other_result = ser.align(ser_other)

    if using_copy_on_write:
        assert np.shares_memory(ser2.values, ser.values)
        assert np.shares_memory(ser_other_result.values, ser_other.values)
    else:
        assert not np.shares_memory(ser2.values, ser.values)
        assert not np.shares_memory(ser_other_result.values, ser_other.values)

    ser2.iloc[0] = 0
    ser_other_result.iloc[0] = 0
    if using_copy_on_write:
        assert not np.shares_memory(ser2.values, ser.values)
        assert not np.shares_memory(ser_other_result.values, ser_other.values)
    tm.assert_series_equal(ser, ser_orig)
    tm.assert_series_equal(ser_other, ser_orig)


def test_to_frame(using_copy_on_write):
    # Case: converting a Series to a DataFrame with to_frame
    ser = Series([1, 2, 3])
    ser_orig = ser.copy()

    df = ser[:].to_frame()

    # currently this always returns a "view"
    assert np.shares_memory(ser.values, get_array(df, 0))

    df.iloc[0, 0] = 0

    if using_copy_on_write:
        # mutating df triggers a copy-on-write for that column
        assert not np.shares_memory(ser.values, get_array(df, 0))
        tm.assert_series_equal(ser, ser_orig)
    else:
        # but currently select_dtypes() actually returns a view -> mutates parent
        expected = ser_orig.copy()
        expected.iloc[0] = 0
        tm.assert_series_equal(ser, expected)

    # modify original series -> don't modify dataframe
    df = ser[:].to_frame()
    ser.iloc[0] = 0

    if using_copy_on_write:
        tm.assert_frame_equal(df, ser_orig.to_frame())
    else:
        expected = ser_orig.copy().to_frame()
        expected.iloc[0, 0] = 0
        tm.assert_frame_equal(df, expected)


@pytest.mark.parametrize(
    "method, idx",
    [
        (lambda df: df.copy(deep=False).copy(deep=False), 0),
        (lambda df: df.reset_index().reset_index(), 2),
        (lambda df: df.rename(columns=str.upper).rename(columns=str.lower), 0),
        (lambda df: df.copy(deep=False).select_dtypes(include="number"), 0),
    ],
    ids=["shallow-copy", "reset_index", "rename", "select_dtypes"],
)
def test_chained_methods(request, method, idx, using_copy_on_write):
    df = DataFrame({"a": [1, 2, 3], "b": [4, 5, 6], "c": [0.1, 0.2, 0.3]})
    df_orig = df.copy()

    # when not using CoW, only the copy() variant actually gives a view
    df2_is_view = not using_copy_on_write and request.node.callspec.id == "shallow-copy"

    # modify df2 -> don't modify df
    df2 = method(df)
    df2.iloc[0, idx] = 0
    if not df2_is_view:
        tm.assert_frame_equal(df, df_orig)

    # modify df -> don't modify df2
    df2 = method(df)
    df.iloc[0, 0] = 0
    if not df2_is_view:
        tm.assert_frame_equal(df2.iloc[:, idx:], df_orig)


def test_set_index(using_copy_on_write):
    # GH 49473
    df = DataFrame({"a": [1, 2, 3], "b": [4, 5, 6], "c": [0.1, 0.2, 0.3]})
    df_orig = df.copy()
    df2 = df.set_index("a")

    if using_copy_on_write:
        assert np.shares_memory(get_array(df2, "b"), get_array(df, "b"))
    else:
        assert not np.shares_memory(get_array(df2, "b"), get_array(df, "b"))

    # mutating df2 triggers a copy-on-write for that column / block
    df2.iloc[0, 1] = 0
    assert not np.shares_memory(get_array(df2, "c"), get_array(df, "c"))
    tm.assert_frame_equal(df, df_orig)


def test_add_prefix(using_copy_on_write):
    # GH 49473
    df = DataFrame({"a": [1, 2, 3], "b": [4, 5, 6], "c": [0.1, 0.2, 0.3]})
    df_orig = df.copy()
    df2 = df.add_prefix("CoW_")

    if using_copy_on_write:
        assert np.shares_memory(get_array(df2, "CoW_a"), get_array(df, "a"))
    df2.iloc[0, 0] = 0

    assert not np.shares_memory(get_array(df2, "CoW_a"), get_array(df, "a"))

    if using_copy_on_write:
        assert np.shares_memory(get_array(df2, "CoW_c"), get_array(df, "c"))
    expected = DataFrame(
        {"CoW_a": [0, 2, 3], "CoW_b": [4, 5, 6], "CoW_c": [0.1, 0.2, 0.3]}
    )
    tm.assert_frame_equal(df2, expected)
    tm.assert_frame_equal(df, df_orig)


def test_add_suffix(using_copy_on_write):
    # GH 49473
    df = DataFrame({"a": [1, 2, 3], "b": [4, 5, 6], "c": [0.1, 0.2, 0.3]})
    df_orig = df.copy()
    df2 = df.add_suffix("_CoW")
    if using_copy_on_write:
        assert np.shares_memory(get_array(df2, "a_CoW"), get_array(df, "a"))
    df2.iloc[0, 0] = 0
    assert not np.shares_memory(get_array(df2, "a_CoW"), get_array(df, "a"))
    if using_copy_on_write:
        assert np.shares_memory(get_array(df2, "c_CoW"), get_array(df, "c"))
    expected = DataFrame(
        {"a_CoW": [0, 2, 3], "b_CoW": [4, 5, 6], "c_CoW": [0.1, 0.2, 0.3]}
    )
    tm.assert_frame_equal(df2, expected)
    tm.assert_frame_equal(df, df_orig)


@pytest.mark.parametrize(
    "method",
    [
        lambda df: df.head(),
        lambda df: df.head(2),
        lambda df: df.tail(),
        lambda df: df.tail(3),
    ],
)
def test_head_tail(method, using_copy_on_write):
    df = DataFrame({"a": [1, 2, 3], "b": [0.1, 0.2, 0.3]})
    df_orig = df.copy()
    df2 = method(df)
    df2._mgr._verify_integrity()

    if using_copy_on_write:
        assert np.shares_memory(get_array(df2, "a"), get_array(df, "a"))
        assert np.shares_memory(get_array(df2, "b"), get_array(df, "b"))

    # modify df2 to trigger CoW for that block
    df2.iloc[0, 0] = 0
    assert np.shares_memory(get_array(df2, "b"), get_array(df, "b"))
    if using_copy_on_write:
        assert not np.shares_memory(get_array(df2, "a"), get_array(df, "a"))
    else:
        # without CoW enabled, head and tail return views. Mutating df2 also mutates df.
        df2.iloc[0, 0] = 1
    tm.assert_frame_equal(df, df_orig)


@pytest.mark.parametrize(
    "kwargs",
    [
        {"before": "a", "after": "b", "axis": 1},
        {"before": 0, "after": 1, "axis": 0},
    ],
)
def test_truncate(using_copy_on_write, kwargs):
    df = DataFrame({"a": [1, 2, 3], "b": 1, "c": 2})
    df_orig = df.copy()
    df2 = df.truncate(**kwargs)
    df2._mgr._verify_integrity()

    if using_copy_on_write:
        assert np.shares_memory(get_array(df2, "a"), get_array(df, "a"))
    else:
        assert not np.shares_memory(get_array(df2, "a"), get_array(df, "a"))

    df2.iloc[0, 0] = 0
    if using_copy_on_write:
        assert not np.shares_memory(get_array(df2, "a"), get_array(df, "a"))
    tm.assert_frame_equal(df, df_orig)


@pytest.mark.parametrize("method", ["assign", "drop_duplicates"])
def test_assign_drop_duplicates(using_copy_on_write, method):
    df = DataFrame({"a": [1, 2, 3]})
    df_orig = df.copy()
    df2 = getattr(df, method)()
    df2._mgr._verify_integrity()

    if using_copy_on_write:
        assert np.shares_memory(get_array(df2, "a"), get_array(df, "a"))
    else:
        assert not np.shares_memory(get_array(df2, "a"), get_array(df, "a"))

    df2.iloc[0, 0] = 0
    if using_copy_on_write:
        assert not np.shares_memory(get_array(df2, "a"), get_array(df, "a"))
    tm.assert_frame_equal(df, df_orig)


# TODO test copy keyword
def test_reindex_like(using_copy_on_write):
    df = DataFrame({"a": [1, 2], "b": "a"})
    other = DataFrame({"b": "a", "a": [1, 2]})

    df_orig = df.copy()
    df2 = df.reindex_like(other)

    if using_copy_on_write:
        assert np.shares_memory(get_array(df2, "a"), get_array(df, "a"))
    else:
        assert not np.shares_memory(get_array(df2, "a"), get_array(df, "a"))

    df2.iloc[0, 1] = 0
    if using_copy_on_write:
        assert not np.shares_memory(get_array(df2, "a"), get_array(df, "a"))
    tm.assert_frame_equal(df, df_orig)


def test_sort_index(using_copy_on_write):
    # GH 49473
    ser = Series([1, 2, 3])
    ser_orig = ser.copy()
    ser2 = ser.sort_index()

    if using_copy_on_write:
        assert np.shares_memory(ser.values, ser2.values)
    else:
        assert not np.shares_memory(ser.values, ser2.values)

    # mutating ser triggers a copy-on-write for the column / block
    ser2.iloc[0] = 0
    assert not np.shares_memory(ser2.values, ser.values)
    tm.assert_series_equal(ser, ser_orig)


def test_reorder_levels(using_copy_on_write):
    index = MultiIndex.from_tuples(
        [(1, 1), (1, 2), (2, 1), (2, 2)], names=["one", "two"]
    )
    df = DataFrame({"a": [1, 2, 3, 4]}, index=index)
    df_orig = df.copy()
    df2 = df.reorder_levels(order=["two", "one"])

    if using_copy_on_write:
        assert np.shares_memory(get_array(df2, "a"), get_array(df, "a"))
    else:
        assert not np.shares_memory(get_array(df2, "a"), get_array(df, "a"))

    df2.iloc[0, 0] = 0
    if using_copy_on_write:
        assert not np.shares_memory(get_array(df2, "a"), get_array(df, "a"))
    tm.assert_frame_equal(df, df_orig)


def test_series_reorder_levels(using_copy_on_write):
    index = MultiIndex.from_tuples(
        [(1, 1), (1, 2), (2, 1), (2, 2)], names=["one", "two"]
    )
    ser = Series([1, 2, 3, 4], index=index)
    ser_orig = ser.copy()
    ser2 = ser.reorder_levels(order=["two", "one"])

    if using_copy_on_write:
        assert np.shares_memory(ser2.values, ser.values)
    else:
        assert not np.shares_memory(ser2.values, ser.values)

    ser2.iloc[0] = 0
    if using_copy_on_write:
        assert not np.shares_memory(ser2.values, ser.values)
    tm.assert_series_equal(ser, ser_orig)


@pytest.mark.parametrize("obj", [Series([1, 2, 3]), DataFrame({"a": [1, 2, 3]})])
def test_swaplevel(using_copy_on_write, obj):
    index = MultiIndex.from_tuples([(1, 1), (1, 2), (2, 1)], names=["one", "two"])
    obj.index = index
    obj_orig = obj.copy()
    obj2 = obj.swaplevel()

    if using_copy_on_write:
        assert np.shares_memory(obj2.values, obj.values)
    else:
        assert not np.shares_memory(obj2.values, obj.values)

    obj2.iloc[0] = 0
    if using_copy_on_write:
        assert not np.shares_memory(obj2.values, obj.values)
    tm.assert_equal(obj, obj_orig)


@pytest.mark.parametrize("copy", [True, None, False])
def test_frame_set_axis(using_copy_on_write, copy):
    # GH 49473
    df = DataFrame({"a": [1, 2, 3], "b": [4, 5, 6], "c": [0.1, 0.2, 0.3]})
    df_orig = df.copy()
    df2 = df.set_axis(["a", "b", "c"], axis="index", copy=copy)

    if (using_copy_on_write and copy is not True) or copy is False:
        assert np.shares_memory(get_array(df2, "a"), get_array(df, "a"))
    else:
        assert not np.shares_memory(get_array(df2, "a"), get_array(df, "a"))

    # mutating df2 triggers a copy-on-write for that column / block
    df2.iloc[0, 0] = 0
    if using_copy_on_write or copy is not False:
        assert not np.shares_memory(get_array(df2, "a"), get_array(df, "a"))
        tm.assert_frame_equal(df, df_orig)
    else:
        assert np.shares_memory(get_array(df2, "a"), get_array(df, "a"))
        assert not df.equals(df_orig)


# TODO test copy keyword
def test_series_set_axis(using_copy_on_write):
    # GH 49473
    ser = Series([1, 2, 3])
    ser_orig = ser.copy()
    ser2 = ser.set_axis(["a", "b", "c"], axis="index")

    if using_copy_on_write:
        assert np.shares_memory(ser, ser2)
    else:
        assert not np.shares_memory(ser, ser2)

    # mutating ser triggers a copy-on-write for the column / block
    ser2.iloc[0] = 0
    assert not np.shares_memory(ser2, ser)
    tm.assert_series_equal(ser, ser_orig)


<<<<<<< HEAD
@pytest.mark.parametrize("copy", [True, None, False])
=======
def test_set_flags(using_copy_on_write):
    ser = Series([1, 2, 3])
    ser_orig = ser.copy()
    ser2 = ser.set_flags(allows_duplicate_labels=False)

    assert np.shares_memory(ser, ser2)

    # mutating ser triggers a copy-on-write for the column / block
    ser2.iloc[0] = 0
    if using_copy_on_write:
        assert not np.shares_memory(ser2, ser)
        tm.assert_series_equal(ser, ser_orig)
    else:
        assert np.shares_memory(ser2, ser)
        expected = Series([0, 2, 3])
        tm.assert_series_equal(ser, expected)


@pytest.mark.parametrize("copy_kwargs", [{"copy": True}, {}])
>>>>>>> 45bd6372
@pytest.mark.parametrize("kwargs", [{"mapper": "test"}, {"index": "test"}])
def test_rename_axis(using_copy_on_write, kwargs, copy):
    df = DataFrame({"a": [1, 2, 3, 4]}, index=Index([1, 2, 3, 4], name="a"))
    df_orig = df.copy()
    df2 = df.rename_axis(**kwargs, copy=copy)

    if (using_copy_on_write and copy is not True) or copy is False:
        assert np.shares_memory(get_array(df2, "a"), get_array(df, "a"))
    else:
        assert not np.shares_memory(get_array(df2, "a"), get_array(df, "a"))

    df2.iloc[0, 0] = 0
    if using_copy_on_write or copy is not False:
        assert not np.shares_memory(get_array(df2, "a"), get_array(df, "a"))
        tm.assert_frame_equal(df, df_orig)
    else:
        assert np.shares_memory(get_array(df2, "a"), get_array(df, "a"))
        assert not df.equals(df_orig)


@pytest.mark.parametrize(
    "func, tz", [("tz_convert", "Europe/Berlin"), ("tz_localize", None)]
)
def test_tz_convert_localize(using_copy_on_write, func, tz):
    # GH 49473
    ser = Series(
        [1, 2], index=date_range(start="2014-08-01 09:00", freq="H", periods=2, tz=tz)
    )
    ser_orig = ser.copy()
    ser2 = getattr(ser, func)("US/Central")

    if using_copy_on_write:
        assert np.shares_memory(ser.values, ser2.values)
    else:
        assert not np.shares_memory(ser.values, ser2.values)

    # mutating ser triggers a copy-on-write for the column / block
    ser2.iloc[0] = 0
    assert not np.shares_memory(ser2.values, ser.values)
    tm.assert_series_equal(ser, ser_orig)<|MERGE_RESOLUTION|>--- conflicted
+++ resolved
@@ -563,9 +563,6 @@
     tm.assert_series_equal(ser, ser_orig)
 
 
-<<<<<<< HEAD
-@pytest.mark.parametrize("copy", [True, None, False])
-=======
 def test_set_flags(using_copy_on_write):
     ser = Series([1, 2, 3])
     ser_orig = ser.copy()
@@ -584,8 +581,7 @@
         tm.assert_series_equal(ser, expected)
 
 
-@pytest.mark.parametrize("copy_kwargs", [{"copy": True}, {}])
->>>>>>> 45bd6372
+@pytest.mark.parametrize("copy", [True, None, False])
 @pytest.mark.parametrize("kwargs", [{"mapper": "test"}, {"index": "test"}])
 def test_rename_axis(using_copy_on_write, kwargs, copy):
     df = DataFrame({"a": [1, 2, 3, 4]}, index=Index([1, 2, 3, 4], name="a"))
