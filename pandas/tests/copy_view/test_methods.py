--- conflicted
+++ resolved
@@ -1730,20 +1730,7 @@
         assert np.shares_memory(
             get_array(df, df.columns[0]), get_array(result, result.columns[0])
         )
-<<<<<<< HEAD
     result.iloc[0, 0] = 0
-=======
-
-    if warn_copy_on_write:
-        warn = FutureWarning if level == 0 else None
-    elif not using_copy_on_write:
-        warn = SettingWithCopyWarning
-    else:
-        warn = None
-    with option_context("chained_assignment", "warn"):
-        with tm.assert_produces_warning(warn):
-            result.iloc[0, 0] = 0
->>>>>>> 3c15cfdf
 
     tm.assert_frame_equal(df, df_orig)
 
