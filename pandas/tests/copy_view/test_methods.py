--- conflicted
+++ resolved
@@ -644,23 +644,6 @@
     tm.assert_series_equal(ser, ser_orig)
 
 
-<<<<<<< HEAD
-def test_round(using_copy_on_write):
-    df = DataFrame({"a": [1, 2], "b": "c"})
-    df2 = df.round()
-    df_orig = df.copy()
-
-    if using_copy_on_write:
-        assert np.shares_memory(get_array(df2, "b"), get_array(df, "b"))
-        assert np.shares_memory(get_array(df2, "a"), get_array(df, "a"))
-    else:
-        assert not np.shares_memory(get_array(df2, "b"), get_array(df, "b"))
-
-    df2.iloc[0, 1] = "d"
-    if using_copy_on_write:
-        assert not np.shares_memory(get_array(df2, "b"), get_array(df, "b"))
-    tm.assert_frame_equal(df, df_orig)
-=======
 @pytest.mark.parametrize(
     "obj, kwargs",
     [(Series([1, 2, 3], name="a"), {}), (DataFrame({"a": [1, 2, 3]}), {"by": "a"})],
@@ -698,7 +681,23 @@
         tm.assert_equal(view, obj_orig)
     else:
         assert np.shares_memory(get_array(obj, "a"), get_array(view, "a"))
->>>>>>> 7afbdf17
+
+
+def test_round(using_copy_on_write):
+    df = DataFrame({"a": [1, 2], "b": "c"})
+    df2 = df.round()
+    df_orig = df.copy()
+
+    if using_copy_on_write:
+        assert np.shares_memory(get_array(df2, "b"), get_array(df, "b"))
+        assert np.shares_memory(get_array(df2, "a"), get_array(df, "a"))
+    else:
+        assert not np.shares_memory(get_array(df2, "b"), get_array(df, "b"))
+
+    df2.iloc[0, 1] = "d"
+    if using_copy_on_write:
+        assert not np.shares_memory(get_array(df2, "b"), get_array(df, "b"))
+    tm.assert_frame_equal(df, df_orig)
 
 
 def test_reorder_levels(using_copy_on_write):
