import numpy as np
import pytest

from pandas.errors import SettingWithCopyWarning

import pandas as pd
from pandas import (
    DataFrame,
    Index,
    MultiIndex,
    Period,
    Series,
    Timestamp,
    date_range,
    period_range,
)
import pandas._testing as tm
from pandas.tests.copy_view.util import get_array


def test_copy(using_copy_on_write):
    df = DataFrame({"a": [1, 2, 3], "b": [4, 5, 6], "c": [0.1, 0.2, 0.3]})
    df_copy = df.copy()

    # the deep copy doesn't share memory
    assert not np.shares_memory(get_array(df_copy, "a"), get_array(df, "a"))
    if using_copy_on_write:
        assert not df_copy._mgr.blocks[0].refs.has_reference()
        assert not df_copy._mgr.blocks[1].refs.has_reference()

    # mutating copy doesn't mutate original
    df_copy.iloc[0, 0] = 0
    assert df.iloc[0, 0] == 1


def test_copy_shallow(using_copy_on_write):
    df = DataFrame({"a": [1, 2, 3], "b": [4, 5, 6], "c": [0.1, 0.2, 0.3]})
    df_copy = df.copy(deep=False)

    # the shallow copy still shares memory
    assert np.shares_memory(get_array(df_copy, "a"), get_array(df, "a"))
    if using_copy_on_write:
        assert df_copy._mgr.blocks[0].refs.has_reference()
        assert df_copy._mgr.blocks[1].refs.has_reference()

    if using_copy_on_write:
        # mutating shallow copy doesn't mutate original
        df_copy.iloc[0, 0] = 0
        assert df.iloc[0, 0] == 1
        # mutating triggered a copy-on-write -> no longer shares memory
        assert not np.shares_memory(get_array(df_copy, "a"), get_array(df, "a"))
        # but still shares memory for the other columns/blocks
        assert np.shares_memory(get_array(df_copy, "c"), get_array(df, "c"))
    else:
        # mutating shallow copy does mutate original
        df_copy.iloc[0, 0] = 0
        assert df.iloc[0, 0] == 0
        # and still shares memory
        assert np.shares_memory(get_array(df_copy, "a"), get_array(df, "a"))


@pytest.mark.parametrize("copy", [True, None, False])
@pytest.mark.parametrize(
    "method",
    [
        lambda df, copy: df.rename(columns=str.lower, copy=copy),
        lambda df, copy: df.reindex(columns=["a", "c"], copy=copy),
        lambda df, copy: df.reindex_like(df, copy=copy),
        lambda df, copy: df.set_axis(["a", "b", "c"], axis="index", copy=copy),
        lambda df, copy: df.rename_axis(index="test", copy=copy),
        lambda df, copy: df.rename_axis(columns="test", copy=copy),
        # lambda df, copy: df.astype({'b': 'int64'}, copy=copy),
        # lambda df, copy: df.swaplevel(0, 0, copy=copy),
        lambda df, copy: df.swapaxes(0, 0, copy=copy),
        lambda df, copy: df.truncate(0, 5, copy=copy),
        # lambda df, copy: df.infer_objects(copy=copy)
        lambda df, copy: df.to_timestamp(copy=copy),
        lambda df, copy: df.to_period(freq="D", copy=copy),
        lambda df, copy: df.tz_localize("US/Central", copy=copy),
        lambda df, copy: df.tz_convert("US/Central", copy=copy),
        lambda df, copy: df.set_flags(allows_duplicate_labels=False, copy=copy),
    ],
    ids=[
        "rename",
        "reindex",
        "reindex_like",
        "set_axis",
        "rename_axis0",
        "rename_axis1",
        # "astype",  # CoW not yet implemented
        # "swaplevel",  # only series
        "swapaxes",
        "truncate",
        # "infer_objects",  # CoW not yet implemented
        "to_timestamp",
        "to_period",
        "tz_localize",
        "tz_convert",
        "set_flags",
    ],
)
def test_methods_copy_keyword(
    request, method, copy, using_copy_on_write, using_array_manager
):
    index = None
    if "to_timestamp" in request.node.callspec.id:
        index = period_range("2012-01-01", freq="D", periods=3)
    elif "to_period" in request.node.callspec.id:
        index = date_range("2012-01-01", freq="D", periods=3)
    elif "tz_localize" in request.node.callspec.id:
        index = date_range("2012-01-01", freq="D", periods=3)
    elif "tz_convert" in request.node.callspec.id:
        index = date_range("2012-01-01", freq="D", periods=3, tz="Europe/Brussels")

    df = DataFrame({"a": [1, 2, 3], "b": [4, 5, 6], "c": [0.1, 0.2, 0.3]}, index=index)
    df2 = method(df, copy=copy)

    share_memory = (using_copy_on_write and copy is not True) or copy is False

    if request.node.callspec.id.startswith("reindex-"):
        # TODO copy=False without CoW still returns a copy in this case
        if not using_copy_on_write and not using_array_manager and copy is False:
            share_memory = False
        # TODO copy=True with CoW still returns a view
        if using_copy_on_write:
            share_memory = True

    if share_memory:
        assert np.shares_memory(get_array(df2, "a"), get_array(df, "a"))
    else:
        assert not np.shares_memory(get_array(df2, "a"), get_array(df, "a"))


# -----------------------------------------------------------------------------
# DataFrame methods returning new DataFrame using shallow copy


def test_reset_index(using_copy_on_write):
    # Case: resetting the index (i.e. adding a new column) + mutating the
    # resulting dataframe
    df = DataFrame(
        {"a": [1, 2, 3], "b": [4, 5, 6], "c": [0.1, 0.2, 0.3]}, index=[10, 11, 12]
    )
    df_orig = df.copy()
    df2 = df.reset_index()
    df2._mgr._verify_integrity()

    if using_copy_on_write:
        # still shares memory (df2 is a shallow copy)
        assert np.shares_memory(get_array(df2, "b"), get_array(df, "b"))
        assert np.shares_memory(get_array(df2, "c"), get_array(df, "c"))
    # mutating df2 triggers a copy-on-write for that column / block
    df2.iloc[0, 2] = 0
    assert not np.shares_memory(get_array(df2, "b"), get_array(df, "b"))
    if using_copy_on_write:
        assert np.shares_memory(get_array(df2, "c"), get_array(df, "c"))
    tm.assert_frame_equal(df, df_orig)


def test_rename_columns(using_copy_on_write):
    # Case: renaming columns returns a new dataframe
    # + afterwards modifying the result
    df = DataFrame({"a": [1, 2, 3], "b": [4, 5, 6], "c": [0.1, 0.2, 0.3]})
    df_orig = df.copy()
    df2 = df.rename(columns=str.upper)

    if using_copy_on_write:
        assert np.shares_memory(get_array(df2, "A"), get_array(df, "a"))
    df2.iloc[0, 0] = 0
    assert not np.shares_memory(get_array(df2, "A"), get_array(df, "a"))
    if using_copy_on_write:
        assert np.shares_memory(get_array(df2, "C"), get_array(df, "c"))
    expected = DataFrame({"A": [0, 2, 3], "B": [4, 5, 6], "C": [0.1, 0.2, 0.3]})
    tm.assert_frame_equal(df2, expected)
    tm.assert_frame_equal(df, df_orig)


def test_rename_columns_modify_parent(using_copy_on_write):
    # Case: renaming columns returns a new dataframe
    # + afterwards modifying the original (parent) dataframe
    df = DataFrame({"a": [1, 2, 3], "b": [4, 5, 6], "c": [0.1, 0.2, 0.3]})
    df2 = df.rename(columns=str.upper)
    df2_orig = df2.copy()

    if using_copy_on_write:
        assert np.shares_memory(get_array(df2, "A"), get_array(df, "a"))
    else:
        assert not np.shares_memory(get_array(df2, "A"), get_array(df, "a"))
    df.iloc[0, 0] = 0
    assert not np.shares_memory(get_array(df2, "A"), get_array(df, "a"))
    if using_copy_on_write:
        assert np.shares_memory(get_array(df2, "C"), get_array(df, "c"))
    expected = DataFrame({"a": [0, 2, 3], "b": [4, 5, 6], "c": [0.1, 0.2, 0.3]})
    tm.assert_frame_equal(df, expected)
    tm.assert_frame_equal(df2, df2_orig)


def test_pipe(using_copy_on_write):
    df = DataFrame({"a": [1, 2, 3], "b": 1.5})
    df_orig = df.copy()

    def testfunc(df):
        return df

    df2 = df.pipe(testfunc)

    assert np.shares_memory(get_array(df2, "a"), get_array(df, "a"))

    # mutating df2 triggers a copy-on-write for that column
    df2.iloc[0, 0] = 0
    if using_copy_on_write:
        tm.assert_frame_equal(df, df_orig)
        assert not np.shares_memory(get_array(df2, "a"), get_array(df, "a"))
    else:
        expected = DataFrame({"a": [0, 2, 3], "b": 1.5})
        tm.assert_frame_equal(df, expected)

        assert np.shares_memory(get_array(df2, "a"), get_array(df, "a"))
    assert np.shares_memory(get_array(df2, "b"), get_array(df, "b"))


def test_pipe_modify_df(using_copy_on_write):
    df = DataFrame({"a": [1, 2, 3], "b": 1.5})
    df_orig = df.copy()

    def testfunc(df):
        df.iloc[0, 0] = 100
        return df

    df2 = df.pipe(testfunc)

    assert np.shares_memory(get_array(df2, "b"), get_array(df, "b"))

    if using_copy_on_write:
        tm.assert_frame_equal(df, df_orig)
        assert not np.shares_memory(get_array(df2, "a"), get_array(df, "a"))
    else:
        expected = DataFrame({"a": [100, 2, 3], "b": 1.5})
        tm.assert_frame_equal(df, expected)

        assert np.shares_memory(get_array(df2, "a"), get_array(df, "a"))
    assert np.shares_memory(get_array(df2, "b"), get_array(df, "b"))


def test_reindex_columns(using_copy_on_write):
    # Case: reindexing the column returns a new dataframe
    # + afterwards modifying the result
    df = DataFrame({"a": [1, 2, 3], "b": [4, 5, 6], "c": [0.1, 0.2, 0.3]})
    df_orig = df.copy()
    df2 = df.reindex(columns=["a", "c"])

    if using_copy_on_write:
        # still shares memory (df2 is a shallow copy)
        assert np.shares_memory(get_array(df2, "a"), get_array(df, "a"))
    else:
        assert not np.shares_memory(get_array(df2, "a"), get_array(df, "a"))
    # mutating df2 triggers a copy-on-write for that column
    df2.iloc[0, 0] = 0
    assert not np.shares_memory(get_array(df2, "a"), get_array(df, "a"))
    if using_copy_on_write:
        assert np.shares_memory(get_array(df2, "c"), get_array(df, "c"))
    tm.assert_frame_equal(df, df_orig)


def test_drop_on_column(using_copy_on_write):
    df = DataFrame({"a": [1, 2, 3], "b": [4, 5, 6], "c": [0.1, 0.2, 0.3]})
    df_orig = df.copy()
    df2 = df.drop(columns="a")
    df2._mgr._verify_integrity()

    if using_copy_on_write:
        assert np.shares_memory(get_array(df2, "b"), get_array(df, "b"))
        assert np.shares_memory(get_array(df2, "c"), get_array(df, "c"))
    else:
        assert not np.shares_memory(get_array(df2, "b"), get_array(df, "b"))
        assert not np.shares_memory(get_array(df2, "c"), get_array(df, "c"))
    df2.iloc[0, 0] = 0
    assert not np.shares_memory(get_array(df2, "b"), get_array(df, "b"))
    if using_copy_on_write:
        assert np.shares_memory(get_array(df2, "c"), get_array(df, "c"))
    tm.assert_frame_equal(df, df_orig)


def test_select_dtypes(using_copy_on_write):
    # Case: selecting columns using `select_dtypes()` returns a new dataframe
    # + afterwards modifying the result
    df = DataFrame({"a": [1, 2, 3], "b": [4, 5, 6], "c": [0.1, 0.2, 0.3]})
    df_orig = df.copy()
    df2 = df.select_dtypes("int64")
    df2._mgr._verify_integrity()

    if using_copy_on_write:
        assert np.shares_memory(get_array(df2, "a"), get_array(df, "a"))
    else:
        assert not np.shares_memory(get_array(df2, "a"), get_array(df, "a"))

    # mutating df2 triggers a copy-on-write for that column/block
    df2.iloc[0, 0] = 0
    if using_copy_on_write:
        assert not np.shares_memory(get_array(df2, "a"), get_array(df, "a"))
    tm.assert_frame_equal(df, df_orig)


@pytest.mark.parametrize(
    "filter_kwargs", [{"items": ["a"]}, {"like": "a"}, {"regex": "a"}]
)
def test_filter(using_copy_on_write, filter_kwargs):
    # Case: selecting columns using `filter()` returns a new dataframe
    # + afterwards modifying the result
    df = DataFrame({"a": [1, 2, 3], "b": [4, 5, 6], "c": [0.1, 0.2, 0.3]})
    df_orig = df.copy()
    df2 = df.filter(**filter_kwargs)
    if using_copy_on_write:
        assert np.shares_memory(get_array(df2, "a"), get_array(df, "a"))
    else:
        assert not np.shares_memory(get_array(df2, "a"), get_array(df, "a"))

    # mutating df2 triggers a copy-on-write for that column/block
    if using_copy_on_write:
        df2.iloc[0, 0] = 0
        assert not np.shares_memory(get_array(df2, "a"), get_array(df, "a"))
    tm.assert_frame_equal(df, df_orig)


def test_shift_no_op(using_copy_on_write):
    df = DataFrame(
        [[1, 2], [3, 4], [5, 6]],
        index=date_range("2020-01-01", "2020-01-03"),
        columns=["a", "b"],
    )
    df_orig = df.copy()
    df2 = df.shift(periods=0)

    if using_copy_on_write:
        assert np.shares_memory(get_array(df2, "a"), get_array(df, "a"))
    else:
        assert not np.shares_memory(get_array(df2, "a"), get_array(df, "a"))

    df.iloc[0, 0] = 0
    if using_copy_on_write:
        assert not np.shares_memory(get_array(df, "b"), get_array(df2, "b"))
    tm.assert_frame_equal(df2, df_orig)


def test_shift_index(using_copy_on_write):
    df = DataFrame(
        [[1, 2], [3, 4], [5, 6]],
        index=date_range("2020-01-01", "2020-01-03"),
        columns=["a", "b"],
    )
    df2 = df.shift(periods=1, axis=0)

    assert not np.shares_memory(get_array(df2, "a"), get_array(df, "a"))


def test_shift_rows_freq(using_copy_on_write):
    df = DataFrame(
        [[1, 2], [3, 4], [5, 6]],
        index=date_range("2020-01-01", "2020-01-03"),
        columns=["a", "b"],
    )
    df_orig = df.copy()
    df_orig.index = date_range("2020-01-02", "2020-01-04")
    df2 = df.shift(periods=1, freq="1D")

    if using_copy_on_write:
        assert np.shares_memory(get_array(df2, "a"), get_array(df, "a"))
    else:
        assert not np.shares_memory(get_array(df2, "a"), get_array(df, "a"))

    df.iloc[0, 0] = 0
    if using_copy_on_write:
        assert not np.shares_memory(get_array(df, "a"), get_array(df2, "a"))
    tm.assert_frame_equal(df2, df_orig)


def test_shift_columns(using_copy_on_write):
    df = DataFrame(
        [[1, 2], [3, 4], [5, 6]], columns=date_range("2020-01-01", "2020-01-02")
    )
    df2 = df.shift(periods=1, axis=1)

    assert np.shares_memory(get_array(df2, "2020-01-02"), get_array(df, "2020-01-01"))
    df.iloc[0, 1] = 0
    if using_copy_on_write:
        assert not np.shares_memory(
            get_array(df2, "2020-01-02"), get_array(df, "2020-01-01")
        )
    expected = DataFrame(
        [[np.nan, 1], [np.nan, 3], [np.nan, 5]],
        columns=date_range("2020-01-01", "2020-01-02"),
    )
    tm.assert_frame_equal(df2, expected)


def test_pop(using_copy_on_write):
    df = DataFrame({"a": [1, 2, 3], "b": [4, 5, 6], "c": [0.1, 0.2, 0.3]})
    df_orig = df.copy()
    view_original = df[:]
    result = df.pop("a")

    assert np.shares_memory(result.values, get_array(view_original, "a"))
    assert np.shares_memory(get_array(df, "b"), get_array(view_original, "b"))

    if using_copy_on_write:
        result.iloc[0] = 0
        assert not np.shares_memory(result.values, get_array(view_original, "a"))
    df.iloc[0, 0] = 0
    if using_copy_on_write:
        assert not np.shares_memory(get_array(df, "b"), get_array(view_original, "b"))
        tm.assert_frame_equal(view_original, df_orig)
    else:
        expected = DataFrame({"a": [1, 2, 3], "b": [0, 5, 6], "c": [0.1, 0.2, 0.3]})
        tm.assert_frame_equal(view_original, expected)


@pytest.mark.parametrize(
    "func",
    [
        lambda x, y: x.align(y),
        lambda x, y: x.align(y.a, axis=0),
        lambda x, y: x.align(y.a.iloc[slice(0, 1)], axis=1),
    ],
)
def test_align_frame(using_copy_on_write, func):
    df = DataFrame({"a": [1, 2, 3], "b": "a"})
    df_orig = df.copy()
    df_changed = df[["b", "a"]].copy()
    df2, _ = func(df, df_changed)

    if using_copy_on_write:
        assert np.shares_memory(get_array(df2, "a"), get_array(df, "a"))
    else:
        assert not np.shares_memory(get_array(df2, "a"), get_array(df, "a"))

    df2.iloc[0, 0] = 0
    if using_copy_on_write:
        assert not np.shares_memory(get_array(df2, "a"), get_array(df, "a"))
    tm.assert_frame_equal(df, df_orig)


def test_align_series(using_copy_on_write):
    ser = Series([1, 2])
    ser_orig = ser.copy()
    ser_other = ser.copy()
    ser2, ser_other_result = ser.align(ser_other)

    if using_copy_on_write:
        assert np.shares_memory(ser2.values, ser.values)
        assert np.shares_memory(ser_other_result.values, ser_other.values)
    else:
        assert not np.shares_memory(ser2.values, ser.values)
        assert not np.shares_memory(ser_other_result.values, ser_other.values)

    ser2.iloc[0] = 0
    ser_other_result.iloc[0] = 0
    if using_copy_on_write:
        assert not np.shares_memory(ser2.values, ser.values)
        assert not np.shares_memory(ser_other_result.values, ser_other.values)
    tm.assert_series_equal(ser, ser_orig)
    tm.assert_series_equal(ser_other, ser_orig)


def test_align_copy_false(using_copy_on_write):
    df = DataFrame({"a": [1, 2, 3], "b": [4, 5, 6]})
    df_orig = df.copy()
    df2, df3 = df.align(df, copy=False)

    assert np.shares_memory(get_array(df, "b"), get_array(df2, "b"))
    assert np.shares_memory(get_array(df, "a"), get_array(df2, "a"))

    if using_copy_on_write:
        df2.loc[0, "a"] = 0
        tm.assert_frame_equal(df, df_orig)  # Original is unchanged

        df3.loc[0, "a"] = 0
        tm.assert_frame_equal(df, df_orig)  # Original is unchanged


def test_align_with_series_copy_false(using_copy_on_write):
    df = DataFrame({"a": [1, 2, 3], "b": [4, 5, 6]})
    ser = Series([1, 2, 3], name="x")
    ser_orig = ser.copy()
    df_orig = df.copy()
    df2, ser2 = df.align(ser, copy=False, axis=0)

    assert np.shares_memory(get_array(df, "b"), get_array(df2, "b"))
    assert np.shares_memory(get_array(df, "a"), get_array(df2, "a"))
    assert np.shares_memory(get_array(ser, "x"), get_array(ser2, "x"))

    if using_copy_on_write:
        df2.loc[0, "a"] = 0
        tm.assert_frame_equal(df, df_orig)  # Original is unchanged

        ser2.loc[0] = 0
        tm.assert_series_equal(ser, ser_orig)  # Original is unchanged


def test_to_frame(using_copy_on_write):
    # Case: converting a Series to a DataFrame with to_frame
    ser = Series([1, 2, 3])
    ser_orig = ser.copy()

    df = ser[:].to_frame()

    # currently this always returns a "view"
    assert np.shares_memory(ser.values, get_array(df, 0))

    df.iloc[0, 0] = 0

    if using_copy_on_write:
        # mutating df triggers a copy-on-write for that column
        assert not np.shares_memory(ser.values, get_array(df, 0))
        tm.assert_series_equal(ser, ser_orig)
    else:
        # but currently select_dtypes() actually returns a view -> mutates parent
        expected = ser_orig.copy()
        expected.iloc[0] = 0
        tm.assert_series_equal(ser, expected)

    # modify original series -> don't modify dataframe
    df = ser[:].to_frame()
    ser.iloc[0] = 0

    if using_copy_on_write:
        tm.assert_frame_equal(df, ser_orig.to_frame())
    else:
        expected = ser_orig.copy().to_frame()
        expected.iloc[0, 0] = 0
        tm.assert_frame_equal(df, expected)


@pytest.mark.parametrize("ax", ["index", "columns"])
def test_swapaxes_noop(using_copy_on_write, ax):
    df = DataFrame({"a": [1, 2, 3], "b": [4, 5, 6]})
    df_orig = df.copy()
    df2 = df.swapaxes(ax, ax)

    if using_copy_on_write:
        assert np.shares_memory(get_array(df2, "a"), get_array(df, "a"))
    else:
        assert not np.shares_memory(get_array(df2, "a"), get_array(df, "a"))

    # mutating df2 triggers a copy-on-write for that column/block
    df2.iloc[0, 0] = 0
    if using_copy_on_write:
        assert not np.shares_memory(get_array(df2, "a"), get_array(df, "a"))
    tm.assert_frame_equal(df, df_orig)


def test_swapaxes_single_block(using_copy_on_write):
    df = DataFrame({"a": [1, 2, 3], "b": [4, 5, 6]}, index=["x", "y", "z"])
    df_orig = df.copy()
    df2 = df.swapaxes("index", "columns")

    if using_copy_on_write:
        assert np.shares_memory(get_array(df2, "x"), get_array(df, "a"))
    else:
        assert not np.shares_memory(get_array(df2, "x"), get_array(df, "a"))

    # mutating df2 triggers a copy-on-write for that column/block
    df2.iloc[0, 0] = 0
    if using_copy_on_write:
        assert not np.shares_memory(get_array(df2, "x"), get_array(df, "a"))
    tm.assert_frame_equal(df, df_orig)


@pytest.mark.parametrize(
    "method, idx",
    [
        (lambda df: df.copy(deep=False).copy(deep=False), 0),
        (lambda df: df.reset_index().reset_index(), 2),
        (lambda df: df.rename(columns=str.upper).rename(columns=str.lower), 0),
        (lambda df: df.copy(deep=False).select_dtypes(include="number"), 0),
    ],
    ids=["shallow-copy", "reset_index", "rename", "select_dtypes"],
)
def test_chained_methods(request, method, idx, using_copy_on_write):
    df = DataFrame({"a": [1, 2, 3], "b": [4, 5, 6], "c": [0.1, 0.2, 0.3]})
    df_orig = df.copy()

    # when not using CoW, only the copy() variant actually gives a view
    df2_is_view = not using_copy_on_write and request.node.callspec.id == "shallow-copy"

    # modify df2 -> don't modify df
    df2 = method(df)
    df2.iloc[0, idx] = 0
    if not df2_is_view:
        tm.assert_frame_equal(df, df_orig)

    # modify df -> don't modify df2
    df2 = method(df)
    df.iloc[0, 0] = 0
    if not df2_is_view:
        tm.assert_frame_equal(df2.iloc[:, idx:], df_orig)


@pytest.mark.parametrize("obj", [Series([1, 2], name="a"), DataFrame({"a": [1, 2]})])
def test_to_timestamp(using_copy_on_write, obj):
    obj.index = Index([Period("2012-1-1", freq="D"), Period("2012-1-2", freq="D")])

    obj_orig = obj.copy()
    obj2 = obj.to_timestamp()

    if using_copy_on_write:
        assert np.shares_memory(get_array(obj2, "a"), get_array(obj, "a"))
    else:
        assert not np.shares_memory(get_array(obj2, "a"), get_array(obj, "a"))

    # mutating obj2 triggers a copy-on-write for that column / block
    obj2.iloc[0] = 0
    assert not np.shares_memory(get_array(obj2, "a"), get_array(obj, "a"))
    tm.assert_equal(obj, obj_orig)


@pytest.mark.parametrize("obj", [Series([1, 2], name="a"), DataFrame({"a": [1, 2]})])
def test_to_period(using_copy_on_write, obj):
    obj.index = Index([Timestamp("2019-12-31"), Timestamp("2020-12-31")])

    obj_orig = obj.copy()
    obj2 = obj.to_period(freq="Y")

    if using_copy_on_write:
        assert np.shares_memory(get_array(obj2, "a"), get_array(obj, "a"))
    else:
        assert not np.shares_memory(get_array(obj2, "a"), get_array(obj, "a"))

    # mutating obj2 triggers a copy-on-write for that column / block
    obj2.iloc[0] = 0
    assert not np.shares_memory(get_array(obj2, "a"), get_array(obj, "a"))
    tm.assert_equal(obj, obj_orig)


def test_set_index(using_copy_on_write):
    # GH 49473
    df = DataFrame({"a": [1, 2, 3], "b": [4, 5, 6], "c": [0.1, 0.2, 0.3]})
    df_orig = df.copy()
    df2 = df.set_index("a")

    if using_copy_on_write:
        assert np.shares_memory(get_array(df2, "b"), get_array(df, "b"))
    else:
        assert not np.shares_memory(get_array(df2, "b"), get_array(df, "b"))

    # mutating df2 triggers a copy-on-write for that column / block
    df2.iloc[0, 1] = 0
    assert not np.shares_memory(get_array(df2, "c"), get_array(df, "c"))
    tm.assert_frame_equal(df, df_orig)


def test_add_prefix(using_copy_on_write):
    # GH 49473
    df = DataFrame({"a": [1, 2, 3], "b": [4, 5, 6], "c": [0.1, 0.2, 0.3]})
    df_orig = df.copy()
    df2 = df.add_prefix("CoW_")

    if using_copy_on_write:
        assert np.shares_memory(get_array(df2, "CoW_a"), get_array(df, "a"))
    df2.iloc[0, 0] = 0

    assert not np.shares_memory(get_array(df2, "CoW_a"), get_array(df, "a"))

    if using_copy_on_write:
        assert np.shares_memory(get_array(df2, "CoW_c"), get_array(df, "c"))
    expected = DataFrame(
        {"CoW_a": [0, 2, 3], "CoW_b": [4, 5, 6], "CoW_c": [0.1, 0.2, 0.3]}
    )
    tm.assert_frame_equal(df2, expected)
    tm.assert_frame_equal(df, df_orig)


def test_add_suffix(using_copy_on_write):
    # GH 49473
    df = DataFrame({"a": [1, 2, 3], "b": [4, 5, 6], "c": [0.1, 0.2, 0.3]})
    df_orig = df.copy()
    df2 = df.add_suffix("_CoW")
    if using_copy_on_write:
        assert np.shares_memory(get_array(df2, "a_CoW"), get_array(df, "a"))
    df2.iloc[0, 0] = 0
    assert not np.shares_memory(get_array(df2, "a_CoW"), get_array(df, "a"))
    if using_copy_on_write:
        assert np.shares_memory(get_array(df2, "c_CoW"), get_array(df, "c"))
    expected = DataFrame(
        {"a_CoW": [0, 2, 3], "b_CoW": [4, 5, 6], "c_CoW": [0.1, 0.2, 0.3]}
    )
    tm.assert_frame_equal(df2, expected)
    tm.assert_frame_equal(df, df_orig)


@pytest.mark.parametrize("axis, val", [(0, 5.5), (1, np.nan)])
def test_dropna(using_copy_on_write, axis, val):
    df = DataFrame({"a": [1, 2, 3], "b": [4, val, 6], "c": "d"})
    df_orig = df.copy()
    df2 = df.dropna(axis=axis)

    if using_copy_on_write:
        assert np.shares_memory(get_array(df2, "a"), get_array(df, "a"))
    else:
        assert not np.shares_memory(get_array(df2, "a"), get_array(df, "a"))

    df2.iloc[0, 0] = 0
    if using_copy_on_write:
        assert not np.shares_memory(get_array(df2, "a"), get_array(df, "a"))
    tm.assert_frame_equal(df, df_orig)


@pytest.mark.parametrize("val", [5, 5.5])
def test_dropna_series(using_copy_on_write, val):
    ser = Series([1, val, 4])
    ser_orig = ser.copy()
    ser2 = ser.dropna()

    if using_copy_on_write:
        assert np.shares_memory(ser2.values, ser.values)
    else:
        assert not np.shares_memory(ser2.values, ser.values)

    ser2.iloc[0] = 0
    if using_copy_on_write:
        assert not np.shares_memory(ser2.values, ser.values)
    tm.assert_series_equal(ser, ser_orig)


@pytest.mark.parametrize(
    "method",
    [
        lambda df: df.head(),
        lambda df: df.head(2),
        lambda df: df.tail(),
        lambda df: df.tail(3),
    ],
)
def test_head_tail(method, using_copy_on_write):
    df = DataFrame({"a": [1, 2, 3], "b": [0.1, 0.2, 0.3]})
    df_orig = df.copy()
    df2 = method(df)
    df2._mgr._verify_integrity()

    if using_copy_on_write:
        assert np.shares_memory(get_array(df2, "a"), get_array(df, "a"))
        assert np.shares_memory(get_array(df2, "b"), get_array(df, "b"))

    # modify df2 to trigger CoW for that block
    df2.iloc[0, 0] = 0
    assert np.shares_memory(get_array(df2, "b"), get_array(df, "b"))
    if using_copy_on_write:
        assert not np.shares_memory(get_array(df2, "a"), get_array(df, "a"))
    else:
        # without CoW enabled, head and tail return views. Mutating df2 also mutates df.
        df2.iloc[0, 0] = 1
    tm.assert_frame_equal(df, df_orig)


def test_infer_objects(using_copy_on_write):
    df = DataFrame({"a": [1, 2], "b": "c", "c": 1, "d": "x"})
    df_orig = df.copy()
    df2 = df.infer_objects()

    if using_copy_on_write:
        assert np.shares_memory(get_array(df2, "a"), get_array(df, "a"))
        assert np.shares_memory(get_array(df2, "b"), get_array(df, "b"))

    else:
        assert not np.shares_memory(get_array(df2, "a"), get_array(df, "a"))
        assert not np.shares_memory(get_array(df2, "b"), get_array(df, "b"))

    df2.iloc[0, 0] = 0
    df2.iloc[0, 1] = "d"
    if using_copy_on_write:
        assert not np.shares_memory(get_array(df2, "a"), get_array(df, "a"))
        assert not np.shares_memory(get_array(df2, "b"), get_array(df, "b"))
    tm.assert_frame_equal(df, df_orig)


def test_infer_objects_no_reference(using_copy_on_write):
    df = DataFrame(
        {
            "a": [1, 2],
            "b": "c",
            "c": 1,
            "d": Series(
                [Timestamp("2019-12-31"), Timestamp("2020-12-31")], dtype="object"
            ),
            "e": "b",
        }
    )
    df = df.infer_objects()

    arr_a = get_array(df, "a")
    arr_b = get_array(df, "b")
    arr_d = get_array(df, "d")

    df.iloc[0, 0] = 0
    df.iloc[0, 1] = "d"
    df.iloc[0, 3] = Timestamp("2018-12-31")
    if using_copy_on_write:
        assert np.shares_memory(arr_a, get_array(df, "a"))
        # TODO(CoW): Block splitting causes references here
        assert not np.shares_memory(arr_b, get_array(df, "b"))
        assert np.shares_memory(arr_d, get_array(df, "d"))


def test_infer_objects_reference(using_copy_on_write):
    df = DataFrame(
        {
            "a": [1, 2],
            "b": "c",
            "c": 1,
            "d": Series(
                [Timestamp("2019-12-31"), Timestamp("2020-12-31")], dtype="object"
            ),
        }
    )
    view = df[:]  # noqa: F841
    df = df.infer_objects()

    arr_a = get_array(df, "a")
    arr_b = get_array(df, "b")
    arr_d = get_array(df, "d")

    df.iloc[0, 0] = 0
    df.iloc[0, 1] = "d"
    df.iloc[0, 3] = Timestamp("2018-12-31")
    if using_copy_on_write:
        assert not np.shares_memory(arr_a, get_array(df, "a"))
        assert not np.shares_memory(arr_b, get_array(df, "b"))
        assert np.shares_memory(arr_d, get_array(df, "d"))


@pytest.mark.parametrize(
    "kwargs",
    [
        {"before": "a", "after": "b", "axis": 1},
        {"before": 0, "after": 1, "axis": 0},
    ],
)
def test_truncate(using_copy_on_write, kwargs):
    df = DataFrame({"a": [1, 2, 3], "b": 1, "c": 2})
    df_orig = df.copy()
    df2 = df.truncate(**kwargs)
    df2._mgr._verify_integrity()

    if using_copy_on_write:
        assert np.shares_memory(get_array(df2, "a"), get_array(df, "a"))
    else:
        assert not np.shares_memory(get_array(df2, "a"), get_array(df, "a"))

    df2.iloc[0, 0] = 0
    if using_copy_on_write:
        assert not np.shares_memory(get_array(df2, "a"), get_array(df, "a"))
    tm.assert_frame_equal(df, df_orig)


@pytest.mark.parametrize("method", ["assign", "drop_duplicates"])
def test_assign_drop_duplicates(using_copy_on_write, method):
    df = DataFrame({"a": [1, 2, 3]})
    df_orig = df.copy()
    df2 = getattr(df, method)()
    df2._mgr._verify_integrity()

    if using_copy_on_write:
        assert np.shares_memory(get_array(df2, "a"), get_array(df, "a"))
    else:
        assert not np.shares_memory(get_array(df2, "a"), get_array(df, "a"))

    df2.iloc[0, 0] = 0
    if using_copy_on_write:
        assert not np.shares_memory(get_array(df2, "a"), get_array(df, "a"))
    tm.assert_frame_equal(df, df_orig)


@pytest.mark.parametrize("obj", [Series([1, 2]), DataFrame({"a": [1, 2]})])
def test_take(using_copy_on_write, obj):
    # Check that no copy is made when we take all rows in original order
    obj_orig = obj.copy()
    obj2 = obj.take([0, 1])

    if using_copy_on_write:
        assert np.shares_memory(obj2.values, obj.values)
    else:
        assert not np.shares_memory(obj2.values, obj.values)

    obj2.iloc[0] = 0
    if using_copy_on_write:
        assert not np.shares_memory(obj2.values, obj.values)
    tm.assert_equal(obj, obj_orig)


@pytest.mark.parametrize("obj", [Series([1, 2]), DataFrame({"a": [1, 2]})])
def test_between_time(using_copy_on_write, obj):
    obj.index = date_range("2018-04-09", periods=2, freq="1D20min")
    obj_orig = obj.copy()
    obj2 = obj.between_time("0:00", "1:00")

    if using_copy_on_write:
        assert np.shares_memory(obj2.values, obj.values)
    else:
        assert not np.shares_memory(obj2.values, obj.values)

    obj2.iloc[0] = 0
    if using_copy_on_write:
        assert not np.shares_memory(obj2.values, obj.values)
    tm.assert_equal(obj, obj_orig)


def test_reindex_like(using_copy_on_write):
    df = DataFrame({"a": [1, 2], "b": "a"})
    other = DataFrame({"b": "a", "a": [1, 2]})

    df_orig = df.copy()
    df2 = df.reindex_like(other)

    if using_copy_on_write:
        assert np.shares_memory(get_array(df2, "a"), get_array(df, "a"))
    else:
        assert not np.shares_memory(get_array(df2, "a"), get_array(df, "a"))

    df2.iloc[0, 1] = 0
    if using_copy_on_write:
        assert not np.shares_memory(get_array(df2, "a"), get_array(df, "a"))
    tm.assert_frame_equal(df, df_orig)


def test_sort_index(using_copy_on_write):
    # GH 49473
    ser = Series([1, 2, 3])
    ser_orig = ser.copy()
    ser2 = ser.sort_index()

    if using_copy_on_write:
        assert np.shares_memory(ser.values, ser2.values)
    else:
        assert not np.shares_memory(ser.values, ser2.values)

    # mutating ser triggers a copy-on-write for the column / block
    ser2.iloc[0] = 0
    assert not np.shares_memory(ser2.values, ser.values)
    tm.assert_series_equal(ser, ser_orig)


@pytest.mark.parametrize(
    "obj, kwargs",
    [(Series([1, 2, 3], name="a"), {}), (DataFrame({"a": [1, 2, 3]}), {"by": "a"})],
)
def test_sort_values(using_copy_on_write, obj, kwargs):
    obj_orig = obj.copy()
    obj2 = obj.sort_values(**kwargs)

    if using_copy_on_write:
        assert np.shares_memory(get_array(obj2, "a"), get_array(obj, "a"))
    else:
        assert not np.shares_memory(get_array(obj2, "a"), get_array(obj, "a"))

    # mutating df triggers a copy-on-write for the column / block
    obj2.iloc[0] = 0
    assert not np.shares_memory(get_array(obj2, "a"), get_array(obj, "a"))
    tm.assert_equal(obj, obj_orig)


@pytest.mark.parametrize(
    "obj, kwargs",
    [(Series([1, 2, 3], name="a"), {}), (DataFrame({"a": [1, 2, 3]}), {"by": "a"})],
)
def test_sort_values_inplace(using_copy_on_write, obj, kwargs, using_array_manager):
    obj_orig = obj.copy()
    view = obj[:]
    obj.sort_values(inplace=True, **kwargs)

    assert np.shares_memory(get_array(obj, "a"), get_array(view, "a"))

    # mutating obj triggers a copy-on-write for the column / block
    obj.iloc[0] = 0
    if using_copy_on_write:
        assert not np.shares_memory(get_array(obj, "a"), get_array(view, "a"))
        tm.assert_equal(view, obj_orig)
    else:
        assert np.shares_memory(get_array(obj, "a"), get_array(view, "a"))


def test_round(using_copy_on_write):
    df = DataFrame({"a": [1, 2], "b": "c"})
    df2 = df.round()
    df_orig = df.copy()

    if using_copy_on_write:
        assert np.shares_memory(get_array(df2, "b"), get_array(df, "b"))
        assert np.shares_memory(get_array(df2, "a"), get_array(df, "a"))
    else:
        assert not np.shares_memory(get_array(df2, "b"), get_array(df, "b"))

    df2.iloc[0, 1] = "d"
    if using_copy_on_write:
        assert not np.shares_memory(get_array(df2, "b"), get_array(df, "b"))
    tm.assert_frame_equal(df, df_orig)


def test_reorder_levels(using_copy_on_write):
    index = MultiIndex.from_tuples(
        [(1, 1), (1, 2), (2, 1), (2, 2)], names=["one", "two"]
    )
    df = DataFrame({"a": [1, 2, 3, 4]}, index=index)
    df_orig = df.copy()
    df2 = df.reorder_levels(order=["two", "one"])

    if using_copy_on_write:
        assert np.shares_memory(get_array(df2, "a"), get_array(df, "a"))
    else:
        assert not np.shares_memory(get_array(df2, "a"), get_array(df, "a"))

    df2.iloc[0, 0] = 0
    if using_copy_on_write:
        assert not np.shares_memory(get_array(df2, "a"), get_array(df, "a"))
    tm.assert_frame_equal(df, df_orig)


def test_series_reorder_levels(using_copy_on_write):
    index = MultiIndex.from_tuples(
        [(1, 1), (1, 2), (2, 1), (2, 2)], names=["one", "two"]
    )
    ser = Series([1, 2, 3, 4], index=index)
    ser_orig = ser.copy()
    ser2 = ser.reorder_levels(order=["two", "one"])

    if using_copy_on_write:
        assert np.shares_memory(ser2.values, ser.values)
    else:
        assert not np.shares_memory(ser2.values, ser.values)

    ser2.iloc[0] = 0
    if using_copy_on_write:
        assert not np.shares_memory(ser2.values, ser.values)
    tm.assert_series_equal(ser, ser_orig)


@pytest.mark.parametrize("obj", [Series([1, 2, 3]), DataFrame({"a": [1, 2, 3]})])
def test_swaplevel(using_copy_on_write, obj):
    index = MultiIndex.from_tuples([(1, 1), (1, 2), (2, 1)], names=["one", "two"])
    obj.index = index
    obj_orig = obj.copy()
    obj2 = obj.swaplevel()

    if using_copy_on_write:
        assert np.shares_memory(obj2.values, obj.values)
    else:
        assert not np.shares_memory(obj2.values, obj.values)

    obj2.iloc[0] = 0
    if using_copy_on_write:
        assert not np.shares_memory(obj2.values, obj.values)
    tm.assert_equal(obj, obj_orig)


def test_frame_set_axis(using_copy_on_write):
    # GH 49473
    df = DataFrame({"a": [1, 2, 3], "b": [4, 5, 6], "c": [0.1, 0.2, 0.3]})
    df_orig = df.copy()
    df2 = df.set_axis(["a", "b", "c"], axis="index")

    if using_copy_on_write:
        assert np.shares_memory(get_array(df2, "a"), get_array(df, "a"))
    else:
        assert not np.shares_memory(get_array(df2, "a"), get_array(df, "a"))

    # mutating df2 triggers a copy-on-write for that column / block
    df2.iloc[0, 0] = 0
    assert not np.shares_memory(get_array(df2, "a"), get_array(df, "a"))
    tm.assert_frame_equal(df, df_orig)


def test_series_set_axis(using_copy_on_write):
    # GH 49473
    ser = Series([1, 2, 3])
    ser_orig = ser.copy()
    ser2 = ser.set_axis(["a", "b", "c"], axis="index")

    if using_copy_on_write:
        assert np.shares_memory(ser, ser2)
    else:
        assert not np.shares_memory(ser, ser2)

    # mutating ser triggers a copy-on-write for the column / block
    ser2.iloc[0] = 0
    assert not np.shares_memory(ser2, ser)
    tm.assert_series_equal(ser, ser_orig)


def test_set_flags(using_copy_on_write):
    ser = Series([1, 2, 3])
    ser_orig = ser.copy()
    ser2 = ser.set_flags(allows_duplicate_labels=False)

    assert np.shares_memory(ser, ser2)

    # mutating ser triggers a copy-on-write for the column / block
    ser2.iloc[0] = 0
    if using_copy_on_write:
        assert not np.shares_memory(ser2, ser)
        tm.assert_series_equal(ser, ser_orig)
    else:
        assert np.shares_memory(ser2, ser)
        expected = Series([0, 2, 3])
        tm.assert_series_equal(ser, expected)


@pytest.mark.parametrize("copy_kwargs", [{"copy": True}, {}])
@pytest.mark.parametrize("kwargs", [{"mapper": "test"}, {"index": "test"}])
def test_rename_axis(using_copy_on_write, kwargs, copy_kwargs):
    df = DataFrame({"a": [1, 2, 3, 4]}, index=Index([1, 2, 3, 4], name="a"))
    df_orig = df.copy()
    df2 = df.rename_axis(**kwargs, **copy_kwargs)

    if using_copy_on_write and not copy_kwargs:
        assert np.shares_memory(get_array(df2, "a"), get_array(df, "a"))
    else:
        assert not np.shares_memory(get_array(df2, "a"), get_array(df, "a"))

    df2.iloc[0, 0] = 0
    if using_copy_on_write:
        assert not np.shares_memory(get_array(df2, "a"), get_array(df, "a"))
    tm.assert_frame_equal(df, df_orig)


@pytest.mark.parametrize(
    "func, tz", [("tz_convert", "Europe/Berlin"), ("tz_localize", None)]
)
def test_tz_convert_localize(using_copy_on_write, func, tz):
    # GH 49473
    ser = Series(
        [1, 2], index=date_range(start="2014-08-01 09:00", freq="H", periods=2, tz=tz)
    )
    ser_orig = ser.copy()
    ser2 = getattr(ser, func)("US/Central")

    if using_copy_on_write:
        assert np.shares_memory(ser.values, ser2.values)
    else:
        assert not np.shares_memory(ser.values, ser2.values)

    # mutating ser triggers a copy-on-write for the column / block
    ser2.iloc[0] = 0
    assert not np.shares_memory(ser2.values, ser.values)
    tm.assert_series_equal(ser, ser_orig)


def test_droplevel(using_copy_on_write):
    # GH 49473
    index = MultiIndex.from_tuples([(1, 1), (1, 2), (2, 1)], names=["one", "two"])
    df = DataFrame({"a": [1, 2, 3], "b": [4, 5, 6], "c": [7, 8, 9]}, index=index)
    df_orig = df.copy()
    df2 = df.droplevel(0)

    if using_copy_on_write:
        assert np.shares_memory(get_array(df2, "c"), get_array(df, "c"))
    else:
        assert not np.shares_memory(get_array(df2, "c"), get_array(df, "c"))

    # mutating df2 triggers a copy-on-write for that column / block
    df2.iloc[0, 0] = 0

    assert not np.shares_memory(get_array(df2, "c"), get_array(df, "c"))
    tm.assert_frame_equal(df, df_orig)


def test_squeeze(using_copy_on_write):
    df = DataFrame({"a": [1, 2, 3]})
    df_orig = df.copy()
    series = df.squeeze()

    # Should share memory regardless of CoW since squeeze is just an iloc
    assert np.shares_memory(series.values, get_array(df, "a"))

    # mutating squeezed df triggers a copy-on-write for that column/block
    series.iloc[0] = 0
    if using_copy_on_write:
        assert not np.shares_memory(series.values, get_array(df, "a"))
        tm.assert_frame_equal(df, df_orig)
    else:
        # Without CoW the original will be modified
        assert np.shares_memory(series.values, get_array(df, "a"))
        assert df.loc[0, "a"] == 0


def test_items(using_copy_on_write):
    df = DataFrame({"a": [1, 2, 3], "b": [4, 5, 6], "c": [7, 8, 9]})
    df_orig = df.copy()

    # Test this twice, since the second time, the item cache will be
    # triggered, and we want to make sure it still works then.
    for i in range(2):
        for name, ser in df.items():

            assert np.shares_memory(get_array(ser, name), get_array(df, name))

            # mutating df triggers a copy-on-write for that column / block
            ser.iloc[0] = 0

            if using_copy_on_write:
                assert not np.shares_memory(get_array(ser, name), get_array(df, name))
                tm.assert_frame_equal(df, df_orig)
            else:
                # Original frame will be modified
                assert df.loc[0, name] == 0


@pytest.mark.parametrize(
    "replace_kwargs",
    [
        {"to_replace": {"a": 1, "b": 4}, "value": -1},
        # Test CoW splits blocks to avoid copying unchanged columns
        {"to_replace": {"a": 1}, "value": -1},
        {"to_replace": {"b": 4}, "value": -1},
        {"to_replace": {"b": {4: 1}}},
        # TODO: Add these in a further optimization
        # We would need to see which columns got replaced in the mask
        # which could be expensive
        # {"to_replace": {"b": 1}},
        # 1
    ],
)
def test_replace(using_copy_on_write, replace_kwargs):
    df = DataFrame({"a": [1, 2, 3], "b": [4, 5, 6], "c": ["foo", "bar", "baz"]})
    df_orig = df.copy()

    df_replaced = df.replace(**replace_kwargs)

    if using_copy_on_write:
        if (df_replaced["b"] == df["b"]).all():
            assert np.shares_memory(get_array(df_replaced, "b"), get_array(df, "b"))
        assert np.shares_memory(get_array(df_replaced, "c"), get_array(df, "c"))

    # mutating squeezed df triggers a copy-on-write for that column/block
    df_replaced.loc[0, "c"] = -1
    if using_copy_on_write:
        assert not np.shares_memory(get_array(df_replaced, "c"), get_array(df, "c"))

    if "a" in replace_kwargs["to_replace"]:
        arr = get_array(df_replaced, "a")
        df_replaced.loc[0, "a"] = 100
        assert np.shares_memory(get_array(df_replaced, "a"), arr)
    tm.assert_frame_equal(df, df_orig)


def test_putmask(using_copy_on_write):
    df = DataFrame({"a": [1, 2], "b": 1, "c": 2})
    view = df[:]
    df_orig = df.copy()
    df[df == df] = 5

    if using_copy_on_write:
        assert not np.shares_memory(get_array(view, "a"), get_array(df, "a"))
        tm.assert_frame_equal(view, df_orig)
    else:
        # Without CoW the original will be modified
        assert np.shares_memory(get_array(view, "a"), get_array(df, "a"))
        assert view.iloc[0, 0] == 5


def test_asfreq_noop(using_copy_on_write):
    df = DataFrame(
        {"a": [0.0, None, 2.0, 3.0]},
        index=date_range("1/1/2000", periods=4, freq="T"),
    )
    df_orig = df.copy()
    df2 = df.asfreq(freq="T")

    if using_copy_on_write:
        assert np.shares_memory(get_array(df2, "a"), get_array(df, "a"))
    else:
        assert not np.shares_memory(get_array(df2, "a"), get_array(df, "a"))

    # mutating df2 triggers a copy-on-write for that column / block
    df2.iloc[0, 0] = 0

    assert not np.shares_memory(get_array(df2, "a"), get_array(df, "a"))
    tm.assert_frame_equal(df, df_orig)


def test_interpolate_creates_copy(using_copy_on_write):
    # GH#51126
    df = DataFrame({"a": [1.5, np.nan, 3]})
    view = df[:]
    expected = df.copy()

    df.ffill(inplace=True)
    df.iloc[0, 0] = 100.5

    if using_copy_on_write:
        tm.assert_frame_equal(view, expected)
    else:
        expected = DataFrame({"a": [100.5, 1.5, 3]})
        tm.assert_frame_equal(view, expected)


def test_isetitem(using_copy_on_write):
    df = DataFrame({"a": [1, 2, 3], "b": [4, 5, 6], "c": [7, 8, 9]})
    df_orig = df.copy()
    df2 = df.copy(deep=None)  # Trigger a CoW
    df2.isetitem(1, np.array([-1, -2, -3]))  # This is inplace

    if using_copy_on_write:
        assert np.shares_memory(get_array(df, "c"), get_array(df2, "c"))
        assert np.shares_memory(get_array(df, "a"), get_array(df2, "a"))
    else:
        assert not np.shares_memory(get_array(df, "c"), get_array(df2, "c"))
        assert not np.shares_memory(get_array(df, "a"), get_array(df2, "a"))

    df2.loc[0, "a"] = 0
    tm.assert_frame_equal(df, df_orig)  # Original is unchanged

    if using_copy_on_write:
        assert np.shares_memory(get_array(df, "c"), get_array(df2, "c"))
    else:
        assert not np.shares_memory(get_array(df, "c"), get_array(df2, "c"))


<<<<<<< HEAD
@pytest.mark.parametrize(
    "dtype", ["int64", "float64"], ids=["single-block", "mixed-block"]
)
def test_isetitem_series(using_copy_on_write, dtype):
    df = DataFrame({"a": [1, 2, 3], "b": np.array([4, 5, 6], dtype=dtype)})
    ser = Series([7, 8, 9])
    ser_orig = ser.copy()
    df.isetitem(0, ser)  # This is inplace

    if using_copy_on_write:
        # TODO(CoW) this can share memory
        assert not np.shares_memory(get_array(df, "a"), get_array(ser))

    # mutating dataframe doesn't update series
    df.loc[0, "a"] = 0
    tm.assert_series_equal(ser, ser_orig)

    # mutating series doesn't update dataframe
    df = DataFrame({"a": [1, 2, 3], "b": [4, 5, 6]})
    ser = Series([7, 8, 9])
    df.isetitem(1, ser)  # This is inplace

    ser.loc[0] = 0
    expected = df = DataFrame({"a": [7, 8, 9], "b": np.array([4, 5, 6], dtype=dtype)})
    tm.assert_frame_equal(df, expected)
=======
@pytest.mark.parametrize("key", ["a", ["a"]])
def test_get(using_copy_on_write, key):
    df = DataFrame({"a": [1, 2, 3], "b": [4, 5, 6]})
    df_orig = df.copy()

    result = df.get(key)

    if using_copy_on_write:
        assert np.shares_memory(get_array(result, "a"), get_array(df, "a"))
        result.iloc[0] = 0
        assert not np.shares_memory(get_array(result, "a"), get_array(df, "a"))
        tm.assert_frame_equal(df, df_orig)
    else:
        # for non-CoW it depends on whether we got a Series or DataFrame if it
        # is a view or copy or triggers a warning or not
        warn = SettingWithCopyWarning if isinstance(key, list) else None
        with pd.option_context("chained_assignment", "warn"):
            with tm.assert_produces_warning(warn):
                result.iloc[0] = 0

        if isinstance(key, list):
            tm.assert_frame_equal(df, df_orig)
        else:
            assert df.iloc[0, 0] == 0


@pytest.mark.parametrize("axis, key", [(0, 0), (1, "a")])
@pytest.mark.parametrize(
    "dtype", ["int64", "float64"], ids=["single-block", "mixed-block"]
)
def test_xs(using_copy_on_write, using_array_manager, axis, key, dtype):
    single_block = (dtype == "int64") and not using_array_manager
    is_view = single_block or (using_array_manager and axis == 1)
    df = DataFrame(
        {"a": [1, 2, 3], "b": [4, 5, 6], "c": np.array([7, 8, 9], dtype=dtype)}
    )
    df_orig = df.copy()

    result = df.xs(key, axis=axis)

    if axis == 1 or single_block:
        assert np.shares_memory(get_array(df, "a"), get_array(result))
    elif using_copy_on_write:
        assert result._mgr._has_no_reference(0)

    if using_copy_on_write or is_view:
        result.iloc[0] = 0
    else:
        with pd.option_context("chained_assignment", "warn"):
            with tm.assert_produces_warning(SettingWithCopyWarning):
                result.iloc[0] = 0

    if using_copy_on_write or (not single_block and axis == 0):
        tm.assert_frame_equal(df, df_orig)
    else:
        assert df.iloc[0, 0] == 0


@pytest.mark.parametrize("axis", [0, 1])
@pytest.mark.parametrize("key, level", [("l1", 0), (2, 1)])
def test_xs_multiindex(using_copy_on_write, using_array_manager, key, level, axis):
    arr = np.arange(18).reshape(6, 3)
    index = MultiIndex.from_product([["l1", "l2"], [1, 2, 3]], names=["lev1", "lev2"])
    df = DataFrame(arr, index=index, columns=list("abc"))
    if axis == 1:
        df = df.transpose().copy()
    df_orig = df.copy()

    result = df.xs(key, level=level, axis=axis)

    if level == 0:
        assert np.shares_memory(
            get_array(df, df.columns[0]), get_array(result, result.columns[0])
        )

    warn = (
        SettingWithCopyWarning
        if not using_copy_on_write and not using_array_manager
        else None
    )
    with pd.option_context("chained_assignment", "warn"):
        with tm.assert_produces_warning(warn):
            result.iloc[0, 0] = 0

    tm.assert_frame_equal(df, df_orig)
>>>>>>> 7bdf69f4
<|MERGE_RESOLUTION|>--- conflicted
+++ resolved
@@ -1313,7 +1313,6 @@
         assert not np.shares_memory(get_array(df, "c"), get_array(df2, "c"))
 
 
-<<<<<<< HEAD
 @pytest.mark.parametrize(
     "dtype", ["int64", "float64"], ids=["single-block", "mixed-block"]
 )
@@ -1339,7 +1338,8 @@
     ser.loc[0] = 0
     expected = df = DataFrame({"a": [7, 8, 9], "b": np.array([4, 5, 6], dtype=dtype)})
     tm.assert_frame_equal(df, expected)
-=======
+
+
 @pytest.mark.parametrize("key", ["a", ["a"]])
 def test_get(using_copy_on_write, key):
     df = DataFrame({"a": [1, 2, 3], "b": [4, 5, 6]})
@@ -1424,5 +1424,4 @@
         with tm.assert_produces_warning(warn):
             result.iloc[0, 0] = 0
 
-    tm.assert_frame_equal(df, df_orig)
->>>>>>> 7bdf69f4
+    tm.assert_frame_equal(df, df_orig)