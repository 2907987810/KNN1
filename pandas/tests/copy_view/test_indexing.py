import numpy as np
import pytest

from pandas.errors import SettingWithCopyWarning

from pandas.core.dtypes.common import is_float_dtype

import pandas as pd
from pandas import (
    DataFrame,
    Series,
)
import pandas._testing as tm
from pandas.tests.copy_view.util import get_array


@pytest.fixture(params=["numpy", "nullable"])
def backend(request):
    if request.param == "numpy":

        def make_dataframe(*args, **kwargs):
            return DataFrame(*args, **kwargs)

        def make_series(*args, **kwargs):
            return Series(*args, **kwargs)

    elif request.param == "nullable":

        def make_dataframe(*args, **kwargs):
            df = DataFrame(*args, **kwargs)
            df_nullable = df.convert_dtypes()
            # convert_dtypes will try to cast float to int if there is no loss in
            # precision -> undo that change
            for col in df.columns:
                if is_float_dtype(df[col].dtype) and not is_float_dtype(
                    df_nullable[col].dtype
                ):
                    df_nullable[col] = df_nullable[col].astype("Float64")
            # copy final result to ensure we start with a fully self-owning DataFrame
            return df_nullable.copy()

        def make_series(*args, **kwargs):
            ser = Series(*args, **kwargs)
            return ser.convert_dtypes().copy()

    return request.param, make_dataframe, make_series


# -----------------------------------------------------------------------------
# Indexing operations taking subset + modifying the subset/parent


def test_subset_column_selection(backend, using_copy_on_write):
    # Case: taking a subset of the columns of a DataFrame
    # + afterwards modifying the subset
    _, DataFrame, _ = backend
    df = DataFrame({"a": [1, 2, 3], "b": [4, 5, 6], "c": [0.1, 0.2, 0.3]})
    df_orig = df.copy()

    subset = df[["a", "c"]]

    if using_copy_on_write:
        # the subset shares memory ...
        assert np.shares_memory(get_array(subset, "a"), get_array(df, "a"))
        # ... but uses CoW when being modified
        subset.iloc[0, 0] = 0
    else:
        assert not np.shares_memory(get_array(subset, "a"), get_array(df, "a"))
        # INFO this no longer raise warning since pandas 1.4
        # with pd.option_context("chained_assignment", "warn"):
        #     with tm.assert_produces_warning(SettingWithCopyWarning):
        subset.iloc[0, 0] = 0

    assert not np.shares_memory(get_array(subset, "a"), get_array(df, "a"))

    expected = DataFrame({"a": [0, 2, 3], "c": [0.1, 0.2, 0.3]})
    tm.assert_frame_equal(subset, expected)
    tm.assert_frame_equal(df, df_orig)


def test_subset_column_selection_modify_parent(backend, using_copy_on_write):
    # Case: taking a subset of the columns of a DataFrame
    # + afterwards modifying the parent
    _, DataFrame, _ = backend
    df = DataFrame({"a": [1, 2, 3], "b": [4, 5, 6], "c": [0.1, 0.2, 0.3]})

    subset = df[["a", "c"]]

    if using_copy_on_write:
        # the subset shares memory ...
        assert np.shares_memory(get_array(subset, "a"), get_array(df, "a"))
        # ... but parent uses CoW parent when it is modified
    df.iloc[0, 0] = 0

    assert not np.shares_memory(get_array(subset, "a"), get_array(df, "a"))
    if using_copy_on_write:
        # different column/block still shares memory
        assert np.shares_memory(get_array(subset, "c"), get_array(df, "c"))

    expected = DataFrame({"a": [1, 2, 3], "c": [0.1, 0.2, 0.3]})
    tm.assert_frame_equal(subset, expected)


def test_subset_row_slice(backend, using_copy_on_write):
    # Case: taking a subset of the rows of a DataFrame using a slice
    # + afterwards modifying the subset
    _, DataFrame, _ = backend
    df = DataFrame({"a": [1, 2, 3], "b": [4, 5, 6], "c": [0.1, 0.2, 0.3]})
    df_orig = df.copy()

    subset = df[1:3]
    subset._mgr._verify_integrity()

    assert np.shares_memory(get_array(subset, "a"), get_array(df, "a"))

    if using_copy_on_write:
        subset.iloc[0, 0] = 0
        assert not np.shares_memory(get_array(subset, "a"), get_array(df, "a"))

    else:
        # INFO this no longer raise warning since pandas 1.4
        # with pd.option_context("chained_assignment", "warn"):
        #     with tm.assert_produces_warning(SettingWithCopyWarning):
        subset.iloc[0, 0] = 0

    subset._mgr._verify_integrity()

    expected = DataFrame({"a": [0, 3], "b": [5, 6], "c": [0.2, 0.3]}, index=range(1, 3))
    tm.assert_frame_equal(subset, expected)
    if using_copy_on_write:
        # original parent dataframe is not modified (CoW)
        tm.assert_frame_equal(df, df_orig)
    else:
        # original parent dataframe is actually updated
        df_orig.iloc[1, 0] = 0
        tm.assert_frame_equal(df, df_orig)


@pytest.mark.parametrize(
    "dtype", ["int64", "float64"], ids=["single-block", "mixed-block"]
)
def test_subset_column_slice(backend, using_copy_on_write, using_array_manager, dtype):
    # Case: taking a subset of the columns of a DataFrame using a slice
    # + afterwards modifying the subset
    dtype_backend, DataFrame, _ = backend
    single_block = (
        dtype == "int64" and dtype_backend == "numpy"
    ) and not using_array_manager
    df = DataFrame(
        {"a": [1, 2, 3], "b": [4, 5, 6], "c": np.array([7, 8, 9], dtype=dtype)}
    )
    df_orig = df.copy()

    subset = df.iloc[:, 1:]
    subset._mgr._verify_integrity()

    if using_copy_on_write:
        assert np.shares_memory(get_array(subset, "b"), get_array(df, "b"))

        subset.iloc[0, 0] = 0
        assert not np.shares_memory(get_array(subset, "b"), get_array(df, "b"))

    else:
        # we only get a warning in case of a single block
        warn = SettingWithCopyWarning if single_block else None
        with pd.option_context("chained_assignment", "warn"):
            with tm.assert_produces_warning(warn):
                subset.iloc[0, 0] = 0

    expected = DataFrame({"b": [0, 5, 6], "c": np.array([7, 8, 9], dtype=dtype)})
    tm.assert_frame_equal(subset, expected)
    # original parent dataframe is not modified (also not for BlockManager case,
    # except for single block)
    if not using_copy_on_write and (using_array_manager or single_block):
        df_orig.iloc[0, 1] = 0
        tm.assert_frame_equal(df, df_orig)
    else:
        tm.assert_frame_equal(df, df_orig)


@pytest.mark.parametrize(
    "dtype", ["int64", "float64"], ids=["single-block", "mixed-block"]
)
@pytest.mark.parametrize(
    "row_indexer",
    [slice(1, 2), np.array([False, True, True]), np.array([1, 2])],
    ids=["slice", "mask", "array"],
)
@pytest.mark.parametrize(
    "column_indexer",
    [slice("b", "c"), np.array([False, True, True]), ["b", "c"]],
    ids=["slice", "mask", "array"],
)
def test_subset_loc_rows_columns(
    backend,
    dtype,
    row_indexer,
    column_indexer,
    using_array_manager,
    using_copy_on_write,
):
    # Case: taking a subset of the rows+columns of a DataFrame using .loc
    # + afterwards modifying the subset
    # Generic test for several combinations of row/column indexers, not all
    # of those could actually return a view / need CoW (so this test is not
    # checking memory sharing, only ensuring subsequent mutation doesn't
    # affect the parent dataframe)
    dtype_backend, DataFrame, _ = backend
    df = DataFrame(
        {"a": [1, 2, 3], "b": [4, 5, 6], "c": np.array([7, 8, 9], dtype=dtype)}
    )
    df_orig = df.copy()

    subset = df.loc[row_indexer, column_indexer]

    # modifying the subset never modifies the parent
    subset.iloc[0, 0] = 0

    expected = DataFrame(
        {"b": [0, 6], "c": np.array([8, 9], dtype=dtype)}, index=range(1, 3)
    )
    tm.assert_frame_equal(subset, expected)
    # a few corner cases _do_ actually modify the parent (with both row and column
    # slice, and in case of ArrayManager or BlockManager with single block)
    if (
        isinstance(row_indexer, slice)
        and isinstance(column_indexer, slice)
        and (
            using_array_manager
            or (
                dtype == "int64"
                and dtype_backend == "numpy"
                and not using_copy_on_write
            )
        )
    ):
        df_orig.iloc[1, 1] = 0
    tm.assert_frame_equal(df, df_orig)


@pytest.mark.parametrize(
    "dtype", ["int64", "float64"], ids=["single-block", "mixed-block"]
)
@pytest.mark.parametrize(
    "row_indexer",
    [slice(1, 3), np.array([False, True, True]), np.array([1, 2])],
    ids=["slice", "mask", "array"],
)
@pytest.mark.parametrize(
    "column_indexer",
    [slice(1, 3), np.array([False, True, True]), [1, 2]],
    ids=["slice", "mask", "array"],
)
def test_subset_iloc_rows_columns(
    backend,
    dtype,
    row_indexer,
    column_indexer,
    using_array_manager,
    using_copy_on_write,
):
    # Case: taking a subset of the rows+columns of a DataFrame using .iloc
    # + afterwards modifying the subset
    # Generic test for several combinations of row/column indexers, not all
    # of those could actually return a view / need CoW (so this test is not
    # checking memory sharing, only ensuring subsequent mutation doesn't
    # affect the parent dataframe)
    dtype_backend, DataFrame, _ = backend
    df = DataFrame(
        {"a": [1, 2, 3], "b": [4, 5, 6], "c": np.array([7, 8, 9], dtype=dtype)}
    )
    df_orig = df.copy()

    subset = df.iloc[row_indexer, column_indexer]

    # modifying the subset never modifies the parent
    subset.iloc[0, 0] = 0

    expected = DataFrame(
        {"b": [0, 6], "c": np.array([8, 9], dtype=dtype)}, index=range(1, 3)
    )
    tm.assert_frame_equal(subset, expected)
    # a few corner cases _do_ actually modify the parent (with both row and column
    # slice, and in case of ArrayManager or BlockManager with single block)
    if (
        isinstance(row_indexer, slice)
        and isinstance(column_indexer, slice)
        and (
            using_array_manager
            or (
                dtype == "int64"
                and dtype_backend == "numpy"
                and not using_copy_on_write
            )
        )
    ):
        df_orig.iloc[1, 1] = 0
    tm.assert_frame_equal(df, df_orig)


@pytest.mark.parametrize(
    "indexer",
    [slice(0, 2), np.array([True, True, False]), np.array([0, 1])],
    ids=["slice", "mask", "array"],
)
def test_subset_set_with_row_indexer(backend, indexer_si, indexer, using_copy_on_write):
    # Case: setting values with a row indexer on a viewing subset
    # subset[indexer] = value and subset.iloc[indexer] = value
    _, DataFrame, _ = backend
    df = DataFrame({"a": [1, 2, 3, 4], "b": [4, 5, 6, 7], "c": [0.1, 0.2, 0.3, 0.4]})
    df_orig = df.copy()
    subset = df[1:4]

    if (
        indexer_si is tm.setitem
        and isinstance(indexer, np.ndarray)
        and indexer.dtype == "int"
    ):
        pytest.skip("setitem with labels selects on columns")

    if using_copy_on_write:
        indexer_si(subset)[indexer] = 0
    else:
        # INFO iloc no longer raises warning since pandas 1.4
        warn = SettingWithCopyWarning if indexer_si is tm.setitem else None
        with pd.option_context("chained_assignment", "warn"):
            with tm.assert_produces_warning(warn):
                indexer_si(subset)[indexer] = 0

    expected = DataFrame(
        {"a": [0, 0, 4], "b": [0, 0, 7], "c": [0.0, 0.0, 0.4]}, index=range(1, 4)
    )
    tm.assert_frame_equal(subset, expected)
    if using_copy_on_write:
        # original parent dataframe is not modified (CoW)
        tm.assert_frame_equal(df, df_orig)
    else:
        # original parent dataframe is actually updated
        df_orig[1:3] = 0
        tm.assert_frame_equal(df, df_orig)


def test_subset_set_with_mask(backend, using_copy_on_write):
    # Case: setting values with a mask on a viewing subset: subset[mask] = value
    _, DataFrame, _ = backend
    df = DataFrame({"a": [1, 2, 3, 4], "b": [4, 5, 6, 7], "c": [0.1, 0.2, 0.3, 0.4]})
    df_orig = df.copy()
    subset = df[1:4]

    mask = subset > 3

    if using_copy_on_write:
        subset[mask] = 0
    else:
        with pd.option_context("chained_assignment", "warn"):
            with tm.assert_produces_warning(SettingWithCopyWarning):
                subset[mask] = 0

    expected = DataFrame(
        {"a": [2, 3, 0], "b": [0, 0, 0], "c": [0.20, 0.3, 0.4]}, index=range(1, 4)
    )
    tm.assert_frame_equal(subset, expected)
    if using_copy_on_write:
        # original parent dataframe is not modified (CoW)
        tm.assert_frame_equal(df, df_orig)
    else:
        # original parent dataframe is actually updated
        df_orig.loc[3, "a"] = 0
        df_orig.loc[1:3, "b"] = 0
        tm.assert_frame_equal(df, df_orig)


def test_subset_set_column(backend, using_copy_on_write):
    # Case: setting a single column on a viewing subset -> subset[col] = value
    dtype_backend, DataFrame, _ = backend
    df = DataFrame({"a": [1, 2, 3], "b": [4, 5, 6], "c": [0.1, 0.2, 0.3]})
    df_orig = df.copy()
    subset = df[1:3]

    if dtype_backend == "numpy":
        arr = np.array([10, 11], dtype="int64")
    else:
        arr = pd.array([10, 11], dtype="Int64")

    if using_copy_on_write:
        subset["a"] = arr
    else:
        with pd.option_context("chained_assignment", "warn"):
            with tm.assert_produces_warning(SettingWithCopyWarning):
                subset["a"] = arr

    subset._mgr._verify_integrity()
    expected = DataFrame(
        {"a": [10, 11], "b": [5, 6], "c": [0.2, 0.3]}, index=range(1, 3)
    )
    tm.assert_frame_equal(subset, expected)
    tm.assert_frame_equal(df, df_orig)


@pytest.mark.parametrize(
    "dtype", ["int64", "float64"], ids=["single-block", "mixed-block"]
)
def test_subset_set_column_with_loc(
    backend, using_copy_on_write, using_array_manager, dtype
):
    # Case: setting a single column with loc on a viewing subset
    # -> subset.loc[:, col] = value
    _, DataFrame, _ = backend
    df = DataFrame(
        {"a": [1, 2, 3], "b": [4, 5, 6], "c": np.array([7, 8, 9], dtype=dtype)}
    )
    df_orig = df.copy()
    subset = df[1:3]

    if using_copy_on_write:
        subset.loc[:, "a"] = np.array([10, 11], dtype="int64")
    else:
        with pd.option_context("chained_assignment", "warn"):
            with tm.assert_produces_warning(
                None,
                raise_on_extra_warnings=not using_array_manager,
            ):
                subset.loc[:, "a"] = np.array([10, 11], dtype="int64")

    subset._mgr._verify_integrity()
    expected = DataFrame(
        {"a": [10, 11], "b": [5, 6], "c": np.array([8, 9], dtype=dtype)},
        index=range(1, 3),
    )
    tm.assert_frame_equal(subset, expected)
    if using_copy_on_write:
        # original parent dataframe is not modified (CoW)
        tm.assert_frame_equal(df, df_orig)
    else:
        # original parent dataframe is actually updated
        df_orig.loc[1:3, "a"] = np.array([10, 11], dtype="int64")
        tm.assert_frame_equal(df, df_orig)


def test_subset_set_column_with_loc2(backend, using_copy_on_write, using_array_manager):
    # Case: setting a single column with loc on a viewing subset
    # -> subset.loc[:, col] = value
    # separate test for case of DataFrame of a single column -> takes a separate
    # code path
    _, DataFrame, _ = backend
    df = DataFrame({"a": [1, 2, 3]})
    df_orig = df.copy()
    subset = df[1:3]

    if using_copy_on_write:
        subset.loc[:, "a"] = 0
    else:
        with pd.option_context("chained_assignment", "warn"):
            with tm.assert_produces_warning(
                None,
                raise_on_extra_warnings=not using_array_manager,
            ):
                subset.loc[:, "a"] = 0

    subset._mgr._verify_integrity()
    expected = DataFrame({"a": [0, 0]}, index=range(1, 3))
    tm.assert_frame_equal(subset, expected)
    if using_copy_on_write:
        # original parent dataframe is not modified (CoW)
        tm.assert_frame_equal(df, df_orig)
    else:
        # original parent dataframe is actually updated
        df_orig.loc[1:3, "a"] = 0
        tm.assert_frame_equal(df, df_orig)


@pytest.mark.parametrize(
    "dtype", ["int64", "float64"], ids=["single-block", "mixed-block"]
)
def test_subset_set_columns(backend, using_copy_on_write, dtype):
    # Case: setting multiple columns on a viewing subset
    # -> subset[[col1, col2]] = value
    dtype_backend, DataFrame, _ = backend
    df = DataFrame(
        {"a": [1, 2, 3], "b": [4, 5, 6], "c": np.array([7, 8, 9], dtype=dtype)}
    )
    df_orig = df.copy()
    subset = df[1:3]

    if using_copy_on_write:
        subset[["a", "c"]] = 0
    else:
        with pd.option_context("chained_assignment", "warn"):
            with tm.assert_produces_warning(SettingWithCopyWarning):
                subset[["a", "c"]] = 0

    subset._mgr._verify_integrity()
    if using_copy_on_write:
        # first and third column should certainly have no references anymore
        assert all(subset._mgr._has_no_reference(i) for i in [0, 2])
    expected = DataFrame({"a": [0, 0], "b": [5, 6], "c": [0, 0]}, index=range(1, 3))
    if dtype_backend == "nullable":
        # there is not yet a global option, so overriding a column by setting a scalar
        # defaults to numpy dtype even if original column was nullable
        expected["a"] = expected["a"].astype("int64")
        expected["c"] = expected["c"].astype("int64")

    tm.assert_frame_equal(subset, expected)
    tm.assert_frame_equal(df, df_orig)


@pytest.mark.parametrize(
    "indexer",
    [slice("a", "b"), np.array([True, True, False]), ["a", "b"]],
    ids=["slice", "mask", "array"],
)
def test_subset_set_with_column_indexer(backend, indexer, using_copy_on_write):
    # Case: setting multiple columns with a column indexer on a viewing subset
    # -> subset.loc[:, [col1, col2]] = value
    _, DataFrame, _ = backend
    df = DataFrame({"a": [1, 2, 3], "b": [0.1, 0.2, 0.3], "c": [4, 5, 6]})
    df_orig = df.copy()
    subset = df[1:3]

    if using_copy_on_write:
        subset.loc[:, indexer] = 0
    else:
        with pd.option_context("chained_assignment", "warn"):
            # As of 2.0, this setitem attempts (successfully) to set values
            #  inplace, so the assignment is not chained.
            subset.loc[:, indexer] = 0

    subset._mgr._verify_integrity()
    expected = DataFrame({"a": [0, 0], "b": [0.0, 0.0], "c": [5, 6]}, index=range(1, 3))
    tm.assert_frame_equal(subset, expected)
    if using_copy_on_write:
        tm.assert_frame_equal(df, df_orig)
    else:
        # pre-2.0, in the mixed case with BlockManager, only column "a"
        #  would be mutated in the parent frame. this changed with the
        #  enforcement of GH#45333
        df_orig.loc[1:2, ["a", "b"]] = 0
        tm.assert_frame_equal(df, df_orig)


@pytest.mark.parametrize(
    "method",
    [
        lambda df: df[["a", "b"]][0:2],
        lambda df: df[0:2][["a", "b"]],
        lambda df: df[["a", "b"]].iloc[0:2],
        lambda df: df[["a", "b"]].loc[0:1],
        lambda df: df[0:2].iloc[:, 0:2],
        lambda df: df[0:2].loc[:, "a":"b"],  # type: ignore[misc]
    ],
    ids=[
        "row-getitem-slice",
        "column-getitem",
        "row-iloc-slice",
        "row-loc-slice",
        "column-iloc-slice",
        "column-loc-slice",
    ],
)
@pytest.mark.parametrize(
    "dtype", ["int64", "float64"], ids=["single-block", "mixed-block"]
)
def test_subset_chained_getitem(
    request, backend, method, dtype, using_copy_on_write, using_array_manager
):
    # Case: creating a subset using multiple, chained getitem calls using views
    # still needs to guarantee proper CoW behaviour
    _, DataFrame, _ = backend
    df = DataFrame(
        {"a": [1, 2, 3], "b": [4, 5, 6], "c": np.array([7, 8, 9], dtype=dtype)}
    )
    df_orig = df.copy()

    # when not using CoW, it depends on whether we have a single block or not
    # and whether we are slicing the columns -> in that case we have a view
    test_callspec = request.node.callspec.id
    if not using_array_manager:
        subset_is_view = test_callspec in (
            "numpy-single-block-column-iloc-slice",
            "numpy-single-block-column-loc-slice",
        )
    else:
        # with ArrayManager, it doesn't matter whether we have
        # single vs mixed block or numpy vs nullable dtypes
        subset_is_view = test_callspec.endswith(
            ("column-iloc-slice", "column-loc-slice")
        )

    # modify subset -> don't modify parent
    subset = method(df)
    subset.iloc[0, 0] = 0
    if using_copy_on_write or (not subset_is_view):
        tm.assert_frame_equal(df, df_orig)
    else:
        assert df.iloc[0, 0] == 0

    # modify parent -> don't modify subset
    subset = method(df)
    df.iloc[0, 0] = 0
    expected = DataFrame({"a": [1, 2], "b": [4, 5]})
    if using_copy_on_write or not subset_is_view:
        tm.assert_frame_equal(subset, expected)
    else:
        assert subset.iloc[0, 0] == 0


@pytest.mark.parametrize(
    "dtype", ["int64", "float64"], ids=["single-block", "mixed-block"]
)
def test_subset_chained_getitem_column(backend, dtype, using_copy_on_write):
    # Case: creating a subset using multiple, chained getitem calls using views
    # still needs to guarantee proper CoW behaviour
    _, DataFrame, Series = backend
    df = DataFrame(
        {"a": [1, 2, 3], "b": [4, 5, 6], "c": np.array([7, 8, 9], dtype=dtype)}
    )
    df_orig = df.copy()

    # modify subset -> don't modify parent
    subset = df[:]["a"][0:2]
    df._clear_item_cache()
    subset.iloc[0] = 0
    if using_copy_on_write:
        tm.assert_frame_equal(df, df_orig)
    else:
        assert df.iloc[0, 0] == 0

    # modify parent -> don't modify subset
    subset = df[:]["a"][0:2]
    df._clear_item_cache()
    df.iloc[0, 0] = 0
    expected = Series([1, 2], name="a")
    if using_copy_on_write:
        tm.assert_series_equal(subset, expected)
    else:
        assert subset.iloc[0] == 0


@pytest.mark.parametrize(
    "method",
    [
        lambda s: s["a":"c"]["a":"b"],  # type: ignore[misc]
        lambda s: s.iloc[0:3].iloc[0:2],
        lambda s: s.loc["a":"c"].loc["a":"b"],  # type: ignore[misc]
        lambda s: s.loc["a":"c"]  # type: ignore[misc]
        .iloc[0:3]
        .iloc[0:2]
        .loc["a":"b"]  # type: ignore[misc]
        .iloc[0:1],
    ],
    ids=["getitem", "iloc", "loc", "long-chain"],
)
def test_subset_chained_getitem_series(backend, method, using_copy_on_write):
    # Case: creating a subset using multiple, chained getitem calls using views
    # still needs to guarantee proper CoW behaviour
    _, _, Series = backend
    s = Series([1, 2, 3], index=["a", "b", "c"])
    s_orig = s.copy()

    # modify subset -> don't modify parent
    subset = method(s)
    subset.iloc[0] = 0
    if using_copy_on_write:
        tm.assert_series_equal(s, s_orig)
    else:
        assert s.iloc[0] == 0

    # modify parent -> don't modify subset
    subset = s.iloc[0:3].iloc[0:2]
    s.iloc[0] = 0
    expected = Series([1, 2], index=["a", "b"])
    if using_copy_on_write:
        tm.assert_series_equal(subset, expected)
    else:
        assert subset.iloc[0] == 0


def test_subset_chained_single_block_row(using_copy_on_write, using_array_manager):
    # not parametrizing this for dtype backend, since this explicitly tests single block
    df = DataFrame({"a": [1, 2, 3], "b": [4, 5, 6], "c": [7, 8, 9]})
    df_orig = df.copy()

    # modify subset -> don't modify parent
    subset = df[:].iloc[0].iloc[0:2]
    subset.iloc[0] = 0
    if using_copy_on_write or using_array_manager:
        tm.assert_frame_equal(df, df_orig)
    else:
        assert df.iloc[0, 0] == 0

    # modify parent -> don't modify subset
    subset = df[:].iloc[0].iloc[0:2]
    df.iloc[0, 0] = 0
    expected = Series([1, 4], index=["a", "b"], name=0)
    if using_copy_on_write or using_array_manager:
        tm.assert_series_equal(subset, expected)
    else:
        assert subset.iloc[0] == 0


@pytest.mark.parametrize(
    "method",
    [
        lambda df: df[:],
        lambda df: df.loc[:, :],
        lambda df: df.loc[:],
        lambda df: df.iloc[:, :],
        lambda df: df.iloc[:],
    ],
    ids=["getitem", "loc", "loc-rows", "iloc", "iloc-rows"],
)
def test_null_slice(backend, method, using_copy_on_write):
    # Case: also all variants of indexing with a null slice (:) should return
    # new objects to ensure we correctly use CoW for the results
    _, DataFrame, _ = backend
    df = DataFrame({"a": [1, 2, 3], "b": [4, 5, 6], "c": [7, 8, 9]})
    df_orig = df.copy()

    df2 = method(df)

    # we always return new objects (shallow copy), regardless of CoW or not
    assert df2 is not df

    # and those trigger CoW when mutated
    df2.iloc[0, 0] = 0
    if using_copy_on_write:
        tm.assert_frame_equal(df, df_orig)
    else:
        assert df.iloc[0, 0] == 0


@pytest.mark.parametrize(
    "method",
    [
        lambda s: s[:],
        lambda s: s.loc[:],
        lambda s: s.iloc[:],
    ],
    ids=["getitem", "loc", "iloc"],
)
def test_null_slice_series(backend, method, using_copy_on_write):
    _, _, Series = backend
    s = Series([1, 2, 3], index=["a", "b", "c"])
    s_orig = s.copy()

    s2 = method(s)

    # we always return new objects, regardless of CoW or not
    assert s2 is not s

    # and those trigger CoW when mutated
    s2.iloc[0] = 0
    if using_copy_on_write:
        tm.assert_series_equal(s, s_orig)
    else:
        assert s.iloc[0] == 0


# TODO add more tests modifying the parent


# -----------------------------------------------------------------------------
# Series -- Indexing operations taking subset + modifying the subset/parent


def test_series_getitem_slice(backend, using_copy_on_write):
    # Case: taking a slice of a Series + afterwards modifying the subset
    _, _, Series = backend
    s = Series([1, 2, 3], index=["a", "b", "c"])
    s_orig = s.copy()

    subset = s[:]
    assert np.shares_memory(get_array(subset), get_array(s))

    subset.iloc[0] = 0

    if using_copy_on_write:
        assert not np.shares_memory(get_array(subset), get_array(s))

    expected = Series([0, 2, 3], index=["a", "b", "c"])
    tm.assert_series_equal(subset, expected)

    if using_copy_on_write:
        # original parent series is not modified (CoW)
        tm.assert_series_equal(s, s_orig)
    else:
        # original parent series is actually updated
        assert s.iloc[0] == 0


@pytest.mark.parametrize(
    "indexer",
    [slice(0, 2), np.array([True, True, False]), np.array([0, 1])],
    ids=["slice", "mask", "array"],
)
def test_series_subset_set_with_indexer(
    backend, indexer_si, indexer, using_copy_on_write
):
    # Case: setting values in a viewing Series with an indexer
    _, _, Series = backend
    s = Series([1, 2, 3], index=["a", "b", "c"])
    s_orig = s.copy()
    subset = s[:]

    warn = None
    msg = "Series.__setitem__ treating keys as positions is deprecated"
    if (
        indexer_si is tm.setitem
        and isinstance(indexer, np.ndarray)
        and indexer.dtype.kind == "i"
    ):
        warn = FutureWarning

    with tm.assert_produces_warning(warn, match=msg):
        indexer_si(subset)[indexer] = 0
    expected = Series([0, 0, 3], index=["a", "b", "c"])
    tm.assert_series_equal(subset, expected)

    if using_copy_on_write:
        tm.assert_series_equal(s, s_orig)
    else:
        tm.assert_series_equal(s, expected)


# -----------------------------------------------------------------------------
# del operator


def test_del_frame(backend, using_copy_on_write):
    # Case: deleting a column with `del` on a viewing child dataframe should
    # not modify parent + update the references
    _, DataFrame, _ = backend
    df = DataFrame({"a": [1, 2, 3], "b": [4, 5, 6], "c": [0.1, 0.2, 0.3]})
    df_orig = df.copy()
    df2 = df[:]

    assert np.shares_memory(get_array(df, "a"), get_array(df2, "a"))

    del df2["b"]

    assert np.shares_memory(get_array(df, "a"), get_array(df2, "a"))
    tm.assert_frame_equal(df, df_orig)
    tm.assert_frame_equal(df2, df_orig[["a", "c"]])
    df2._mgr._verify_integrity()

    df.loc[0, "b"] = 200
    assert np.shares_memory(get_array(df, "a"), get_array(df2, "a"))
    df_orig = df.copy()

    df2.loc[0, "a"] = 100
    if using_copy_on_write:
        # modifying child after deleting a column still doesn't update parent
        tm.assert_frame_equal(df, df_orig)
    else:
        assert df.loc[0, "a"] == 100


def test_del_series(backend):
    _, _, Series = backend
    s = Series([1, 2, 3], index=["a", "b", "c"])
    s_orig = s.copy()
    s2 = s[:]

    assert np.shares_memory(get_array(s), get_array(s2))

    del s2["a"]

    assert not np.shares_memory(get_array(s), get_array(s2))
    tm.assert_series_equal(s, s_orig)
    tm.assert_series_equal(s2, s_orig[["b", "c"]])

    # modifying s2 doesn't need copy on write (due to `del`, s2 is backed by new array)
    values = s2.values
    s2.loc["b"] = 100
    assert values[0] == 100


# -----------------------------------------------------------------------------
# Accessing column as Series


def test_column_as_series(backend, using_copy_on_write, using_array_manager):
    # Case: selecting a single column now also uses Copy-on-Write
    dtype_backend, DataFrame, Series = backend
    df = DataFrame({"a": [1, 2, 3], "b": [4, 5, 6], "c": [0.1, 0.2, 0.3]})
    df_orig = df.copy()

    s = df["a"]

    assert np.shares_memory(get_array(s, "a"), get_array(df, "a"))

    if using_copy_on_write or using_array_manager:
        s[0] = 0
    else:
        warn = SettingWithCopyWarning if dtype_backend == "numpy" else None
        with pd.option_context("chained_assignment", "warn"):
            with tm.assert_produces_warning(warn):
                s[0] = 0

    expected = Series([0, 2, 3], name="a")
    tm.assert_series_equal(s, expected)
    if using_copy_on_write:
        # assert not np.shares_memory(s.values, get_array(df, "a"))
        tm.assert_frame_equal(df, df_orig)
        # ensure cached series on getitem is not the changed series
        tm.assert_series_equal(df["a"], df_orig["a"])
    else:
        df_orig.iloc[0, 0] = 0
        tm.assert_frame_equal(df, df_orig)


def test_column_as_series_set_with_upcast(
    backend, using_copy_on_write, using_array_manager
):
    # Case: selecting a single column now also uses Copy-on-Write -> when
    # setting a value causes an upcast, we don't need to update the parent
    # DataFrame through the cache mechanism
    dtype_backend, DataFrame, Series = backend
    df = DataFrame({"a": [1, 2, 3], "b": [4, 5, 6], "c": [0.1, 0.2, 0.3]})
    df_orig = df.copy()

    s = df["a"]
    if dtype_backend == "nullable":
        with pytest.raises(TypeError, match="Invalid value"):
            s[0] = "foo"
        expected = Series([1, 2, 3], name="a")
    elif using_copy_on_write or using_array_manager:
        with tm.assert_produces_warning(FutureWarning, match="incompatible dtype"):
            s[0] = "foo"
        expected = Series(["foo", 2, 3], dtype=object, name="a")
    else:
        with pd.option_context("chained_assignment", "warn"):
            msg = "|".join(
                [
                    "A value is trying to be set on a copy of a slice from a DataFrame",
                    "Setting an item of incompatible dtype is deprecated",
                ]
            )
            with tm.assert_produces_warning(
                (SettingWithCopyWarning, FutureWarning), match=msg
            ):
                s[0] = "foo"
        expected = Series(["foo", 2, 3], dtype=object, name="a")

    tm.assert_series_equal(s, expected)
    if using_copy_on_write:
        tm.assert_frame_equal(df, df_orig)
        # ensure cached series on getitem is not the changed series
        tm.assert_series_equal(df["a"], df_orig["a"])
    else:
        df_orig["a"] = expected
        tm.assert_frame_equal(df, df_orig)


@pytest.mark.parametrize(
    "method",
    [
        lambda df: df["a"],
        lambda df: df.loc[:, "a"],
        lambda df: df.iloc[:, 0],
    ],
    ids=["getitem", "loc", "iloc"],
)
def test_column_as_series_no_item_cache(
    request, backend, method, using_copy_on_write, using_array_manager
):
    # Case: selecting a single column (which now also uses Copy-on-Write to protect
    # the view) should always give a new object (i.e. not make use of a cache)
    dtype_backend, DataFrame, _ = backend
    df = DataFrame({"a": [1, 2, 3], "b": [4, 5, 6], "c": [0.1, 0.2, 0.3]})
    df_orig = df.copy()

    s1 = method(df)
    s2 = method(df)

    is_iloc = "iloc" in request.node.name
    if using_copy_on_write or is_iloc:
        assert s1 is not s2
    else:
        assert s1 is s2

    if using_copy_on_write or using_array_manager:
        s1.iloc[0] = 0
    else:
        warn = SettingWithCopyWarning if dtype_backend == "numpy" else None
        with pd.option_context("chained_assignment", "warn"):
            with tm.assert_produces_warning(warn):
                s1.iloc[0] = 0

    if using_copy_on_write:
        tm.assert_series_equal(s2, df_orig["a"])
        tm.assert_frame_equal(df, df_orig)
    else:
        assert s2.iloc[0] == 0


# TODO add tests for other indexing methods on the Series


def test_dataframe_add_column_from_series(backend, using_copy_on_write):
    # Case: adding a new column to a DataFrame from an existing column/series
    # -> delays copy under CoW
    _, DataFrame, Series = backend
    df = DataFrame({"a": [1, 2, 3], "b": [0.1, 0.2, 0.3]})

    s = Series([10, 11, 12])
    df["new"] = s
    if using_copy_on_write:
        assert np.shares_memory(get_array(df, "new"), get_array(s))
    else:
        assert not np.shares_memory(get_array(df, "new"), get_array(s))

    # editing series -> doesn't modify column in frame
    s[0] = 0
    expected = DataFrame({"a": [1, 2, 3], "b": [0.1, 0.2, 0.3], "new": [10, 11, 12]})
    tm.assert_frame_equal(df, expected)


@pytest.mark.parametrize("val", [100, "a"])
@pytest.mark.parametrize(
    "indexer_func, indexer",
    [
        (tm.loc, (0, "a")),
        (tm.iloc, (0, 0)),
        (tm.loc, ([0], "a")),
        (tm.iloc, ([0], 0)),
        (tm.loc, (slice(None), "a")),
        (tm.iloc, (slice(None), 0)),
    ],
)
@pytest.mark.parametrize(
    "col", [[0.1, 0.2, 0.3], [7, 8, 9]], ids=["mixed-block", "single-block"]
)
def test_set_value_copy_only_necessary_column(
<<<<<<< HEAD
    using_copy_on_write, indexer_func, indexer, val, col
=======
    using_copy_on_write,
    indexer_func,
    indexer,
    val,
>>>>>>> 7bc20008
):
    # When setting inplace, only copy column that is modified instead of the whole
    # block (by splitting the block)
    df = DataFrame({"a": [1, 2, 3], "b": [4, 5, 6], "c": col})
    df_orig = df.copy()
    view = df[:]

    if val == "a" and indexer[0] != slice(None):
        with tm.assert_produces_warning(
            FutureWarning, match="Setting an item of incompatible dtype is deprecated"
        ):
            indexer_func(df)[indexer] = val
    else:
        indexer_func(df)[indexer] = val

    if using_copy_on_write:
        assert np.shares_memory(get_array(df, "b"), get_array(view, "b"))
        assert not np.shares_memory(get_array(df, "a"), get_array(view, "a"))
        tm.assert_frame_equal(view, df_orig)
    else:
        assert np.shares_memory(get_array(df, "c"), get_array(view, "c"))
        if val == "a":
            assert not np.shares_memory(get_array(df, "a"), get_array(view, "a"))
        else:
            assert np.shares_memory(get_array(df, "a"), get_array(view, "a"))


def test_series_midx_slice(using_copy_on_write):
    ser = Series([1, 2, 3], index=pd.MultiIndex.from_arrays([[1, 1, 2], [3, 4, 5]]))
    result = ser[1]
    assert np.shares_memory(get_array(ser), get_array(result))
    result.iloc[0] = 100
    if using_copy_on_write:
        expected = Series(
            [1, 2, 3], index=pd.MultiIndex.from_arrays([[1, 1, 2], [3, 4, 5]])
        )
        tm.assert_series_equal(ser, expected)


def test_getitem_midx_slice(using_copy_on_write, using_array_manager):
    df = DataFrame({("a", "x"): [1, 2], ("a", "y"): 1, ("b", "x"): 2})
    df_orig = df.copy()
    new_df = df[("a",)]

    if using_copy_on_write:
        assert not new_df._mgr._has_no_reference(0)

    if not using_array_manager:
        assert np.shares_memory(get_array(df, ("a", "x")), get_array(new_df, "x"))
    if using_copy_on_write:
        new_df.iloc[0, 0] = 100
        tm.assert_frame_equal(df_orig, df)


def test_series_midx_tuples_slice(using_copy_on_write):
    ser = Series(
        [1, 2, 3],
        index=pd.MultiIndex.from_tuples([((1, 2), 3), ((1, 2), 4), ((2, 3), 4)]),
    )
    result = ser[(1, 2)]
    assert np.shares_memory(get_array(ser), get_array(result))
    result.iloc[0] = 100
    if using_copy_on_write:
        expected = Series(
            [1, 2, 3],
            index=pd.MultiIndex.from_tuples([((1, 2), 3), ((1, 2), 4), ((2, 3), 4)]),
        )
        tm.assert_series_equal(ser, expected)


def test_loc_enlarging_with_dataframe(using_copy_on_write):
    df = DataFrame({"a": [1, 2, 3]})
    rhs = DataFrame({"b": [1, 2, 3], "c": [4, 5, 6]})
    rhs_orig = rhs.copy()
    df.loc[:, ["b", "c"]] = rhs
    if using_copy_on_write:
        assert np.shares_memory(get_array(df, "b"), get_array(rhs, "b"))
        assert np.shares_memory(get_array(df, "c"), get_array(rhs, "c"))
        assert not df._mgr._has_no_reference(1)
    else:
        assert not np.shares_memory(get_array(df, "b"), get_array(rhs, "b"))

    df.iloc[0, 1] = 100
    tm.assert_frame_equal(rhs, rhs_orig)<|MERGE_RESOLUTION|>--- conflicted
+++ resolved
@@ -1032,14 +1032,7 @@
     "col", [[0.1, 0.2, 0.3], [7, 8, 9]], ids=["mixed-block", "single-block"]
 )
 def test_set_value_copy_only_necessary_column(
-<<<<<<< HEAD
     using_copy_on_write, indexer_func, indexer, val, col
-=======
-    using_copy_on_write,
-    indexer_func,
-    indexer,
-    val,
->>>>>>> 7bc20008
 ):
     # When setting inplace, only copy column that is modified instead of the whole
     # block (by splitting the block)
