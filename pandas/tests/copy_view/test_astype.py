import pickle

import numpy as np
import pytest

<<<<<<< HEAD
from pandas.compat.numpy import np_version_gt2
=======
from pandas._config import using_string_dtype

from pandas.compat import HAS_PYARROW
>>>>>>> e4956ab4
from pandas.compat.pyarrow import pa_version_under12p0
import pandas.util._test_decorators as td

from pandas import (
    DataFrame,
    Series,
    Timestamp,
    date_range,
)
import pandas._testing as tm
from pandas.tests.copy_view.util import get_array


def test_astype_single_dtype():
    df = DataFrame({"a": [1, 2, 3], "b": [4, 5, 6], "c": 1.5})
    df_orig = df.copy()
    df2 = df.astype("float64")

    assert np.shares_memory(get_array(df2, "c"), get_array(df, "c"))
    assert not np.shares_memory(get_array(df2, "a"), get_array(df, "a"))

    # mutating df2 triggers a copy-on-write for that column/block
    df2.iloc[0, 2] = 5.5
    assert not np.shares_memory(get_array(df2, "c"), get_array(df, "c"))
    tm.assert_frame_equal(df, df_orig)

    # mutating parent also doesn't update result
    df2 = df.astype("float64")
    df.iloc[0, 2] = 5.5
    tm.assert_frame_equal(df2, df_orig.astype("float64"))


@pytest.mark.parametrize("dtype", ["int64", "Int64"])
@pytest.mark.parametrize("new_dtype", ["int64", "Int64", "int64[pyarrow]"])
def test_astype_avoids_copy(dtype, new_dtype):
    if new_dtype == "int64[pyarrow]":
        pytest.importorskip("pyarrow")
    df = DataFrame({"a": [1, 2, 3]}, dtype=dtype)
    df_orig = df.copy()
    df2 = df.astype(new_dtype)
    assert np.shares_memory(get_array(df2, "a"), get_array(df, "a"))

    # mutating df2 triggers a copy-on-write for that column/block
    df2.iloc[0, 0] = 10
    assert not np.shares_memory(get_array(df2, "a"), get_array(df, "a"))
    tm.assert_frame_equal(df, df_orig)

    # mutating parent also doesn't update result
    df2 = df.astype(new_dtype)
    df.iloc[0, 0] = 100
    tm.assert_frame_equal(df2, df_orig.astype(new_dtype))


@pytest.mark.parametrize("dtype", ["float64", "int32", "Int32", "int32[pyarrow]"])
def test_astype_different_target_dtype(dtype):
    if dtype == "int32[pyarrow]":
        pytest.importorskip("pyarrow")
    df = DataFrame({"a": [1, 2, 3]})
    df_orig = df.copy()
    df2 = df.astype(dtype)

    assert not np.shares_memory(get_array(df2, "a"), get_array(df, "a"))
    assert df2._mgr._has_no_reference(0)

    df2.iloc[0, 0] = 5
    tm.assert_frame_equal(df, df_orig)

    # mutating parent also doesn't update result
    df2 = df.astype(dtype)
    df.iloc[0, 0] = 100
    tm.assert_frame_equal(df2, df_orig.astype(dtype))


def test_astype_numpy_to_ea():
    ser = Series([1, 2, 3])
    result = ser.astype("Int64")
    assert np.shares_memory(get_array(ser), get_array(result))


@pytest.mark.skipif(
    np_version_gt2,
    reason="When numpy 2.0 is available, StringArray is not backed by object array",
)
@pytest.mark.parametrize(
    "dtype, new_dtype", [("object", "string"), ("string", "object")]
)
def test_astype_string_and_object(dtype, new_dtype):
    df = DataFrame({"a": ["a", "b", "c"]}, dtype=dtype)
    df_orig = df.copy()
    df2 = df.astype(new_dtype)
    assert np.shares_memory(get_array(df2, "a"), get_array(df, "a"))

    df2.iloc[0, 0] = "x"
    tm.assert_frame_equal(df, df_orig)


@pytest.mark.skipif(
    np_version_gt2,
    reason="When numpy 2.0 is available, StringArray is not backed by object array",
)
@pytest.mark.parametrize(
    "dtype, new_dtype", [("object", "string"), ("string", "object")]
)
def test_astype_string_and_object_update_original(dtype, new_dtype):
    df = DataFrame({"a": ["a", "b", "c"]}, dtype=dtype)
    df2 = df.astype(new_dtype)
    df_orig = df2.copy()
    assert np.shares_memory(get_array(df2, "a"), get_array(df, "a"))

    df.iloc[0, 0] = "x"
    tm.assert_frame_equal(df2, df_orig)


def test_astype_string_copy_on_pickle_roundrip():
    # https://github.com/pandas-dev/pandas/issues/54654
    # ensure_string_array may alter array inplace
    base = Series(np.array([(1, 2), None, 1], dtype="object"))
    base_copy = pickle.loads(pickle.dumps(base))
    base_copy.astype(str)
    tm.assert_series_equal(base, base_copy)


@td.skip_if_no("pyarrow")
def test_astype_string_read_only_on_pickle_roundrip():
    # https://github.com/pandas-dev/pandas/issues/54654
    # ensure_string_array may alter read-only array inplace
    base = Series(np.array([(1, 2), None, 1], dtype="object"))
    base_copy = pickle.loads(pickle.dumps(base))
    base_copy._values.flags.writeable = False
    base_copy.astype("string[pyarrow]")
    tm.assert_series_equal(base, base_copy)


def test_astype_dict_dtypes():
    df = DataFrame(
        {"a": [1, 2, 3], "b": [4, 5, 6], "c": Series([1.5, 1.5, 1.5], dtype="float64")}
    )
    df_orig = df.copy()
    df2 = df.astype({"a": "float64", "c": "float64"})

    assert np.shares_memory(get_array(df2, "c"), get_array(df, "c"))
    assert np.shares_memory(get_array(df2, "b"), get_array(df, "b"))
    assert not np.shares_memory(get_array(df2, "a"), get_array(df, "a"))

    # mutating df2 triggers a copy-on-write for that column/block
    df2.iloc[0, 2] = 5.5
    assert not np.shares_memory(get_array(df2, "c"), get_array(df, "c"))

    df2.iloc[0, 1] = 10
    assert not np.shares_memory(get_array(df2, "b"), get_array(df, "b"))
    tm.assert_frame_equal(df, df_orig)


def test_astype_different_datetime_resos():
    df = DataFrame({"a": date_range("2019-12-31", periods=2, freq="D")})
    result = df.astype("datetime64[ms]")

    assert not np.shares_memory(get_array(df, "a"), get_array(result, "a"))
    assert result._mgr._has_no_reference(0)


def test_astype_different_timezones():
    df = DataFrame(
        {"a": date_range("2019-12-31", periods=5, freq="D", tz="US/Pacific")}
    )
    result = df.astype("datetime64[ns, Europe/Berlin]")
    assert not result._mgr._has_no_reference(0)
    assert np.shares_memory(get_array(df, "a"), get_array(result, "a"))


def test_astype_different_timezones_different_reso():
    df = DataFrame(
        {"a": date_range("2019-12-31", periods=5, freq="D", tz="US/Pacific")}
    )
    result = df.astype("datetime64[ms, Europe/Berlin]")
    assert result._mgr._has_no_reference(0)
    assert not np.shares_memory(get_array(df, "a"), get_array(result, "a"))


def test_astype_arrow_timestamp():
    pytest.importorskip("pyarrow")
    df = DataFrame(
        {
            "a": [
                Timestamp("2020-01-01 01:01:01.000001"),
                Timestamp("2020-01-01 01:01:01.000001"),
            ]
        },
        dtype="M8[ns]",
    )
    result = df.astype("timestamp[ns][pyarrow]")
    assert not result._mgr._has_no_reference(0)
    if pa_version_under12p0:
        assert not np.shares_memory(
            get_array(df, "a"), get_array(result, "a")._pa_array
        )
    else:
        assert np.shares_memory(get_array(df, "a"), get_array(result, "a")._pa_array)


@pytest.mark.xfail(using_string_dtype() and HAS_PYARROW, reason="TODO(infer_string)")
def test_convert_dtypes_infer_objects():
    ser = Series(["a", "b", "c"])
    ser_orig = ser.copy()
    result = ser.convert_dtypes(
        convert_integer=False,
        convert_boolean=False,
        convert_floating=False,
        convert_string=False,
    )

    assert np.shares_memory(get_array(ser), get_array(result))
    result.iloc[0] = "x"
    tm.assert_series_equal(ser, ser_orig)


@pytest.mark.xfail(using_string_dtype() and HAS_PYARROW, reason="TODO(infer_string)")
def test_convert_dtypes():
    df = DataFrame({"a": ["a", "b"], "b": [1, 2], "c": [1.5, 2.5], "d": [True, False]})
    df_orig = df.copy()
    df2 = df.convert_dtypes()

    if not np_version_gt2:
        # With numpy 2.0, StringArray will no longer be backed by an object array
        # but a numpy StringDType backed array
        # so this equivalence doesn't hold anymore
        assert np.shares_memory(get_array(df2, "a"), get_array(df, "a"))
    assert np.shares_memory(get_array(df2, "d"), get_array(df, "d"))
    assert np.shares_memory(get_array(df2, "b"), get_array(df, "b"))
    assert np.shares_memory(get_array(df2, "c"), get_array(df, "c"))
    df2.iloc[0, 0] = "x"
    tm.assert_frame_equal(df, df_orig)<|MERGE_RESOLUTION|>--- conflicted
+++ resolved
@@ -3,13 +3,10 @@
 import numpy as np
 import pytest
 
-<<<<<<< HEAD
+from pandas._config import using_string_dtype
+
+from pandas.compat import HAS_PYARROW
 from pandas.compat.numpy import np_version_gt2
-=======
-from pandas._config import using_string_dtype
-
-from pandas.compat import HAS_PYARROW
->>>>>>> e4956ab4
 from pandas.compat.pyarrow import pa_version_under12p0
 import pandas.util._test_decorators as td
 
