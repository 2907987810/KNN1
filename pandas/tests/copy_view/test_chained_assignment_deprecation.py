import numpy as np
import pytest

<<<<<<< HEAD
from pandas.errors import ChainedAssignmentError
=======
from pandas.compat import PY311
from pandas.errors import (
    ChainedAssignmentError,
    SettingWithCopyWarning,
)
>>>>>>> bb42fc0c

from pandas import DataFrame
import pandas._testing as tm


def test_methods_iloc_warn(using_copy_on_write):
    if not using_copy_on_write:
        df = DataFrame({"a": [1, 2, 3], "b": 1})
        with tm.assert_cow_warning(match="A value"):
            df.iloc[:, 0].replace(1, 5, inplace=True)

        with tm.assert_cow_warning(match="A value"):
            df.iloc[:, 0].fillna(1, inplace=True)

        with tm.assert_cow_warning(match="A value"):
            df.iloc[:, 0].interpolate(inplace=True)

        with tm.assert_cow_warning(match="A value"):
            df.iloc[:, 0].ffill(inplace=True)

        with tm.assert_cow_warning(match="A value"):
            df.iloc[:, 0].bfill(inplace=True)


@pytest.mark.parametrize(
    "func, args",
    [
        ("replace", (4, 5)),
        ("fillna", (1,)),
        ("interpolate", ()),
        ("bfill", ()),
        ("ffill", ()),
    ],
)
def test_methods_iloc_getitem_item_cache(
    func, args, using_copy_on_write, warn_copy_on_write
):
    # ensure we don't incorrectly raise chained assignment warning because
    # of the item cache / iloc not setting the item cache
    df_orig = DataFrame({"a": [1, 2, 3], "b": 1})

    df = df_orig.copy()
    ser = df.iloc[:, 0]
    getattr(ser, func)(*args, inplace=True)

    # parent that holds item_cache is dead, so don't increase ref count
    df = df_orig.copy()
    ser = df.copy()["a"]
    getattr(ser, func)(*args, inplace=True)

    df = df_orig.copy()
    df["a"]  # populate the item_cache
    ser = df.iloc[:, 0]  # iloc creates a new object
    getattr(ser, func)(*args, inplace=True)

    df = df_orig.copy()
    df["a"]  # populate the item_cache
    ser = df["a"]
    getattr(ser, func)(*args, inplace=True)

    df = df_orig.copy()
    df["a"]  # populate the item_cache
    # TODO(CoW-warn) because of the usage of *args, this doesn't warn on Py3.11+
    if using_copy_on_write:
        with tm.raises_chained_assignment_error(not PY311):
            getattr(df["a"], func)(*args, inplace=True)
    else:
        with tm.assert_cow_warning(not PY311, match="A value"):
            getattr(df["a"], func)(*args, inplace=True)

    df = df_orig.copy()
    ser = df["a"]  # populate the item_cache and keep ref
    if using_copy_on_write:
        with tm.raises_chained_assignment_error(not PY311):
            getattr(df["a"], func)(*args, inplace=True)
    else:
        # ideally also warns on the default mode, but the ser' _cacher
        # messes up the refcount + even in warning mode this doesn't trigger
        # the warning of Py3.1+ (see above)
        with tm.assert_cow_warning(warn_copy_on_write and not PY311, match="A value"):
            getattr(df["a"], func)(*args, inplace=True)


def test_methods_iloc_getitem_item_cache_fillna(
    using_copy_on_write, warn_copy_on_write
):
    # ensure we don't incorrectly raise chained assignment warning because
    # of the item cache / iloc not setting the item cache
    df_orig = DataFrame({"a": [1, 2, 3], "b": 1})

    df = df_orig.copy()
    ser = df.iloc[:, 0]
    ser.fillna(1, inplace=True)

    # parent that holds item_cache is dead, so don't increase ref count
    df = df_orig.copy()
    ser = df.copy()["a"]
    ser.fillna(1, inplace=True)

    df = df_orig.copy()
    df["a"]  # populate the item_cache
    ser = df.iloc[:, 0]  # iloc creates a new object
    ser.fillna(1, inplace=True)

    df = df_orig.copy()
    df["a"]  # populate the item_cache
    ser = df["a"]
    ser.fillna(1, inplace=True)

    df = df_orig.copy()
    df["a"]  # populate the item_cache
    if using_copy_on_write:
        with tm.raises_chained_assignment_error():
            df["a"].fillna(1, inplace=True)
    else:
        with tm.assert_cow_warning(match="A value"):
            df["a"].fillna(1, inplace=True)

    df = df_orig.copy()
    ser = df["a"]  # populate the item_cache and keep ref
    if using_copy_on_write:
        with tm.raises_chained_assignment_error():
            df["a"].fillna(1, inplace=True)
    else:
        # TODO(CoW-warn) ideally also warns on the default mode, but the ser' _cacher
        # messes up the refcount
        with tm.assert_cow_warning(warn_copy_on_write, match="A value"):
            df["a"].fillna(1, inplace=True)


# TODO(CoW-warn) expand the cases
@pytest.mark.parametrize(
    "indexer", [0, [0, 1], slice(0, 2), np.array([True, False, True])]
)
def test_series_setitem(indexer, using_copy_on_write, warn_copy_on_write):
    # ensure we only get a single warning for those typical cases of chained
    # assignment
    df = DataFrame({"a": [1, 2, 3], "b": 1})

    # using custom check instead of tm.assert_produces_warning because that doesn't
    # fail if multiple warnings are raised
    with pytest.warns() as record:
        df["a"][indexer] = 0
    assert len(record) == 1
    if using_copy_on_write:
        assert record[0].category == ChainedAssignmentError
    else:
        assert record[0].category == FutureWarning
        assert "ChainedAssignmentError" in record[0].message.args[0]


@pytest.mark.parametrize(
    "indexer", ["a", ["a", "b"], slice(0, 2), np.array([True, False, True])]
)
def test_frame_setitem(indexer):
    df = DataFrame({"a": [1, 2, 3, 4, 5], "b": 1})

    with tm.raises_chained_assignment_error():
        df[0:3][indexer] = 10<|MERGE_RESOLUTION|>--- conflicted
+++ resolved
@@ -1,15 +1,8 @@
 import numpy as np
 import pytest
 
-<<<<<<< HEAD
+from pandas.compat import PY311
 from pandas.errors import ChainedAssignmentError
-=======
-from pandas.compat import PY311
-from pandas.errors import (
-    ChainedAssignmentError,
-    SettingWithCopyWarning,
-)
->>>>>>> bb42fc0c
 
 from pandas import DataFrame
 import pandas._testing as tm
