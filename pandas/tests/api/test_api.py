--- conflicted
+++ resolved
@@ -417,9 +417,7 @@
     assert pd.Period.__module__ == "pandas"
     assert pd.Timestamp.__module__ == "pandas"
     assert pd.Timedelta.__module__ == "pandas"
-<<<<<<< HEAD
     assert pd.IndexSlice.__module__ == "pandas"
-=======
     assert pd.isna.__module__ == "pandas"
     assert pd.notna.__module__ == "pandas"
     assert pd.merge.__module__ == "pandas"
@@ -434,5 +432,4 @@
     assert pd.timedelta_range.__module__ == "pandas"
     assert pd.NamedAgg.__module__ == "pandas"
     assert api.typing.SeriesGroupBy.__module__ == "pandas.api.typing"
-    assert api.typing.DataFrameGroupBy.__module__ == "pandas.api.typing"
->>>>>>> 5f23aced
+    assert api.typing.DataFrameGroupBy.__module__ == "pandas.api.typing"