--- conflicted
+++ resolved
@@ -417,10 +417,8 @@
     assert pd.Period.__module__ == "pandas"
     assert pd.Timestamp.__module__ == "pandas"
     assert pd.Timedelta.__module__ == "pandas"
-<<<<<<< HEAD
     assert pd.isna.__module__ == "pandas"
     assert pd.notna.__module__ == "pandas"
-=======
     assert pd.merge.__module__ == "pandas"
     assert pd.merge_ordered.__module__ == "pandas"
     assert pd.merge_asof.__module__ == "pandas"
@@ -433,5 +431,4 @@
     assert pd.timedelta_range.__module__ == "pandas"
     assert pd.NamedAgg.__module__ == "pandas"
     assert api.typing.SeriesGroupBy.__module__ == "pandas.api.typing"
-    assert api.typing.DataFrameGroupBy.__module__ == "pandas.api.typing"
->>>>>>> 22df68eb
+    assert api.typing.DataFrameGroupBy.__module__ == "pandas.api.typing"