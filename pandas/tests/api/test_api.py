from __future__ import annotations

import pytest

import pandas as pd
from pandas import api
import pandas._testing as tm
from pandas.api import (
    extensions as api_extensions,
    indexers as api_indexers,
    interchange as api_interchange,
    types as api_types,
    typing as api_typing,
)


class Base:
    def check(self, namespace, expected, ignored=None):
        # see which names are in the namespace, minus optional
        # ignored ones
        # compare vs the expected

        result = sorted(
            f for f in dir(namespace) if not f.startswith("__") and f != "annotations"
        )
        if ignored is not None:
            result = sorted(set(result) - set(ignored))

        expected = sorted(expected)
        tm.assert_almost_equal(result, expected)


class TestPDApi(Base):
    # these are optionally imported based on testing
    # & need to be ignored
    ignored = ["tests", "locale", "conftest", "_version_meson"]

    # top-level sub-packages
    public_lib = [
        "api",
        "arrays",
        "options",
        "test",
        "testing",
        "errors",
        "plotting",
        "io",
        "tseries",
    ]
    private_lib = ["compat", "core", "pandas", "util", "_built_with_meson"]

    # misc
    misc = ["IndexSlice", "NaT", "NA"]

    # top-level classes
    classes = [
        "ArrowDtype",
        "Categorical",
        "CategoricalIndex",
        "DataFrame",
        "DateOffset",
        "DatetimeIndex",
        "ExcelFile",
        "ExcelWriter",
        "Flags",
        "Grouper",
        "HDFStore",
        "Index",
        "MultiIndex",
        "Period",
        "PeriodIndex",
        "RangeIndex",
        "Series",
        "SparseDtype",
        "StringDtype",
        "Timedelta",
        "TimedeltaIndex",
        "Timestamp",
        "Interval",
        "IntervalIndex",
        "CategoricalDtype",
        "PeriodDtype",
        "IntervalDtype",
        "DatetimeTZDtype",
        "BooleanDtype",
        "Int8Dtype",
        "Int16Dtype",
        "Int32Dtype",
        "Int64Dtype",
        "UInt8Dtype",
        "UInt16Dtype",
        "UInt32Dtype",
        "UInt64Dtype",
        "Float32Dtype",
        "Float64Dtype",
        "NamedAgg",
    ]

    # these are already deprecated; awaiting removal
    deprecated_classes: list[str] = []

    # external modules exposed in pandas namespace
    modules: list[str] = []

    # top-level functions
    funcs = [
        "array",
        "bdate_range",
        "concat",
        "crosstab",
        "cut",
        "date_range",
        "interval_range",
        "eval",
        "factorize",
        "get_dummies",
        "from_dummies",
        "infer_freq",
        "isna",
        "isnull",
        "lreshape",
        "melt",
        "notna",
        "notnull",
        "offsets",
        "merge",
        "merge_ordered",
        "merge_asof",
        "period_range",
        "pivot",
        "pivot_table",
        "qcut",
        "show_versions",
        "timedelta_range",
        "unique",
        "wide_to_long",
    ]

    # top-level option funcs
    funcs_option = [
        "reset_option",
        "describe_option",
        "get_option",
        "option_context",
        "set_option",
        "set_eng_float_format",
    ]

    # top-level read_* funcs
    funcs_read = [
        "read_clipboard",
        "read_csv",
        "read_excel",
        "read_fwf",
        "read_hdf",
        "read_html",
        "read_xml",
        "read_json",
        "read_pickle",
        "read_sas",
        "read_sql",
        "read_sql_query",
        "read_sql_table",
        "read_stata",
        "read_table",
        "read_feather",
        "read_parquet",
        "read_orc",
        "read_spss",
    ]

    # top-level json funcs
    funcs_json = ["json_normalize"]

    # top-level to_* funcs
    funcs_to = ["to_datetime", "to_numeric", "to_pickle", "to_timedelta"]

    # top-level to deprecate in the future
    deprecated_funcs_in_future: list[str] = []

    # these are already deprecated; awaiting removal
    deprecated_funcs: list[str] = []

    # private modules in pandas namespace
    private_modules = [
        "_config",
        "_libs",
        "_is_numpy_dev",
        "_pandas_datetime_CAPI",
        "_pandas_parser_CAPI",
        "_testing",
        "_typing",
    ]
    if not pd._built_with_meson:
        private_modules.append("_version")

    def test_api(self):
        checkthese = (
            self.public_lib
            + self.private_lib
            + self.misc
            + self.modules
            + self.classes
            + self.funcs
            + self.funcs_option
            + self.funcs_read
            + self.funcs_json
            + self.funcs_to
            + self.private_modules
        )
        self.check(namespace=pd, expected=checkthese, ignored=self.ignored)

    def test_api_all(self):
        expected = set(
            self.public_lib
            + self.misc
            + self.modules
            + self.classes
            + self.funcs
            + self.funcs_option
            + self.funcs_read
            + self.funcs_json
            + self.funcs_to
        ) - set(self.deprecated_classes)
        actual = set(pd.__all__)

        extraneous = actual - expected
        assert not extraneous

        missing = expected - actual
        assert not missing

    def test_depr(self):
        deprecated_list = (
            self.deprecated_classes
            + self.deprecated_funcs
            + self.deprecated_funcs_in_future
        )
        for depr in deprecated_list:
            with tm.assert_produces_warning(FutureWarning):
                _ = getattr(pd, depr)


class TestApi(Base):
    allowed_api_dirs = [
        "types",
        "extensions",
        "indexers",
        "interchange",
        "typing",
        "internals",
    ]
    allowed_typing = [
        "DataFrameGroupBy",
        "DatetimeIndexResamplerGroupby",
        "Expanding",
        "ExpandingGroupby",
        "ExponentialMovingWindow",
        "ExponentialMovingWindowGroupby",
        "FrozenList",
        "JsonReader",
        "NaTType",
        "NAType",
        "PeriodIndexResamplerGroupby",
        "Resampler",
        "Rolling",
        "RollingGroupby",
        "SeriesGroupBy",
        "StataReader",
        "SASReader",
        "TimedeltaIndexResamplerGroupby",
        "TimeGrouper",
        "Window",
    ]
    allowed_api_types = [
        "is_any_real_numeric_dtype",
        "is_array_like",
        "is_bool",
        "is_bool_dtype",
        "is_categorical_dtype",
        "is_complex",
        "is_complex_dtype",
        "is_datetime64_any_dtype",
        "is_datetime64_dtype",
        "is_datetime64_ns_dtype",
        "is_datetime64tz_dtype",
        "is_dict_like",
        "is_dtype_equal",
        "is_extension_array_dtype",
        "is_file_like",
        "is_float",
        "is_float_dtype",
        "is_hashable",
        "is_int64_dtype",
        "is_integer",
        "is_integer_dtype",
        "is_interval_dtype",
        "is_iterator",
        "is_list_like",
        "is_named_tuple",
        "is_number",
        "is_numeric_dtype",
        "is_object_dtype",
        "is_period_dtype",
        "is_re",
        "is_re_compilable",
        "is_scalar",
        "is_signed_integer_dtype",
        "is_sparse",
        "is_string_dtype",
        "is_timedelta64_dtype",
        "is_timedelta64_ns_dtype",
        "is_unsigned_integer_dtype",
        "pandas_dtype",
        "infer_dtype",
        "union_categoricals",
        "CategoricalDtype",
        "DatetimeTZDtype",
        "IntervalDtype",
        "PeriodDtype",
    ]
    allowed_api_interchange = ["from_dataframe", "DataFrame"]
    allowed_api_indexers = [
        "check_array_indexer",
        "BaseIndexer",
        "FixedForwardWindowIndexer",
        "VariableOffsetWindowIndexer",
    ]
    allowed_api_extensions = [
        "no_default",
        "ExtensionDtype",
        "register_extension_dtype",
        "register_dataframe_accessor",
        "register_index_accessor",
        "register_series_accessor",
        "take",
        "ExtensionArray",
        "ExtensionScalarOpsMixin",
    ]

    def test_api(self):
        self.check(api, self.allowed_api_dirs)

    def test_api_typing(self):
        self.check(api_typing, self.allowed_typing)

    def test_api_types(self):
        self.check(api_types, self.allowed_api_types)

    def test_api_interchange(self):
        self.check(api_interchange, self.allowed_api_interchange)

    def test_api_indexers(self):
        self.check(api_indexers, self.allowed_api_indexers)

    def test_api_extensions(self):
        self.check(api_extensions, self.allowed_api_extensions)


class TestErrors(Base):
    def test_errors(self):
        self.check(pd.errors, pd.errors.__all__, ignored=["ctypes", "cow"])


class TestUtil(Base):
    def test_util(self):
        self.check(
            pd.util,
            ["hash_array", "hash_pandas_object"],
            ignored=[
                "_decorators",
                "_test_decorators",
                "_exceptions",
                "_validators",
                "capitalize_first_letter",
                "version",
                "_print_versions",
                "_tester",
            ],
        )


class TestTesting(Base):
    funcs = [
        "assert_frame_equal",
        "assert_series_equal",
        "assert_index_equal",
        "assert_extension_array_equal",
    ]

    def test_testing(self):
        from pandas import testing

        self.check(testing, self.funcs)

    def test_util_in_top_level(self):
        with pytest.raises(AttributeError, match="foo"):
            pd.util.foo


def test_set_module():
    assert pd.DataFrame.__module__ == "pandas"
<<<<<<< HEAD
    assert pd.CategoricalDtype.__module__ == "pandas"
    assert pd.PeriodDtype.__module__ == "pandas"
    assert pd.IntervalDtype.__module__ == "pandas"
    assert pd.SparseDtype.__module__ == "pandas"
    assert pd.ArrowDtype.__module__ == "pandas"
    assert pd.Index.__module__ == "pandas"
    assert pd.CategoricalIndex.__module__ == "pandas"
    assert pd.DatetimeIndex.__module__ == "pandas"
    assert pd.IntervalIndex.__module__ == "pandas"
    assert pd.MultiIndex.__module__ == "pandas"
    assert pd.PeriodIndex.__module__ == "pandas"
    assert pd.RangeIndex.__module__ == "pandas"
    assert pd.TimedeltaIndex.__module__ == "pandas"
    assert pd.Timestamp.__module__ == "pandas"
    assert pd.Timedelta.__module__ == "pandas"
    assert pd.Period.__module__ == "pandas"
=======
    assert pd.Period.__module__ == "pandas"
    assert pd.Timestamp.__module__ == "pandas"
    assert pd.Timedelta.__module__ == "pandas"
>>>>>>> f9d2e50a
<|MERGE_RESOLUTION|>--- conflicted
+++ resolved
@@ -400,7 +400,6 @@
 
 def test_set_module():
     assert pd.DataFrame.__module__ == "pandas"
-<<<<<<< HEAD
     assert pd.CategoricalDtype.__module__ == "pandas"
     assert pd.PeriodDtype.__module__ == "pandas"
     assert pd.IntervalDtype.__module__ == "pandas"
@@ -414,11 +413,6 @@
     assert pd.PeriodIndex.__module__ == "pandas"
     assert pd.RangeIndex.__module__ == "pandas"
     assert pd.TimedeltaIndex.__module__ == "pandas"
-    assert pd.Timestamp.__module__ == "pandas"
-    assert pd.Timedelta.__module__ == "pandas"
-    assert pd.Period.__module__ == "pandas"
-=======
     assert pd.Period.__module__ == "pandas"
     assert pd.Timestamp.__module__ == "pandas"
-    assert pd.Timedelta.__module__ == "pandas"
->>>>>>> f9d2e50a
+    assert pd.Timedelta.__module__ == "pandas"