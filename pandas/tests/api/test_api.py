--- conflicted
+++ resolved
@@ -5,9 +5,6 @@
 import pandas as pd
 from pandas import api
 import pandas._testing as tm
-<<<<<<< HEAD
-from pandas.api import extensions
-=======
 from pandas.api import (
     extensions as api_extensions,
     indexers as api_indexers,
@@ -15,7 +12,6 @@
     types as api_types,
     typing as api_typing,
 )
->>>>>>> d711b1d2
 
 
 class Base:
