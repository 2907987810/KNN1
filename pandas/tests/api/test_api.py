--- conflicted
+++ resolved
@@ -420,10 +420,7 @@
     assert pd.Series.__module__ == "pandas"
     assert pd.date_range.__module__ == "pandas"
     assert pd.bdate_range.__module__ == "pandas"
-<<<<<<< HEAD
     assert pd.timedelta_range.__module__ == "pandas"
-=======
     assert pd.NamedAgg.__module__ == "pandas"
     assert api.typing.SeriesGroupBy.__module__ == "pandas.api.typing"
-    assert api.typing.DataFrameGroupBy.__module__ == "pandas.api.typing"
->>>>>>> a11fd2e1
+    assert api.typing.DataFrameGroupBy.__module__ == "pandas.api.typing"