--- conflicted
+++ resolved
@@ -830,7 +830,7 @@
 
     def test_mixed_freq_shared_ax_twin_x(self):
         # GH13341, using sharex=True
-        idx1 = date_range("2015-01-01", periods=3, freq="M")
+        idx1 = date_range("2015-01-01", periods=3, freq="ME")
         idx2 = idx1[:1].union(idx1[2:])
         s1 = Series(range(len(idx1)), idx1)
         s2 = Series(range(len(idx2)), idx2)
@@ -902,50 +902,6 @@
         idxl = date_range("1/1/1999", periods=12, freq="ME")
         high = DataFrame(np.random.rand(len(idxh), 3), index=idxh, columns=[0, 1, 2])
         low = DataFrame(np.random.rand(len(idxl), 3), index=idxl, columns=[0, 1, 2])
-<<<<<<< HEAD
-        # low to high
-        for kind1, kind2 in [("line", "area"), ("area", "line")]:
-            _, ax = mpl.pyplot.subplots()
-            low.plot(kind=kind1, stacked=True, ax=ax)
-            high.plot(kind=kind2, stacked=True, ax=ax)
-
-            # check low dataframe result
-            expected_x = np.array(
-                [
-                    1514,
-                    1519,
-                    1523,
-                    1527,
-                    1531,
-                    1536,
-                    1540,
-                    1544,
-                    1549,
-                    1553,
-                    1558,
-                    1562,
-                ],
-                dtype=np.float64,
-            )
-            expected_y = np.zeros(len(expected_x), dtype=np.float64)
-            for i in range(3):
-                line = ax.lines[i]
-                assert PeriodIndex(line.get_xdata()).freq == idxh.freq
-                tm.assert_numpy_array_equal(line.get_xdata(orig=False), expected_x)
-                # check stacked values are correct
-                expected_y += low[i].values
-                tm.assert_numpy_array_equal(line.get_ydata(orig=False), expected_y)
-
-            # check high dataframe result
-            expected_x = idxh.to_period().asi8.astype(np.float64)
-            expected_y = np.zeros(len(expected_x), dtype=np.float64)
-            for i in range(3):
-                line = ax.lines[3 + i]
-                assert PeriodIndex(data=line.get_xdata()).freq == idxh.freq
-                tm.assert_numpy_array_equal(line.get_xdata(orig=False), expected_x)
-                expected_y += high[i].values
-                tm.assert_numpy_array_equal(line.get_ydata(orig=False), expected_y)
-=======
 
         _, ax = mpl.pyplot.subplots()
         low.plot(kind=kind1, stacked=True, ax=ax)
@@ -987,12 +943,11 @@
             tm.assert_numpy_array_equal(line.get_xdata(orig=False), expected_x)
             expected_y += high[i].values
             tm.assert_numpy_array_equal(line.get_ydata(orig=False), expected_y)
->>>>>>> 81115d81
 
     @pytest.mark.parametrize("kind1, kind2", [("line", "area"), ("area", "line")])
     def test_from_resampling_area_line_mixed_high_to_low(self, kind1, kind2):
         idxh = date_range("1/1/1999", periods=52, freq="W")
-        idxl = date_range("1/1/1999", periods=12, freq="M")
+        idxl = date_range("1/1/1999", periods=12, freq="ME")
         high = DataFrame(np.random.rand(len(idxh), 3), index=idxh, columns=[0, 1, 2])
         low = DataFrame(np.random.rand(len(idxl), 3), index=idxl, columns=[0, 1, 2])
         _, ax = mpl.pyplot.subplots()
