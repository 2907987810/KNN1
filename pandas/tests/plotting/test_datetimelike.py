""" Test cases for time series specific (freq conversion, etc) """
from datetime import (
    date,
    datetime,
    time,
    timedelta,
)
import pickle

import numpy as np
import pytest

from pandas._libs.tslibs import (
    BaseOffset,
    to_offset,
)
import pandas.util._test_decorators as td

from pandas import (
    DataFrame,
    Index,
    NaT,
    Series,
    concat,
    isna,
    to_datetime,
)
import pandas._testing as tm
from pandas.core.indexes.datetimes import (
    DatetimeIndex,
    bdate_range,
    date_range,
)
from pandas.core.indexes.period import (
    Period,
    PeriodIndex,
    period_range,
)
from pandas.core.indexes.timedeltas import timedelta_range
from pandas.tests.plotting.common import _check_ticks_props

from pandas.tseries.offsets import WeekOfMonth

mpl = pytest.importorskip("matplotlib")


class TestTSPlot:
    @pytest.mark.filterwarnings("ignore::UserWarning")
    def test_ts_plot_with_tz(self, tz_aware_fixture):
        # GH2877, GH17173, GH31205, GH31580
        tz = tz_aware_fixture
        index = date_range("1/1/2011", periods=2, freq="H", tz=tz)
        ts = Series([188.5, 328.25], index=index)
        _check_plot_works(ts.plot)
        ax = ts.plot()
        xdata = list(ax.get_lines())[0].get_xdata()
        # Check first and last points' labels are correct
        assert (xdata[0].hour, xdata[0].minute) == (0, 0)
        assert (xdata[-1].hour, xdata[-1].minute) == (1, 0)

    def test_fontsize_set_correctly(self):
        # For issue #8765
        df = DataFrame(np.random.randn(10, 9), index=range(10))
        _, ax = mpl.pyplot.subplots()
        df.plot(fontsize=2, ax=ax)
        for label in ax.get_xticklabels() + ax.get_yticklabels():
            assert label.get_fontsize() == 2

    def test_frame_inferred(self):
        # inferred freq
        idx = date_range("1/1/1987", freq="MS", periods=100)
        idx = DatetimeIndex(idx.values, freq=None)

        df = DataFrame(np.random.randn(len(idx), 3), index=idx)
        _check_plot_works(df.plot)

        # axes freq
        idx = idx[0:40].union(idx[45:99])
        df2 = DataFrame(np.random.randn(len(idx), 3), index=idx)
        _check_plot_works(df2.plot)

    def test_frame_inferred_n_gt_1(self):
        # N > 1
        idx = date_range("2008-1-1 00:15:00", freq="15T", periods=10)
        idx = DatetimeIndex(idx.values, freq=None)
        df = DataFrame(np.random.randn(len(idx), 3), index=idx)
        _check_plot_works(df.plot)

    def test_is_error_nozeroindex(self):
        # GH11858
        i = np.array([1, 2, 3])
        a = DataFrame(i, index=i)
        _check_plot_works(a.plot, xerr=a)
        _check_plot_works(a.plot, yerr=a)

    def test_nonnumeric_exclude(self):
        idx = date_range("1/1/1987", freq="A", periods=3)
        df = DataFrame({"A": ["x", "y", "z"], "B": [1, 2, 3]}, idx)

        fig, ax = mpl.pyplot.subplots()
        df.plot(ax=ax)  # it works
        assert len(ax.get_lines()) == 1  # B was plotted
        mpl.pyplot.close(fig)

    def test_nonnumeric_exclude_error(self):
        idx = date_range("1/1/1987", freq="A", periods=3)
        df = DataFrame({"A": ["x", "y", "z"], "B": [1, 2, 3]}, idx)
        msg = "no numeric data to plot"
        with pytest.raises(TypeError, match=msg):
            df["A"].plot()

    @pytest.mark.parametrize("freq", ["S", "T", "H", "D", "W", "M", "Q", "A"])
    def test_tsplot_period(self, freq):
        idx = period_range("12/31/1999", freq=freq, periods=100)
        ser = Series(np.random.randn(len(idx)), idx)
        _, ax = mpl.pyplot.subplots()
        _check_plot_works(ser.plot, ax=ax)

    @pytest.mark.parametrize(
        "freq", ["S", "T", "H", "D", "W", "M", "Q-DEC", "A", "1B30Min"]
    )
    def test_tsplot_datetime(self, freq):
        idx = date_range("12/31/1999", freq=freq, periods=100)
        ser = Series(np.random.randn(len(idx)), idx)
        _, ax = mpl.pyplot.subplots()
        _check_plot_works(ser.plot, ax=ax)

    def test_tsplot(self):
        ts = tm.makeTimeSeries()
        _, ax = mpl.pyplot.subplots()
        ts.plot(style="k", ax=ax)
        color = (0.0, 0.0, 0.0, 1)
        assert color == ax.get_lines()[0].get_color()

    def test_both_style_and_color(self):
        ts = tm.makeTimeSeries()
        msg = (
            "Cannot pass 'style' string with a color symbol and 'color' "
            "keyword argument. Please use one or the other or pass 'style' "
            "without a color symbol"
        )
        with pytest.raises(ValueError, match=msg):
            ts.plot(style="b-", color="#000099")

        s = ts.reset_index(drop=True)
        with pytest.raises(ValueError, match=msg):
            s.plot(style="b-", color="#000099")

    @pytest.mark.parametrize("freq", ["ms", "us"])
    def test_high_freq(self, freq):
        _, ax = mpl.pyplot.subplots()
        rng = date_range("1/1/2012", periods=100, freq=freq)
        ser = Series(np.random.randn(len(rng)), rng)
        _check_plot_works(ser.plot, ax=ax)

    def test_get_datevalue(self):
        from pandas.plotting._matplotlib.converter import get_datevalue

        assert get_datevalue(None, "D") is None
        assert get_datevalue(1987, "A") == 1987
        assert get_datevalue(Period(1987, "A"), "M") == Period("1987-12", "M").ordinal
        assert get_datevalue("1/1/1987", "D") == Period("1987-1-1", "D").ordinal

    def test_ts_plot_format_coord(self):
        def check_format_of_first_point(ax, expected_string):
            first_line = ax.get_lines()[0]
            first_x = first_line.get_xdata()[0].ordinal
            first_y = first_line.get_ydata()[0]
            assert expected_string == ax.format_coord(first_x, first_y)

        annual = Series(1, index=date_range("2014-01-01", periods=3, freq="A-DEC"))
        _, ax = mpl.pyplot.subplots()
        annual.plot(ax=ax)
        check_format_of_first_point(ax, "t = 2014  y = 1.000000")

        # note this is added to the annual plot already in existence, and
        # changes its freq field
        daily = Series(1, index=date_range("2014-01-01", periods=3, freq="D"))
        daily.plot(ax=ax)
        check_format_of_first_point(ax, "t = 2014-01-01  y = 1.000000")

    @pytest.mark.parametrize("freq", ["S", "T", "H", "D", "W", "M", "Q", "A"])
    def test_line_plot_period_series(self, freq):
        idx = period_range("12/31/1999", freq=freq, periods=100)
        ser = Series(np.random.randn(len(idx)), idx)
        _check_plot_works(ser.plot, ser.index.freq)

    @pytest.mark.parametrize(
        "frqncy", ["1S", "3S", "5T", "7H", "4D", "8W", "11M", "3A"]
    )
    def test_line_plot_period_mlt_series(self, frqncy):
        # test period index line plot for series with multiples (`mlt`) of the
        # frequency (`frqncy`) rule code. tests resolution of issue #14763
        idx = period_range("12/31/1999", freq=frqncy, periods=100)
        s = Series(np.random.randn(len(idx)), idx)
        _check_plot_works(s.plot, s.index.freq.rule_code)

    @pytest.mark.parametrize(
        "freq", ["S", "T", "H", "D", "W", "M", "Q-DEC", "A", "1B30Min"]
    )
    def test_line_plot_datetime_series(self, freq):
        idx = date_range("12/31/1999", freq=freq, periods=100)
        ser = Series(np.random.randn(len(idx)), idx)
        _check_plot_works(ser.plot, ser.index.freq.rule_code)

    @pytest.mark.parametrize("freq", ["S", "T", "H", "D", "W", "M", "Q", "A"])
    def test_line_plot_period_frame(self, freq):
        idx = date_range("12/31/1999", freq=freq, periods=100)
        df = DataFrame(np.random.randn(len(idx), 3), index=idx, columns=["A", "B", "C"])
        _check_plot_works(df.plot, df.index.freq)

    @pytest.mark.parametrize(
        "frqncy", ["1S", "3S", "5T", "7H", "4D", "8W", "11M", "3A"]
    )
    def test_line_plot_period_mlt_frame(self, frqncy):
        # test period index line plot for DataFrames with multiples (`mlt`)
        # of the frequency (`frqncy`) rule code. tests resolution of issue
        # #14763
        idx = period_range("12/31/1999", freq=frqncy, periods=100)
        df = DataFrame(np.random.randn(len(idx), 3), index=idx, columns=["A", "B", "C"])
        freq = df.index.asfreq(df.index.freq.rule_code).freq
        _check_plot_works(df.plot, freq)

    @pytest.mark.filterwarnings(r"ignore:PeriodDtype\[B\] is deprecated:FutureWarning")
    @pytest.mark.parametrize(
        "freq", ["S", "T", "H", "D", "W", "M", "Q-DEC", "A", "1B30Min"]
    )
    def test_line_plot_datetime_frame(self, freq):
        idx = date_range("12/31/1999", freq=freq, periods=100)
        df = DataFrame(np.random.randn(len(idx), 3), index=idx, columns=["A", "B", "C"])
        freq = df.index.to_period(df.index.freq.rule_code).freq
        _check_plot_works(df.plot, freq)

    @pytest.mark.parametrize(
        "freq", ["S", "T", "H", "D", "W", "M", "Q-DEC", "A", "1B30Min"]
    )
    def test_line_plot_inferred_freq(self, freq):
        idx = date_range("12/31/1999", freq=freq, periods=100)
        ser = Series(np.random.randn(len(idx)), idx)
        ser = Series(ser.values, Index(np.asarray(ser.index)))
        _check_plot_works(ser.plot, ser.index.inferred_freq)

        ser = ser.iloc[[0, 3, 5, 6]]
        _check_plot_works(ser.plot)

    def test_fake_inferred_business(self):
        _, ax = mpl.pyplot.subplots()
        rng = date_range("2001-1-1", "2001-1-10")
        ts = Series(range(len(rng)), index=rng)
        ts = concat([ts[:3], ts[5:]])
        ts.plot(ax=ax)
        assert not hasattr(ax, "freq")

    def test_plot_offset_freq(self):
        ser = tm.makeTimeSeries()
        _check_plot_works(ser.plot)

    def test_plot_offset_freq_business(self):
        dr = date_range("2023-01-01", freq="BQS", periods=10)
        ser = Series(np.random.randn(len(dr)), index=dr)
        _check_plot_works(ser.plot)

    def test_plot_multiple_inferred_freq(self):
        dr = Index([datetime(2000, 1, 1), datetime(2000, 1, 6), datetime(2000, 1, 11)])
        ser = Series(np.random.randn(len(dr)), index=dr)
        _check_plot_works(ser.plot)

    @pytest.mark.xfail(reason="Api changed in 3.6.0")
    def test_uhf(self):
        import pandas.plotting._matplotlib.converter as conv

        idx = date_range("2012-6-22 21:59:51.960928", freq="L", periods=500)
        df = DataFrame(np.random.randn(len(idx), 2), index=idx)

        _, ax = mpl.pyplot.subplots()
        df.plot(ax=ax)
        axis = ax.get_xaxis()

        tlocs = axis.get_ticklocs()
        tlabels = axis.get_ticklabels()
        for loc, label in zip(tlocs, tlabels):
            xp = conv._from_ordinal(loc).strftime("%H:%M:%S.%f")
            rs = str(label.get_text())
            if len(rs):
                assert xp == rs

    def test_irreg_hf(self):
        idx = date_range("2012-6-22 21:59:51", freq="S", periods=10)
        df = DataFrame(np.random.randn(len(idx), 2), index=idx)

        irreg = df.iloc[[0, 1, 3, 4]]
        _, ax = mpl.pyplot.subplots()
        irreg.plot(ax=ax)
        diffs = Series(ax.get_lines()[0].get_xydata()[:, 0]).diff()

        sec = 1.0 / 24 / 60 / 60
        assert (np.fabs(diffs[1:] - [sec, sec * 2, sec]) < 1e-8).all()

    def test_irreg_hf_object(self):
        idx = date_range("2012-6-22 21:59:51", freq="S", periods=10)
        df2 = DataFrame(np.random.randn(len(idx), 2), index=idx)
        _, ax = mpl.pyplot.subplots()
        df2.index = df2.index.astype(object)
        df2.plot(ax=ax)
        diffs = Series(ax.get_lines()[0].get_xydata()[:, 0]).diff()
        sec = 1.0 / 24 / 60 / 60
        assert (np.fabs(diffs[1:] - sec) < 1e-8).all()

    def test_irregular_datetime64_repr_bug(self):
        ser = tm.makeTimeSeries()
        ser = ser.iloc[[0, 1, 2, 7]]

        _, ax = mpl.pyplot.subplots()

        ret = ser.plot(ax=ax)
        assert ret is not None

        for rs, xp in zip(ax.get_lines()[0].get_xdata(), ser.index):
            assert rs == xp

    def test_business_freq(self):
        bts = tm.makePeriodSeries()
        _, ax = mpl.pyplot.subplots()
        bts.plot(ax=ax)
        assert ax.get_lines()[0].get_xydata()[0, 0] == bts.index[0].ordinal
        idx = ax.get_lines()[0].get_xdata()
        msg = r"PeriodDtype\[B\] is deprecated"
        with tm.assert_produces_warning(FutureWarning, match=msg):
            assert PeriodIndex(data=idx).freqstr == "B"

    def test_business_freq_convert(self):
        bts = tm.makeTimeSeries(300).asfreq("BM")
        ts = bts.to_period("M")
        _, ax = mpl.pyplot.subplots()
        bts.plot(ax=ax)
        assert ax.get_lines()[0].get_xydata()[0, 0] == ts.index[0].ordinal
        idx = ax.get_lines()[0].get_xdata()
        assert PeriodIndex(data=idx).freqstr == "M"

    def test_freq_with_no_period_alias(self):
        # GH34487
        freq = WeekOfMonth()
        bts = tm.makeTimeSeries(5).asfreq(freq)
        _, ax = mpl.pyplot.subplots()
        bts.plot(ax=ax)

        idx = ax.get_lines()[0].get_xdata()
        msg = "freq not specified and cannot be inferred"
        with pytest.raises(ValueError, match=msg):
            PeriodIndex(data=idx)

    def test_nonzero_base(self):
        # GH2571
        idx = date_range("2012-12-20", periods=24, freq="H") + timedelta(minutes=30)
        df = DataFrame(np.arange(24), index=idx)
        _, ax = mpl.pyplot.subplots()
        df.plot(ax=ax)
        rs = ax.get_lines()[0].get_xdata()
        assert not Index(rs).is_normalized

    def test_dataframe(self):
        bts = DataFrame({"a": tm.makeTimeSeries()})
        _, ax = mpl.pyplot.subplots()
        bts.plot(ax=ax)
        idx = ax.get_lines()[0].get_xdata()
        msg = r"PeriodDtype\[B\] is deprecated"
        with tm.assert_produces_warning(FutureWarning, match=msg):
            tm.assert_index_equal(bts.index.to_period(), PeriodIndex(idx))

<<<<<<< HEAD
    @pytest.mark.filterwarnings(
        "ignore:Period with BDay freq is deprecated:FutureWarning"
    )
    def test_axis_limits(self):
        def _test(ax):
            xlim = ax.get_xlim()
            ax.set_xlim(xlim[0] - 5, xlim[1] + 10)
            result = ax.get_xlim()
            assert result[0] == xlim[0] - 5
            assert result[1] == xlim[1] + 10

            # string
            expected = (Period("1/1/2000", ax.freq), Period("4/1/2000", ax.freq))
            ax.set_xlim("1/1/2000", "4/1/2000")
            result = ax.get_xlim()
            assert int(result[0]) == expected[0].ordinal
            assert int(result[1]) == expected[1].ordinal

            # datetime
            expected = (Period("1/1/2000", ax.freq), Period("4/1/2000", ax.freq))
            ax.set_xlim(datetime(2000, 1, 1), datetime(2000, 4, 1))
            result = ax.get_xlim()
            assert int(result[0]) == expected[0].ordinal
            assert int(result[1]) == expected[1].ordinal
            fig = ax.get_figure()
            self.plt.close(fig)

        ser = tm.makeTimeSeries()
        _, ax = self.plt.subplots()
        ser.plot(ax=ax)
        _test(ax)

        _, ax = self.plt.subplots()
        df = DataFrame({"a": ser, "b": ser + 1})
        df.plot(ax=ax)
        _test(ax)

        df = DataFrame({"a": ser, "b": ser + 1})
        axes = df.plot(subplots=True)

        for ax in axes:
            _test(ax)
=======
    @pytest.mark.parametrize(
        "obj",
        [
            tm.makeTimeSeries(),
            DataFrame({"a": tm.makeTimeSeries(), "b": tm.makeTimeSeries() + 1}),
        ],
    )
    def test_axis_limits(self, obj):
        _, ax = mpl.pyplot.subplots()
        obj.plot(ax=ax)
        xlim = ax.get_xlim()
        ax.set_xlim(xlim[0] - 5, xlim[1] + 10)
        result = ax.get_xlim()
        assert result[0] == xlim[0] - 5
        assert result[1] == xlim[1] + 10

        # string
        expected = (Period("1/1/2000", ax.freq), Period("4/1/2000", ax.freq))
        ax.set_xlim("1/1/2000", "4/1/2000")
        result = ax.get_xlim()
        assert int(result[0]) == expected[0].ordinal
        assert int(result[1]) == expected[1].ordinal

        # datetime
        expected = (Period("1/1/2000", ax.freq), Period("4/1/2000", ax.freq))
        ax.set_xlim(datetime(2000, 1, 1), datetime(2000, 4, 1))
        result = ax.get_xlim()
        assert int(result[0]) == expected[0].ordinal
        assert int(result[1]) == expected[1].ordinal
        fig = ax.get_figure()
        mpl.pyplot.close(fig)
>>>>>>> ee18e060

    def test_get_finder(self):
        import pandas.plotting._matplotlib.converter as conv

        assert conv.get_finder(to_offset("B")) == conv._daily_finder
        assert conv.get_finder(to_offset("D")) == conv._daily_finder
        assert conv.get_finder(to_offset("M")) == conv._monthly_finder
        assert conv.get_finder(to_offset("Q")) == conv._quarterly_finder
        assert conv.get_finder(to_offset("A")) == conv._annual_finder
        assert conv.get_finder(to_offset("W")) == conv._daily_finder

    def test_finder_daily(self):
        day_lst = [10, 40, 252, 400, 950, 2750, 10000]

        msg = "Period with BDay freq is deprecated"
        with tm.assert_produces_warning(FutureWarning, match=msg):
            xpl1 = xpl2 = [Period("1999-1-1", freq="B").ordinal] * len(day_lst)
        rs1 = []
        rs2 = []
        for n in day_lst:
            rng = bdate_range("1999-1-1", periods=n)
            ser = Series(np.random.randn(len(rng)), rng)
            _, ax = mpl.pyplot.subplots()
            ser.plot(ax=ax)
            xaxis = ax.get_xaxis()
            rs1.append(xaxis.get_majorticklocs()[0])

            vmin, vmax = ax.get_xlim()
            ax.set_xlim(vmin + 0.9, vmax)
            rs2.append(xaxis.get_majorticklocs()[0])
            mpl.pyplot.close(ax.get_figure())

        assert rs1 == xpl1
        assert rs2 == xpl2

    def test_finder_quarterly(self):
        yrs = [3.5, 11]

        xpl1 = xpl2 = [Period("1988Q1").ordinal] * len(yrs)
        rs1 = []
        rs2 = []
        for n in yrs:
            rng = period_range("1987Q2", periods=int(n * 4), freq="Q")
            ser = Series(np.random.randn(len(rng)), rng)
            _, ax = mpl.pyplot.subplots()
            ser.plot(ax=ax)
            xaxis = ax.get_xaxis()
            rs1.append(xaxis.get_majorticklocs()[0])

            (vmin, vmax) = ax.get_xlim()
            ax.set_xlim(vmin + 0.9, vmax)
            rs2.append(xaxis.get_majorticklocs()[0])
            mpl.pyplot.close(ax.get_figure())

        assert rs1 == xpl1
        assert rs2 == xpl2

    def test_finder_monthly(self):
        yrs = [1.15, 2.5, 4, 11]

        xpl1 = xpl2 = [Period("Jan 1988").ordinal] * len(yrs)
        rs1 = []
        rs2 = []
        for n in yrs:
            rng = period_range("1987Q2", periods=int(n * 12), freq="M")
            ser = Series(np.random.randn(len(rng)), rng)
            _, ax = mpl.pyplot.subplots()
            ser.plot(ax=ax)
            xaxis = ax.get_xaxis()
            rs1.append(xaxis.get_majorticklocs()[0])

            vmin, vmax = ax.get_xlim()
            ax.set_xlim(vmin + 0.9, vmax)
            rs2.append(xaxis.get_majorticklocs()[0])
            mpl.pyplot.close(ax.get_figure())

        assert rs1 == xpl1
        assert rs2 == xpl2

    def test_finder_monthly_long(self):
        rng = period_range("1988Q1", periods=24 * 12, freq="M")
        ser = Series(np.random.randn(len(rng)), rng)
        _, ax = mpl.pyplot.subplots()
        ser.plot(ax=ax)
        xaxis = ax.get_xaxis()
        rs = xaxis.get_majorticklocs()[0]
        xp = Period("1989Q1", "M").ordinal
        assert rs == xp

    def test_finder_annual(self):
        xp = [1987, 1988, 1990, 1990, 1995, 2020, 2070, 2170]
        xp = [Period(x, freq="A").ordinal for x in xp]
        rs = []
        for nyears in [5, 10, 19, 49, 99, 199, 599, 1001]:
            rng = period_range("1987", periods=nyears, freq="A")
            ser = Series(np.random.randn(len(rng)), rng)
            _, ax = mpl.pyplot.subplots()
            ser.plot(ax=ax)
            xaxis = ax.get_xaxis()
            rs.append(xaxis.get_majorticklocs()[0])
            mpl.pyplot.close(ax.get_figure())

        assert rs == xp

    @pytest.mark.slow
    def test_finder_minutely(self):
        nminutes = 50 * 24 * 60
        rng = date_range("1/1/1999", freq="Min", periods=nminutes)
        ser = Series(np.random.randn(len(rng)), rng)
        _, ax = mpl.pyplot.subplots()
        ser.plot(ax=ax)
        xaxis = ax.get_xaxis()
        rs = xaxis.get_majorticklocs()[0]
        xp = Period("1/1/1999", freq="Min").ordinal

        assert rs == xp

    def test_finder_hourly(self):
        nhours = 23
        rng = date_range("1/1/1999", freq="H", periods=nhours)
        ser = Series(np.random.randn(len(rng)), rng)
        _, ax = mpl.pyplot.subplots()
        ser.plot(ax=ax)
        xaxis = ax.get_xaxis()
        rs = xaxis.get_majorticklocs()[0]
        xp = Period("1/1/1999", freq="H").ordinal

        assert rs == xp

    def test_gaps(self):
        ts = tm.makeTimeSeries()
        ts.iloc[5:25] = np.nan
        _, ax = mpl.pyplot.subplots()
        ts.plot(ax=ax)
        lines = ax.get_lines()
        assert len(lines) == 1
        line = lines[0]
        data = line.get_xydata()

        data = np.ma.MaskedArray(data, mask=isna(data), fill_value=np.nan)

        assert isinstance(data, np.ma.core.MaskedArray)
        mask = data.mask
        assert mask[5:25, 1].all()
        mpl.pyplot.close(ax.get_figure())

    def test_gaps_irregular(self):
        # irregular
        ts = tm.makeTimeSeries()
        ts = ts.iloc[[0, 1, 2, 5, 7, 9, 12, 15, 20]]
        ts.iloc[2:5] = np.nan
        _, ax = mpl.pyplot.subplots()
        ax = ts.plot(ax=ax)
        lines = ax.get_lines()
        assert len(lines) == 1
        line = lines[0]
        data = line.get_xydata()

        data = np.ma.MaskedArray(data, mask=isna(data), fill_value=np.nan)

        assert isinstance(data, np.ma.core.MaskedArray)
        mask = data.mask
        assert mask[2:5, 1].all()
        mpl.pyplot.close(ax.get_figure())

    def test_gaps_non_ts(self):
        # non-ts
        idx = [0, 1, 2, 5, 7, 9, 12, 15, 20]
        ser = Series(np.random.randn(len(idx)), idx)
        ser.iloc[2:5] = np.nan
        _, ax = mpl.pyplot.subplots()
        ser.plot(ax=ax)
        lines = ax.get_lines()
        assert len(lines) == 1
        line = lines[0]
        data = line.get_xydata()
        data = np.ma.MaskedArray(data, mask=isna(data), fill_value=np.nan)

        assert isinstance(data, np.ma.core.MaskedArray)
        mask = data.mask
        assert mask[2:5, 1].all()

    def test_gap_upsample(self):
        low = tm.makeTimeSeries()
        low.iloc[5:25] = np.nan
        _, ax = mpl.pyplot.subplots()
        low.plot(ax=ax)

        idxh = date_range(low.index[0], low.index[-1], freq="12h")
        s = Series(np.random.randn(len(idxh)), idxh)
        s.plot(secondary_y=True)
        lines = ax.get_lines()
        assert len(lines) == 1
        assert len(ax.right_ax.get_lines()) == 1

        line = lines[0]
        data = line.get_xydata()
        data = np.ma.MaskedArray(data, mask=isna(data), fill_value=np.nan)

        assert isinstance(data, np.ma.core.MaskedArray)
        mask = data.mask
        assert mask[5:25, 1].all()

    def test_secondary_y(self):
        ser = Series(np.random.randn(10))
        fig, _ = mpl.pyplot.subplots()
        ax = ser.plot(secondary_y=True)
        assert hasattr(ax, "left_ax")
        assert not hasattr(ax, "right_ax")
        axes = fig.get_axes()
        line = ax.get_lines()[0]
        xp = Series(line.get_ydata(), line.get_xdata())
        tm.assert_series_equal(ser, xp)
        assert ax.get_yaxis().get_ticks_position() == "right"
        assert not axes[0].get_yaxis().get_visible()
        mpl.pyplot.close(fig)

    def test_secondary_y_yaxis(self):
        Series(np.random.randn(10))
        ser2 = Series(np.random.randn(10))
        _, ax2 = mpl.pyplot.subplots()
        ser2.plot(ax=ax2)
        assert ax2.get_yaxis().get_ticks_position() == "left"
        mpl.pyplot.close(ax2.get_figure())

    def test_secondary_both(self):
        ser = Series(np.random.randn(10))
        ser2 = Series(np.random.randn(10))
        ax = ser2.plot()
        ax2 = ser.plot(secondary_y=True)
        assert ax.get_yaxis().get_visible()
        assert not hasattr(ax, "left_ax")
        assert hasattr(ax, "right_ax")
        assert hasattr(ax2, "left_ax")
        assert not hasattr(ax2, "right_ax")

    def test_secondary_y_ts(self):
        idx = date_range("1/1/2000", periods=10)
        ser = Series(np.random.randn(10), idx)
        fig, _ = mpl.pyplot.subplots()
        ax = ser.plot(secondary_y=True)
        assert hasattr(ax, "left_ax")
        assert not hasattr(ax, "right_ax")
        axes = fig.get_axes()
        line = ax.get_lines()[0]
        xp = Series(line.get_ydata(), line.get_xdata()).to_timestamp()
        tm.assert_series_equal(ser, xp)
        assert ax.get_yaxis().get_ticks_position() == "right"
        assert not axes[0].get_yaxis().get_visible()
        mpl.pyplot.close(fig)

    def test_secondary_y_ts_yaxis(self):
        idx = date_range("1/1/2000", periods=10)
        ser2 = Series(np.random.randn(10), idx)
        _, ax2 = mpl.pyplot.subplots()
        ser2.plot(ax=ax2)
        assert ax2.get_yaxis().get_ticks_position() == "left"
        mpl.pyplot.close(ax2.get_figure())

    def test_secondary_y_ts_visible(self):
        idx = date_range("1/1/2000", periods=10)
        ser2 = Series(np.random.randn(10), idx)
        ax = ser2.plot()
        assert ax.get_yaxis().get_visible()

    @td.skip_if_no_scipy
    def test_secondary_kde(self):
        ser = Series(np.random.randn(10))
        fig, ax = mpl.pyplot.subplots()
        ax = ser.plot(secondary_y=True, kind="density", ax=ax)
        assert hasattr(ax, "left_ax")
        assert not hasattr(ax, "right_ax")
        axes = fig.get_axes()
        assert axes[1].get_yaxis().get_ticks_position() == "right"

    def test_secondary_bar(self):
        ser = Series(np.random.randn(10))
        fig, ax = mpl.pyplot.subplots()
        ser.plot(secondary_y=True, kind="bar", ax=ax)
        axes = fig.get_axes()
        assert axes[1].get_yaxis().get_ticks_position() == "right"

    def test_secondary_frame(self):
        df = DataFrame(np.random.randn(5, 3), columns=["a", "b", "c"])
        axes = df.plot(secondary_y=["a", "c"], subplots=True)
        assert axes[0].get_yaxis().get_ticks_position() == "right"
        assert axes[1].get_yaxis().get_ticks_position() == "left"
        assert axes[2].get_yaxis().get_ticks_position() == "right"

    def test_secondary_bar_frame(self):
        df = DataFrame(np.random.randn(5, 3), columns=["a", "b", "c"])
        axes = df.plot(kind="bar", secondary_y=["a", "c"], subplots=True)
        assert axes[0].get_yaxis().get_ticks_position() == "right"
        assert axes[1].get_yaxis().get_ticks_position() == "left"
        assert axes[2].get_yaxis().get_ticks_position() == "right"

    def test_mixed_freq_regular_first(self):
        # TODO
        s1 = tm.makeTimeSeries()
        s2 = s1.iloc[[0, 5, 10, 11, 12, 13, 14, 15]]

        # it works!
        _, ax = mpl.pyplot.subplots()
        s1.plot(ax=ax)

        ax2 = s2.plot(style="g", ax=ax)
        lines = ax2.get_lines()
        msg = r"PeriodDtype\[B\] is deprecated"
        with tm.assert_produces_warning(FutureWarning, match=msg):
            idx1 = PeriodIndex(lines[0].get_xdata())
            idx2 = PeriodIndex(lines[1].get_xdata())

            tm.assert_index_equal(idx1, s1.index.to_period("B"))
            tm.assert_index_equal(idx2, s2.index.to_period("B"))

            left, right = ax2.get_xlim()
            pidx = s1.index.to_period()
        assert left <= pidx[0].ordinal
        assert right >= pidx[-1].ordinal

    def test_mixed_freq_irregular_first(self):
        s1 = tm.makeTimeSeries()
        s2 = s1.iloc[[0, 5, 10, 11, 12, 13, 14, 15]]
        _, ax = mpl.pyplot.subplots()
        s2.plot(style="g", ax=ax)
        s1.plot(ax=ax)
        assert not hasattr(ax, "freq")
        lines = ax.get_lines()
        x1 = lines[0].get_xdata()
        tm.assert_numpy_array_equal(x1, s2.index.astype(object).values)
        x2 = lines[1].get_xdata()
        tm.assert_numpy_array_equal(x2, s1.index.astype(object).values)

    def test_mixed_freq_regular_first_df(self):
        # GH 9852
        s1 = tm.makeTimeSeries().to_frame()
        s2 = s1.iloc[[0, 5, 10, 11, 12, 13, 14, 15], :]
        _, ax = mpl.pyplot.subplots()
        s1.plot(ax=ax)
        ax2 = s2.plot(style="g", ax=ax)
        lines = ax2.get_lines()
        msg = r"PeriodDtype\[B\] is deprecated"
        with tm.assert_produces_warning(FutureWarning, match=msg):
            idx1 = PeriodIndex(lines[0].get_xdata())
            idx2 = PeriodIndex(lines[1].get_xdata())
            assert idx1.equals(s1.index.to_period("B"))
            assert idx2.equals(s2.index.to_period("B"))
            left, right = ax2.get_xlim()
            pidx = s1.index.to_period()
        assert left <= pidx[0].ordinal
        assert right >= pidx[-1].ordinal

    def test_mixed_freq_irregular_first_df(self):
        # GH 9852
        s1 = tm.makeTimeSeries().to_frame()
        s2 = s1.iloc[[0, 5, 10, 11, 12, 13, 14, 15], :]
        _, ax = mpl.pyplot.subplots()
        s2.plot(style="g", ax=ax)
        s1.plot(ax=ax)
        assert not hasattr(ax, "freq")
        lines = ax.get_lines()
        x1 = lines[0].get_xdata()
        tm.assert_numpy_array_equal(x1, s2.index.astype(object).values)
        x2 = lines[1].get_xdata()
        tm.assert_numpy_array_equal(x2, s1.index.astype(object).values)

    def test_mixed_freq_hf_first(self):
        idxh = date_range("1/1/1999", periods=365, freq="D")
        idxl = date_range("1/1/1999", periods=12, freq="M")
        high = Series(np.random.randn(len(idxh)), idxh)
        low = Series(np.random.randn(len(idxl)), idxl)
        _, ax = mpl.pyplot.subplots()
        high.plot(ax=ax)
        low.plot(ax=ax)
        for line in ax.get_lines():
            assert PeriodIndex(data=line.get_xdata()).freq == "D"

    def test_mixed_freq_alignment(self):
        ts_ind = date_range("2012-01-01 13:00", "2012-01-02", freq="H")
        ts_data = np.random.randn(12)

        ts = Series(ts_data, index=ts_ind)
        ts2 = ts.asfreq("T").interpolate()

        _, ax = mpl.pyplot.subplots()
        ax = ts.plot(ax=ax)
        ts2.plot(style="r", ax=ax)

        assert ax.lines[0].get_xdata()[0] == ax.lines[1].get_xdata()[0]

    def test_mixed_freq_lf_first(self):
        idxh = date_range("1/1/1999", periods=365, freq="D")
        idxl = date_range("1/1/1999", periods=12, freq="M")
        high = Series(np.random.randn(len(idxh)), idxh)
        low = Series(np.random.randn(len(idxl)), idxl)
        _, ax = mpl.pyplot.subplots()
        low.plot(legend=True, ax=ax)
        high.plot(legend=True, ax=ax)
        for line in ax.get_lines():
            assert PeriodIndex(data=line.get_xdata()).freq == "D"
        leg = ax.get_legend()
        assert len(leg.texts) == 2
        mpl.pyplot.close(ax.get_figure())

    def test_mixed_freq_lf_first_hourly(self):
        idxh = date_range("1/1/1999", periods=240, freq="T")
        idxl = date_range("1/1/1999", periods=4, freq="H")
        high = Series(np.random.randn(len(idxh)), idxh)
        low = Series(np.random.randn(len(idxl)), idxl)
        _, ax = mpl.pyplot.subplots()
        low.plot(ax=ax)
        high.plot(ax=ax)
        for line in ax.get_lines():
            assert PeriodIndex(data=line.get_xdata()).freq == "T"

    def test_mixed_freq_irreg_period(self):
        ts = tm.makeTimeSeries()
        irreg = ts.iloc[[0, 1, 2, 3, 4, 5, 6, 7, 8, 9, 10, 15, 16, 17, 18, 29]]
<<<<<<< HEAD
        msg = r"PeriodDtype\[B\] is deprecated"
        with tm.assert_produces_warning(FutureWarning, match=msg):
            rng = period_range("1/3/2000", periods=30, freq="B")
            ps = Series(np.random.randn(len(rng)), rng)
            _, ax = self.plt.subplots()
            irreg.plot(ax=ax)
            ps.plot(ax=ax)
=======
        rng = period_range("1/3/2000", periods=30, freq="B")
        ps = Series(np.random.randn(len(rng)), rng)
        _, ax = mpl.pyplot.subplots()
        irreg.plot(ax=ax)
        ps.plot(ax=ax)
>>>>>>> ee18e060

    def test_mixed_freq_shared_ax(self):
        # GH13341, using sharex=True
        idx1 = date_range("2015-01-01", periods=3, freq="M")
        idx2 = idx1[:1].union(idx1[2:])
        s1 = Series(range(len(idx1)), idx1)
        s2 = Series(range(len(idx2)), idx2)

        _, (ax1, ax2) = mpl.pyplot.subplots(nrows=2, sharex=True)
        s1.plot(ax=ax1)
        s2.plot(ax=ax2)

        assert ax1.freq == "M"
        assert ax2.freq == "M"
        assert ax1.lines[0].get_xydata()[0, 0] == ax2.lines[0].get_xydata()[0, 0]

    def test_mixed_freq_shared_ax_twin_x(self):
        # GH13341, using sharex=True
        idx1 = date_range("2015-01-01", periods=3, freq="M")
        idx2 = idx1[:1].union(idx1[2:])
        s1 = Series(range(len(idx1)), idx1)
        s2 = Series(range(len(idx2)), idx2)
        # using twinx
        fig, ax1 = mpl.pyplot.subplots()
        ax2 = ax1.twinx()
        s1.plot(ax=ax1)
        s2.plot(ax=ax2)

        assert ax1.lines[0].get_xydata()[0, 0] == ax2.lines[0].get_xydata()[0, 0]

        # TODO (GH14330, GH14322)
        # plotting the irregular first does not yet work
        # fig, ax1 = plt.subplots()
        # ax2 = ax1.twinx()
        # s2.plot(ax=ax1)
        # s1.plot(ax=ax2)
        # assert (ax1.lines[0].get_xydata()[0, 0] ==
        #         ax2.lines[0].get_xydata()[0, 0])

    def test_nat_handling(self):
        _, ax = mpl.pyplot.subplots()

        dti = DatetimeIndex(["2015-01-01", NaT, "2015-01-03"])
        s = Series(range(len(dti)), dti)
        s.plot(ax=ax)
        xdata = ax.get_lines()[0].get_xdata()
        # plot x data is bounded by index values
        assert s.index.min() <= Series(xdata).min()
        assert Series(xdata).max() <= s.index.max()

    def test_to_weekly_resampling(self):
        idxh = date_range("1/1/1999", periods=52, freq="W")
        idxl = date_range("1/1/1999", periods=12, freq="M")
        high = Series(np.random.randn(len(idxh)), idxh)
        low = Series(np.random.randn(len(idxl)), idxl)
        _, ax = mpl.pyplot.subplots()
        high.plot(ax=ax)
        low.plot(ax=ax)
        for line in ax.get_lines():
            assert PeriodIndex(data=line.get_xdata()).freq == idxh.freq

    def test_from_weekly_resampling(self):
        idxh = date_range("1/1/1999", periods=52, freq="W")
        idxl = date_range("1/1/1999", periods=12, freq="M")
        high = Series(np.random.randn(len(idxh)), idxh)
        low = Series(np.random.randn(len(idxl)), idxl)
        _, ax = mpl.pyplot.subplots()
        low.plot(ax=ax)
        high.plot(ax=ax)

        expected_h = idxh.to_period().asi8.astype(np.float64)
        expected_l = np.array(
            [1514, 1519, 1523, 1527, 1531, 1536, 1540, 1544, 1549, 1553, 1558, 1562],
            dtype=np.float64,
        )
        for line in ax.get_lines():
            assert PeriodIndex(data=line.get_xdata()).freq == idxh.freq
            xdata = line.get_xdata(orig=False)
            if len(xdata) == 12:  # idxl lines
                tm.assert_numpy_array_equal(xdata, expected_l)
            else:
                tm.assert_numpy_array_equal(xdata, expected_h)

    @pytest.mark.parametrize("kind1, kind2", [("line", "area"), ("area", "line")])
    def test_from_resampling_area_line_mixed(self, kind1, kind2):
        idxh = date_range("1/1/1999", periods=52, freq="W")
        idxl = date_range("1/1/1999", periods=12, freq="M")
        high = DataFrame(np.random.rand(len(idxh), 3), index=idxh, columns=[0, 1, 2])
        low = DataFrame(np.random.rand(len(idxl), 3), index=idxl, columns=[0, 1, 2])

        _, ax = mpl.pyplot.subplots()
        low.plot(kind=kind1, stacked=True, ax=ax)
        high.plot(kind=kind2, stacked=True, ax=ax)

        # check low dataframe result
        expected_x = np.array(
            [
                1514,
                1519,
                1523,
                1527,
                1531,
                1536,
                1540,
                1544,
                1549,
                1553,
                1558,
                1562,
            ],
            dtype=np.float64,
        )
        expected_y = np.zeros(len(expected_x), dtype=np.float64)
        for i in range(3):
            line = ax.lines[i]
            assert PeriodIndex(line.get_xdata()).freq == idxh.freq
            tm.assert_numpy_array_equal(line.get_xdata(orig=False), expected_x)
            # check stacked values are correct
            expected_y += low[i].values
            tm.assert_numpy_array_equal(line.get_ydata(orig=False), expected_y)

        # check high dataframe result
        expected_x = idxh.to_period().asi8.astype(np.float64)
        expected_y = np.zeros(len(expected_x), dtype=np.float64)
        for i in range(3):
            line = ax.lines[3 + i]
            assert PeriodIndex(data=line.get_xdata()).freq == idxh.freq
            tm.assert_numpy_array_equal(line.get_xdata(orig=False), expected_x)
            expected_y += high[i].values
            tm.assert_numpy_array_equal(line.get_ydata(orig=False), expected_y)

    @pytest.mark.parametrize("kind1, kind2", [("line", "area"), ("area", "line")])
    def test_from_resampling_area_line_mixed_high_to_low(self, kind1, kind2):
        idxh = date_range("1/1/1999", periods=52, freq="W")
        idxl = date_range("1/1/1999", periods=12, freq="M")
        high = DataFrame(np.random.rand(len(idxh), 3), index=idxh, columns=[0, 1, 2])
        low = DataFrame(np.random.rand(len(idxl), 3), index=idxl, columns=[0, 1, 2])
        _, ax = mpl.pyplot.subplots()
        high.plot(kind=kind1, stacked=True, ax=ax)
        low.plot(kind=kind2, stacked=True, ax=ax)

        # check high dataframe result
        expected_x = idxh.to_period().asi8.astype(np.float64)
        expected_y = np.zeros(len(expected_x), dtype=np.float64)
        for i in range(3):
            line = ax.lines[i]
            assert PeriodIndex(data=line.get_xdata()).freq == idxh.freq
            tm.assert_numpy_array_equal(line.get_xdata(orig=False), expected_x)
            expected_y += high[i].values
            tm.assert_numpy_array_equal(line.get_ydata(orig=False), expected_y)

        # check low dataframe result
        expected_x = np.array(
            [
                1514,
                1519,
                1523,
                1527,
                1531,
                1536,
                1540,
                1544,
                1549,
                1553,
                1558,
                1562,
            ],
            dtype=np.float64,
        )
        expected_y = np.zeros(len(expected_x), dtype=np.float64)
        for i in range(3):
            lines = ax.lines[3 + i]
            assert PeriodIndex(data=lines.get_xdata()).freq == idxh.freq
            tm.assert_numpy_array_equal(lines.get_xdata(orig=False), expected_x)
            expected_y += low[i].values
            tm.assert_numpy_array_equal(lines.get_ydata(orig=False), expected_y)

    def test_mixed_freq_second_millisecond(self):
        # GH 7772, GH 7760
        idxh = date_range("2014-07-01 09:00", freq="S", periods=50)
        idxl = date_range("2014-07-01 09:00", freq="100L", periods=500)
        high = Series(np.random.randn(len(idxh)), idxh)
        low = Series(np.random.randn(len(idxl)), idxl)
        # high to low
        _, ax = mpl.pyplot.subplots()
        high.plot(ax=ax)
        low.plot(ax=ax)
        assert len(ax.get_lines()) == 2
        for line in ax.get_lines():
            assert PeriodIndex(data=line.get_xdata()).freq == "L"

    def test_mixed_freq_second_millisecond_low_to_high(self):
        # GH 7772, GH 7760
        idxh = date_range("2014-07-01 09:00", freq="S", periods=50)
        idxl = date_range("2014-07-01 09:00", freq="100L", periods=500)
        high = Series(np.random.randn(len(idxh)), idxh)
        low = Series(np.random.randn(len(idxl)), idxl)
        # low to high
        _, ax = mpl.pyplot.subplots()
        low.plot(ax=ax)
        high.plot(ax=ax)
        assert len(ax.get_lines()) == 2
        for line in ax.get_lines():
            assert PeriodIndex(data=line.get_xdata()).freq == "L"

    def test_irreg_dtypes(self):
        # date
        idx = [date(2000, 1, 1), date(2000, 1, 5), date(2000, 1, 20)]
        df = DataFrame(np.random.randn(len(idx), 3), Index(idx, dtype=object))
        _check_plot_works(df.plot)

    def test_irreg_dtypes_dt64(self):
        # np.datetime64
        idx = date_range("1/1/2000", periods=10)
        idx = idx[[0, 2, 5, 9]].astype(object)
        df = DataFrame(np.random.randn(len(idx), 3), idx)
        _, ax = mpl.pyplot.subplots()
        _check_plot_works(df.plot, ax=ax)

    def test_time(self):
        t = datetime(1, 1, 1, 3, 30, 0)
        deltas = np.random.randint(1, 20, 3).cumsum()
        ts = np.array([(t + timedelta(minutes=int(x))).time() for x in deltas])
        df = DataFrame(
            {"a": np.random.randn(len(ts)), "b": np.random.randn(len(ts))}, index=ts
        )
        _, ax = mpl.pyplot.subplots()
        df.plot(ax=ax)

        # verify tick labels
        ticks = ax.get_xticks()
        labels = ax.get_xticklabels()
        for _tick, _label in zip(ticks, labels):
            m, s = divmod(int(_tick), 60)
            h, m = divmod(m, 60)
            rs = _label.get_text()
            if len(rs) > 0:
                if s != 0:
                    xp = time(h, m, s).strftime("%H:%M:%S")
                else:
                    xp = time(h, m, s).strftime("%H:%M")
                assert xp == rs

    def test_time_change_xlim(self):
        t = datetime(1, 1, 1, 3, 30, 0)
        deltas = np.random.randint(1, 20, 3).cumsum()
        ts = np.array([(t + timedelta(minutes=int(x))).time() for x in deltas])
        df = DataFrame(
            {"a": np.random.randn(len(ts)), "b": np.random.randn(len(ts))}, index=ts
        )
        _, ax = mpl.pyplot.subplots()
        df.plot(ax=ax)

        # verify tick labels
        ticks = ax.get_xticks()
        labels = ax.get_xticklabels()
        for _tick, _label in zip(ticks, labels):
            m, s = divmod(int(_tick), 60)
            h, m = divmod(m, 60)
            rs = _label.get_text()
            if len(rs) > 0:
                if s != 0:
                    xp = time(h, m, s).strftime("%H:%M:%S")
                else:
                    xp = time(h, m, s).strftime("%H:%M")
                assert xp == rs

        # change xlim
        ax.set_xlim("1:30", "5:00")

        # check tick labels again
        ticks = ax.get_xticks()
        labels = ax.get_xticklabels()
        for _tick, _label in zip(ticks, labels):
            m, s = divmod(int(_tick), 60)
            h, m = divmod(m, 60)
            rs = _label.get_text()
            if len(rs) > 0:
                if s != 0:
                    xp = time(h, m, s).strftime("%H:%M:%S")
                else:
                    xp = time(h, m, s).strftime("%H:%M")
                assert xp == rs

    def test_time_musec(self):
        t = datetime(1, 1, 1, 3, 30, 0)
        deltas = np.random.randint(1, 20, 3).cumsum()
        ts = np.array([(t + timedelta(microseconds=int(x))).time() for x in deltas])
        df = DataFrame(
            {"a": np.random.randn(len(ts)), "b": np.random.randn(len(ts))}, index=ts
        )
        _, ax = mpl.pyplot.subplots()
        ax = df.plot(ax=ax)

        # verify tick labels
        ticks = ax.get_xticks()
        labels = ax.get_xticklabels()
        for _tick, _label in zip(ticks, labels):
            m, s = divmod(int(_tick), 60)

            us = round((_tick - int(_tick)) * 1e6)

            h, m = divmod(m, 60)
            rs = _label.get_text()
            if len(rs) > 0:
                if (us % 1000) != 0:
                    xp = time(h, m, s, us).strftime("%H:%M:%S.%f")
                elif (us // 1000) != 0:
                    xp = time(h, m, s, us).strftime("%H:%M:%S.%f")[:-3]
                elif s != 0:
                    xp = time(h, m, s, us).strftime("%H:%M:%S")
                else:
                    xp = time(h, m, s, us).strftime("%H:%M")
                assert xp == rs

    def test_secondary_upsample(self):
        idxh = date_range("1/1/1999", periods=365, freq="D")
        idxl = date_range("1/1/1999", periods=12, freq="M")
        high = Series(np.random.randn(len(idxh)), idxh)
        low = Series(np.random.randn(len(idxl)), idxl)
        _, ax = mpl.pyplot.subplots()
        low.plot(ax=ax)
        ax = high.plot(secondary_y=True, ax=ax)
        for line in ax.get_lines():
            assert PeriodIndex(line.get_xdata()).freq == "D"
        assert hasattr(ax, "left_ax")
        assert not hasattr(ax, "right_ax")
        for line in ax.left_ax.get_lines():
            assert PeriodIndex(line.get_xdata()).freq == "D"

    def test_secondary_legend(self):
        fig = mpl.pyplot.figure()
        ax = fig.add_subplot(211)

        # ts
        df = tm.makeTimeDataFrame()
        df.plot(secondary_y=["A", "B"], ax=ax)
        leg = ax.get_legend()
        assert len(leg.get_lines()) == 4
        assert leg.get_texts()[0].get_text() == "A (right)"
        assert leg.get_texts()[1].get_text() == "B (right)"
        assert leg.get_texts()[2].get_text() == "C"
        assert leg.get_texts()[3].get_text() == "D"
        assert ax.right_ax.get_legend() is None
        colors = set()
        for line in leg.get_lines():
            colors.add(line.get_color())

        # TODO: color cycle problems
        assert len(colors) == 4
        mpl.pyplot.close(fig)

    def test_secondary_legend_right(self):
        df = tm.makeTimeDataFrame()
        fig = mpl.pyplot.figure()
        ax = fig.add_subplot(211)
        df.plot(secondary_y=["A", "C"], mark_right=False, ax=ax)
        leg = ax.get_legend()
        assert len(leg.get_lines()) == 4
        assert leg.get_texts()[0].get_text() == "A"
        assert leg.get_texts()[1].get_text() == "B"
        assert leg.get_texts()[2].get_text() == "C"
        assert leg.get_texts()[3].get_text() == "D"
        mpl.pyplot.close(fig)

    def test_secondary_legend_bar(self):
        df = tm.makeTimeDataFrame()
        fig, ax = mpl.pyplot.subplots()
        df.plot(kind="bar", secondary_y=["A"], ax=ax)
        leg = ax.get_legend()
        assert leg.get_texts()[0].get_text() == "A (right)"
        assert leg.get_texts()[1].get_text() == "B"
        mpl.pyplot.close(fig)

    def test_secondary_legend_bar_right(self):
        df = tm.makeTimeDataFrame()
        fig, ax = mpl.pyplot.subplots()
        df.plot(kind="bar", secondary_y=["A"], mark_right=False, ax=ax)
        leg = ax.get_legend()
        assert leg.get_texts()[0].get_text() == "A"
        assert leg.get_texts()[1].get_text() == "B"
        mpl.pyplot.close(fig)

    def test_secondary_legend_multi_col(self):
        df = tm.makeTimeDataFrame()
        fig = mpl.pyplot.figure()
        ax = fig.add_subplot(211)
        df = tm.makeTimeDataFrame()
        ax = df.plot(secondary_y=["C", "D"], ax=ax)
        leg = ax.get_legend()
        assert len(leg.get_lines()) == 4
        assert ax.right_ax.get_legend() is None
        colors = set()
        for line in leg.get_lines():
            colors.add(line.get_color())

        # TODO: color cycle problems
        assert len(colors) == 4
        mpl.pyplot.close(fig)

    def test_secondary_legend_nonts(self):
        # non-ts
        df = tm.makeDataFrame()
        fig = mpl.pyplot.figure()
        ax = fig.add_subplot(211)
        ax = df.plot(secondary_y=["A", "B"], ax=ax)
        leg = ax.get_legend()
        assert len(leg.get_lines()) == 4
        assert ax.right_ax.get_legend() is None
        colors = set()
        for line in leg.get_lines():
            colors.add(line.get_color())

        # TODO: color cycle problems
        assert len(colors) == 4
        mpl.pyplot.close()

    def test_secondary_legend_nonts_multi_col(self):
        # non-ts
        df = tm.makeDataFrame()
        fig = mpl.pyplot.figure()
        ax = fig.add_subplot(211)
        ax = df.plot(secondary_y=["C", "D"], ax=ax)
        leg = ax.get_legend()
        assert len(leg.get_lines()) == 4
        assert ax.right_ax.get_legend() is None
        colors = set()
        for line in leg.get_lines():
            colors.add(line.get_color())

        # TODO: color cycle problems
        assert len(colors) == 4

    @pytest.mark.xfail(reason="Api changed in 3.6.0")
    def test_format_date_axis(self):
        rng = date_range("1/1/2012", periods=12, freq="M")
        df = DataFrame(np.random.randn(len(rng), 3), rng)
        _, ax = mpl.pyplot.subplots()
        ax = df.plot(ax=ax)
        xaxis = ax.get_xaxis()
        for line in xaxis.get_ticklabels():
            if len(line.get_text()) > 0:
                assert line.get_rotation() == 30

    def test_ax_plot(self):
        x = date_range(start="2012-01-02", periods=10, freq="D")
        y = list(range(len(x)))
        _, ax = mpl.pyplot.subplots()
        lines = ax.plot(x, y, label="Y")
        tm.assert_index_equal(DatetimeIndex(lines[0].get_xdata()), x)

    def test_mpl_nopandas(self):
        dates = [date(2008, 12, 31), date(2009, 1, 31)]
        values1 = np.arange(10.0, 11.0, 0.5)
        values2 = np.arange(11.0, 12.0, 0.5)

        kw = {"fmt": "-", "lw": 4}

        _, ax = mpl.pyplot.subplots()
        ax.plot_date([x.toordinal() for x in dates], values1, **kw)
        ax.plot_date([x.toordinal() for x in dates], values2, **kw)

        line1, line2 = ax.get_lines()

        exp = np.array([x.toordinal() for x in dates], dtype=np.float64)
        tm.assert_numpy_array_equal(line1.get_xydata()[:, 0], exp)
        exp = np.array([x.toordinal() for x in dates], dtype=np.float64)
        tm.assert_numpy_array_equal(line2.get_xydata()[:, 0], exp)

    def test_irregular_ts_shared_ax_xlim(self):
        # GH 2960
        from pandas.plotting._matplotlib.converter import DatetimeConverter

        ts = tm.makeTimeSeries()[:20]
        ts_irregular = ts.iloc[[1, 4, 5, 6, 8, 9, 10, 12, 13, 14, 15, 17, 18]]

        # plot the left section of the irregular series, then the right section
        _, ax = mpl.pyplot.subplots()
        ts_irregular[:5].plot(ax=ax)
        ts_irregular[5:].plot(ax=ax)

        # check that axis limits are correct
        left, right = ax.get_xlim()
        assert left <= DatetimeConverter.convert(ts_irregular.index.min(), "", ax)
        assert right >= DatetimeConverter.convert(ts_irregular.index.max(), "", ax)

    def test_secondary_y_non_ts_xlim(self):
        # GH 3490 - non-timeseries with secondary y
        index_1 = [1, 2, 3, 4]
        index_2 = [5, 6, 7, 8]
        s1 = Series(1, index=index_1)
        s2 = Series(2, index=index_2)

        _, ax = mpl.pyplot.subplots()
        s1.plot(ax=ax)
        left_before, right_before = ax.get_xlim()
        s2.plot(secondary_y=True, ax=ax)
        left_after, right_after = ax.get_xlim()

        assert left_before >= left_after
        assert right_before < right_after

    def test_secondary_y_regular_ts_xlim(self):
        # GH 3490 - regular-timeseries with secondary y
        index_1 = date_range(start="2000-01-01", periods=4, freq="D")
        index_2 = date_range(start="2000-01-05", periods=4, freq="D")
        s1 = Series(1, index=index_1)
        s2 = Series(2, index=index_2)

        _, ax = mpl.pyplot.subplots()
        s1.plot(ax=ax)
        left_before, right_before = ax.get_xlim()
        s2.plot(secondary_y=True, ax=ax)
        left_after, right_after = ax.get_xlim()

        assert left_before >= left_after
        assert right_before < right_after

    def test_secondary_y_mixed_freq_ts_xlim(self):
        # GH 3490 - mixed frequency timeseries with secondary y
        rng = date_range("2000-01-01", periods=10000, freq="min")
        ts = Series(1, index=rng)

        _, ax = mpl.pyplot.subplots()
        ts.plot(ax=ax)
        left_before, right_before = ax.get_xlim()
        ts.resample("D").mean().plot(secondary_y=True, ax=ax)
        left_after, right_after = ax.get_xlim()

        # a downsample should not have changed either limit
        assert left_before == left_after
        assert right_before == right_after

    def test_secondary_y_irregular_ts_xlim(self):
        # GH 3490 - irregular-timeseries with secondary y
        from pandas.plotting._matplotlib.converter import DatetimeConverter

        ts = tm.makeTimeSeries()[:20]
        ts_irregular = ts.iloc[[1, 4, 5, 6, 8, 9, 10, 12, 13, 14, 15, 17, 18]]

        _, ax = mpl.pyplot.subplots()
        ts_irregular[:5].plot(ax=ax)
        # plot higher-x values on secondary axis
        ts_irregular[5:].plot(secondary_y=True, ax=ax)
        # ensure secondary limits aren't overwritten by plot on primary
        ts_irregular[:5].plot(ax=ax)

        left, right = ax.get_xlim()
        assert left <= DatetimeConverter.convert(ts_irregular.index.min(), "", ax)
        assert right >= DatetimeConverter.convert(ts_irregular.index.max(), "", ax)

    def test_plot_outofbounds_datetime(self):
        # 2579 - checking this does not raise
        values = [date(1677, 1, 1), date(1677, 1, 2)]
        _, ax = mpl.pyplot.subplots()
        ax.plot(values)

        values = [datetime(1677, 1, 1, 12), datetime(1677, 1, 2, 12)]
        ax.plot(values)

    def test_format_timedelta_ticks_narrow(self):
        expected_labels = [f"00:00:00.0000000{i:0>2d}" for i in np.arange(10)]

        rng = timedelta_range("0", periods=10, freq="ns")
        df = DataFrame(np.random.randn(len(rng), 3), rng)
        _, ax = mpl.pyplot.subplots()
        df.plot(fontsize=2, ax=ax)
        mpl.pyplot.draw()
        labels = ax.get_xticklabels()

        result_labels = [x.get_text() for x in labels]
        assert len(result_labels) == len(expected_labels)
        assert result_labels == expected_labels

    def test_format_timedelta_ticks_wide(self):
        expected_labels = [
            "00:00:00",
            "1 days 03:46:40",
            "2 days 07:33:20",
            "3 days 11:20:00",
            "4 days 15:06:40",
            "5 days 18:53:20",
            "6 days 22:40:00",
            "8 days 02:26:40",
            "9 days 06:13:20",
        ]

        rng = timedelta_range("0", periods=10, freq="1 d")
        df = DataFrame(np.random.randn(len(rng), 3), rng)
        _, ax = mpl.pyplot.subplots()
        ax = df.plot(fontsize=2, ax=ax)
        mpl.pyplot.draw()
        labels = ax.get_xticklabels()

        result_labels = [x.get_text() for x in labels]
        assert len(result_labels) == len(expected_labels)
        assert result_labels == expected_labels

    def test_timedelta_plot(self):
        # test issue #8711
        s = Series(range(5), timedelta_range("1day", periods=5))
        _, ax = mpl.pyplot.subplots()
        _check_plot_works(s.plot, ax=ax)

    def test_timedelta_long_period(self):
        # test long period
        index = timedelta_range("1 day 2 hr 30 min 10 s", periods=10, freq="1 d")
        s = Series(np.random.randn(len(index)), index)
        _, ax = mpl.pyplot.subplots()
        _check_plot_works(s.plot, ax=ax)

    def test_timedelta_short_period(self):
        # test short period
        index = timedelta_range("1 day 2 hr 30 min 10 s", periods=10, freq="1 ns")
        s = Series(np.random.randn(len(index)), index)
        _, ax = mpl.pyplot.subplots()
        _check_plot_works(s.plot, ax=ax)

    def test_hist(self):
        # https://github.com/matplotlib/matplotlib/issues/8459
        rng = date_range("1/1/2011", periods=10, freq="H")
        x = rng
        w1 = np.arange(0, 1, 0.1)
        w2 = np.arange(0, 1, 0.1)[::-1]
        _, ax = mpl.pyplot.subplots()
        ax.hist([x, x], weights=[w1, w2])

    def test_overlapping_datetime(self):
        # GB 6608
        s1 = Series(
            [1, 2, 3],
            index=[
                datetime(1995, 12, 31),
                datetime(2000, 12, 31),
                datetime(2005, 12, 31),
            ],
        )
        s2 = Series(
            [1, 2, 3],
            index=[
                datetime(1997, 12, 31),
                datetime(2003, 12, 31),
                datetime(2008, 12, 31),
            ],
        )

        # plot first series, then add the second series to those axes,
        # then try adding the first series again
        _, ax = mpl.pyplot.subplots()
        s1.plot(ax=ax)
        s2.plot(ax=ax)
        s1.plot(ax=ax)

    @pytest.mark.xfail(reason="GH9053 matplotlib does not use ax.xaxis.converter")
    def test_add_matplotlib_datetime64(self):
        # GH9053 - ensure that a plot with PeriodConverter still understands
        # datetime64 data. This still fails because matplotlib overrides the
        # ax.xaxis.converter with a DatetimeConverter
        s = Series(np.random.randn(10), index=date_range("1970-01-02", periods=10))
        ax = s.plot()
        with tm.assert_produces_warning(DeprecationWarning):
            # multi-dimensional indexing
            ax.plot(s.index, s.values, color="g")
        l1, l2 = ax.lines
        tm.assert_numpy_array_equal(l1.get_xydata(), l2.get_xydata())

    def test_matplotlib_scatter_datetime64(self):
        # https://github.com/matplotlib/matplotlib/issues/11391
        df = DataFrame(np.random.RandomState(0).rand(10, 2), columns=["x", "y"])
        df["time"] = date_range("2018-01-01", periods=10, freq="D")
        _, ax = mpl.pyplot.subplots()
        ax.scatter(x="time", y="y", data=df)
        mpl.pyplot.draw()
        label = ax.get_xticklabels()[0]
        expected = "2018-01-01"
        assert label.get_text() == expected

    def test_check_xticks_rot(self):
        # https://github.com/pandas-dev/pandas/issues/29460
        # regular time series
        x = to_datetime(["2020-05-01", "2020-05-02", "2020-05-03"])
        df = DataFrame({"x": x, "y": [1, 2, 3]})
        axes = df.plot(x="x", y="y")
        _check_ticks_props(axes, xrot=0)

    def test_check_xticks_rot_irregular(self):
        # irregular time series
        x = to_datetime(["2020-05-01", "2020-05-02", "2020-05-04"])
        df = DataFrame({"x": x, "y": [1, 2, 3]})
        axes = df.plot(x="x", y="y")
        _check_ticks_props(axes, xrot=30)

    def test_check_xticks_rot_use_idx(self):
        # irregular time series
        x = to_datetime(["2020-05-01", "2020-05-02", "2020-05-04"])
        df = DataFrame({"x": x, "y": [1, 2, 3]})
        # use timeseries index or not
        axes = df.set_index("x").plot(y="y", use_index=True)
        _check_ticks_props(axes, xrot=30)
        axes = df.set_index("x").plot(y="y", use_index=False)
        _check_ticks_props(axes, xrot=0)

    def test_check_xticks_rot_sharex(self):
        # irregular time series
        x = to_datetime(["2020-05-01", "2020-05-02", "2020-05-04"])
        df = DataFrame({"x": x, "y": [1, 2, 3]})
        # separate subplots
        axes = df.plot(x="x", y="y", subplots=True, sharex=True)
        _check_ticks_props(axes, xrot=30)
        axes = df.plot(x="x", y="y", subplots=True, sharex=False)
        _check_ticks_props(axes, xrot=0)


def _check_plot_works(f, freq=None, series=None, *args, **kwargs):
    import matplotlib.pyplot as plt

    fig = plt.gcf()

    try:
        plt.clf()
        ax = fig.add_subplot(211)
        orig_ax = kwargs.pop("ax", plt.gca())
        orig_axfreq = getattr(orig_ax, "freq", None)

        ret = f(*args, **kwargs)
        assert ret is not None  # do something more intelligent

        ax = kwargs.pop("ax", plt.gca())
        if series is not None:
            dfreq = series.index.freq
            if isinstance(dfreq, BaseOffset):
                dfreq = dfreq.rule_code
            if orig_axfreq is None:
                assert ax.freq == dfreq

        if freq is not None and orig_axfreq is None:
            assert ax.freq == freq

        ax = fig.add_subplot(212)
        kwargs["ax"] = ax
        ret = f(*args, **kwargs)
        assert ret is not None  # TODO: do something more intelligent

        with tm.ensure_clean(return_filelike=True) as path:
            plt.savefig(path)

        # GH18439, GH#24088, statsmodels#4772
        with tm.ensure_clean(return_filelike=True) as path:
            pickle.dump(fig, path)
    finally:
        plt.close(fig)<|MERGE_RESOLUTION|>--- conflicted
+++ resolved
@@ -367,50 +367,9 @@
         with tm.assert_produces_warning(FutureWarning, match=msg):
             tm.assert_index_equal(bts.index.to_period(), PeriodIndex(idx))
 
-<<<<<<< HEAD
     @pytest.mark.filterwarnings(
         "ignore:Period with BDay freq is deprecated:FutureWarning"
     )
-    def test_axis_limits(self):
-        def _test(ax):
-            xlim = ax.get_xlim()
-            ax.set_xlim(xlim[0] - 5, xlim[1] + 10)
-            result = ax.get_xlim()
-            assert result[0] == xlim[0] - 5
-            assert result[1] == xlim[1] + 10
-
-            # string
-            expected = (Period("1/1/2000", ax.freq), Period("4/1/2000", ax.freq))
-            ax.set_xlim("1/1/2000", "4/1/2000")
-            result = ax.get_xlim()
-            assert int(result[0]) == expected[0].ordinal
-            assert int(result[1]) == expected[1].ordinal
-
-            # datetime
-            expected = (Period("1/1/2000", ax.freq), Period("4/1/2000", ax.freq))
-            ax.set_xlim(datetime(2000, 1, 1), datetime(2000, 4, 1))
-            result = ax.get_xlim()
-            assert int(result[0]) == expected[0].ordinal
-            assert int(result[1]) == expected[1].ordinal
-            fig = ax.get_figure()
-            self.plt.close(fig)
-
-        ser = tm.makeTimeSeries()
-        _, ax = self.plt.subplots()
-        ser.plot(ax=ax)
-        _test(ax)
-
-        _, ax = self.plt.subplots()
-        df = DataFrame({"a": ser, "b": ser + 1})
-        df.plot(ax=ax)
-        _test(ax)
-
-        df = DataFrame({"a": ser, "b": ser + 1})
-        axes = df.plot(subplots=True)
-
-        for ax in axes:
-            _test(ax)
-=======
     @pytest.mark.parametrize(
         "obj",
         [
@@ -442,7 +401,6 @@
         assert int(result[1]) == expected[1].ordinal
         fig = ax.get_figure()
         mpl.pyplot.close(fig)
->>>>>>> ee18e060
 
     def test_get_finder(self):
         import pandas.plotting._matplotlib.converter as conv
@@ -861,21 +819,13 @@
     def test_mixed_freq_irreg_period(self):
         ts = tm.makeTimeSeries()
         irreg = ts.iloc[[0, 1, 2, 3, 4, 5, 6, 7, 8, 9, 10, 15, 16, 17, 18, 29]]
-<<<<<<< HEAD
         msg = r"PeriodDtype\[B\] is deprecated"
         with tm.assert_produces_warning(FutureWarning, match=msg):
             rng = period_range("1/3/2000", periods=30, freq="B")
-            ps = Series(np.random.randn(len(rng)), rng)
-            _, ax = self.plt.subplots()
-            irreg.plot(ax=ax)
-            ps.plot(ax=ax)
-=======
-        rng = period_range("1/3/2000", periods=30, freq="B")
         ps = Series(np.random.randn(len(rng)), rng)
         _, ax = mpl.pyplot.subplots()
         irreg.plot(ax=ax)
         ps.plot(ax=ax)
->>>>>>> ee18e060
 
     def test_mixed_freq_shared_ax(self):
         # GH13341, using sharex=True
