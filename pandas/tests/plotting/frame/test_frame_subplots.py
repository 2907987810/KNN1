""" Test cases for DataFrame.plot """

import string
import warnings

import numpy as np
import pytest

from pandas.compat import is_platform_linux
from pandas.compat.numpy import np_version_gte1p24

import pandas as pd
from pandas import (
    DataFrame,
    Series,
    date_range,
)
import pandas._testing as tm
from pandas.tests.plotting.common import (
    _check_axes_shape,
    _check_box_return_type,
    _check_legend_labels,
    _check_ticks_props,
    _check_visible,
    _flatten_visible,
)

from pandas.io.formats.printing import pprint_thing

mpl = pytest.importorskip("matplotlib")
plt = pytest.importorskip("matplotlib.pyplot")


class TestDataFramePlotsSubplots:
    @pytest.mark.slow
    @pytest.mark.parametrize("kind", ["bar", "barh", "line", "area"])
    def test_subplots(self, kind):
        df = DataFrame(
            np.random.default_rng(2).random((10, 3)),
            index=list(string.ascii_letters[:10]),
        )

        axes = df.plot(kind=kind, subplots=True, sharex=True, legend=True)
        _check_axes_shape(axes, axes_num=3, layout=(3, 1))
        assert axes.shape == (3,)

        for ax, column in zip(axes, df.columns):
            _check_legend_labels(ax, labels=[pprint_thing(column)])

        for ax in axes[:-2]:
            _check_visible(ax.xaxis)  # xaxis must be visible for grid
            _check_visible(ax.get_xticklabels(), visible=False)
            if kind != "bar":
                # change https://github.com/pandas-dev/pandas/issues/26714
                _check_visible(ax.get_xticklabels(minor=True), visible=False)
            _check_visible(ax.xaxis.get_label(), visible=False)
            _check_visible(ax.get_yticklabels())

        _check_visible(axes[-1].xaxis)
        _check_visible(axes[-1].get_xticklabels())
        _check_visible(axes[-1].get_xticklabels(minor=True))
        _check_visible(axes[-1].xaxis.get_label())
        _check_visible(axes[-1].get_yticklabels())

    @pytest.mark.slow
    @pytest.mark.parametrize("kind", ["bar", "barh", "line", "area"])
    def test_subplots_no_share_x(self, kind):
        df = DataFrame(
            np.random.default_rng(2).random((10, 3)),
            index=list(string.ascii_letters[:10]),
        )
        axes = df.plot(kind=kind, subplots=True, sharex=False)
        for ax in axes:
            _check_visible(ax.xaxis)
            _check_visible(ax.get_xticklabels())
            _check_visible(ax.get_xticklabels(minor=True))
            _check_visible(ax.xaxis.get_label())
            _check_visible(ax.get_yticklabels())

    @pytest.mark.slow
    @pytest.mark.parametrize("kind", ["bar", "barh", "line", "area"])
    def test_subplots_no_legend(self, kind):
        df = DataFrame(
            np.random.default_rng(2).random((10, 3)),
            index=list(string.ascii_letters[:10]),
        )
        axes = df.plot(kind=kind, subplots=True, legend=False)
        for ax in axes:
            assert ax.get_legend() is None

    @pytest.mark.parametrize("kind", ["line", "area"])
    def test_subplots_timeseries(self, kind):
<<<<<<< HEAD
        idx = date_range(start="2014-07-01", freq="ME", periods=10)
        df = DataFrame(np.random.rand(10, 3), index=idx)
=======
        idx = date_range(start="2014-07-01", freq="M", periods=10)
        df = DataFrame(np.random.default_rng(2).random((10, 3)), index=idx)
>>>>>>> 3fe61491

        axes = df.plot(kind=kind, subplots=True, sharex=True)
        _check_axes_shape(axes, axes_num=3, layout=(3, 1))

        for ax in axes[:-2]:
            # GH 7801
            _check_visible(ax.xaxis)  # xaxis must be visible for grid
            _check_visible(ax.get_xticklabels(), visible=False)
            _check_visible(ax.get_xticklabels(minor=True), visible=False)
            _check_visible(ax.xaxis.get_label(), visible=False)
            _check_visible(ax.get_yticklabels())

        _check_visible(axes[-1].xaxis)
        _check_visible(axes[-1].get_xticklabels())
        _check_visible(axes[-1].get_xticklabels(minor=True))
        _check_visible(axes[-1].xaxis.get_label())
        _check_visible(axes[-1].get_yticklabels())
        _check_ticks_props(axes, xrot=0)

    @pytest.mark.parametrize("kind", ["line", "area"])
    def test_subplots_timeseries_rot(self, kind):
<<<<<<< HEAD
        idx = date_range(start="2014-07-01", freq="ME", periods=10)
        df = DataFrame(np.random.rand(10, 3), index=idx)
=======
        idx = date_range(start="2014-07-01", freq="M", periods=10)
        df = DataFrame(np.random.default_rng(2).random((10, 3)), index=idx)
>>>>>>> 3fe61491
        axes = df.plot(kind=kind, subplots=True, sharex=False, rot=45, fontsize=7)
        for ax in axes:
            _check_visible(ax.xaxis)
            _check_visible(ax.get_xticklabels())
            _check_visible(ax.get_xticklabels(minor=True))
            _check_visible(ax.xaxis.get_label())
            _check_visible(ax.get_yticklabels())
            _check_ticks_props(ax, xlabelsize=7, xrot=45, ylabelsize=7)

    @pytest.mark.parametrize(
        "col", ["numeric", "timedelta", "datetime_no_tz", "datetime_all_tz"]
    )
    def test_subplots_timeseries_y_axis(self, col):
        # GH16953
        data = {
            "numeric": np.array([1, 2, 5]),
            "timedelta": [
                pd.Timedelta(-10, unit="s"),
                pd.Timedelta(10, unit="m"),
                pd.Timedelta(10, unit="h"),
            ],
            "datetime_no_tz": [
                pd.to_datetime("2017-08-01 00:00:00"),
                pd.to_datetime("2017-08-01 02:00:00"),
                pd.to_datetime("2017-08-02 00:00:00"),
            ],
            "datetime_all_tz": [
                pd.to_datetime("2017-08-01 00:00:00", utc=True),
                pd.to_datetime("2017-08-01 02:00:00", utc=True),
                pd.to_datetime("2017-08-02 00:00:00", utc=True),
            ],
            "text": ["This", "should", "fail"],
        }
        testdata = DataFrame(data)

        ax = testdata.plot(y=col)
        result = ax.get_lines()[0].get_data()[1]
        expected = testdata[col].values
        assert (result == expected).all()

    def test_subplots_timeseries_y_text_error(self):
        # GH16953
        data = {
            "numeric": np.array([1, 2, 5]),
            "text": ["This", "should", "fail"],
        }
        testdata = DataFrame(data)
        msg = "no numeric data to plot"
        with pytest.raises(TypeError, match=msg):
            testdata.plot(y="text")

    @pytest.mark.xfail(reason="not support for period, categorical, datetime_mixed_tz")
    def test_subplots_timeseries_y_axis_not_supported(self):
        """
        This test will fail for:
            period:
                since period isn't yet implemented in ``select_dtypes``
                and because it will need a custom value converter +
                tick formatter (as was done for x-axis plots)

            categorical:
                 because it will need a custom value converter +
                 tick formatter (also doesn't work for x-axis, as of now)

            datetime_mixed_tz:
                because of the way how pandas handles ``Series`` of
                ``datetime`` objects with different timezone,
                generally converting ``datetime`` objects in a tz-aware
                form could help with this problem
        """
        data = {
            "numeric": np.array([1, 2, 5]),
            "period": [
                pd.Period("2017-08-01 00:00:00", freq="H"),
                pd.Period("2017-08-01 02:00", freq="H"),
                pd.Period("2017-08-02 00:00:00", freq="H"),
            ],
            "categorical": pd.Categorical(
                ["c", "b", "a"], categories=["a", "b", "c"], ordered=False
            ),
            "datetime_mixed_tz": [
                pd.to_datetime("2017-08-01 00:00:00", utc=True),
                pd.to_datetime("2017-08-01 02:00:00"),
                pd.to_datetime("2017-08-02 00:00:00"),
            ],
        }
        testdata = DataFrame(data)
        ax_period = testdata.plot(x="numeric", y="period")
        assert (
            ax_period.get_lines()[0].get_data()[1] == testdata["period"].values
        ).all()
        ax_categorical = testdata.plot(x="numeric", y="categorical")
        assert (
            ax_categorical.get_lines()[0].get_data()[1]
            == testdata["categorical"].values
        ).all()
        ax_datetime_mixed_tz = testdata.plot(x="numeric", y="datetime_mixed_tz")
        assert (
            ax_datetime_mixed_tz.get_lines()[0].get_data()[1]
            == testdata["datetime_mixed_tz"].values
        ).all()

    @pytest.mark.parametrize(
        "layout, exp_layout",
        [
            [(2, 2), (2, 2)],
            [(-1, 2), (2, 2)],
            [(2, -1), (2, 2)],
            [(1, 4), (1, 4)],
            [(-1, 4), (1, 4)],
            [(4, -1), (4, 1)],
        ],
    )
    def test_subplots_layout_multi_column(self, layout, exp_layout):
        # GH 6667
        df = DataFrame(
            np.random.default_rng(2).random((10, 3)),
            index=list(string.ascii_letters[:10]),
        )

        axes = df.plot(subplots=True, layout=layout)
        _check_axes_shape(axes, axes_num=3, layout=exp_layout)
        assert axes.shape == exp_layout

    def test_subplots_layout_multi_column_error(self):
        # GH 6667
        df = DataFrame(
            np.random.default_rng(2).random((10, 3)),
            index=list(string.ascii_letters[:10]),
        )
        msg = "Layout of 1x1 must be larger than required size 3"

        with pytest.raises(ValueError, match=msg):
            df.plot(subplots=True, layout=(1, 1))

        msg = "At least one dimension of layout must be positive"
        with pytest.raises(ValueError, match=msg):
            df.plot(subplots=True, layout=(-1, -1))

    @pytest.mark.parametrize(
        "kwargs, expected_axes_num, expected_layout, expected_shape",
        [
            ({}, 1, (1, 1), (1,)),
            ({"layout": (3, 3)}, 1, (3, 3), (3, 3)),
        ],
    )
    def test_subplots_layout_single_column(
        self, kwargs, expected_axes_num, expected_layout, expected_shape
    ):
        # GH 6667
        df = DataFrame(
            np.random.default_rng(2).random((10, 1)),
            index=list(string.ascii_letters[:10]),
        )
        axes = df.plot(subplots=True, **kwargs)
        _check_axes_shape(
            axes,
            axes_num=expected_axes_num,
            layout=expected_layout,
        )
        assert axes.shape == expected_shape

    @pytest.mark.slow
    @pytest.mark.parametrize("idx", [range(5), date_range("1/1/2000", periods=5)])
    def test_subplots_warnings(self, idx):
        # GH 9464
        with tm.assert_produces_warning(None):
            df = DataFrame(np.random.default_rng(2).standard_normal((5, 4)), index=idx)
            df.plot(subplots=True, layout=(3, 2))

    def test_subplots_multiple_axes(self):
        # GH 5353, 6970, GH 7069
        fig, axes = mpl.pyplot.subplots(2, 3)
        df = DataFrame(
            np.random.default_rng(2).random((10, 3)),
            index=list(string.ascii_letters[:10]),
        )

        returned = df.plot(subplots=True, ax=axes[0], sharex=False, sharey=False)
        _check_axes_shape(returned, axes_num=3, layout=(1, 3))
        assert returned.shape == (3,)
        assert returned[0].figure is fig
        # draw on second row
        returned = df.plot(subplots=True, ax=axes[1], sharex=False, sharey=False)
        _check_axes_shape(returned, axes_num=3, layout=(1, 3))
        assert returned.shape == (3,)
        assert returned[0].figure is fig
        _check_axes_shape(axes, axes_num=6, layout=(2, 3))

    def test_subplots_multiple_axes_error(self):
        # GH 5353, 6970, GH 7069
        df = DataFrame(
            np.random.default_rng(2).random((10, 3)),
            index=list(string.ascii_letters[:10]),
        )
        msg = "The number of passed axes must be 3, the same as the output plot"
        _, axes = mpl.pyplot.subplots(2, 3)

        with pytest.raises(ValueError, match=msg):
            # pass different number of axes from required
            df.plot(subplots=True, ax=axes)

    @pytest.mark.parametrize(
        "layout, exp_layout",
        [
            [(2, 1), (2, 2)],
            [(2, -1), (2, 2)],
            [(-1, 2), (2, 2)],
        ],
    )
    def test_subplots_multiple_axes_2_dim(self, layout, exp_layout):
        # GH 5353, 6970, GH 7069
        # pass 2-dim axes and invalid layout
        # invalid lauout should not affect to input and return value
        # (show warning is tested in
        # TestDataFrameGroupByPlots.test_grouped_box_multiple_axes
        _, axes = mpl.pyplot.subplots(2, 2)
        df = DataFrame(
            np.random.default_rng(2).random((10, 4)),
            index=list(string.ascii_letters[:10]),
        )
        with warnings.catch_warnings():
            warnings.simplefilter("ignore", UserWarning)

            returned = df.plot(
                subplots=True, ax=axes, layout=layout, sharex=False, sharey=False
            )
            _check_axes_shape(returned, axes_num=4, layout=exp_layout)
            assert returned.shape == (4,)

    def test_subplots_multiple_axes_single_col(self):
        # GH 5353, 6970, GH 7069
        # single column
        _, axes = mpl.pyplot.subplots(1, 1)
        df = DataFrame(
            np.random.default_rng(2).random((10, 1)),
            index=list(string.ascii_letters[:10]),
        )

        axes = df.plot(subplots=True, ax=[axes], sharex=False, sharey=False)
        _check_axes_shape(axes, axes_num=1, layout=(1, 1))
        assert axes.shape == (1,)

    def test_subplots_ts_share_axes(self):
        # GH 3964
        _, axes = mpl.pyplot.subplots(3, 3, sharex=True, sharey=True)
        mpl.pyplot.subplots_adjust(left=0.05, right=0.95, hspace=0.3, wspace=0.3)
        df = DataFrame(
<<<<<<< HEAD
            np.random.randn(10, 9),
            index=date_range(start="2014-07-01", freq="ME", periods=10),
=======
            np.random.default_rng(2).standard_normal((10, 9)),
            index=date_range(start="2014-07-01", freq="M", periods=10),
>>>>>>> 3fe61491
        )
        for i, ax in enumerate(axes.ravel()):
            df[i].plot(ax=ax, fontsize=5)

        # Rows other than bottom should not be visible
        for ax in axes[0:-1].ravel():
            _check_visible(ax.get_xticklabels(), visible=False)

        # Bottom row should be visible
        for ax in axes[-1].ravel():
            _check_visible(ax.get_xticklabels(), visible=True)

        # First column should be visible
        for ax in axes[[0, 1, 2], [0]].ravel():
            _check_visible(ax.get_yticklabels(), visible=True)

        # Other columns should not be visible
        for ax in axes[[0, 1, 2], [1]].ravel():
            _check_visible(ax.get_yticklabels(), visible=False)
        for ax in axes[[0, 1, 2], [2]].ravel():
            _check_visible(ax.get_yticklabels(), visible=False)

    def test_subplots_sharex_axes_existing_axes(self):
        # GH 9158
        d = {"A": [1.0, 2.0, 3.0, 4.0], "B": [4.0, 3.0, 2.0, 1.0], "C": [5, 1, 3, 4]}
        df = DataFrame(d, index=date_range("2014 10 11", "2014 10 14"))

        axes = df[["A", "B"]].plot(subplots=True)
        df["C"].plot(ax=axes[0], secondary_y=True)

        _check_visible(axes[0].get_xticklabels(), visible=False)
        _check_visible(axes[1].get_xticklabels(), visible=True)
        for ax in axes.ravel():
            _check_visible(ax.get_yticklabels(), visible=True)

    def test_subplots_dup_columns(self):
        # GH 10962
        df = DataFrame(np.random.default_rng(2).random((5, 5)), columns=list("aaaaa"))
        axes = df.plot(subplots=True)
        for ax in axes:
            _check_legend_labels(ax, labels=["a"])
            assert len(ax.lines) == 1

    def test_subplots_dup_columns_secondary_y(self):
        # GH 10962
        df = DataFrame(np.random.default_rng(2).random((5, 5)), columns=list("aaaaa"))
        axes = df.plot(subplots=True, secondary_y="a")
        for ax in axes:
            # (right) is only attached when subplots=False
            _check_legend_labels(ax, labels=["a"])
            assert len(ax.lines) == 1

    def test_subplots_dup_columns_secondary_y_no_subplot(self):
        # GH 10962
        df = DataFrame(np.random.default_rng(2).random((5, 5)), columns=list("aaaaa"))
        ax = df.plot(secondary_y="a")
        _check_legend_labels(ax, labels=["a (right)"] * 5)
        assert len(ax.lines) == 0
        assert len(ax.right_ax.lines) == 5

    @pytest.mark.xfail(
        np_version_gte1p24 and is_platform_linux(),
        reason="Weird rounding problems",
        strict=False,
    )
    def test_bar_log_no_subplots(self):
        # GH3254, GH3298 matplotlib/matplotlib#1882, #1892
        # regressions in 1.2.1
        expected = np.array([0.1, 1.0, 10.0, 100])

        # no subplots
        df = DataFrame({"A": [3] * 5, "B": list(range(1, 6))}, index=range(5))
        ax = df.plot.bar(grid=True, log=True)
        tm.assert_numpy_array_equal(ax.yaxis.get_ticklocs(), expected)

    @pytest.mark.xfail(
        np_version_gte1p24 and is_platform_linux(),
        reason="Weird rounding problems",
        strict=False,
    )
    def test_bar_log_subplots(self):
        expected = np.array([0.1, 1.0, 10.0, 100.0, 1000.0, 1e4])

        ax = DataFrame([Series([200, 300]), Series([300, 500])]).plot.bar(
            log=True, subplots=True
        )

        tm.assert_numpy_array_equal(ax[0].yaxis.get_ticklocs(), expected)
        tm.assert_numpy_array_equal(ax[1].yaxis.get_ticklocs(), expected)

    def test_boxplot_subplots_return_type_default(self, hist_df):
        df = hist_df

        # normal style: return_type=None
        result = df.plot.box(subplots=True)
        assert isinstance(result, Series)
        _check_box_return_type(
            result, None, expected_keys=["height", "weight", "category"]
        )

    @pytest.mark.parametrize("rt", ["dict", "axes", "both"])
    def test_boxplot_subplots_return_type(self, hist_df, rt):
        df = hist_df
        returned = df.plot.box(return_type=rt, subplots=True)
        _check_box_return_type(
            returned,
            rt,
            expected_keys=["height", "weight", "category"],
            check_ax_title=False,
        )

    def test_df_subplots_patterns_minorticks(self):
        # GH 10657
        df = DataFrame(
            np.random.default_rng(2).standard_normal((10, 2)),
            index=date_range("1/1/2000", periods=10),
            columns=list("AB"),
        )

        # shared subplots
        _, axes = plt.subplots(2, 1, sharex=True)
        axes = df.plot(subplots=True, ax=axes)
        for ax in axes:
            assert len(ax.lines) == 1
            _check_visible(ax.get_yticklabels(), visible=True)
        # xaxis of 1st ax must be hidden
        _check_visible(axes[0].get_xticklabels(), visible=False)
        _check_visible(axes[0].get_xticklabels(minor=True), visible=False)
        _check_visible(axes[1].get_xticklabels(), visible=True)
        _check_visible(axes[1].get_xticklabels(minor=True), visible=True)

    def test_df_subplots_patterns_minorticks_1st_ax_hidden(self):
        # GH 10657
        df = DataFrame(
            np.random.default_rng(2).standard_normal((10, 2)),
            index=date_range("1/1/2000", periods=10),
            columns=list("AB"),
        )
        _, axes = plt.subplots(2, 1)
        with tm.assert_produces_warning(UserWarning):
            axes = df.plot(subplots=True, ax=axes, sharex=True)
        for ax in axes:
            assert len(ax.lines) == 1
            _check_visible(ax.get_yticklabels(), visible=True)
        # xaxis of 1st ax must be hidden
        _check_visible(axes[0].get_xticklabels(), visible=False)
        _check_visible(axes[0].get_xticklabels(minor=True), visible=False)
        _check_visible(axes[1].get_xticklabels(), visible=True)
        _check_visible(axes[1].get_xticklabels(minor=True), visible=True)

    def test_df_subplots_patterns_minorticks_not_shared(self):
        # GH 10657
        df = DataFrame(
            np.random.default_rng(2).standard_normal((10, 2)),
            index=date_range("1/1/2000", periods=10),
            columns=list("AB"),
        )
        # not shared
        _, axes = plt.subplots(2, 1)
        axes = df.plot(subplots=True, ax=axes)
        for ax in axes:
            assert len(ax.lines) == 1
            _check_visible(ax.get_yticklabels(), visible=True)
            _check_visible(ax.get_xticklabels(), visible=True)
            _check_visible(ax.get_xticklabels(minor=True), visible=True)

    def test_subplots_sharex_false(self):
        # test when sharex is set to False, two plots should have different
        # labels, GH 25160
        df = DataFrame(np.random.default_rng(2).random((10, 2)))
        df.iloc[5:, 1] = np.nan
        df.iloc[:5, 0] = np.nan

        _, axs = mpl.pyplot.subplots(2, 1)
        df.plot.line(ax=axs, subplots=True, sharex=False)

        expected_ax1 = np.arange(4.5, 10, 0.5)
        expected_ax2 = np.arange(-0.5, 5, 0.5)

        tm.assert_numpy_array_equal(axs[0].get_xticks(), expected_ax1)
        tm.assert_numpy_array_equal(axs[1].get_xticks(), expected_ax2)

    def test_subplots_constrained_layout(self):
        # GH 25261
        idx = date_range(start="now", periods=10)
        df = DataFrame(np.random.default_rng(2).random((10, 3)), index=idx)
        kwargs = {}
        if hasattr(mpl.pyplot.Figure, "get_constrained_layout"):
            kwargs["constrained_layout"] = True
        _, axes = mpl.pyplot.subplots(2, **kwargs)
        with tm.assert_produces_warning(None):
            df.plot(ax=axes[0])
            with tm.ensure_clean(return_filelike=True) as path:
                mpl.pyplot.savefig(path)

    @pytest.mark.parametrize(
        "index_name, old_label, new_label",
        [
            (None, "", "new"),
            ("old", "old", "new"),
            (None, "", ""),
            (None, "", 1),
            (None, "", [1, 2]),
        ],
    )
    @pytest.mark.parametrize("kind", ["line", "area", "bar"])
    def test_xlabel_ylabel_dataframe_subplots(
        self, kind, index_name, old_label, new_label
    ):
        # GH 9093
        df = DataFrame([[1, 2], [2, 5]], columns=["Type A", "Type B"])
        df.index.name = index_name

        # default is the ylabel is not shown and xlabel is index name
        axes = df.plot(kind=kind, subplots=True)
        assert all(ax.get_ylabel() == "" for ax in axes)
        assert all(ax.get_xlabel() == old_label for ax in axes)

        # old xlabel will be overridden and assigned ylabel will be used as ylabel
        axes = df.plot(kind=kind, ylabel=new_label, xlabel=new_label, subplots=True)
        assert all(ax.get_ylabel() == str(new_label) for ax in axes)
        assert all(ax.get_xlabel() == str(new_label) for ax in axes)

    @pytest.mark.parametrize(
        "kwargs",
        [
            # stacked center
            {"kind": "bar", "stacked": True},
            {"kind": "bar", "stacked": True, "width": 0.9},
            {"kind": "barh", "stacked": True},
            {"kind": "barh", "stacked": True, "width": 0.9},
            # center
            {"kind": "bar", "stacked": False},
            {"kind": "bar", "stacked": False, "width": 0.9},
            {"kind": "barh", "stacked": False},
            {"kind": "barh", "stacked": False, "width": 0.9},
            # subplots center
            {"kind": "bar", "subplots": True},
            {"kind": "bar", "subplots": True, "width": 0.9},
            {"kind": "barh", "subplots": True},
            {"kind": "barh", "subplots": True, "width": 0.9},
            # align edge
            {"kind": "bar", "stacked": True, "align": "edge"},
            {"kind": "bar", "stacked": True, "width": 0.9, "align": "edge"},
            {"kind": "barh", "stacked": True, "align": "edge"},
            {"kind": "barh", "stacked": True, "width": 0.9, "align": "edge"},
            {"kind": "bar", "stacked": False, "align": "edge"},
            {"kind": "bar", "stacked": False, "width": 0.9, "align": "edge"},
            {"kind": "barh", "stacked": False, "align": "edge"},
            {"kind": "barh", "stacked": False, "width": 0.9, "align": "edge"},
            {"kind": "bar", "subplots": True, "align": "edge"},
            {"kind": "bar", "subplots": True, "width": 0.9, "align": "edge"},
            {"kind": "barh", "subplots": True, "align": "edge"},
            {"kind": "barh", "subplots": True, "width": 0.9, "align": "edge"},
        ],
    )
    def test_bar_align_multiple_columns(self, kwargs):
        # GH2157
        df = DataFrame({"A": [3] * 5, "B": list(range(5))}, index=range(5))
        self._check_bar_alignment(df, **kwargs)

    @pytest.mark.parametrize(
        "kwargs",
        [
            {"kind": "bar", "stacked": False},
            {"kind": "bar", "stacked": True},
            {"kind": "barh", "stacked": False},
            {"kind": "barh", "stacked": True},
            {"kind": "bar", "subplots": True},
            {"kind": "barh", "subplots": True},
        ],
    )
    def test_bar_align_single_column(self, kwargs):
        df = DataFrame(np.random.default_rng(2).standard_normal(5))
        self._check_bar_alignment(df, **kwargs)

    @pytest.mark.parametrize(
        "kwargs",
        [
            {"kind": "bar", "stacked": False},
            {"kind": "bar", "stacked": True},
            {"kind": "barh", "stacked": False},
            {"kind": "barh", "stacked": True},
            {"kind": "bar", "subplots": True},
            {"kind": "barh", "subplots": True},
        ],
    )
    def test_bar_barwidth_position(self, kwargs):
        df = DataFrame(np.random.default_rng(2).standard_normal((5, 5)))
        self._check_bar_alignment(df, width=0.9, position=0.2, **kwargs)

    @pytest.mark.parametrize("w", [1, 1.0])
    def test_bar_barwidth_position_int(self, w):
        # GH 12979
        df = DataFrame(np.random.default_rng(2).standard_normal((5, 5)))
        ax = df.plot.bar(stacked=True, width=w)
        ticks = ax.xaxis.get_ticklocs()
        tm.assert_numpy_array_equal(ticks, np.array([0, 1, 2, 3, 4]))
        assert ax.get_xlim() == (-0.75, 4.75)
        # check left-edge of bars
        assert ax.patches[0].get_x() == -0.5
        assert ax.patches[-1].get_x() == 3.5

    @pytest.mark.parametrize(
        "kind, kwargs",
        [
            ["bar", {"stacked": True}],
            ["barh", {"stacked": False}],
            ["barh", {"stacked": True}],
            ["bar", {"subplots": True}],
            ["barh", {"subplots": True}],
        ],
    )
    def test_bar_barwidth_position_int_width_1(self, kind, kwargs):
        # GH 12979
        df = DataFrame(np.random.default_rng(2).standard_normal((5, 5)))
        self._check_bar_alignment(df, kind=kind, width=1, **kwargs)

    def _check_bar_alignment(
        self,
        df,
        kind="bar",
        stacked=False,
        subplots=False,
        align="center",
        width=0.5,
        position=0.5,
    ):
        axes = df.plot(
            kind=kind,
            stacked=stacked,
            subplots=subplots,
            align=align,
            width=width,
            position=position,
            grid=True,
        )

        axes = _flatten_visible(axes)

        for ax in axes:
            if kind == "bar":
                axis = ax.xaxis
                ax_min, ax_max = ax.get_xlim()
                min_edge = min(p.get_x() for p in ax.patches)
                max_edge = max(p.get_x() + p.get_width() for p in ax.patches)
            elif kind == "barh":
                axis = ax.yaxis
                ax_min, ax_max = ax.get_ylim()
                min_edge = min(p.get_y() for p in ax.patches)
                max_edge = max(p.get_y() + p.get_height() for p in ax.patches)
            else:
                raise ValueError

            # GH 7498
            # compare margins between lim and bar edges
            tm.assert_almost_equal(ax_min, min_edge - 0.25)
            tm.assert_almost_equal(ax_max, max_edge + 0.25)

            p = ax.patches[0]
            if kind == "bar" and (stacked is True or subplots is True):
                edge = p.get_x()
                center = edge + p.get_width() * position
            elif kind == "bar" and stacked is False:
                center = p.get_x() + p.get_width() * len(df.columns) * position
                edge = p.get_x()
            elif kind == "barh" and (stacked is True or subplots is True):
                center = p.get_y() + p.get_height() * position
                edge = p.get_y()
            elif kind == "barh" and stacked is False:
                center = p.get_y() + p.get_height() * len(df.columns) * position
                edge = p.get_y()
            else:
                raise ValueError

            # Check the ticks locates on integer
            assert (axis.get_ticklocs() == np.arange(len(df))).all()

            if align == "center":
                # Check whether the bar locates on center
                tm.assert_almost_equal(axis.get_ticklocs()[0], center)
            elif align == "edge":
                # Check whether the bar's edge starts from the tick
                tm.assert_almost_equal(axis.get_ticklocs()[0], edge)
            else:
                raise ValueError

        return axes<|MERGE_RESOLUTION|>--- conflicted
+++ resolved
@@ -90,13 +90,8 @@
 
     @pytest.mark.parametrize("kind", ["line", "area"])
     def test_subplots_timeseries(self, kind):
-<<<<<<< HEAD
         idx = date_range(start="2014-07-01", freq="ME", periods=10)
-        df = DataFrame(np.random.rand(10, 3), index=idx)
-=======
-        idx = date_range(start="2014-07-01", freq="M", periods=10)
         df = DataFrame(np.random.default_rng(2).random((10, 3)), index=idx)
->>>>>>> 3fe61491
 
         axes = df.plot(kind=kind, subplots=True, sharex=True)
         _check_axes_shape(axes, axes_num=3, layout=(3, 1))
@@ -118,13 +113,8 @@
 
     @pytest.mark.parametrize("kind", ["line", "area"])
     def test_subplots_timeseries_rot(self, kind):
-<<<<<<< HEAD
         idx = date_range(start="2014-07-01", freq="ME", periods=10)
-        df = DataFrame(np.random.rand(10, 3), index=idx)
-=======
-        idx = date_range(start="2014-07-01", freq="M", periods=10)
         df = DataFrame(np.random.default_rng(2).random((10, 3)), index=idx)
->>>>>>> 3fe61491
         axes = df.plot(kind=kind, subplots=True, sharex=False, rot=45, fontsize=7)
         for ax in axes:
             _check_visible(ax.xaxis)
@@ -373,13 +363,8 @@
         _, axes = mpl.pyplot.subplots(3, 3, sharex=True, sharey=True)
         mpl.pyplot.subplots_adjust(left=0.05, right=0.95, hspace=0.3, wspace=0.3)
         df = DataFrame(
-<<<<<<< HEAD
-            np.random.randn(10, 9),
+            np.random.default_rng(2).standard_normal((10, 9)),
             index=date_range(start="2014-07-01", freq="ME", periods=10),
-=======
-            np.random.default_rng(2).standard_normal((10, 9)),
-            index=date_range(start="2014-07-01", freq="M", periods=10),
->>>>>>> 3fe61491
         )
         for i, ax in enumerate(axes.ravel()):
             df[i].plot(ax=ax, fontsize=5)
