"""
Tests for offsets.BusinessHour
"""
from __future__ import annotations

from datetime import (
    datetime,
    time as dt_time,
)

import pytest

from pandas._libs.tslibs import (
    Timedelta,
    Timestamp,
)
from pandas._libs.tslibs.offsets import (
    BDay,
    BusinessHour,
    Nano,
)

from pandas import (
    DatetimeIndex,
    _testing as tm,
    date_range,
)
from pandas.tests.tseries.offsets.common import assert_offset_equal


@pytest.fixture
def dt():
    return datetime(2014, 7, 1, 10, 00)


@pytest.fixture
def _offset():
    return BusinessHour


@pytest.fixture
def offset1():
    return BusinessHour()


@pytest.fixture
def offset2():
    return BusinessHour(n=3)


@pytest.fixture
def offset3():
    return BusinessHour(n=-1)


@pytest.fixture
def offset4():
    return BusinessHour(n=-4)


@pytest.fixture
def offset5():
    return BusinessHour(start=dt_time(11, 0), end=dt_time(14, 30))


@pytest.fixture
def offset6():
    return BusinessHour(start="20:00", end="05:00")


@pytest.fixture
def offset7():
    return BusinessHour(n=-2, start=dt_time(21, 30), end=dt_time(6, 30))


@pytest.fixture
def offset8():
    return BusinessHour(start=["09:00", "13:00"], end=["12:00", "17:00"])


@pytest.fixture
def offset9():
    return BusinessHour(n=3, start=["09:00", "22:00"], end=["13:00", "03:00"])


@pytest.fixture
def offset10():
    return BusinessHour(n=-1, start=["23:00", "13:00"], end=["02:00", "17:00"])


class TestBusinessHour:
    @pytest.mark.parametrize(
        "start,end,match",
        [
            (
                dt_time(11, 0, 5),
                "17:00",
                "time data must be specified only with hour and minute",
            ),
            ("AAA", "17:00", "time data must match '%H:%M' format"),
            ("14:00:05", "17:00", "time data must match '%H:%M' format"),
            ([], "17:00", "Must include at least 1 start time"),
            ("09:00", [], "Must include at least 1 end time"),
            (
                ["09:00", "11:00"],
                "17:00",
                "number of starting time and ending time must be the same",
            ),
            (
                ["09:00", "11:00"],
                ["10:00"],
                "number of starting time and ending time must be the same",
            ),
            (
                ["09:00", "11:00"],
                ["12:00", "20:00"],
                r"invalid starting and ending time\(s\): opening hours should not "
                "touch or overlap with one another",
            ),
            (
                ["12:00", "20:00"],
                ["09:00", "11:00"],
                r"invalid starting and ending time\(s\): opening hours should not "
                "touch or overlap with one another",
            ),
        ],
    )
    def test_constructor_errors(self, start, end, match):
        with pytest.raises(ValueError, match=match):
            BusinessHour(start=start, end=end)

    def test_different_normalize_equals(self, _offset):
        # GH#21404 changed __eq__ to return False when `normalize` does not match
        offset = _offset()
        offset2 = _offset(normalize=True)
        assert offset != offset2

    def test_repr(
        self,
        offset1,
        offset2,
        offset3,
        offset4,
        offset5,
        offset6,
        offset7,
        offset8,
        offset9,
        offset10,
    ):
        assert repr(offset1) == "<BusinessHour: BH=09:00-17:00>"
        assert repr(offset2) == "<3 * BusinessHours: BH=09:00-17:00>"
        assert repr(offset3) == "<-1 * BusinessHour: BH=09:00-17:00>"
        assert repr(offset4) == "<-4 * BusinessHours: BH=09:00-17:00>"

        assert repr(offset5) == "<BusinessHour: BH=11:00-14:30>"
        assert repr(offset6) == "<BusinessHour: BH=20:00-05:00>"
        assert repr(offset7) == "<-2 * BusinessHours: BH=21:30-06:30>"
        assert repr(offset8) == "<BusinessHour: BH=09:00-12:00,13:00-17:00>"
        assert repr(offset9) == "<3 * BusinessHours: BH=09:00-13:00,22:00-03:00>"
        assert repr(offset10) == "<-1 * BusinessHour: BH=13:00-17:00,23:00-02:00>"

    def test_with_offset(self, dt):
        expected = Timestamp("2014-07-01 13:00")

        assert dt + BusinessHour() * 3 == expected
        assert dt + BusinessHour(n=3) == expected

    @pytest.mark.parametrize(
        "offset_name",
        ["offset1", "offset2", "offset3", "offset4", "offset8", "offset9", "offset10"],
    )
    def test_eq_attribute(self, offset_name, request):
        offset = request.getfixturevalue(offset_name)
        assert offset == offset

    @pytest.mark.parametrize(
        "offset1,offset2",
        [
            (BusinessHour(start="09:00"), BusinessHour()),
            (
                BusinessHour(start=["23:00", "13:00"], end=["12:00", "17:00"]),
                BusinessHour(start=["13:00", "23:00"], end=["17:00", "12:00"]),
            ),
        ],
    )
    def test_eq(self, offset1, offset2):
        assert offset1 == offset2

    @pytest.mark.parametrize(
        "offset1,offset2",
        [
            (BusinessHour(), BusinessHour(-1)),
            (BusinessHour(start="09:00"), BusinessHour(start="09:01")),
            (
                BusinessHour(start="09:00", end="17:00"),
                BusinessHour(start="17:00", end="09:01"),
            ),
            (
                BusinessHour(start=["13:00", "23:00"], end=["18:00", "07:00"]),
                BusinessHour(start=["13:00", "23:00"], end=["17:00", "12:00"]),
            ),
        ],
    )
    def test_neq(self, offset1, offset2):
        assert offset1 != offset2

    @pytest.mark.parametrize(
        "offset_name",
        ["offset1", "offset2", "offset3", "offset4", "offset8", "offset9", "offset10"],
    )
    def test_hash(self, offset_name, request):
        offset = request.getfixturevalue(offset_name)
        assert offset == offset

<<<<<<< HEAD
    def test_add_datetime(self):
        assert self.offset1 + self.d == datetime(2014, 7, 1, 11)
        assert self.offset2 + self.d == datetime(2014, 7, 1, 13)
        assert self.offset3 + self.d == datetime(2014, 6, 30, 17)
        assert self.offset4 + self.d == datetime(2014, 6, 30, 14)
        assert self.offset8 + self.d == datetime(2014, 7, 1, 11)
        assert self.offset9 + self.d == datetime(2014, 7, 1, 22)
        assert self.offset10 + self.d == datetime(2014, 7, 1, 1)

    def test_sub(self):
        # we have to override test_sub here because self.offset2 is not
        # defined as self._offset(2)
        off = self.offset2
=======
    def test_call(
        self,
        dt,
        offset1,
        offset2,
        offset3,
        offset4,
        offset5,
        offset6,
        offset7,
        offset8,
        offset9,
        offset10,
    ):
        with tm.assert_produces_warning(FutureWarning):
            # GH#34171 DateOffset.__call__ is deprecated
            assert offset1(dt) == datetime(2014, 7, 1, 11)
            assert offset2(dt) == datetime(2014, 7, 1, 13)
            assert offset3(dt) == datetime(2014, 6, 30, 17)
            assert offset4(dt) == datetime(2014, 6, 30, 14)
            assert offset8(dt) == datetime(2014, 7, 1, 11)
            assert offset9(dt) == datetime(2014, 7, 1, 22)
            assert offset10(dt) == datetime(2014, 7, 1, 1)

    def test_sub(self, dt, offset2, _offset):
        off = offset2
>>>>>>> f11fac3b
        msg = "Cannot subtract datetime from offset"
        with pytest.raises(TypeError, match=msg):
            off - dt
        assert 2 * off - off == off

        assert dt - offset2 == dt + _offset(-3)

    def testRollback1(
        self,
        dt,
        _offset,
        offset1,
        offset2,
        offset3,
        offset4,
        offset5,
        offset6,
        offset7,
        offset8,
        offset9,
        offset10,
    ):
        assert offset1.rollback(dt) == dt
        assert offset2.rollback(dt) == dt
        assert offset3.rollback(dt) == dt
        assert offset4.rollback(dt) == dt
        assert offset5.rollback(dt) == datetime(2014, 6, 30, 14, 30)
        assert offset6.rollback(dt) == datetime(2014, 7, 1, 5, 0)
        assert offset7.rollback(dt) == datetime(2014, 7, 1, 6, 30)
        assert offset8.rollback(dt) == dt
        assert offset9.rollback(dt) == dt
        assert offset10.rollback(dt) == datetime(2014, 7, 1, 2)

        datet = datetime(2014, 7, 1, 0)
        assert offset1.rollback(datet) == datetime(2014, 6, 30, 17)
        assert offset2.rollback(datet) == datetime(2014, 6, 30, 17)
        assert offset3.rollback(datet) == datetime(2014, 6, 30, 17)
        assert offset4.rollback(datet) == datetime(2014, 6, 30, 17)
        assert offset5.rollback(datet) == datetime(2014, 6, 30, 14, 30)
        assert offset6.rollback(datet) == datet
        assert offset7.rollback(datet) == datet
        assert offset8.rollback(datet) == datetime(2014, 6, 30, 17)
        assert offset9.rollback(datet) == datet
        assert offset10.rollback(datet) == datet

        assert _offset(5).rollback(dt) == dt

    def testRollback2(self, _offset):
        assert _offset(-3).rollback(datetime(2014, 7, 5, 15, 0)) == datetime(
            2014, 7, 4, 17, 0
        )

    def testRollforward1(
        self,
        dt,
        _offset,
        offset1,
        offset2,
        offset3,
        offset4,
        offset5,
        offset6,
        offset7,
        offset8,
        offset9,
        offset10,
    ):
        assert offset1.rollforward(dt) == dt
        assert offset2.rollforward(dt) == dt
        assert offset3.rollforward(dt) == dt
        assert offset4.rollforward(dt) == dt
        assert offset5.rollforward(dt) == datetime(2014, 7, 1, 11, 0)
        assert offset6.rollforward(dt) == datetime(2014, 7, 1, 20, 0)
        assert offset7.rollforward(dt) == datetime(2014, 7, 1, 21, 30)
        assert offset8.rollforward(dt) == dt
        assert offset9.rollforward(dt) == dt
        assert offset10.rollforward(dt) == datetime(2014, 7, 1, 13)

        datet = datetime(2014, 7, 1, 0)
        assert offset1.rollforward(datet) == datetime(2014, 7, 1, 9)
        assert offset2.rollforward(datet) == datetime(2014, 7, 1, 9)
        assert offset3.rollforward(datet) == datetime(2014, 7, 1, 9)
        assert offset4.rollforward(datet) == datetime(2014, 7, 1, 9)
        assert offset5.rollforward(datet) == datetime(2014, 7, 1, 11)
        assert offset6.rollforward(datet) == datet
        assert offset7.rollforward(datet) == datet
        assert offset8.rollforward(datet) == datetime(2014, 7, 1, 9)
        assert offset9.rollforward(datet) == datet
        assert offset10.rollforward(datet) == datet

        assert _offset(5).rollforward(dt) == dt

    def testRollforward2(self, _offset):
        assert _offset(-3).rollforward(datetime(2014, 7, 5, 16, 0)) == datetime(
            2014, 7, 7, 9
        )

    def test_roll_date_object(self):
        offset = BusinessHour()

        dt = datetime(2014, 7, 6, 15, 0)

        result = offset.rollback(dt)
        assert result == datetime(2014, 7, 4, 17)

        result = offset.rollforward(dt)
        assert result == datetime(2014, 7, 7, 9)

    normalize_cases = []
    normalize_cases.append(
        (
            BusinessHour(normalize=True),
            {
                datetime(2014, 7, 1, 8): datetime(2014, 7, 1),
                datetime(2014, 7, 1, 17): datetime(2014, 7, 2),
                datetime(2014, 7, 1, 16): datetime(2014, 7, 2),
                datetime(2014, 7, 1, 23): datetime(2014, 7, 2),
                datetime(2014, 7, 1, 0): datetime(2014, 7, 1),
                datetime(2014, 7, 4, 15): datetime(2014, 7, 4),
                datetime(2014, 7, 4, 15, 59): datetime(2014, 7, 4),
                datetime(2014, 7, 4, 16, 30): datetime(2014, 7, 7),
                datetime(2014, 7, 5, 23): datetime(2014, 7, 7),
                datetime(2014, 7, 6, 10): datetime(2014, 7, 7),
            },
        )
    )

    normalize_cases.append(
        (
            BusinessHour(-1, normalize=True),
            {
                datetime(2014, 7, 1, 8): datetime(2014, 6, 30),
                datetime(2014, 7, 1, 17): datetime(2014, 7, 1),
                datetime(2014, 7, 1, 16): datetime(2014, 7, 1),
                datetime(2014, 7, 1, 10): datetime(2014, 6, 30),
                datetime(2014, 7, 1, 0): datetime(2014, 6, 30),
                datetime(2014, 7, 7, 10): datetime(2014, 7, 4),
                datetime(2014, 7, 7, 10, 1): datetime(2014, 7, 7),
                datetime(2014, 7, 5, 23): datetime(2014, 7, 4),
                datetime(2014, 7, 6, 10): datetime(2014, 7, 4),
            },
        )
    )

    normalize_cases.append(
        (
            BusinessHour(1, normalize=True, start="17:00", end="04:00"),
            {
                datetime(2014, 7, 1, 8): datetime(2014, 7, 1),
                datetime(2014, 7, 1, 17): datetime(2014, 7, 1),
                datetime(2014, 7, 1, 23): datetime(2014, 7, 2),
                datetime(2014, 7, 2, 2): datetime(2014, 7, 2),
                datetime(2014, 7, 2, 3): datetime(2014, 7, 2),
                datetime(2014, 7, 4, 23): datetime(2014, 7, 5),
                datetime(2014, 7, 5, 2): datetime(2014, 7, 5),
                datetime(2014, 7, 7, 2): datetime(2014, 7, 7),
                datetime(2014, 7, 7, 17): datetime(2014, 7, 7),
            },
        )
    )

    @pytest.mark.parametrize("case", normalize_cases)
    def test_normalize(self, case):
        offset, cases = case
        for dt, expected in cases.items():
            assert offset._apply(dt) == expected

    on_offset_cases = []
    on_offset_cases.append(
        (
            BusinessHour(),
            {
                datetime(2014, 7, 1, 9): True,
                datetime(2014, 7, 1, 8, 59): False,
                datetime(2014, 7, 1, 8): False,
                datetime(2014, 7, 1, 17): True,
                datetime(2014, 7, 1, 17, 1): False,
                datetime(2014, 7, 1, 18): False,
                datetime(2014, 7, 5, 9): False,
                datetime(2014, 7, 6, 12): False,
            },
        )
    )

    on_offset_cases.append(
        (
            BusinessHour(start="10:00", end="15:00"),
            {
                datetime(2014, 7, 1, 9): False,
                datetime(2014, 7, 1, 10): True,
                datetime(2014, 7, 1, 15): True,
                datetime(2014, 7, 1, 15, 1): False,
                datetime(2014, 7, 5, 12): False,
                datetime(2014, 7, 6, 12): False,
            },
        )
    )

    on_offset_cases.append(
        (
            BusinessHour(start="19:00", end="05:00"),
            {
                datetime(2014, 7, 1, 9, 0): False,
                datetime(2014, 7, 1, 10, 0): False,
                datetime(2014, 7, 1, 15): False,
                datetime(2014, 7, 1, 15, 1): False,
                datetime(2014, 7, 5, 12, 0): False,
                datetime(2014, 7, 6, 12, 0): False,
                datetime(2014, 7, 1, 19, 0): True,
                datetime(2014, 7, 2, 0, 0): True,
                datetime(2014, 7, 4, 23): True,
                datetime(2014, 7, 5, 1): True,
                datetime(2014, 7, 5, 5, 0): True,
                datetime(2014, 7, 6, 23, 0): False,
                datetime(2014, 7, 7, 3, 0): False,
            },
        )
    )

    on_offset_cases.append(
        (
            BusinessHour(start=["09:00", "13:00"], end=["12:00", "17:00"]),
            {
                datetime(2014, 7, 1, 9): True,
                datetime(2014, 7, 1, 8, 59): False,
                datetime(2014, 7, 1, 8): False,
                datetime(2014, 7, 1, 17): True,
                datetime(2014, 7, 1, 17, 1): False,
                datetime(2014, 7, 1, 18): False,
                datetime(2014, 7, 5, 9): False,
                datetime(2014, 7, 6, 12): False,
                datetime(2014, 7, 1, 12, 30): False,
            },
        )
    )

    on_offset_cases.append(
        (
            BusinessHour(start=["19:00", "23:00"], end=["21:00", "05:00"]),
            {
                datetime(2014, 7, 1, 9, 0): False,
                datetime(2014, 7, 1, 10, 0): False,
                datetime(2014, 7, 1, 15): False,
                datetime(2014, 7, 1, 15, 1): False,
                datetime(2014, 7, 5, 12, 0): False,
                datetime(2014, 7, 6, 12, 0): False,
                datetime(2014, 7, 1, 19, 0): True,
                datetime(2014, 7, 2, 0, 0): True,
                datetime(2014, 7, 4, 23): True,
                datetime(2014, 7, 5, 1): True,
                datetime(2014, 7, 5, 5, 0): True,
                datetime(2014, 7, 6, 23, 0): False,
                datetime(2014, 7, 7, 3, 0): False,
                datetime(2014, 7, 4, 22): False,
            },
        )
    )

    @pytest.mark.parametrize("case", on_offset_cases)
    def test_is_on_offset(self, case):
        offset, cases = case
        for dt, expected in cases.items():
            assert offset.is_on_offset(dt) == expected

    apply_cases = [
        (
            BusinessHour(),
            {
                datetime(2014, 7, 1, 11): datetime(2014, 7, 1, 12),
                datetime(2014, 7, 1, 13): datetime(2014, 7, 1, 14),
                datetime(2014, 7, 1, 15): datetime(2014, 7, 1, 16),
                datetime(2014, 7, 1, 19): datetime(2014, 7, 2, 10),
                datetime(2014, 7, 1, 16): datetime(2014, 7, 2, 9),
                datetime(2014, 7, 1, 16, 30, 15): datetime(2014, 7, 2, 9, 30, 15),
                datetime(2014, 7, 1, 17): datetime(2014, 7, 2, 10),
                datetime(2014, 7, 2, 11): datetime(2014, 7, 2, 12),
                # out of business hours
                datetime(2014, 7, 2, 8): datetime(2014, 7, 2, 10),
                datetime(2014, 7, 2, 19): datetime(2014, 7, 3, 10),
                datetime(2014, 7, 2, 23): datetime(2014, 7, 3, 10),
                datetime(2014, 7, 3, 0): datetime(2014, 7, 3, 10),
                # saturday
                datetime(2014, 7, 5, 15): datetime(2014, 7, 7, 10),
                datetime(2014, 7, 4, 17): datetime(2014, 7, 7, 10),
                datetime(2014, 7, 4, 16, 30): datetime(2014, 7, 7, 9, 30),
                datetime(2014, 7, 4, 16, 30, 30): datetime(2014, 7, 7, 9, 30, 30),
            },
        ),
        (
            BusinessHour(4),
            {
                datetime(2014, 7, 1, 11): datetime(2014, 7, 1, 15),
                datetime(2014, 7, 1, 13): datetime(2014, 7, 2, 9),
                datetime(2014, 7, 1, 15): datetime(2014, 7, 2, 11),
                datetime(2014, 7, 1, 16): datetime(2014, 7, 2, 12),
                datetime(2014, 7, 1, 17): datetime(2014, 7, 2, 13),
                datetime(2014, 7, 2, 11): datetime(2014, 7, 2, 15),
                datetime(2014, 7, 2, 8): datetime(2014, 7, 2, 13),
                datetime(2014, 7, 2, 19): datetime(2014, 7, 3, 13),
                datetime(2014, 7, 2, 23): datetime(2014, 7, 3, 13),
                datetime(2014, 7, 3, 0): datetime(2014, 7, 3, 13),
                datetime(2014, 7, 5, 15): datetime(2014, 7, 7, 13),
                datetime(2014, 7, 4, 17): datetime(2014, 7, 7, 13),
                datetime(2014, 7, 4, 16, 30): datetime(2014, 7, 7, 12, 30),
                datetime(2014, 7, 4, 16, 30, 30): datetime(2014, 7, 7, 12, 30, 30),
            },
        ),
        (
            BusinessHour(-1),
            {
                datetime(2014, 7, 1, 11): datetime(2014, 7, 1, 10),
                datetime(2014, 7, 1, 13): datetime(2014, 7, 1, 12),
                datetime(2014, 7, 1, 15): datetime(2014, 7, 1, 14),
                datetime(2014, 7, 1, 16): datetime(2014, 7, 1, 15),
                datetime(2014, 7, 1, 10): datetime(2014, 6, 30, 17),
                datetime(2014, 7, 1, 16, 30, 15): datetime(2014, 7, 1, 15, 30, 15),
                datetime(2014, 7, 1, 9, 30, 15): datetime(2014, 6, 30, 16, 30, 15),
                datetime(2014, 7, 1, 17): datetime(2014, 7, 1, 16),
                datetime(2014, 7, 1, 5): datetime(2014, 6, 30, 16),
                datetime(2014, 7, 2, 11): datetime(2014, 7, 2, 10),
                # out of business hours
                datetime(2014, 7, 2, 8): datetime(2014, 7, 1, 16),
                datetime(2014, 7, 2, 19): datetime(2014, 7, 2, 16),
                datetime(2014, 7, 2, 23): datetime(2014, 7, 2, 16),
                datetime(2014, 7, 3, 0): datetime(2014, 7, 2, 16),
                # saturday
                datetime(2014, 7, 5, 15): datetime(2014, 7, 4, 16),
                datetime(2014, 7, 7, 9): datetime(2014, 7, 4, 16),
                datetime(2014, 7, 7, 9, 30): datetime(2014, 7, 4, 16, 30),
                datetime(2014, 7, 7, 9, 30, 30): datetime(2014, 7, 4, 16, 30, 30),
            },
        ),
        (
            BusinessHour(-4),
            {
                datetime(2014, 7, 1, 11): datetime(2014, 6, 30, 15),
                datetime(2014, 7, 1, 13): datetime(2014, 6, 30, 17),
                datetime(2014, 7, 1, 15): datetime(2014, 7, 1, 11),
                datetime(2014, 7, 1, 16): datetime(2014, 7, 1, 12),
                datetime(2014, 7, 1, 17): datetime(2014, 7, 1, 13),
                datetime(2014, 7, 2, 11): datetime(2014, 7, 1, 15),
                datetime(2014, 7, 2, 8): datetime(2014, 7, 1, 13),
                datetime(2014, 7, 2, 19): datetime(2014, 7, 2, 13),
                datetime(2014, 7, 2, 23): datetime(2014, 7, 2, 13),
                datetime(2014, 7, 3, 0): datetime(2014, 7, 2, 13),
                datetime(2014, 7, 5, 15): datetime(2014, 7, 4, 13),
                datetime(2014, 7, 4, 18): datetime(2014, 7, 4, 13),
                datetime(2014, 7, 7, 9, 30): datetime(2014, 7, 4, 13, 30),
                datetime(2014, 7, 7, 9, 30, 30): datetime(2014, 7, 4, 13, 30, 30),
            },
        ),
        (
            BusinessHour(start="13:00", end="16:00"),
            {
                datetime(2014, 7, 1, 11): datetime(2014, 7, 1, 14),
                datetime(2014, 7, 1, 13): datetime(2014, 7, 1, 14),
                datetime(2014, 7, 1, 15): datetime(2014, 7, 2, 13),
                datetime(2014, 7, 1, 19): datetime(2014, 7, 2, 14),
                datetime(2014, 7, 1, 16): datetime(2014, 7, 2, 14),
                datetime(2014, 7, 1, 15, 30, 15): datetime(2014, 7, 2, 13, 30, 15),
                datetime(2014, 7, 5, 15): datetime(2014, 7, 7, 14),
                datetime(2014, 7, 4, 17): datetime(2014, 7, 7, 14),
            },
        ),
        (
            BusinessHour(n=2, start="13:00", end="16:00"),
            {
                datetime(2014, 7, 1, 17): datetime(2014, 7, 2, 15),
                datetime(2014, 7, 2, 14): datetime(2014, 7, 3, 13),
                datetime(2014, 7, 2, 8): datetime(2014, 7, 2, 15),
                datetime(2014, 7, 2, 19): datetime(2014, 7, 3, 15),
                datetime(2014, 7, 2, 14, 30): datetime(2014, 7, 3, 13, 30),
                datetime(2014, 7, 3, 0): datetime(2014, 7, 3, 15),
                datetime(2014, 7, 5, 15): datetime(2014, 7, 7, 15),
                datetime(2014, 7, 4, 17): datetime(2014, 7, 7, 15),
                datetime(2014, 7, 4, 14, 30): datetime(2014, 7, 7, 13, 30),
                datetime(2014, 7, 4, 14, 30, 30): datetime(2014, 7, 7, 13, 30, 30),
            },
        ),
        (
            BusinessHour(n=-1, start="13:00", end="16:00"),
            {
                datetime(2014, 7, 2, 11): datetime(2014, 7, 1, 15),
                datetime(2014, 7, 2, 13): datetime(2014, 7, 1, 15),
                datetime(2014, 7, 2, 14): datetime(2014, 7, 1, 16),
                datetime(2014, 7, 2, 15): datetime(2014, 7, 2, 14),
                datetime(2014, 7, 2, 19): datetime(2014, 7, 2, 15),
                datetime(2014, 7, 2, 16): datetime(2014, 7, 2, 15),
                datetime(2014, 7, 2, 13, 30, 15): datetime(2014, 7, 1, 15, 30, 15),
                datetime(2014, 7, 5, 15): datetime(2014, 7, 4, 15),
                datetime(2014, 7, 7, 11): datetime(2014, 7, 4, 15),
            },
        ),
        (
            BusinessHour(n=-3, start="10:00", end="16:00"),
            {
                datetime(2014, 7, 1, 17): datetime(2014, 7, 1, 13),
                datetime(2014, 7, 2, 14): datetime(2014, 7, 2, 11),
                datetime(2014, 7, 2, 8): datetime(2014, 7, 1, 13),
                datetime(2014, 7, 2, 13): datetime(2014, 7, 1, 16),
                datetime(2014, 7, 2, 19): datetime(2014, 7, 2, 13),
                datetime(2014, 7, 2, 11, 30): datetime(2014, 7, 1, 14, 30),
                datetime(2014, 7, 3, 0): datetime(2014, 7, 2, 13),
                datetime(2014, 7, 4, 10): datetime(2014, 7, 3, 13),
                datetime(2014, 7, 5, 15): datetime(2014, 7, 4, 13),
                datetime(2014, 7, 4, 16): datetime(2014, 7, 4, 13),
                datetime(2014, 7, 4, 12, 30): datetime(2014, 7, 3, 15, 30),
                datetime(2014, 7, 4, 12, 30, 30): datetime(2014, 7, 3, 15, 30, 30),
            },
        ),
        (
            BusinessHour(start="19:00", end="05:00"),
            {
                datetime(2014, 7, 1, 17): datetime(2014, 7, 1, 20),
                datetime(2014, 7, 2, 14): datetime(2014, 7, 2, 20),
                datetime(2014, 7, 2, 8): datetime(2014, 7, 2, 20),
                datetime(2014, 7, 2, 13): datetime(2014, 7, 2, 20),
                datetime(2014, 7, 2, 19): datetime(2014, 7, 2, 20),
                datetime(2014, 7, 2, 4, 30): datetime(2014, 7, 2, 19, 30),
                datetime(2014, 7, 3, 0): datetime(2014, 7, 3, 1),
                datetime(2014, 7, 4, 10): datetime(2014, 7, 4, 20),
                datetime(2014, 7, 4, 23): datetime(2014, 7, 5, 0),
                datetime(2014, 7, 5, 0): datetime(2014, 7, 5, 1),
                datetime(2014, 7, 5, 4): datetime(2014, 7, 7, 19),
                datetime(2014, 7, 5, 4, 30): datetime(2014, 7, 7, 19, 30),
                datetime(2014, 7, 5, 4, 30, 30): datetime(2014, 7, 7, 19, 30, 30),
            },
        ),
        (
            BusinessHour(n=-1, start="19:00", end="05:00"),
            {
                datetime(2014, 7, 1, 17): datetime(2014, 7, 1, 4),
                datetime(2014, 7, 2, 14): datetime(2014, 7, 2, 4),
                datetime(2014, 7, 2, 8): datetime(2014, 7, 2, 4),
                datetime(2014, 7, 2, 13): datetime(2014, 7, 2, 4),
                datetime(2014, 7, 2, 20): datetime(2014, 7, 2, 5),
                datetime(2014, 7, 2, 19): datetime(2014, 7, 2, 4),
                datetime(2014, 7, 2, 19, 30): datetime(2014, 7, 2, 4, 30),
                datetime(2014, 7, 3, 0): datetime(2014, 7, 2, 23),
                datetime(2014, 7, 3, 6): datetime(2014, 7, 3, 4),
                datetime(2014, 7, 4, 23): datetime(2014, 7, 4, 22),
                datetime(2014, 7, 5, 0): datetime(2014, 7, 4, 23),
                datetime(2014, 7, 5, 4): datetime(2014, 7, 5, 3),
                datetime(2014, 7, 7, 19, 30): datetime(2014, 7, 5, 4, 30),
                datetime(2014, 7, 7, 19, 30, 30): datetime(2014, 7, 5, 4, 30, 30),
            },
        ),
        (
            BusinessHour(n=4, start="00:00", end="23:00"),
            {
                datetime(2014, 7, 3, 22): datetime(2014, 7, 4, 3),
                datetime(2014, 7, 4, 22): datetime(2014, 7, 7, 3),
                datetime(2014, 7, 3, 22, 30): datetime(2014, 7, 4, 3, 30),
                datetime(2014, 7, 3, 22, 20): datetime(2014, 7, 4, 3, 20),
                datetime(2014, 7, 4, 22, 30, 30): datetime(2014, 7, 7, 3, 30, 30),
                datetime(2014, 7, 4, 22, 30, 20): datetime(2014, 7, 7, 3, 30, 20),
            },
        ),
        (
            BusinessHour(n=-4, start="00:00", end="23:00"),
            {
                datetime(2014, 7, 4, 3): datetime(2014, 7, 3, 22),
                datetime(2014, 7, 7, 3): datetime(2014, 7, 4, 22),
                datetime(2014, 7, 4, 3, 30): datetime(2014, 7, 3, 22, 30),
                datetime(2014, 7, 4, 3, 20): datetime(2014, 7, 3, 22, 20),
                datetime(2014, 7, 7, 3, 30, 30): datetime(2014, 7, 4, 22, 30, 30),
                datetime(2014, 7, 7, 3, 30, 20): datetime(2014, 7, 4, 22, 30, 20),
            },
        ),
        (
            BusinessHour(start=["09:00", "14:00"], end=["12:00", "18:00"]),
            {
                datetime(2014, 7, 1, 11): datetime(2014, 7, 1, 14),
                datetime(2014, 7, 1, 15): datetime(2014, 7, 1, 16),
                datetime(2014, 7, 1, 19): datetime(2014, 7, 2, 10),
                datetime(2014, 7, 1, 16): datetime(2014, 7, 1, 17),
                datetime(2014, 7, 1, 16, 30, 15): datetime(2014, 7, 1, 17, 30, 15),
                datetime(2014, 7, 1, 17): datetime(2014, 7, 2, 9),
                datetime(2014, 7, 2, 11): datetime(2014, 7, 2, 14),
                # out of business hours
                datetime(2014, 7, 1, 13): datetime(2014, 7, 1, 15),
                datetime(2014, 7, 2, 8): datetime(2014, 7, 2, 10),
                datetime(2014, 7, 2, 19): datetime(2014, 7, 3, 10),
                datetime(2014, 7, 2, 23): datetime(2014, 7, 3, 10),
                datetime(2014, 7, 3, 0): datetime(2014, 7, 3, 10),
                # saturday
                datetime(2014, 7, 5, 15): datetime(2014, 7, 7, 10),
                datetime(2014, 7, 4, 17): datetime(2014, 7, 7, 9),
                datetime(2014, 7, 4, 17, 30): datetime(2014, 7, 7, 9, 30),
                datetime(2014, 7, 4, 17, 30, 30): datetime(2014, 7, 7, 9, 30, 30),
            },
        ),
        (
            BusinessHour(n=4, start=["09:00", "14:00"], end=["12:00", "18:00"]),
            {
                datetime(2014, 7, 1, 11): datetime(2014, 7, 1, 17),
                datetime(2014, 7, 1, 13): datetime(2014, 7, 2, 9),
                datetime(2014, 7, 1, 15): datetime(2014, 7, 2, 10),
                datetime(2014, 7, 1, 16): datetime(2014, 7, 2, 11),
                datetime(2014, 7, 1, 17): datetime(2014, 7, 2, 14),
                datetime(2014, 7, 2, 11): datetime(2014, 7, 2, 17),
                datetime(2014, 7, 2, 8): datetime(2014, 7, 2, 15),
                datetime(2014, 7, 2, 19): datetime(2014, 7, 3, 15),
                datetime(2014, 7, 2, 23): datetime(2014, 7, 3, 15),
                datetime(2014, 7, 3, 0): datetime(2014, 7, 3, 15),
                datetime(2014, 7, 5, 15): datetime(2014, 7, 7, 15),
                datetime(2014, 7, 4, 17): datetime(2014, 7, 7, 14),
                datetime(2014, 7, 4, 16, 30): datetime(2014, 7, 7, 11, 30),
                datetime(2014, 7, 4, 16, 30, 30): datetime(2014, 7, 7, 11, 30, 30),
            },
        ),
        (
            BusinessHour(n=-4, start=["09:00", "14:00"], end=["12:00", "18:00"]),
            {
                datetime(2014, 7, 1, 11): datetime(2014, 6, 30, 16),
                datetime(2014, 7, 1, 13): datetime(2014, 6, 30, 17),
                datetime(2014, 7, 1, 15): datetime(2014, 6, 30, 18),
                datetime(2014, 7, 1, 16): datetime(2014, 7, 1, 10),
                datetime(2014, 7, 1, 17): datetime(2014, 7, 1, 11),
                datetime(2014, 7, 2, 11): datetime(2014, 7, 1, 16),
                datetime(2014, 7, 2, 8): datetime(2014, 7, 1, 12),
                datetime(2014, 7, 2, 19): datetime(2014, 7, 2, 12),
                datetime(2014, 7, 2, 23): datetime(2014, 7, 2, 12),
                datetime(2014, 7, 3, 0): datetime(2014, 7, 2, 12),
                datetime(2014, 7, 5, 15): datetime(2014, 7, 4, 12),
                datetime(2014, 7, 4, 18): datetime(2014, 7, 4, 12),
                datetime(2014, 7, 7, 9, 30): datetime(2014, 7, 4, 14, 30),
                datetime(2014, 7, 7, 9, 30, 30): datetime(2014, 7, 4, 14, 30, 30),
            },
        ),
        (
            BusinessHour(n=-1, start=["19:00", "03:00"], end=["01:00", "05:00"]),
            {
                datetime(2014, 7, 1, 17): datetime(2014, 7, 1, 4),
                datetime(2014, 7, 2, 14): datetime(2014, 7, 2, 4),
                datetime(2014, 7, 2, 8): datetime(2014, 7, 2, 4),
                datetime(2014, 7, 2, 13): datetime(2014, 7, 2, 4),
                datetime(2014, 7, 2, 20): datetime(2014, 7, 2, 5),
                datetime(2014, 7, 2, 19): datetime(2014, 7, 2, 4),
                datetime(2014, 7, 2, 4): datetime(2014, 7, 2, 1),
                datetime(2014, 7, 2, 19, 30): datetime(2014, 7, 2, 4, 30),
                datetime(2014, 7, 3, 0): datetime(2014, 7, 2, 23),
                datetime(2014, 7, 3, 6): datetime(2014, 7, 3, 4),
                datetime(2014, 7, 4, 23): datetime(2014, 7, 4, 22),
                datetime(2014, 7, 5, 0): datetime(2014, 7, 4, 23),
                datetime(2014, 7, 5, 4): datetime(2014, 7, 5, 0),
                datetime(2014, 7, 7, 3, 30): datetime(2014, 7, 5, 0, 30),
                datetime(2014, 7, 7, 19, 30): datetime(2014, 7, 7, 4, 30),
                datetime(2014, 7, 7, 19, 30, 30): datetime(2014, 7, 7, 4, 30, 30),
            },
        ),
    ]

    # long business hours (see gh-26381)

    # multiple business hours

    @pytest.mark.parametrize("case", apply_cases)
    def test_apply(self, case):
        offset, cases = case
        for base, expected in cases.items():
            assert_offset_equal(offset, base, expected)

    apply_large_n_cases = [
        (
            # A week later
            BusinessHour(40),
            {
                datetime(2014, 7, 1, 11): datetime(2014, 7, 8, 11),
                datetime(2014, 7, 1, 13): datetime(2014, 7, 8, 13),
                datetime(2014, 7, 1, 15): datetime(2014, 7, 8, 15),
                datetime(2014, 7, 1, 16): datetime(2014, 7, 8, 16),
                datetime(2014, 7, 1, 17): datetime(2014, 7, 9, 9),
                datetime(2014, 7, 2, 11): datetime(2014, 7, 9, 11),
                datetime(2014, 7, 2, 8): datetime(2014, 7, 9, 9),
                datetime(2014, 7, 2, 19): datetime(2014, 7, 10, 9),
                datetime(2014, 7, 2, 23): datetime(2014, 7, 10, 9),
                datetime(2014, 7, 3, 0): datetime(2014, 7, 10, 9),
                datetime(2014, 7, 5, 15): datetime(2014, 7, 14, 9),
                datetime(2014, 7, 4, 18): datetime(2014, 7, 14, 9),
                datetime(2014, 7, 7, 9, 30): datetime(2014, 7, 14, 9, 30),
                datetime(2014, 7, 7, 9, 30, 30): datetime(2014, 7, 14, 9, 30, 30),
            },
        ),
        (
            # 3 days and 1 hour before
            BusinessHour(-25),
            {
                datetime(2014, 7, 1, 11): datetime(2014, 6, 26, 10),
                datetime(2014, 7, 1, 13): datetime(2014, 6, 26, 12),
                datetime(2014, 7, 1, 9): datetime(2014, 6, 25, 16),
                datetime(2014, 7, 1, 10): datetime(2014, 6, 25, 17),
                datetime(2014, 7, 3, 11): datetime(2014, 6, 30, 10),
                datetime(2014, 7, 3, 8): datetime(2014, 6, 27, 16),
                datetime(2014, 7, 3, 19): datetime(2014, 6, 30, 16),
                datetime(2014, 7, 3, 23): datetime(2014, 6, 30, 16),
                datetime(2014, 7, 4, 9): datetime(2014, 6, 30, 16),
                datetime(2014, 7, 5, 15): datetime(2014, 7, 1, 16),
                datetime(2014, 7, 6, 18): datetime(2014, 7, 1, 16),
                datetime(2014, 7, 7, 9, 30): datetime(2014, 7, 1, 16, 30),
                datetime(2014, 7, 7, 10, 30, 30): datetime(2014, 7, 2, 9, 30, 30),
            },
        ),
        (
            # 5 days and 3 hours later
            BusinessHour(28, start="21:00", end="02:00"),
            {
                datetime(2014, 7, 1, 11): datetime(2014, 7, 9, 0),
                datetime(2014, 7, 1, 22): datetime(2014, 7, 9, 1),
                datetime(2014, 7, 1, 23): datetime(2014, 7, 9, 21),
                datetime(2014, 7, 2, 2): datetime(2014, 7, 10, 0),
                datetime(2014, 7, 3, 21): datetime(2014, 7, 11, 0),
                datetime(2014, 7, 4, 1): datetime(2014, 7, 11, 23),
                datetime(2014, 7, 4, 2): datetime(2014, 7, 12, 0),
                datetime(2014, 7, 4, 3): datetime(2014, 7, 12, 0),
                datetime(2014, 7, 5, 1): datetime(2014, 7, 14, 23),
                datetime(2014, 7, 5, 15): datetime(2014, 7, 15, 0),
                datetime(2014, 7, 6, 18): datetime(2014, 7, 15, 0),
                datetime(2014, 7, 7, 1): datetime(2014, 7, 15, 0),
                datetime(2014, 7, 7, 23, 30): datetime(2014, 7, 15, 21, 30),
            },
        ),
        (
            # large n for multiple opening hours (3 days and 1 hour before)
            BusinessHour(n=-25, start=["09:00", "14:00"], end=["12:00", "19:00"]),
            {
                datetime(2014, 7, 1, 11): datetime(2014, 6, 26, 10),
                datetime(2014, 7, 1, 13): datetime(2014, 6, 26, 11),
                datetime(2014, 7, 1, 9): datetime(2014, 6, 25, 18),
                datetime(2014, 7, 1, 10): datetime(2014, 6, 25, 19),
                datetime(2014, 7, 3, 11): datetime(2014, 6, 30, 10),
                datetime(2014, 7, 3, 8): datetime(2014, 6, 27, 18),
                datetime(2014, 7, 3, 19): datetime(2014, 6, 30, 18),
                datetime(2014, 7, 3, 23): datetime(2014, 6, 30, 18),
                datetime(2014, 7, 4, 9): datetime(2014, 6, 30, 18),
                datetime(2014, 7, 5, 15): datetime(2014, 7, 1, 18),
                datetime(2014, 7, 6, 18): datetime(2014, 7, 1, 18),
                datetime(2014, 7, 7, 9, 30): datetime(2014, 7, 1, 18, 30),
                datetime(2014, 7, 7, 10, 30, 30): datetime(2014, 7, 2, 9, 30, 30),
            },
        ),
        (
            # 5 days and 3 hours later
            BusinessHour(28, start=["21:00", "03:00"], end=["01:00", "04:00"]),
            {
                datetime(2014, 7, 1, 11): datetime(2014, 7, 9, 0),
                datetime(2014, 7, 1, 22): datetime(2014, 7, 9, 3),
                datetime(2014, 7, 1, 23): datetime(2014, 7, 9, 21),
                datetime(2014, 7, 2, 2): datetime(2014, 7, 9, 23),
                datetime(2014, 7, 3, 21): datetime(2014, 7, 11, 0),
                datetime(2014, 7, 4, 1): datetime(2014, 7, 11, 23),
                datetime(2014, 7, 4, 2): datetime(2014, 7, 11, 23),
                datetime(2014, 7, 4, 3): datetime(2014, 7, 11, 23),
                datetime(2014, 7, 4, 21): datetime(2014, 7, 12, 0),
                datetime(2014, 7, 5, 0): datetime(2014, 7, 14, 22),
                datetime(2014, 7, 5, 1): datetime(2014, 7, 14, 23),
                datetime(2014, 7, 5, 15): datetime(2014, 7, 14, 23),
                datetime(2014, 7, 6, 18): datetime(2014, 7, 14, 23),
                datetime(2014, 7, 7, 1): datetime(2014, 7, 14, 23),
                datetime(2014, 7, 7, 23, 30): datetime(2014, 7, 15, 21, 30),
            },
        ),
    ]

    @pytest.mark.parametrize("case", apply_large_n_cases)
    def test_apply_large_n(self, case):
        offset, cases = case
        for base, expected in cases.items():
            assert_offset_equal(offset, base, expected)

    def test_apply_nanoseconds(self):
        tests = [
            (
                BusinessHour(),
                {
                    Timestamp("2014-07-04 15:00")
                    + Nano(5): Timestamp("2014-07-04 16:00")
                    + Nano(5),
                    Timestamp("2014-07-04 16:00")
                    + Nano(5): Timestamp("2014-07-07 09:00")
                    + Nano(5),
                    Timestamp("2014-07-04 16:00")
                    - Nano(5): Timestamp("2014-07-04 17:00")
                    - Nano(5),
                },
            ),
            (
                BusinessHour(-1),
                {
                    Timestamp("2014-07-04 15:00")
                    + Nano(5): Timestamp("2014-07-04 14:00")
                    + Nano(5),
                    Timestamp("2014-07-04 10:00")
                    + Nano(5): Timestamp("2014-07-04 09:00")
                    + Nano(5),
                    Timestamp("2014-07-04 10:00")
                    - Nano(5): Timestamp("2014-07-03 17:00")
                    - Nano(5),
                },
            ),
        ]

        for offset, cases in tests:
            for base, expected in cases.items():
                assert_offset_equal(offset, base, expected)

    def test_datetimeindex(self):
        idx1 = date_range(start="2014-07-04 15:00", end="2014-07-08 10:00", freq="BH")
        idx2 = date_range(start="2014-07-04 15:00", periods=12, freq="BH")
        idx3 = date_range(end="2014-07-08 10:00", periods=12, freq="BH")
        expected = DatetimeIndex(
            [
                "2014-07-04 15:00",
                "2014-07-04 16:00",
                "2014-07-07 09:00",
                "2014-07-07 10:00",
                "2014-07-07 11:00",
                "2014-07-07 12:00",
                "2014-07-07 13:00",
                "2014-07-07 14:00",
                "2014-07-07 15:00",
                "2014-07-07 16:00",
                "2014-07-08 09:00",
                "2014-07-08 10:00",
            ],
            freq="BH",
        )
        for idx in [idx1, idx2, idx3]:
            tm.assert_index_equal(idx, expected)

        idx1 = date_range(start="2014-07-04 15:45", end="2014-07-08 10:45", freq="BH")
        idx2 = date_range(start="2014-07-04 15:45", periods=12, freq="BH")
        idx3 = date_range(end="2014-07-08 10:45", periods=12, freq="BH")

        expected = idx1
        for idx in [idx1, idx2, idx3]:
            tm.assert_index_equal(idx, expected)

    def test_bday_ignores_timedeltas(self):
        idx = date_range("2010/02/01", "2010/02/10", freq="12H")
        t1 = idx + BDay(offset=Timedelta(3, unit="H"))

        expected = DatetimeIndex(
            [
                "2010-02-02 03:00:00",
                "2010-02-02 15:00:00",
                "2010-02-03 03:00:00",
                "2010-02-03 15:00:00",
                "2010-02-04 03:00:00",
                "2010-02-04 15:00:00",
                "2010-02-05 03:00:00",
                "2010-02-05 15:00:00",
                "2010-02-08 03:00:00",
                "2010-02-08 15:00:00",
                "2010-02-08 03:00:00",
                "2010-02-08 15:00:00",
                "2010-02-08 03:00:00",
                "2010-02-08 15:00:00",
                "2010-02-09 03:00:00",
                "2010-02-09 15:00:00",
                "2010-02-10 03:00:00",
                "2010-02-10 15:00:00",
                "2010-02-11 03:00:00",
            ],
            freq=None,
        )
        tm.assert_index_equal(t1, expected)


class TestOpeningTimes:
    # opening time should be affected by sign of n, not by n's value and end
    opening_time_cases = [
        (
            [
                BusinessHour(),
                BusinessHour(n=2),
                BusinessHour(n=4),
                BusinessHour(end="10:00"),
                BusinessHour(n=2, end="4:00"),
                BusinessHour(n=4, end="15:00"),
            ],
            {
                datetime(2014, 7, 1, 11): (
                    datetime(2014, 7, 2, 9),
                    datetime(2014, 7, 1, 9),
                ),
                datetime(2014, 7, 1, 18): (
                    datetime(2014, 7, 2, 9),
                    datetime(2014, 7, 1, 9),
                ),
                datetime(2014, 7, 1, 23): (
                    datetime(2014, 7, 2, 9),
                    datetime(2014, 7, 1, 9),
                ),
                datetime(2014, 7, 2, 8): (
                    datetime(2014, 7, 2, 9),
                    datetime(2014, 7, 1, 9),
                ),
                # if timestamp is on opening time, next opening time is
                # as it is
                datetime(2014, 7, 2, 9): (
                    datetime(2014, 7, 2, 9),
                    datetime(2014, 7, 2, 9),
                ),
                datetime(2014, 7, 2, 10): (
                    datetime(2014, 7, 3, 9),
                    datetime(2014, 7, 2, 9),
                ),
                # 2014-07-05 is saturday
                datetime(2014, 7, 5, 10): (
                    datetime(2014, 7, 7, 9),
                    datetime(2014, 7, 4, 9),
                ),
                datetime(2014, 7, 4, 10): (
                    datetime(2014, 7, 7, 9),
                    datetime(2014, 7, 4, 9),
                ),
                datetime(2014, 7, 4, 23): (
                    datetime(2014, 7, 7, 9),
                    datetime(2014, 7, 4, 9),
                ),
                datetime(2014, 7, 6, 10): (
                    datetime(2014, 7, 7, 9),
                    datetime(2014, 7, 4, 9),
                ),
                datetime(2014, 7, 7, 5): (
                    datetime(2014, 7, 7, 9),
                    datetime(2014, 7, 4, 9),
                ),
                datetime(2014, 7, 7, 9, 1): (
                    datetime(2014, 7, 8, 9),
                    datetime(2014, 7, 7, 9),
                ),
            },
        ),
        (
            [
                BusinessHour(start="11:15"),
                BusinessHour(n=2, start="11:15"),
                BusinessHour(n=3, start="11:15"),
                BusinessHour(start="11:15", end="10:00"),
                BusinessHour(n=2, start="11:15", end="4:00"),
                BusinessHour(n=3, start="11:15", end="15:00"),
            ],
            {
                datetime(2014, 7, 1, 11): (
                    datetime(2014, 7, 1, 11, 15),
                    datetime(2014, 6, 30, 11, 15),
                ),
                datetime(2014, 7, 1, 18): (
                    datetime(2014, 7, 2, 11, 15),
                    datetime(2014, 7, 1, 11, 15),
                ),
                datetime(2014, 7, 1, 23): (
                    datetime(2014, 7, 2, 11, 15),
                    datetime(2014, 7, 1, 11, 15),
                ),
                datetime(2014, 7, 2, 8): (
                    datetime(2014, 7, 2, 11, 15),
                    datetime(2014, 7, 1, 11, 15),
                ),
                datetime(2014, 7, 2, 9): (
                    datetime(2014, 7, 2, 11, 15),
                    datetime(2014, 7, 1, 11, 15),
                ),
                datetime(2014, 7, 2, 10): (
                    datetime(2014, 7, 2, 11, 15),
                    datetime(2014, 7, 1, 11, 15),
                ),
                datetime(2014, 7, 2, 11, 15): (
                    datetime(2014, 7, 2, 11, 15),
                    datetime(2014, 7, 2, 11, 15),
                ),
                datetime(2014, 7, 2, 11, 15, 1): (
                    datetime(2014, 7, 3, 11, 15),
                    datetime(2014, 7, 2, 11, 15),
                ),
                datetime(2014, 7, 5, 10): (
                    datetime(2014, 7, 7, 11, 15),
                    datetime(2014, 7, 4, 11, 15),
                ),
                datetime(2014, 7, 4, 10): (
                    datetime(2014, 7, 4, 11, 15),
                    datetime(2014, 7, 3, 11, 15),
                ),
                datetime(2014, 7, 4, 23): (
                    datetime(2014, 7, 7, 11, 15),
                    datetime(2014, 7, 4, 11, 15),
                ),
                datetime(2014, 7, 6, 10): (
                    datetime(2014, 7, 7, 11, 15),
                    datetime(2014, 7, 4, 11, 15),
                ),
                datetime(2014, 7, 7, 5): (
                    datetime(2014, 7, 7, 11, 15),
                    datetime(2014, 7, 4, 11, 15),
                ),
                datetime(2014, 7, 7, 9, 1): (
                    datetime(2014, 7, 7, 11, 15),
                    datetime(2014, 7, 4, 11, 15),
                ),
            },
        ),
        (
            [
                BusinessHour(-1),
                BusinessHour(n=-2),
                BusinessHour(n=-4),
                BusinessHour(n=-1, end="10:00"),
                BusinessHour(n=-2, end="4:00"),
                BusinessHour(n=-4, end="15:00"),
            ],
            {
                datetime(2014, 7, 1, 11): (
                    datetime(2014, 7, 1, 9),
                    datetime(2014, 7, 2, 9),
                ),
                datetime(2014, 7, 1, 18): (
                    datetime(2014, 7, 1, 9),
                    datetime(2014, 7, 2, 9),
                ),
                datetime(2014, 7, 1, 23): (
                    datetime(2014, 7, 1, 9),
                    datetime(2014, 7, 2, 9),
                ),
                datetime(2014, 7, 2, 8): (
                    datetime(2014, 7, 1, 9),
                    datetime(2014, 7, 2, 9),
                ),
                datetime(2014, 7, 2, 9): (
                    datetime(2014, 7, 2, 9),
                    datetime(2014, 7, 2, 9),
                ),
                datetime(2014, 7, 2, 10): (
                    datetime(2014, 7, 2, 9),
                    datetime(2014, 7, 3, 9),
                ),
                datetime(2014, 7, 5, 10): (
                    datetime(2014, 7, 4, 9),
                    datetime(2014, 7, 7, 9),
                ),
                datetime(2014, 7, 4, 10): (
                    datetime(2014, 7, 4, 9),
                    datetime(2014, 7, 7, 9),
                ),
                datetime(2014, 7, 4, 23): (
                    datetime(2014, 7, 4, 9),
                    datetime(2014, 7, 7, 9),
                ),
                datetime(2014, 7, 6, 10): (
                    datetime(2014, 7, 4, 9),
                    datetime(2014, 7, 7, 9),
                ),
                datetime(2014, 7, 7, 5): (
                    datetime(2014, 7, 4, 9),
                    datetime(2014, 7, 7, 9),
                ),
                datetime(2014, 7, 7, 9): (
                    datetime(2014, 7, 7, 9),
                    datetime(2014, 7, 7, 9),
                ),
                datetime(2014, 7, 7, 9, 1): (
                    datetime(2014, 7, 7, 9),
                    datetime(2014, 7, 8, 9),
                ),
            },
        ),
        (
            [
                BusinessHour(start="17:00", end="05:00"),
                BusinessHour(n=3, start="17:00", end="03:00"),
            ],
            {
                datetime(2014, 7, 1, 11): (
                    datetime(2014, 7, 1, 17),
                    datetime(2014, 6, 30, 17),
                ),
                datetime(2014, 7, 1, 18): (
                    datetime(2014, 7, 2, 17),
                    datetime(2014, 7, 1, 17),
                ),
                datetime(2014, 7, 1, 23): (
                    datetime(2014, 7, 2, 17),
                    datetime(2014, 7, 1, 17),
                ),
                datetime(2014, 7, 2, 8): (
                    datetime(2014, 7, 2, 17),
                    datetime(2014, 7, 1, 17),
                ),
                datetime(2014, 7, 2, 9): (
                    datetime(2014, 7, 2, 17),
                    datetime(2014, 7, 1, 17),
                ),
                datetime(2014, 7, 4, 17): (
                    datetime(2014, 7, 4, 17),
                    datetime(2014, 7, 4, 17),
                ),
                datetime(2014, 7, 5, 10): (
                    datetime(2014, 7, 7, 17),
                    datetime(2014, 7, 4, 17),
                ),
                datetime(2014, 7, 4, 10): (
                    datetime(2014, 7, 4, 17),
                    datetime(2014, 7, 3, 17),
                ),
                datetime(2014, 7, 4, 23): (
                    datetime(2014, 7, 7, 17),
                    datetime(2014, 7, 4, 17),
                ),
                datetime(2014, 7, 6, 10): (
                    datetime(2014, 7, 7, 17),
                    datetime(2014, 7, 4, 17),
                ),
                datetime(2014, 7, 7, 5): (
                    datetime(2014, 7, 7, 17),
                    datetime(2014, 7, 4, 17),
                ),
                datetime(2014, 7, 7, 17, 1): (
                    datetime(2014, 7, 8, 17),
                    datetime(2014, 7, 7, 17),
                ),
            },
        ),
        (
            [
                BusinessHour(-1, start="17:00", end="05:00"),
                BusinessHour(n=-2, start="17:00", end="03:00"),
            ],
            {
                datetime(2014, 7, 1, 11): (
                    datetime(2014, 6, 30, 17),
                    datetime(2014, 7, 1, 17),
                ),
                datetime(2014, 7, 1, 18): (
                    datetime(2014, 7, 1, 17),
                    datetime(2014, 7, 2, 17),
                ),
                datetime(2014, 7, 1, 23): (
                    datetime(2014, 7, 1, 17),
                    datetime(2014, 7, 2, 17),
                ),
                datetime(2014, 7, 2, 8): (
                    datetime(2014, 7, 1, 17),
                    datetime(2014, 7, 2, 17),
                ),
                datetime(2014, 7, 2, 9): (
                    datetime(2014, 7, 1, 17),
                    datetime(2014, 7, 2, 17),
                ),
                datetime(2014, 7, 2, 16, 59): (
                    datetime(2014, 7, 1, 17),
                    datetime(2014, 7, 2, 17),
                ),
                datetime(2014, 7, 5, 10): (
                    datetime(2014, 7, 4, 17),
                    datetime(2014, 7, 7, 17),
                ),
                datetime(2014, 7, 4, 10): (
                    datetime(2014, 7, 3, 17),
                    datetime(2014, 7, 4, 17),
                ),
                datetime(2014, 7, 4, 23): (
                    datetime(2014, 7, 4, 17),
                    datetime(2014, 7, 7, 17),
                ),
                datetime(2014, 7, 6, 10): (
                    datetime(2014, 7, 4, 17),
                    datetime(2014, 7, 7, 17),
                ),
                datetime(2014, 7, 7, 5): (
                    datetime(2014, 7, 4, 17),
                    datetime(2014, 7, 7, 17),
                ),
                datetime(2014, 7, 7, 18): (
                    datetime(2014, 7, 7, 17),
                    datetime(2014, 7, 8, 17),
                ),
            },
        ),
        (
            [
                BusinessHour(start=["11:15", "15:00"], end=["13:00", "20:00"]),
                BusinessHour(n=3, start=["11:15", "15:00"], end=["12:00", "20:00"]),
                BusinessHour(start=["11:15", "15:00"], end=["13:00", "17:00"]),
                BusinessHour(n=2, start=["11:15", "15:00"], end=["12:00", "03:00"]),
                BusinessHour(n=3, start=["11:15", "15:00"], end=["13:00", "16:00"]),
            ],
            {
                datetime(2014, 7, 1, 11): (
                    datetime(2014, 7, 1, 11, 15),
                    datetime(2014, 6, 30, 15),
                ),
                datetime(2014, 7, 1, 18): (
                    datetime(2014, 7, 2, 11, 15),
                    datetime(2014, 7, 1, 15),
                ),
                datetime(2014, 7, 1, 23): (
                    datetime(2014, 7, 2, 11, 15),
                    datetime(2014, 7, 1, 15),
                ),
                datetime(2014, 7, 2, 8): (
                    datetime(2014, 7, 2, 11, 15),
                    datetime(2014, 7, 1, 15),
                ),
                datetime(2014, 7, 2, 9): (
                    datetime(2014, 7, 2, 11, 15),
                    datetime(2014, 7, 1, 15),
                ),
                datetime(2014, 7, 2, 10): (
                    datetime(2014, 7, 2, 11, 15),
                    datetime(2014, 7, 1, 15),
                ),
                datetime(2014, 7, 2, 11, 15): (
                    datetime(2014, 7, 2, 11, 15),
                    datetime(2014, 7, 2, 11, 15),
                ),
                datetime(2014, 7, 2, 11, 15, 1): (
                    datetime(2014, 7, 2, 15),
                    datetime(2014, 7, 2, 11, 15),
                ),
                datetime(2014, 7, 5, 10): (
                    datetime(2014, 7, 7, 11, 15),
                    datetime(2014, 7, 4, 15),
                ),
                datetime(2014, 7, 4, 10): (
                    datetime(2014, 7, 4, 11, 15),
                    datetime(2014, 7, 3, 15),
                ),
                datetime(2014, 7, 4, 23): (
                    datetime(2014, 7, 7, 11, 15),
                    datetime(2014, 7, 4, 15),
                ),
                datetime(2014, 7, 6, 10): (
                    datetime(2014, 7, 7, 11, 15),
                    datetime(2014, 7, 4, 15),
                ),
                datetime(2014, 7, 7, 5): (
                    datetime(2014, 7, 7, 11, 15),
                    datetime(2014, 7, 4, 15),
                ),
                datetime(2014, 7, 7, 9, 1): (
                    datetime(2014, 7, 7, 11, 15),
                    datetime(2014, 7, 4, 15),
                ),
                datetime(2014, 7, 7, 12): (
                    datetime(2014, 7, 7, 15),
                    datetime(2014, 7, 7, 11, 15),
                ),
            },
        ),
        (
            [
                BusinessHour(n=-1, start=["17:00", "08:00"], end=["05:00", "10:00"]),
                BusinessHour(n=-2, start=["08:00", "17:00"], end=["10:00", "03:00"]),
            ],
            {
                datetime(2014, 7, 1, 11): (
                    datetime(2014, 7, 1, 8),
                    datetime(2014, 7, 1, 17),
                ),
                datetime(2014, 7, 1, 18): (
                    datetime(2014, 7, 1, 17),
                    datetime(2014, 7, 2, 8),
                ),
                datetime(2014, 7, 1, 23): (
                    datetime(2014, 7, 1, 17),
                    datetime(2014, 7, 2, 8),
                ),
                datetime(2014, 7, 2, 8): (
                    datetime(2014, 7, 2, 8),
                    datetime(2014, 7, 2, 8),
                ),
                datetime(2014, 7, 2, 9): (
                    datetime(2014, 7, 2, 8),
                    datetime(2014, 7, 2, 17),
                ),
                datetime(2014, 7, 2, 16, 59): (
                    datetime(2014, 7, 2, 8),
                    datetime(2014, 7, 2, 17),
                ),
                datetime(2014, 7, 5, 10): (
                    datetime(2014, 7, 4, 17),
                    datetime(2014, 7, 7, 8),
                ),
                datetime(2014, 7, 4, 10): (
                    datetime(2014, 7, 4, 8),
                    datetime(2014, 7, 4, 17),
                ),
                datetime(2014, 7, 4, 23): (
                    datetime(2014, 7, 4, 17),
                    datetime(2014, 7, 7, 8),
                ),
                datetime(2014, 7, 6, 10): (
                    datetime(2014, 7, 4, 17),
                    datetime(2014, 7, 7, 8),
                ),
                datetime(2014, 7, 7, 5): (
                    datetime(2014, 7, 4, 17),
                    datetime(2014, 7, 7, 8),
                ),
                datetime(2014, 7, 7, 18): (
                    datetime(2014, 7, 7, 17),
                    datetime(2014, 7, 8, 8),
                ),
            },
        ),
    ]

    @pytest.mark.parametrize("case", opening_time_cases)
    def test_opening_time(self, case):
        _offsets, cases = case
        for offset in _offsets:
            for dt, (exp_next, exp_prev) in cases.items():
                assert offset._next_opening_time(dt) == exp_next
                assert offset._prev_opening_time(dt) == exp_prev<|MERGE_RESOLUTION|>--- conflicted
+++ resolved
@@ -213,48 +213,27 @@
         offset = request.getfixturevalue(offset_name)
         assert offset == offset
 
-<<<<<<< HEAD
-    def test_add_datetime(self):
-        assert self.offset1 + self.d == datetime(2014, 7, 1, 11)
-        assert self.offset2 + self.d == datetime(2014, 7, 1, 13)
-        assert self.offset3 + self.d == datetime(2014, 6, 30, 17)
-        assert self.offset4 + self.d == datetime(2014, 6, 30, 14)
-        assert self.offset8 + self.d == datetime(2014, 7, 1, 11)
-        assert self.offset9 + self.d == datetime(2014, 7, 1, 22)
-        assert self.offset10 + self.d == datetime(2014, 7, 1, 1)
-
-    def test_sub(self):
-        # we have to override test_sub here because self.offset2 is not
-        # defined as self._offset(2)
-        off = self.offset2
-=======
-    def test_call(
+    def test_add_datetime(
         self,
         dt,
         offset1,
         offset2,
         offset3,
         offset4,
-        offset5,
-        offset6,
-        offset7,
         offset8,
         offset9,
         offset10,
     ):
-        with tm.assert_produces_warning(FutureWarning):
-            # GH#34171 DateOffset.__call__ is deprecated
-            assert offset1(dt) == datetime(2014, 7, 1, 11)
-            assert offset2(dt) == datetime(2014, 7, 1, 13)
-            assert offset3(dt) == datetime(2014, 6, 30, 17)
-            assert offset4(dt) == datetime(2014, 6, 30, 14)
-            assert offset8(dt) == datetime(2014, 7, 1, 11)
-            assert offset9(dt) == datetime(2014, 7, 1, 22)
-            assert offset10(dt) == datetime(2014, 7, 1, 1)
+        assert offset1 + dt == datetime(2014, 7, 1, 11)
+        assert offset2 + dt == datetime(2014, 7, 1, 13)
+        assert offset3 + dt == datetime(2014, 6, 30, 17)
+        assert offset4 + dt == datetime(2014, 6, 30, 14)
+        assert offset8 + dt == datetime(2014, 7, 1, 11)
+        assert offset9 + dt == datetime(2014, 7, 1, 22)
+        assert offset10 + dt == datetime(2014, 7, 1, 1)
 
     def test_sub(self, dt, offset2, _offset):
         off = offset2
->>>>>>> f11fac3b
         msg = "Cannot subtract datetime from offset"
         with pytest.raises(TypeError, match=msg):
             off - dt
