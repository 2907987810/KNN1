--- conflicted
+++ resolved
@@ -1036,7 +1036,6 @@
     assert result == expected
 
 
-<<<<<<< HEAD
 def test_offset_multiplication():
     # GH#47953
     mo1 = DateOffset(months=1)
@@ -1067,7 +1066,8 @@
     )
     frameresult2 = df2["T"] + 26 * df2["D"]
     assert frameresult1[0] == frameresult2[0]
-=======
+
+
 @pytest.mark.parametrize(
     "offset, expected",
     [
@@ -1088,5 +1088,4 @@
     testseries -= offset
     assert testseries[0] == teststamp
     testseries = offset + testseries
-    assert testseries[0] == expected
->>>>>>> a203a307
+    assert testseries[0] == expected