"""
Tests of pandas.tseries.offsets
"""
from __future__ import annotations

from datetime import (
    datetime,
    timedelta,
)
from typing import (
    Dict,
    List,
    Tuple,
)
import warnings

import numpy as np
import pytest

from pandas._libs.tslibs import (
    NaT,
    Timedelta,
    Timestamp,
    conversion,
    timezones,
)
import pandas._libs.tslibs.offsets as liboffsets
from pandas._libs.tslibs.offsets import (
    _get_offset,
    _offset_map,
)
from pandas._libs.tslibs.period import INVALID_FREQ_ERR_MSG
from pandas.errors import PerformanceWarning

from pandas import (
    DatetimeIndex,
    Series,
    date_range,
)
import pandas._testing as tm
from pandas.tests.tseries.offsets.common import WeekDay

import pandas.tseries.offsets as offsets
from pandas.tseries.offsets import (
    FY5253,
    BaseOffset,
    BDay,
    BMonthEnd,
    BusinessHour,
    CustomBusinessDay,
    CustomBusinessHour,
    CustomBusinessMonthBegin,
    CustomBusinessMonthEnd,
    DateOffset,
    Easter,
    FY5253Quarter,
    LastWeekOfMonth,
    MonthBegin,
    Nano,
    Tick,
    Week,
    WeekOfMonth,
)

_ApplyCases = List[Tuple[BaseOffset, Dict[datetime, datetime]]]

_ARITHMETIC_DATE_OFFSET = [
    "years",
    "months",
    "weeks",
    "days",
    "hours",
    "minutes",
    "seconds",
    "milliseconds",
    "microseconds",
]


def _create_offset(klass, value=1, normalize=False):
    # create instance from offset class
    if klass is FY5253:
        klass = klass(
            n=value,
            startingMonth=1,
            weekday=1,
            variation="last",
            normalize=normalize,
        )
    elif klass is FY5253Quarter:
        klass = klass(
            n=value,
            startingMonth=1,
            weekday=1,
            qtr_with_extra_week=1,
            variation="last",
            normalize=normalize,
        )
    elif klass is LastWeekOfMonth:
        klass = klass(n=value, weekday=5, normalize=normalize)
    elif klass is WeekOfMonth:
        klass = klass(n=value, week=1, weekday=5, normalize=normalize)
    elif klass is Week:
        klass = klass(n=value, weekday=5, normalize=normalize)
    elif klass is DateOffset:
        klass = klass(days=value, normalize=normalize)
    else:
        klass = klass(value, normalize=normalize)
    return klass


@pytest.fixture
def dt():
    return Timestamp(datetime(2008, 1, 2))


@pytest.fixture
def expecteds():
    # executed value created by _create_offset
    # are applied to 2011/01/01 09:00 (Saturday)
    # used for .apply and .rollforward
    return {
        "Day": Timestamp("2011-01-02 09:00:00"),
        "DateOffset": Timestamp("2011-01-02 09:00:00"),
        "BusinessDay": Timestamp("2011-01-03 09:00:00"),
        "CustomBusinessDay": Timestamp("2011-01-03 09:00:00"),
        "CustomBusinessMonthEnd": Timestamp("2011-01-31 09:00:00"),
        "CustomBusinessMonthBegin": Timestamp("2011-01-03 09:00:00"),
        "MonthBegin": Timestamp("2011-02-01 09:00:00"),
        "BusinessMonthBegin": Timestamp("2011-01-03 09:00:00"),
        "MonthEnd": Timestamp("2011-01-31 09:00:00"),
        "SemiMonthEnd": Timestamp("2011-01-15 09:00:00"),
        "SemiMonthBegin": Timestamp("2011-01-15 09:00:00"),
        "BusinessMonthEnd": Timestamp("2011-01-31 09:00:00"),
        "YearBegin": Timestamp("2012-01-01 09:00:00"),
        "BYearBegin": Timestamp("2011-01-03 09:00:00"),
        "YearEnd": Timestamp("2011-12-31 09:00:00"),
        "BYearEnd": Timestamp("2011-12-30 09:00:00"),
        "QuarterBegin": Timestamp("2011-03-01 09:00:00"),
        "BQuarterBegin": Timestamp("2011-03-01 09:00:00"),
        "QuarterEnd": Timestamp("2011-03-31 09:00:00"),
        "BQuarterEnd": Timestamp("2011-03-31 09:00:00"),
        "BusinessHour": Timestamp("2011-01-03 10:00:00"),
        "CustomBusinessHour": Timestamp("2011-01-03 10:00:00"),
        "WeekOfMonth": Timestamp("2011-01-08 09:00:00"),
        "LastWeekOfMonth": Timestamp("2011-01-29 09:00:00"),
        "FY5253Quarter": Timestamp("2011-01-25 09:00:00"),
        "FY5253": Timestamp("2011-01-25 09:00:00"),
        "Week": Timestamp("2011-01-08 09:00:00"),
        "Easter": Timestamp("2011-04-24 09:00:00"),
        "Hour": Timestamp("2011-01-01 10:00:00"),
        "Minute": Timestamp("2011-01-01 09:01:00"),
        "Second": Timestamp("2011-01-01 09:00:01"),
        "Milli": Timestamp("2011-01-01 09:00:00.001000"),
        "Micro": Timestamp("2011-01-01 09:00:00.000001"),
        "Nano": Timestamp("2011-01-01T09:00:00.000000001"),
    }


class TestCommon:
    def test_immutable(self, offset_types):
        # GH#21341 check that __setattr__ raises
        offset = _create_offset(offset_types)
        msg = "objects is not writable|DateOffset objects are immutable"
        with pytest.raises(AttributeError, match=msg):
            offset.normalize = True
        with pytest.raises(AttributeError, match=msg):
            offset.n = 91

    def test_return_type(self, offset_types):
        offset = _create_offset(offset_types)

        # make sure that we are returning a Timestamp
        result = Timestamp("20080101") + offset
        assert isinstance(result, Timestamp)

        # make sure that we are returning NaT
        assert NaT + offset is NaT
        assert offset + NaT is NaT

        assert NaT - offset is NaT
        assert (-offset)._apply(NaT) is NaT

    def test_offset_n(self, offset_types):
        offset = _create_offset(offset_types)
        assert offset.n == 1

        neg_offset = offset * -1
        assert neg_offset.n == -1

        mul_offset = offset * 3
        assert mul_offset.n == 3

    def test_offset_timedelta64_arg(self, offset_types):
        # check that offset._validate_n raises TypeError on a timedelt64
        #  object
        off = _create_offset(offset_types)

        td64 = np.timedelta64(4567, "s")
        with pytest.raises(TypeError, match="argument must be an integer"):
            type(off)(n=td64, **off.kwds)

    def test_offset_mul_ndarray(self, offset_types):
        off = _create_offset(offset_types)

        expected = np.array([[off, off * 2], [off * 3, off * 4]])

        result = np.array([[1, 2], [3, 4]]) * off
        tm.assert_numpy_array_equal(result, expected)

        result = off * np.array([[1, 2], [3, 4]])
        tm.assert_numpy_array_equal(result, expected)

    def test_offset_freqstr(self, offset_types):
        offset = _create_offset(offset_types)

        freqstr = offset.freqstr
        if freqstr not in ("<Easter>", "<DateOffset: days=1>", "LWOM-SAT"):
            code = _get_offset(freqstr)
            assert offset.rule_code == code

    def _check_offsetfunc_works(self, offset, funcname, dt, expected, normalize=False):

        if normalize and issubclass(offset, Tick):
            # normalize=True disallowed for Tick subclasses GH#21427
            return

        offset_s = _create_offset(offset, normalize=normalize)
        func = getattr(offset_s, funcname)

        result = func(dt)
        assert isinstance(result, Timestamp)
        assert result == expected

        result = func(Timestamp(dt))
        assert isinstance(result, Timestamp)
        assert result == expected

        # see gh-14101
        exp_warning = None
        ts = Timestamp(dt) + Nano(5)

        if (
            type(offset_s).__name__ == "DateOffset"
            and (funcname in ["apply", "_apply"] or normalize)
            and ts.nanosecond > 0
        ):
            exp_warning = UserWarning

        # test nanosecond is preserved
        with tm.assert_produces_warning(exp_warning):
            result = func(ts)

        assert isinstance(result, Timestamp)
        if normalize is False:
            assert result == expected + Nano(5)
        else:
            assert result == expected

        if isinstance(dt, np.datetime64):
            # test tz when input is datetime or Timestamp
            return

        for tz in [
            None,
            "UTC",
            "Asia/Tokyo",
            "US/Eastern",
            "dateutil/Asia/Tokyo",
            "dateutil/US/Pacific",
        ]:
            expected_localize = expected.tz_localize(tz)
            tz_obj = timezones.maybe_get_tz(tz)
            dt_tz = conversion.localize_pydatetime(dt, tz_obj)

            result = func(dt_tz)
            assert isinstance(result, Timestamp)
            assert result == expected_localize

            result = func(Timestamp(dt, tz=tz))
            assert isinstance(result, Timestamp)
            assert result == expected_localize

            # see gh-14101
            exp_warning = None
            ts = Timestamp(dt, tz=tz) + Nano(5)

            if (
                type(offset_s).__name__ == "DateOffset"
                and (funcname in ["apply", "_apply"] or normalize)
                and ts.nanosecond > 0
            ):
                exp_warning = UserWarning

            # test nanosecond is preserved
            with tm.assert_produces_warning(exp_warning):
                result = func(ts)
            assert isinstance(result, Timestamp)
            if normalize is False:
                assert result == expected_localize + Nano(5)
            else:
                assert result == expected_localize

    def test_apply(self, offset_types, expecteds):
        sdt = datetime(2011, 1, 1, 9, 0)
        ndt = np.datetime64("2011-01-01 09:00")

        expected = expecteds[offset_types.__name__]
        expected_norm = Timestamp(expected.date())

        for dt in [sdt, ndt]:
            self._check_offsetfunc_works(offset_types, "_apply", dt, expected)

            self._check_offsetfunc_works(
                offset_types, "_apply", dt, expected_norm, normalize=True
            )

    def test_rollforward(self, offset_types, expecteds):
        expecteds = expecteds.copy()

        # result will not be changed if the target is on the offset
        no_changes = [
            "Day",
            "MonthBegin",
            "SemiMonthBegin",
            "YearBegin",
            "Week",
            "Hour",
            "Minute",
            "Second",
            "Milli",
            "Micro",
            "Nano",
            "DateOffset",
        ]
        for n in no_changes:
            expecteds[n] = Timestamp("2011/01/01 09:00")

        expecteds["BusinessHour"] = Timestamp("2011-01-03 09:00:00")
        expecteds["CustomBusinessHour"] = Timestamp("2011-01-03 09:00:00")

        # but be changed when normalize=True
        norm_expected = expecteds.copy()
        for k in norm_expected:
            norm_expected[k] = Timestamp(norm_expected[k].date())

        normalized = {
            "Day": Timestamp("2011-01-02 00:00:00"),
            "DateOffset": Timestamp("2011-01-02 00:00:00"),
            "MonthBegin": Timestamp("2011-02-01 00:00:00"),
            "SemiMonthBegin": Timestamp("2011-01-15 00:00:00"),
            "YearBegin": Timestamp("2012-01-01 00:00:00"),
            "Week": Timestamp("2011-01-08 00:00:00"),
            "Hour": Timestamp("2011-01-01 00:00:00"),
            "Minute": Timestamp("2011-01-01 00:00:00"),
            "Second": Timestamp("2011-01-01 00:00:00"),
            "Milli": Timestamp("2011-01-01 00:00:00"),
            "Micro": Timestamp("2011-01-01 00:00:00"),
        }
        norm_expected.update(normalized)

        sdt = datetime(2011, 1, 1, 9, 0)
        ndt = np.datetime64("2011-01-01 09:00")

        for dt in [sdt, ndt]:
            expected = expecteds[offset_types.__name__]
            self._check_offsetfunc_works(offset_types, "rollforward", dt, expected)
            expected = norm_expected[offset_types.__name__]
            self._check_offsetfunc_works(
                offset_types, "rollforward", dt, expected, normalize=True
            )

    def test_rollback(self, offset_types):
        expecteds = {
            "BusinessDay": Timestamp("2010-12-31 09:00:00"),
            "CustomBusinessDay": Timestamp("2010-12-31 09:00:00"),
            "CustomBusinessMonthEnd": Timestamp("2010-12-31 09:00:00"),
            "CustomBusinessMonthBegin": Timestamp("2010-12-01 09:00:00"),
            "BusinessMonthBegin": Timestamp("2010-12-01 09:00:00"),
            "MonthEnd": Timestamp("2010-12-31 09:00:00"),
            "SemiMonthEnd": Timestamp("2010-12-31 09:00:00"),
            "BusinessMonthEnd": Timestamp("2010-12-31 09:00:00"),
            "BYearBegin": Timestamp("2010-01-01 09:00:00"),
            "YearEnd": Timestamp("2010-12-31 09:00:00"),
            "BYearEnd": Timestamp("2010-12-31 09:00:00"),
            "QuarterBegin": Timestamp("2010-12-01 09:00:00"),
            "BQuarterBegin": Timestamp("2010-12-01 09:00:00"),
            "QuarterEnd": Timestamp("2010-12-31 09:00:00"),
            "BQuarterEnd": Timestamp("2010-12-31 09:00:00"),
            "BusinessHour": Timestamp("2010-12-31 17:00:00"),
            "CustomBusinessHour": Timestamp("2010-12-31 17:00:00"),
            "WeekOfMonth": Timestamp("2010-12-11 09:00:00"),
            "LastWeekOfMonth": Timestamp("2010-12-25 09:00:00"),
            "FY5253Quarter": Timestamp("2010-10-26 09:00:00"),
            "FY5253": Timestamp("2010-01-26 09:00:00"),
            "Easter": Timestamp("2010-04-04 09:00:00"),
        }

        # result will not be changed if the target is on the offset
        for n in [
            "Day",
            "MonthBegin",
            "SemiMonthBegin",
            "YearBegin",
            "Week",
            "Hour",
            "Minute",
            "Second",
            "Milli",
            "Micro",
            "Nano",
            "DateOffset",
        ]:
            expecteds[n] = Timestamp("2011/01/01 09:00")

        # but be changed when normalize=True
        norm_expected = expecteds.copy()
        for k in norm_expected:
            norm_expected[k] = Timestamp(norm_expected[k].date())

        normalized = {
            "Day": Timestamp("2010-12-31 00:00:00"),
            "DateOffset": Timestamp("2010-12-31 00:00:00"),
            "MonthBegin": Timestamp("2010-12-01 00:00:00"),
            "SemiMonthBegin": Timestamp("2010-12-15 00:00:00"),
            "YearBegin": Timestamp("2010-01-01 00:00:00"),
            "Week": Timestamp("2010-12-25 00:00:00"),
            "Hour": Timestamp("2011-01-01 00:00:00"),
            "Minute": Timestamp("2011-01-01 00:00:00"),
            "Second": Timestamp("2011-01-01 00:00:00"),
            "Milli": Timestamp("2011-01-01 00:00:00"),
            "Micro": Timestamp("2011-01-01 00:00:00"),
        }
        norm_expected.update(normalized)

        sdt = datetime(2011, 1, 1, 9, 0)
        ndt = np.datetime64("2011-01-01 09:00")

        for dt in [sdt, ndt]:
            expected = expecteds[offset_types.__name__]
            self._check_offsetfunc_works(offset_types, "rollback", dt, expected)

            expected = norm_expected[offset_types.__name__]
            self._check_offsetfunc_works(
                offset_types, "rollback", dt, expected, normalize=True
            )

    def test_is_on_offset(self, offset_types, expecteds):
        dt = expecteds[offset_types.__name__]
        offset_s = _create_offset(offset_types)
        assert offset_s.is_on_offset(dt)

        # when normalize=True, is_on_offset checks time is 00:00:00
        if issubclass(offset_types, Tick):
            # normalize=True disallowed for Tick subclasses GH#21427
            return
        offset_n = _create_offset(offset_types, normalize=True)
        assert not offset_n.is_on_offset(dt)

        if offset_types in (BusinessHour, CustomBusinessHour):
            # In default BusinessHour (9:00-17:00), normalized time
            # cannot be in business hour range
            return
        date = datetime(dt.year, dt.month, dt.day)
        assert offset_n.is_on_offset(date)

    def test_add(self, offset_types, tz_naive_fixture, expecteds):
        tz = tz_naive_fixture
        dt = datetime(2011, 1, 1, 9, 0)

        offset_s = _create_offset(offset_types)
        expected = expecteds[offset_types.__name__]

        result_dt = dt + offset_s
        result_ts = Timestamp(dt) + offset_s
        for result in [result_dt, result_ts]:
            assert isinstance(result, Timestamp)
            assert result == expected

        expected_localize = expected.tz_localize(tz)
        result = Timestamp(dt, tz=tz) + offset_s
        assert isinstance(result, Timestamp)
        assert result == expected_localize

        # normalize=True, disallowed for Tick subclasses GH#21427
        if issubclass(offset_types, Tick):
            return
        offset_s = _create_offset(offset_types, normalize=True)
        expected = Timestamp(expected.date())

        result_dt = dt + offset_s
        result_ts = Timestamp(dt) + offset_s
        for result in [result_dt, result_ts]:
            assert isinstance(result, Timestamp)
            assert result == expected

        expected_localize = expected.tz_localize(tz)
        result = Timestamp(dt, tz=tz) + offset_s
        assert isinstance(result, Timestamp)
        assert result == expected_localize

    def test_add_empty_datetimeindex(self, offset_types, tz_naive_fixture):
        # GH#12724, GH#30336
        offset_s = _create_offset(offset_types)

        dti = DatetimeIndex([], tz=tz_naive_fixture)

        warn = None
        if isinstance(
            offset_s,
            (
                Easter,
                WeekOfMonth,
                LastWeekOfMonth,
                CustomBusinessDay,
                BusinessHour,
                CustomBusinessHour,
                CustomBusinessMonthBegin,
                CustomBusinessMonthEnd,
                FY5253,
                FY5253Quarter,
            ),
        ):
            # We don't have an optimized apply_index
            warn = PerformanceWarning

        with tm.assert_produces_warning(warn):
            result = dti + offset_s
        tm.assert_index_equal(result, dti)
        with tm.assert_produces_warning(warn):
            result = offset_s + dti
        tm.assert_index_equal(result, dti)

        dta = dti._data
        with tm.assert_produces_warning(warn):
            result = dta + offset_s
        tm.assert_equal(result, dta)
        with tm.assert_produces_warning(warn):
            result = offset_s + dta
        tm.assert_equal(result, dta)

    def test_pickle_roundtrip(self, offset_types):
        off = _create_offset(offset_types)
        res = tm.round_trip_pickle(off)
        assert off == res
        if type(off) is not DateOffset:
            for attr in off._attributes:
                if attr == "calendar":
                    # np.busdaycalendar __eq__ will return False;
                    #  we check holidays and weekmask attrs so are OK
                    continue
                # Make sure nothings got lost from _params (which __eq__) is based on
                assert getattr(off, attr) == getattr(res, attr)

    def test_pickle_dateoffset_odd_inputs(self):
        # GH#34511
        off = DateOffset(months=12)
        res = tm.round_trip_pickle(off)
        assert off == res

        base_dt = datetime(2020, 1, 1)
        assert base_dt + off == base_dt + res

<<<<<<< HEAD
=======
    def test_onOffset_deprecated(self, offset_types, fixed_now_ts):
        # GH#30340 use idiomatic naming
        off = _create_offset(offset_types)

        ts = fixed_now_ts
        with tm.assert_produces_warning(FutureWarning):
            result = off.onOffset(ts)

        expected = off.is_on_offset(ts)
        assert result == expected

    def test_isAnchored_deprecated(self, offset_types):
        # GH#30340 use idiomatic naming
        off = _create_offset(offset_types)

        with tm.assert_produces_warning(FutureWarning):
            result = off.isAnchored()

        expected = off.is_anchored()
        assert result == expected

>>>>>>> f11fac3b
    def test_offsets_hashable(self, offset_types):
        # GH: 37267
        off = _create_offset(offset_types)
        assert hash(off) is not None

    @pytest.mark.parametrize("unit", ["s", "ms", "us"])
    def test_add_dt64_ndarray_non_nano(self, offset_types, unit, request):
        # check that the result with non-nano matches nano
        off = _create_offset(offset_types)

        dti = date_range("2016-01-01", periods=35, freq="D")

        arr = dti._data._ndarray.astype(f"M8[{unit}]")
        dta = type(dti._data)._simple_new(arr, dtype=arr.dtype)

        with warnings.catch_warnings(record=True) as w:
            expected = dti._data + off
            result = dta + off

        exp_unit = unit
        if isinstance(off, Tick) and off._creso > dta._creso:
            # cast to higher reso like we would with Timedelta scalar
            exp_unit = Timedelta(off)._unit
        expected = expected._as_unit(exp_unit)

        if len(w):
            # PerformanceWarning was issued bc _apply_array raised, so we
            #  fell back to object dtype, for which the code path does
            #  not yet cast back to the original resolution
            mark = pytest.mark.xfail(
                reason="Goes through object dtype in DatetimeArray._add_offset, "
                "doesn't restore reso in result"
            )
            request.node.add_marker(mark)

        tm.assert_numpy_array_equal(result._ndarray, expected._ndarray)


class TestDateOffset:
    def setup_method(self):
        _offset_map.clear()

    def test_repr(self):
        repr(DateOffset())
        repr(DateOffset(2))
        repr(2 * DateOffset())
        repr(2 * DateOffset(months=2))

    def test_mul(self):
        assert DateOffset(2) == 2 * DateOffset(1)
        assert DateOffset(2) == DateOffset(1) * 2

    @pytest.mark.parametrize("kwd", sorted(liboffsets._relativedelta_kwds))
    def test_constructor(self, kwd, request):
        if kwd == "millisecond":
            request.node.add_marker(
                pytest.mark.xfail(
                    raises=NotImplementedError,
                    reason="Constructing DateOffset object with `millisecond` is not "
                    "yet supported.",
                )
            )
        offset = DateOffset(**{kwd: 2})
        assert offset.kwds == {kwd: 2}
        assert getattr(offset, kwd) == 2

    def test_default_constructor(self, dt):
        assert (dt + DateOffset(2)) == datetime(2008, 1, 4)

    def test_is_anchored(self):
        assert not DateOffset(2).is_anchored()
        assert DateOffset(1).is_anchored()

    def test_copy(self):
        assert DateOffset(months=2).copy() == DateOffset(months=2)
        assert DateOffset(milliseconds=1).copy() == DateOffset(milliseconds=1)

    @pytest.mark.parametrize(
        "arithmatic_offset_type, expected",
        zip(
            _ARITHMETIC_DATE_OFFSET,
            [
                "2009-01-02",
                "2008-02-02",
                "2008-01-09",
                "2008-01-03",
                "2008-01-02 01:00:00",
                "2008-01-02 00:01:00",
                "2008-01-02 00:00:01",
                "2008-01-02 00:00:00.001000000",
                "2008-01-02 00:00:00.000001000",
            ],
        ),
    )
    def test_add(self, arithmatic_offset_type, expected, dt):
        assert DateOffset(**{arithmatic_offset_type: 1}) + dt == Timestamp(expected)
        assert dt + DateOffset(**{arithmatic_offset_type: 1}) == Timestamp(expected)

    @pytest.mark.parametrize(
        "arithmatic_offset_type, expected",
        zip(
            _ARITHMETIC_DATE_OFFSET,
            [
                "2007-01-02",
                "2007-12-02",
                "2007-12-26",
                "2008-01-01",
                "2008-01-01 23:00:00",
                "2008-01-01 23:59:00",
                "2008-01-01 23:59:59",
                "2008-01-01 23:59:59.999000000",
                "2008-01-01 23:59:59.999999000",
            ],
        ),
    )
    def test_sub(self, arithmatic_offset_type, expected, dt):
        assert dt - DateOffset(**{arithmatic_offset_type: 1}) == Timestamp(expected)
        with pytest.raises(TypeError, match="Cannot subtract datetime from offset"):
            DateOffset(**{arithmatic_offset_type: 1}) - dt

    @pytest.mark.parametrize(
        "arithmatic_offset_type, n, expected",
        zip(
            _ARITHMETIC_DATE_OFFSET,
            range(1, 10),
            [
                "2009-01-02",
                "2008-03-02",
                "2008-01-23",
                "2008-01-06",
                "2008-01-02 05:00:00",
                "2008-01-02 00:06:00",
                "2008-01-02 00:00:07",
                "2008-01-02 00:00:00.008000000",
                "2008-01-02 00:00:00.000009000",
            ],
        ),
    )
    def test_mul_add(self, arithmatic_offset_type, n, expected, dt):
        assert DateOffset(**{arithmatic_offset_type: 1}) * n + dt == Timestamp(expected)
        assert n * DateOffset(**{arithmatic_offset_type: 1}) + dt == Timestamp(expected)
        assert dt + DateOffset(**{arithmatic_offset_type: 1}) * n == Timestamp(expected)
        assert dt + n * DateOffset(**{arithmatic_offset_type: 1}) == Timestamp(expected)

    @pytest.mark.parametrize(
        "arithmatic_offset_type, n, expected",
        zip(
            _ARITHMETIC_DATE_OFFSET,
            range(1, 10),
            [
                "2007-01-02",
                "2007-11-02",
                "2007-12-12",
                "2007-12-29",
                "2008-01-01 19:00:00",
                "2008-01-01 23:54:00",
                "2008-01-01 23:59:53",
                "2008-01-01 23:59:59.992000000",
                "2008-01-01 23:59:59.999991000",
            ],
        ),
    )
    def test_mul_sub(self, arithmatic_offset_type, n, expected, dt):
        assert dt - DateOffset(**{arithmatic_offset_type: 1}) * n == Timestamp(expected)
        assert dt - n * DateOffset(**{arithmatic_offset_type: 1}) == Timestamp(expected)

    def test_leap_year(self):
        d = datetime(2008, 1, 31)
        assert (d + DateOffset(months=1)) == datetime(2008, 2, 29)

    def test_eq(self):
        offset1 = DateOffset(days=1)
        offset2 = DateOffset(days=365)

        assert offset1 != offset2

        assert DateOffset(milliseconds=3) != DateOffset(milliseconds=7)


class TestOffsetNames:
    def test_get_offset_name(self):
        assert BDay().freqstr == "B"
        assert BDay(2).freqstr == "2B"
        assert BMonthEnd().freqstr == "BM"
        assert Week(weekday=0).freqstr == "W-MON"
        assert Week(weekday=1).freqstr == "W-TUE"
        assert Week(weekday=2).freqstr == "W-WED"
        assert Week(weekday=3).freqstr == "W-THU"
        assert Week(weekday=4).freqstr == "W-FRI"

        assert LastWeekOfMonth(weekday=WeekDay.SUN).freqstr == "LWOM-SUN"


def test_get_offset():
    with pytest.raises(ValueError, match=INVALID_FREQ_ERR_MSG):
        _get_offset("gibberish")
    with pytest.raises(ValueError, match=INVALID_FREQ_ERR_MSG):
        _get_offset("QS-JAN-B")

    pairs = [
        ("B", BDay()),
        ("b", BDay()),
        ("bm", BMonthEnd()),
        ("Bm", BMonthEnd()),
        ("W-MON", Week(weekday=0)),
        ("W-TUE", Week(weekday=1)),
        ("W-WED", Week(weekday=2)),
        ("W-THU", Week(weekday=3)),
        ("W-FRI", Week(weekday=4)),
    ]

    for name, expected in pairs:
        offset = _get_offset(name)
        assert offset == expected, (
            f"Expected {repr(name)} to yield {repr(expected)} "
            f"(actual: {repr(offset)})"
        )


def test_get_offset_legacy():
    pairs = [("w@Sat", Week(weekday=5))]
    for name, expected in pairs:
        with pytest.raises(ValueError, match=INVALID_FREQ_ERR_MSG):
            _get_offset(name)


class TestOffsetAliases:
    def setup_method(self):
        _offset_map.clear()

    def test_alias_equality(self):
        for k, v in _offset_map.items():
            if v is None:
                continue
            assert k == v.copy()

    def test_rule_code(self):
        lst = ["M", "MS", "BM", "BMS", "D", "B", "H", "T", "S", "L", "U"]
        for k in lst:
            assert k == _get_offset(k).rule_code
            # should be cached - this is kind of an internals test...
            assert k in _offset_map
            assert k == (_get_offset(k) * 3).rule_code

        suffix_lst = ["MON", "TUE", "WED", "THU", "FRI", "SAT", "SUN"]
        base = "W"
        for v in suffix_lst:
            alias = "-".join([base, v])
            assert alias == _get_offset(alias).rule_code
            assert alias == (_get_offset(alias) * 5).rule_code

        suffix_lst = [
            "JAN",
            "FEB",
            "MAR",
            "APR",
            "MAY",
            "JUN",
            "JUL",
            "AUG",
            "SEP",
            "OCT",
            "NOV",
            "DEC",
        ]
        base_lst = ["A", "AS", "BA", "BAS", "Q", "QS", "BQ", "BQS"]
        for base in base_lst:
            for v in suffix_lst:
                alias = "-".join([base, v])
                assert alias == _get_offset(alias).rule_code
                assert alias == (_get_offset(alias) * 5).rule_code


def test_freq_offsets():
    off = BDay(1, offset=timedelta(0, 1800))
    assert off.freqstr == "B+30Min"

    off = BDay(1, offset=timedelta(0, -1800))
    assert off.freqstr == "B-30Min"


class TestReprNames:
    def test_str_for_named_is_name(self):
        # look at all the amazing combinations!
        month_prefixes = ["A", "AS", "BA", "BAS", "Q", "BQ", "BQS", "QS"]
        names = [
            prefix + "-" + month
            for prefix in month_prefixes
            for month in [
                "JAN",
                "FEB",
                "MAR",
                "APR",
                "MAY",
                "JUN",
                "JUL",
                "AUG",
                "SEP",
                "OCT",
                "NOV",
                "DEC",
            ]
        ]
        days = ["MON", "TUE", "WED", "THU", "FRI", "SAT", "SUN"]
        names += ["W-" + day for day in days]
        names += ["WOM-" + week + day for week in ("1", "2", "3", "4") for day in days]
        _offset_map.clear()
        for name in names:
            offset = _get_offset(name)
            assert offset.freqstr == name


def get_utc_offset_hours(ts):
    # take a Timestamp and compute total hours of utc offset
    o = ts.utcoffset()
    return (o.days * 24 * 3600 + o.seconds) / 3600.0


# ---------------------------------------------------------------------


def test_valid_default_arguments(offset_types):
    # GH#19142 check that the calling the constructors without passing
    # any keyword arguments produce valid offsets
    cls = offset_types
    cls()


@pytest.mark.parametrize("kwd", sorted(liboffsets._relativedelta_kwds))
def test_valid_month_attributes(kwd, month_classes):
    # GH#18226
    cls = month_classes
    # check that we cannot create e.g. MonthEnd(weeks=3)
    msg = rf"__init__\(\) got an unexpected keyword argument '{kwd}'"
    with pytest.raises(TypeError, match=msg):
        cls(**{kwd: 3})


def test_month_offset_name(month_classes):
    # GH#33757 off.name with n != 1 should not raise AttributeError
    obj = month_classes(1)
    obj2 = month_classes(2)
    assert obj2.name == obj.name


@pytest.mark.parametrize("kwd", sorted(liboffsets._relativedelta_kwds))
def test_valid_relativedelta_kwargs(kwd, request):
    if kwd == "millisecond":
        request.node.add_marker(
            pytest.mark.xfail(
                raises=NotImplementedError,
                reason="Constructing DateOffset object with `millisecond` is not "
                "yet supported.",
            )
        )
    # Check that all the arguments specified in liboffsets._relativedelta_kwds
    # are in fact valid relativedelta keyword args
    DateOffset(**{kwd: 1})


@pytest.mark.parametrize("kwd", sorted(liboffsets._relativedelta_kwds))
def test_valid_tick_attributes(kwd, tick_classes):
    # GH#18226
    cls = tick_classes
    # check that we cannot create e.g. Hour(weeks=3)
    msg = rf"__init__\(\) got an unexpected keyword argument '{kwd}'"
    with pytest.raises(TypeError, match=msg):
        cls(**{kwd: 3})


def test_validate_n_error():
    with pytest.raises(TypeError, match="argument must be an integer"):
        DateOffset(n="Doh!")

    with pytest.raises(TypeError, match="argument must be an integer"):
        MonthBegin(n=timedelta(1))

    with pytest.raises(TypeError, match="argument must be an integer"):
        BDay(n=np.array([1, 2], dtype=np.int64))


def test_require_integers(offset_types):
    cls = offset_types
    with pytest.raises(ValueError, match="argument must be an integer"):
        cls(n=1.5)


def test_tick_normalize_raises(tick_classes):
    # check that trying to create a Tick object with normalize=True raises
    # GH#21427
    cls = tick_classes
    msg = "Tick offset with `normalize=True` are not allowed."
    with pytest.raises(ValueError, match=msg):
        cls(n=3, normalize=True)


@pytest.mark.parametrize(
    "offset_kwargs, expected_arg",
    [
        ({"nanoseconds": 1}, "1970-01-01 00:00:00.000000001"),
        ({"nanoseconds": 5}, "1970-01-01 00:00:00.000000005"),
        ({"nanoseconds": -1}, "1969-12-31 23:59:59.999999999"),
        ({"microseconds": 1}, "1970-01-01 00:00:00.000001"),
        ({"microseconds": -1}, "1969-12-31 23:59:59.999999"),
        ({"seconds": 1}, "1970-01-01 00:00:01"),
        ({"seconds": -1}, "1969-12-31 23:59:59"),
        ({"minutes": 1}, "1970-01-01 00:01:00"),
        ({"minutes": -1}, "1969-12-31 23:59:00"),
        ({"hours": 1}, "1970-01-01 01:00:00"),
        ({"hours": -1}, "1969-12-31 23:00:00"),
        ({"days": 1}, "1970-01-02 00:00:00"),
        ({"days": -1}, "1969-12-31 00:00:00"),
        ({"weeks": 1}, "1970-01-08 00:00:00"),
        ({"weeks": -1}, "1969-12-25 00:00:00"),
        ({"months": 1}, "1970-02-01 00:00:00"),
        ({"months": -1}, "1969-12-01 00:00:00"),
        ({"years": 1}, "1971-01-01 00:00:00"),
        ({"years": -1}, "1969-01-01 00:00:00"),
    ],
)
def test_dateoffset_add_sub(offset_kwargs, expected_arg):
    offset = DateOffset(**offset_kwargs)
    ts = Timestamp(0)
    result = ts + offset
    expected = Timestamp(expected_arg)
    assert result == expected
    result -= offset
    assert result == ts
    result = offset + ts
    assert result == expected


def test_dateoffset_add_sub_timestamp_with_nano():
    offset = DateOffset(minutes=2, nanoseconds=9)
    ts = Timestamp(4)
    result = ts + offset
    expected = Timestamp("1970-01-01 00:02:00.000000013")
    assert result == expected
    result -= offset
    assert result == ts
    result = offset + ts
    assert result == expected


@pytest.mark.parametrize(
    "attribute",
    [
        "hours",
        "days",
        "weeks",
        "months",
        "years",
    ],
)
def test_dateoffset_immutable(attribute):
    offset = DateOffset(**{attribute: 0})
    msg = "DateOffset objects are immutable"
    with pytest.raises(AttributeError, match=msg):
        setattr(offset, attribute, 5)


def test_dateoffset_misc():
    oset = offsets.DateOffset(months=2, days=4)
    # it works
    oset.freqstr

    assert not offsets.DateOffset(months=2) == 2


@pytest.mark.parametrize("n", [-1, 1, 3])
def test_construct_int_arg_no_kwargs_assumed_days(n):
    # GH 45890, 45643
    offset = DateOffset(n)
    assert offset._offset == timedelta(1)
    result = Timestamp(2022, 1, 2) + offset
    expected = Timestamp(2022, 1, 2 + n)
    assert result == expected


@pytest.mark.parametrize(
    "offset, expected",
    [
        (
            DateOffset(minutes=7, nanoseconds=18),
            Timestamp("2022-01-01 00:07:00.000000018"),
        ),
        (DateOffset(nanoseconds=3), Timestamp("2022-01-01 00:00:00.000000003")),
    ],
)
def test_dateoffset_add_sub_timestamp_series_with_nano(offset, expected):
    # GH 47856
    start_time = Timestamp("2022-01-01")
    teststamp = start_time
    testseries = Series([start_time])
    testseries = testseries + offset
    assert testseries[0] == expected
    testseries -= offset
    assert testseries[0] == teststamp
    testseries = offset + testseries
    assert testseries[0] == expected<|MERGE_RESOLUTION|>--- conflicted
+++ resolved
@@ -561,30 +561,6 @@
         base_dt = datetime(2020, 1, 1)
         assert base_dt + off == base_dt + res
 
-<<<<<<< HEAD
-=======
-    def test_onOffset_deprecated(self, offset_types, fixed_now_ts):
-        # GH#30340 use idiomatic naming
-        off = _create_offset(offset_types)
-
-        ts = fixed_now_ts
-        with tm.assert_produces_warning(FutureWarning):
-            result = off.onOffset(ts)
-
-        expected = off.is_on_offset(ts)
-        assert result == expected
-
-    def test_isAnchored_deprecated(self, offset_types):
-        # GH#30340 use idiomatic naming
-        off = _create_offset(offset_types)
-
-        with tm.assert_produces_warning(FutureWarning):
-            result = off.isAnchored()
-
-        expected = off.is_anchored()
-        assert result == expected
-
->>>>>>> f11fac3b
     def test_offsets_hashable(self, offset_types):
         # GH: 37267
         off = _create_offset(offset_types)
