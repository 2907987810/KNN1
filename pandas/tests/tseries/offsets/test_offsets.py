--- conflicted
+++ resolved
@@ -16,16 +16,7 @@
 from pandas.compat import range
 from pandas.compat.numpy import np_datetime64_compat
 
-<<<<<<< HEAD
-from pandas.core.series import Series
-from pandas._libs.tslibs import conversion
-from pandas._libs.tslibs.frequencies import (get_freq_code, get_freq_str,
-                                             INVALID_FREQ_ERR_MSG)
-from pandas.tseries.frequencies import _offset_map, get_offset
-from pandas.core.indexes.datetimes import _to_m8, DatetimeIndex, date_range
-=======
-from pandas.core.indexes.datetimes import DatetimeIndex, _to_m8
->>>>>>> 6b4b9560
+from pandas.core.indexes.datetimes import DatetimeIndex, _to_m8, date_range
 from pandas.core.indexes.timedeltas import TimedeltaIndex
 from pandas.core.series import Series
 import pandas.util.testing as tm
