import numpy as np
import pytest

from pandas._libs.tslibs import (
    Period,
    Resolution,
    to_offset,
)
from pandas._libs.tslibs.dtypes import _attrname_to_abbrevs

import pandas._testing as tm


@pytest.mark.parametrize(
    "freqstr,exp_freqstr",
<<<<<<< HEAD
    [("D", "D"), ("W", "D"), ("ME", "D"), ("S", "S"), ("T", "S"), ("H", "S")],
=======
    [("D", "D"), ("W", "D"), ("M", "D"), ("s", "s"), ("min", "s"), ("H", "s")],
>>>>>>> 4f1a086f
)
def test_get_to_timestamp_base(freqstr, exp_freqstr):
    off = to_offset(freqstr)
    per = Period._from_ordinal(1, off)
    exp_code = to_offset(exp_freqstr)._period_dtype_code

    result_code = per._dtype._get_to_timestamp_base()
    assert result_code == exp_code


@pytest.mark.parametrize(
    "freqstr,expected",
    [
        ("A", "year"),
        ("Q", "quarter"),
        ("M", "month"),
        ("D", "day"),
        ("H", "hour"),
        ("min", "minute"),
        ("s", "second"),
        ("ms", "millisecond"),
        ("us", "microsecond"),
        ("ns", "nanosecond"),
    ],
)
def test_get_attrname_from_abbrev(freqstr, expected):
    assert Resolution.get_reso_from_freqstr(freqstr).attrname == expected


@pytest.mark.parametrize("freq", ["D", "H", "min", "s", "ms", "us", "ns"])
def test_get_freq_roundtrip2(freq):
    obj = Resolution.get_reso_from_freqstr(freq)
    result = _attrname_to_abbrevs[obj.attrname]
    assert freq == result


@pytest.mark.parametrize(
    "args,expected",
    [
        ((1.5, "min"), (90, "s")),
        ((62.4, "min"), (3744, "s")),
        ((1.04, "H"), (3744, "s")),
        ((1, "D"), (1, "D")),
        ((0.342931, "H"), (1234551600, "us")),
        ((1.2345, "D"), (106660800, "ms")),
    ],
)
def test_resolution_bumping(args, expected):
    # see gh-14378
    off = to_offset(str(args[0]) + args[1])
    assert off.n == expected[0]
    assert off._prefix == expected[1]


@pytest.mark.parametrize(
    "args",
    [
        (0.5, "ns"),
        # Too much precision in the input can prevent.
        (0.3429324798798269273987982, "H"),
    ],
)
def test_cat(args):
    msg = "Invalid frequency"

    with pytest.raises(ValueError, match=msg):
        to_offset(str(args[0]) + args[1])


@pytest.mark.parametrize(
    "freqstr,expected",
    [
        ("1H", "2021-01-01T09:00:00"),
        ("1D", "2021-01-02T08:00:00"),
        ("1W", "2021-01-03T08:00:00"),
        ("1ME", "2021-01-31T08:00:00"),
        ("1Y", "2021-12-31T08:00:00"),
    ],
)
def test_compatibility(freqstr, expected):
    ts_np = np.datetime64("2021-01-01T08:00:00.00")
    do = to_offset(freqstr)
    assert ts_np + do == np.datetime64(expected)


@pytest.mark.parametrize("freq", ["T", "S", "L", "N", "U"])
def test_units_t_l_deprecated_from__attrname_to_abbrevs(freq):
    # GH 52536
    msg = f"'{freq}' is deprecated and will be removed in a future version."

    with tm.assert_produces_warning(FutureWarning, match=msg):
        Resolution.get_reso_from_freqstr(freq)<|MERGE_RESOLUTION|>--- conflicted
+++ resolved
@@ -13,11 +13,7 @@
 
 @pytest.mark.parametrize(
     "freqstr,exp_freqstr",
-<<<<<<< HEAD
-    [("D", "D"), ("W", "D"), ("ME", "D"), ("S", "S"), ("T", "S"), ("H", "S")],
-=======
-    [("D", "D"), ("W", "D"), ("M", "D"), ("s", "s"), ("min", "s"), ("H", "s")],
->>>>>>> 4f1a086f
+    [("D", "D"), ("W", "D"), ("ME", "D"), ("s", "s"), ("min", "s"), ("H", "s")],
 )
 def test_get_to_timestamp_base(freqstr, exp_freqstr):
     off = to_offset(freqstr)
