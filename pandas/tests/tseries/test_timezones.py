--- conflicted
+++ resolved
@@ -5,51 +5,13 @@
 import dateutil
 import numpy as np
 
-<<<<<<< HEAD
-from dateutil.tz import tzoffset
 from datetime import datetime
-=======
-from dateutil.parser import parse
-from pytz import NonExistentTimeError
-from distutils.version import LooseVersion
-from dateutil.tz import tzlocal
-from datetime import datetime, timedelta, tzinfo
->>>>>>> 93c86aa1
 
 import pandas.util.testing as tm
-from pandas.compat import lrange
 from pandas.core.indexes.datetimes import date_range
 from pandas._libs import tslib
 from pandas._libs.tslibs import timezones, conversion
-<<<<<<< HEAD
-from pandas import Index, Series, Timestamp, DatetimeIndex
-from pandas.util.testing import assert_series_equal
-=======
-from pandas import (Index, isna, Timestamp, NaT,
-                    DatetimeIndex, to_datetime)
-from pandas.util.testing import set_timezone
-
-
-class FixedOffset(tzinfo):
-    """Fixed offset in minutes east from UTC."""
-
-    def __init__(self, offset, name):
-        self.__offset = timedelta(minutes=offset)
-        self.__name = name
-
-    def utcoffset(self, dt):
-        return self.__offset
-
-    def tzname(self, dt):
-        return self.__name
-
-    def dst(self, dt):
-        return timedelta(0)
-
-
-fixed_off = FixedOffset(-420, '-07:00')
-fixed_off_no_name = FixedOffset(-330, None)
->>>>>>> 93c86aa1
+from pandas import Timestamp
 
 
 class TestTimeZoneSupportPytz(object):
@@ -76,440 +38,6 @@
         # tests.
         return tz1.zone == tz2.zone
 
-<<<<<<< HEAD
-    def test_tz_localize_empty_series(self):
-        # #2248
-
-        ts = Series()
-
-        ts2 = ts.tz_localize('utc')
-        assert ts2.index.tz == pytz.utc
-
-        ts2 = ts.tz_localize(self.tzstr('US/Eastern'))
-        assert self.cmptz(ts2.index.tz, self.tz('US/Eastern'))
-
-    def test_ambiguous_bool(self):
-        # make sure that we are correctly accepting bool values as ambiguous
-
-        # gh-14402
-        t = Timestamp('2015-11-01 01:00:03')
-        expected0 = Timestamp('2015-11-01 01:00:03-0500', tz='US/Central')
-        expected1 = Timestamp('2015-11-01 01:00:03-0600', tz='US/Central')
-
-        s = Series([t])
-        expected0 = Series([expected0])
-        expected1 = Series([expected1])
-
-        def f():
-            s.dt.tz_localize('US/Central')
-        pytest.raises(pytz.AmbiguousTimeError, f)
-
-        result = s.dt.tz_localize('US/Central', ambiguous=True)
-        assert_series_equal(result, expected0)
-
-        result = s.dt.tz_localize('US/Central', ambiguous=[True])
-        assert_series_equal(result, expected0)
-
-        result = s.dt.tz_localize('US/Central', ambiguous=False)
-        assert_series_equal(result, expected1)
-
-        result = s.dt.tz_localize('US/Central', ambiguous=[False])
-        assert_series_equal(result, expected1)
-=======
-    def test_utc_to_local_no_modify(self):
-        rng = date_range('3/11/2012', '3/12/2012', freq='H', tz='utc')
-        rng_eastern = rng.tz_convert(self.tzstr('US/Eastern'))
-
-        # Values are unmodified
-        tm.assert_numpy_array_equal(rng.asi8, rng_eastern.asi8)
-
-        assert self.cmptz(rng_eastern.tz, self.tz('US/Eastern'))
-
-    def test_utc_to_local_no_modify_explicit(self):
-        rng = date_range('3/11/2012', '3/12/2012', freq='H', tz='utc')
-        rng_eastern = rng.tz_convert(self.tz('US/Eastern'))
-
-        # Values are unmodified
-        tm.assert_numpy_array_equal(rng.asi8, rng_eastern.asi8)
-
-        assert rng_eastern.tz == self.tz('US/Eastern')
-
-    def test_localize_utc_conversion(self):
-        # Localizing to time zone should:
-        #  1) check for DST ambiguities
-        #  2) convert to UTC
-
-        rng = date_range('3/10/2012', '3/11/2012', freq='30T')
-
-        converted = rng.tz_localize(self.tzstr('US/Eastern'))
-        expected_naive = rng + offsets.Hour(5)
-        tm.assert_numpy_array_equal(converted.asi8, expected_naive.asi8)
-
-        # DST ambiguity, this should fail
-        rng = date_range('3/11/2012', '3/12/2012', freq='30T')
-        # Is this really how it should fail??
-        pytest.raises(NonExistentTimeError, rng.tz_localize,
-                      self.tzstr('US/Eastern'))
-
-    def test_localize_utc_conversion_explicit(self):
-        # Localizing to time zone should:
-        #  1) check for DST ambiguities
-        #  2) convert to UTC
-
-        rng = date_range('3/10/2012', '3/11/2012', freq='30T')
-        converted = rng.tz_localize(self.tz('US/Eastern'))
-        expected_naive = rng + offsets.Hour(5)
-        tm.assert_numpy_array_equal(converted.asi8, expected_naive.asi8)
-
-        # DST ambiguity, this should fail
-        rng = date_range('3/11/2012', '3/12/2012', freq='30T')
-        # Is this really how it should fail??
-        pytest.raises(NonExistentTimeError, rng.tz_localize,
-                      self.tz('US/Eastern'))
-
-    def test_tz_localize_dti(self):
-        dti = DatetimeIndex(start='1/1/2005', end='1/1/2005 0:00:30.256',
-                            freq='L')
-        dti2 = dti.tz_localize(self.tzstr('US/Eastern'))
-
-        dti_utc = DatetimeIndex(start='1/1/2005 05:00',
-                                end='1/1/2005 5:00:30.256', freq='L', tz='utc')
-
-        tm.assert_numpy_array_equal(dti2.values, dti_utc.values)
-
-        dti3 = dti2.tz_convert(self.tzstr('US/Pacific'))
-        tm.assert_numpy_array_equal(dti3.values, dti_utc.values)
-
-        dti = DatetimeIndex(start='11/6/2011 1:59', end='11/6/2011 2:00',
-                            freq='L')
-        pytest.raises(pytz.AmbiguousTimeError, dti.tz_localize,
-                      self.tzstr('US/Eastern'))
-
-        dti = DatetimeIndex(start='3/13/2011 1:59', end='3/13/2011 2:00',
-                            freq='L')
-        pytest.raises(pytz.NonExistentTimeError, dti.tz_localize,
-                      self.tzstr('US/Eastern'))
-
-    def test_create_with_tz(self):
-        stamp = Timestamp('3/11/2012 05:00', tz=self.tzstr('US/Eastern'))
-        assert stamp.hour == 5
-
-        rng = date_range('3/11/2012 04:00', periods=10, freq='H',
-                         tz=self.tzstr('US/Eastern'))
-
-        assert stamp == rng[1]
-
-    def test_create_with_fixed_tz(self):
-        off = FixedOffset(420, '+07:00')
-        start = datetime(2012, 3, 11, 5, 0, 0, tzinfo=off)
-        end = datetime(2012, 6, 11, 5, 0, 0, tzinfo=off)
-        rng = date_range(start=start, end=end)
-        assert off == rng.tz
-
-        rng2 = date_range(start, periods=len(rng), tz=off)
-        tm.assert_index_equal(rng, rng2)
-
-        rng3 = date_range('3/11/2012 05:00:00+07:00',
-                          '6/11/2012 05:00:00+07:00')
-        assert (rng.values == rng3.values).all()
-
-    def test_create_with_fixedoffset_noname(self):
-        off = fixed_off_no_name
-        start = datetime(2012, 3, 11, 5, 0, 0, tzinfo=off)
-        end = datetime(2012, 6, 11, 5, 0, 0, tzinfo=off)
-        rng = date_range(start=start, end=end)
-        assert off == rng.tz
-
-        idx = Index([start, end])
-        assert off == idx.tz
-
-    def test_date_range_localize(self):
-        rng = date_range('3/11/2012 03:00', periods=15, freq='H',
-                         tz='US/Eastern')
-        rng2 = DatetimeIndex(['3/11/2012 03:00', '3/11/2012 04:00'],
-                             tz='US/Eastern')
-        rng3 = date_range('3/11/2012 03:00', periods=15, freq='H')
-        rng3 = rng3.tz_localize('US/Eastern')
-
-        tm.assert_index_equal(rng, rng3)
-
-        # DST transition time
-        val = rng[0]
-        exp = Timestamp('3/11/2012 03:00', tz='US/Eastern')
-
-        assert val.hour == 3
-        assert exp.hour == 3
-        assert val == exp  # same UTC value
-        tm.assert_index_equal(rng[:2], rng2)
-
-        # Right before the DST transition
-        rng = date_range('3/11/2012 00:00', periods=2, freq='H',
-                         tz='US/Eastern')
-        rng2 = DatetimeIndex(['3/11/2012 00:00', '3/11/2012 01:00'],
-                             tz='US/Eastern')
-        tm.assert_index_equal(rng, rng2)
-        exp = Timestamp('3/11/2012 00:00', tz='US/Eastern')
-        assert exp.hour == 0
-        assert rng[0] == exp
-        exp = Timestamp('3/11/2012 01:00', tz='US/Eastern')
-        assert exp.hour == 1
-        assert rng[1] == exp
-
-        rng = date_range('3/11/2012 00:00', periods=10, freq='H',
-                         tz='US/Eastern')
-        assert rng[2].hour == 3
-
-    def test_utc_box_timestamp_and_localize(self):
-        rng = date_range('3/11/2012', '3/12/2012', freq='H', tz='utc')
-        rng_eastern = rng.tz_convert(self.tzstr('US/Eastern'))
-
-        tz = self.tz('US/Eastern')
-        expected = rng[-1].astimezone(tz)
-
-        stamp = rng_eastern[-1]
-        assert stamp == expected
-        assert stamp.tzinfo == expected.tzinfo
-
-        # right tzinfo
-        rng = date_range('3/13/2012', '3/14/2012', freq='H', tz='utc')
-        rng_eastern = rng.tz_convert(self.tzstr('US/Eastern'))
-        # test not valid for dateutil timezones.
-        # assert 'EDT' in repr(rng_eastern[0].tzinfo)
-        assert ('EDT' in repr(rng_eastern[0].tzinfo) or
-                'tzfile' in repr(rng_eastern[0].tzinfo))
-
-    def test_timestamp_tz_convert(self):
-        strdates = ['1/1/2012', '3/1/2012', '4/1/2012']
-        idx = DatetimeIndex(strdates, tz=self.tzstr('US/Eastern'))
-
-        conv = idx[0].tz_convert(self.tzstr('US/Pacific'))
-        expected = idx.tz_convert(self.tzstr('US/Pacific'))[0]
-
-        assert conv == expected
-
-    def test_pass_dates_localize_to_utc(self):
-        strdates = ['1/1/2012', '3/1/2012', '4/1/2012']
-
-        idx = DatetimeIndex(strdates)
-        conv = idx.tz_localize(self.tzstr('US/Eastern'))
-
-        fromdates = DatetimeIndex(strdates, tz=self.tzstr('US/Eastern'))
-
-        assert conv.tz == fromdates.tz
-        tm.assert_numpy_array_equal(conv.values, fromdates.values)
-
-    def test_field_access_localize(self):
-        strdates = ['1/1/2012', '3/1/2012', '4/1/2012']
-        rng = DatetimeIndex(strdates, tz=self.tzstr('US/Eastern'))
-        assert (rng.hour == 0).all()
-
-        # a more unusual time zone, #1946
-        dr = date_range('2011-10-02 00:00', freq='h', periods=10,
-                        tz=self.tzstr('America/Atikokan'))
-
-        expected = Index(np.arange(10, dtype=np.int64))
-        tm.assert_index_equal(dr.hour, expected)
-
-    def test_with_tz(self):
-        tz = self.tz('US/Central')
-
-        # just want it to work
-        start = datetime(2011, 3, 12, tzinfo=pytz.utc)
-        dr = bdate_range(start, periods=50, freq=offsets.Hour())
-        assert dr.tz is pytz.utc
-
-        # DateRange with naive datetimes
-        dr = bdate_range('1/1/2005', '1/1/2009', tz=pytz.utc)
-        dr = bdate_range('1/1/2005', '1/1/2009', tz=tz)
-
-        # normalized
-        central = dr.tz_convert(tz)
-        assert central.tz is tz
-        comp = self.localize(tz, central[0].to_pydatetime().replace(
-            tzinfo=None)).tzinfo
-        assert central[0].tz is comp
-
-        # compare vs a localized tz
-        comp = self.localize(tz,
-                             dr[0].to_pydatetime().replace(tzinfo=None)).tzinfo
-        assert central[0].tz is comp
-
-        # datetimes with tzinfo set
-        dr = bdate_range(datetime(2005, 1, 1, tzinfo=pytz.utc),
-                         datetime(2009, 1, 1, tzinfo=pytz.utc))
-
-        pytest.raises(Exception, bdate_range,
-                      datetime(2005, 1, 1, tzinfo=pytz.utc), '1/1/2009',
-                      tz=tz)
-
-    def test_tz_localize(self):
-        dr = bdate_range('1/1/2009', '1/1/2010')
-        dr_utc = bdate_range('1/1/2009', '1/1/2010', tz=pytz.utc)
-        localized = dr.tz_localize(pytz.utc)
-        tm.assert_index_equal(dr_utc, localized)
-
-    def test_with_tz_ambiguous_times(self):
-        tz = self.tz('US/Eastern')
-
-        # March 13, 2011, spring forward, skip from 2 AM to 3 AM
-        dr = date_range(datetime(2011, 3, 13, 1, 30), periods=3,
-                        freq=offsets.Hour())
-        pytest.raises(pytz.NonExistentTimeError, dr.tz_localize, tz)
-
-        # after dst transition, it works
-        dr = date_range(datetime(2011, 3, 13, 3, 30), periods=3,
-                        freq=offsets.Hour(), tz=tz)
-
-        # November 6, 2011, fall back, repeat 2 AM hour
-        dr = date_range(datetime(2011, 11, 6, 1, 30), periods=3,
-                        freq=offsets.Hour())
-        pytest.raises(pytz.AmbiguousTimeError, dr.tz_localize, tz)
-
-        # UTC is OK
-        dr = date_range(datetime(2011, 3, 13), periods=48,
-                        freq=offsets.Minute(30), tz=pytz.utc)
-
-    def test_ambiguous_infer(self):
-        # November 6, 2011, fall back, repeat 2 AM hour
-        # With no repeated hours, we cannot infer the transition
-        tz = self.tz('US/Eastern')
-        dr = date_range(datetime(2011, 11, 6, 0), periods=5,
-                        freq=offsets.Hour())
-        pytest.raises(pytz.AmbiguousTimeError, dr.tz_localize, tz)
-
-        # With repeated hours, we can infer the transition
-        dr = date_range(datetime(2011, 11, 6, 0), periods=5,
-                        freq=offsets.Hour(), tz=tz)
-        times = ['11/06/2011 00:00', '11/06/2011 01:00', '11/06/2011 01:00',
-                 '11/06/2011 02:00', '11/06/2011 03:00']
-        di = DatetimeIndex(times)
-        localized = di.tz_localize(tz, ambiguous='infer')
-        tm.assert_index_equal(dr, localized)
-        with tm.assert_produces_warning(FutureWarning):
-            localized_old = di.tz_localize(tz, infer_dst=True)
-        tm.assert_index_equal(dr, localized_old)
-        tm.assert_index_equal(dr, DatetimeIndex(times, tz=tz,
-                                                ambiguous='infer'))
-
-        # When there is no dst transition, nothing special happens
-        dr = date_range(datetime(2011, 6, 1, 0), periods=10,
-                        freq=offsets.Hour())
-        localized = dr.tz_localize(tz)
-        localized_infer = dr.tz_localize(tz, ambiguous='infer')
-        tm.assert_index_equal(localized, localized_infer)
-        with tm.assert_produces_warning(FutureWarning):
-            localized_infer_old = dr.tz_localize(tz, infer_dst=True)
-        tm.assert_index_equal(localized, localized_infer_old)
-
-    def test_ambiguous_flags(self):
-        # November 6, 2011, fall back, repeat 2 AM hour
-        tz = self.tz('US/Eastern')
-
-        # Pass in flags to determine right dst transition
-        dr = date_range(datetime(2011, 11, 6, 0), periods=5,
-                        freq=offsets.Hour(), tz=tz)
-        times = ['11/06/2011 00:00', '11/06/2011 01:00', '11/06/2011 01:00',
-                 '11/06/2011 02:00', '11/06/2011 03:00']
-
-        # Test tz_localize
-        di = DatetimeIndex(times)
-        is_dst = [1, 1, 0, 0, 0]
-        localized = di.tz_localize(tz, ambiguous=is_dst)
-        tm.assert_index_equal(dr, localized)
-        tm.assert_index_equal(dr, DatetimeIndex(times, tz=tz,
-                                                ambiguous=is_dst))
-
-        localized = di.tz_localize(tz, ambiguous=np.array(is_dst))
-        tm.assert_index_equal(dr, localized)
-
-        localized = di.tz_localize(tz,
-                                   ambiguous=np.array(is_dst).astype('bool'))
-        tm.assert_index_equal(dr, localized)
-
-        # Test constructor
-        localized = DatetimeIndex(times, tz=tz, ambiguous=is_dst)
-        tm.assert_index_equal(dr, localized)
-
-        # Test duplicate times where infer_dst fails
-        times += times
-        di = DatetimeIndex(times)
-
-        # When the sizes are incompatible, make sure error is raised
-        pytest.raises(Exception, di.tz_localize, tz, ambiguous=is_dst)
-
-        # When sizes are compatible and there are repeats ('infer' won't work)
-        is_dst = np.hstack((is_dst, is_dst))
-        localized = di.tz_localize(tz, ambiguous=is_dst)
-        dr = dr.append(dr)
-        tm.assert_index_equal(dr, localized)
-
-        # When there is no dst transition, nothing special happens
-        dr = date_range(datetime(2011, 6, 1, 0), periods=10,
-                        freq=offsets.Hour())
-        is_dst = np.array([1] * 10)
-        localized = dr.tz_localize(tz)
-        localized_is_dst = dr.tz_localize(tz, ambiguous=is_dst)
-        tm.assert_index_equal(localized, localized_is_dst)
-
-        # construction with an ambiguous end-point
-        # GH 11626
-        tz = self.tzstr("Europe/London")
-
-        def f():
-            date_range("2013-10-26 23:00", "2013-10-27 01:00",
-                       tz="Europe/London", freq="H")
-            pytest.raises(pytz.AmbiguousTimeError, f)
-
-        times = date_range("2013-10-26 23:00", "2013-10-27 01:00", freq="H",
-                           tz=tz, ambiguous='infer')
-        assert times[0] == Timestamp('2013-10-26 23:00', tz=tz, freq="H")
-
-        if str(tz).startswith('dateutil'):
-            if LooseVersion(dateutil.__version__) < LooseVersion('2.6.0'):
-                # see gh-14621
-                assert times[-1] == Timestamp('2013-10-27 01:00:00+0000',
-                                              tz=tz, freq="H")
-            elif LooseVersion(dateutil.__version__) > LooseVersion('2.6.0'):
-                # fixed ambiguous behavior
-                assert times[-1] == Timestamp('2013-10-27 01:00:00+0100',
-                                              tz=tz, freq="H")
-        else:
-            assert times[-1] == Timestamp('2013-10-27 01:00:00+0000',
-                                          tz=tz, freq="H")
-
-    def test_ambiguous_nat(self):
-        tz = self.tz('US/Eastern')
-        times = ['11/06/2011 00:00', '11/06/2011 01:00', '11/06/2011 01:00',
-                 '11/06/2011 02:00', '11/06/2011 03:00']
-        di = DatetimeIndex(times)
-        localized = di.tz_localize(tz, ambiguous='NaT')
-
-        times = ['11/06/2011 00:00', np.NaN, np.NaN, '11/06/2011 02:00',
-                 '11/06/2011 03:00']
-        di_test = DatetimeIndex(times, tz='US/Eastern')
-
-        # left dtype is datetime64[ns, US/Eastern]
-        # right is datetime64[ns, tzfile('/usr/share/zoneinfo/US/Eastern')]
-        tm.assert_numpy_array_equal(di_test.values, localized.values)
-
-    def test_nonexistent_raise_coerce(self):
-        # See issue 13057
-        from pytz.exceptions import NonExistentTimeError
-        times = ['2015-03-08 01:00', '2015-03-08 02:00', '2015-03-08 03:00']
-        index = DatetimeIndex(times)
-        tz = 'US/Eastern'
-        pytest.raises(NonExistentTimeError,
-                      index.tz_localize, tz=tz)
-        pytest.raises(NonExistentTimeError,
-                      index.tz_localize, tz=tz, errors='raise')
-        result = index.tz_localize(tz=tz, errors='coerce')
-        test_times = ['2015-03-08 01:00-05:00', 'NaT',
-                      '2015-03-08 03:00-04:00']
-        expected = DatetimeIndex(test_times)\
-            .tz_localize('UTC').tz_convert('US/Eastern')
-        tm.assert_index_equal(result, expected)
->>>>>>> 93c86aa1
-
     # test utility methods
     def test_infer_tz(self):
         eastern = self.tz('US/Eastern')
@@ -534,244 +62,6 @@
         end = self.localize(eastern, _end)
         pytest.raises(Exception, timezones.infer_tzinfo, start, end)
         pytest.raises(Exception, timezones.infer_tzinfo, end, start)
-
-<<<<<<< HEAD
-    def test_localized_at_time_between_time(self):
-        from datetime import time
-
-        rng = date_range('4/16/2012', '5/1/2012', freq='H')
-        ts = Series(np.random.randn(len(rng)), index=rng)
-
-        ts_local = ts.tz_localize(self.tzstr('US/Eastern'))
-
-        result = ts_local.at_time(time(10, 0))
-        expected = ts.at_time(time(10, 0)).tz_localize(self.tzstr(
-            'US/Eastern'))
-        assert_series_equal(result, expected)
-        assert self.cmptz(result.index.tz, self.tz('US/Eastern'))
-
-        t1, t2 = time(10, 0), time(11, 0)
-        result = ts_local.between_time(t1, t2)
-        expected = ts.between_time(t1,
-                                   t2).tz_localize(self.tzstr('US/Eastern'))
-        assert_series_equal(result, expected)
-        assert self.cmptz(result.index.tz, self.tz('US/Eastern'))
-
-    def test_string_index_alias_tz_aware(self):
-        rng = date_range('1/1/2000', periods=10, tz=self.tzstr('US/Eastern'))
-        ts = Series(np.random.randn(len(rng)), index=rng)
-
-        result = ts['1/3/2000']
-        tm.assert_almost_equal(result, ts[2])
-
-    def test_tz_aware_asfreq(self):
-        dr = date_range('2011-12-01', '2012-07-20', freq='D',
-                        tz=self.tzstr('US/Eastern'))
-
-        s = Series(np.random.randn(len(dr)), index=dr)
-
-        # it works!
-        s.asfreq('T')
-
-    def test_dateutil_tzoffset_support(self):
-        values = [188.5, 328.25]
-        tzinfo = tzoffset(None, 7200)
-        index = [datetime(2012, 5, 11, 11, tzinfo=tzinfo),
-                 datetime(2012, 5, 11, 12, tzinfo=tzinfo)]
-        series = Series(data=values, index=index)
-
-        assert series.index.tz == tzinfo
-
-        # it works! #2443
-        repr(series.index[0])
-
-    def test_getitem_pydatetime_tz(self):
-        index = date_range(start='2012-12-24 16:00', end='2012-12-24 18:00',
-                           freq='H', tz=self.tzstr('Europe/Berlin'))
-        ts = Series(index=index, data=index.hour)
-        time_pandas = Timestamp('2012-12-24 17:00',
-                                tz=self.tzstr('Europe/Berlin'))
-        time_datetime = self.localize(
-            self.tz('Europe/Berlin'), datetime(2012, 12, 24, 17, 0))
-        assert ts[time_pandas] == ts[time_datetime]
-=======
-    def test_tz_string(self):
-        result = date_range('1/1/2000', periods=10,
-                            tz=self.tzstr('US/Eastern'))
-        expected = date_range('1/1/2000', periods=10, tz=self.tz('US/Eastern'))
-
-        tm.assert_index_equal(result, expected)
-
-    def test_take_dont_lose_meta(self):
-        rng = date_range('1/1/2000', periods=20, tz=self.tzstr('US/Eastern'))
-
-        result = rng.take(lrange(5))
-        assert result.tz == rng.tz
-        assert result.freq == rng.freq
-
-    def test_index_with_timezone_repr(self):
-        rng = date_range('4/13/2010', '5/6/2010')
-
-        rng_eastern = rng.tz_localize(self.tzstr('US/Eastern'))
-
-        rng_repr = repr(rng_eastern)
-        assert '2010-04-13 00:00:00' in rng_repr
-
-    def test_index_astype_asobject_tzinfos(self):
-        # #1345
-
-        # dates around a dst transition
-        rng = date_range('2/13/2010', '5/6/2010', tz=self.tzstr('US/Eastern'))
-
-        objs = rng.astype(object)
-        for i, x in enumerate(objs):
-            exval = rng[i]
-            assert x == exval
-            assert x.tzinfo == exval.tzinfo
-
-        objs = rng.astype(object)
-        for i, x in enumerate(objs):
-            exval = rng[i]
-            assert x == exval
-            assert x.tzinfo == exval.tzinfo
-
-    def test_fixed_offset(self):
-        dates = [datetime(2000, 1, 1, tzinfo=fixed_off),
-                 datetime(2000, 1, 2, tzinfo=fixed_off),
-                 datetime(2000, 1, 3, tzinfo=fixed_off)]
-        result = to_datetime(dates)
-        assert result.tz == fixed_off
-
-    def test_fixedtz_topydatetime(self):
-        dates = np.array([datetime(2000, 1, 1, tzinfo=fixed_off),
-                          datetime(2000, 1, 2, tzinfo=fixed_off),
-                          datetime(2000, 1, 3, tzinfo=fixed_off)])
-        result = to_datetime(dates).to_pydatetime()
-        tm.assert_numpy_array_equal(dates, result)
-        result = to_datetime(dates)._mpl_repr()
-        tm.assert_numpy_array_equal(dates, result)
-
-    def test_convert_tz_aware_datetime_datetime(self):
-        # #1581
-
-        tz = self.tz('US/Eastern')
-
-        dates = [datetime(2000, 1, 1), datetime(2000, 1, 2),
-                 datetime(2000, 1, 3)]
-
-        dates_aware = [self.localize(tz, x) for x in dates]
-        result = to_datetime(dates_aware)
-        assert self.cmptz(result.tz, self.tz('US/Eastern'))
-
-        converted = to_datetime(dates_aware, utc=True)
-        ex_vals = np.array([Timestamp(x).value for x in dates_aware])
-        tm.assert_numpy_array_equal(converted.asi8, ex_vals)
-        assert converted.tz is pytz.utc
-
-    def test_to_datetime_utc(self):
-        arr = np.array([parse('2012-06-13T01:39:00Z')], dtype=object)
-
-        result = to_datetime(arr, utc=True)
-        assert result.tz is pytz.utc
-
-    def test_to_datetime_tzlocal(self):
-        dt = parse('2012-06-13T01:39:00Z')
-        dt = dt.replace(tzinfo=tzlocal())
-
-        arr = np.array([dt], dtype=object)
-
-        result = to_datetime(arr, utc=True)
-        assert result.tz is pytz.utc
-
-        rng = date_range('2012-11-03 03:00', '2012-11-05 03:00', tz=tzlocal())
-        arr = rng.to_pydatetime()
-        result = to_datetime(arr, utc=True)
-        assert result.tz is pytz.utc
-
-    def test_hongkong_tz_convert(self):
-        # #1673
-        dr = date_range('2012-01-01', '2012-01-10', freq='D', tz='Hongkong')
-
-        # it works!
-        dr.hour
-
-    def test_tz_convert_unsorted(self):
-        dr = date_range('2012-03-09', freq='H', periods=100, tz='utc')
-        dr = dr.tz_convert(self.tzstr('US/Eastern'))
-
-        result = dr[::-1].hour
-        exp = dr.hour[::-1]
-        tm.assert_almost_equal(result, exp)
-
-    def test_shift_localized(self):
-        dr = date_range('2011/1/1', '2012/1/1', freq='W-FRI')
-        dr_tz = dr.tz_localize(self.tzstr('US/Eastern'))
-
-        result = dr_tz.shift(1, '10T')
-        assert result.tz == dr_tz.tz
-
-    def test_static_tzinfo(self):
-        # it works!
-        index = DatetimeIndex([datetime(2012, 1, 1)], tz=self.tzstr('EST'))
-        index.hour
-        index[0]
-
-    def test_tzaware_datetime_to_index(self):
-        d = [datetime(2012, 8, 19, tzinfo=self.tz('US/Eastern'))]
-
-        index = DatetimeIndex(d)
-        assert self.cmptz(index.tz, self.tz('US/Eastern'))
-
-    def test_date_range_span_dst_transition(self):
-        # #1778
-
-        # Standard -> Daylight Savings Time
-        dr = date_range('03/06/2012 00:00', periods=200, freq='W-FRI',
-                        tz='US/Eastern')
-
-        assert (dr.hour == 0).all()
-
-        dr = date_range('2012-11-02', periods=10, tz=self.tzstr('US/Eastern'))
-        assert (dr.hour == 0).all()
-
-    def test_convert_datetime_list(self):
-        dr = date_range('2012-06-02', periods=10,
-                        tz=self.tzstr('US/Eastern'), name='foo')
-        dr2 = DatetimeIndex(list(dr), name='foo')
-        tm.assert_index_equal(dr, dr2)
-        assert dr.tz == dr2.tz
-        assert dr2.name == 'foo'
-
-    def test_index_drop_dont_lose_tz(self):
-        # #2621
-        ind = date_range("2012-12-01", periods=10, tz="utc")
-        ind = ind.drop(ind[-1])
-
-        assert ind.tz is not None
-
-    def test_datetimeindex_tz(self):
-        """ Test different DatetimeIndex constructions with timezone
-        Follow-up of #4229
-        """
-
-        arr = ['11/10/2005 08:00:00', '11/10/2005 09:00:00']
-
-        idx1 = to_datetime(arr).tz_localize(self.tzstr('US/Eastern'))
-        idx2 = DatetimeIndex(start="2005-11-10 08:00:00", freq='H', periods=2,
-                             tz=self.tzstr('US/Eastern'))
-        idx3 = DatetimeIndex(arr, tz=self.tzstr('US/Eastern'))
-        idx4 = DatetimeIndex(np.array(arr), tz=self.tzstr('US/Eastern'))
-
-        for other in [idx2, idx3, idx4]:
-            tm.assert_index_equal(idx1, other)
-
-    def test_datetimeindex_tz_nat(self):
-        idx = to_datetime([Timestamp("2013-1-1", tz=self.tzstr('US/Eastern')),
-                           NaT])
-
-        assert isna(idx[1])
-        assert idx[0].tzinfo is not None
->>>>>>> 93c86aa1
 
     def test_replace_across_dst(self):
         # GH#18319 check that 1) timezone is correctly normalized and
@@ -853,380 +143,6 @@
                 timezones._p_tz_cache_key(tz_d))
 
 
-class TestTimeZones(object):
-    timezones = ['UTC', 'Asia/Tokyo', 'US/Eastern', 'dateutil/US/Pacific']
-
-<<<<<<< HEAD
-    def test_series_tz_localize(self):
-
-        rng = date_range('1/1/2011', periods=100, freq='H')
-        ts = Series(1, index=rng)
-
-        result = ts.tz_localize('utc')
-        assert result.index.tz.zone == 'UTC'
-
-        # Can't localize if already tz-aware
-        rng = date_range('1/1/2011', periods=100, freq='H', tz='utc')
-        ts = Series(1, index=rng)
-        tm.assert_raises_regex(TypeError, 'Already tz-aware',
-                               ts.tz_localize, 'US/Eastern')
-
-    def test_series_tz_convert(self):
-        rng = date_range('1/1/2011', periods=200, freq='D', tz='US/Eastern')
-        ts = Series(1, index=rng)
-
-        result = ts.tz_convert('Europe/Berlin')
-        assert result.index.tz.zone == 'Europe/Berlin'
-
-        # can't convert tz-naive
-        rng = date_range('1/1/2011', periods=200, freq='D')
-        ts = Series(1, index=rng)
-        tm.assert_raises_regex(TypeError, "Cannot convert tz-naive",
-                               ts.tz_convert, 'US/Eastern')
-=======
-    def test_index_equals_with_tz(self):
-        left = date_range('1/1/2011', periods=100, freq='H', tz='utc')
-        right = date_range('1/1/2011', periods=100, freq='H', tz='US/Eastern')
-
-        assert not left.equals(right)
-
-    def test_tz_localize_naive(self):
-        rng = date_range('1/1/2011', periods=100, freq='H')
-
-        conv = rng.tz_localize('US/Pacific')
-        exp = date_range('1/1/2011', periods=100, freq='H', tz='US/Pacific')
-
-        tm.assert_index_equal(conv, exp)
-
-    def test_tz_localize_roundtrip(self):
-        for tz in self.timezones:
-            idx1 = date_range(start='2014-01-01', end='2014-12-31', freq='M')
-            idx2 = date_range(start='2014-01-01', end='2014-12-31', freq='D')
-            idx3 = date_range(start='2014-01-01', end='2014-03-01', freq='H')
-            idx4 = date_range(start='2014-08-01', end='2014-10-31', freq='T')
-            for idx in [idx1, idx2, idx3, idx4]:
-                localized = idx.tz_localize(tz)
-                expected = date_range(start=idx[0], end=idx[-1], freq=idx.freq,
-                                      tz=tz)
-                tm.assert_index_equal(localized, expected)
-
-                with pytest.raises(TypeError):
-                    localized.tz_localize(tz)
-
-                reset = localized.tz_localize(None)
-                tm.assert_index_equal(reset, idx)
-                assert reset.tzinfo is None
-
-    def test_tz_convert_roundtrip(self):
-        for tz in self.timezones:
-            idx1 = date_range(start='2014-01-01', end='2014-12-31', freq='M',
-                              tz='UTC')
-            exp1 = date_range(start='2014-01-01', end='2014-12-31', freq='M')
-
-            idx2 = date_range(start='2014-01-01', end='2014-12-31', freq='D',
-                              tz='UTC')
-            exp2 = date_range(start='2014-01-01', end='2014-12-31', freq='D')
-
-            idx3 = date_range(start='2014-01-01', end='2014-03-01', freq='H',
-                              tz='UTC')
-            exp3 = date_range(start='2014-01-01', end='2014-03-01', freq='H')
-
-            idx4 = date_range(start='2014-08-01', end='2014-10-31', freq='T',
-                              tz='UTC')
-            exp4 = date_range(start='2014-08-01', end='2014-10-31', freq='T')
-
-            for idx, expected in [(idx1, exp1), (idx2, exp2), (idx3, exp3),
-                                  (idx4, exp4)]:
-                converted = idx.tz_convert(tz)
-                reset = converted.tz_convert(None)
-                tm.assert_index_equal(reset, expected)
-                assert reset.tzinfo is None
-                tm.assert_index_equal(reset, converted.tz_convert(
-                    'UTC').tz_localize(None))
-
-    def test_join_utc_convert(self):
-        rng = date_range('1/1/2011', periods=100, freq='H', tz='utc')
-
-        left = rng.tz_convert('US/Eastern')
-        right = rng.tz_convert('Europe/Berlin')
-
-        for how in ['inner', 'outer', 'left', 'right']:
-            result = left.join(left[:-5], how=how)
-            assert isinstance(result, DatetimeIndex)
-            assert result.tz == left.tz
-
-            result = left.join(right[:-5], how=how)
-            assert isinstance(result, DatetimeIndex)
-            assert result.tz.zone == 'UTC'
->>>>>>> 93c86aa1
-
-    def test_join_aware(self):
-        rng = date_range('1/1/2011', periods=10, freq='H')
-
-<<<<<<< HEAD
-    def test_series_align_aware(self):
-        idx1 = date_range('2001', periods=5, freq='H', tz='US/Eastern')
-        ser = Series(np.random.randn(len(idx1)), index=idx1)
-        ser_central = ser.tz_convert('US/Central')
-        # # different timezones convert to UTC
-
-        new1, new2 = ser.align(ser_central)
-        assert new1.index.tz == pytz.UTC
-        assert new2.index.tz == pytz.UTC
-
-    def test_append_aware(self):
-        rng1 = date_range('1/1/2011 01:00', periods=1, freq='H',
-                          tz='US/Eastern')
-        rng2 = date_range('1/1/2011 02:00', periods=1, freq='H',
-                          tz='US/Eastern')
-        ts1 = Series([1], index=rng1)
-        ts2 = Series([2], index=rng2)
-        ts_result = ts1.append(ts2)
-
-        exp_index = DatetimeIndex(['2011-01-01 01:00', '2011-01-01 02:00'],
-                                  tz='US/Eastern')
-        exp = Series([1, 2], index=exp_index)
-        assert_series_equal(ts_result, exp)
-        assert ts_result.index.tz == rng1.tz
-
-        rng1 = date_range('1/1/2011 01:00', periods=1, freq='H', tz='UTC')
-        rng2 = date_range('1/1/2011 02:00', periods=1, freq='H', tz='UTC')
-        ts1 = Series([1], index=rng1)
-        ts2 = Series([2], index=rng2)
-        ts_result = ts1.append(ts2)
-
-        exp_index = DatetimeIndex(['2011-01-01 01:00', '2011-01-01 02:00'],
-                                  tz='UTC')
-        exp = Series([1, 2], index=exp_index)
-        assert_series_equal(ts_result, exp)
-        utc = rng1.tz
-        assert utc == ts_result.index.tz
-
-        # GH 7795
-        # different tz coerces to object dtype, not UTC
-        rng1 = date_range('1/1/2011 01:00', periods=1, freq='H',
-                          tz='US/Eastern')
-        rng2 = date_range('1/1/2011 02:00', periods=1, freq='H',
-                          tz='US/Central')
-        ts1 = Series([1], index=rng1)
-        ts2 = Series([2], index=rng2)
-        ts_result = ts1.append(ts2)
-        exp_index = Index([Timestamp('1/1/2011 01:00', tz='US/Eastern'),
-                           Timestamp('1/1/2011 02:00', tz='US/Central')])
-        exp = Series([1, 2], index=exp_index)
-        assert_series_equal(ts_result, exp)
-
-    def test_append_dst(self):
-        rng1 = date_range('1/1/2016 01:00', periods=3, freq='H',
-                          tz='US/Eastern')
-        rng2 = date_range('8/1/2016 01:00', periods=3, freq='H',
-                          tz='US/Eastern')
-        ts1 = Series([1, 2, 3], index=rng1)
-        ts2 = Series([10, 11, 12], index=rng2)
-        ts_result = ts1.append(ts2)
-
-        exp_index = DatetimeIndex(['2016-01-01 01:00', '2016-01-01 02:00',
-                                   '2016-01-01 03:00', '2016-08-01 01:00',
-                                   '2016-08-01 02:00', '2016-08-01 03:00'],
-                                  tz='US/Eastern')
-        exp = Series([1, 2, 3, 10, 11, 12], index=exp_index)
-        assert_series_equal(ts_result, exp)
-        assert ts_result.index.tz == rng1.tz
-
-    def test_append_aware_naive(self):
-        rng1 = date_range('1/1/2011 01:00', periods=1, freq='H')
-        rng2 = date_range('1/1/2011 02:00', periods=1, freq='H',
-                          tz='US/Eastern')
-        ts1 = Series(np.random.randn(len(rng1)), index=rng1)
-        ts2 = Series(np.random.randn(len(rng2)), index=rng2)
-        ts_result = ts1.append(ts2)
-
-        assert ts_result.index.equals(ts1.index.astype(object).append(
-            ts2.index.astype(object)))
-
-        # mixed
-        rng1 = date_range('1/1/2011 01:00', periods=1, freq='H')
-        rng2 = lrange(100)
-        ts1 = Series(np.random.randn(len(rng1)), index=rng1)
-        ts2 = Series(np.random.randn(len(rng2)), index=rng2)
-        ts_result = ts1.append(ts2)
-        assert ts_result.index.equals(ts1.index.astype(object).append(
-            ts2.index))
-
-    def test_series_add_tz_mismatch_converts_to_utc(self):
-        rng = date_range('1/1/2011', periods=10, freq='H', tz='US/Eastern')
-        ts = Series(np.random.randn(len(rng)), index=rng)
-
-        ts_moscow = ts.tz_convert('Europe/Moscow')
-
-        result = ts + ts_moscow
-        assert result.index.tz is pytz.utc
-
-        result = ts_moscow + ts
-        assert result.index.tz is pytz.utc
-
-    def test_arith_utc_convert(self):
-        rng = date_range('1/1/2011', periods=100, freq='H', tz='utc')
-
-        perm = np.random.permutation(100)[:90]
-        ts1 = Series(np.random.randn(90),
-                     index=rng.take(perm).tz_convert('US/Eastern'))
-
-        perm = np.random.permutation(100)[:90]
-        ts2 = Series(np.random.randn(90),
-                     index=rng.take(perm).tz_convert('Europe/Berlin'))
-
-        result = ts1 + ts2
-
-        uts1 = ts1.tz_convert('utc')
-        uts2 = ts2.tz_convert('utc')
-        expected = uts1 + uts2
-
-        assert result.index.tz == pytz.UTC
-        assert_series_equal(result, expected)
-=======
-        # non-overlapping
-        rng = date_range("2012-11-15 00:00:00", periods=6, freq="H",
-                         tz="US/Central")
-
-        rng2 = date_range("2012-11-15 12:00:00", periods=6, freq="H",
-                          tz="US/Eastern")
-
-        result = rng.union(rng2)
-        assert result.tz.zone == 'UTC'
-
-    def test_intersection(self):
-        rng = date_range('1/1/2011', periods=100, freq='H', tz='utc')
-
-        left = rng[10:90][::-1]
-        right = rng[20:80][::-1]
-
-        assert left.tz == rng.tz
-        result = left.intersection(right)
-        assert result.tz == left.tz
-
-    def test_timestamp_equality_different_timezones(self):
-        utc_range = date_range('1/1/2000', periods=20, tz='UTC')
-        eastern_range = utc_range.tz_convert('US/Eastern')
-        berlin_range = utc_range.tz_convert('Europe/Berlin')
-
-        for a, b, c in zip(utc_range, eastern_range, berlin_range):
-            assert a == b
-            assert b == c
-            assert a == c
-
-        assert (utc_range == eastern_range).all()
-        assert (utc_range == berlin_range).all()
-        assert (berlin_range == eastern_range).all()
-
-    def test_datetimeindex_tz(self):
-        rng = date_range('03/12/2012 00:00', periods=10, freq='W-FRI',
-                         tz='US/Eastern')
-        rng2 = DatetimeIndex(data=rng, tz='US/Eastern')
-        tm.assert_index_equal(rng, rng2)
-
-    def test_normalize_tz(self):
-        rng = date_range('1/1/2000 9:30', periods=10, freq='D',
-                         tz='US/Eastern')
-
-        result = rng.normalize()
-        expected = date_range('1/1/2000', periods=10, freq='D',
-                              tz='US/Eastern')
-        tm.assert_index_equal(result, expected)
-
-        assert result.is_normalized
-        assert not rng.is_normalized
-
-        rng = date_range('1/1/2000 9:30', periods=10, freq='D', tz='UTC')
-
-        result = rng.normalize()
-        expected = date_range('1/1/2000', periods=10, freq='D', tz='UTC')
-        tm.assert_index_equal(result, expected)
-
-        assert result.is_normalized
-        assert not rng.is_normalized
-
-        rng = date_range('1/1/2000 9:30', periods=10, freq='D', tz=tzlocal())
-        result = rng.normalize()
-        expected = date_range('1/1/2000', periods=10, freq='D', tz=tzlocal())
-        tm.assert_index_equal(result, expected)
-
-        assert result.is_normalized
-        assert not rng.is_normalized
-
-    @td.skip_if_windows
-    def test_normalize_tz_local(self):
-        # see gh-13459
-        timezones = ['US/Pacific', 'US/Eastern', 'UTC', 'Asia/Kolkata',
-                     'Asia/Shanghai', 'Australia/Canberra']
-
-        for timezone in timezones:
-            with set_timezone(timezone):
-                rng = date_range('1/1/2000 9:30', periods=10, freq='D',
-                                 tz=tzlocal())
-
-                result = rng.normalize()
-                expected = date_range('1/1/2000', periods=10, freq='D',
-                                      tz=tzlocal())
-                tm.assert_index_equal(result, expected)
-
-                assert result.is_normalized
-                assert not rng.is_normalized
-
-    def test_tzaware_offset(self):
-        dates = date_range('2012-11-01', periods=3, tz='US/Pacific')
-        offset = dates + offsets.Hour(5)
-        assert dates[0] + offsets.Hour(5) == offset[0]
-
-        # GH 6818
-        for tz in ['UTC', 'US/Pacific', 'Asia/Tokyo']:
-            dates = date_range('2010-11-01 00:00', periods=3, tz=tz, freq='H')
-            expected = DatetimeIndex(['2010-11-01 05:00', '2010-11-01 06:00',
-                                      '2010-11-01 07:00'], freq='H', tz=tz)
-
-            offset = dates + offsets.Hour(5)
-            tm.assert_index_equal(offset, expected)
-            offset = dates + np.timedelta64(5, 'h')
-            tm.assert_index_equal(offset, expected)
-            offset = dates + timedelta(hours=5)
-            tm.assert_index_equal(offset, expected)
-
-    def test_nat(self):
-        # GH 5546
-        dates = [NaT]
-        idx = DatetimeIndex(dates)
-        idx = idx.tz_localize('US/Pacific')
-        tm.assert_index_equal(idx, DatetimeIndex(dates, tz='US/Pacific'))
-        idx = idx.tz_convert('US/Eastern')
-        tm.assert_index_equal(idx, DatetimeIndex(dates, tz='US/Eastern'))
-        idx = idx.tz_convert('UTC')
-        tm.assert_index_equal(idx, DatetimeIndex(dates, tz='UTC'))
-
-        dates = ['2010-12-01 00:00', '2010-12-02 00:00', NaT]
-        idx = DatetimeIndex(dates)
-        idx = idx.tz_localize('US/Pacific')
-        tm.assert_index_equal(idx, DatetimeIndex(dates, tz='US/Pacific'))
-        idx = idx.tz_convert('US/Eastern')
-        expected = ['2010-12-01 03:00', '2010-12-02 03:00', NaT]
-        tm.assert_index_equal(idx, DatetimeIndex(expected, tz='US/Eastern'))
-
-        idx = idx + offsets.Hour(5)
-        expected = ['2010-12-01 08:00', '2010-12-02 08:00', NaT]
-        tm.assert_index_equal(idx, DatetimeIndex(expected, tz='US/Eastern'))
-        idx = idx.tz_convert('US/Pacific')
-        expected = ['2010-12-01 05:00', '2010-12-02 05:00', NaT]
-        tm.assert_index_equal(idx, DatetimeIndex(expected, tz='US/Pacific'))
-
-        idx = idx + np.timedelta64(3, 'h')
-        expected = ['2010-12-01 08:00', '2010-12-02 08:00', NaT]
-        tm.assert_index_equal(idx, DatetimeIndex(expected, tz='US/Pacific'))
-
-        idx = idx.tz_convert('US/Eastern')
-        expected = ['2010-12-01 11:00', '2010-12-02 11:00', NaT]
-        tm.assert_index_equal(idx, DatetimeIndex(expected, tz='US/Eastern'))
->>>>>>> 93c86aa1
-
-
 class TestTslib(object):
 
     def test_tslib_tz_convert(self):
