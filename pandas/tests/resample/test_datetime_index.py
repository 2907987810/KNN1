--- conflicted
+++ resolved
@@ -2023,15 +2023,9 @@
     depr_msg = f"'{freq_depr[1:]}' will be deprecated, please use '{freq[1:]}' instead."
 
     s = Series(range(10), index=date_range("20130101", freq="d", periods=10))
-<<<<<<< HEAD
     expected = s.resample(freq).mean()
-    with tm.assert_produces_warning(UserWarning, match=depr_msg):
+    with tm.assert_produces_warning(FutureWarning, match=depr_msg):
         result = s.resample(freq_depr).mean()
-=======
-    expected = s.resample("2ME").mean()
-    with tm.assert_produces_warning(FutureWarning, match=depr_msg):
-        result = s.resample("2M").mean()
->>>>>>> f32c52d0
     tm.assert_series_equal(result, expected)
 
 
