--- conflicted
+++ resolved
@@ -349,22 +349,14 @@
     b_std = r["B"].std()
     b_sum = r["B"].sum()
 
-<<<<<<< HEAD
-    if get_option("use_hom_api"):
-=======
     if get_option("api.use_hom"):
->>>>>>> f00e37a2
         expected = pd.concat([a_mean, b_mean, a_std, b_std], axis=1)
         expected.columns = pd.MultiIndex.from_product([["mean", "std"], ["A", "B"]])
     else:
         expected = pd.concat([a_mean, a_std, b_mean, b_std], axis=1)
         expected.columns = pd.MultiIndex.from_product([["A", "B"], ["mean", "std"]])
     for t in cases:
-<<<<<<< HEAD
-        if t in cases[1:3] and not get_option("use_hom_api"):
-=======
         if t in cases[1:3] and not get_option("api.use_hom"):
->>>>>>> f00e37a2
             warn = FutureWarning
         else:
             warn = None
@@ -646,11 +638,7 @@
         columns=[col_name],
     )
     result = df.resample("1d").aggregate(["mean"])
-<<<<<<< HEAD
-    if get_option("use_hom_api"):
-=======
     if get_option("api.use_hom"):
->>>>>>> f00e37a2
         expected = DataFrame(
             [47.5, 143.5, 195.5],
             index=date_range(
