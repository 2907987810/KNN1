from datetime import datetime

import numpy as np
import pytest

from pandas import (
    DataFrame,
    DatetimeIndex,
    Index,
    MultiIndex,
    NaT,
    PeriodIndex,
    Series,
    TimedeltaIndex,
)
import pandas._testing as tm
from pandas.core.groupby.groupby import DataError
from pandas.core.groupby.grouper import Grouper
from pandas.core.indexes.datetimes import date_range
from pandas.core.indexes.period import period_range
from pandas.core.indexes.timedeltas import timedelta_range
from pandas.core.resample import _asfreq_compat

# a fixture value can be overridden by the test parameter value. Note that the
# value of the fixture can be overridden this way even if the test doesn't use
# it directly (doesn't mention it in the function prototype).
# see https://docs.pytest.org/en/latest/fixture.html#override-a-fixture-with-direct-test-parametrization  # noqa: E501
# in this module we override the fixture values defined in conftest.py
# tuples of '_index_factory,_series_name,_index_start,_index_end'
DATE_RANGE = (date_range, "dti", datetime(2005, 1, 1), datetime(2005, 1, 10))
PERIOD_RANGE = (period_range, "pi", datetime(2005, 1, 1), datetime(2005, 1, 10))
TIMEDELTA_RANGE = (timedelta_range, "tdi", "1 day", "10 day")

all_ts = pytest.mark.parametrize(
    "_index_factory,_series_name,_index_start,_index_end",
    [DATE_RANGE, PERIOD_RANGE, TIMEDELTA_RANGE],
)


@pytest.fixture
def create_index(_index_factory):
    def _create_index(*args, **kwargs):
        """return the _index_factory created using the args, kwargs"""
        return _index_factory(*args, **kwargs)

    return _create_index


@pytest.mark.parametrize("freq", ["2D", "1h"])
@pytest.mark.parametrize(
    "_index_factory,_series_name,_index_start,_index_end", [DATE_RANGE, TIMEDELTA_RANGE]
)
def test_asfreq(series_and_frame, freq, create_index):
    obj = series_and_frame

    result = obj.resample(freq).asfreq()
    new_index = create_index(obj.index[0], obj.index[-1], freq=freq)
    expected = obj.reindex(new_index)
    tm.assert_almost_equal(result, expected)


@pytest.mark.parametrize(
    "_index_factory,_series_name,_index_start,_index_end", [DATE_RANGE, TIMEDELTA_RANGE]
)
def test_asfreq_fill_value(series, create_index):
    # test for fill value during resampling, issue 3715

    ser = series

    result = ser.resample("1h").asfreq()
    new_index = create_index(ser.index[0], ser.index[-1], freq="1h")
    expected = ser.reindex(new_index)
    tm.assert_series_equal(result, expected)

    # Explicit cast to float to avoid implicit cast when setting None
    frame = ser.astype("float").to_frame("value")
    frame.iloc[1] = None
    result = frame.resample("1h").asfreq(fill_value=4.0)
    new_index = create_index(frame.index[0], frame.index[-1], freq="1h")
    expected = frame.reindex(new_index, fill_value=4.0)
    tm.assert_frame_equal(result, expected)


@all_ts
def test_resample_interpolate(frame):
    # GH#12925
    df = frame
    warn = None
    if isinstance(df.index, PeriodIndex):
        warn = FutureWarning
    msg = "Resampling with a PeriodIndex is deprecated"
    with tm.assert_produces_warning(warn, match=msg):
        result = df.resample("1min").asfreq().interpolate()
        expected = df.resample("1min").interpolate()
    tm.assert_frame_equal(result, expected)


def test_raises_on_non_datetimelike_index():
    # this is a non datetimelike index
    xp = DataFrame()
    msg = (
        "Only valid with DatetimeIndex, TimedeltaIndex or PeriodIndex, "
        "but got an instance of 'RangeIndex'"
    )
    with pytest.raises(TypeError, match=msg):
        xp.resample("YE")


@all_ts
@pytest.mark.parametrize("freq", ["ME", "D", "h"])
def test_resample_empty_series(freq, empty_series_dti, resample_method):
    # GH12771 & GH12868

    ser = empty_series_dti
    if freq == "ME" and isinstance(ser.index, TimedeltaIndex):
        msg = (
            "Resampling on a TimedeltaIndex requires fixed-duration `freq`, "
            "e.g. '24h' or '3D', not <MonthEnd>"
        )
        with pytest.raises(ValueError, match=msg):
            ser.resample(freq)
        return
    elif freq == "ME" and isinstance(ser.index, PeriodIndex):
        # index is PeriodIndex, so convert to corresponding Period freq
        freq = "M"

    warn = None
    if isinstance(ser.index, PeriodIndex):
        warn = FutureWarning
    msg = "Resampling with a PeriodIndex is deprecated"
    with tm.assert_produces_warning(warn, match=msg):
        rs = ser.resample(freq)
    result = getattr(rs, resample_method)()

    if resample_method == "ohlc":
        expected = DataFrame(
            [], index=ser.index[:0].copy(), columns=["open", "high", "low", "close"]
        )
        expected.index = _asfreq_compat(ser.index, freq)
        tm.assert_frame_equal(result, expected, check_dtype=False)
    else:
        expected = ser.copy()
        expected.index = _asfreq_compat(ser.index, freq)
        tm.assert_series_equal(result, expected, check_dtype=False)

    tm.assert_index_equal(result.index, expected.index)
    assert result.index.freq == expected.index.freq


@all_ts
@pytest.mark.parametrize(
    "freq",
    [
        pytest.param("ME", marks=pytest.mark.xfail(reason="Don't know why this fails")),
        "D",
        "h",
    ],
)
def test_resample_nat_index_series(freq, series, resample_method):
    # GH39227

    ser = series.copy()
    ser.index = PeriodIndex([NaT] * len(ser), freq=freq)

    msg = "Resampling with a PeriodIndex is deprecated"
    with tm.assert_produces_warning(FutureWarning, match=msg):
        rs = ser.resample(freq)
    result = getattr(rs, resample_method)()

    if resample_method == "ohlc":
        expected = DataFrame(
            [], index=ser.index[:0].copy(), columns=["open", "high", "low", "close"]
        )
        tm.assert_frame_equal(result, expected, check_dtype=False)
    else:
        expected = ser[:0].copy()
        tm.assert_series_equal(result, expected, check_dtype=False)
    tm.assert_index_equal(result.index, expected.index)
    assert result.index.freq == expected.index.freq


@all_ts
@pytest.mark.parametrize("freq", ["ME", "D", "h"])
@pytest.mark.parametrize("resample_method", ["count", "size"])
def test_resample_count_empty_series(freq, empty_series_dti, resample_method):
    # GH28427
    ser = empty_series_dti
    if freq == "ME" and isinstance(ser.index, TimedeltaIndex):
        msg = (
            "Resampling on a TimedeltaIndex requires fixed-duration `freq`, "
            "e.g. '24h' or '3D', not <MonthEnd>"
        )
        with pytest.raises(ValueError, match=msg):
            ser.resample(freq)
        return
    elif freq == "ME" and isinstance(ser.index, PeriodIndex):
        # index is PeriodIndex, so convert to corresponding Period freq
        freq = "M"

    warn = None
    if isinstance(ser.index, PeriodIndex):
        warn = FutureWarning
    msg = "Resampling with a PeriodIndex is deprecated"
    with tm.assert_produces_warning(warn, match=msg):
        rs = ser.resample(freq)

    result = getattr(rs, resample_method)()

    index = _asfreq_compat(ser.index, freq)

    expected = Series([], dtype="int64", index=index, name=ser.name)

    tm.assert_series_equal(result, expected)


@all_ts
@pytest.mark.parametrize("freq", ["ME", "D", "h"])
def test_resample_empty_dataframe(empty_frame_dti, freq, resample_method):
    # GH13212
    df = empty_frame_dti
    # count retains dimensions too
    if freq == "ME" and isinstance(df.index, TimedeltaIndex):
        msg = (
            "Resampling on a TimedeltaIndex requires fixed-duration `freq`, "
            "e.g. '24h' or '3D', not <MonthEnd>"
        )
        with pytest.raises(ValueError, match=msg):
            df.resample(freq, group_keys=False)
        return
    elif freq == "ME" and isinstance(df.index, PeriodIndex):
        # index is PeriodIndex, so convert to corresponding Period freq
        freq = "M"

    warn = None
    if isinstance(df.index, PeriodIndex):
        warn = FutureWarning
    msg = "Resampling with a PeriodIndex is deprecated"
    with tm.assert_produces_warning(warn, match=msg):
        rs = df.resample(freq, group_keys=False)
    result = getattr(rs, resample_method)()
    if resample_method == "ohlc":
        # TODO: no tests with len(df.columns) > 0
        mi = MultiIndex.from_product([df.columns, ["open", "high", "low", "close"]])
        expected = DataFrame(
            [], index=df.index[:0].copy(), columns=mi, dtype=np.float64
        )
        expected.index = _asfreq_compat(df.index, freq)

    elif resample_method != "size":
        expected = df.copy()
    else:
        # GH14962
        expected = Series([], dtype=np.int64)

    expected.index = _asfreq_compat(df.index, freq)

    tm.assert_index_equal(result.index, expected.index)
    assert result.index.freq == expected.index.freq
    tm.assert_almost_equal(result, expected)

    # test size for GH13212 (currently stays as df)


@all_ts
@pytest.mark.parametrize("freq", ["ME", "D", "h"])
def test_resample_count_empty_dataframe(freq, empty_frame_dti):
    # GH28427

    empty_frame_dti["a"] = []

    if freq == "ME" and isinstance(empty_frame_dti.index, TimedeltaIndex):
        msg = (
            "Resampling on a TimedeltaIndex requires fixed-duration `freq`, "
            "e.g. '24h' or '3D', not <MonthEnd>"
        )
        with pytest.raises(ValueError, match=msg):
            empty_frame_dti.resample(freq)
        return
    elif freq == "ME" and isinstance(empty_frame_dti.index, PeriodIndex):
        # index is PeriodIndex, so convert to corresponding Period freq
        freq = "M"

    warn = None
    if isinstance(empty_frame_dti.index, PeriodIndex):
        warn = FutureWarning
    msg = "Resampling with a PeriodIndex is deprecated"
    with tm.assert_produces_warning(warn, match=msg):
        rs = empty_frame_dti.resample(freq)
    result = rs.count()

    index = _asfreq_compat(empty_frame_dti.index, freq)

    expected = DataFrame(dtype="int64", index=index, columns=Index(["a"], dtype=object))

    tm.assert_frame_equal(result, expected)


@all_ts
@pytest.mark.parametrize("freq", ["ME", "D", "h"])
def test_resample_size_empty_dataframe(freq, empty_frame_dti):
    # GH28427

    empty_frame_dti["a"] = []

    if freq == "ME" and isinstance(empty_frame_dti.index, TimedeltaIndex):
        msg = (
            "Resampling on a TimedeltaIndex requires fixed-duration `freq`, "
            "e.g. '24h' or '3D', not <MonthEnd>"
        )
        with pytest.raises(ValueError, match=msg):
            empty_frame_dti.resample(freq)
        return
    elif freq == "ME" and isinstance(empty_frame_dti.index, PeriodIndex):
        # index is PeriodIndex, so convert to corresponding Period freq
        freq = "M"

    msg = "Resampling with a PeriodIndex"
    warn = None
    if isinstance(empty_frame_dti.index, PeriodIndex):
        warn = FutureWarning
    with tm.assert_produces_warning(warn, match=msg):
        rs = empty_frame_dti.resample(freq)
    result = rs.size()

    index = _asfreq_compat(empty_frame_dti.index, freq)

    expected = Series([], dtype="int64", index=index)

    tm.assert_series_equal(result, expected)


@pytest.mark.parametrize(
    "index",
    [
        PeriodIndex([], freq="M", name="a"),
        DatetimeIndex([], name="a"),
        TimedeltaIndex([], name="a"),
    ],
)
@pytest.mark.parametrize("dtype", [float, int, object, "datetime64[ns]"])
@pytest.mark.filterwarnings(r"ignore:PeriodDtype\[B\] is deprecated:FutureWarning")
def test_resample_empty_dtypes(index, dtype, resample_method):
    # Empty series were sometimes causing a segfault (for the functions
    # with Cython bounds-checking disabled) or an IndexError.  We just run
    # them to ensure they no longer do.  (GH #10228)
    warn = None
    if isinstance(index, PeriodIndex):
        # GH#53511
        index = PeriodIndex([], freq="B", name=index.name)
        warn = FutureWarning
    msg = "Resampling with a PeriodIndex is deprecated"

    empty_series_dti = Series([], index, dtype)
<<<<<<< HEAD
    rs = empty_series_dti.resample("D", group_keys=False)
=======
    with tm.assert_produces_warning(warn, match=msg):
        rs = empty_series_dti.resample("d", group_keys=False)
>>>>>>> ae860227
    try:
        getattr(rs, resample_method)()
    except DataError:
        # Ignore these since some combinations are invalid
        # (ex: doing mean with dtype of np.object_)
        pass


@all_ts
@pytest.mark.parametrize("freq", ["ME", "D", "h"])
def test_apply_to_empty_series(empty_series_dti, freq):
    # GH 14313
    ser = empty_series_dti

    if freq == "ME" and isinstance(empty_series_dti.index, TimedeltaIndex):
        msg = (
            "Resampling on a TimedeltaIndex requires fixed-duration `freq`, "
            "e.g. '24h' or '3D', not <MonthEnd>"
        )
        with pytest.raises(ValueError, match=msg):
            empty_series_dti.resample(freq)
        return
    elif freq == "ME" and isinstance(empty_series_dti.index, PeriodIndex):
        # index is PeriodIndex, so convert to corresponding Period freq
        freq = "M"

    msg = "Resampling with a PeriodIndex"
    warn = None
    if isinstance(empty_series_dti.index, PeriodIndex):
        warn = FutureWarning

    with tm.assert_produces_warning(warn, match=msg):
        rs = ser.resample(freq, group_keys=False)

    result = rs.apply(lambda x: 1)
    with tm.assert_produces_warning(warn, match=msg):
        expected = ser.resample(freq).apply("sum")

    tm.assert_series_equal(result, expected, check_dtype=False)


@all_ts
def test_resampler_is_iterable(series):
    # GH 15314
    freq = "h"
    tg = Grouper(freq=freq, convention="start")
    msg = "Resampling with a PeriodIndex"
    warn = None
    if isinstance(series.index, PeriodIndex):
        warn = FutureWarning

    with tm.assert_produces_warning(warn, match=msg):
        grouped = series.groupby(tg)

    with tm.assert_produces_warning(warn, match=msg):
        resampled = series.resample(freq)
    for (rk, rv), (gk, gv) in zip(resampled, grouped):
        assert rk == gk
        tm.assert_series_equal(rv, gv)


@all_ts
def test_resample_quantile(series):
    # GH 15023
    ser = series
    q = 0.75
    freq = "h"

    msg = "Resampling with a PeriodIndex"
    warn = None
    if isinstance(series.index, PeriodIndex):
        warn = FutureWarning
    with tm.assert_produces_warning(warn, match=msg):
        result = ser.resample(freq).quantile(q)
        expected = ser.resample(freq).agg(lambda x: x.quantile(q)).rename(ser.name)
    tm.assert_series_equal(result, expected)<|MERGE_RESOLUTION|>--- conflicted
+++ resolved
@@ -351,12 +351,8 @@
     msg = "Resampling with a PeriodIndex is deprecated"
 
     empty_series_dti = Series([], index, dtype)
-<<<<<<< HEAD
-    rs = empty_series_dti.resample("D", group_keys=False)
-=======
-    with tm.assert_produces_warning(warn, match=msg):
-        rs = empty_series_dti.resample("d", group_keys=False)
->>>>>>> ae860227
+    with tm.assert_produces_warning(warn, match=msg):
+        rs = empty_series_dti.resample("D", group_keys=False)
     try:
         getattr(rs, resample_method)()
     except DataError:
