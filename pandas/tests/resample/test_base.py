--- conflicted
+++ resolved
@@ -100,13 +100,8 @@
 
 
 @all_ts
-<<<<<<< HEAD
-@pytest.mark.parametrize("freq", ["ME", "D", "H"])
-def test_resample_empty_series(freq, empty_series_dti, resample_method, request):
-=======
-@pytest.mark.parametrize("freq", ["M", "D", "H"])
+@pytest.mark.parametrize("freq", ["ME", "D", "H"])
 def test_resample_empty_series(freq, empty_series_dti, resample_method):
->>>>>>> dbb19b9f
     # GH12771 & GH12868
 
     ser = empty_series_dti
