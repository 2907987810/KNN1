from datetime import (
    datetime,
    timedelta,
)

import numpy as np
import pytest

import pandas as pd
from pandas import (
    DataFrame,
    Series,
    get_option,
)
import pandas._testing as tm
from pandas.core.indexes.datetimes import date_range
from pandas.core.indexes.period import (
    PeriodIndex,
    period_range,
)
from pandas.core.indexes.timedeltas import timedelta_range

from pandas.tseries.offsets import (
    BDay,
    Minute,
)

DATE_RANGE = (date_range, "dti", datetime(2005, 1, 1), datetime(2005, 1, 10))
PERIOD_RANGE = (period_range, "pi", datetime(2005, 1, 1), datetime(2005, 1, 10))
TIMEDELTA_RANGE = (timedelta_range, "tdi", "1 day", "10 day")

all_ts = pytest.mark.parametrize(
    "_index_factory,_series_name,_index_start,_index_end",
    [DATE_RANGE, PERIOD_RANGE, TIMEDELTA_RANGE],
)


@pytest.fixture()
def _index_factory():
    return period_range


@pytest.fixture
def create_index(_index_factory):
    def _create_index(*args, **kwargs):
        """return the _index_factory created using the args, kwargs"""
        return _index_factory(*args, **kwargs)

    return _create_index


# new test to check that all FutureWarning are triggered
def test_deprecating_on_loffset_and_base():
    # GH 31809

    idx = date_range("2001-01-01", periods=4, freq="T")
    df = DataFrame(data=4 * [range(2)], index=idx, columns=["a", "b"])

    with tm.assert_produces_warning(FutureWarning):
        pd.Grouper(freq="10s", base=0)
    with tm.assert_produces_warning(FutureWarning):
        pd.Grouper(freq="10s", loffset="0s")

    # not checking the stacklevel for .groupby().resample() because it's complicated to
    # reconcile it with the stacklevel for Series.resample() and DataFrame.resample();
    # see GH #37603
    with tm.assert_produces_warning(FutureWarning):
        df.groupby("a").resample("3T", base=0).sum()
    with tm.assert_produces_warning(FutureWarning):
        df.groupby("a").resample("3T", loffset="0s").sum()
    msg = "'offset' and 'base' cannot be present at the same time"
    with tm.assert_produces_warning(FutureWarning):
        with pytest.raises(ValueError, match=msg):
            df.groupby("a").resample("3T", base=0, offset=0).sum()

    with tm.assert_produces_warning(FutureWarning):
        df.resample("3T", base=0).sum()
    with tm.assert_produces_warning(FutureWarning):
        df.resample("3T", loffset="0s").sum()


@all_ts
@pytest.mark.parametrize("arg", ["mean", {"value": "mean"}, ["mean"]])
def test_resample_loffset_arg_type(frame, create_index, arg):
    # GH 13218, 15002
    df = frame
    expected_means = [df.values[i : i + 2].mean() for i in range(0, len(df.values), 2)]
    expected_index = create_index(df.index[0], periods=len(df.index) / 2, freq="2D")

    # loffset coerces PeriodIndex to DateTimeIndex
    if isinstance(expected_index, PeriodIndex):
        expected_index = expected_index.to_timestamp()

    expected_index += timedelta(hours=2)
    expected = DataFrame({"value": expected_means}, index=expected_index)

    with tm.assert_produces_warning(FutureWarning):
        result_agg = df.resample("2D", loffset="2H").agg(arg)

    if isinstance(arg, list):
<<<<<<< HEAD
        if get_option("use_hom_api"):
=======
        if get_option("api.use_hom"):
>>>>>>> f00e37a2
            expected.columns = pd.MultiIndex.from_tuples([("mean", "value")])
        else:
            expected.columns = pd.MultiIndex.from_tuples([("value", "mean")])

    tm.assert_frame_equal(result_agg, expected)


@pytest.mark.parametrize(
    "loffset", [timedelta(minutes=1), "1min", Minute(1), np.timedelta64(1, "m")]
)
def test_resample_loffset(loffset):
    # GH 7687
    rng = date_range("1/1/2000 00:00:00", "1/1/2000 00:13:00", freq="min")
    s = Series(np.random.randn(14), index=rng)

    with tm.assert_produces_warning(FutureWarning):
        result = s.resample(
            "5min", closed="right", label="right", loffset=loffset
        ).mean()
    idx = date_range("1/1/2000", periods=4, freq="5min")
    expected = Series(
        [s[0], s[1:6].mean(), s[6:11].mean(), s[11:].mean()],
        index=idx + timedelta(minutes=1),
    )
    tm.assert_series_equal(result, expected)
    assert result.index.freq == Minute(5)

    # from daily
    dti = date_range(start=datetime(2005, 1, 1), end=datetime(2005, 1, 10), freq="D")
    ser = Series(np.random.rand(len(dti)), dti)

    # to weekly
    result = ser.resample("w-sun").last()
    business_day_offset = BDay()
    with tm.assert_produces_warning(FutureWarning):
        expected = ser.resample("w-sun", loffset=-business_day_offset).last()
    assert result.index[0] - business_day_offset == expected.index[0]


def test_resample_loffset_upsample():
    # GH 20744
    rng = date_range("1/1/2000 00:00:00", "1/1/2000 00:13:00", freq="min")
    s = Series(np.random.randn(14), index=rng)

    with tm.assert_produces_warning(FutureWarning):
        result = s.resample(
            "5min", closed="right", label="right", loffset=timedelta(minutes=1)
        ).ffill()
    idx = date_range("1/1/2000", periods=4, freq="5min")
    expected = Series([s[0], s[5], s[10], s[-1]], index=idx + timedelta(minutes=1))

    tm.assert_series_equal(result, expected)


def test_resample_loffset_count():
    # GH 12725
    start_time = "1/1/2000 00:00:00"
    rng = date_range(start_time, periods=100, freq="S")
    ts = Series(np.random.randn(len(rng)), index=rng)

    with tm.assert_produces_warning(FutureWarning):
        result = ts.resample("10S", loffset="1s").count()

    expected_index = date_range(start_time, periods=10, freq="10S") + timedelta(
        seconds=1
    )
    expected = Series(10, index=expected_index)

    tm.assert_series_equal(result, expected)

    # Same issue should apply to .size() since it goes through
    #   same code path
    with tm.assert_produces_warning(FutureWarning):
        result = ts.resample("10S", loffset="1s").size()

    tm.assert_series_equal(result, expected)


def test_resample_base():
    rng = date_range("1/1/2000 00:00:00", "1/1/2000 02:00", freq="s")
    ts = Series(np.random.randn(len(rng)), index=rng)

    with tm.assert_produces_warning(FutureWarning):
        resampled = ts.resample("5min", base=2).mean()
    exp_rng = date_range("12/31/1999 23:57:00", "1/1/2000 01:57", freq="5min")
    tm.assert_index_equal(resampled.index, exp_rng)


def test_resample_float_base():
    # GH25161
    dt = pd.to_datetime(
        ["2018-11-26 16:17:43.51", "2018-11-26 16:17:44.51", "2018-11-26 16:17:45.51"]
    )
    s = Series(np.arange(3), index=dt)

    base = 17 + 43.51 / 60
    with tm.assert_produces_warning(FutureWarning):
        result = s.resample("3min", base=base).size()
    expected = Series(
        3, index=pd.DatetimeIndex(["2018-11-26 16:17:43.51"], freq="3min")
    )
    tm.assert_series_equal(result, expected)


@pytest.mark.parametrize("kind", ["period", None, "timestamp"])
@pytest.mark.parametrize("agg_arg", ["mean", {"value": "mean"}, ["mean"]])
def test_loffset_returns_datetimeindex(frame, kind, agg_arg):
    # make sure passing loffset returns DatetimeIndex in all cases
    # basic method taken from Base.test_resample_loffset_arg_type()
    df = frame
    expected_means = [df.values[i : i + 2].mean() for i in range(0, len(df.values), 2)]
    expected_index = period_range(df.index[0], periods=len(df.index) / 2, freq="2D")

    # loffset coerces PeriodIndex to DateTimeIndex
    expected_index = expected_index.to_timestamp()
    expected_index += timedelta(hours=2)
    expected = DataFrame({"value": expected_means}, index=expected_index)

    with tm.assert_produces_warning(FutureWarning):
        result_agg = df.resample("2D", loffset="2H", kind=kind).agg(agg_arg)
    if isinstance(agg_arg, list):
<<<<<<< HEAD
        if get_option("use_hom_api"):
=======
        if get_option("api.use_hom"):
>>>>>>> f00e37a2
            expected.columns = pd.MultiIndex.from_tuples([("mean", "value")])
        else:
            expected.columns = pd.MultiIndex.from_tuples([("value", "mean")])
    tm.assert_frame_equal(result_agg, expected)


@pytest.mark.parametrize(
    "start,end,start_freq,end_freq,base,offset",
    [
        ("19910905", "19910909 03:00", "H", "24H", 10, "10H"),
        ("19910905", "19910909 12:00", "H", "24H", 10, "10H"),
        ("19910905", "19910909 23:00", "H", "24H", 10, "10H"),
        ("19910905 10:00", "19910909", "H", "24H", 10, "10H"),
        ("19910905 10:00", "19910909 10:00", "H", "24H", 10, "10H"),
        ("19910905", "19910909 10:00", "H", "24H", 10, "10H"),
        ("19910905 12:00", "19910909", "H", "24H", 10, "10H"),
        ("19910905 12:00", "19910909 03:00", "H", "24H", 10, "10H"),
        ("19910905 12:00", "19910909 12:00", "H", "24H", 10, "10H"),
        ("19910905 12:00", "19910909 12:00", "H", "24H", 34, "34H"),
        ("19910905 12:00", "19910909 12:00", "H", "17H", 10, "10H"),
        ("19910905 12:00", "19910909 12:00", "H", "17H", 3, "3H"),
        ("19910905 12:00", "19910909 1:00", "H", "M", 3, "3H"),
        ("19910905", "19910913 06:00", "2H", "24H", 10, "10H"),
        ("19910905", "19910905 01:39", "Min", "5Min", 3, "3Min"),
        ("19910905", "19910905 03:18", "2Min", "5Min", 3, "3Min"),
    ],
)
def test_resample_with_non_zero_base(start, end, start_freq, end_freq, base, offset):
    # GH 23882
    s = Series(0, index=period_range(start, end, freq=start_freq))
    s = s + np.arange(len(s))
    with tm.assert_produces_warning(FutureWarning):
        result = s.resample(end_freq, base=base).mean()
    result = result.to_timestamp(end_freq)

    # test that the replacement argument 'offset' works
    result_offset = s.resample(end_freq, offset=offset).mean()
    result_offset = result_offset.to_timestamp(end_freq)
    tm.assert_series_equal(result, result_offset)

    # to_timestamp casts 24H -> D
    result = result.asfreq(end_freq) if end_freq == "24H" else result
    with tm.assert_produces_warning(FutureWarning):
        expected = s.to_timestamp().resample(end_freq, base=base).mean()
    if end_freq == "M":
        # TODO: is non-tick the relevant characteristic? (GH 33815)
        expected.index = expected.index._with_freq(None)
    tm.assert_series_equal(result, expected)


def test_resample_base_with_timedeltaindex():
    # GH 10530
    rng = timedelta_range(start="0s", periods=25, freq="s")
    ts = Series(np.random.randn(len(rng)), index=rng)

    with tm.assert_produces_warning(FutureWarning):
        with_base = ts.resample("2s", base=5).mean()
    without_base = ts.resample("2s").mean()

    exp_without_base = timedelta_range(start="0s", end="25s", freq="2s")
    exp_with_base = timedelta_range(start="5s", end="29s", freq="2s")

    tm.assert_index_equal(without_base.index, exp_without_base)
    tm.assert_index_equal(with_base.index, exp_with_base)


def test_interpolate_posargs_deprecation():
    # GH 41485
    idx = pd.to_datetime(["1992-08-27 07:46:48", "1992-08-27 07:46:59"])
    s = Series([1, 4], index=idx)

    msg = (
        r"In a future version of pandas all arguments of Resampler\.interpolate "
        r"except for the argument 'method' will be keyword-only"
    )

    with tm.assert_produces_warning(FutureWarning, match=msg):
        result = s.resample("3s").interpolate("linear", 0)

    idx = pd.to_datetime(
        [
            "1992-08-27 07:46:48",
            "1992-08-27 07:46:51",
            "1992-08-27 07:46:54",
            "1992-08-27 07:46:57",
        ]
    )
    expected = Series([1.0, 1.0, 1.0, 1.0], index=idx)

    expected.index._data.freq = "3s"
    tm.assert_series_equal(result, expected)


def test_pad_backfill_deprecation():
    # GH 33396
    s = Series([1, 2, 3], index=date_range("20180101", periods=3, freq="h"))
    with tm.assert_produces_warning(FutureWarning, match="backfill"):
        s.resample("30min").backfill()
    with tm.assert_produces_warning(FutureWarning, match="pad"):
        s.resample("30min").pad()<|MERGE_RESOLUTION|>--- conflicted
+++ resolved
@@ -98,11 +98,7 @@
         result_agg = df.resample("2D", loffset="2H").agg(arg)
 
     if isinstance(arg, list):
-<<<<<<< HEAD
-        if get_option("use_hom_api"):
-=======
         if get_option("api.use_hom"):
->>>>>>> f00e37a2
             expected.columns = pd.MultiIndex.from_tuples([("mean", "value")])
         else:
             expected.columns = pd.MultiIndex.from_tuples([("value", "mean")])
@@ -224,11 +220,7 @@
     with tm.assert_produces_warning(FutureWarning):
         result_agg = df.resample("2D", loffset="2H", kind=kind).agg(agg_arg)
     if isinstance(agg_arg, list):
-<<<<<<< HEAD
-        if get_option("use_hom_api"):
-=======
         if get_option("api.use_hom"):
->>>>>>> f00e37a2
             expected.columns = pd.MultiIndex.from_tuples([("mean", "value")])
         else:
             expected.columns = pd.MultiIndex.from_tuples([("value", "mean")])
