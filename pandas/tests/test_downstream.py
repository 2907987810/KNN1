--- conflicted
+++ resolved
@@ -304,15 +304,10 @@
 
     cls = {"M8[ns]": DatetimeArray, "m8[ns]": TimedeltaArray}[dtype]
 
-<<<<<<< HEAD
     depr_msg = f"{cls.__name__}.__init__ is deprecated"
     with tm.assert_produces_warning(FutureWarning, match=depr_msg):
         expected = cls(arr)
-    result = cls._from_sequence(data)
-=======
-    expected = cls(arr)
     result = cls._from_sequence(data, dtype=dtype)
->>>>>>> 14cf864c
     tm.assert_extension_array_equal(result, expected)
 
     if not isinstance(data, memoryview):
