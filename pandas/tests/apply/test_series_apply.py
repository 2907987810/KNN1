import math

import numpy as np
import pytest

import pandas as pd
from pandas import (
    DataFrame,
    Index,
    Series,
    concat,
    timedelta_range,
)
import pandas._testing as tm
from pandas.tests.apply.common import series_transform_kernels


def test_series_map_box_timedelta():
    # GH#11349
    ser = Series(timedelta_range("1 day 1 s", periods=3, freq="h"))

    def f(x):
        return x.total_seconds()

    result = ser.apply(f)

    tm.assert_series_equal(result, ser.map(f))

    expected = Series([86401.0, 90001.0, 93601.0])
    tm.assert_series_equal(result, expected)


def test_apply(datetime_series):
    with np.errstate(all="ignore"):
        tm.assert_series_equal(datetime_series.apply(np.sqrt), np.sqrt(datetime_series))

    # element-wise apply
    tm.assert_series_equal(datetime_series.apply(math.exp), np.exp(datetime_series))

    # empty series
    s = Series(dtype=object, name="foo", index=Index([], name="bar"))
    rs = s.apply(lambda x: x)
    tm.assert_series_equal(s, rs)

    # check all metadata (GH 9322)
    assert s is not rs
    assert s.index is rs.index
    assert s.dtype == rs.dtype
    assert s.name == rs.name

    # index but no data
    s = Series(index=[1, 2, 3], dtype=np.float64)
    rs = s.apply(lambda x: x)
    tm.assert_series_equal(s, rs)


def test_apply_map_same_length_inference_bug():
    s = Series([1, 2])

    def f(x):
        return (x, x + 1)

    result = s.apply(f)
    expected = s.map(f)
    tm.assert_series_equal(result, expected)

    s = Series([1, 2, 3])
    result = s.apply(f)
    expected = s.map(f)
    tm.assert_series_equal(result, expected)


@pytest.mark.parametrize("convert_dtype", [True, False])
def test_apply_convert_dtype_deprecated(convert_dtype):
    ser = Series(np.random.randn(10))

    def func(x):
        return x if x > 0 else np.nan

    with tm.assert_produces_warning(FutureWarning):
        ser.apply(func, convert_dtype=convert_dtype)


def test_apply_args():
    s = Series(["foo,bar"])

    result = s.apply(str.split, args=(",",))
    assert result[0] == ["foo", "bar"]
    assert isinstance(result[0], list)


@pytest.mark.parametrize(
    "args, kwargs, increment",
    [((), {}, 0), ((), {"a": 1}, 1), ((2, 3), {}, 32), ((1,), {"c": 2}, 201)],
)
def test_agg_args(args, kwargs, increment):
    # GH 43357
    def f(x, a=0, b=0, c=0):
        return x + a + 10 * b + 100 * c

    s = Series([1, 2])
    result = s.agg(f, 0, *args, **kwargs)
    expected = s + increment
    tm.assert_series_equal(result, expected)


def test_agg_list_like_func_with_args():
    # GH 50624

    s = Series([1, 2, 3])

    def foo1(x, a=1, c=0):
        return x + a + c

    def foo2(x, b=2, c=0):
        return x + b + c

    msg = r"foo1\(\) got an unexpected keyword argument 'b'"
    with pytest.raises(TypeError, match=msg):
        s.agg([foo1, foo2], 0, 3, b=3, c=4)

    result = s.agg([foo1, foo2], 0, 3, c=4)
    expected = DataFrame({"foo1": [8, 9, 10], "foo2": [8, 9, 10]})
    tm.assert_frame_equal(result, expected)


def test_series_apply_map_box_timestamps():
    # GH#2689, GH#2627
    ser = Series(pd.date_range("1/1/2000", periods=10))

    def func(x):
        return (x.hour, x.day, x.month)

    result = ser.apply(func)
    expected = ser.map(func)
    tm.assert_series_equal(result, expected)


def test_apply_box():
    # ufunc will not be boxed. Same test cases as the test_map_box
    vals = [pd.Timestamp("2011-01-01"), pd.Timestamp("2011-01-02")]
    s = Series(vals)
    assert s.dtype == "datetime64[ns]"
    # boxed value must be Timestamp instance
    res = s.apply(lambda x: f"{type(x).__name__}_{x.day}_{x.tz}")
    exp = Series(["Timestamp_1_None", "Timestamp_2_None"])
    tm.assert_series_equal(res, exp)

    vals = [
        pd.Timestamp("2011-01-01", tz="US/Eastern"),
        pd.Timestamp("2011-01-02", tz="US/Eastern"),
    ]
    s = Series(vals)
    assert s.dtype == "datetime64[ns, US/Eastern]"
    res = s.apply(lambda x: f"{type(x).__name__}_{x.day}_{x.tz}")
    exp = Series(["Timestamp_1_US/Eastern", "Timestamp_2_US/Eastern"])
    tm.assert_series_equal(res, exp)

    # timedelta
    vals = [pd.Timedelta("1 days"), pd.Timedelta("2 days")]
    s = Series(vals)
    assert s.dtype == "timedelta64[ns]"
    res = s.apply(lambda x: f"{type(x).__name__}_{x.days}")
    exp = Series(["Timedelta_1", "Timedelta_2"])
    tm.assert_series_equal(res, exp)

    # period
    vals = [pd.Period("2011-01-01", freq="ME"), pd.Period("2011-01-02", freq="ME")]
    s = Series(vals)
    assert s.dtype == "Period[ME]"
    res = s.apply(lambda x: f"{type(x).__name__}_{x.freqstr}")
    exp = Series(["Period_ME", "Period_ME"])
    tm.assert_series_equal(res, exp)


def test_apply_datetimetz():
    values = pd.date_range("2011-01-01", "2011-01-02", freq="H").tz_localize(
        "Asia/Tokyo"
    )
    s = Series(values, name="XX")

    result = s.apply(lambda x: x + pd.offsets.Day())
    exp_values = pd.date_range("2011-01-02", "2011-01-03", freq="H").tz_localize(
        "Asia/Tokyo"
    )
    exp = Series(exp_values, name="XX")
    tm.assert_series_equal(result, exp)

    result = s.apply(lambda x: x.hour)
    exp = Series(list(range(24)) + [0], name="XX", dtype=np.int64)
    tm.assert_series_equal(result, exp)

    # not vectorized
    def f(x):
        return str(x.tz)

    result = s.apply(f)
    exp = Series(["Asia/Tokyo"] * 25, name="XX")
    tm.assert_series_equal(result, exp)


def test_apply_categorical():
    values = pd.Categorical(list("ABBABCD"), categories=list("DCBA"), ordered=True)
    ser = Series(values, name="XX", index=list("abcdefg"))
    result = ser.apply(lambda x: x.lower())

    # should be categorical dtype when the number of categories are
    # the same
    values = pd.Categorical(list("abbabcd"), categories=list("dcba"), ordered=True)
    exp = Series(values, name="XX", index=list("abcdefg"))
    tm.assert_series_equal(result, exp)
    tm.assert_categorical_equal(result.values, exp.values)

    result = ser.apply(lambda x: "A")
    exp = Series(["A"] * 7, name="XX", index=list("abcdefg"))
    tm.assert_series_equal(result, exp)
    assert result.dtype == object


@pytest.mark.parametrize("series", [["1-1", "1-1", np.NaN], ["1-1", "1-2", np.NaN]])
def test_apply_categorical_with_nan_values(series):
    # GH 20714 bug fixed in: GH 24275
    s = Series(series, dtype="category")
    result = s.apply(lambda x: x.split("-")[0])
    result = result.astype(object)
    expected = Series(["1", "1", np.NaN], dtype="category")
    expected = expected.astype(object)
    tm.assert_series_equal(result, expected)


def test_apply_empty_integer_series_with_datetime_index():
    # GH 21245
    s = Series([], index=pd.date_range(start="2018-01-01", periods=0), dtype=int)
    result = s.apply(lambda x: x)
    tm.assert_series_equal(result, s)


def test_transform(string_series):
    # transforming functions

    with np.errstate(all="ignore"):
        f_sqrt = np.sqrt(string_series)
        f_abs = np.abs(string_series)

        # ufunc
        result = string_series.apply(np.sqrt)
        expected = f_sqrt.copy()
        tm.assert_series_equal(result, expected)

        # list-like
        result = string_series.apply([np.sqrt])
        expected = f_sqrt.to_frame().copy()
        expected.columns = ["sqrt"]
        tm.assert_frame_equal(result, expected)

        result = string_series.apply(["sqrt"])
        tm.assert_frame_equal(result, expected)

        # multiple items in list
        # these are in the order as if we are applying both functions per
        # series and then concatting
        expected = concat([f_sqrt, f_abs], axis=1)
        expected.columns = ["sqrt", "absolute"]
        result = string_series.apply([np.sqrt, np.abs])
        tm.assert_frame_equal(result, expected)

        # dict, provide renaming
        expected = concat([f_sqrt, f_abs], axis=1)
        expected.columns = ["foo", "bar"]
        expected = expected.unstack().rename("series")

        result = string_series.apply({"foo": np.sqrt, "bar": np.abs})
        tm.assert_series_equal(result.reindex_like(expected), expected)


@pytest.mark.parametrize("op", series_transform_kernels)
def test_transform_partial_failure(op, request):
    # GH 35964
    if op in ("ffill", "bfill", "pad", "backfill", "shift"):
        request.node.add_marker(
            pytest.mark.xfail(reason=f"{op} is successful on any dtype")
        )

    # Using object makes most transform kernels fail
    ser = Series(3 * [object])

    if op in ("fillna", "ngroup"):
        error = ValueError
        msg = "Transform function failed"
    else:
        error = TypeError
        msg = "|".join(
            [
                "not supported between instances of 'type' and 'type'",
                "unsupported operand type",
            ]
        )

    with pytest.raises(error, match=msg):
        ser.transform([op, "shift"])

    with pytest.raises(error, match=msg):
        ser.transform({"A": op, "B": "shift"})

    with pytest.raises(error, match=msg):
        ser.transform({"A": [op], "B": ["shift"]})

    with pytest.raises(error, match=msg):
        ser.transform({"A": [op, "shift"], "B": [op]})


def test_transform_partial_failure_valueerror():
    # GH 40211
    def noop(x):
        return x

    def raising_op(_):
        raise ValueError

    ser = Series(3 * [object])
    msg = "Transform function failed"

    with pytest.raises(ValueError, match=msg):
        ser.transform([noop, raising_op])

    with pytest.raises(ValueError, match=msg):
        ser.transform({"A": raising_op, "B": noop})

    with pytest.raises(ValueError, match=msg):
        ser.transform({"A": [raising_op], "B": [noop]})

    with pytest.raises(ValueError, match=msg):
        ser.transform({"A": [noop, raising_op], "B": [noop]})


def test_demo():
    # demonstration tests
    s = Series(range(6), dtype="int64", name="series")

    result = s.agg(["min", "max"])
    expected = Series([0, 5], index=["min", "max"], name="series")
    tm.assert_series_equal(result, expected)

    result = s.agg({"foo": "min"})
    expected = Series([0], index=["foo"], name="series")
    tm.assert_series_equal(result, expected)


def test_agg_apply_evaluate_lambdas_the_same(string_series):
    # test that we are evaluating row-by-row first
    # before vectorized evaluation
    result = string_series.apply(lambda x: str(x))
    expected = string_series.agg(lambda x: str(x))
    tm.assert_series_equal(result, expected)

    result = string_series.apply(str)
    expected = string_series.agg(str)
    tm.assert_series_equal(result, expected)


def test_with_nested_series(datetime_series):
    # GH 2316
    # .agg with a reducer and a transform, what to do
    result = datetime_series.apply(lambda x: Series([x, x**2], index=["x", "x^2"]))
    expected = DataFrame({"x": datetime_series, "x^2": datetime_series**2})
    tm.assert_frame_equal(result, expected)

    result = datetime_series.agg(lambda x: Series([x, x**2], index=["x", "x^2"]))
    tm.assert_frame_equal(result, expected)


def test_replicate_describe(string_series):
    # this also tests a result set that is all scalars
    expected = string_series.describe()
    result = string_series.apply(
        {
            "count": "count",
            "mean": "mean",
            "std": "std",
            "min": "min",
            "25%": lambda x: x.quantile(0.25),
            "50%": "median",
            "75%": lambda x: x.quantile(0.75),
            "max": "max",
        }
    )
    tm.assert_series_equal(result, expected)


def test_reduce(string_series):
    # reductions with named functions
    result = string_series.agg(["sum", "mean"])
    expected = Series(
        [string_series.sum(), string_series.mean()],
        ["sum", "mean"],
        name=string_series.name,
    )
    tm.assert_series_equal(result, expected)


@pytest.mark.parametrize("how", ["agg", "apply"])
def test_non_callable_aggregates(how):
    # test agg using non-callable series attributes
    # GH 39116 - expand to apply
    s = Series([1, 2, None])

    # Calling agg w/ just a string arg same as calling s.arg
    result = getattr(s, how)("size")
    expected = s.size
    assert result == expected

    # test when mixed w/ callable reducers
    result = getattr(s, how)(["size", "count", "mean"])
    expected = Series({"size": 3.0, "count": 2.0, "mean": 1.5})
    tm.assert_series_equal(result, expected)


def test_series_apply_no_suffix_index():
    # GH36189
    s = Series([4] * 3)
    result = s.apply(["sum", lambda x: x.sum(), lambda x: x.sum()])
    expected = Series([12, 12, 12], index=["sum", "<lambda>", "<lambda>"])

    tm.assert_series_equal(result, expected)


<<<<<<< HEAD
def test_map(datetime_series):
    index, data = tm.getMixedTypeDict()

    source = Series(data["B"], index=data["C"])
    target = Series(data["C"][:4], index=data["D"][:4])

    merged = target.map(source)

    for k, v in merged.items():
        assert v == source[target[k]]

    # input could be a dict
    merged = target.map(source.to_dict())

    for k, v in merged.items():
        assert v == source[target[k]]

    # function
    result = datetime_series.map(lambda x: x * 2)
    tm.assert_series_equal(result, datetime_series * 2)

    # GH 10324
    a = Series([1, 2, 3, 4])
    b = Series(["even", "odd", "even", "odd"], dtype="category")
    c = Series(["even", "odd", "even", "odd"])

    exp = Series(["odd", "even", "odd", np.nan], dtype="category")
    tm.assert_series_equal(a.map(b), exp)
    exp = Series(["odd", "even", "odd", np.nan])
    tm.assert_series_equal(a.map(c), exp)

    a = Series(["a", "b", "c", "d"])
    b = Series([1, 2, 3, 4], index=pd.CategoricalIndex(["b", "c", "d", "e"]))
    c = Series([1, 2, 3, 4], index=Index(["b", "c", "d", "e"]))

    exp = Series([np.nan, 1, 2, 3])
    tm.assert_series_equal(a.map(b), exp)
    exp = Series([np.nan, 1, 2, 3])
    tm.assert_series_equal(a.map(c), exp)

    a = Series(["a", "b", "c", "d"])
    b = Series(
        ["B", "C", "D", "E"],
        dtype="category",
        index=pd.CategoricalIndex(["b", "c", "d", "e"]),
    )
    c = Series(["B", "C", "D", "E"], index=Index(["b", "c", "d", "e"]))

    exp = Series(
        pd.Categorical([np.nan, "B", "C", "D"], categories=["B", "C", "D", "E"])
    )
    tm.assert_series_equal(a.map(b), exp)
    exp = Series([np.nan, "B", "C", "D"])
    tm.assert_series_equal(a.map(c), exp)


def test_map_empty(request, index):
    if isinstance(index, MultiIndex):
        request.node.add_marker(
            pytest.mark.xfail(
                reason="Initializing a Series from a MultiIndex is not supported"
            )
        )

    s = Series(index)
    result = s.map({})

    expected = Series(np.nan, index=s.index)
    tm.assert_series_equal(result, expected)


def test_map_compat():
    # related GH 8024
    s = Series([True, True, False], index=[1, 2, 3])
    result = s.map({True: "foo", False: "bar"})
    expected = Series(["foo", "foo", "bar"], index=[1, 2, 3])
    tm.assert_series_equal(result, expected)


def test_map_int():
    left = Series({"a": 1.0, "b": 2.0, "c": 3.0, "d": 4})
    right = Series({1: 11, 2: 22, 3: 33})

    assert left.dtype == np.float_
    assert issubclass(right.dtype.type, np.integer)

    merged = left.map(right)
    assert merged.dtype == np.float_
    assert isna(merged["d"])
    assert not isna(merged["c"])


def test_map_type_inference():
    s = Series(range(3))
    s2 = s.map(lambda x: np.where(x == 0, 0, 1))
    assert issubclass(s2.dtype.type, np.integer)


def test_map_decimal(string_series):
    result = string_series.map(lambda x: Decimal(str(x)))
    assert result.dtype == np.object_
    assert isinstance(result[0], Decimal)


def test_map_na_exclusion():
    s = Series([1.5, np.nan, 3, np.nan, 5])

    result = s.map(lambda x: x * 2, na_action="ignore")
    exp = s * 2
    tm.assert_series_equal(result, exp)


def test_map_dict_with_tuple_keys():
    """
    Due to new MultiIndex-ing behaviour in v0.14.0,
    dicts with tuple keys passed to map were being
    converted to a multi-index, preventing tuple values
    from being mapped properly.
    """
    # GH 18496
    df = DataFrame({"a": [(1,), (2,), (3, 4), (5, 6)]})
    label_mappings = {(1,): "A", (2,): "B", (3, 4): "A", (5, 6): "B"}

    df["labels"] = df["a"].map(label_mappings)
    df["expected_labels"] = Series(["A", "B", "A", "B"], index=df.index)
    # All labels should be filled now
    tm.assert_series_equal(df["labels"], df["expected_labels"], check_names=False)


def test_map_counter():
    s = Series(["a", "b", "c"], index=[1, 2, 3])
    counter = Counter()
    counter["b"] = 5
    counter["c"] += 1
    result = s.map(counter)
    expected = Series([0, 5, 1], index=[1, 2, 3])
    tm.assert_series_equal(result, expected)


def test_map_defaultdict():
    s = Series([1, 2, 3], index=["a", "b", "c"])
    default_dict = defaultdict(lambda: "blank")
    default_dict[1] = "stuff"
    result = s.map(default_dict)
    expected = Series(["stuff", "blank", "blank"], index=["a", "b", "c"])
    tm.assert_series_equal(result, expected)


def test_map_dict_na_key():
    # https://github.com/pandas-dev/pandas/issues/17648
    # Checks that np.nan key is appropriately mapped
    s = Series([1, 2, np.nan])
    expected = Series(["a", "b", "c"])
    result = s.map({1: "a", 2: "b", np.nan: "c"})
    tm.assert_series_equal(result, expected)


@pytest.mark.parametrize("na_action", [None, "ignore"])
def test_map_defaultdict_na_key(na_action):
    # GH 48813
    s = Series([1, 2, np.nan])
    default_map = defaultdict(lambda: "missing", {1: "a", 2: "b", np.nan: "c"})
    result = s.map(default_map, na_action=na_action)
    expected = Series({0: "a", 1: "b", 2: "c" if na_action is None else np.nan})
    tm.assert_series_equal(result, expected)


@pytest.mark.parametrize("na_action", [None, "ignore"])
def test_map_defaultdict_missing_key(na_action):
    # GH 48813
    s = Series([1, 2, np.nan])
    default_map = defaultdict(lambda: "missing", {1: "a", 2: "b", 3: "c"})
    result = s.map(default_map, na_action=na_action)
    expected = Series({0: "a", 1: "b", 2: "missing" if na_action is None else np.nan})
    tm.assert_series_equal(result, expected)


@pytest.mark.parametrize("na_action", [None, "ignore"])
def test_map_defaultdict_unmutated(na_action):
    # GH 48813
    s = Series([1, 2, np.nan])
    default_map = defaultdict(lambda: "missing", {1: "a", 2: "b", np.nan: "c"})
    expected_default_map = default_map.copy()
    s.map(default_map, na_action=na_action)
    assert default_map == expected_default_map


@pytest.mark.parametrize("arg_func", [dict, Series])
def test_map_dict_ignore_na(arg_func):
    # GH#47527
    mapping = arg_func({1: 10, np.nan: 42})
    ser = Series([1, np.nan, 2])
    result = ser.map(mapping, na_action="ignore")
    expected = Series([10, np.nan, np.nan])
    tm.assert_series_equal(result, expected)


def test_map_defaultdict_ignore_na():
    # GH#47527
    mapping = defaultdict(int, {1: 10, np.nan: 42})
    ser = Series([1, np.nan, 2])
    result = ser.map(mapping)
    expected = Series([10, 42, 0])
    tm.assert_series_equal(result, expected)


def test_map_categorical_na_ignore():
    # GH#47527
    values = pd.Categorical([1, np.nan, 2], categories=[10, 1])
    ser = Series(values)
    result = ser.map({1: 10, np.nan: 42})
    expected = Series([10, np.nan, np.nan])
    tm.assert_series_equal(result, expected)


def test_map_dict_subclass_with_missing():
    """
    Test Series.map with a dictionary subclass that defines __missing__,
    i.e. sets a default value (GH #15999).
    """

    class DictWithMissing(dict):
        def __missing__(self, key):
            return "missing"

    s = Series([1, 2, 3])
    dictionary = DictWithMissing({3: "three"})
    result = s.map(dictionary)
    expected = Series(["missing", "missing", "three"])
    tm.assert_series_equal(result, expected)


def test_map_dict_subclass_without_missing():
    class DictWithoutMissing(dict):
        pass

    s = Series([1, 2, 3])
    dictionary = DictWithoutMissing({3: "three"})
    result = s.map(dictionary)
    expected = Series([np.nan, np.nan, "three"])
    tm.assert_series_equal(result, expected)


def test_map_abc_mapping(non_dict_mapping_subclass):
    # https://github.com/pandas-dev/pandas/issues/29733
    # Check collections.abc.Mapping support as mapper for Series.map
    s = Series([1, 2, 3])
    not_a_dictionary = non_dict_mapping_subclass({3: "three"})
    result = s.map(not_a_dictionary)
    expected = Series([np.nan, np.nan, "three"])
    tm.assert_series_equal(result, expected)


def test_map_abc_mapping_with_missing(non_dict_mapping_subclass):
    # https://github.com/pandas-dev/pandas/issues/29733
    # Check collections.abc.Mapping support as mapper for Series.map
    class NonDictMappingWithMissing(non_dict_mapping_subclass):
        def __missing__(self, key):
            return "missing"

    s = Series([1, 2, 3])
    not_a_dictionary = NonDictMappingWithMissing({3: "three"})
    result = s.map(not_a_dictionary)
    # __missing__ is a dict concept, not a Mapping concept,
    # so it should not change the result!
    expected = Series([np.nan, np.nan, "three"])
    tm.assert_series_equal(result, expected)


def test_map_box():
    vals = [pd.Timestamp("2011-01-01"), pd.Timestamp("2011-01-02")]
    s = Series(vals)
    assert s.dtype == "datetime64[ns]"
    # boxed value must be Timestamp instance
    res = s.apply(lambda x: f"{type(x).__name__}_{x.day}_{x.tz}")
    exp = Series(["Timestamp_1_None", "Timestamp_2_None"])
    tm.assert_series_equal(res, exp)

    vals = [
        pd.Timestamp("2011-01-01", tz="US/Eastern"),
        pd.Timestamp("2011-01-02", tz="US/Eastern"),
    ]
    s = Series(vals)
    assert s.dtype == "datetime64[ns, US/Eastern]"
    res = s.apply(lambda x: f"{type(x).__name__}_{x.day}_{x.tz}")
    exp = Series(["Timestamp_1_US/Eastern", "Timestamp_2_US/Eastern"])
    tm.assert_series_equal(res, exp)

    # timedelta
    vals = [pd.Timedelta("1 days"), pd.Timedelta("2 days")]
    s = Series(vals)
    assert s.dtype == "timedelta64[ns]"
    res = s.apply(lambda x: f"{type(x).__name__}_{x.days}")
    exp = Series(["Timedelta_1", "Timedelta_2"])
    tm.assert_series_equal(res, exp)

    # period
    vals = [pd.Period("2011-01-01", freq="ME"), pd.Period("2011-01-02", freq="ME")]
    s = Series(vals)
    assert s.dtype == "Period[ME]"
    res = s.apply(lambda x: f"{type(x).__name__}_{x.freqstr}")
    exp = Series(["Period_ME", "Period_ME"])
    tm.assert_series_equal(res, exp)


def test_map_categorical():
    values = pd.Categorical(list("ABBABCD"), categories=list("DCBA"), ordered=True)
    s = Series(values, name="XX", index=list("abcdefg"))

    result = s.map(lambda x: x.lower())
    exp_values = pd.Categorical(list("abbabcd"), categories=list("dcba"), ordered=True)
    exp = Series(exp_values, name="XX", index=list("abcdefg"))
    tm.assert_series_equal(result, exp)
    tm.assert_categorical_equal(result.values, exp_values)

    result = s.map(lambda x: "A")
    exp = Series(["A"] * 7, name="XX", index=list("abcdefg"))
    tm.assert_series_equal(result, exp)
    assert result.dtype == object


def test_map_datetimetz():
    values = pd.date_range("2011-01-01", "2011-01-02", freq="H").tz_localize(
        "Asia/Tokyo"
    )
    s = Series(values, name="XX")

    # keep tz
    result = s.map(lambda x: x + pd.offsets.Day())
    exp_values = pd.date_range("2011-01-02", "2011-01-03", freq="H").tz_localize(
        "Asia/Tokyo"
    )
    exp = Series(exp_values, name="XX")
    tm.assert_series_equal(result, exp)

    result = s.map(lambda x: x.hour)
    exp = Series(list(range(24)) + [0], name="XX", dtype=np.int64)
    tm.assert_series_equal(result, exp)

    # not vectorized
    def f(x):
        if not isinstance(x, pd.Timestamp):
            raise ValueError
        return str(x.tz)

    result = s.map(f)
    exp = Series(["Asia/Tokyo"] * 25, name="XX")
    tm.assert_series_equal(result, exp)


@pytest.mark.parametrize(
    "vals,mapping,exp",
    [
        (list("abc"), {np.nan: "not NaN"}, [np.nan] * 3 + ["not NaN"]),
        (list("abc"), {"a": "a letter"}, ["a letter"] + [np.nan] * 3),
        (list(range(3)), {0: 42}, [42] + [np.nan] * 3),
    ],
)
def test_map_missing_mixed(vals, mapping, exp):
    # GH20495
    s = Series(vals + [np.nan])
    result = s.map(mapping)

    tm.assert_series_equal(result, Series(exp))


=======
>>>>>>> 8daf188e
@pytest.mark.parametrize(
    "dti,exp",
    [
        (
            Series([1, 2], index=pd.DatetimeIndex([0, 31536000000])),
            DataFrame(np.repeat([[1, 2]], 2, axis=0), dtype="int64"),
        ),
        (
            tm.makeTimeSeries(nper=30),
            DataFrame(np.repeat([[1, 2]], 30, axis=0), dtype="int64"),
        ),
    ],
)
@pytest.mark.parametrize("aware", [True, False])
def test_apply_series_on_date_time_index_aware_series(dti, exp, aware):
    # GH 25959
    # Calling apply on a localized time series should not cause an error
    if aware:
        index = dti.tz_localize("UTC").index
    else:
        index = dti.index
    result = Series(index).apply(lambda x: Series([1, 2]))
    tm.assert_frame_equal(result, exp)


def test_apply_scalar_on_date_time_index_aware_series():
    # GH 25959
    # Calling apply on a localized time series should not cause an error
    series = tm.makeTimeSeries(nper=30).tz_localize("UTC")
    result = Series(series.index).apply(lambda x: 1)
    tm.assert_series_equal(result, Series(np.ones(30), dtype="int64"))


def test_apply_to_timedelta():
    list_of_valid_strings = ["00:00:01", "00:00:02"]
    a = pd.to_timedelta(list_of_valid_strings)
    b = Series(list_of_valid_strings).apply(pd.to_timedelta)
    tm.assert_series_equal(Series(a), b)

    list_of_strings = ["00:00:01", np.nan, pd.NaT, pd.NaT]

    a = pd.to_timedelta(list_of_strings)
    ser = Series(list_of_strings)
    b = ser.apply(pd.to_timedelta)
    tm.assert_series_equal(Series(a), b)


@pytest.mark.parametrize(
    "ops, names",
    [
        ([np.sum], ["sum"]),
        ([np.sum, np.mean], ["sum", "mean"]),
        (np.array([np.sum]), ["sum"]),
        (np.array([np.sum, np.mean]), ["sum", "mean"]),
    ],
)
@pytest.mark.parametrize("how", ["agg", "apply"])
def test_apply_listlike_reducer(string_series, ops, names, how):
    # GH 39140
    expected = Series({name: op(string_series) for name, op in zip(names, ops)})
    expected.name = "series"
    result = getattr(string_series, how)(ops)
    tm.assert_series_equal(result, expected)


@pytest.mark.parametrize(
    "ops",
    [
        {"A": np.sum},
        {"A": np.sum, "B": np.mean},
        Series({"A": np.sum}),
        Series({"A": np.sum, "B": np.mean}),
    ],
)
@pytest.mark.parametrize("how", ["agg", "apply"])
def test_apply_dictlike_reducer(string_series, ops, how):
    # GH 39140
    expected = Series({name: op(string_series) for name, op in ops.items()})
    expected.name = string_series.name
    result = getattr(string_series, how)(ops)
    tm.assert_series_equal(result, expected)


@pytest.mark.parametrize(
    "ops, names",
    [
        ([np.sqrt], ["sqrt"]),
        ([np.abs, np.sqrt], ["absolute", "sqrt"]),
        (np.array([np.sqrt]), ["sqrt"]),
        (np.array([np.abs, np.sqrt]), ["absolute", "sqrt"]),
    ],
)
def test_apply_listlike_transformer(string_series, ops, names):
    # GH 39140
    with np.errstate(all="ignore"):
        expected = concat([op(string_series) for op in ops], axis=1)
        expected.columns = names
        result = string_series.apply(ops)
        tm.assert_frame_equal(result, expected)


@pytest.mark.parametrize(
    "ops",
    [
        {"A": np.sqrt},
        {"A": np.sqrt, "B": np.exp},
        Series({"A": np.sqrt}),
        Series({"A": np.sqrt, "B": np.exp}),
    ],
)
def test_apply_dictlike_transformer(string_series, ops):
    # GH 39140
    with np.errstate(all="ignore"):
        expected = concat({name: op(string_series) for name, op in ops.items()})
        expected.name = string_series.name
        result = string_series.apply(ops)
        tm.assert_series_equal(result, expected)


def test_apply_retains_column_name():
    # GH 16380
    df = DataFrame({"x": range(3)}, Index(range(3), name="x"))
    result = df.x.apply(lambda x: Series(range(x + 1), Index(range(x + 1), name="y")))
    expected = DataFrame(
        [[0.0, np.nan, np.nan], [0.0, 1.0, np.nan], [0.0, 1.0, 2.0]],
        columns=Index(range(3), name="y"),
        index=Index(range(3), name="x"),
    )
    tm.assert_frame_equal(result, expected)


def test_apply_type():
    # GH 46719
    s = Series([3, "string", float], index=["a", "b", "c"])
    result = s.apply(type)
    expected = Series([int, str, type], index=["a", "b", "c"])
    tm.assert_series_equal(result, expected)<|MERGE_RESOLUTION|>--- conflicted
+++ resolved
@@ -167,7 +167,7 @@
     # period
     vals = [pd.Period("2011-01-01", freq="ME"), pd.Period("2011-01-02", freq="ME")]
     s = Series(vals)
-    assert s.dtype == "Period[ME]"
+    assert s.dtype == "period[ME]"
     res = s.apply(lambda x: f"{type(x).__name__}_{x.freqstr}")
     exp = Series(["Period_ME", "Period_ME"])
     tm.assert_series_equal(res, exp)
@@ -424,375 +424,6 @@
     tm.assert_series_equal(result, expected)
 
 
-<<<<<<< HEAD
-def test_map(datetime_series):
-    index, data = tm.getMixedTypeDict()
-
-    source = Series(data["B"], index=data["C"])
-    target = Series(data["C"][:4], index=data["D"][:4])
-
-    merged = target.map(source)
-
-    for k, v in merged.items():
-        assert v == source[target[k]]
-
-    # input could be a dict
-    merged = target.map(source.to_dict())
-
-    for k, v in merged.items():
-        assert v == source[target[k]]
-
-    # function
-    result = datetime_series.map(lambda x: x * 2)
-    tm.assert_series_equal(result, datetime_series * 2)
-
-    # GH 10324
-    a = Series([1, 2, 3, 4])
-    b = Series(["even", "odd", "even", "odd"], dtype="category")
-    c = Series(["even", "odd", "even", "odd"])
-
-    exp = Series(["odd", "even", "odd", np.nan], dtype="category")
-    tm.assert_series_equal(a.map(b), exp)
-    exp = Series(["odd", "even", "odd", np.nan])
-    tm.assert_series_equal(a.map(c), exp)
-
-    a = Series(["a", "b", "c", "d"])
-    b = Series([1, 2, 3, 4], index=pd.CategoricalIndex(["b", "c", "d", "e"]))
-    c = Series([1, 2, 3, 4], index=Index(["b", "c", "d", "e"]))
-
-    exp = Series([np.nan, 1, 2, 3])
-    tm.assert_series_equal(a.map(b), exp)
-    exp = Series([np.nan, 1, 2, 3])
-    tm.assert_series_equal(a.map(c), exp)
-
-    a = Series(["a", "b", "c", "d"])
-    b = Series(
-        ["B", "C", "D", "E"],
-        dtype="category",
-        index=pd.CategoricalIndex(["b", "c", "d", "e"]),
-    )
-    c = Series(["B", "C", "D", "E"], index=Index(["b", "c", "d", "e"]))
-
-    exp = Series(
-        pd.Categorical([np.nan, "B", "C", "D"], categories=["B", "C", "D", "E"])
-    )
-    tm.assert_series_equal(a.map(b), exp)
-    exp = Series([np.nan, "B", "C", "D"])
-    tm.assert_series_equal(a.map(c), exp)
-
-
-def test_map_empty(request, index):
-    if isinstance(index, MultiIndex):
-        request.node.add_marker(
-            pytest.mark.xfail(
-                reason="Initializing a Series from a MultiIndex is not supported"
-            )
-        )
-
-    s = Series(index)
-    result = s.map({})
-
-    expected = Series(np.nan, index=s.index)
-    tm.assert_series_equal(result, expected)
-
-
-def test_map_compat():
-    # related GH 8024
-    s = Series([True, True, False], index=[1, 2, 3])
-    result = s.map({True: "foo", False: "bar"})
-    expected = Series(["foo", "foo", "bar"], index=[1, 2, 3])
-    tm.assert_series_equal(result, expected)
-
-
-def test_map_int():
-    left = Series({"a": 1.0, "b": 2.0, "c": 3.0, "d": 4})
-    right = Series({1: 11, 2: 22, 3: 33})
-
-    assert left.dtype == np.float_
-    assert issubclass(right.dtype.type, np.integer)
-
-    merged = left.map(right)
-    assert merged.dtype == np.float_
-    assert isna(merged["d"])
-    assert not isna(merged["c"])
-
-
-def test_map_type_inference():
-    s = Series(range(3))
-    s2 = s.map(lambda x: np.where(x == 0, 0, 1))
-    assert issubclass(s2.dtype.type, np.integer)
-
-
-def test_map_decimal(string_series):
-    result = string_series.map(lambda x: Decimal(str(x)))
-    assert result.dtype == np.object_
-    assert isinstance(result[0], Decimal)
-
-
-def test_map_na_exclusion():
-    s = Series([1.5, np.nan, 3, np.nan, 5])
-
-    result = s.map(lambda x: x * 2, na_action="ignore")
-    exp = s * 2
-    tm.assert_series_equal(result, exp)
-
-
-def test_map_dict_with_tuple_keys():
-    """
-    Due to new MultiIndex-ing behaviour in v0.14.0,
-    dicts with tuple keys passed to map were being
-    converted to a multi-index, preventing tuple values
-    from being mapped properly.
-    """
-    # GH 18496
-    df = DataFrame({"a": [(1,), (2,), (3, 4), (5, 6)]})
-    label_mappings = {(1,): "A", (2,): "B", (3, 4): "A", (5, 6): "B"}
-
-    df["labels"] = df["a"].map(label_mappings)
-    df["expected_labels"] = Series(["A", "B", "A", "B"], index=df.index)
-    # All labels should be filled now
-    tm.assert_series_equal(df["labels"], df["expected_labels"], check_names=False)
-
-
-def test_map_counter():
-    s = Series(["a", "b", "c"], index=[1, 2, 3])
-    counter = Counter()
-    counter["b"] = 5
-    counter["c"] += 1
-    result = s.map(counter)
-    expected = Series([0, 5, 1], index=[1, 2, 3])
-    tm.assert_series_equal(result, expected)
-
-
-def test_map_defaultdict():
-    s = Series([1, 2, 3], index=["a", "b", "c"])
-    default_dict = defaultdict(lambda: "blank")
-    default_dict[1] = "stuff"
-    result = s.map(default_dict)
-    expected = Series(["stuff", "blank", "blank"], index=["a", "b", "c"])
-    tm.assert_series_equal(result, expected)
-
-
-def test_map_dict_na_key():
-    # https://github.com/pandas-dev/pandas/issues/17648
-    # Checks that np.nan key is appropriately mapped
-    s = Series([1, 2, np.nan])
-    expected = Series(["a", "b", "c"])
-    result = s.map({1: "a", 2: "b", np.nan: "c"})
-    tm.assert_series_equal(result, expected)
-
-
-@pytest.mark.parametrize("na_action", [None, "ignore"])
-def test_map_defaultdict_na_key(na_action):
-    # GH 48813
-    s = Series([1, 2, np.nan])
-    default_map = defaultdict(lambda: "missing", {1: "a", 2: "b", np.nan: "c"})
-    result = s.map(default_map, na_action=na_action)
-    expected = Series({0: "a", 1: "b", 2: "c" if na_action is None else np.nan})
-    tm.assert_series_equal(result, expected)
-
-
-@pytest.mark.parametrize("na_action", [None, "ignore"])
-def test_map_defaultdict_missing_key(na_action):
-    # GH 48813
-    s = Series([1, 2, np.nan])
-    default_map = defaultdict(lambda: "missing", {1: "a", 2: "b", 3: "c"})
-    result = s.map(default_map, na_action=na_action)
-    expected = Series({0: "a", 1: "b", 2: "missing" if na_action is None else np.nan})
-    tm.assert_series_equal(result, expected)
-
-
-@pytest.mark.parametrize("na_action", [None, "ignore"])
-def test_map_defaultdict_unmutated(na_action):
-    # GH 48813
-    s = Series([1, 2, np.nan])
-    default_map = defaultdict(lambda: "missing", {1: "a", 2: "b", np.nan: "c"})
-    expected_default_map = default_map.copy()
-    s.map(default_map, na_action=na_action)
-    assert default_map == expected_default_map
-
-
-@pytest.mark.parametrize("arg_func", [dict, Series])
-def test_map_dict_ignore_na(arg_func):
-    # GH#47527
-    mapping = arg_func({1: 10, np.nan: 42})
-    ser = Series([1, np.nan, 2])
-    result = ser.map(mapping, na_action="ignore")
-    expected = Series([10, np.nan, np.nan])
-    tm.assert_series_equal(result, expected)
-
-
-def test_map_defaultdict_ignore_na():
-    # GH#47527
-    mapping = defaultdict(int, {1: 10, np.nan: 42})
-    ser = Series([1, np.nan, 2])
-    result = ser.map(mapping)
-    expected = Series([10, 42, 0])
-    tm.assert_series_equal(result, expected)
-
-
-def test_map_categorical_na_ignore():
-    # GH#47527
-    values = pd.Categorical([1, np.nan, 2], categories=[10, 1])
-    ser = Series(values)
-    result = ser.map({1: 10, np.nan: 42})
-    expected = Series([10, np.nan, np.nan])
-    tm.assert_series_equal(result, expected)
-
-
-def test_map_dict_subclass_with_missing():
-    """
-    Test Series.map with a dictionary subclass that defines __missing__,
-    i.e. sets a default value (GH #15999).
-    """
-
-    class DictWithMissing(dict):
-        def __missing__(self, key):
-            return "missing"
-
-    s = Series([1, 2, 3])
-    dictionary = DictWithMissing({3: "three"})
-    result = s.map(dictionary)
-    expected = Series(["missing", "missing", "three"])
-    tm.assert_series_equal(result, expected)
-
-
-def test_map_dict_subclass_without_missing():
-    class DictWithoutMissing(dict):
-        pass
-
-    s = Series([1, 2, 3])
-    dictionary = DictWithoutMissing({3: "three"})
-    result = s.map(dictionary)
-    expected = Series([np.nan, np.nan, "three"])
-    tm.assert_series_equal(result, expected)
-
-
-def test_map_abc_mapping(non_dict_mapping_subclass):
-    # https://github.com/pandas-dev/pandas/issues/29733
-    # Check collections.abc.Mapping support as mapper for Series.map
-    s = Series([1, 2, 3])
-    not_a_dictionary = non_dict_mapping_subclass({3: "three"})
-    result = s.map(not_a_dictionary)
-    expected = Series([np.nan, np.nan, "three"])
-    tm.assert_series_equal(result, expected)
-
-
-def test_map_abc_mapping_with_missing(non_dict_mapping_subclass):
-    # https://github.com/pandas-dev/pandas/issues/29733
-    # Check collections.abc.Mapping support as mapper for Series.map
-    class NonDictMappingWithMissing(non_dict_mapping_subclass):
-        def __missing__(self, key):
-            return "missing"
-
-    s = Series([1, 2, 3])
-    not_a_dictionary = NonDictMappingWithMissing({3: "three"})
-    result = s.map(not_a_dictionary)
-    # __missing__ is a dict concept, not a Mapping concept,
-    # so it should not change the result!
-    expected = Series([np.nan, np.nan, "three"])
-    tm.assert_series_equal(result, expected)
-
-
-def test_map_box():
-    vals = [pd.Timestamp("2011-01-01"), pd.Timestamp("2011-01-02")]
-    s = Series(vals)
-    assert s.dtype == "datetime64[ns]"
-    # boxed value must be Timestamp instance
-    res = s.apply(lambda x: f"{type(x).__name__}_{x.day}_{x.tz}")
-    exp = Series(["Timestamp_1_None", "Timestamp_2_None"])
-    tm.assert_series_equal(res, exp)
-
-    vals = [
-        pd.Timestamp("2011-01-01", tz="US/Eastern"),
-        pd.Timestamp("2011-01-02", tz="US/Eastern"),
-    ]
-    s = Series(vals)
-    assert s.dtype == "datetime64[ns, US/Eastern]"
-    res = s.apply(lambda x: f"{type(x).__name__}_{x.day}_{x.tz}")
-    exp = Series(["Timestamp_1_US/Eastern", "Timestamp_2_US/Eastern"])
-    tm.assert_series_equal(res, exp)
-
-    # timedelta
-    vals = [pd.Timedelta("1 days"), pd.Timedelta("2 days")]
-    s = Series(vals)
-    assert s.dtype == "timedelta64[ns]"
-    res = s.apply(lambda x: f"{type(x).__name__}_{x.days}")
-    exp = Series(["Timedelta_1", "Timedelta_2"])
-    tm.assert_series_equal(res, exp)
-
-    # period
-    vals = [pd.Period("2011-01-01", freq="ME"), pd.Period("2011-01-02", freq="ME")]
-    s = Series(vals)
-    assert s.dtype == "Period[ME]"
-    res = s.apply(lambda x: f"{type(x).__name__}_{x.freqstr}")
-    exp = Series(["Period_ME", "Period_ME"])
-    tm.assert_series_equal(res, exp)
-
-
-def test_map_categorical():
-    values = pd.Categorical(list("ABBABCD"), categories=list("DCBA"), ordered=True)
-    s = Series(values, name="XX", index=list("abcdefg"))
-
-    result = s.map(lambda x: x.lower())
-    exp_values = pd.Categorical(list("abbabcd"), categories=list("dcba"), ordered=True)
-    exp = Series(exp_values, name="XX", index=list("abcdefg"))
-    tm.assert_series_equal(result, exp)
-    tm.assert_categorical_equal(result.values, exp_values)
-
-    result = s.map(lambda x: "A")
-    exp = Series(["A"] * 7, name="XX", index=list("abcdefg"))
-    tm.assert_series_equal(result, exp)
-    assert result.dtype == object
-
-
-def test_map_datetimetz():
-    values = pd.date_range("2011-01-01", "2011-01-02", freq="H").tz_localize(
-        "Asia/Tokyo"
-    )
-    s = Series(values, name="XX")
-
-    # keep tz
-    result = s.map(lambda x: x + pd.offsets.Day())
-    exp_values = pd.date_range("2011-01-02", "2011-01-03", freq="H").tz_localize(
-        "Asia/Tokyo"
-    )
-    exp = Series(exp_values, name="XX")
-    tm.assert_series_equal(result, exp)
-
-    result = s.map(lambda x: x.hour)
-    exp = Series(list(range(24)) + [0], name="XX", dtype=np.int64)
-    tm.assert_series_equal(result, exp)
-
-    # not vectorized
-    def f(x):
-        if not isinstance(x, pd.Timestamp):
-            raise ValueError
-        return str(x.tz)
-
-    result = s.map(f)
-    exp = Series(["Asia/Tokyo"] * 25, name="XX")
-    tm.assert_series_equal(result, exp)
-
-
-@pytest.mark.parametrize(
-    "vals,mapping,exp",
-    [
-        (list("abc"), {np.nan: "not NaN"}, [np.nan] * 3 + ["not NaN"]),
-        (list("abc"), {"a": "a letter"}, ["a letter"] + [np.nan] * 3),
-        (list(range(3)), {0: 42}, [42] + [np.nan] * 3),
-    ],
-)
-def test_map_missing_mixed(vals, mapping, exp):
-    # GH20495
-    s = Series(vals + [np.nan])
-    result = s.map(mapping)
-
-    tm.assert_series_equal(result, Series(exp))
-
-
-=======
->>>>>>> 8daf188e
 @pytest.mark.parametrize(
     "dti,exp",
     [
