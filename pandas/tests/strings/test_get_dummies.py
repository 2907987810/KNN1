--- conflicted
+++ resolved
@@ -91,8 +91,6 @@
         [[1, 1, 0], [1, 0, 1], [0, 0, 0]],
         columns=list("abc"),
         dtype=dtype,
-<<<<<<< HEAD
-    )
     tm.assert_frame_equal(result, expected)
 
 
@@ -112,37 +110,4 @@
     with pytest.raises(
         ValueError, match="string dtype not supported, please use a numeric dtype"
     ):
-        s.str.get_dummies("|", dtype="str[pyarrow]")
-=======
-    )
-    tm.assert_frame_equal(result, expected)
-
-
-# GH#47872
-def test_get_dummies_with_str_dtype(any_string_dtype):
-    s = Series(["a|b", "a|c", np.nan], dtype=any_string_dtype)
-    result = s.str.get_dummies("|", dtype=str)
-    expected = DataFrame(
-        [["T", "T", "F"], ["T", "F", "T"], ["F", "F", "F"]],
-        columns=list("abc"),
-        dtype=str,
-    )
-    tm.assert_frame_equal(result, expected)
-
-
-# GH#47872
-@td.skip_if_no("pyarrow")
-def test_get_dummies_with_pa_str_dtype(any_string_dtype):
-    s = Series(["a|b", "a|c", np.nan], dtype=any_string_dtype)
-    result = s.str.get_dummies("|", dtype="str[pyarrow]")
-    expected = DataFrame(
-        [
-            ["true", "true", "false"],
-            ["true", "false", "true"],
-            ["false", "false", "false"],
-        ],
-        columns=list("abc"),
-        dtype="str[pyarrow]",
-    )
-    tm.assert_frame_equal(result, expected)
->>>>>>> 0d2505dc
+        s.str.get_dummies("|", dtype="str[pyarrow]")