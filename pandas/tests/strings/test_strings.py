--- conflicted
+++ resolved
@@ -138,15 +138,6 @@
 
 def test_repeat_with_null(nullable_string_dtype):
     # GH: 31632
-<<<<<<< HEAD
-
-    if nullable_string_dtype == "string[pyarrow]":
-        reason = 'Attribute "dtype" are different'
-        mark = pytest.mark.xfail(reason=reason)
-        request.node.add_marker(mark)
-
-=======
->>>>>>> 5525561a
     ser = Series(["a", None], dtype=nullable_string_dtype)
     result = ser.str.repeat([3, 4])
     expected = Series(["aaa", None], dtype=nullable_string_dtype)
