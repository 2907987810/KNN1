# -*- coding: utf-8 -*-
import re
import pytest

import numpy as np
import pandas as pd
from pandas import (
    Series, Categorical, CategoricalIndex, IntervalIndex, date_range)

from pandas.core.dtypes.dtypes import (
    DatetimeTZDtype, PeriodDtype,
    IntervalDtype, CategoricalDtype, registry, _pandas_registry)
from pandas.core.dtypes.common import (
    is_categorical_dtype, is_categorical,
    is_datetime64tz_dtype, is_datetimetz,
    is_period_dtype, is_period,
    is_dtype_equal, is_datetime64_ns_dtype,
    is_datetime64_dtype, is_interval_dtype,
    is_datetime64_any_dtype, is_string_dtype,
    is_bool_dtype,
)
from pandas.core.sparse.api import SparseDtype
import pandas.util.testing as tm


@pytest.fixture(params=[True, False, None])
def ordered(request):
    return request.param


class Base(object):

    def setup_method(self, method):
        self.dtype = self.create()

    def test_hash(self):
        hash(self.dtype)

    def test_equality_invalid(self):
        assert not self.dtype == 'foo'
        assert not is_dtype_equal(self.dtype, np.int64)

    def test_numpy_informed(self):
        pytest.raises(TypeError, np.dtype, self.dtype)

        assert not self.dtype == np.str_
        assert not np.str_ == self.dtype

    def test_pickle(self):
        # make sure our cache is NOT pickled

        # clear the cache
        type(self.dtype).reset_cache()
        assert not len(self.dtype._cache)

        # force back to the cache
        result = tm.round_trip_pickle(self.dtype)
        assert not len(self.dtype._cache)
        assert result == self.dtype


class TestCategoricalDtype(Base):

    def create(self):
        return CategoricalDtype()

    def test_pickle(self):
        # make sure our cache is NOT pickled

        # clear the cache
        type(self.dtype).reset_cache()
        assert not len(self.dtype._cache)

        # force back to the cache
        result = tm.round_trip_pickle(self.dtype)
        assert result == self.dtype

    def test_hash_vs_equality(self):
        dtype = self.dtype
        dtype2 = CategoricalDtype()
        assert dtype == dtype2
        assert dtype2 == dtype
        assert hash(dtype) == hash(dtype2)

    def test_equality(self):
        assert is_dtype_equal(self.dtype, 'category')
        assert is_dtype_equal(self.dtype, CategoricalDtype())
        assert not is_dtype_equal(self.dtype, 'foo')

    def test_construction_from_string(self):
        result = CategoricalDtype.construct_from_string('category')
        assert is_dtype_equal(self.dtype, result)
        pytest.raises(
            TypeError, lambda: CategoricalDtype.construct_from_string('foo'))

    def test_constructor_invalid(self):
        msg = "CategoricalIndex.* must be called"
        with pytest.raises(TypeError, match=msg):
            CategoricalDtype("category")

    def test_is_dtype(self):
        assert CategoricalDtype.is_dtype(self.dtype)
        assert CategoricalDtype.is_dtype('category')
        assert CategoricalDtype.is_dtype(CategoricalDtype())
        assert not CategoricalDtype.is_dtype('foo')
        assert not CategoricalDtype.is_dtype(np.float64)

    def test_basic(self):

        assert is_categorical_dtype(self.dtype)

        factor = Categorical(['a', 'b', 'b', 'a', 'a', 'c', 'c', 'c'])

        s = Series(factor, name='A')

        # dtypes
        assert is_categorical_dtype(s.dtype)
        assert is_categorical_dtype(s)
        assert not is_categorical_dtype(np.dtype('float64'))

        assert is_categorical(s.dtype)
        assert is_categorical(s)
        assert not is_categorical(np.dtype('float64'))
        assert not is_categorical(1.0)

    def test_tuple_categories(self):
        categories = [(1, 'a'), (2, 'b'), (3, 'c')]
        result = CategoricalDtype(categories)
        assert all(result.categories == categories)

    @pytest.mark.parametrize("categories, expected", [
        ([True, False], True),
        ([True, False, None], True),
        ([True, False, "a", "b'"], False),
        ([0, 1], False),
    ])
    def test_is_boolean(self, categories, expected):
        cat = Categorical(categories)
        assert cat.dtype._is_boolean is expected
        assert is_bool_dtype(cat) is expected
        assert is_bool_dtype(cat.dtype) is expected


class TestDatetimeTZDtype(Base):

    def create(self):
        return DatetimeTZDtype('ns', 'US/Eastern')

    def test_alias_to_unit_raises(self):
        # 23990
        with tm.assert_produces_warning(FutureWarning):
            DatetimeTZDtype('datetime64[ns, US/Central]')

    def test_alias_to_unit_bad_alias_raises(self):
        # 23990
        with pytest.raises(TypeError, match=''):
            DatetimeTZDtype('this is a bad string')

        with pytest.raises(TypeError, match=''):
            DatetimeTZDtype('datetime64[ns, US/NotATZ]')

    def test_hash_vs_equality(self):
        # make sure that we satisfy is semantics
        dtype = self.dtype
        dtype2 = DatetimeTZDtype('ns', 'US/Eastern')
        dtype3 = DatetimeTZDtype(dtype2)
        assert dtype == dtype2
        assert dtype2 == dtype
        assert dtype3 == dtype
        assert hash(dtype) == hash(dtype2)
        assert hash(dtype) == hash(dtype3)

        dtype4 = DatetimeTZDtype("ns", "US/Central")
        assert dtype2 != dtype4
        assert hash(dtype2) != hash(dtype4)

    def test_construction(self):
        pytest.raises(ValueError,
                      lambda: DatetimeTZDtype('ms', 'US/Eastern'))

    def test_subclass(self):
        a = DatetimeTZDtype.construct_from_string('datetime64[ns, US/Eastern]')
        b = DatetimeTZDtype.construct_from_string('datetime64[ns, CET]')

        assert issubclass(type(a), type(a))
        assert issubclass(type(a), type(b))

    def test_compat(self):
        assert is_datetime64tz_dtype(self.dtype)
        assert is_datetime64tz_dtype('datetime64[ns, US/Eastern]')
        assert is_datetime64_any_dtype(self.dtype)
        assert is_datetime64_any_dtype('datetime64[ns, US/Eastern]')
        assert is_datetime64_ns_dtype(self.dtype)
        assert is_datetime64_ns_dtype('datetime64[ns, US/Eastern]')
        assert not is_datetime64_dtype(self.dtype)
        assert not is_datetime64_dtype('datetime64[ns, US/Eastern]')

    def test_construction_from_string(self):
        result = DatetimeTZDtype.construct_from_string(
            'datetime64[ns, US/Eastern]')
        assert is_dtype_equal(self.dtype, result)
        pytest.raises(TypeError,
                      lambda: DatetimeTZDtype.construct_from_string('foo'))

    def test_construct_from_string_raises(self):
        with pytest.raises(TypeError, match="notatz"):
            DatetimeTZDtype.construct_from_string('datetime64[ns, notatz]')

    def test_is_dtype(self):
        assert not DatetimeTZDtype.is_dtype(None)
        assert DatetimeTZDtype.is_dtype(self.dtype)
        assert DatetimeTZDtype.is_dtype('datetime64[ns, US/Eastern]')
        assert not DatetimeTZDtype.is_dtype('foo')
        assert DatetimeTZDtype.is_dtype(DatetimeTZDtype('ns', 'US/Pacific'))
        assert not DatetimeTZDtype.is_dtype(np.float64)

    def test_equality(self):
        assert is_dtype_equal(self.dtype, 'datetime64[ns, US/Eastern]')
        assert is_dtype_equal(self.dtype, DatetimeTZDtype('ns', 'US/Eastern'))
        assert not is_dtype_equal(self.dtype, 'foo')
        assert not is_dtype_equal(self.dtype, DatetimeTZDtype('ns', 'CET'))
        assert not is_dtype_equal(DatetimeTZDtype('ns', 'US/Eastern'),
                                  DatetimeTZDtype('ns', 'US/Pacific'))

        # numpy compat
        assert is_dtype_equal(np.dtype("M8[ns]"), "datetime64[ns]")

    def test_basic(self):

        assert is_datetime64tz_dtype(self.dtype)

        dr = date_range('20130101', periods=3, tz='US/Eastern')
        s = Series(dr, name='A')

        # dtypes
        assert is_datetime64tz_dtype(s.dtype)
        assert is_datetime64tz_dtype(s)
        assert not is_datetime64tz_dtype(np.dtype('float64'))
        assert not is_datetime64tz_dtype(1.0)

        with tm.assert_produces_warning(FutureWarning):
            assert is_datetimetz(s)
            assert is_datetimetz(s.dtype)
            assert not is_datetimetz(np.dtype('float64'))
            assert not is_datetimetz(1.0)

    def test_dst(self):

        dr1 = date_range('2013-01-01', periods=3, tz='US/Eastern')
        s1 = Series(dr1, name='A')
        assert is_datetime64tz_dtype(s1)
        with tm.assert_produces_warning(FutureWarning):
            assert is_datetimetz(s1)

        dr2 = date_range('2013-08-01', periods=3, tz='US/Eastern')
        s2 = Series(dr2, name='A')
        assert is_datetime64tz_dtype(s2)
        with tm.assert_produces_warning(FutureWarning):
            assert is_datetimetz(s2)
        assert s1.dtype == s2.dtype

    @pytest.mark.parametrize('tz', ['UTC', 'US/Eastern'])
    @pytest.mark.parametrize('constructor', ['M8', 'datetime64'])
    def test_parser(self, tz, constructor):
        # pr #11245
        dtz_str = '{con}[ns, {tz}]'.format(con=constructor, tz=tz)
        result = DatetimeTZDtype.construct_from_string(dtz_str)
        expected = DatetimeTZDtype('ns', tz)
        assert result == expected

    def test_empty(self):
        with pytest.raises(TypeError, match="A 'tz' is required."):
            DatetimeTZDtype()


class TestPeriodDtype(Base):

    def create(self):
        return PeriodDtype('D')

    def test_hash_vs_equality(self):
        # make sure that we satisfy is semantics
        dtype = self.dtype
        dtype2 = PeriodDtype('D')
        dtype3 = PeriodDtype(dtype2)
        assert dtype == dtype2
        assert dtype2 == dtype
        assert dtype3 == dtype
        assert dtype is dtype2
        assert dtype2 is dtype
        assert dtype3 is dtype
        assert hash(dtype) == hash(dtype2)
        assert hash(dtype) == hash(dtype3)

    def test_construction(self):
        with pytest.raises(ValueError):
            PeriodDtype('xx')

        for s in ['period[D]', 'Period[D]', 'D']:
            dt = PeriodDtype(s)
            assert dt.freq == pd.tseries.offsets.Day()
            assert is_period_dtype(dt)

        for s in ['period[3D]', 'Period[3D]', '3D']:
            dt = PeriodDtype(s)
            assert dt.freq == pd.tseries.offsets.Day(3)
            assert is_period_dtype(dt)

        for s in ['period[26H]', 'Period[26H]', '26H',
                  'period[1D2H]', 'Period[1D2H]', '1D2H']:
            dt = PeriodDtype(s)
            assert dt.freq == pd.tseries.offsets.Hour(26)
            assert is_period_dtype(dt)

    def test_subclass(self):
        a = PeriodDtype('period[D]')
        b = PeriodDtype('period[3D]')

        assert issubclass(type(a), type(a))
        assert issubclass(type(a), type(b))

    def test_identity(self):
        assert PeriodDtype('period[D]') == PeriodDtype('period[D]')
        assert PeriodDtype('period[D]') is PeriodDtype('period[D]')

        assert PeriodDtype('period[3D]') == PeriodDtype('period[3D]')
        assert PeriodDtype('period[3D]') is PeriodDtype('period[3D]')

        assert PeriodDtype('period[1S1U]') == PeriodDtype('period[1000001U]')
        assert PeriodDtype('period[1S1U]') is PeriodDtype('period[1000001U]')

    def test_compat(self):
        assert not is_datetime64_ns_dtype(self.dtype)
        assert not is_datetime64_ns_dtype('period[D]')
        assert not is_datetime64_dtype(self.dtype)
        assert not is_datetime64_dtype('period[D]')

    def test_construction_from_string(self):
        result = PeriodDtype('period[D]')
        assert is_dtype_equal(self.dtype, result)
        result = PeriodDtype.construct_from_string('period[D]')
        assert is_dtype_equal(self.dtype, result)
        with pytest.raises(TypeError):
            PeriodDtype.construct_from_string('foo')
        with pytest.raises(TypeError):
            PeriodDtype.construct_from_string('period[foo]')
        with pytest.raises(TypeError):
            PeriodDtype.construct_from_string('foo[D]')

        with pytest.raises(TypeError):
            PeriodDtype.construct_from_string('datetime64[ns]')
        with pytest.raises(TypeError):
            PeriodDtype.construct_from_string('datetime64[ns, US/Eastern]')

    def test_is_dtype(self):
        assert PeriodDtype.is_dtype(self.dtype)
        assert PeriodDtype.is_dtype('period[D]')
        assert PeriodDtype.is_dtype('period[3D]')
        assert PeriodDtype.is_dtype(PeriodDtype('3D'))
        assert PeriodDtype.is_dtype('period[U]')
        assert PeriodDtype.is_dtype('period[S]')
        assert PeriodDtype.is_dtype(PeriodDtype('U'))
        assert PeriodDtype.is_dtype(PeriodDtype('S'))

        assert not PeriodDtype.is_dtype('D')
        assert not PeriodDtype.is_dtype('3D')
        assert not PeriodDtype.is_dtype('U')
        assert not PeriodDtype.is_dtype('S')
        assert not PeriodDtype.is_dtype('foo')
        assert not PeriodDtype.is_dtype(np.object_)
        assert not PeriodDtype.is_dtype(np.int64)
        assert not PeriodDtype.is_dtype(np.float64)

    def test_equality(self):
        assert is_dtype_equal(self.dtype, 'period[D]')
        assert is_dtype_equal(self.dtype, PeriodDtype('D'))
        assert is_dtype_equal(self.dtype, PeriodDtype('D'))
        assert is_dtype_equal(PeriodDtype('D'), PeriodDtype('D'))

        assert not is_dtype_equal(self.dtype, 'D')
        assert not is_dtype_equal(PeriodDtype('D'), PeriodDtype('2D'))

    def test_basic(self):
        assert is_period_dtype(self.dtype)

        pidx = pd.period_range('2013-01-01 09:00', periods=5, freq='H')

        assert is_period_dtype(pidx.dtype)
        assert is_period_dtype(pidx)
        with tm.assert_produces_warning(FutureWarning):
            assert is_period(pidx)

        s = Series(pidx, name='A')

        assert is_period_dtype(s.dtype)
        assert is_period_dtype(s)
        with tm.assert_produces_warning(FutureWarning):
            assert is_period(s)

        assert not is_period_dtype(np.dtype('float64'))
        assert not is_period_dtype(1.0)
        with tm.assert_produces_warning(FutureWarning):
            assert not is_period(np.dtype('float64'))
        with tm.assert_produces_warning(FutureWarning):
            assert not is_period(1.0)

    def test_empty(self):
        dt = PeriodDtype()
        with pytest.raises(AttributeError):
            str(dt)

    def test_not_string(self):
        # though PeriodDtype has object kind, it cannot be string
        assert not is_string_dtype(PeriodDtype('D'))


class TestIntervalDtype(Base):

    def create(self):
        return IntervalDtype('int64')

    def test_hash_vs_equality(self):
        # make sure that we satisfy is semantics
        dtype = self.dtype
        dtype2 = IntervalDtype('int64')
        dtype3 = IntervalDtype(dtype2)
        assert dtype == dtype2
        assert dtype2 == dtype
        assert dtype3 == dtype
        assert dtype is dtype2
        assert dtype2 is dtype3
        assert dtype3 is dtype
        assert hash(dtype) == hash(dtype2)
        assert hash(dtype) == hash(dtype3)

        dtype1 = IntervalDtype('interval')
        dtype2 = IntervalDtype(dtype1)
        dtype3 = IntervalDtype('interval')
        assert dtype2 == dtype1
        assert dtype2 == dtype2
        assert dtype2 == dtype3
        assert dtype2 is dtype1
        assert dtype2 is dtype2
        assert dtype2 is dtype3
        assert hash(dtype2) == hash(dtype1)
        assert hash(dtype2) == hash(dtype2)
        assert hash(dtype2) == hash(dtype3)

    @pytest.mark.parametrize('subtype', [
        'interval[int64]', 'Interval[int64]', 'int64', np.dtype('int64')])
    def test_construction(self, subtype):
        i = IntervalDtype(subtype)
        assert i.subtype == np.dtype('int64')
        assert is_interval_dtype(i)

    @pytest.mark.parametrize('subtype', [None, 'interval', 'Interval'])
    def test_construction_generic(self, subtype):
        # generic
        i = IntervalDtype(subtype)
        assert i.subtype is None
        assert is_interval_dtype(i)

    @pytest.mark.parametrize('subtype', [
        CategoricalDtype(list('abc'), False),
        CategoricalDtype(list('wxyz'), True),
        object, str, '<U10', 'interval[category]', 'interval[object]'])
    def test_construction_not_supported(self, subtype):
        # GH 19016
        msg = ('category, object, and string subtypes are not supported '
               'for IntervalDtype')
        with pytest.raises(TypeError, match=msg):
            IntervalDtype(subtype)

    def test_construction_errors(self):
        msg = 'could not construct IntervalDtype'
        with pytest.raises(TypeError, match=msg):
            IntervalDtype('xx')

    def test_construction_from_string(self):
        result = IntervalDtype('interval[int64]')
        assert is_dtype_equal(self.dtype, result)
        result = IntervalDtype.construct_from_string('interval[int64]')
        assert is_dtype_equal(self.dtype, result)

    @pytest.mark.parametrize('string', [
        'foo', 'foo[int64]', 0, 3.14, ('a', 'b'), None])
    def test_construction_from_string_errors(self, string):
        # these are invalid entirely
        msg = 'a string needs to be passed, got type'

        with pytest.raises(TypeError, match=msg):
            IntervalDtype.construct_from_string(string)

    @pytest.mark.parametrize('string', [
        'interval[foo]'])
    def test_construction_from_string_error_subtype(self, string):
        # this is an invalid subtype
        msg = 'could not construct IntervalDtype'

        with pytest.raises(TypeError, match=msg):
            IntervalDtype.construct_from_string(string)

    def test_subclass(self):
        a = IntervalDtype('interval[int64]')
        b = IntervalDtype('interval[int64]')

        assert issubclass(type(a), type(a))
        assert issubclass(type(a), type(b))

    def test_is_dtype(self):
        assert IntervalDtype.is_dtype(self.dtype)
        assert IntervalDtype.is_dtype('interval')
        assert IntervalDtype.is_dtype(IntervalDtype('float64'))
        assert IntervalDtype.is_dtype(IntervalDtype('int64'))
        assert IntervalDtype.is_dtype(IntervalDtype(np.int64))

        assert not IntervalDtype.is_dtype('D')
        assert not IntervalDtype.is_dtype('3D')
        assert not IntervalDtype.is_dtype('U')
        assert not IntervalDtype.is_dtype('S')
        assert not IntervalDtype.is_dtype('foo')
        assert not IntervalDtype.is_dtype(np.object_)
        assert not IntervalDtype.is_dtype(np.int64)
        assert not IntervalDtype.is_dtype(np.float64)

    def test_equality(self):
        assert is_dtype_equal(self.dtype, 'interval[int64]')
        assert is_dtype_equal(self.dtype, IntervalDtype('int64'))
        assert is_dtype_equal(IntervalDtype('int64'), IntervalDtype('int64'))

        assert not is_dtype_equal(self.dtype, 'int64')
        assert not is_dtype_equal(IntervalDtype('int64'),
                                  IntervalDtype('float64'))

        # invalid subtype comparisons do not raise when directly compared
        dtype1 = IntervalDtype('float64')
        dtype2 = IntervalDtype('datetime64[ns, US/Eastern]')
        assert dtype1 != dtype2
        assert dtype2 != dtype1

    @pytest.mark.parametrize('subtype', [
        None, 'interval', 'Interval', 'int64', 'uint64', 'float64',
        'complex128', 'datetime64', 'timedelta64', PeriodDtype('Q')])
    def test_equality_generic(self, subtype):
        # GH 18980
        dtype = IntervalDtype(subtype)
        assert is_dtype_equal(dtype, 'interval')
        assert is_dtype_equal(dtype, IntervalDtype())

    @pytest.mark.parametrize('subtype', [
        'int64', 'uint64', 'float64', 'complex128', 'datetime64',
        'timedelta64', PeriodDtype('Q')])
    def test_name_repr(self, subtype):
        # GH 18980
        dtype = IntervalDtype(subtype)
        expected = 'interval[{subtype}]'.format(subtype=subtype)
        assert str(dtype) == expected
        assert dtype.name == 'interval'

    @pytest.mark.parametrize('subtype', [None, 'interval', 'Interval'])
    def test_name_repr_generic(self, subtype):
        # GH 18980
        dtype = IntervalDtype(subtype)
        assert str(dtype) == 'interval'
        assert dtype.name == 'interval'

    def test_basic(self):
        assert is_interval_dtype(self.dtype)

        ii = IntervalIndex.from_breaks(range(3))

        assert is_interval_dtype(ii.dtype)
        assert is_interval_dtype(ii)

        s = Series(ii, name='A')

        assert is_interval_dtype(s.dtype)
        assert is_interval_dtype(s)

    def test_basic_dtype(self):
        assert is_interval_dtype('interval[int64]')
        assert is_interval_dtype(IntervalIndex.from_tuples([(0, 1)]))
        assert is_interval_dtype(IntervalIndex.from_breaks(np.arange(4)))
        assert is_interval_dtype(IntervalIndex.from_breaks(
            date_range('20130101', periods=3)))
        assert not is_interval_dtype('U')
        assert not is_interval_dtype('S')
        assert not is_interval_dtype('foo')
        assert not is_interval_dtype(np.object_)
        assert not is_interval_dtype(np.int64)
        assert not is_interval_dtype(np.float64)

    def test_caching(self):
        IntervalDtype.reset_cache()
        dtype = IntervalDtype("int64")
        assert len(IntervalDtype._cache) == 1

        IntervalDtype("interval")
        assert len(IntervalDtype._cache) == 2

        IntervalDtype.reset_cache()
        tm.round_trip_pickle(dtype)
        assert len(IntervalDtype._cache) == 0


class TestCategoricalDtypeParametrized(object):

    @pytest.mark.parametrize('categories', [
        list('abcd'),
        np.arange(1000),
        ['a', 'b', 10, 2, 1.3, True],
        [True, False],
        pd.date_range('2017', periods=4)])
    def test_basic(self, categories, ordered):
        c1 = CategoricalDtype(categories, ordered=ordered)
        tm.assert_index_equal(c1.categories, pd.Index(categories))
        assert c1.ordered is ordered

    def test_order_matters(self):
        categories = ['a', 'b']
        c1 = CategoricalDtype(categories, ordered=True)
        c2 = CategoricalDtype(categories, ordered=False)
        c3 = CategoricalDtype(categories, ordered=None)
        assert c1 is not c2
        assert c1 is not c3

    @pytest.mark.parametrize('ordered', [False, None])
    def test_unordered_same(self, ordered):
        c1 = CategoricalDtype(['a', 'b'], ordered=ordered)
        c2 = CategoricalDtype(['b', 'a'], ordered=ordered)
        assert hash(c1) == hash(c2)

    def test_categories(self):
        result = CategoricalDtype(['a', 'b', 'c'])
        tm.assert_index_equal(result.categories, pd.Index(['a', 'b', 'c']))
        assert result.ordered is None

    def test_equal_but_different(self, ordered):
        c1 = CategoricalDtype([1, 2, 3])
        c2 = CategoricalDtype([1., 2., 3.])
        assert c1 is not c2
        assert c1 != c2

    @pytest.mark.parametrize('v1, v2', [
        ([1, 2, 3], [1, 2, 3]),
        ([1, 2, 3], [3, 2, 1]),
    ])
    def test_order_hashes_different(self, v1, v2):
        c1 = CategoricalDtype(v1, ordered=False)
        c2 = CategoricalDtype(v2, ordered=True)
        c3 = CategoricalDtype(v1, ordered=None)
        assert c1 is not c2
        assert c1 is not c3

    def test_nan_invalid(self):
        with pytest.raises(ValueError):
            CategoricalDtype([1, 2, np.nan])

    def test_non_unique_invalid(self):
        with pytest.raises(ValueError):
            CategoricalDtype([1, 2, 1])

    def test_same_categories_different_order(self):
        c1 = CategoricalDtype(['a', 'b'], ordered=True)
        c2 = CategoricalDtype(['b', 'a'], ordered=True)
        assert c1 is not c2

    @pytest.mark.parametrize('ordered1', [True, False, None])
    @pytest.mark.parametrize('ordered2', [True, False, None])
    def test_categorical_equality(self, ordered1, ordered2):
        # same categories, same order
        # any combination of None/False are equal
        # True/True is the only combination with True that are equal
        c1 = CategoricalDtype(list('abc'), ordered1)
        c2 = CategoricalDtype(list('abc'), ordered2)
        result = c1 == c2
        expected = bool(ordered1) is bool(ordered2)
        assert result is expected

        # same categories, different order
        # any combination of None/False are equal (order doesn't matter)
        # any combination with True are not equal (different order of cats)
        c1 = CategoricalDtype(list('abc'), ordered1)
        c2 = CategoricalDtype(list('cab'), ordered2)
        result = c1 == c2
        expected = (bool(ordered1) is False) and (bool(ordered2) is False)
        assert result is expected

        # different categories
        c2 = CategoricalDtype([1, 2, 3], ordered2)
        assert c1 != c2

        # none categories
        c1 = CategoricalDtype(list('abc'), ordered1)
        c2 = CategoricalDtype(None, ordered2)
        c3 = CategoricalDtype(None, ordered1)
        assert c1 == c2
        assert c2 == c1
        assert c2 == c3

    @pytest.mark.parametrize('categories', [list('abc'), None])
    @pytest.mark.parametrize('other', ['category', 'not a category'])
    def test_categorical_equality_strings(self, categories, ordered, other):
        c1 = CategoricalDtype(categories, ordered)
        result = c1 == other
        expected = other == 'category'
        assert result is expected

    def test_invalid_raises(self):
        with pytest.raises(TypeError, match='ordered'):
            CategoricalDtype(['a', 'b'], ordered='foo')

        with pytest.raises(TypeError, match='collection'):
            CategoricalDtype('category')

    def test_mixed(self):
        a = CategoricalDtype(['a', 'b', 1, 2])
        b = CategoricalDtype(['a', 'b', '1', '2'])
        assert hash(a) != hash(b)

    def test_from_categorical_dtype_identity(self):
        c1 = Categorical([1, 2], categories=[1, 2, 3], ordered=True)
        # Identity test for no changes
        c2 = CategoricalDtype._from_categorical_dtype(c1)
        assert c2 is c1

    def test_from_categorical_dtype_categories(self):
        c1 = Categorical([1, 2], categories=[1, 2, 3], ordered=True)
        # override categories
        result = CategoricalDtype._from_categorical_dtype(
            c1, categories=[2, 3])
        assert result == CategoricalDtype([2, 3], ordered=True)

    def test_from_categorical_dtype_ordered(self):
        c1 = Categorical([1, 2], categories=[1, 2, 3], ordered=True)
        # override ordered
        result = CategoricalDtype._from_categorical_dtype(
            c1, ordered=False)
        assert result == CategoricalDtype([1, 2, 3], ordered=False)

    def test_from_categorical_dtype_both(self):
        c1 = Categorical([1, 2], categories=[1, 2, 3], ordered=True)
        # override ordered
        result = CategoricalDtype._from_categorical_dtype(
            c1, categories=[1, 2], ordered=False)
        assert result == CategoricalDtype([1, 2], ordered=False)

    def test_str_vs_repr(self, ordered):
        c1 = CategoricalDtype(['a', 'b'], ordered=ordered)
        assert str(c1) == 'category'
        # Py2 will have unicode prefixes
        pat = r"CategoricalDtype\(categories=\[.*\], ordered={ordered}\)"
        assert re.match(pat.format(ordered=ordered), repr(c1))

    def test_categorical_categories(self):
        # GH17884
        c1 = CategoricalDtype(Categorical(['a', 'b']))
        tm.assert_index_equal(c1.categories, pd.Index(['a', 'b']))
        c1 = CategoricalDtype(CategoricalIndex(['a', 'b']))
        tm.assert_index_equal(c1.categories, pd.Index(['a', 'b']))

    @pytest.mark.parametrize('new_categories', [
        list('abc'), list('cba'), list('wxyz'), None])
    @pytest.mark.parametrize('new_ordered', [True, False, None])
    def test_update_dtype(self, ordered, new_categories, new_ordered):
        dtype = CategoricalDtype(list('abc'), ordered)
        new_dtype = CategoricalDtype(new_categories, new_ordered)

        expected_categories = new_dtype.categories
        if expected_categories is None:
            expected_categories = dtype.categories

        expected_ordered = new_dtype.ordered
        if expected_ordered is None:
            expected_ordered = dtype.ordered

        result = dtype.update_dtype(new_dtype)
        tm.assert_index_equal(result.categories, expected_categories)
        assert result.ordered is expected_ordered

    def test_update_dtype_string(self, ordered):
        dtype = CategoricalDtype(list('abc'), ordered)
        expected_categories = dtype.categories
        expected_ordered = dtype.ordered
        result = dtype.update_dtype('category')
        tm.assert_index_equal(result.categories, expected_categories)
        assert result.ordered is expected_ordered

    @pytest.mark.parametrize('bad_dtype', [
        'foo', object, np.int64, PeriodDtype('Q')])
    def test_update_dtype_errors(self, bad_dtype):
        dtype = CategoricalDtype(list('abc'), False)
        msg = 'a CategoricalDtype must be passed to perform an update, '
        with pytest.raises(ValueError, match=msg):
            dtype.update_dtype(bad_dtype)


<<<<<<< HEAD
@pytest.mark.parametrize(
    'dtype',
    [CategoricalDtype, IntervalDtype, PeriodDtype])
=======
@pytest.mark.parametrize('dtype', [
    CategoricalDtype,
    IntervalDtype,
])
>>>>>>> c9111517
def test_registry(dtype):
    assert dtype in registry.dtypes


<<<<<<< HEAD
@pytest.mark.parametrize('dtype', [DatetimeTZDtype])
=======
@pytest.mark.parametrize('dtype', [
    PeriodDtype,
    DatetimeTZDtype,
])
>>>>>>> c9111517
def test_pandas_registry(dtype):
    assert dtype not in registry.dtypes
    assert dtype in _pandas_registry.dtypes


<<<<<<< HEAD
@pytest.mark.parametrize(
    'dtype, expected',
    [('int64', None),
     ('interval', IntervalDtype()),
     ('interval[int64]', IntervalDtype()),
     ('interval[datetime64[ns]]', IntervalDtype('datetime64[ns]')),
     ('period[D]', PeriodDtype('D')),
     ('category', CategoricalDtype())])
=======
@pytest.mark.parametrize('dtype, expected', [
    ('int64', None),
    ('interval', IntervalDtype()),
    ('interval[int64]', IntervalDtype()),
    ('interval[datetime64[ns]]', IntervalDtype('datetime64[ns]')),
    ('category', CategoricalDtype()),
])
>>>>>>> c9111517
def test_registry_find(dtype, expected):
    assert registry.find(dtype) == expected


<<<<<<< HEAD
@pytest.mark.parametrize(
    'dtype, expected',
    [('datetime64[ns, US/Eastern]', DatetimeTZDtype('ns', 'US/Eastern'))])
=======
@pytest.mark.parametrize('dtype, expected', [
    ('period[D]', PeriodDtype('D')),
    ('datetime64[ns, US/Eastern]', DatetimeTZDtype('ns', 'US/Eastern')),
])
>>>>>>> c9111517
def test_pandas_registry_find(dtype, expected):
    assert _pandas_registry.find(dtype) == expected


@pytest.mark.parametrize('dtype, expected', [
    (str, False),
    (int, False),
    (bool, True),
    (np.bool, True),
    (np.array(['a', 'b']), False),
    (pd.Series([1, 2]), False),
    (np.array([True, False]), True),
    (pd.Series([True, False]), True),
    (pd.SparseSeries([True, False]), True),
    (pd.SparseArray([True, False]), True),
    (SparseDtype(bool), True)
])
def test_is_bool_dtype(dtype, expected):
    result = is_bool_dtype(dtype)
    assert result is expected


@pytest.mark.parametrize("check", [
    is_categorical_dtype,
    is_datetime64tz_dtype,
    is_period_dtype,
    is_datetime64_ns_dtype,
    is_datetime64_dtype,
    is_interval_dtype,
    is_datetime64_any_dtype,
    is_string_dtype,
    is_bool_dtype,
])
def test_is_dtype_no_warning(check):
    data = pd.DataFrame({"A": [1, 2]})
    with tm.assert_produces_warning(None):
        check(data)

    with tm.assert_produces_warning(None):
        check(data["A"])<|MERGE_RESOLUTION|>--- conflicted
+++ resolved
@@ -795,65 +795,38 @@
             dtype.update_dtype(bad_dtype)
 
 
-<<<<<<< HEAD
-@pytest.mark.parametrize(
-    'dtype',
-    [CategoricalDtype, IntervalDtype, PeriodDtype])
-=======
 @pytest.mark.parametrize('dtype', [
     CategoricalDtype,
     IntervalDtype,
+    PeriodDtype,
 ])
->>>>>>> c9111517
 def test_registry(dtype):
     assert dtype in registry.dtypes
 
 
-<<<<<<< HEAD
-@pytest.mark.parametrize('dtype', [DatetimeTZDtype])
-=======
 @pytest.mark.parametrize('dtype', [
-    PeriodDtype,
     DatetimeTZDtype,
 ])
->>>>>>> c9111517
 def test_pandas_registry(dtype):
     assert dtype not in registry.dtypes
     assert dtype in _pandas_registry.dtypes
 
 
-<<<<<<< HEAD
-@pytest.mark.parametrize(
-    'dtype, expected',
-    [('int64', None),
-     ('interval', IntervalDtype()),
-     ('interval[int64]', IntervalDtype()),
-     ('interval[datetime64[ns]]', IntervalDtype('datetime64[ns]')),
-     ('period[D]', PeriodDtype('D')),
-     ('category', CategoricalDtype())])
-=======
 @pytest.mark.parametrize('dtype, expected', [
     ('int64', None),
     ('interval', IntervalDtype()),
     ('interval[int64]', IntervalDtype()),
     ('interval[datetime64[ns]]', IntervalDtype('datetime64[ns]')),
+    ('period[D]', PeriodDtype('D')),
     ('category', CategoricalDtype()),
 ])
->>>>>>> c9111517
 def test_registry_find(dtype, expected):
     assert registry.find(dtype) == expected
 
 
-<<<<<<< HEAD
-@pytest.mark.parametrize(
-    'dtype, expected',
-    [('datetime64[ns, US/Eastern]', DatetimeTZDtype('ns', 'US/Eastern'))])
-=======
 @pytest.mark.parametrize('dtype, expected', [
-    ('period[D]', PeriodDtype('D')),
     ('datetime64[ns, US/Eastern]', DatetimeTZDtype('ns', 'US/Eastern')),
 ])
->>>>>>> c9111517
 def test_pandas_registry_find(dtype, expected):
     assert _pandas_registry.find(dtype) == expected
 
