import re

import numpy as np
import pytest
import pytz

from pandas.core.dtypes.common import (
    is_bool_dtype,
    is_categorical,
    is_categorical_dtype,
    is_datetime64_any_dtype,
    is_datetime64_dtype,
    is_datetime64_ns_dtype,
    is_datetime64tz_dtype,
    is_dtype_equal,
    is_interval_dtype,
    is_period_dtype,
    is_string_dtype,
)
from pandas.core.dtypes.dtypes import (
    CategoricalDtype,
    DatetimeTZDtype,
    IntervalDtype,
    PeriodDtype,
    registry,
)

import pandas as pd
from pandas import (
    Categorical,
    CategoricalIndex,
    DatetimeIndex,
    IntervalIndex,
    Series,
    date_range,
)
import pandas._testing as tm
from pandas.core.arrays.sparse import SparseArray, SparseDtype


class Base:
    def test_hash(self, dtype):
        hash(dtype)

    def test_equality_invalid(self, dtype):
        assert not dtype == "foo"
        assert not is_dtype_equal(dtype, np.int64)

    def test_numpy_informed(self, dtype):
        # npdev 2020-02-02 changed from "data type not understood" to
        #  "Cannot interpret 'foo' as a data type"
        msg = "|".join(
            ["data type not understood", "Cannot interpret '.*' as a data type"]
        )
        with pytest.raises(TypeError, match=msg):
            np.dtype(dtype)

        assert not dtype == np.str_
        assert not np.str_ == dtype

    def test_pickle(self, dtype):
        # make sure our cache is NOT pickled

        # clear the cache
        type(dtype).reset_cache()
        assert not len(dtype._cache)

        # force back to the cache
        result = tm.round_trip_pickle(dtype)
        assert not len(dtype._cache)
        assert result == dtype


class TestCategoricalDtype(Base):
    @pytest.fixture
    def dtype(self):
        """
        Class level fixture of dtype for TestCategoricalDtype
        """
        return CategoricalDtype()

    def test_hash_vs_equality(self, dtype):
        dtype2 = CategoricalDtype()
        assert dtype == dtype2
        assert dtype2 == dtype
        assert hash(dtype) == hash(dtype2)

    def test_equality(self, dtype):
        assert is_dtype_equal(dtype, "category")
        assert is_dtype_equal(dtype, CategoricalDtype())
        assert not is_dtype_equal(dtype, "foo")

    def test_construction_from_string(self, dtype):
        result = CategoricalDtype.construct_from_string("category")
        assert is_dtype_equal(dtype, result)
        msg = "Cannot construct a 'CategoricalDtype' from 'foo'"
        with pytest.raises(TypeError, match=msg):
            CategoricalDtype.construct_from_string("foo")

    def test_constructor_invalid(self):
        msg = "Parameter 'categories' must be list-like"
        with pytest.raises(TypeError, match=msg):
            CategoricalDtype("category")

    dtype1 = CategoricalDtype(["a", "b"], ordered=True)
    dtype2 = CategoricalDtype(["x", "y"], ordered=False)
    c = Categorical([0, 1], dtype=dtype1, fastpath=True)

    @pytest.mark.parametrize(
        "values, categories, ordered, dtype, expected",
        [
            [None, None, None, None, CategoricalDtype()],
            [None, ["a", "b"], True, None, dtype1],
            [c, None, None, dtype2, dtype2],
            [c, ["x", "y"], False, None, dtype2],
        ],
    )
    def test_from_values_or_dtype(self, values, categories, ordered, dtype, expected):
        result = CategoricalDtype._from_values_or_dtype(
            values, categories, ordered, dtype
        )
        assert result == expected

    @pytest.mark.parametrize(
        "values, categories, ordered, dtype",
        [
            [None, ["a", "b"], True, dtype2],
            [None, ["a", "b"], None, dtype2],
            [None, None, True, dtype2],
        ],
    )
    def test_from_values_or_dtype_raises(self, values, categories, ordered, dtype):
        msg = "Cannot specify `categories` or `ordered` together with `dtype`."
        with pytest.raises(ValueError, match=msg):
            CategoricalDtype._from_values_or_dtype(values, categories, ordered, dtype)

    def test_from_values_or_dtype_invalid_dtype(self):
        msg = "Cannot not construct CategoricalDtype from <class 'object'>"
        with pytest.raises(ValueError, match=msg):
            CategoricalDtype._from_values_or_dtype(None, None, None, object)

    def test_is_dtype(self, dtype):
        assert CategoricalDtype.is_dtype(dtype)
        assert CategoricalDtype.is_dtype("category")
        assert CategoricalDtype.is_dtype(CategoricalDtype())
        assert not CategoricalDtype.is_dtype("foo")
        assert not CategoricalDtype.is_dtype(np.float64)

    def test_basic(self, dtype):

        assert is_categorical_dtype(dtype)

        factor = Categorical(["a", "b", "b", "a", "a", "c", "c", "c"])

        s = Series(factor, name="A")

        # dtypes
        assert is_categorical_dtype(s.dtype)
        assert is_categorical_dtype(s)
        assert not is_categorical_dtype(np.dtype("float64"))

        assert is_categorical(s.dtype)
        assert is_categorical(s)
        assert not is_categorical(np.dtype("float64"))
        assert not is_categorical(1.0)

    def test_tuple_categories(self):
        categories = [(1, "a"), (2, "b"), (3, "c")]
        result = CategoricalDtype(categories)
        assert all(result.categories == categories)

    @pytest.mark.parametrize(
        "categories, expected",
        [
            ([True, False], True),
            ([True, False, None], True),
            ([True, False, "a", "b'"], False),
            ([0, 1], False),
        ],
    )
    def test_is_boolean(self, categories, expected):
        cat = Categorical(categories)
        assert cat.dtype._is_boolean is expected
        assert is_bool_dtype(cat) is expected
        assert is_bool_dtype(cat.dtype) is expected

    def test_dtype_specific_categorical_dtype(self):
        expected = "datetime64[ns]"
        result = str(Categorical(DatetimeIndex([])).categories.dtype)
        assert result == expected


class TestDatetimeTZDtype(Base):
    @pytest.fixture
    def dtype(self):
        """
        Class level fixture of dtype for TestDatetimeTZDtype
        """
        return DatetimeTZDtype("ns", "US/Eastern")

    def test_alias_to_unit_raises(self):
        # 23990
        with pytest.raises(ValueError, match="Passing a dtype alias"):
            DatetimeTZDtype("datetime64[ns, US/Central]")

    def test_alias_to_unit_bad_alias_raises(self):
        # 23990
        with pytest.raises(TypeError, match=""):
            DatetimeTZDtype("this is a bad string")

        with pytest.raises(TypeError, match=""):
            DatetimeTZDtype("datetime64[ns, US/NotATZ]")

    def test_hash_vs_equality(self, dtype):
        # make sure that we satisfy is semantics
        dtype2 = DatetimeTZDtype("ns", "US/Eastern")
        dtype3 = DatetimeTZDtype(dtype2)
        assert dtype == dtype2
        assert dtype2 == dtype
        assert dtype3 == dtype
        assert hash(dtype) == hash(dtype2)
        assert hash(dtype) == hash(dtype3)

        dtype4 = DatetimeTZDtype("ns", "US/Central")
        assert dtype2 != dtype4
        assert hash(dtype2) != hash(dtype4)

    def test_construction(self):
        msg = "DatetimeTZDtype only supports ns units"
        with pytest.raises(ValueError, match=msg):
            DatetimeTZDtype("ms", "US/Eastern")

    def test_subclass(self):
        a = DatetimeTZDtype.construct_from_string("datetime64[ns, US/Eastern]")
        b = DatetimeTZDtype.construct_from_string("datetime64[ns, CET]")

        assert issubclass(type(a), type(a))
        assert issubclass(type(a), type(b))

    def test_compat(self, dtype):
        assert is_datetime64tz_dtype(dtype)
        assert is_datetime64tz_dtype("datetime64[ns, US/Eastern]")
        assert is_datetime64_any_dtype(dtype)
        assert is_datetime64_any_dtype("datetime64[ns, US/Eastern]")
        assert is_datetime64_ns_dtype(dtype)
        assert is_datetime64_ns_dtype("datetime64[ns, US/Eastern]")
        assert not is_datetime64_dtype(dtype)
        assert not is_datetime64_dtype("datetime64[ns, US/Eastern]")

    def test_construction_from_string(self, dtype):
        result = DatetimeTZDtype.construct_from_string("datetime64[ns, US/Eastern]")
        assert is_dtype_equal(dtype, result)

    @pytest.mark.parametrize(
        "string",
        [
            "foo",
            "datetime64[ns, notatz]",
            # non-nano unit
            "datetime64[ps, UTC]",
            # dateutil str that returns None from gettz
            "datetime64[ns, dateutil/invalid]",
        ],
    )
    def test_construct_from_string_invalid_raises(self, string):
        msg = f"Cannot construct a 'DatetimeTZDtype' from '{string}'"
        with pytest.raises(TypeError, match=re.escape(msg)):
            DatetimeTZDtype.construct_from_string(string)

    def test_construct_from_string_wrong_type_raises(self):
        msg = "'construct_from_string' expects a string, got <class 'list'>"
        with pytest.raises(TypeError, match=msg):
            DatetimeTZDtype.construct_from_string(["datetime64[ns, notatz]"])

    def test_is_dtype(self, dtype):
        assert not DatetimeTZDtype.is_dtype(None)
        assert DatetimeTZDtype.is_dtype(dtype)
        assert DatetimeTZDtype.is_dtype("datetime64[ns, US/Eastern]")
        assert not DatetimeTZDtype.is_dtype("foo")
        assert DatetimeTZDtype.is_dtype(DatetimeTZDtype("ns", "US/Pacific"))
        assert not DatetimeTZDtype.is_dtype(np.float64)

    def test_equality(self, dtype):
        assert is_dtype_equal(dtype, "datetime64[ns, US/Eastern]")
        assert is_dtype_equal(dtype, DatetimeTZDtype("ns", "US/Eastern"))
        assert not is_dtype_equal(dtype, "foo")
        assert not is_dtype_equal(dtype, DatetimeTZDtype("ns", "CET"))
        assert not is_dtype_equal(
            DatetimeTZDtype("ns", "US/Eastern"), DatetimeTZDtype("ns", "US/Pacific")
        )

        # numpy compat
        assert is_dtype_equal(np.dtype("M8[ns]"), "datetime64[ns]")

    def test_basic(self, dtype):

        assert is_datetime64tz_dtype(dtype)

        dr = date_range("20130101", periods=3, tz="US/Eastern")
        s = Series(dr, name="A")

        # dtypes
        assert is_datetime64tz_dtype(s.dtype)
        assert is_datetime64tz_dtype(s)
        assert not is_datetime64tz_dtype(np.dtype("float64"))
        assert not is_datetime64tz_dtype(1.0)

    def test_dst(self):

        dr1 = date_range("2013-01-01", periods=3, tz="US/Eastern")
        s1 = Series(dr1, name="A")
        assert is_datetime64tz_dtype(s1)

        dr2 = date_range("2013-08-01", periods=3, tz="US/Eastern")
        s2 = Series(dr2, name="A")
        assert is_datetime64tz_dtype(s2)
        assert s1.dtype == s2.dtype

    @pytest.mark.parametrize("tz", ["UTC", "US/Eastern"])
    @pytest.mark.parametrize("constructor", ["M8", "datetime64"])
    def test_parser(self, tz, constructor):
        # pr #11245
        dtz_str = f"{constructor}[ns, {tz}]"
        result = DatetimeTZDtype.construct_from_string(dtz_str)
        expected = DatetimeTZDtype("ns", tz)
        assert result == expected

    def test_empty(self):
        with pytest.raises(TypeError, match="A 'tz' is required."):
            DatetimeTZDtype()

    def test_tz_standardize(self):
        # GH 24713
        tz = pytz.timezone("US/Eastern")
        dr = date_range("2013-01-01", periods=3, tz="US/Eastern")
        dtype = DatetimeTZDtype("ns", dr.tz)
        assert dtype.tz == tz
        dtype = DatetimeTZDtype("ns", dr[0].tz)
        assert dtype.tz == tz


class TestPeriodDtype(Base):
    @pytest.fixture
    def dtype(self):
        """
        Class level fixture of dtype for TestPeriodDtype
        """
        return PeriodDtype("D")

    def test_hash_vs_equality(self, dtype):
        # make sure that we satisfy is semantics
        dtype2 = PeriodDtype("D")
        dtype3 = PeriodDtype(dtype2)
        assert dtype == dtype2
        assert dtype2 == dtype
        assert dtype3 == dtype
        assert dtype is dtype2
        assert dtype2 is dtype
        assert dtype3 is dtype
        assert hash(dtype) == hash(dtype2)
        assert hash(dtype) == hash(dtype3)

    def test_construction(self):
        with pytest.raises(ValueError, match="Invalid frequency: xx"):
            PeriodDtype("xx")

        for s in ["period[D]", "Period[D]", "D"]:
            dt = PeriodDtype(s)
            assert dt.freq == pd.tseries.offsets.Day()
            assert is_period_dtype(dt)

        for s in ["period[3D]", "Period[3D]", "3D"]:
            dt = PeriodDtype(s)
            assert dt.freq == pd.tseries.offsets.Day(3)
            assert is_period_dtype(dt)

        for s in [
            "period[26H]",
            "Period[26H]",
            "26H",
            "period[1D2H]",
            "Period[1D2H]",
            "1D2H",
        ]:
            dt = PeriodDtype(s)
            assert dt.freq == pd.tseries.offsets.Hour(26)
            assert is_period_dtype(dt)

    def test_subclass(self):
        a = PeriodDtype("period[D]")
        b = PeriodDtype("period[3D]")

        assert issubclass(type(a), type(a))
        assert issubclass(type(a), type(b))

    def test_identity(self):
        assert PeriodDtype("period[D]") == PeriodDtype("period[D]")
        assert PeriodDtype("period[D]") is PeriodDtype("period[D]")

        assert PeriodDtype("period[3D]") == PeriodDtype("period[3D]")
        assert PeriodDtype("period[3D]") is PeriodDtype("period[3D]")

        assert PeriodDtype("period[1S1U]") == PeriodDtype("period[1000001U]")
        assert PeriodDtype("period[1S1U]") is PeriodDtype("period[1000001U]")

    def test_compat(self, dtype):
        assert not is_datetime64_ns_dtype(dtype)
        assert not is_datetime64_ns_dtype("period[D]")
        assert not is_datetime64_dtype(dtype)
        assert not is_datetime64_dtype("period[D]")

    def test_construction_from_string(self, dtype):
        result = PeriodDtype("period[D]")
        assert is_dtype_equal(dtype, result)
        result = PeriodDtype.construct_from_string("period[D]")
        assert is_dtype_equal(dtype, result)
<<<<<<< HEAD
        msg = "Cannot construct a 'PeriodDtype' from "
        with pytest.raises(TypeError, match=msg):
            PeriodDtype.construct_from_string("foo")
        with pytest.raises(TypeError, match=msg):
            PeriodDtype.construct_from_string("period[foo]")
        with pytest.raises(TypeError, match=msg):
            PeriodDtype.construct_from_string("foo[D]")

        with pytest.raises(TypeError, match=msg):
            PeriodDtype.construct_from_string("datetime64[ns]")
        with pytest.raises(TypeError, match=msg):
            PeriodDtype.construct_from_string("datetime64[ns, US/Eastern]")
=======
>>>>>>> 80078ac0

        with pytest.raises(TypeError, match="list"):
            PeriodDtype.construct_from_string([1, 2, 3])

    @pytest.mark.parametrize(
        "string",
        [
            "foo",
            "period[foo]",
            "foo[D]",
            "datetime64[ns]",
            "datetime64[ns, US/Eastern]",
        ],
    )
    def test_construct_dtype_from_string_invalid_raises(self, string):
        msg = f"Cannot construct a 'PeriodDtype' from '{string}'"
        with pytest.raises(TypeError, match=re.escape(msg)):
            PeriodDtype.construct_from_string(string)

    def test_is_dtype(self, dtype):
        assert PeriodDtype.is_dtype(dtype)
        assert PeriodDtype.is_dtype("period[D]")
        assert PeriodDtype.is_dtype("period[3D]")
        assert PeriodDtype.is_dtype(PeriodDtype("3D"))
        assert PeriodDtype.is_dtype("period[U]")
        assert PeriodDtype.is_dtype("period[S]")
        assert PeriodDtype.is_dtype(PeriodDtype("U"))
        assert PeriodDtype.is_dtype(PeriodDtype("S"))

        assert not PeriodDtype.is_dtype("D")
        assert not PeriodDtype.is_dtype("3D")
        assert not PeriodDtype.is_dtype("U")
        assert not PeriodDtype.is_dtype("S")
        assert not PeriodDtype.is_dtype("foo")
        assert not PeriodDtype.is_dtype(np.object_)
        assert not PeriodDtype.is_dtype(np.int64)
        assert not PeriodDtype.is_dtype(np.float64)

    def test_equality(self, dtype):
        assert is_dtype_equal(dtype, "period[D]")
        assert is_dtype_equal(dtype, PeriodDtype("D"))
        assert is_dtype_equal(dtype, PeriodDtype("D"))
        assert is_dtype_equal(PeriodDtype("D"), PeriodDtype("D"))

        assert not is_dtype_equal(dtype, "D")
        assert not is_dtype_equal(PeriodDtype("D"), PeriodDtype("2D"))

    def test_basic(self, dtype):
        assert is_period_dtype(dtype)

        pidx = pd.period_range("2013-01-01 09:00", periods=5, freq="H")

        assert is_period_dtype(pidx.dtype)
        assert is_period_dtype(pidx)

        s = Series(pidx, name="A")

        assert is_period_dtype(s.dtype)
        assert is_period_dtype(s)

        assert not is_period_dtype(np.dtype("float64"))
        assert not is_period_dtype(1.0)

    def test_empty(self):
        dt = PeriodDtype()
<<<<<<< HEAD
=======
        # https://github.com/pandas-dev/pandas/issues/27388
>>>>>>> 80078ac0
        msg = "object has no attribute 'freqstr'"
        with pytest.raises(AttributeError, match=msg):
            str(dt)

    def test_not_string(self):
        # though PeriodDtype has object kind, it cannot be string
        assert not is_string_dtype(PeriodDtype("D"))


class TestIntervalDtype(Base):
    @pytest.fixture
    def dtype(self):
        """
        Class level fixture of dtype for TestIntervalDtype
        """
        return IntervalDtype("int64")

    def test_hash_vs_equality(self, dtype):
        # make sure that we satisfy is semantics
        dtype2 = IntervalDtype("int64")
        dtype3 = IntervalDtype(dtype2)
        assert dtype == dtype2
        assert dtype2 == dtype
        assert dtype3 == dtype
        assert dtype is dtype2
        assert dtype2 is dtype3
        assert dtype3 is dtype
        assert hash(dtype) == hash(dtype2)
        assert hash(dtype) == hash(dtype3)

        dtype1 = IntervalDtype("interval")
        dtype2 = IntervalDtype(dtype1)
        dtype3 = IntervalDtype("interval")
        assert dtype2 == dtype1
        assert dtype2 == dtype2
        assert dtype2 == dtype3
        assert dtype2 is dtype1
        assert dtype2 is dtype2
        assert dtype2 is dtype3
        assert hash(dtype2) == hash(dtype1)
        assert hash(dtype2) == hash(dtype2)
        assert hash(dtype2) == hash(dtype3)

    @pytest.mark.parametrize(
        "subtype", ["interval[int64]", "Interval[int64]", "int64", np.dtype("int64")]
    )
    def test_construction(self, subtype):
        i = IntervalDtype(subtype)
        assert i.subtype == np.dtype("int64")
        assert is_interval_dtype(i)

    @pytest.mark.parametrize("subtype", [None, "interval", "Interval"])
    def test_construction_generic(self, subtype):
        # generic
        i = IntervalDtype(subtype)
        assert i.subtype is None
        assert is_interval_dtype(i)

    @pytest.mark.parametrize(
        "subtype",
        [
            CategoricalDtype(list("abc"), False),
            CategoricalDtype(list("wxyz"), True),
            object,
            str,
            "<U10",
            "interval[category]",
            "interval[object]",
        ],
    )
    def test_construction_not_supported(self, subtype):
        # GH 19016
        msg = (
            "category, object, and string subtypes are not supported "
            "for IntervalDtype"
        )
        with pytest.raises(TypeError, match=msg):
            IntervalDtype(subtype)

    @pytest.mark.parametrize("subtype", ["xx", "IntervalA", "Interval[foo]"])
    def test_construction_errors(self, subtype):
        msg = "could not construct IntervalDtype"
        with pytest.raises(TypeError, match=msg):
            IntervalDtype(subtype)

    def test_construction_from_string(self, dtype):
        result = IntervalDtype("interval[int64]")
        assert is_dtype_equal(dtype, result)
        result = IntervalDtype.construct_from_string("interval[int64]")
        assert is_dtype_equal(dtype, result)

    @pytest.mark.parametrize("string", [0, 3.14, ("a", "b"), None])
    def test_construction_from_string_errors(self, string):
        # these are invalid entirely
        msg = f"'construct_from_string' expects a string, got {type(string)}"

        with pytest.raises(TypeError, match=re.escape(msg)):
            IntervalDtype.construct_from_string(string)

    @pytest.mark.parametrize("string", ["foo", "foo[int64]", "IntervalA"])
    def test_construction_from_string_error_subtype(self, string):
        # this is an invalid subtype
        msg = (
            "Incorrectly formatted string passed to constructor. "
            r"Valid formats include Interval or Interval\[dtype\] "
            "where dtype is numeric, datetime, or timedelta"
        )

        with pytest.raises(TypeError, match=msg):
            IntervalDtype.construct_from_string(string)

    def test_subclass(self):
        a = IntervalDtype("interval[int64]")
        b = IntervalDtype("interval[int64]")

        assert issubclass(type(a), type(a))
        assert issubclass(type(a), type(b))

    def test_is_dtype(self, dtype):
        assert IntervalDtype.is_dtype(dtype)
        assert IntervalDtype.is_dtype("interval")
        assert IntervalDtype.is_dtype(IntervalDtype("float64"))
        assert IntervalDtype.is_dtype(IntervalDtype("int64"))
        assert IntervalDtype.is_dtype(IntervalDtype(np.int64))

        assert not IntervalDtype.is_dtype("D")
        assert not IntervalDtype.is_dtype("3D")
        assert not IntervalDtype.is_dtype("U")
        assert not IntervalDtype.is_dtype("S")
        assert not IntervalDtype.is_dtype("foo")
        assert not IntervalDtype.is_dtype("IntervalA")
        assert not IntervalDtype.is_dtype(np.object_)
        assert not IntervalDtype.is_dtype(np.int64)
        assert not IntervalDtype.is_dtype(np.float64)

    def test_equality(self, dtype):
        assert is_dtype_equal(dtype, "interval[int64]")
        assert is_dtype_equal(dtype, IntervalDtype("int64"))
        assert is_dtype_equal(IntervalDtype("int64"), IntervalDtype("int64"))

        assert not is_dtype_equal(dtype, "int64")
        assert not is_dtype_equal(IntervalDtype("int64"), IntervalDtype("float64"))

        # invalid subtype comparisons do not raise when directly compared
        dtype1 = IntervalDtype("float64")
        dtype2 = IntervalDtype("datetime64[ns, US/Eastern]")
        assert dtype1 != dtype2
        assert dtype2 != dtype1

    @pytest.mark.parametrize(
        "subtype",
        [
            None,
            "interval",
            "Interval",
            "int64",
            "uint64",
            "float64",
            "complex128",
            "datetime64",
            "timedelta64",
            PeriodDtype("Q"),
        ],
    )
    def test_equality_generic(self, subtype):
        # GH 18980
        dtype = IntervalDtype(subtype)
        assert is_dtype_equal(dtype, "interval")
        assert is_dtype_equal(dtype, IntervalDtype())

    @pytest.mark.parametrize(
        "subtype",
        [
            "int64",
            "uint64",
            "float64",
            "complex128",
            "datetime64",
            "timedelta64",
            PeriodDtype("Q"),
        ],
    )
    def test_name_repr(self, subtype):
        # GH 18980
        dtype = IntervalDtype(subtype)
        expected = f"interval[{subtype}]"
        assert str(dtype) == expected
        assert dtype.name == "interval"

    @pytest.mark.parametrize("subtype", [None, "interval", "Interval"])
    def test_name_repr_generic(self, subtype):
        # GH 18980
        dtype = IntervalDtype(subtype)
        assert str(dtype) == "interval"
        assert dtype.name == "interval"

    def test_basic(self, dtype):
        assert is_interval_dtype(dtype)

        ii = IntervalIndex.from_breaks(range(3))

        assert is_interval_dtype(ii.dtype)
        assert is_interval_dtype(ii)

        s = Series(ii, name="A")

        assert is_interval_dtype(s.dtype)
        assert is_interval_dtype(s)

    def test_basic_dtype(self):
        assert is_interval_dtype("interval[int64]")
        assert is_interval_dtype(IntervalIndex.from_tuples([(0, 1)]))
        assert is_interval_dtype(IntervalIndex.from_breaks(np.arange(4)))
        assert is_interval_dtype(
            IntervalIndex.from_breaks(date_range("20130101", periods=3))
        )
        assert not is_interval_dtype("U")
        assert not is_interval_dtype("S")
        assert not is_interval_dtype("foo")
        assert not is_interval_dtype(np.object_)
        assert not is_interval_dtype(np.int64)
        assert not is_interval_dtype(np.float64)

    def test_caching(self):
        IntervalDtype.reset_cache()
        dtype = IntervalDtype("int64")
        assert len(IntervalDtype._cache) == 1

        IntervalDtype("interval")
        assert len(IntervalDtype._cache) == 2

        IntervalDtype.reset_cache()
        tm.round_trip_pickle(dtype)
        assert len(IntervalDtype._cache) == 0

    def test_not_string(self):
        # GH30568: though IntervalDtype has object kind, it cannot be string
        assert not is_string_dtype(IntervalDtype())


class TestCategoricalDtypeParametrized:
    @pytest.mark.parametrize(
        "categories",
        [
            list("abcd"),
            np.arange(1000),
            ["a", "b", 10, 2, 1.3, True],
            [True, False],
            pd.date_range("2017", periods=4),
        ],
    )
    def test_basic(self, categories, ordered_fixture):
        c1 = CategoricalDtype(categories, ordered=ordered_fixture)
        tm.assert_index_equal(c1.categories, pd.Index(categories))
        assert c1.ordered is ordered_fixture

    def test_order_matters(self):
        categories = ["a", "b"]
        c1 = CategoricalDtype(categories, ordered=True)
        c2 = CategoricalDtype(categories, ordered=False)
        c3 = CategoricalDtype(categories, ordered=None)
        assert c1 is not c2
        assert c1 is not c3

    @pytest.mark.parametrize("ordered", [False, None])
    def test_unordered_same(self, ordered):
        c1 = CategoricalDtype(["a", "b"], ordered=ordered)
        c2 = CategoricalDtype(["b", "a"], ordered=ordered)
        assert hash(c1) == hash(c2)

    def test_categories(self):
        result = CategoricalDtype(["a", "b", "c"])
        tm.assert_index_equal(result.categories, pd.Index(["a", "b", "c"]))
        assert result.ordered is False

    def test_equal_but_different(self, ordered_fixture):
        c1 = CategoricalDtype([1, 2, 3])
        c2 = CategoricalDtype([1.0, 2.0, 3.0])
        assert c1 is not c2
        assert c1 != c2

    @pytest.mark.parametrize("v1, v2", [([1, 2, 3], [1, 2, 3]), ([1, 2, 3], [3, 2, 1])])
    def test_order_hashes_different(self, v1, v2):
        c1 = CategoricalDtype(v1, ordered=False)
        c2 = CategoricalDtype(v2, ordered=True)
        c3 = CategoricalDtype(v1, ordered=None)
        assert c1 is not c2
        assert c1 is not c3

    def test_nan_invalid(self):
        msg = "Categorical categories cannot be null"
        with pytest.raises(ValueError, match=msg):
            CategoricalDtype([1, 2, np.nan])

    def test_non_unique_invalid(self):
        msg = "Categorical categories must be unique"
        with pytest.raises(ValueError, match=msg):
            CategoricalDtype([1, 2, 1])

    def test_same_categories_different_order(self):
        c1 = CategoricalDtype(["a", "b"], ordered=True)
        c2 = CategoricalDtype(["b", "a"], ordered=True)
        assert c1 is not c2

    @pytest.mark.parametrize("ordered1", [True, False, None])
    @pytest.mark.parametrize("ordered2", [True, False, None])
    def test_categorical_equality(self, ordered1, ordered2):
        # same categories, same order
        # any combination of None/False are equal
        # True/True is the only combination with True that are equal
        c1 = CategoricalDtype(list("abc"), ordered1)
        c2 = CategoricalDtype(list("abc"), ordered2)
        result = c1 == c2
        expected = bool(ordered1) is bool(ordered2)
        assert result is expected

        # same categories, different order
        # any combination of None/False are equal (order doesn't matter)
        # any combination with True are not equal (different order of cats)
        c1 = CategoricalDtype(list("abc"), ordered1)
        c2 = CategoricalDtype(list("cab"), ordered2)
        result = c1 == c2
        expected = (bool(ordered1) is False) and (bool(ordered2) is False)
        assert result is expected

        # different categories
        c2 = CategoricalDtype([1, 2, 3], ordered2)
        assert c1 != c2

        # none categories
        c1 = CategoricalDtype(list("abc"), ordered1)
        c2 = CategoricalDtype(None, ordered2)
        c3 = CategoricalDtype(None, ordered1)
        assert c1 == c2
        assert c2 == c1
        assert c2 == c3

    @pytest.mark.parametrize("categories", [list("abc"), None])
    @pytest.mark.parametrize("other", ["category", "not a category"])
    def test_categorical_equality_strings(self, categories, ordered_fixture, other):
        c1 = CategoricalDtype(categories, ordered_fixture)
        result = c1 == other
        expected = other == "category"
        assert result is expected

    def test_invalid_raises(self):
        with pytest.raises(TypeError, match="ordered"):
            CategoricalDtype(["a", "b"], ordered="foo")

        with pytest.raises(TypeError, match="'categories' must be list-like"):
            CategoricalDtype("category")

    def test_mixed(self):
        a = CategoricalDtype(["a", "b", 1, 2])
        b = CategoricalDtype(["a", "b", "1", "2"])
        assert hash(a) != hash(b)

    def test_from_categorical_dtype_identity(self):
        c1 = Categorical([1, 2], categories=[1, 2, 3], ordered=True)
        # Identity test for no changes
        c2 = CategoricalDtype._from_categorical_dtype(c1)
        assert c2 is c1

    def test_from_categorical_dtype_categories(self):
        c1 = Categorical([1, 2], categories=[1, 2, 3], ordered=True)
        # override categories
        result = CategoricalDtype._from_categorical_dtype(c1, categories=[2, 3])
        assert result == CategoricalDtype([2, 3], ordered=True)

    def test_from_categorical_dtype_ordered(self):
        c1 = Categorical([1, 2], categories=[1, 2, 3], ordered=True)
        # override ordered
        result = CategoricalDtype._from_categorical_dtype(c1, ordered=False)
        assert result == CategoricalDtype([1, 2, 3], ordered=False)

    def test_from_categorical_dtype_both(self):
        c1 = Categorical([1, 2], categories=[1, 2, 3], ordered=True)
        # override ordered
        result = CategoricalDtype._from_categorical_dtype(
            c1, categories=[1, 2], ordered=False
        )
        assert result == CategoricalDtype([1, 2], ordered=False)

    def test_str_vs_repr(self, ordered_fixture):
        c1 = CategoricalDtype(["a", "b"], ordered=ordered_fixture)
        assert str(c1) == "category"
        # Py2 will have unicode prefixes
        pat = r"CategoricalDtype\(categories=\[.*\], ordered={ordered}\)"
        assert re.match(pat.format(ordered=ordered_fixture), repr(c1))

    def test_categorical_categories(self):
        # GH17884
        c1 = CategoricalDtype(Categorical(["a", "b"]))
        tm.assert_index_equal(c1.categories, pd.Index(["a", "b"]))
        c1 = CategoricalDtype(CategoricalIndex(["a", "b"]))
        tm.assert_index_equal(c1.categories, pd.Index(["a", "b"]))

    @pytest.mark.parametrize(
        "new_categories", [list("abc"), list("cba"), list("wxyz"), None]
    )
    @pytest.mark.parametrize("new_ordered", [True, False, None])
    def test_update_dtype(self, ordered_fixture, new_categories, new_ordered):
        original_categories = list("abc")
        dtype = CategoricalDtype(original_categories, ordered_fixture)
        new_dtype = CategoricalDtype(new_categories, new_ordered)

        result = dtype.update_dtype(new_dtype)
        expected_categories = pd.Index(new_categories or original_categories)
        expected_ordered = new_ordered if new_ordered is not None else dtype.ordered

        tm.assert_index_equal(result.categories, expected_categories)
        assert result.ordered is expected_ordered

    def test_update_dtype_string(self, ordered_fixture):
        dtype = CategoricalDtype(list("abc"), ordered_fixture)
        expected_categories = dtype.categories
        expected_ordered = dtype.ordered
        result = dtype.update_dtype("category")
        tm.assert_index_equal(result.categories, expected_categories)
        assert result.ordered is expected_ordered

    @pytest.mark.parametrize("bad_dtype", ["foo", object, np.int64, PeriodDtype("Q")])
    def test_update_dtype_errors(self, bad_dtype):
        dtype = CategoricalDtype(list("abc"), False)
        msg = "a CategoricalDtype must be passed to perform an update, "
        with pytest.raises(ValueError, match=msg):
            dtype.update_dtype(bad_dtype)


@pytest.mark.parametrize(
    "dtype", [CategoricalDtype, IntervalDtype, DatetimeTZDtype, PeriodDtype]
)
def test_registry(dtype):
    assert dtype in registry.dtypes


@pytest.mark.parametrize(
    "dtype, expected",
    [
        ("int64", None),
        ("interval", IntervalDtype()),
        ("interval[int64]", IntervalDtype()),
        ("interval[datetime64[ns]]", IntervalDtype("datetime64[ns]")),
        ("period[D]", PeriodDtype("D")),
        ("category", CategoricalDtype()),
        ("datetime64[ns, US/Eastern]", DatetimeTZDtype("ns", "US/Eastern")),
    ],
)
def test_registry_find(dtype, expected):
    assert registry.find(dtype) == expected


@pytest.mark.parametrize(
    "dtype, expected",
    [
        (str, False),
        (int, False),
        (bool, True),
        (np.bool, True),
        (np.array(["a", "b"]), False),
        (pd.Series([1, 2]), False),
        (np.array([True, False]), True),
        (pd.Series([True, False]), True),
        (SparseArray([True, False]), True),
        (SparseDtype(bool), True),
    ],
)
def test_is_bool_dtype(dtype, expected):
    result = is_bool_dtype(dtype)
    assert result is expected


def test_is_bool_dtype_sparse():
    result = is_bool_dtype(pd.Series(SparseArray([True, False])))
    assert result is True


@pytest.mark.parametrize(
    "check",
    [
        is_categorical_dtype,
        is_datetime64tz_dtype,
        is_period_dtype,
        is_datetime64_ns_dtype,
        is_datetime64_dtype,
        is_interval_dtype,
        is_datetime64_any_dtype,
        is_string_dtype,
        is_bool_dtype,
    ],
)
def test_is_dtype_no_warning(check):
    data = pd.DataFrame({"A": [1, 2]})
    with tm.assert_produces_warning(None):
        check(data)

    with tm.assert_produces_warning(None):
        check(data["A"])<|MERGE_RESOLUTION|>--- conflicted
+++ resolved
@@ -414,21 +414,6 @@
         assert is_dtype_equal(dtype, result)
         result = PeriodDtype.construct_from_string("period[D]")
         assert is_dtype_equal(dtype, result)
-<<<<<<< HEAD
-        msg = "Cannot construct a 'PeriodDtype' from "
-        with pytest.raises(TypeError, match=msg):
-            PeriodDtype.construct_from_string("foo")
-        with pytest.raises(TypeError, match=msg):
-            PeriodDtype.construct_from_string("period[foo]")
-        with pytest.raises(TypeError, match=msg):
-            PeriodDtype.construct_from_string("foo[D]")
-
-        with pytest.raises(TypeError, match=msg):
-            PeriodDtype.construct_from_string("datetime64[ns]")
-        with pytest.raises(TypeError, match=msg):
-            PeriodDtype.construct_from_string("datetime64[ns, US/Eastern]")
-=======
->>>>>>> 80078ac0
 
         with pytest.raises(TypeError, match="list"):
             PeriodDtype.construct_from_string([1, 2, 3])
@@ -494,10 +479,7 @@
 
     def test_empty(self):
         dt = PeriodDtype()
-<<<<<<< HEAD
-=======
         # https://github.com/pandas-dev/pandas/issues/27388
->>>>>>> 80078ac0
         msg = "object has no attribute 'freqstr'"
         with pytest.raises(AttributeError, match=msg):
             str(dt)
