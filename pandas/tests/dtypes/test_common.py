--- conflicted
+++ resolved
@@ -14,7 +14,6 @@
     DatetimeTZDtype,
     IntervalDtype,
     PeriodDtype,
-    DateDtype,
 )
 from pandas.core.dtypes.missing import isna
 
@@ -212,20 +211,6 @@
     # GH#33385
     with tm.assert_produces_warning(FutureWarning):
         com.is_categorical([1, 2, 3])
-
-
-def test_is_date_type():
-    assert not com.is_date_dtype(object)
-    assert not com.is_date_dtype([1, 2, 3])
-    assert not com.is_date_dtype(np.array([], dtype=int))
-
-    assert not com.is_date_dtype("yes64")
-    assert not com.is_date_dtype("date27")
-
-    assert com.is_date_dtype("date")
-    assert com.is_date_dtype("date64")
-
-    assert com.is_date_dtype(DateDtype())
 
 
 def test_is_datetime64_dtype():
@@ -723,10 +708,6 @@
     assert com._is_dtype_type(input_param, lambda tipo: tipo == result)
 
 
-<<<<<<< HEAD
-if __name__ == "__main__":
-    test_is_date_type()
-=======
 @pytest.mark.parametrize("val", [np.datetime64("NaT"), np.timedelta64("NaT")])
 @pytest.mark.parametrize("typ", [np.int64])
 def test_astype_nansafe(val, typ):
@@ -763,5 +744,4 @@
     arr = np.array([from_type("NaT")])
     result = astype_nansafe(arr, dtype="object")
 
-    assert isna(result)[0]
->>>>>>> 3fd150c9
+    assert isna(result)[0]