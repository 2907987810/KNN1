--- conflicted
+++ resolved
@@ -8,15 +8,11 @@
 from pandas._config import config as cf
 
 from pandas._libs import missing as libmissing
-<<<<<<< HEAD
-from pandas._libs.tslibs import iNaT, is_null_datetimelike
-from pandas._libs_numba import missing as libmissing_numba
-=======
 from pandas._libs.tslibs import (
     iNaT,
     is_null_datetimelike,
 )
->>>>>>> 0c3c56b5
+from pandas._libs_numba import missing as libmissing_numba
 
 from pandas.core.dtypes.common import (
     is_float,
