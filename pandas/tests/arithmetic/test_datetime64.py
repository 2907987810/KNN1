# Arithmetic tests for DataFrame/Series/Index/Array classes that should
# behave identically.
# Specifically for datetime64 and datetime64tz dtypes
from datetime import datetime, timedelta
from itertools import product, starmap
import operator
import warnings

import numpy as np
import pytest
import pytz

from pandas._libs.tslibs.conversion import localize_pydatetime
from pandas._libs.tslibs.offsets import shift_months
from pandas.compat.numpy import np_datetime64_compat
from pandas.errors import NullFrequencyError, PerformanceWarning

import pandas as pd
from pandas import (
    DatetimeIndex,
    NaT,
    Period,
    Series,
    Timedelta,
    TimedeltaIndex,
    Timestamp,
    date_range,
)
from pandas.core.indexes.datetimes import _to_M8
import pandas.util.testing as tm


def assert_all(obj):
    """
    Test helper to call call obj.all() the appropriate number of times on
    a Series or DataFrame.
    """
    if isinstance(obj, pd.DataFrame):
        assert obj.all().all()
    else:
        assert obj.all()


# ------------------------------------------------------------------
# Comparisons


class TestDatetime64ArrayLikeComparisons:
    # Comparison tests for datetime64 vectors fully parametrized over
    #  DataFrame/Series/DatetimeIndex/DateteimeArray.  Ideally all comparison
    #  tests will eventually end up here.

    def test_compare_zerodim(self, tz_naive_fixture, box_with_array):
        # Test comparison with zero-dimensional array is unboxed
        tz = tz_naive_fixture
        box = box_with_array
        xbox = box_with_array if box_with_array is not pd.Index else np.ndarray
        dti = date_range("20130101", periods=3, tz=tz)

        other = np.array(dti.to_numpy()[0])

        # FIXME: ValueError with transpose on tzaware
        dtarr = tm.box_expected(dti, box, transpose=False)
        result = dtarr <= other
        expected = np.array([True, False, False])
        expected = tm.box_expected(expected, xbox, transpose=False)
        tm.assert_equal(result, expected)


class TestDatetime64DataFrameComparison:
    @pytest.mark.parametrize(
        "timestamps",
        [
            [pd.Timestamp("2012-01-01 13:00:00+00:00")] * 2,
            [pd.Timestamp("2012-01-01 13:00:00")] * 2,
        ],
    )
    def test_tz_aware_scalar_comparison(self, timestamps):
        # GH#15966
        df = pd.DataFrame({"test": timestamps})
        expected = pd.DataFrame({"test": [False, False]})
        tm.assert_frame_equal(df == -1, expected)

    def test_dt64_nat_comparison(self):
        # GH#22242, GH#22163 DataFrame considered NaT == ts incorrectly
        ts = pd.Timestamp.now()
        df = pd.DataFrame([ts, pd.NaT])
        expected = pd.DataFrame([True, False])

        result = df == ts
        tm.assert_frame_equal(result, expected)


class TestDatetime64SeriesComparison:
    # TODO: moved from tests.series.test_operators; needs cleanup

    @pytest.mark.parametrize(
        "pair",
        [
            (
                [pd.Timestamp("2011-01-01"), NaT, pd.Timestamp("2011-01-03")],
                [NaT, NaT, pd.Timestamp("2011-01-03")],
            ),
            (
                [pd.Timedelta("1 days"), NaT, pd.Timedelta("3 days")],
                [NaT, NaT, pd.Timedelta("3 days")],
            ),
            (
                [pd.Period("2011-01", freq="M"), NaT, pd.Period("2011-03", freq="M")],
                [NaT, NaT, pd.Period("2011-03", freq="M")],
            ),
        ],
    )
    @pytest.mark.parametrize("reverse", [True, False])
    @pytest.mark.parametrize("box", [Series, pd.Index])
    @pytest.mark.parametrize("dtype", [None, object])
    def test_nat_comparisons(self, dtype, box, reverse, pair):
        l, r = pair
        if reverse:
            # add lhs / rhs switched data
            l, r = r, l

        left = Series(l, dtype=dtype)
        right = box(r, dtype=dtype)
        # Series, Index

        expected = Series([False, False, True])
        tm.assert_series_equal(left == right, expected)

        expected = Series([True, True, False])
        tm.assert_series_equal(left != right, expected)

        expected = Series([False, False, False])
        tm.assert_series_equal(left < right, expected)

        expected = Series([False, False, False])
        tm.assert_series_equal(left > right, expected)

        expected = Series([False, False, True])
        tm.assert_series_equal(left >= right, expected)

        expected = Series([False, False, True])
        tm.assert_series_equal(left <= right, expected)

    def test_comparison_invalid(self, box_with_array):
        # GH#4968
        # invalid date/int comparisons
        xbox = box_with_array if box_with_array is not pd.Index else np.ndarray

        ser = Series(range(5))
        ser2 = Series(pd.date_range("20010101", periods=5))

        ser = tm.box_expected(ser, box_with_array)
        ser2 = tm.box_expected(ser2, box_with_array)

        for (x, y) in [(ser, ser2), (ser2, ser)]:

            result = x == y
            expected = tm.box_expected([False] * 5, xbox)
            tm.assert_equal(result, expected)

            result = x != y
            expected = tm.box_expected([True] * 5, xbox)
            tm.assert_equal(result, expected)
            msg = "Invalid comparison between"
            with pytest.raises(TypeError, match=msg):
                x >= y
            with pytest.raises(TypeError, match=msg):
                x > y
            with pytest.raises(TypeError, match=msg):
                x < y
            with pytest.raises(TypeError, match=msg):
                x <= y

    @pytest.mark.parametrize(
        "data",
        [
            [Timestamp("2011-01-01"), NaT, Timestamp("2011-01-03")],
            [Timedelta("1 days"), NaT, Timedelta("3 days")],
            [Period("2011-01", freq="M"), NaT, Period("2011-03", freq="M")],
        ],
    )
    @pytest.mark.parametrize("dtype", [None, object])
    def test_nat_comparisons_scalar(self, dtype, data, box_with_array):
        if box_with_array is tm.to_array and dtype is object:
            # dont bother testing ndarray comparison methods as this fails
            #  on older numpys (since they check object identity)
            return

        xbox = box_with_array if box_with_array is not pd.Index else np.ndarray

        left = Series(data, dtype=dtype)
        left = tm.box_expected(left, box_with_array)

        expected = [False, False, False]
        expected = tm.box_expected(expected, xbox)
        tm.assert_equal(left == NaT, expected)
        tm.assert_equal(NaT == left, expected)

        expected = [True, True, True]
        expected = tm.box_expected(expected, xbox)
        tm.assert_equal(left != NaT, expected)
        tm.assert_equal(NaT != left, expected)

        expected = [False, False, False]
        expected = tm.box_expected(expected, xbox)
        tm.assert_equal(left < NaT, expected)
        tm.assert_equal(NaT > left, expected)
        tm.assert_equal(left <= NaT, expected)
        tm.assert_equal(NaT >= left, expected)

        tm.assert_equal(left > NaT, expected)
        tm.assert_equal(NaT < left, expected)
        tm.assert_equal(left >= NaT, expected)
        tm.assert_equal(NaT <= left, expected)

    def test_series_comparison_scalars(self):
        series = Series(date_range("1/1/2000", periods=10))

        val = datetime(2000, 1, 4)
        result = series > val
        expected = Series([x > val for x in series])
        tm.assert_series_equal(result, expected)

        val = series[5]
        result = series > val
        expected = Series([x > val for x in series])
        tm.assert_series_equal(result, expected)

<<<<<<< HEAD
=======
    def test_dt64_ser_cmp_date_warning(self):
        # https://github.com/pandas-dev/pandas/issues/21359
        # Remove this test and enble invalid test below
        ser = pd.Series(pd.date_range("20010101", periods=10), name="dates")
        date = ser.iloc[0].to_pydatetime().date()

        with tm.assert_produces_warning(FutureWarning) as m:
            result = ser == date
        expected = pd.Series([True] + [False] * 9, name="dates")
        tm.assert_series_equal(result, expected)
        assert "Comparing Series of datetimes " in str(m[0].message)
        assert "will not compare equal" in str(m[0].message)

        with tm.assert_produces_warning(FutureWarning) as m:
            result = ser != date
        tm.assert_series_equal(result, ~expected)
        assert "will not compare equal" in str(m[0].message)

        with tm.assert_produces_warning(FutureWarning) as m:
            result = ser <= date
        tm.assert_series_equal(result, expected)
        assert "a TypeError will be raised" in str(m[0].message)

        with tm.assert_produces_warning(FutureWarning) as m:
            result = ser < date
        tm.assert_series_equal(result, pd.Series([False] * 10, name="dates"))
        assert "a TypeError will be raised" in str(m[0].message)

        with tm.assert_produces_warning(FutureWarning) as m:
            result = ser >= date
        tm.assert_series_equal(result, pd.Series([True] * 10, name="dates"))
        assert "a TypeError will be raised" in str(m[0].message)

        with tm.assert_produces_warning(FutureWarning) as m:
            result = ser > date
        tm.assert_series_equal(result, pd.Series([False] + [True] * 9, name="dates"))
        assert "a TypeError will be raised" in str(m[0].message)

    @pytest.mark.skip(reason="GH#21359")
>>>>>>> 9bab81e0
    def test_dt64ser_cmp_date_invalid(self, box_with_array):
        # GH#19800 datetime.date comparison raises to
        # match DatetimeIndex/Timestamp.  This also matches the behavior
        # of stdlib datetime.datetime

<<<<<<< HEAD
        ser = pd.date_range('20010101', periods=10)
        date = ser[0].to_pydatetime().date()
=======
        ser = pd.date_range("20010101", periods=10)
        date = ser.iloc[0].to_pydatetime().date()
>>>>>>> 9bab81e0

        ser = tm.box_expected(ser, box_with_array)
        assert_all(~(ser == date))
        assert_all(ser != date)
        with pytest.raises(TypeError):
            ser > date
        with pytest.raises(TypeError):
            ser < date
        with pytest.raises(TypeError):
            ser >= date
        with pytest.raises(TypeError):
            ser <= date

    @pytest.mark.parametrize(
        "left,right", [("lt", "gt"), ("le", "ge"), ("eq", "eq"), ("ne", "ne")]
    )
    def test_timestamp_compare_series(self, left, right):
        # see gh-4982
        # Make sure we can compare Timestamps on the right AND left hand side.
        ser = pd.Series(pd.date_range("20010101", periods=10), name="dates")
        s_nat = ser.copy(deep=True)

        ser[0] = pd.Timestamp("nat")
        ser[3] = pd.Timestamp("nat")

        left_f = getattr(operator, left)
        right_f = getattr(operator, right)

        # No NaT
        expected = left_f(ser, pd.Timestamp("20010109"))
        result = right_f(pd.Timestamp("20010109"), ser)
        tm.assert_series_equal(result, expected)

        # NaT
        expected = left_f(ser, pd.Timestamp("nat"))
        result = right_f(pd.Timestamp("nat"), ser)
        tm.assert_series_equal(result, expected)

        # Compare to Timestamp with series containing NaT
        expected = left_f(s_nat, pd.Timestamp("20010109"))
        result = right_f(pd.Timestamp("20010109"), s_nat)
        tm.assert_series_equal(result, expected)

        # Compare to NaT with series containing NaT
        expected = left_f(s_nat, pd.Timestamp("nat"))
        result = right_f(pd.Timestamp("nat"), s_nat)
        tm.assert_series_equal(result, expected)

    def test_dt64arr_timestamp_equality(self, box_with_array):
        # GH#11034
        xbox = box_with_array if box_with_array is not pd.Index else np.ndarray

        ser = pd.Series([pd.Timestamp("2000-01-29 01:59:00"), "NaT"])
        ser = tm.box_expected(ser, box_with_array)

        result = ser != ser
        expected = tm.box_expected([False, True], xbox)
        tm.assert_equal(result, expected)

        result = ser != ser[0]
        expected = tm.box_expected([False, True], xbox)
        tm.assert_equal(result, expected)

        result = ser != ser[1]
        expected = tm.box_expected([True, True], xbox)
        tm.assert_equal(result, expected)

        result = ser == ser
        expected = tm.box_expected([True, False], xbox)
        tm.assert_equal(result, expected)

        result = ser == ser[0]
        expected = tm.box_expected([True, False], xbox)
        tm.assert_equal(result, expected)

        result = ser == ser[1]
        expected = tm.box_expected([False, False], xbox)
        tm.assert_equal(result, expected)

    @pytest.mark.parametrize(
        "op",
        [operator.eq, operator.ne, operator.gt, operator.ge, operator.lt, operator.le],
    )
    def test_comparison_tzawareness_compat(self, op):
        # GH#18162
        dr = pd.date_range("2016-01-01", periods=6)
        dz = dr.tz_localize("US/Pacific")

        # Check that there isn't a problem aware-aware and naive-naive do not
        # raise
        naive_series = Series(dr)
        aware_series = Series(dz)
        msg = "Cannot compare tz-naive and tz-aware"
        with pytest.raises(TypeError, match=msg):
            op(dz, naive_series)
        with pytest.raises(TypeError, match=msg):
            op(dr, aware_series)

        # TODO: implement _assert_tzawareness_compat for the reverse
        # comparison with the Series on the left-hand side


class TestDatetimeIndexComparisons:

    # TODO: moved from tests.indexes.test_base; parametrize and de-duplicate
    @pytest.mark.parametrize(
        "op",
        [operator.eq, operator.ne, operator.gt, operator.lt, operator.ge, operator.le],
    )
    def test_comparators(self, op):
        index = tm.makeDateIndex(100)
        element = index[len(index) // 2]
        element = _to_M8(element)

        arr = np.array(index)
        arr_result = op(arr, element)
        index_result = op(index, element)

        assert isinstance(index_result, np.ndarray)
        tm.assert_numpy_array_equal(arr_result, index_result)

    @pytest.mark.parametrize(
        "other",
        [datetime(2016, 1, 1), Timestamp("2016-01-01"), np.datetime64("2016-01-01")],
    )
    def test_dti_cmp_datetimelike(self, other, tz_naive_fixture):
        tz = tz_naive_fixture
        dti = pd.date_range("2016-01-01", periods=2, tz=tz)
        if tz is not None:
            if isinstance(other, np.datetime64):
                # no tzaware version available
                return
            other = localize_pydatetime(other, dti.tzinfo)

        result = dti == other
        expected = np.array([True, False])
        tm.assert_numpy_array_equal(result, expected)

        result = dti > other
        expected = np.array([False, True])
        tm.assert_numpy_array_equal(result, expected)

        result = dti >= other
        expected = np.array([True, True])
        tm.assert_numpy_array_equal(result, expected)

        result = dti < other
        expected = np.array([False, False])
        tm.assert_numpy_array_equal(result, expected)

        result = dti <= other
        expected = np.array([True, False])
        tm.assert_numpy_array_equal(result, expected)

    def dt64arr_cmp_non_datetime(self, tz_naive_fixture, box_with_array):
        # GH#19301 by convention datetime.date is not considered comparable
        # to Timestamp or DatetimeIndex.  This may change in the future.
        tz = tz_naive_fixture
        dti = pd.date_range("2016-01-01", periods=2, tz=tz)
        dtarr = tm.box_expected(dti, box_with_array)

        other = datetime(2016, 1, 1).date()
        assert not (dtarr == other).any()
        assert (dtarr != other).all()
        with pytest.raises(TypeError):
            dtarr < other
        with pytest.raises(TypeError):
            dtarr <= other
        with pytest.raises(TypeError):
            dtarr > other
        with pytest.raises(TypeError):
            dtarr >= other

    @pytest.mark.parametrize("other", [None, np.nan, pd.NaT])
    def test_dti_eq_null_scalar(self, other, tz_naive_fixture):
        # GH#19301
        tz = tz_naive_fixture
        dti = pd.date_range("2016-01-01", periods=2, tz=tz)
        assert not (dti == other).any()

    @pytest.mark.parametrize("other", [None, np.nan, pd.NaT])
    def test_dti_ne_null_scalar(self, other, tz_naive_fixture):
        # GH#19301
        tz = tz_naive_fixture
        dti = pd.date_range("2016-01-01", periods=2, tz=tz)
        assert (dti != other).all()

    @pytest.mark.parametrize("other", [None, np.nan])
    def test_dti_cmp_null_scalar_inequality(
        self, tz_naive_fixture, other, box_with_array
    ):
        # GH#19301
        tz = tz_naive_fixture
        dti = pd.date_range("2016-01-01", periods=2, tz=tz)
        dtarr = tm.box_expected(dti, box_with_array)
        msg = "Invalid comparison between"
        with pytest.raises(TypeError, match=msg):
            dtarr < other
        with pytest.raises(TypeError, match=msg):
            dtarr <= other
        with pytest.raises(TypeError, match=msg):
            dtarr > other
        with pytest.raises(TypeError, match=msg):
            dtarr >= other

    @pytest.mark.parametrize("dtype", [None, object])
    def test_dti_cmp_nat(self, dtype, box_with_array):
        if box_with_array is tm.to_array and dtype is object:
            # dont bother testing ndarray comparison methods as this fails
            #  on older numpys (since they check object identity)
            return

        xbox = box_with_array if box_with_array is not pd.Index else np.ndarray

        left = pd.DatetimeIndex(
            [pd.Timestamp("2011-01-01"), pd.NaT, pd.Timestamp("2011-01-03")]
        )
        right = pd.DatetimeIndex([pd.NaT, pd.NaT, pd.Timestamp("2011-01-03")])

        left = tm.box_expected(left, box_with_array)
        right = tm.box_expected(right, box_with_array)

        lhs, rhs = left, right
        if dtype is object:
            lhs, rhs = left.astype(object), right.astype(object)

        result = rhs == lhs
        expected = np.array([False, False, True])
        expected = tm.box_expected(expected, xbox)
        tm.assert_equal(result, expected)

        result = lhs != rhs
        expected = np.array([True, True, False])
        expected = tm.box_expected(expected, xbox)
        tm.assert_equal(result, expected)

        expected = np.array([False, False, False])
        expected = tm.box_expected(expected, xbox)
        tm.assert_equal(lhs == pd.NaT, expected)
        tm.assert_equal(pd.NaT == rhs, expected)

        expected = np.array([True, True, True])
        expected = tm.box_expected(expected, xbox)
        tm.assert_equal(lhs != pd.NaT, expected)
        tm.assert_equal(pd.NaT != lhs, expected)

        expected = np.array([False, False, False])
        expected = tm.box_expected(expected, xbox)
        tm.assert_equal(lhs < pd.NaT, expected)
        tm.assert_equal(pd.NaT > lhs, expected)

    def test_dti_cmp_nat_behaves_like_float_cmp_nan(self):
        fidx1 = pd.Index([1.0, np.nan, 3.0, np.nan, 5.0, 7.0])
        fidx2 = pd.Index([2.0, 3.0, np.nan, np.nan, 6.0, 7.0])

        didx1 = pd.DatetimeIndex(
            ["2014-01-01", pd.NaT, "2014-03-01", pd.NaT, "2014-05-01", "2014-07-01"]
        )
        didx2 = pd.DatetimeIndex(
            ["2014-02-01", "2014-03-01", pd.NaT, pd.NaT, "2014-06-01", "2014-07-01"]
        )
        darr = np.array(
            [
                np_datetime64_compat("2014-02-01 00:00Z"),
                np_datetime64_compat("2014-03-01 00:00Z"),
                np_datetime64_compat("nat"),
                np.datetime64("nat"),
                np_datetime64_compat("2014-06-01 00:00Z"),
                np_datetime64_compat("2014-07-01 00:00Z"),
            ]
        )

        cases = [(fidx1, fidx2), (didx1, didx2), (didx1, darr)]

        # Check pd.NaT is handles as the same as np.nan
        with tm.assert_produces_warning(None):
            for idx1, idx2 in cases:

                result = idx1 < idx2
                expected = np.array([True, False, False, False, True, False])
                tm.assert_numpy_array_equal(result, expected)

                result = idx2 > idx1
                expected = np.array([True, False, False, False, True, False])
                tm.assert_numpy_array_equal(result, expected)

                result = idx1 <= idx2
                expected = np.array([True, False, False, False, True, True])
                tm.assert_numpy_array_equal(result, expected)

                result = idx2 >= idx1
                expected = np.array([True, False, False, False, True, True])
                tm.assert_numpy_array_equal(result, expected)

                result = idx1 == idx2
                expected = np.array([False, False, False, False, False, True])
                tm.assert_numpy_array_equal(result, expected)

                result = idx1 != idx2
                expected = np.array([True, True, True, True, True, False])
                tm.assert_numpy_array_equal(result, expected)

        with tm.assert_produces_warning(None):
            for idx1, val in [(fidx1, np.nan), (didx1, pd.NaT)]:
                result = idx1 < val
                expected = np.array([False, False, False, False, False, False])
                tm.assert_numpy_array_equal(result, expected)
                result = idx1 > val
                tm.assert_numpy_array_equal(result, expected)

                result = idx1 <= val
                tm.assert_numpy_array_equal(result, expected)
                result = idx1 >= val
                tm.assert_numpy_array_equal(result, expected)

                result = idx1 == val
                tm.assert_numpy_array_equal(result, expected)

                result = idx1 != val
                expected = np.array([True, True, True, True, True, True])
                tm.assert_numpy_array_equal(result, expected)

        # Check pd.NaT is handles as the same as np.nan
        with tm.assert_produces_warning(None):
            for idx1, val in [(fidx1, 3), (didx1, datetime(2014, 3, 1))]:
                result = idx1 < val
                expected = np.array([True, False, False, False, False, False])
                tm.assert_numpy_array_equal(result, expected)
                result = idx1 > val
                expected = np.array([False, False, False, False, True, True])
                tm.assert_numpy_array_equal(result, expected)

                result = idx1 <= val
                expected = np.array([True, False, True, False, False, False])
                tm.assert_numpy_array_equal(result, expected)
                result = idx1 >= val
                expected = np.array([False, False, True, False, True, True])
                tm.assert_numpy_array_equal(result, expected)

                result = idx1 == val
                expected = np.array([False, False, True, False, False, False])
                tm.assert_numpy_array_equal(result, expected)

                result = idx1 != val
                expected = np.array([True, True, False, True, True, True])
                tm.assert_numpy_array_equal(result, expected)

    @pytest.mark.parametrize(
        "op",
        [operator.eq, operator.ne, operator.gt, operator.ge, operator.lt, operator.le],
    )
    def test_comparison_tzawareness_compat(self, op, box_df_fail):
        # GH#18162
        box = box_df_fail

        dr = pd.date_range("2016-01-01", periods=6)
        dz = dr.tz_localize("US/Pacific")

        dr = tm.box_expected(dr, box)
        dz = tm.box_expected(dz, box)

        msg = "Cannot compare tz-naive and tz-aware"
        with pytest.raises(TypeError, match=msg):
            op(dr, dz)

        # FIXME: DataFrame case fails to raise for == and !=, wrong
        #  message for inequalities
        with pytest.raises(TypeError, match=msg):
            op(dr, list(dz))
        with pytest.raises(TypeError, match=msg):
            op(dr, np.array(list(dz), dtype=object))
        with pytest.raises(TypeError, match=msg):
            op(dz, dr)

        # FIXME: DataFrame case fails to raise for == and !=, wrong
        #  message for inequalities
        with pytest.raises(TypeError, match=msg):
            op(dz, list(dr))
        with pytest.raises(TypeError, match=msg):
            op(dz, np.array(list(dr), dtype=object))

        # Check that there isn't a problem aware-aware and naive-naive do not
        # raise
        assert_all(dr == dr)
        assert_all(dz == dz)

        # FIXME: DataFrame case fails to raise for == and !=, wrong
        #  message for inequalities
        assert (dr == list(dr)).all()
        assert (dz == list(dz)).all()

    @pytest.mark.parametrize(
        "op",
        [operator.eq, operator.ne, operator.gt, operator.ge, operator.lt, operator.le],
    )
    def test_comparison_tzawareness_compat_scalars(self, op, box_with_array):
        # GH#18162
        dr = pd.date_range("2016-01-01", periods=6)
        dz = dr.tz_localize("US/Pacific")

        dr = tm.box_expected(dr, box_with_array)
        dz = tm.box_expected(dz, box_with_array)

        # Check comparisons against scalar Timestamps
        ts = pd.Timestamp("2000-03-14 01:59")
        ts_tz = pd.Timestamp("2000-03-14 01:59", tz="Europe/Amsterdam")

        assert_all(dr > ts)
        msg = "Cannot compare tz-naive and tz-aware"
        with pytest.raises(TypeError, match=msg):
            op(dr, ts_tz)

        assert_all(dz > ts_tz)
        with pytest.raises(TypeError, match=msg):
            op(dz, ts)

        # GH#12601: Check comparison against Timestamps and DatetimeIndex
        with pytest.raises(TypeError, match=msg):
            op(ts, dz)

    @pytest.mark.parametrize(
        "op",
        [operator.eq, operator.ne, operator.gt, operator.ge, operator.lt, operator.le],
    )
    @pytest.mark.parametrize(
        "other",
        [datetime(2016, 1, 1), Timestamp("2016-01-01"), np.datetime64("2016-01-01")],
    )
    # Bug in NumPy? https://github.com/numpy/numpy/issues/13841
    # Raising in __eq__ will fallback to NumPy, which warns, fails,
    # then re-raises the original exception. So we just need to ignore.
    @pytest.mark.filterwarnings("ignore:elementwise comp:DeprecationWarning")
    def test_scalar_comparison_tzawareness(
        self, op, other, tz_aware_fixture, box_with_array
    ):
        tz = tz_aware_fixture
        dti = pd.date_range("2016-01-01", periods=2, tz=tz)

        dtarr = tm.box_expected(dti, box_with_array)
        msg = "Cannot compare tz-naive and tz-aware"
        with pytest.raises(TypeError, match=msg):
            op(dtarr, other)
        with pytest.raises(TypeError, match=msg):
            op(other, dtarr)

    @pytest.mark.parametrize(
        "op",
        [operator.eq, operator.ne, operator.gt, operator.ge, operator.lt, operator.le],
    )
    def test_nat_comparison_tzawareness(self, op):
        # GH#19276
        # tzaware DatetimeIndex should not raise when compared to NaT
        dti = pd.DatetimeIndex(
            ["2014-01-01", pd.NaT, "2014-03-01", pd.NaT, "2014-05-01", "2014-07-01"]
        )
        expected = np.array([op == operator.ne] * len(dti))
        result = op(dti, pd.NaT)
        tm.assert_numpy_array_equal(result, expected)

        result = op(dti.tz_localize("US/Pacific"), pd.NaT)
        tm.assert_numpy_array_equal(result, expected)

    def test_dti_cmp_str(self, tz_naive_fixture):
        # GH#22074
        # regardless of tz, we expect these comparisons are valid
        tz = tz_naive_fixture
        rng = date_range("1/1/2000", periods=10, tz=tz)
        other = "1/1/2000"

        result = rng == other
        expected = np.array([True] + [False] * 9)
        tm.assert_numpy_array_equal(result, expected)

        result = rng != other
        expected = np.array([False] + [True] * 9)
        tm.assert_numpy_array_equal(result, expected)

        result = rng < other
        expected = np.array([False] * 10)
        tm.assert_numpy_array_equal(result, expected)

        result = rng <= other
        expected = np.array([True] + [False] * 9)
        tm.assert_numpy_array_equal(result, expected)

        result = rng > other
        expected = np.array([False] + [True] * 9)
        tm.assert_numpy_array_equal(result, expected)

        result = rng >= other
        expected = np.array([True] * 10)
        tm.assert_numpy_array_equal(result, expected)

    @pytest.mark.parametrize("other", ["foo", 99, 4.0, object(), timedelta(days=2)])
    def test_dt64arr_cmp_scalar_invalid(self, other, tz_naive_fixture, box_with_array):
        # GH#22074
        tz = tz_naive_fixture
        xbox = box_with_array if box_with_array is not pd.Index else np.ndarray

        rng = date_range("1/1/2000", periods=10, tz=tz)
        rng = tm.box_expected(rng, box_with_array)

        result = rng == other
        expected = np.array([False] * 10)
        expected = tm.box_expected(expected, xbox)
        tm.assert_equal(result, expected)

        result = rng != other
        expected = np.array([True] * 10)
        expected = tm.box_expected(expected, xbox)
        tm.assert_equal(result, expected)
        msg = "Invalid comparison between"
        with pytest.raises(TypeError, match=msg):
            rng < other
        with pytest.raises(TypeError, match=msg):
            rng <= other
        with pytest.raises(TypeError, match=msg):
            rng > other
        with pytest.raises(TypeError, match=msg):
            rng >= other

    def test_dti_cmp_list(self):
        rng = date_range("1/1/2000", periods=10)

        result = rng == list(rng)
        expected = rng == rng
        tm.assert_numpy_array_equal(result, expected)

    @pytest.mark.parametrize(
        "other",
        [
            pd.timedelta_range("1D", periods=10),
            pd.timedelta_range("1D", periods=10).to_series(),
            pd.timedelta_range("1D", periods=10).asi8.view("m8[ns]"),
        ],
        ids=lambda x: type(x).__name__,
    )
    def test_dti_cmp_tdi_tzawareness(self, other):
        # GH#22074
        # reversion test that we _don't_ call _assert_tzawareness_compat
        # when comparing against TimedeltaIndex
        dti = date_range("2000-01-01", periods=10, tz="Asia/Tokyo")

        result = dti == other
        expected = np.array([False] * 10)
        tm.assert_numpy_array_equal(result, expected)

        result = dti != other
        expected = np.array([True] * 10)
        tm.assert_numpy_array_equal(result, expected)
        msg = "Invalid comparison between"
        with pytest.raises(TypeError, match=msg):
            dti < other
        with pytest.raises(TypeError, match=msg):
            dti <= other
        with pytest.raises(TypeError, match=msg):
            dti > other
        with pytest.raises(TypeError, match=msg):
            dti >= other

    def test_dti_cmp_object_dtype(self):
        # GH#22074
        dti = date_range("2000-01-01", periods=10, tz="Asia/Tokyo")

        other = dti.astype("O")

        result = dti == other
        expected = np.array([True] * 10)
        tm.assert_numpy_array_equal(result, expected)

        other = dti.tz_localize(None)
        msg = "Cannot compare tz-naive and tz-aware"
        with pytest.raises(TypeError, match=msg):
            # tzawareness failure
            dti != other

        other = np.array(list(dti[:5]) + [Timedelta(days=1)] * 5)
        result = dti == other
        expected = np.array([True] * 5 + [False] * 5)
        tm.assert_numpy_array_equal(result, expected)
        msg = "Cannot compare type"
        with pytest.raises(TypeError, match=msg):
            dti >= other


# ------------------------------------------------------------------
# Arithmetic


class TestDatetime64Arithmetic:
    # This class is intended for "finished" tests that are fully parametrized
    #  over DataFrame/Series/Index/DatetimeArray

    # -------------------------------------------------------------
    # Addition/Subtraction of timedelta-like

    def test_dt64arr_add_timedeltalike_scalar(
        self, tz_naive_fixture, two_hours, box_with_array
    ):
        # GH#22005, GH#22163 check DataFrame doesn't raise TypeError
        tz = tz_naive_fixture

        rng = pd.date_range("2000-01-01", "2000-02-01", tz=tz)
        expected = pd.date_range("2000-01-01 02:00", "2000-02-01 02:00", tz=tz)

        rng = tm.box_expected(rng, box_with_array)
        expected = tm.box_expected(expected, box_with_array)

        result = rng + two_hours
        tm.assert_equal(result, expected)

    def test_dt64arr_iadd_timedeltalike_scalar(
        self, tz_naive_fixture, two_hours, box_with_array
    ):
        tz = tz_naive_fixture

        rng = pd.date_range("2000-01-01", "2000-02-01", tz=tz)
        expected = pd.date_range("2000-01-01 02:00", "2000-02-01 02:00", tz=tz)

        rng = tm.box_expected(rng, box_with_array)
        expected = tm.box_expected(expected, box_with_array)

        rng += two_hours
        tm.assert_equal(rng, expected)

    def test_dt64arr_sub_timedeltalike_scalar(
        self, tz_naive_fixture, two_hours, box_with_array
    ):
        tz = tz_naive_fixture

        rng = pd.date_range("2000-01-01", "2000-02-01", tz=tz)
        expected = pd.date_range("1999-12-31 22:00", "2000-01-31 22:00", tz=tz)

        rng = tm.box_expected(rng, box_with_array)
        expected = tm.box_expected(expected, box_with_array)

        result = rng - two_hours
        tm.assert_equal(result, expected)

    def test_dt64arr_isub_timedeltalike_scalar(
        self, tz_naive_fixture, two_hours, box_with_array
    ):
        tz = tz_naive_fixture

        rng = pd.date_range("2000-01-01", "2000-02-01", tz=tz)
        expected = pd.date_range("1999-12-31 22:00", "2000-01-31 22:00", tz=tz)

        rng = tm.box_expected(rng, box_with_array)
        expected = tm.box_expected(expected, box_with_array)

        rng -= two_hours
        tm.assert_equal(rng, expected)

    def test_dt64arr_add_td64_scalar(self, box_with_array):
        # scalar timedeltas/np.timedelta64 objects
        # operate with np.timedelta64 correctly
        ser = Series([Timestamp("20130101 9:01"), Timestamp("20130101 9:02")])

        expected = Series(
            [Timestamp("20130101 9:01:01"), Timestamp("20130101 9:02:01")]
        )

        dtarr = tm.box_expected(ser, box_with_array)
        expected = tm.box_expected(expected, box_with_array)

        result = dtarr + np.timedelta64(1, "s")
        tm.assert_equal(result, expected)
        result = np.timedelta64(1, "s") + dtarr
        tm.assert_equal(result, expected)

        expected = Series(
            [Timestamp("20130101 9:01:00.005"), Timestamp("20130101 9:02:00.005")]
        )
        expected = tm.box_expected(expected, box_with_array)

        result = dtarr + np.timedelta64(5, "ms")
        tm.assert_equal(result, expected)
        result = np.timedelta64(5, "ms") + dtarr
        tm.assert_equal(result, expected)

    def test_dt64arr_add_sub_td64_nat(self, box_with_array, tz_naive_fixture):
        # GH#23320 special handling for timedelta64("NaT")
        tz = tz_naive_fixture

        dti = pd.date_range("1994-04-01", periods=9, tz=tz, freq="QS")
        other = np.timedelta64("NaT")
        expected = pd.DatetimeIndex(["NaT"] * 9, tz=tz)

        # FIXME: fails with transpose=True due to tz-aware DataFrame
        #  transpose bug
        obj = tm.box_expected(dti, box_with_array, transpose=False)
        expected = tm.box_expected(expected, box_with_array, transpose=False)

        result = obj + other
        tm.assert_equal(result, expected)
        result = other + obj
        tm.assert_equal(result, expected)
        result = obj - other
        tm.assert_equal(result, expected)
        msg = "cannot subtract"
        with pytest.raises(TypeError, match=msg):
            other - obj

    def test_dt64arr_add_sub_td64ndarray(self, tz_naive_fixture, box_with_array):

        tz = tz_naive_fixture
        dti = pd.date_range("2016-01-01", periods=3, tz=tz)
        tdi = pd.TimedeltaIndex(["-1 Day", "-1 Day", "-1 Day"])
        tdarr = tdi.values

        expected = pd.date_range("2015-12-31", periods=3, tz=tz)

        dtarr = tm.box_expected(dti, box_with_array)
        expected = tm.box_expected(expected, box_with_array)

        result = dtarr + tdarr
        tm.assert_equal(result, expected)
        result = tdarr + dtarr
        tm.assert_equal(result, expected)

        expected = pd.date_range("2016-01-02", periods=3, tz=tz)
        expected = tm.box_expected(expected, box_with_array)

        result = dtarr - tdarr
        tm.assert_equal(result, expected)
        msg = "cannot subtract|bad operand type for unary -"
        with pytest.raises(TypeError, match=msg):
            tdarr - dtarr

    # -----------------------------------------------------------------
    # Subtraction of datetime-like scalars

    @pytest.mark.parametrize(
        "ts",
        [
            pd.Timestamp("2013-01-01"),
            pd.Timestamp("2013-01-01").to_pydatetime(),
            pd.Timestamp("2013-01-01").to_datetime64(),
        ],
    )
    def test_dt64arr_sub_dtscalar(self, box_with_array, ts):
        # GH#8554, GH#22163 DataFrame op should _not_ return dt64 dtype
        idx = pd.date_range("2013-01-01", periods=3)
        idx = tm.box_expected(idx, box_with_array)

        expected = pd.TimedeltaIndex(["0 Days", "1 Day", "2 Days"])
        expected = tm.box_expected(expected, box_with_array)

        result = idx - ts
        tm.assert_equal(result, expected)

    def test_dt64arr_sub_datetime64_not_ns(self, box_with_array):
        # GH#7996, GH#22163 ensure non-nano datetime64 is converted to nano
        #  for DataFrame operation
        dt64 = np.datetime64("2013-01-01")
        assert dt64.dtype == "datetime64[D]"

        dti = pd.date_range("20130101", periods=3)
        dtarr = tm.box_expected(dti, box_with_array)

        expected = pd.TimedeltaIndex(["0 Days", "1 Day", "2 Days"])
        expected = tm.box_expected(expected, box_with_array)

        result = dtarr - dt64
        tm.assert_equal(result, expected)

        result = dt64 - dtarr
        tm.assert_equal(result, -expected)

    def test_dt64arr_sub_timestamp(self, box_with_array):
        ser = pd.date_range("2014-03-17", periods=2, freq="D", tz="US/Eastern")
        ts = ser[0]

        ser = tm.box_expected(ser, box_with_array)

        delta_series = pd.Series([np.timedelta64(0, "D"), np.timedelta64(1, "D")])
        expected = tm.box_expected(delta_series, box_with_array)

        tm.assert_equal(ser - ts, expected)
        tm.assert_equal(ts - ser, -expected)

    def test_dt64arr_sub_NaT(self, box_with_array):
        # GH#18808
        dti = pd.DatetimeIndex([pd.NaT, pd.Timestamp("19900315")])
        ser = tm.box_expected(dti, box_with_array)

        result = ser - pd.NaT
        expected = pd.Series([pd.NaT, pd.NaT], dtype="timedelta64[ns]")
        expected = tm.box_expected(expected, box_with_array)
        tm.assert_equal(result, expected)

        dti_tz = dti.tz_localize("Asia/Tokyo")
        ser_tz = tm.box_expected(dti_tz, box_with_array)

        result = ser_tz - pd.NaT
        expected = pd.Series([pd.NaT, pd.NaT], dtype="timedelta64[ns]")
        expected = tm.box_expected(expected, box_with_array)
        tm.assert_equal(result, expected)

    # -------------------------------------------------------------
    # Subtraction of datetime-like array-like

    def test_dt64arr_naive_sub_dt64ndarray(self, box_with_array):
        dti = pd.date_range("2016-01-01", periods=3, tz=None)
        dt64vals = dti.values

        dtarr = tm.box_expected(dti, box_with_array)

        expected = dtarr - dtarr
        result = dtarr - dt64vals
        tm.assert_equal(result, expected)
        result = dt64vals - dtarr
        tm.assert_equal(result, expected)

    def test_dt64arr_aware_sub_dt64ndarray_raises(
        self, tz_aware_fixture, box_with_array
    ):

        tz = tz_aware_fixture
        dti = pd.date_range("2016-01-01", periods=3, tz=tz)
        dt64vals = dti.values

        dtarr = tm.box_expected(dti, box_with_array)
        msg = "subtraction must have the same timezones or"
        with pytest.raises(TypeError, match=msg):
            dtarr - dt64vals
        with pytest.raises(TypeError, match=msg):
            dt64vals - dtarr

    # -------------------------------------------------------------
    # Addition of datetime-like others (invalid)

    def test_dt64arr_add_dt64ndarray_raises(self, tz_naive_fixture, box_with_array):

        tz = tz_naive_fixture
        dti = pd.date_range("2016-01-01", periods=3, tz=tz)
        dt64vals = dti.values

        dtarr = tm.box_expected(dti, box_with_array)
        msg = "cannot add"
        with pytest.raises(TypeError, match=msg):
            dtarr + dt64vals
        with pytest.raises(TypeError, match=msg):
            dt64vals + dtarr

    def test_dt64arr_add_timestamp_raises(self, box_with_array):
        # GH#22163 ensure DataFrame doesn't cast Timestamp to i8
        idx = DatetimeIndex(["2011-01-01", "2011-01-02"])
        idx = tm.box_expected(idx, box_with_array)
        msg = "cannot add"
        with pytest.raises(TypeError, match=msg):
            idx + Timestamp("2011-01-01")
        with pytest.raises(TypeError, match=msg):
            Timestamp("2011-01-01") + idx

    # -------------------------------------------------------------
    # Other Invalid Addition/Subtraction

    @pytest.mark.parametrize("other", [3.14, np.array([2.0, 3.0])])
    def test_dt64arr_add_sub_float(self, other, box_with_array):
        dti = DatetimeIndex(["2011-01-01", "2011-01-02"], freq="D")
        dtarr = tm.box_expected(dti, box_with_array)
        msg = "|".join(["unsupported operand type", "cannot (add|subtract)"])
        with pytest.raises(TypeError, match=msg):
            dtarr + other
        with pytest.raises(TypeError, match=msg):
            other + dtarr
        with pytest.raises(TypeError, match=msg):
            dtarr - other
        with pytest.raises(TypeError, match=msg):
            other - dtarr

    @pytest.mark.parametrize("pi_freq", ["D", "W", "Q", "H"])
    @pytest.mark.parametrize("dti_freq", [None, "D"])
    def test_dt64arr_add_sub_parr(
        self, dti_freq, pi_freq, box_with_array, box_with_array2
    ):
        # GH#20049 subtracting PeriodIndex should raise TypeError
        dti = pd.DatetimeIndex(["2011-01-01", "2011-01-02"], freq=dti_freq)
        pi = dti.to_period(pi_freq)

        dtarr = tm.box_expected(dti, box_with_array)
        parr = tm.box_expected(pi, box_with_array2)
        msg = "|".join(
            [
                "cannot (add|subtract)",
                "unsupported operand",
                "descriptor.*requires",
                "ufunc.*cannot use operands",
            ]
        )
        with pytest.raises(TypeError, match=msg):
            dtarr + parr
        with pytest.raises(TypeError, match=msg):
            parr + dtarr
        with pytest.raises(TypeError, match=msg):
            dtarr - parr
        with pytest.raises(TypeError, match=msg):
            parr - dtarr

    @pytest.mark.parametrize("dti_freq", [None, "D"])
    def test_dt64arr_add_sub_period_scalar(self, dti_freq, box_with_array):
        # GH#13078
        # not supported, check TypeError
        per = pd.Period("2011-01-01", freq="D")

        idx = pd.DatetimeIndex(["2011-01-01", "2011-01-02"], freq=dti_freq)
        dtarr = tm.box_expected(idx, box_with_array)
        msg = "|".join(["unsupported operand type", "cannot (add|subtract)"])
        with pytest.raises(TypeError, match=msg):
            dtarr + per
        with pytest.raises(TypeError, match=msg):
            per + dtarr
        with pytest.raises(TypeError, match=msg):
            dtarr - per
        with pytest.raises(TypeError, match=msg):
            per - dtarr


class TestDatetime64DateOffsetArithmetic:

    # -------------------------------------------------------------
    # Tick DateOffsets

    # TODO: parametrize over timezone?
    def test_dt64arr_series_add_tick_DateOffset(self, box_with_array):
        # GH#4532
        # operate with pd.offsets
        ser = Series([Timestamp("20130101 9:01"), Timestamp("20130101 9:02")])
        expected = Series(
            [Timestamp("20130101 9:01:05"), Timestamp("20130101 9:02:05")]
        )

        ser = tm.box_expected(ser, box_with_array)
        expected = tm.box_expected(expected, box_with_array)

        result = ser + pd.offsets.Second(5)
        tm.assert_equal(result, expected)

        result2 = pd.offsets.Second(5) + ser
        tm.assert_equal(result2, expected)

    def test_dt64arr_series_sub_tick_DateOffset(self, box_with_array):
        # GH#4532
        # operate with pd.offsets
        ser = Series([Timestamp("20130101 9:01"), Timestamp("20130101 9:02")])
        expected = Series(
            [Timestamp("20130101 9:00:55"), Timestamp("20130101 9:01:55")]
        )

        ser = tm.box_expected(ser, box_with_array)
        expected = tm.box_expected(expected, box_with_array)

        result = ser - pd.offsets.Second(5)
        tm.assert_equal(result, expected)

        result2 = -pd.offsets.Second(5) + ser
        tm.assert_equal(result2, expected)
        msg = "bad operand type for unary"
        with pytest.raises(TypeError, match=msg):
            pd.offsets.Second(5) - ser

    @pytest.mark.parametrize(
        "cls_name", ["Day", "Hour", "Minute", "Second", "Milli", "Micro", "Nano"]
    )
    def test_dt64arr_add_sub_tick_DateOffset_smoke(self, cls_name, box_with_array):
        # GH#4532
        # smoke tests for valid DateOffsets
        ser = Series([Timestamp("20130101 9:01"), Timestamp("20130101 9:02")])
        ser = tm.box_expected(ser, box_with_array)

        offset_cls = getattr(pd.offsets, cls_name)
        ser + offset_cls(5)
        offset_cls(5) + ser
        ser - offset_cls(5)

    def test_dti_add_tick_tzaware(self, tz_aware_fixture, box_with_array):
        # GH#21610, GH#22163 ensure DataFrame doesn't return object-dtype
        tz = tz_aware_fixture
        if tz == "US/Pacific":
            dates = date_range("2012-11-01", periods=3, tz=tz)
            offset = dates + pd.offsets.Hour(5)
            assert dates[0] + pd.offsets.Hour(5) == offset[0]

        dates = date_range("2010-11-01 00:00", periods=3, tz=tz, freq="H")
        expected = DatetimeIndex(
            ["2010-11-01 05:00", "2010-11-01 06:00", "2010-11-01 07:00"],
            freq="H",
            tz=tz,
        )

        dates = tm.box_expected(dates, box_with_array)
        expected = tm.box_expected(expected, box_with_array)

        # TODO: parametrize over the scalar being added?  radd?  sub?
        offset = dates + pd.offsets.Hour(5)
        tm.assert_equal(offset, expected)
        offset = dates + np.timedelta64(5, "h")
        tm.assert_equal(offset, expected)
        offset = dates + timedelta(hours=5)
        tm.assert_equal(offset, expected)

    # -------------------------------------------------------------
    # RelativeDelta DateOffsets

    def test_dt64arr_add_sub_relativedelta_offsets(self, box_with_array):
        # GH#10699
        vec = DatetimeIndex(
            [
                Timestamp("2000-01-05 00:15:00"),
                Timestamp("2000-01-31 00:23:00"),
                Timestamp("2000-01-01"),
                Timestamp("2000-03-31"),
                Timestamp("2000-02-29"),
                Timestamp("2000-12-31"),
                Timestamp("2000-05-15"),
                Timestamp("2001-06-15"),
            ]
        )
        vec = tm.box_expected(vec, box_with_array)
        vec_items = vec.squeeze() if box_with_array is pd.DataFrame else vec

        # DateOffset relativedelta fastpath
        relative_kwargs = [
            ("years", 2),
            ("months", 5),
            ("days", 3),
            ("hours", 5),
            ("minutes", 10),
            ("seconds", 2),
            ("microseconds", 5),
        ]
        for i, kwd in enumerate(relative_kwargs):
            off = pd.DateOffset(**dict([kwd]))

            expected = DatetimeIndex([x + off for x in vec_items])
            expected = tm.box_expected(expected, box_with_array)
            tm.assert_equal(expected, vec + off)

            expected = DatetimeIndex([x - off for x in vec_items])
            expected = tm.box_expected(expected, box_with_array)
            tm.assert_equal(expected, vec - off)

            off = pd.DateOffset(**dict(relative_kwargs[: i + 1]))

            expected = DatetimeIndex([x + off for x in vec_items])
            expected = tm.box_expected(expected, box_with_array)
            tm.assert_equal(expected, vec + off)

            expected = DatetimeIndex([x - off for x in vec_items])
            expected = tm.box_expected(expected, box_with_array)
            tm.assert_equal(expected, vec - off)
            msg = "bad operand type for unary"
            with pytest.raises(TypeError, match=msg):
                off - vec

    # -------------------------------------------------------------
    # Non-Tick, Non-RelativeDelta DateOffsets

    # TODO: redundant with test_dt64arr_add_sub_DateOffset?  that includes
    #  tz-aware cases which this does not
    @pytest.mark.parametrize(
        "cls_and_kwargs",
        [
            "YearBegin",
            ("YearBegin", {"month": 5}),
            "YearEnd",
            ("YearEnd", {"month": 5}),
            "MonthBegin",
            "MonthEnd",
            "SemiMonthEnd",
            "SemiMonthBegin",
            "Week",
            ("Week", {"weekday": 3}),
            "Week",
            ("Week", {"weekday": 6}),
            "BusinessDay",
            "BDay",
            "QuarterEnd",
            "QuarterBegin",
            "CustomBusinessDay",
            "CDay",
            "CBMonthEnd",
            "CBMonthBegin",
            "BMonthBegin",
            "BMonthEnd",
            "BusinessHour",
            "BYearBegin",
            "BYearEnd",
            "BQuarterBegin",
            ("LastWeekOfMonth", {"weekday": 2}),
            (
                "FY5253Quarter",
                {
                    "qtr_with_extra_week": 1,
                    "startingMonth": 1,
                    "weekday": 2,
                    "variation": "nearest",
                },
            ),
            ("FY5253", {"weekday": 0, "startingMonth": 2, "variation": "nearest"}),
            ("WeekOfMonth", {"weekday": 2, "week": 2}),
            "Easter",
            ("DateOffset", {"day": 4}),
            ("DateOffset", {"month": 5}),
        ],
    )
    @pytest.mark.parametrize("normalize", [True, False])
    @pytest.mark.parametrize("n", [0, 5])
    def test_dt64arr_add_sub_DateOffsets(
        self, box_with_array, n, normalize, cls_and_kwargs
    ):
        # GH#10699
        # assert vectorized operation matches pointwise operations

        if isinstance(cls_and_kwargs, tuple):
            # If cls_name param is a tuple, then 2nd entry is kwargs for
            # the offset constructor
            cls_name, kwargs = cls_and_kwargs
        else:
            cls_name = cls_and_kwargs
            kwargs = {}

        if n == 0 and cls_name in [
            "WeekOfMonth",
            "LastWeekOfMonth",
            "FY5253Quarter",
            "FY5253",
        ]:
            # passing n = 0 is invalid for these offset classes
            return

        vec = DatetimeIndex(
            [
                Timestamp("2000-01-05 00:15:00"),
                Timestamp("2000-01-31 00:23:00"),
                Timestamp("2000-01-01"),
                Timestamp("2000-03-31"),
                Timestamp("2000-02-29"),
                Timestamp("2000-12-31"),
                Timestamp("2000-05-15"),
                Timestamp("2001-06-15"),
            ]
        )
        vec = tm.box_expected(vec, box_with_array)
        vec_items = vec.squeeze() if box_with_array is pd.DataFrame else vec

        offset_cls = getattr(pd.offsets, cls_name)

        with warnings.catch_warnings(record=True):
            # pandas.errors.PerformanceWarning: Non-vectorized DateOffset being
            # applied to Series or DatetimeIndex
            # we aren't testing that here, so ignore.
            warnings.simplefilter("ignore", PerformanceWarning)

            offset = offset_cls(n, normalize=normalize, **kwargs)

            expected = DatetimeIndex([x + offset for x in vec_items])
            expected = tm.box_expected(expected, box_with_array)
            tm.assert_equal(expected, vec + offset)

            expected = DatetimeIndex([x - offset for x in vec_items])
            expected = tm.box_expected(expected, box_with_array)
            tm.assert_equal(expected, vec - offset)

            expected = DatetimeIndex([offset + x for x in vec_items])
            expected = tm.box_expected(expected, box_with_array)
            tm.assert_equal(expected, offset + vec)
            msg = "bad operand type for unary"
            with pytest.raises(TypeError, match=msg):
                offset - vec

    def test_dt64arr_add_sub_DateOffset(self, box_with_array):
        # GH#10699
        s = date_range("2000-01-01", "2000-01-31", name="a")
        s = tm.box_expected(s, box_with_array)
        result = s + pd.DateOffset(years=1)
        result2 = pd.DateOffset(years=1) + s
        exp = date_range("2001-01-01", "2001-01-31", name="a")
        exp = tm.box_expected(exp, box_with_array)
        tm.assert_equal(result, exp)
        tm.assert_equal(result2, exp)

        result = s - pd.DateOffset(years=1)
        exp = date_range("1999-01-01", "1999-01-31", name="a")
        exp = tm.box_expected(exp, box_with_array)
        tm.assert_equal(result, exp)

        s = DatetimeIndex(
            [
                Timestamp("2000-01-15 00:15:00", tz="US/Central"),
                Timestamp("2000-02-15", tz="US/Central"),
            ],
            name="a",
        )
        s = tm.box_expected(s, box_with_array)
        result = s + pd.offsets.Day()
        result2 = pd.offsets.Day() + s
        exp = DatetimeIndex(
            [
                Timestamp("2000-01-16 00:15:00", tz="US/Central"),
                Timestamp("2000-02-16", tz="US/Central"),
            ],
            name="a",
        )
        exp = tm.box_expected(exp, box_with_array)
        tm.assert_equal(result, exp)
        tm.assert_equal(result2, exp)

        s = DatetimeIndex(
            [
                Timestamp("2000-01-15 00:15:00", tz="US/Central"),
                Timestamp("2000-02-15", tz="US/Central"),
            ],
            name="a",
        )
        s = tm.box_expected(s, box_with_array)
        result = s + pd.offsets.MonthEnd()
        result2 = pd.offsets.MonthEnd() + s
        exp = DatetimeIndex(
            [
                Timestamp("2000-01-31 00:15:00", tz="US/Central"),
                Timestamp("2000-02-29", tz="US/Central"),
            ],
            name="a",
        )
        exp = tm.box_expected(exp, box_with_array)
        tm.assert_equal(result, exp)
        tm.assert_equal(result2, exp)

    # TODO: __sub__, __rsub__
    def test_dt64arr_add_mixed_offset_array(self, box_with_array):
        # GH#10699
        # array of offsets
        s = DatetimeIndex([Timestamp("2000-1-1"), Timestamp("2000-2-1")])
        s = tm.box_expected(s, box_with_array)

        warn = None if box_with_array is pd.DataFrame else PerformanceWarning
        with tm.assert_produces_warning(warn, clear=[pd.core.arrays.datetimelike]):
            other = pd.Index([pd.offsets.DateOffset(years=1), pd.offsets.MonthEnd()])
            other = tm.box_expected(other, box_with_array)
            result = s + other
            exp = DatetimeIndex([Timestamp("2001-1-1"), Timestamp("2000-2-29")])
            exp = tm.box_expected(exp, box_with_array)
            tm.assert_equal(result, exp)

            # same offset
            other = pd.Index(
                [pd.offsets.DateOffset(years=1), pd.offsets.DateOffset(years=1)]
            )
            other = tm.box_expected(other, box_with_array)
            result = s + other
            exp = DatetimeIndex([Timestamp("2001-1-1"), Timestamp("2001-2-1")])
            exp = tm.box_expected(exp, box_with_array)
            tm.assert_equal(result, exp)

    # TODO: overlap with test_dt64arr_add_mixed_offset_array?
    def test_dt64arr_add_sub_offset_ndarray(self, tz_naive_fixture, box_with_array):
        # GH#18849

        tz = tz_naive_fixture
        dti = pd.date_range("2017-01-01", periods=2, tz=tz)
        dtarr = tm.box_expected(dti, box_with_array)

        other = np.array([pd.offsets.MonthEnd(), pd.offsets.Day(n=2)])

        warn = None if box_with_array is pd.DataFrame else PerformanceWarning
        with tm.assert_produces_warning(warn, clear=[pd.core.arrays.datetimelike]):
            res = dtarr + other
        expected = DatetimeIndex(
            [dti[n] + other[n] for n in range(len(dti))], name=dti.name, freq="infer"
        )
        expected = tm.box_expected(expected, box_with_array)
        tm.assert_equal(res, expected)

        with tm.assert_produces_warning(warn, clear=[pd.core.arrays.datetimelike]):
            res2 = other + dtarr
        tm.assert_equal(res2, expected)

        with tm.assert_produces_warning(warn, clear=[pd.core.arrays.datetimelike]):
            res = dtarr - other
        expected = DatetimeIndex(
            [dti[n] - other[n] for n in range(len(dti))], name=dti.name, freq="infer"
        )
        expected = tm.box_expected(expected, box_with_array)
        tm.assert_equal(res, expected)

    @pytest.mark.parametrize(
        "op, offset, exp, exp_freq",
        [
            (
                "__add__",
                pd.DateOffset(months=3, days=10),
                [
                    Timestamp("2014-04-11"),
                    Timestamp("2015-04-11"),
                    Timestamp("2016-04-11"),
                    Timestamp("2017-04-11"),
                ],
                None,
            ),
            (
                "__add__",
                pd.DateOffset(months=3),
                [
                    Timestamp("2014-04-01"),
                    Timestamp("2015-04-01"),
                    Timestamp("2016-04-01"),
                    Timestamp("2017-04-01"),
                ],
                "AS-APR",
            ),
            (
                "__sub__",
                pd.DateOffset(months=3, days=10),
                [
                    Timestamp("2013-09-21"),
                    Timestamp("2014-09-21"),
                    Timestamp("2015-09-21"),
                    Timestamp("2016-09-21"),
                ],
                None,
            ),
            (
                "__sub__",
                pd.DateOffset(months=3),
                [
                    Timestamp("2013-10-01"),
                    Timestamp("2014-10-01"),
                    Timestamp("2015-10-01"),
                    Timestamp("2016-10-01"),
                ],
                "AS-OCT",
            ),
        ],
    )
    def test_dti_add_sub_nonzero_mth_offset(
        self, op, offset, exp, exp_freq, tz_aware_fixture, box_with_array
    ):
        # GH 26258
        tz = tz_aware_fixture
        date = date_range(start="01 Jan 2014", end="01 Jan 2017", freq="AS", tz=tz)
        date = tm.box_expected(date, box_with_array, False)
        mth = getattr(date, op)
        result = mth(offset)

        expected = pd.DatetimeIndex(exp, tz=tz, freq=exp_freq)
        expected = tm.box_expected(expected, box_with_array, False)
        tm.assert_equal(result, expected)


class TestDatetime64OverflowHandling:
    # TODO: box + de-duplicate

    def test_dt64_overflow_masking(self, box_with_array):
        # GH#25317
        left = Series([Timestamp("1969-12-31")])
        right = Series([NaT])

        left = tm.box_expected(left, box_with_array)
        right = tm.box_expected(right, box_with_array)

        expected = TimedeltaIndex([NaT])
        expected = tm.box_expected(expected, box_with_array)

        result = left - right
        tm.assert_equal(result, expected)

    def test_dt64_series_arith_overflow(self):
        # GH#12534, fixed by GH#19024
        dt = pd.Timestamp("1700-01-31")
        td = pd.Timedelta("20000 Days")
        dti = pd.date_range("1949-09-30", freq="100Y", periods=4)
        ser = pd.Series(dti)
        msg = "Overflow in int64 addition"
        with pytest.raises(OverflowError, match=msg):
            ser - dt
        with pytest.raises(OverflowError, match=msg):
            dt - ser
        with pytest.raises(OverflowError, match=msg):
            ser + td
        with pytest.raises(OverflowError, match=msg):
            td + ser

        ser.iloc[-1] = pd.NaT
        expected = pd.Series(
            ["2004-10-03", "2104-10-04", "2204-10-04", "NaT"], dtype="datetime64[ns]"
        )
        res = ser + td
        tm.assert_series_equal(res, expected)
        res = td + ser
        tm.assert_series_equal(res, expected)

        ser.iloc[1:] = pd.NaT
        expected = pd.Series(
            ["91279 Days", "NaT", "NaT", "NaT"], dtype="timedelta64[ns]"
        )
        res = ser - dt
        tm.assert_series_equal(res, expected)
        res = dt - ser
        tm.assert_series_equal(res, -expected)

    def test_datetimeindex_sub_timestamp_overflow(self):
        dtimax = pd.to_datetime(["now", pd.Timestamp.max])
        dtimin = pd.to_datetime(["now", pd.Timestamp.min])

        tsneg = Timestamp("1950-01-01")
        ts_neg_variants = [
            tsneg,
            tsneg.to_pydatetime(),
            tsneg.to_datetime64().astype("datetime64[ns]"),
            tsneg.to_datetime64().astype("datetime64[D]"),
        ]

        tspos = Timestamp("1980-01-01")
        ts_pos_variants = [
            tspos,
            tspos.to_pydatetime(),
            tspos.to_datetime64().astype("datetime64[ns]"),
            tspos.to_datetime64().astype("datetime64[D]"),
        ]
        msg = "Overflow in int64 addition"
        for variant in ts_neg_variants:
            with pytest.raises(OverflowError, match=msg):
                dtimax - variant

        expected = pd.Timestamp.max.value - tspos.value
        for variant in ts_pos_variants:
            res = dtimax - variant
            assert res[1].value == expected

        expected = pd.Timestamp.min.value - tsneg.value
        for variant in ts_neg_variants:
            res = dtimin - variant
            assert res[1].value == expected

        for variant in ts_pos_variants:
            with pytest.raises(OverflowError, match=msg):
                dtimin - variant

    def test_datetimeindex_sub_datetimeindex_overflow(self):
        # GH#22492, GH#22508
        dtimax = pd.to_datetime(["now", pd.Timestamp.max])
        dtimin = pd.to_datetime(["now", pd.Timestamp.min])

        ts_neg = pd.to_datetime(["1950-01-01", "1950-01-01"])
        ts_pos = pd.to_datetime(["1980-01-01", "1980-01-01"])

        # General tests
        expected = pd.Timestamp.max.value - ts_pos[1].value
        result = dtimax - ts_pos
        assert result[1].value == expected

        expected = pd.Timestamp.min.value - ts_neg[1].value
        result = dtimin - ts_neg
        assert result[1].value == expected
        msg = "Overflow in int64 addition"
        with pytest.raises(OverflowError, match=msg):
            dtimax - ts_neg

        with pytest.raises(OverflowError, match=msg):
            dtimin - ts_pos

        # Edge cases
        tmin = pd.to_datetime([pd.Timestamp.min])
        t1 = tmin + pd.Timedelta.max + pd.Timedelta("1us")
        with pytest.raises(OverflowError, match=msg):
            t1 - tmin

        tmax = pd.to_datetime([pd.Timestamp.max])
        t2 = tmax + pd.Timedelta.min - pd.Timedelta("1us")
        with pytest.raises(OverflowError, match=msg):
            tmax - t2


class TestTimestampSeriesArithmetic:
    def test_empty_series_add_sub(self):
        # GH#13844
        a = Series(dtype="M8[ns]")
        b = Series(dtype="m8[ns]")
        tm.assert_series_equal(a, a + b)
        tm.assert_series_equal(a, a - b)
        tm.assert_series_equal(a, b + a)
        msg = "cannot subtract"
        with pytest.raises(TypeError, match=msg):
            b - a

    def test_operators_datetimelike(self):

        # ## timedelta64 ###
        td1 = Series([timedelta(minutes=5, seconds=3)] * 3)
        td1.iloc[2] = np.nan

        # ## datetime64 ###
        dt1 = Series(
            [
                pd.Timestamp("20111230"),
                pd.Timestamp("20120101"),
                pd.Timestamp("20120103"),
            ]
        )
        dt1.iloc[2] = np.nan
        dt2 = Series(
            [
                pd.Timestamp("20111231"),
                pd.Timestamp("20120102"),
                pd.Timestamp("20120104"),
            ]
        )
        dt1 - dt2
        dt2 - dt1

        # ## datetime64 with timetimedelta ###
        dt1 + td1
        td1 + dt1
        dt1 - td1
        # TODO: Decide if this ought to work.
        # td1 - dt1

        # ## timetimedelta with datetime64 ###
        td1 + dt1
        dt1 + td1

    def test_dt64ser_sub_datetime_dtype(self):
        ts = Timestamp(datetime(1993, 1, 7, 13, 30, 00))
        dt = datetime(1993, 6, 22, 13, 30)
        ser = Series([ts])
        result = pd.to_timedelta(np.abs(ser - dt))
        assert result.dtype == "timedelta64[ns]"

    # -------------------------------------------------------------
    # TODO: This next block of tests came from tests.series.test_operators,
    # needs to be de-duplicated and parametrized over `box` classes

    def test_operators_datetimelike_invalid(self, all_arithmetic_operators):
        # these are all TypeEror ops
        op_str = all_arithmetic_operators

        def check(get_ser, test_ser):

            # check that we are getting a TypeError
            # with 'operate' (from core/ops.py) for the ops that are not
            # defined
            op = getattr(get_ser, op_str, None)
            # Previously, _validate_for_numeric_binop in core/indexes/base.py
            # did this for us.
            with pytest.raises(
                TypeError, match="operate|[cC]annot|unsupported operand"
            ):
                op(test_ser)

        # ## timedelta64 ###
        td1 = Series([timedelta(minutes=5, seconds=3)] * 3)
        td1.iloc[2] = np.nan

        # ## datetime64 ###
        dt1 = Series(
            [Timestamp("20111230"), Timestamp("20120101"), Timestamp("20120103")]
        )
        dt1.iloc[2] = np.nan
        dt2 = Series(
            [Timestamp("20111231"), Timestamp("20120102"), Timestamp("20120104")]
        )
        if op_str not in ["__sub__", "__rsub__"]:
            check(dt1, dt2)

        # ## datetime64 with timetimedelta ###
        # TODO(jreback) __rsub__ should raise?
        if op_str not in ["__add__", "__radd__", "__sub__"]:
            check(dt1, td1)

        # 8260, 10763
        # datetime64 with tz
        tz = "US/Eastern"
        dt1 = Series(date_range("2000-01-01 09:00:00", periods=5, tz=tz), name="foo")
        dt2 = dt1.copy()
        dt2.iloc[2] = np.nan
        td1 = Series(pd.timedelta_range("1 days 1 min", periods=5, freq="H"))
        td2 = td1.copy()
        td2.iloc[1] = np.nan

        if op_str not in ["__add__", "__radd__", "__sub__", "__rsub__"]:
            check(dt2, td2)

    def test_sub_single_tz(self):
        # GH#12290
        s1 = Series([pd.Timestamp("2016-02-10", tz="America/Sao_Paulo")])
        s2 = Series([pd.Timestamp("2016-02-08", tz="America/Sao_Paulo")])
        result = s1 - s2
        expected = Series([Timedelta("2days")])
        tm.assert_series_equal(result, expected)
        result = s2 - s1
        expected = Series([Timedelta("-2days")])
        tm.assert_series_equal(result, expected)

    def test_dt64tz_series_sub_dtitz(self):
        # GH#19071 subtracting tzaware DatetimeIndex from tzaware Series
        # (with same tz) raises, fixed by #19024
        dti = pd.date_range("1999-09-30", periods=10, tz="US/Pacific")
        ser = pd.Series(dti)
        expected = pd.Series(pd.TimedeltaIndex(["0days"] * 10))

        res = dti - ser
        tm.assert_series_equal(res, expected)
        res = ser - dti
        tm.assert_series_equal(res, expected)

    def test_sub_datetime_compat(self):
        # see GH#14088
        s = Series([datetime(2016, 8, 23, 12, tzinfo=pytz.utc), pd.NaT])
        dt = datetime(2016, 8, 22, 12, tzinfo=pytz.utc)
        exp = Series([Timedelta("1 days"), pd.NaT])
        tm.assert_series_equal(s - dt, exp)
        tm.assert_series_equal(s - Timestamp(dt), exp)

    def test_dt64_series_add_mixed_tick_DateOffset(self):
        # GH#4532
        # operate with pd.offsets
        s = Series([Timestamp("20130101 9:01"), Timestamp("20130101 9:02")])

        result = s + pd.offsets.Milli(5)
        result2 = pd.offsets.Milli(5) + s
        expected = Series(
            [Timestamp("20130101 9:01:00.005"), Timestamp("20130101 9:02:00.005")]
        )
        tm.assert_series_equal(result, expected)
        tm.assert_series_equal(result2, expected)

        result = s + pd.offsets.Minute(5) + pd.offsets.Milli(5)
        expected = Series(
            [Timestamp("20130101 9:06:00.005"), Timestamp("20130101 9:07:00.005")]
        )
        tm.assert_series_equal(result, expected)

    def test_datetime64_ops_nat(self):
        # GH#11349
        datetime_series = Series([NaT, Timestamp("19900315")])
        nat_series_dtype_timestamp = Series([NaT, NaT], dtype="datetime64[ns]")
        single_nat_dtype_datetime = Series([NaT], dtype="datetime64[ns]")

        # subtraction
        tm.assert_series_equal(-NaT + datetime_series, nat_series_dtype_timestamp)
        msg = "Unary negative expects"
        with pytest.raises(TypeError, match=msg):
            -single_nat_dtype_datetime + datetime_series

        tm.assert_series_equal(
            -NaT + nat_series_dtype_timestamp, nat_series_dtype_timestamp
        )
        with pytest.raises(TypeError, match=msg):
            -single_nat_dtype_datetime + nat_series_dtype_timestamp

        # addition
        tm.assert_series_equal(
            nat_series_dtype_timestamp + NaT, nat_series_dtype_timestamp
        )
        tm.assert_series_equal(
            NaT + nat_series_dtype_timestamp, nat_series_dtype_timestamp
        )

        tm.assert_series_equal(
            nat_series_dtype_timestamp + NaT, nat_series_dtype_timestamp
        )
        tm.assert_series_equal(
            NaT + nat_series_dtype_timestamp, nat_series_dtype_timestamp
        )

    # -------------------------------------------------------------
    # Invalid Operations
    # TODO: this block also needs to be de-duplicated and parametrized

    @pytest.mark.parametrize(
        "dt64_series",
        [
            Series([Timestamp("19900315"), Timestamp("19900315")]),
            Series([pd.NaT, Timestamp("19900315")]),
            Series([pd.NaT, pd.NaT], dtype="datetime64[ns]"),
        ],
    )
    @pytest.mark.parametrize("one", [1, 1.0, np.array(1)])
    def test_dt64_mul_div_numeric_invalid(self, one, dt64_series):
        # multiplication
        msg = "cannot perform .* with this index type"
        with pytest.raises(TypeError, match=msg):
            dt64_series * one
        with pytest.raises(TypeError, match=msg):
            one * dt64_series

        # division
        with pytest.raises(TypeError, match=msg):
            dt64_series / one
        with pytest.raises(TypeError, match=msg):
            one / dt64_series

    @pytest.mark.parametrize("op", ["__add__", "__radd__", "__sub__", "__rsub__"])
    @pytest.mark.parametrize("tz", [None, "Asia/Tokyo"])
    def test_dt64_series_add_intlike(self, tz, op):
        # GH#19123
        dti = pd.DatetimeIndex(["2016-01-02", "2016-02-03", "NaT"], tz=tz)
        ser = Series(dti)

        other = Series([20, 30, 40], dtype="uint8")

        method = getattr(ser, op)
        msg = "|".join(
            [
                "incompatible type for a .* operation",
                "cannot evaluate a numeric op",
                "ufunc .* cannot use operands",
                "cannot (add|subtract)",
            ]
        )
        with pytest.raises(TypeError, match=msg):
            method(1)
        with pytest.raises(TypeError, match=msg):
            method(other)
        with pytest.raises(TypeError, match=msg):
            method(other.values)
        with pytest.raises(TypeError, match=msg):
            method(pd.Index(other))

    # -------------------------------------------------------------
    # Timezone-Centric Tests

    def test_operators_datetimelike_with_timezones(self):
        tz = "US/Eastern"
        dt1 = Series(date_range("2000-01-01 09:00:00", periods=5, tz=tz), name="foo")
        dt2 = dt1.copy()
        dt2.iloc[2] = np.nan

        td1 = Series(pd.timedelta_range("1 days 1 min", periods=5, freq="H"))
        td2 = td1.copy()
        td2.iloc[1] = np.nan

        result = dt1 + td1[0]
        exp = (dt1.dt.tz_localize(None) + td1[0]).dt.tz_localize(tz)
        tm.assert_series_equal(result, exp)

        result = dt2 + td2[0]
        exp = (dt2.dt.tz_localize(None) + td2[0]).dt.tz_localize(tz)
        tm.assert_series_equal(result, exp)

        # odd numpy behavior with scalar timedeltas
        result = td1[0] + dt1
        exp = (dt1.dt.tz_localize(None) + td1[0]).dt.tz_localize(tz)
        tm.assert_series_equal(result, exp)

        result = td2[0] + dt2
        exp = (dt2.dt.tz_localize(None) + td2[0]).dt.tz_localize(tz)
        tm.assert_series_equal(result, exp)

        result = dt1 - td1[0]
        exp = (dt1.dt.tz_localize(None) - td1[0]).dt.tz_localize(tz)
        tm.assert_series_equal(result, exp)
        msg = "bad operand type for unary"
        with pytest.raises(TypeError, match=msg):
            td1[0] - dt1

        result = dt2 - td2[0]
        exp = (dt2.dt.tz_localize(None) - td2[0]).dt.tz_localize(tz)
        tm.assert_series_equal(result, exp)
        with pytest.raises(TypeError, match=msg):
            td2[0] - dt2

        result = dt1 + td1
        exp = (dt1.dt.tz_localize(None) + td1).dt.tz_localize(tz)
        tm.assert_series_equal(result, exp)

        result = dt2 + td2
        exp = (dt2.dt.tz_localize(None) + td2).dt.tz_localize(tz)
        tm.assert_series_equal(result, exp)

        result = dt1 - td1
        exp = (dt1.dt.tz_localize(None) - td1).dt.tz_localize(tz)
        tm.assert_series_equal(result, exp)

        result = dt2 - td2
        exp = (dt2.dt.tz_localize(None) - td2).dt.tz_localize(tz)
        tm.assert_series_equal(result, exp)
        msg = "cannot (add|subtract)"
        with pytest.raises(TypeError, match=msg):
            td1 - dt1
        with pytest.raises(TypeError, match=msg):
            td2 - dt2


class TestDatetimeIndexArithmetic:

    # -------------------------------------------------------------
    # Binary operations DatetimeIndex and int

    def test_dti_add_int(self, tz_naive_fixture, one):
        # Variants of `one` for #19012
        tz = tz_naive_fixture
        rng = pd.date_range("2000-01-01 09:00", freq="H", periods=10, tz=tz)
        with tm.assert_produces_warning(FutureWarning, check_stacklevel=False):
            result = rng + one
        expected = pd.date_range("2000-01-01 10:00", freq="H", periods=10, tz=tz)
        tm.assert_index_equal(result, expected)

    def test_dti_iadd_int(self, tz_naive_fixture, one):
        tz = tz_naive_fixture
        rng = pd.date_range("2000-01-01 09:00", freq="H", periods=10, tz=tz)
        expected = pd.date_range("2000-01-01 10:00", freq="H", periods=10, tz=tz)
        with tm.assert_produces_warning(FutureWarning, check_stacklevel=False):
            rng += one
        tm.assert_index_equal(rng, expected)

    def test_dti_sub_int(self, tz_naive_fixture, one):
        tz = tz_naive_fixture
        rng = pd.date_range("2000-01-01 09:00", freq="H", periods=10, tz=tz)
        with tm.assert_produces_warning(FutureWarning, check_stacklevel=False):
            result = rng - one
        expected = pd.date_range("2000-01-01 08:00", freq="H", periods=10, tz=tz)
        tm.assert_index_equal(result, expected)

    def test_dti_isub_int(self, tz_naive_fixture, one):
        tz = tz_naive_fixture
        rng = pd.date_range("2000-01-01 09:00", freq="H", periods=10, tz=tz)
        expected = pd.date_range("2000-01-01 08:00", freq="H", periods=10, tz=tz)
        with tm.assert_produces_warning(FutureWarning, check_stacklevel=False):
            rng -= one
        tm.assert_index_equal(rng, expected)

    # -------------------------------------------------------------
    # __add__/__sub__ with integer arrays

    @pytest.mark.parametrize("freq", ["H", "D"])
    @pytest.mark.parametrize("int_holder", [np.array, pd.Index])
    def test_dti_add_intarray_tick(self, int_holder, freq):
        # GH#19959
        dti = pd.date_range("2016-01-01", periods=2, freq=freq)
        other = int_holder([4, -1])

        with tm.assert_produces_warning(FutureWarning, check_stacklevel=False):
            expected = DatetimeIndex([dti[n] + other[n] for n in range(len(dti))])
            result = dti + other
        tm.assert_index_equal(result, expected)

        with tm.assert_produces_warning(FutureWarning, check_stacklevel=False):
            result = other + dti
        tm.assert_index_equal(result, expected)

    @pytest.mark.parametrize("freq", ["W", "M", "MS", "Q"])
    @pytest.mark.parametrize("int_holder", [np.array, pd.Index])
    def test_dti_add_intarray_non_tick(self, int_holder, freq):
        # GH#19959
        dti = pd.date_range("2016-01-01", periods=2, freq=freq)
        other = int_holder([4, -1])

        with tm.assert_produces_warning(FutureWarning, check_stacklevel=False):
            expected = DatetimeIndex([dti[n] + other[n] for n in range(len(dti))])

        # tm.assert_produces_warning does not handle cases where we expect
        # two warnings, in this case PerformanceWarning and FutureWarning.
        # Until that is fixed, we don't catch either
        with warnings.catch_warnings():
            warnings.simplefilter("ignore")
            result = dti + other
        tm.assert_index_equal(result, expected)

        with warnings.catch_warnings():
            warnings.simplefilter("ignore")
            result = other + dti
        tm.assert_index_equal(result, expected)

    @pytest.mark.parametrize("int_holder", [np.array, pd.Index])
    def test_dti_add_intarray_no_freq(self, int_holder):
        # GH#19959
        dti = pd.DatetimeIndex(["2016-01-01", "NaT", "2017-04-05 06:07:08"])
        other = int_holder([9, 4, -1])
        nfmsg = "Cannot shift with no freq"
        tmsg = "cannot subtract DatetimeArray from"
        with pytest.raises(NullFrequencyError, match=nfmsg):
            dti + other
        with pytest.raises(NullFrequencyError, match=nfmsg):
            other + dti
        with pytest.raises(NullFrequencyError, match=nfmsg):
            dti - other
        with pytest.raises(TypeError, match=tmsg):
            other - dti

    # -------------------------------------------------------------
    # Binary operations DatetimeIndex and TimedeltaIndex/array

    def test_dti_add_tdi(self, tz_naive_fixture):
        # GH#17558
        tz = tz_naive_fixture
        dti = DatetimeIndex([Timestamp("2017-01-01", tz=tz)] * 10)
        tdi = pd.timedelta_range("0 days", periods=10)
        expected = pd.date_range("2017-01-01", periods=10, tz=tz)

        # add with TimdeltaIndex
        result = dti + tdi
        tm.assert_index_equal(result, expected)

        result = tdi + dti
        tm.assert_index_equal(result, expected)

        # add with timedelta64 array
        result = dti + tdi.values
        tm.assert_index_equal(result, expected)

        result = tdi.values + dti
        tm.assert_index_equal(result, expected)

    def test_dti_iadd_tdi(self, tz_naive_fixture):
        # GH#17558
        tz = tz_naive_fixture
        dti = DatetimeIndex([Timestamp("2017-01-01", tz=tz)] * 10)
        tdi = pd.timedelta_range("0 days", periods=10)
        expected = pd.date_range("2017-01-01", periods=10, tz=tz)

        # iadd with TimdeltaIndex
        result = DatetimeIndex([Timestamp("2017-01-01", tz=tz)] * 10)
        result += tdi
        tm.assert_index_equal(result, expected)

        result = pd.timedelta_range("0 days", periods=10)
        result += dti
        tm.assert_index_equal(result, expected)

        # iadd with timedelta64 array
        result = DatetimeIndex([Timestamp("2017-01-01", tz=tz)] * 10)
        result += tdi.values
        tm.assert_index_equal(result, expected)

        result = pd.timedelta_range("0 days", periods=10)
        result += dti
        tm.assert_index_equal(result, expected)

    def test_dti_sub_tdi(self, tz_naive_fixture):
        # GH#17558
        tz = tz_naive_fixture
        dti = DatetimeIndex([Timestamp("2017-01-01", tz=tz)] * 10)
        tdi = pd.timedelta_range("0 days", periods=10)
        expected = pd.date_range("2017-01-01", periods=10, tz=tz, freq="-1D")

        # sub with TimedeltaIndex
        result = dti - tdi
        tm.assert_index_equal(result, expected)

        msg = "cannot subtract .*TimedeltaArray"
        with pytest.raises(TypeError, match=msg):
            tdi - dti

        # sub with timedelta64 array
        result = dti - tdi.values
        tm.assert_index_equal(result, expected)

        msg = "cannot subtract DatetimeArray from"
        with pytest.raises(TypeError, match=msg):
            tdi.values - dti

    def test_dti_isub_tdi(self, tz_naive_fixture):
        # GH#17558
        tz = tz_naive_fixture
        dti = DatetimeIndex([Timestamp("2017-01-01", tz=tz)] * 10)
        tdi = pd.timedelta_range("0 days", periods=10)
        expected = pd.date_range("2017-01-01", periods=10, tz=tz, freq="-1D")

        # isub with TimedeltaIndex
        result = DatetimeIndex([Timestamp("2017-01-01", tz=tz)] * 10)
        result -= tdi
        tm.assert_index_equal(result, expected)

        msg = "cannot subtract .* from a TimedeltaArray"
        with pytest.raises(TypeError, match=msg):
            tdi -= dti

        # isub with timedelta64 array
        result = DatetimeIndex([Timestamp("2017-01-01", tz=tz)] * 10)
        result -= tdi.values
        tm.assert_index_equal(result, expected)

        msg = "|".join(
            [
                "cannot perform __neg__ with this index type:",
                "ufunc subtract cannot use operands with types",
                "cannot subtract DatetimeArray from",
            ]
        )
        with pytest.raises(TypeError, match=msg):
            tdi.values -= dti

    # -------------------------------------------------------------
    # Binary Operations DatetimeIndex and datetime-like
    # TODO: A couple other tests belong in this section.  Move them in
    # A PR where there isn't already a giant diff.

    @pytest.mark.parametrize(
        "addend",
        [
            datetime(2011, 1, 1),
            DatetimeIndex(["2011-01-01", "2011-01-02"]),
            DatetimeIndex(["2011-01-01", "2011-01-02"]).tz_localize("US/Eastern"),
            np.datetime64("2011-01-01"),
            Timestamp("2011-01-01"),
        ],
        ids=lambda x: type(x).__name__,
    )
    @pytest.mark.parametrize("tz", [None, "US/Eastern"])
    def test_add_datetimelike_and_dti(self, addend, tz):
        # GH#9631
        dti = DatetimeIndex(["2011-01-01", "2011-01-02"]).tz_localize(tz)
        msg = (
            "cannot add DatetimeArray and {0}".format(type(addend).__name__)
        ).replace("DatetimeIndex", "DatetimeArray")
        with pytest.raises(TypeError, match=msg):
            dti + addend
        with pytest.raises(TypeError, match=msg):
            addend + dti

    # -------------------------------------------------------------

    def test_sub_dti_dti(self):
        # previously performed setop (deprecated in 0.16.0), now changed to
        # return subtraction -> TimeDeltaIndex (GH ...)

        dti = date_range("20130101", periods=3)
        dti_tz = date_range("20130101", periods=3).tz_localize("US/Eastern")
        dti_tz2 = date_range("20130101", periods=3).tz_localize("UTC")
        expected = TimedeltaIndex([0, 0, 0])

        result = dti - dti
        tm.assert_index_equal(result, expected)

        result = dti_tz - dti_tz
        tm.assert_index_equal(result, expected)
        msg = "DatetimeArray subtraction must have the same timezones or"
        with pytest.raises(TypeError, match=msg):
            dti_tz - dti

        with pytest.raises(TypeError, match=msg):
            dti - dti_tz

        with pytest.raises(TypeError, match=msg):
            dti_tz - dti_tz2

        # isub
        dti -= dti
        tm.assert_index_equal(dti, expected)

        # different length raises ValueError
        dti1 = date_range("20130101", periods=3)
        dti2 = date_range("20130101", periods=4)
        msg = "cannot add indices of unequal length"
        with pytest.raises(ValueError, match=msg):
            dti1 - dti2

        # NaN propagation
        dti1 = DatetimeIndex(["2012-01-01", np.nan, "2012-01-03"])
        dti2 = DatetimeIndex(["2012-01-02", "2012-01-03", np.nan])
        expected = TimedeltaIndex(["1 days", np.nan, np.nan])
        result = dti2 - dti1
        tm.assert_index_equal(result, expected)

    # -------------------------------------------------------------------
    # TODO: Most of this block is moved from series or frame tests, needs
    # cleanup, box-parametrization, and de-duplication

    @pytest.mark.parametrize("op", [operator.add, operator.sub])
    def test_timedelta64_equal_timedelta_supported_ops(self, op):
        ser = Series(
            [
                Timestamp("20130301"),
                Timestamp("20130228 23:00:00"),
                Timestamp("20130228 22:00:00"),
                Timestamp("20130228 21:00:00"),
            ]
        )

        intervals = ["D", "h", "m", "s", "us"]

        # TODO: unused
        # npy16_mappings = {'D': 24 * 60 * 60 * 1000000,
        #                   'h': 60 * 60 * 1000000,
        #                   'm': 60 * 1000000,
        #                   's': 1000000,
        #                   'us': 1}

        def timedelta64(*args):
            # see casting notes in NumPy gh-12927
            return np.sum(list(starmap(np.timedelta64, zip(args, intervals))))

        for d, h, m, s, us in product(*([range(2)] * 5)):
            nptd = timedelta64(d, h, m, s, us)
            pytd = timedelta(days=d, hours=h, minutes=m, seconds=s, microseconds=us)
            lhs = op(ser, nptd)
            rhs = op(ser, pytd)

            tm.assert_series_equal(lhs, rhs)

    def test_ops_nat_mixed_datetime64_timedelta64(self):
        # GH#11349
        timedelta_series = Series([NaT, Timedelta("1s")])
        datetime_series = Series([NaT, Timestamp("19900315")])
        nat_series_dtype_timedelta = Series([NaT, NaT], dtype="timedelta64[ns]")
        nat_series_dtype_timestamp = Series([NaT, NaT], dtype="datetime64[ns]")
        single_nat_dtype_datetime = Series([NaT], dtype="datetime64[ns]")
        single_nat_dtype_timedelta = Series([NaT], dtype="timedelta64[ns]")

        # subtraction
        tm.assert_series_equal(
            datetime_series - single_nat_dtype_datetime, nat_series_dtype_timedelta
        )

        tm.assert_series_equal(
            datetime_series - single_nat_dtype_timedelta, nat_series_dtype_timestamp
        )
        tm.assert_series_equal(
            -single_nat_dtype_timedelta + datetime_series, nat_series_dtype_timestamp
        )

        # without a Series wrapping the NaT, it is ambiguous
        # whether it is a datetime64 or timedelta64
        # defaults to interpreting it as timedelta64
        tm.assert_series_equal(
            nat_series_dtype_timestamp - single_nat_dtype_datetime,
            nat_series_dtype_timedelta,
        )

        tm.assert_series_equal(
            nat_series_dtype_timestamp - single_nat_dtype_timedelta,
            nat_series_dtype_timestamp,
        )
        tm.assert_series_equal(
            -single_nat_dtype_timedelta + nat_series_dtype_timestamp,
            nat_series_dtype_timestamp,
        )
        msg = "cannot subtract a datelike"
        with pytest.raises(TypeError, match=msg):
            timedelta_series - single_nat_dtype_datetime

        # addition
        tm.assert_series_equal(
            nat_series_dtype_timestamp + single_nat_dtype_timedelta,
            nat_series_dtype_timestamp,
        )
        tm.assert_series_equal(
            single_nat_dtype_timedelta + nat_series_dtype_timestamp,
            nat_series_dtype_timestamp,
        )

        tm.assert_series_equal(
            nat_series_dtype_timestamp + single_nat_dtype_timedelta,
            nat_series_dtype_timestamp,
        )
        tm.assert_series_equal(
            single_nat_dtype_timedelta + nat_series_dtype_timestamp,
            nat_series_dtype_timestamp,
        )

        tm.assert_series_equal(
            nat_series_dtype_timedelta + single_nat_dtype_datetime,
            nat_series_dtype_timestamp,
        )
        tm.assert_series_equal(
            single_nat_dtype_datetime + nat_series_dtype_timedelta,
            nat_series_dtype_timestamp,
        )

    def test_ufunc_coercions(self):
        idx = date_range("2011-01-01", periods=3, freq="2D", name="x")

        delta = np.timedelta64(1, "D")
        for result in [idx + delta, np.add(idx, delta)]:
            assert isinstance(result, DatetimeIndex)
            exp = date_range("2011-01-02", periods=3, freq="2D", name="x")
            tm.assert_index_equal(result, exp)
            assert result.freq == "2D"

        for result in [idx - delta, np.subtract(idx, delta)]:
            assert isinstance(result, DatetimeIndex)
            exp = date_range("2010-12-31", periods=3, freq="2D", name="x")
            tm.assert_index_equal(result, exp)
            assert result.freq == "2D"

        delta = np.array(
            [np.timedelta64(1, "D"), np.timedelta64(2, "D"), np.timedelta64(3, "D")]
        )
        for result in [idx + delta, np.add(idx, delta)]:
            assert isinstance(result, DatetimeIndex)
            exp = DatetimeIndex(
                ["2011-01-02", "2011-01-05", "2011-01-08"], freq="3D", name="x"
            )
            tm.assert_index_equal(result, exp)
            assert result.freq == "3D"

        for result in [idx - delta, np.subtract(idx, delta)]:
            assert isinstance(result, DatetimeIndex)
            exp = DatetimeIndex(
                ["2010-12-31", "2011-01-01", "2011-01-02"], freq="D", name="x"
            )
            tm.assert_index_equal(result, exp)
            assert result.freq == "D"

    @pytest.mark.parametrize(
        "names", [("foo", None, None), ("baz", "bar", None), ("bar", "bar", "bar")]
    )
    @pytest.mark.parametrize("tz", [None, "America/Chicago"])
    def test_dti_add_series(self, tz, names):
        # GH#13905
        index = DatetimeIndex(
            ["2016-06-28 05:30", "2016-06-28 05:31"], tz=tz, name=names[0]
        )
        ser = Series([Timedelta(seconds=5)] * 2, index=index, name=names[1])
        expected = Series(index + Timedelta(seconds=5), index=index, name=names[2])

        # passing name arg isn't enough when names[2] is None
        expected.name = names[2]
        assert expected.dtype == index.dtype
        result = ser + index
        tm.assert_series_equal(result, expected)
        result2 = index + ser
        tm.assert_series_equal(result2, expected)

        expected = index + Timedelta(seconds=5)
        result3 = ser.values + index
        tm.assert_index_equal(result3, expected)
        result4 = index + ser.values
        tm.assert_index_equal(result4, expected)

    @pytest.mark.parametrize(
        "names", [(None, None, None), ("foo", "bar", None), ("foo", "foo", "foo")]
    )
    def test_dti_add_offset_index(self, tz_naive_fixture, names):
        # GH#18849, GH#19744
        tz = tz_naive_fixture
        dti = pd.date_range("2017-01-01", periods=2, tz=tz, name=names[0])
        other = pd.Index([pd.offsets.MonthEnd(), pd.offsets.Day(n=2)], name=names[1])

        with tm.assert_produces_warning(
            PerformanceWarning, clear=[pd.core.arrays.datetimelike]
        ):
            res = dti + other
        expected = DatetimeIndex(
            [dti[n] + other[n] for n in range(len(dti))], name=names[2], freq="infer"
        )
        tm.assert_index_equal(res, expected)

        with tm.assert_produces_warning(
            PerformanceWarning, clear=[pd.core.arrays.datetimelike]
        ):
            res2 = other + dti
        tm.assert_index_equal(res2, expected)

    @pytest.mark.parametrize(
        "names", [(None, None, None), ("foo", "bar", None), ("foo", "foo", "foo")]
    )
    def test_dti_sub_offset_index(self, tz_naive_fixture, names):
        # GH#18824, GH#19744
        tz = tz_naive_fixture
        dti = pd.date_range("2017-01-01", periods=2, tz=tz, name=names[0])
        other = pd.Index([pd.offsets.MonthEnd(), pd.offsets.Day(n=2)], name=names[1])

        with tm.assert_produces_warning(
            PerformanceWarning, clear=[pd.core.arrays.datetimelike]
        ):
            res = dti - other
        expected = DatetimeIndex(
            [dti[n] - other[n] for n in range(len(dti))], name=names[2], freq="infer"
        )
        tm.assert_index_equal(res, expected)

    @pytest.mark.parametrize(
        "names", [(None, None, None), ("foo", "bar", None), ("foo", "foo", "foo")]
    )
    def test_dti_with_offset_series(self, tz_naive_fixture, names):
        # GH#18849
        tz = tz_naive_fixture
        dti = pd.date_range("2017-01-01", periods=2, tz=tz, name=names[0])
        other = Series([pd.offsets.MonthEnd(), pd.offsets.Day(n=2)], name=names[1])

        expected_add = Series(
            [dti[n] + other[n] for n in range(len(dti))], name=names[2]
        )

        with tm.assert_produces_warning(
            PerformanceWarning, clear=[pd.core.arrays.datetimelike]
        ):
            res = dti + other
        tm.assert_series_equal(res, expected_add)

        with tm.assert_produces_warning(
            PerformanceWarning, clear=[pd.core.arrays.datetimelike]
        ):
            res2 = other + dti
        tm.assert_series_equal(res2, expected_add)

        expected_sub = Series(
            [dti[n] - other[n] for n in range(len(dti))], name=names[2]
        )

        with tm.assert_produces_warning(
            PerformanceWarning, clear=[pd.core.arrays.datetimelike]
        ):
            res3 = dti - other
        tm.assert_series_equal(res3, expected_sub)


@pytest.mark.parametrize("years", [-1, 0, 1])
@pytest.mark.parametrize("months", [-2, 0, 2])
def test_shift_months(years, months):
    dti = DatetimeIndex(
        [
            Timestamp("2000-01-05 00:15:00"),
            Timestamp("2000-01-31 00:23:00"),
            Timestamp("2000-01-01"),
            Timestamp("2000-02-29"),
            Timestamp("2000-12-31"),
        ]
    )
    actual = DatetimeIndex(shift_months(dti.asi8, years * 12 + months))

    raw = [x + pd.offsets.DateOffset(years=years, months=months) for x in dti]
    expected = DatetimeIndex(raw)
    tm.assert_index_equal(actual, expected)


class SubDatetime(datetime):
    pass


@pytest.mark.parametrize(
    "lh,rh",
    [
        (SubDatetime(2000, 1, 1), Timedelta(hours=1)),
        (Timedelta(hours=1), SubDatetime(2000, 1, 1)),
    ],
)
def test_dt_subclass_add_timedelta(lh, rh):
    # GH 25851
    # ensure that subclassed datetime works for
    # Timedelta operations
    result = lh + rh
    expected = SubDatetime(2000, 1, 1, 1)
    assert result == expected<|MERGE_RESOLUTION|>--- conflicted
+++ resolved
@@ -227,60 +227,13 @@
         expected = Series([x > val for x in series])
         tm.assert_series_equal(result, expected)
 
-<<<<<<< HEAD
-=======
-    def test_dt64_ser_cmp_date_warning(self):
-        # https://github.com/pandas-dev/pandas/issues/21359
-        # Remove this test and enble invalid test below
-        ser = pd.Series(pd.date_range("20010101", periods=10), name="dates")
-        date = ser.iloc[0].to_pydatetime().date()
-
-        with tm.assert_produces_warning(FutureWarning) as m:
-            result = ser == date
-        expected = pd.Series([True] + [False] * 9, name="dates")
-        tm.assert_series_equal(result, expected)
-        assert "Comparing Series of datetimes " in str(m[0].message)
-        assert "will not compare equal" in str(m[0].message)
-
-        with tm.assert_produces_warning(FutureWarning) as m:
-            result = ser != date
-        tm.assert_series_equal(result, ~expected)
-        assert "will not compare equal" in str(m[0].message)
-
-        with tm.assert_produces_warning(FutureWarning) as m:
-            result = ser <= date
-        tm.assert_series_equal(result, expected)
-        assert "a TypeError will be raised" in str(m[0].message)
-
-        with tm.assert_produces_warning(FutureWarning) as m:
-            result = ser < date
-        tm.assert_series_equal(result, pd.Series([False] * 10, name="dates"))
-        assert "a TypeError will be raised" in str(m[0].message)
-
-        with tm.assert_produces_warning(FutureWarning) as m:
-            result = ser >= date
-        tm.assert_series_equal(result, pd.Series([True] * 10, name="dates"))
-        assert "a TypeError will be raised" in str(m[0].message)
-
-        with tm.assert_produces_warning(FutureWarning) as m:
-            result = ser > date
-        tm.assert_series_equal(result, pd.Series([False] + [True] * 9, name="dates"))
-        assert "a TypeError will be raised" in str(m[0].message)
-
-    @pytest.mark.skip(reason="GH#21359")
->>>>>>> 9bab81e0
     def test_dt64ser_cmp_date_invalid(self, box_with_array):
         # GH#19800 datetime.date comparison raises to
         # match DatetimeIndex/Timestamp.  This also matches the behavior
         # of stdlib datetime.datetime
 
-<<<<<<< HEAD
-        ser = pd.date_range('20010101', periods=10)
+        ser = pd.date_range("20010101", periods=10)
         date = ser[0].to_pydatetime().date()
-=======
-        ser = pd.date_range("20010101", periods=10)
-        date = ser.iloc[0].to_pydatetime().date()
->>>>>>> 9bab81e0
 
         ser = tm.box_expected(ser, box_with_array)
         assert_all(~(ser == date))
