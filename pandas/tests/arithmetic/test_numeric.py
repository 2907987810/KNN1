# Arithmetic tests for DataFrame/Series/Index/Array classes that should
# behave identically.
# Specifically for numeric dtypes
from collections import abc
from decimal import Decimal
from itertools import combinations
import operator
from typing import (
    Any,
    List,
)

import numpy as np
import pytest

import pandas as pd
from pandas import (
    Float64Index,
    Index,
    Int64Index,
    RangeIndex,
    Series,
    Timedelta,
    TimedeltaIndex,
    UInt64Index,
    array,
)
import pandas._testing as tm
from pandas.core import ops


@pytest.fixture(params=[Index, Series, tm.to_array])
def box_pandas_1d_array(request):
    """
    Fixture to test behavior for Index, Series and tm.to_array classes
    """
    return request.param


def adjust_negative_zero(zero, expected):
    """
    Helper to adjust the expected result if we are dividing by -0.0
    as opposed to 0.0
    """
    if np.signbit(np.array(zero)).any():
        # All entries in the `zero` fixture should be either
        #  all-negative or no-negative.
        assert np.signbit(np.array(zero)).all()

        expected *= -1

    return expected


# TODO: remove this kludge once mypy stops giving false positives here
# List comprehension has incompatible type List[PandasObject]; expected List[RangeIndex]
#  See GH#29725
ser_or_index: List[Any] = [Series, Index]
lefts: List[Any] = [RangeIndex(10, 40, 10)]
lefts.extend(
    [
        cls([10, 20, 30], dtype=dtype)
        for dtype in ["i1", "i2", "i4", "i8", "u1", "u2", "u4", "u8", "f2", "f4", "f8"]
        for cls in ser_or_index
    ]
)

# ------------------------------------------------------------------
# Comparisons


class TestNumericComparisons:
    def test_operator_series_comparison_zerorank(self):
        # GH#13006
        result = np.float64(0) > Series([1, 2, 3])
        expected = 0.0 > Series([1, 2, 3])
        tm.assert_series_equal(result, expected)
        result = Series([1, 2, 3]) < np.float64(0)
        expected = Series([1, 2, 3]) < 0.0
        tm.assert_series_equal(result, expected)
        result = np.array([0, 1, 2])[0] > Series([0, 1, 2])
        expected = 0.0 > Series([1, 2, 3])
        tm.assert_series_equal(result, expected)

    def test_df_numeric_cmp_dt64_raises(self):
        # GH#8932, GH#22163
        ts = pd.Timestamp.now()
        df = pd.DataFrame({"x": range(5)})

        msg = (
            "'[<>]' not supported between instances of 'numpy.ndarray' and 'Timestamp'"
        )
        with pytest.raises(TypeError, match=msg):
            df > ts
        with pytest.raises(TypeError, match=msg):
            df < ts
        with pytest.raises(TypeError, match=msg):
            ts < df
        with pytest.raises(TypeError, match=msg):
            ts > df

        assert not (df == ts).any().any()
        assert (df != ts).all().all()

    def test_compare_invalid(self):
        # GH#8058
        # ops testing
        a = Series(np.random.randn(5), name=0)
        b = Series(np.random.randn(5))
        b.name = pd.Timestamp("2000-01-01")
        tm.assert_series_equal(a / b, 1 / (b / a))

    def test_numeric_cmp_string_numexpr_path(self, box_with_array):
        # GH#36377, GH#35700
        box = box_with_array
        xbox = box if box is not Index else np.ndarray

        obj = Series(np.random.randn(10 ** 5))
        obj = tm.box_expected(obj, box, transpose=False)

        result = obj == "a"

        expected = Series(np.zeros(10 ** 5, dtype=bool))
        expected = tm.box_expected(expected, xbox, transpose=False)
        tm.assert_equal(result, expected)

        result = obj != "a"
        tm.assert_equal(result, ~expected)

        msg = "Invalid comparison between dtype=float64 and str"
        with pytest.raises(TypeError, match=msg):
            obj < "a"


# ------------------------------------------------------------------
# Numeric dtypes Arithmetic with Datetime/Timedelta Scalar


class TestNumericArraylikeArithmeticWithDatetimeLike:

    # TODO: also check name retentention
    @pytest.mark.parametrize("box_cls", [np.array, Index, Series])
    @pytest.mark.parametrize(
        "left", lefts, ids=lambda x: type(x).__name__ + str(x.dtype)
    )
    def test_mul_td64arr(self, left, box_cls):
        # GH#22390
        right = np.array([1, 2, 3], dtype="m8[s]")
        right = box_cls(right)

        expected = TimedeltaIndex(["10s", "40s", "90s"])
        if isinstance(left, Series) or box_cls is Series:
            expected = Series(expected)

        result = left * right
        tm.assert_equal(result, expected)

        result = right * left
        tm.assert_equal(result, expected)

    # TODO: also check name retentention
    @pytest.mark.parametrize("box_cls", [np.array, Index, Series])
    @pytest.mark.parametrize(
        "left", lefts, ids=lambda x: type(x).__name__ + str(x.dtype)
    )
    def test_div_td64arr(self, left, box_cls):
        # GH#22390
        right = np.array([10, 40, 90], dtype="m8[s]")
        right = box_cls(right)

        expected = TimedeltaIndex(["1s", "2s", "3s"])
        if isinstance(left, Series) or box_cls is Series:
            expected = Series(expected)

        result = right / left
        tm.assert_equal(result, expected)

        result = right // left
        tm.assert_equal(result, expected)

        msg = "Cannot divide"
        with pytest.raises(TypeError, match=msg):
            left / right

        with pytest.raises(TypeError, match=msg):
            left // right

    # TODO: also test Tick objects;
    #  see test_numeric_arr_rdiv_tdscalar for note on these failing
    @pytest.mark.parametrize(
        "scalar_td",
        [
            Timedelta(days=1),
            Timedelta(days=1).to_timedelta64(),
            Timedelta(days=1).to_pytimedelta(),
            Timedelta(days=1).to_timedelta64().astype("timedelta64[s]"),
            Timedelta(days=1).to_timedelta64().astype("timedelta64[ms]"),
        ],
        ids=lambda x: type(x).__name__,
    )
    def test_numeric_arr_mul_tdscalar(self, scalar_td, numeric_idx, box_with_array):
        # GH#19333
        box = box_with_array
        index = numeric_idx
        expected = TimedeltaIndex([Timedelta(days=n) for n in range(len(index))])

        index = tm.box_expected(index, box)
        expected = tm.box_expected(expected, box)

        result = index * scalar_td
        tm.assert_equal(result, expected)

        commute = scalar_td * index
        tm.assert_equal(commute, expected)

    @pytest.mark.parametrize(
        "scalar_td",
        [
            Timedelta(days=1),
            Timedelta(days=1).to_timedelta64(),
            Timedelta(days=1).to_pytimedelta(),
        ],
        ids=lambda x: type(x).__name__,
    )
    def test_numeric_arr_mul_tdscalar_numexpr_path(self, scalar_td, box_with_array):
        box = box_with_array

        arr = np.arange(2 * 10 ** 4).astype(np.int64)
        obj = tm.box_expected(arr, box, transpose=False)

        expected = arr.view("timedelta64[D]").astype("timedelta64[ns]")
        expected = tm.box_expected(expected, box, transpose=False)

        result = obj * scalar_td
        tm.assert_equal(result, expected)

        result = scalar_td * obj
        tm.assert_equal(result, expected)

    def test_numeric_arr_rdiv_tdscalar(self, three_days, numeric_idx, box_with_array):
        box = box_with_array

        index = numeric_idx[1:3]

        expected = TimedeltaIndex(["3 Days", "36 Hours"])

        index = tm.box_expected(index, box)
        expected = tm.box_expected(expected, box)

        result = three_days / index
        tm.assert_equal(result, expected)

        msg = "cannot use operands with types dtype"
        with pytest.raises(TypeError, match=msg):
            index / three_days

    @pytest.mark.parametrize(
        "other",
        [
            Timedelta(hours=31),
            Timedelta(hours=31).to_pytimedelta(),
            Timedelta(hours=31).to_timedelta64(),
            Timedelta(hours=31).to_timedelta64().astype("m8[h]"),
            np.timedelta64("NaT"),
            np.timedelta64("NaT", "D"),
            pd.offsets.Minute(3),
            pd.offsets.Second(0),
        ],
    )
    def test_add_sub_timedeltalike_invalid(self, numeric_idx, other, box_with_array):
        box = box_with_array

        left = tm.box_expected(numeric_idx, box)
        msg = (
            "unsupported operand type|"
            "Addition/subtraction of integers and integer-arrays|"
            "Instead of adding/subtracting|"
            "cannot use operands with types dtype|"
            "Concatenation operation is not implemented for NumPy arrays"
        )
        with pytest.raises(TypeError, match=msg):
            left + other
        with pytest.raises(TypeError, match=msg):
            other + left
        with pytest.raises(TypeError, match=msg):
            left - other
        with pytest.raises(TypeError, match=msg):
            other - left

    @pytest.mark.parametrize(
        "other",
        [
            pd.Timestamp.now().to_pydatetime(),
            pd.Timestamp.now(tz="UTC").to_pydatetime(),
            pd.Timestamp.now().to_datetime64(),
            pd.NaT,
        ],
    )
    @pytest.mark.filterwarnings("ignore:elementwise comp:DeprecationWarning")
    def test_add_sub_datetimelike_invalid(self, numeric_idx, other, box_with_array):
        # GH#28080 numeric+datetime64 should raise; Timestamp raises
        #  NullFrequencyError instead of TypeError so is excluded.
        box = box_with_array
        left = tm.box_expected(numeric_idx, box)

        msg = "|".join(
            [
                "unsupported operand type",
                "Cannot (add|subtract) NaT (to|from) ndarray",
                "Addition/subtraction of integers and integer-arrays",
                "Concatenation operation is not implemented for NumPy arrays",
                # pd.array vs np.datetime64 case
                r"operand type\(s\) all returned NotImplemented from __array_ufunc__",
            ]
        )
        with pytest.raises(TypeError, match=msg):
            left + other
        with pytest.raises(TypeError, match=msg):
            other + left
        with pytest.raises(TypeError, match=msg):
            left - other
        with pytest.raises(TypeError, match=msg):
            other - left


# ------------------------------------------------------------------
# Arithmetic


class TestDivisionByZero:
    def test_div_zero(self, zero, numeric_idx):
        idx = numeric_idx

        expected = Index([np.nan, np.inf, np.inf, np.inf, np.inf], dtype=np.float64)
        # We only adjust for Index, because Series does not yet apply
        #  the adjustment correctly.
        expected2 = adjust_negative_zero(zero, expected)

        result = idx / zero
        tm.assert_index_equal(result, expected2)
        ser_compat = Series(idx).astype("i8") / np.array(zero).astype("i8")
        tm.assert_series_equal(ser_compat, Series(expected))

    def test_floordiv_zero(self, zero, numeric_idx):
        idx = numeric_idx

        expected = Index([np.nan, np.inf, np.inf, np.inf, np.inf], dtype=np.float64)
        # We only adjust for Index, because Series does not yet apply
        #  the adjustment correctly.
        expected2 = adjust_negative_zero(zero, expected)

        result = idx // zero
        tm.assert_index_equal(result, expected2)
        ser_compat = Series(idx).astype("i8") // np.array(zero).astype("i8")
        tm.assert_series_equal(ser_compat, Series(expected))

    def test_mod_zero(self, zero, numeric_idx):
        idx = numeric_idx

        expected = Index([np.nan, np.nan, np.nan, np.nan, np.nan], dtype=np.float64)
        result = idx % zero
        tm.assert_index_equal(result, expected)
        ser_compat = Series(idx).astype("i8") % np.array(zero).astype("i8")
        tm.assert_series_equal(ser_compat, Series(result))

    def test_divmod_zero(self, zero, numeric_idx):
        idx = numeric_idx

        exleft = Index([np.nan, np.inf, np.inf, np.inf, np.inf], dtype=np.float64)
        exright = Index([np.nan, np.nan, np.nan, np.nan, np.nan], dtype=np.float64)
        exleft = adjust_negative_zero(zero, exleft)

        result = divmod(idx, zero)
        tm.assert_index_equal(result[0], exleft)
        tm.assert_index_equal(result[1], exright)

    @pytest.mark.parametrize("op", [operator.truediv, operator.floordiv])
    def test_div_negative_zero(self, zero, numeric_idx, op):
        # Check that -1 / -0.0 returns np.inf, not -np.inf
        if isinstance(numeric_idx, UInt64Index):
            return
        idx = numeric_idx - 3

        expected = Index([-np.inf, -np.inf, -np.inf, np.nan, np.inf], dtype=np.float64)
        expected = adjust_negative_zero(zero, expected)

        result = op(idx, zero)
        tm.assert_index_equal(result, expected)

    # ------------------------------------------------------------------

    @pytest.mark.parametrize("dtype1", [np.int64, np.float64, np.uint64])
    def test_ser_div_ser(self, dtype1, any_real_dtype):
        # no longer do integer div for any ops, but deal with the 0's
        dtype2 = any_real_dtype

        first = Series([3, 4, 5, 8], name="first").astype(dtype1)
        second = Series([0, 0, 0, 3], name="second").astype(dtype2)

        with np.errstate(all="ignore"):
            expected = Series(
                first.values.astype(np.float64) / second.values,
                dtype="float64",
                name=None,
            )
        expected.iloc[0:3] = np.inf

        result = first / second
        tm.assert_series_equal(result, expected)
        assert not result.equals(second / first)

    @pytest.mark.parametrize("dtype1", [np.int64, np.float64, np.uint64])
    def test_ser_divmod_zero(self, dtype1, any_real_dtype):
        # GH#26987
        dtype2 = any_real_dtype
        left = Series([1, 1]).astype(dtype1)
        right = Series([0, 2]).astype(dtype2)

        # GH#27321 pandas convention is to set 1 // 0 to np.inf, as opposed
        #  to numpy which sets to np.nan; patch `expected[0]` below
        expected = left // right, left % right
        expected = list(expected)
        expected[0] = expected[0].astype(np.float64)
        expected[0][0] = np.inf
        result = divmod(left, right)

        tm.assert_series_equal(result[0], expected[0])
        tm.assert_series_equal(result[1], expected[1])

        # rdivmod case
        result = divmod(left.values, right)
        tm.assert_series_equal(result[0], expected[0])
        tm.assert_series_equal(result[1], expected[1])

    def test_ser_divmod_inf(self):
        left = Series([np.inf, 1.0])
        right = Series([np.inf, 2.0])

        expected = left // right, left % right
        result = divmod(left, right)

        tm.assert_series_equal(result[0], expected[0])
        tm.assert_series_equal(result[1], expected[1])

        # rdivmod case
        result = divmod(left.values, right)
        tm.assert_series_equal(result[0], expected[0])
        tm.assert_series_equal(result[1], expected[1])

    def test_rdiv_zero_compat(self):
        # GH#8674
        zero_array = np.array([0] * 5)
        data = np.random.randn(5)
        expected = Series([0.0] * 5)

        result = zero_array / Series(data)
        tm.assert_series_equal(result, expected)

        result = Series(zero_array) / data
        tm.assert_series_equal(result, expected)

        result = Series(zero_array) / Series(data)
        tm.assert_series_equal(result, expected)

    def test_div_zero_inf_signs(self):
        # GH#9144, inf signing
        ser = Series([-1, 0, 1], name="first")
        expected = Series([-np.inf, np.nan, np.inf], name="first")

        result = ser / 0
        tm.assert_series_equal(result, expected)

    def test_rdiv_zero(self):
        # GH#9144
        ser = Series([-1, 0, 1], name="first")
        expected = Series([0.0, np.nan, 0.0], name="first")

        result = 0 / ser
        tm.assert_series_equal(result, expected)

    def test_floordiv_div(self):
        # GH#9144
        ser = Series([-1, 0, 1], name="first")

        result = ser // 0
        expected = Series([-np.inf, np.nan, np.inf], name="first")
        tm.assert_series_equal(result, expected)

    def test_df_div_zero_df(self):
        # integer div, but deal with the 0's (GH#9144)
        df = pd.DataFrame({"first": [3, 4, 5, 8], "second": [0, 0, 0, 3]})
        result = df / df

        first = Series([1.0, 1.0, 1.0, 1.0])
        second = Series([np.nan, np.nan, np.nan, 1])
        expected = pd.DataFrame({"first": first, "second": second})
        tm.assert_frame_equal(result, expected)

    def test_df_div_zero_array(self):
        # integer div, but deal with the 0's (GH#9144)
        df = pd.DataFrame({"first": [3, 4, 5, 8], "second": [0, 0, 0, 3]})

        first = Series([1.0, 1.0, 1.0, 1.0])
        second = Series([np.nan, np.nan, np.nan, 1])
        expected = pd.DataFrame({"first": first, "second": second})

        with np.errstate(all="ignore"):
            arr = df.values.astype("float") / df.values
        result = pd.DataFrame(arr, index=df.index, columns=df.columns)
        tm.assert_frame_equal(result, expected)

    def test_df_div_zero_int(self):
        # integer div, but deal with the 0's (GH#9144)
        df = pd.DataFrame({"first": [3, 4, 5, 8], "second": [0, 0, 0, 3]})

        result = df / 0
        expected = pd.DataFrame(np.inf, index=df.index, columns=df.columns)
        expected.iloc[0:3, 1] = np.nan
        tm.assert_frame_equal(result, expected)

        # numpy has a slightly different (wrong) treatment
        with np.errstate(all="ignore"):
            arr = df.values.astype("float64") / 0
        result2 = pd.DataFrame(arr, index=df.index, columns=df.columns)
        tm.assert_frame_equal(result2, expected)

    def test_df_div_zero_series_does_not_commute(self):
        # integer div, but deal with the 0's (GH#9144)
        df = pd.DataFrame(np.random.randn(10, 5))
        ser = df[0]
        res = ser / df
        res2 = df / ser
        assert not res.fillna(0).equals(res2.fillna(0))

    # ------------------------------------------------------------------
    # Mod By Zero

    def test_df_mod_zero_df(self, using_array_manager):
        # GH#3590, modulo as ints
        # GH#38939 If we dont pass copy=False, df is consolidated and
        #  result["first"] is float64 instead of int64
        df = pd.DataFrame({"first": [3, 4, 5, 8], "second": [0, 0, 0, 3]}, copy=False)

<<<<<<< HEAD
        first = Series([0, 0, 0, 0], dtype="int64")
=======
        # this is technically wrong, as the integer portion is coerced to float
        first = Series([0, 0, 0, 0])
        if not using_array_manager:
            # INFO(ArrayManager) BlockManager doesn't preserve dtype per column
            # while ArrayManager performs op column-wisedoes and thus preserves
            # dtype if possible
            first = first.astype("float64")
>>>>>>> 94e29822
        second = Series([np.nan, np.nan, np.nan, 0])
        expected = pd.DataFrame({"first": first, "second": second})
        result = df % df
        tm.assert_frame_equal(result, expected)

    def test_df_mod_zero_array(self):
        # GH#3590, modulo as ints
        df = pd.DataFrame({"first": [3, 4, 5, 8], "second": [0, 0, 0, 3]})

        # this is technically wrong, as the integer portion is coerced to float
        # ###
        first = Series([0, 0, 0, 0], dtype="float64")
        second = Series([np.nan, np.nan, np.nan, 0])
        expected = pd.DataFrame({"first": first, "second": second})

        # numpy has a slightly different (wrong) treatment
        with np.errstate(all="ignore"):
            arr = df.values % df.values
        result2 = pd.DataFrame(arr, index=df.index, columns=df.columns, dtype="float64")
        result2.iloc[0:3, 1] = np.nan
        tm.assert_frame_equal(result2, expected)

    def test_df_mod_zero_int(self):
        # GH#3590, modulo as ints
        df = pd.DataFrame({"first": [3, 4, 5, 8], "second": [0, 0, 0, 3]})

        result = df % 0
        expected = pd.DataFrame(np.nan, index=df.index, columns=df.columns)
        tm.assert_frame_equal(result, expected)

        # numpy has a slightly different (wrong) treatment
        with np.errstate(all="ignore"):
            arr = df.values.astype("float64") % 0
        result2 = pd.DataFrame(arr, index=df.index, columns=df.columns)
        tm.assert_frame_equal(result2, expected)

    def test_df_mod_zero_series_does_not_commute(self):
        # GH#3590, modulo as ints
        # not commutative with series
        df = pd.DataFrame(np.random.randn(10, 5))
        ser = df[0]
        res = ser % df
        res2 = df % ser
        assert not res.fillna(0).equals(res2.fillna(0))


class TestMultiplicationDivision:
    # __mul__, __rmul__, __div__, __rdiv__, __floordiv__, __rfloordiv__
    # for non-timestamp/timedelta/period dtypes

    def test_divide_decimal(self, box_with_array):
        # resolves issue GH#9787
        box = box_with_array
        ser = Series([Decimal(10)])
        expected = Series([Decimal(5)])

        ser = tm.box_expected(ser, box)
        expected = tm.box_expected(expected, box)

        result = ser / Decimal(2)

        tm.assert_equal(result, expected)

        result = ser // Decimal(2)
        tm.assert_equal(result, expected)

    def test_div_equiv_binop(self):
        # Test Series.div as well as Series.__div__
        # float/integer issue
        # GH#7785
        first = Series([1, 0], name="first")
        second = Series([-0.01, -0.02], name="second")
        expected = Series([-0.01, -np.inf])

        result = second.div(first)
        tm.assert_series_equal(result, expected, check_names=False)

        result = second / first
        tm.assert_series_equal(result, expected)

    def test_div_int(self, numeric_idx):
        idx = numeric_idx
        result = idx / 1
        expected = idx.astype("float64")
        tm.assert_index_equal(result, expected)

        result = idx / 2
        expected = Index(idx.values / 2)
        tm.assert_index_equal(result, expected)

    @pytest.mark.parametrize("op", [operator.mul, ops.rmul, operator.floordiv])
    def test_mul_int_identity(self, op, numeric_idx, box_with_array):
        idx = numeric_idx
        idx = tm.box_expected(idx, box_with_array)

        result = op(idx, 1)
        tm.assert_equal(result, idx)

    def test_mul_int_array(self, numeric_idx):
        idx = numeric_idx
        didx = idx * idx

        result = idx * np.array(5, dtype="int64")
        tm.assert_index_equal(result, idx * 5)

        arr_dtype = "uint64" if isinstance(idx, UInt64Index) else "int64"
        result = idx * np.arange(5, dtype=arr_dtype)
        tm.assert_index_equal(result, didx)

    def test_mul_int_series(self, numeric_idx):
        idx = numeric_idx
        didx = idx * idx

        arr_dtype = "uint64" if isinstance(idx, UInt64Index) else "int64"
        result = idx * Series(np.arange(5, dtype=arr_dtype))
        tm.assert_series_equal(result, Series(didx))

    def test_mul_float_series(self, numeric_idx):
        idx = numeric_idx
        rng5 = np.arange(5, dtype="float64")

        result = idx * Series(rng5 + 0.1)
        expected = Series(rng5 * (rng5 + 0.1))
        tm.assert_series_equal(result, expected)

    def test_mul_index(self, numeric_idx):
        # in general not true for RangeIndex
        idx = numeric_idx
        if not isinstance(idx, RangeIndex):
            result = idx * idx
            tm.assert_index_equal(result, idx ** 2)

    def test_mul_datelike_raises(self, numeric_idx):
        idx = numeric_idx
        msg = "cannot perform __rmul__ with this index type"
        with pytest.raises(TypeError, match=msg):
            idx * pd.date_range("20130101", periods=5)

    def test_mul_size_mismatch_raises(self, numeric_idx):
        idx = numeric_idx
        msg = "operands could not be broadcast together"
        with pytest.raises(ValueError, match=msg):
            idx * idx[0:3]
        with pytest.raises(ValueError, match=msg):
            idx * np.array([1, 2])

    @pytest.mark.parametrize("op", [operator.pow, ops.rpow])
    def test_pow_float(self, op, numeric_idx, box_with_array):
        # test power calculations both ways, GH#14973
        box = box_with_array
        idx = numeric_idx
        expected = Float64Index(op(idx.values, 2.0))

        idx = tm.box_expected(idx, box)
        expected = tm.box_expected(expected, box)

        result = op(idx, 2.0)
        tm.assert_equal(result, expected)

    def test_modulo(self, numeric_idx, box_with_array):
        # GH#9244
        box = box_with_array
        idx = numeric_idx
        expected = Index(idx.values % 2)

        idx = tm.box_expected(idx, box)
        expected = tm.box_expected(expected, box)

        result = idx % 2
        tm.assert_equal(result, expected)

    def test_divmod_scalar(self, numeric_idx):
        idx = numeric_idx

        result = divmod(idx, 2)
        with np.errstate(all="ignore"):
            div, mod = divmod(idx.values, 2)

        expected = Index(div), Index(mod)
        for r, e in zip(result, expected):
            tm.assert_index_equal(r, e)

    def test_divmod_ndarray(self, numeric_idx):
        idx = numeric_idx
        other = np.ones(idx.values.shape, dtype=idx.values.dtype) * 2

        result = divmod(idx, other)
        with np.errstate(all="ignore"):
            div, mod = divmod(idx.values, other)

        expected = Index(div), Index(mod)
        for r, e in zip(result, expected):
            tm.assert_index_equal(r, e)

    def test_divmod_series(self, numeric_idx):
        idx = numeric_idx
        other = np.ones(idx.values.shape, dtype=idx.values.dtype) * 2

        result = divmod(idx, Series(other))
        with np.errstate(all="ignore"):
            div, mod = divmod(idx.values, other)

        expected = Series(div), Series(mod)
        for r, e in zip(result, expected):
            tm.assert_series_equal(r, e)

    @pytest.mark.parametrize("other", [np.nan, 7, -23, 2.718, -3.14, np.inf])
    def test_ops_np_scalar(self, other):
        vals = np.random.randn(5, 3)
        f = lambda x: pd.DataFrame(
            x, index=list("ABCDE"), columns=["jim", "joe", "jolie"]
        )

        df = f(vals)

        tm.assert_frame_equal(df / np.array(other), f(vals / other))
        tm.assert_frame_equal(np.array(other) * df, f(vals * other))
        tm.assert_frame_equal(df + np.array(other), f(vals + other))
        tm.assert_frame_equal(np.array(other) - df, f(other - vals))

    # TODO: This came from series.test.test_operators, needs cleanup
    def test_operators_frame(self):
        # rpow does not work with DataFrame
        ts = tm.makeTimeSeries()
        ts.name = "ts"

        df = pd.DataFrame({"A": ts})

        tm.assert_series_equal(ts + ts, ts + df["A"], check_names=False)
        tm.assert_series_equal(ts ** ts, ts ** df["A"], check_names=False)
        tm.assert_series_equal(ts < ts, ts < df["A"], check_names=False)
        tm.assert_series_equal(ts / ts, ts / df["A"], check_names=False)

    # TODO: this came from tests.series.test_analytics, needs cleanup and
    #  de-duplication with test_modulo above
    def test_modulo2(self):
        with np.errstate(all="ignore"):

            # GH#3590, modulo as ints
            p = pd.DataFrame({"first": [3, 4, 5, 8], "second": [0, 0, 0, 3]})
            result = p["first"] % p["second"]
            expected = Series(p["first"].values % p["second"].values, dtype="float64")
            expected.iloc[0:3] = np.nan
            tm.assert_series_equal(result, expected)

            result = p["first"] % 0
            expected = Series(np.nan, index=p.index, name="first")
            tm.assert_series_equal(result, expected)

            p = p.astype("float64")
            result = p["first"] % p["second"]
            expected = Series(p["first"].values % p["second"].values)
            tm.assert_series_equal(result, expected)

            p = p.astype("float64")
            result = p["first"] % p["second"]
            result2 = p["second"] % p["first"]
            assert not result.equals(result2)

    def test_modulo_zero_int(self):
        # GH#9144
        with np.errstate(all="ignore"):
            s = Series([0, 1])

            result = s % 0
            expected = Series([np.nan, np.nan])
            tm.assert_series_equal(result, expected)

            result = 0 % s
            expected = Series([np.nan, 0.0])
            tm.assert_series_equal(result, expected)


class TestAdditionSubtraction:
    # __add__, __sub__, __radd__, __rsub__, __iadd__, __isub__
    # for non-timestamp/timedelta/period dtypes

    @pytest.mark.parametrize(
        "first, second, expected",
        [
            (
                Series([1, 2, 3], index=list("ABC"), name="x"),
                Series([2, 2, 2], index=list("ABD"), name="x"),
                Series([3.0, 4.0, np.nan, np.nan], index=list("ABCD"), name="x"),
            ),
            (
                Series([1, 2, 3], index=list("ABC"), name="x"),
                Series([2, 2, 2, 2], index=list("ABCD"), name="x"),
                Series([3, 4, 5, np.nan], index=list("ABCD"), name="x"),
            ),
        ],
    )
    def test_add_series(self, first, second, expected):
        # GH#1134
        tm.assert_series_equal(first + second, expected)
        tm.assert_series_equal(second + first, expected)

    @pytest.mark.parametrize(
        "first, second, expected",
        [
            (
                pd.DataFrame({"x": [1, 2, 3]}, index=list("ABC")),
                pd.DataFrame({"x": [2, 2, 2]}, index=list("ABD")),
                pd.DataFrame({"x": [3.0, 4.0, np.nan, np.nan]}, index=list("ABCD")),
            ),
            (
                pd.DataFrame({"x": [1, 2, 3]}, index=list("ABC")),
                pd.DataFrame({"x": [2, 2, 2, 2]}, index=list("ABCD")),
                pd.DataFrame({"x": [3, 4, 5, np.nan]}, index=list("ABCD")),
            ),
        ],
    )
    def test_add_frames(self, first, second, expected):
        # GH#1134
        tm.assert_frame_equal(first + second, expected)
        tm.assert_frame_equal(second + first, expected)

    # TODO: This came from series.test.test_operators, needs cleanup
    def test_series_frame_radd_bug(self):
        # GH#353
        vals = Series(tm.rands_array(5, 10))
        result = "foo_" + vals
        expected = vals.map(lambda x: "foo_" + x)
        tm.assert_series_equal(result, expected)

        frame = pd.DataFrame({"vals": vals})
        result = "foo_" + frame
        expected = pd.DataFrame({"vals": vals.map(lambda x: "foo_" + x)})
        tm.assert_frame_equal(result, expected)

        ts = tm.makeTimeSeries()
        ts.name = "ts"

        # really raise this time
        now = pd.Timestamp.now().to_pydatetime()
        msg = "unsupported operand type"
        with pytest.raises(TypeError, match=msg):
            now + ts

        with pytest.raises(TypeError, match=msg):
            ts + now

    # TODO: This came from series.test.test_operators, needs cleanup
    def test_datetime64_with_index(self):
        # arithmetic integer ops with an index
        ser = Series(np.random.randn(5))
        expected = ser - ser.index.to_series()
        result = ser - ser.index
        tm.assert_series_equal(result, expected)

        # GH#4629
        # arithmetic datetime64 ops with an index
        ser = Series(
            pd.date_range("20130101", periods=5),
            index=pd.date_range("20130101", periods=5),
        )
        expected = ser - ser.index.to_series()
        result = ser - ser.index
        tm.assert_series_equal(result, expected)

        msg = "cannot subtract period"
        with pytest.raises(TypeError, match=msg):
            # GH#18850
            result = ser - ser.index.to_period()

        df = pd.DataFrame(
            np.random.randn(5, 2), index=pd.date_range("20130101", periods=5)
        )
        df["date"] = pd.Timestamp("20130102")
        df["expected"] = df["date"] - df.index.to_series()
        df["result"] = df["date"] - df.index
        tm.assert_series_equal(df["result"], df["expected"], check_names=False)

    # TODO: taken from tests.frame.test_operators, needs cleanup
    def test_frame_operators(self, float_frame):
        frame = float_frame
        frame2 = pd.DataFrame(float_frame, columns=["D", "C", "B", "A"])

        garbage = np.random.random(4)
        colSeries = Series(garbage, index=np.array(frame.columns))

        idSum = frame + frame
        seriesSum = frame + colSeries

        for col, series in idSum.items():
            for idx, val in series.items():
                origVal = frame[col][idx] * 2
                if not np.isnan(val):
                    assert val == origVal
                else:
                    assert np.isnan(origVal)

        for col, series in seriesSum.items():
            for idx, val in series.items():
                origVal = frame[col][idx] + colSeries[col]
                if not np.isnan(val):
                    assert val == origVal
                else:
                    assert np.isnan(origVal)

        added = frame2 + frame2
        expected = frame2 * 2
        tm.assert_frame_equal(added, expected)

        df = pd.DataFrame({"a": ["a", None, "b"]})
        tm.assert_frame_equal(df + df, pd.DataFrame({"a": ["aa", np.nan, "bb"]}))

        # Test for issue #10181
        for dtype in ("float", "int64"):
            frames = [
                pd.DataFrame(dtype=dtype),
                pd.DataFrame(columns=["A"], dtype=dtype),
                pd.DataFrame(index=[0], dtype=dtype),
            ]
            for df in frames:
                assert (df + df).equals(df)
                tm.assert_frame_equal(df + df, df)

    # TODO: taken from tests.series.test_operators; needs cleanup
    def test_series_operators(self):
        def _check_op(series, other, op, pos_only=False):
            left = np.abs(series) if pos_only else series
            right = np.abs(other) if pos_only else other

            cython_or_numpy = op(left, right)
            python = left.combine(right, op)
            if isinstance(other, Series) and not other.index.equals(series.index):
                python.index = python.index._with_freq(None)
            tm.assert_series_equal(cython_or_numpy, python)

        def check(series, other):
            simple_ops = ["add", "sub", "mul", "truediv", "floordiv", "mod"]

            for opname in simple_ops:
                _check_op(series, other, getattr(operator, opname))

            _check_op(series, other, operator.pow, pos_only=True)

            _check_op(series, other, ops.radd)
            _check_op(series, other, ops.rsub)
            _check_op(series, other, ops.rtruediv)
            _check_op(series, other, ops.rfloordiv)
            _check_op(series, other, ops.rmul)
            _check_op(series, other, ops.rpow, pos_only=True)
            _check_op(series, other, ops.rmod)

        tser = tm.makeTimeSeries().rename("ts")
        check(tser, tser * 2)
        check(tser, tser[::2])
        check(tser, 5)

        def check_comparators(series, other):
            _check_op(series, other, operator.gt)
            _check_op(series, other, operator.ge)
            _check_op(series, other, operator.eq)
            _check_op(series, other, operator.lt)
            _check_op(series, other, operator.le)

        check_comparators(tser, 5)
        check_comparators(tser, tser + 1)

    # TODO: taken from tests.series.test_operators; needs cleanup
    def test_divmod(self):
        def check(series, other):
            results = divmod(series, other)
            if isinstance(other, abc.Iterable) and len(series) != len(other):
                # if the lengths don't match, this is the test where we use
                # `tser[::2]`. Pad every other value in `other_np` with nan.
                other_np = []
                for n in other:
                    other_np.append(n)
                    other_np.append(np.nan)
            else:
                other_np = other
            other_np = np.asarray(other_np)
            with np.errstate(all="ignore"):
                expecteds = divmod(series.values, np.asarray(other_np))

            for result, expected in zip(results, expecteds):
                # check the values, name, and index separately
                tm.assert_almost_equal(np.asarray(result), expected)

                assert result.name == series.name
                tm.assert_index_equal(result.index, series.index._with_freq(None))

        tser = tm.makeTimeSeries().rename("ts")
        check(tser, tser * 2)
        check(tser, tser[::2])
        check(tser, 5)

    def test_series_divmod_zero(self):
        # Check that divmod uses pandas convention for division by zero,
        #  which does not match numpy.
        # pandas convention has
        #  1/0 == np.inf
        #  -1/0 == -np.inf
        #  1/-0.0 == -np.inf
        #  -1/-0.0 == np.inf
        tser = tm.makeTimeSeries().rename("ts")
        other = tser * 0

        result = divmod(tser, other)
        exp1 = Series([np.inf] * len(tser), index=tser.index, name="ts")
        exp2 = Series([np.nan] * len(tser), index=tser.index, name="ts")
        tm.assert_series_equal(result[0], exp1)
        tm.assert_series_equal(result[1], exp2)


class TestUFuncCompat:
    @pytest.mark.parametrize(
        "holder",
        [Int64Index, UInt64Index, Float64Index, RangeIndex, Series],
    )
    def test_ufunc_compat(self, holder):
        box = Series if holder is Series else Index

        if holder is RangeIndex:
            idx = RangeIndex(0, 5)
        else:
            idx = holder(np.arange(5, dtype="int64"))
        result = np.sin(idx)
        expected = box(np.sin(np.arange(5, dtype="int64")))
        tm.assert_equal(result, expected)

    @pytest.mark.parametrize("holder", [Int64Index, UInt64Index, Float64Index, Series])
    def test_ufunc_coercions(self, holder):
        idx = holder([1, 2, 3, 4, 5], name="x")
        box = Series if holder is Series else Index

        result = np.sqrt(idx)
        assert result.dtype == "f8" and isinstance(result, box)
        exp = Float64Index(np.sqrt(np.array([1, 2, 3, 4, 5])), name="x")
        exp = tm.box_expected(exp, box)
        tm.assert_equal(result, exp)

        result = np.divide(idx, 2.0)
        assert result.dtype == "f8" and isinstance(result, box)
        exp = Float64Index([0.5, 1.0, 1.5, 2.0, 2.5], name="x")
        exp = tm.box_expected(exp, box)
        tm.assert_equal(result, exp)

        # _evaluate_numeric_binop
        result = idx + 2.0
        assert result.dtype == "f8" and isinstance(result, box)
        exp = Float64Index([3.0, 4.0, 5.0, 6.0, 7.0], name="x")
        exp = tm.box_expected(exp, box)
        tm.assert_equal(result, exp)

        result = idx - 2.0
        assert result.dtype == "f8" and isinstance(result, box)
        exp = Float64Index([-1.0, 0.0, 1.0, 2.0, 3.0], name="x")
        exp = tm.box_expected(exp, box)
        tm.assert_equal(result, exp)

        result = idx * 1.0
        assert result.dtype == "f8" and isinstance(result, box)
        exp = Float64Index([1.0, 2.0, 3.0, 4.0, 5.0], name="x")
        exp = tm.box_expected(exp, box)
        tm.assert_equal(result, exp)

        result = idx / 2.0
        assert result.dtype == "f8" and isinstance(result, box)
        exp = Float64Index([0.5, 1.0, 1.5, 2.0, 2.5], name="x")
        exp = tm.box_expected(exp, box)
        tm.assert_equal(result, exp)

    @pytest.mark.parametrize("holder", [Int64Index, UInt64Index, Float64Index, Series])
    def test_ufunc_multiple_return_values(self, holder):
        obj = holder([1, 2, 3], name="x")
        box = Series if holder is Series else Index

        result = np.modf(obj)
        assert isinstance(result, tuple)
        exp1 = Float64Index([0.0, 0.0, 0.0], name="x")
        exp2 = Float64Index([1.0, 2.0, 3.0], name="x")
        tm.assert_equal(result[0], tm.box_expected(exp1, box))
        tm.assert_equal(result[1], tm.box_expected(exp2, box))

    def test_ufunc_at(self):
        s = Series([0, 1, 2], index=[1, 2, 3], name="x")
        np.add.at(s, [0, 2], 10)
        expected = Series([10, 1, 12], index=[1, 2, 3], name="x")
        tm.assert_series_equal(s, expected)


class TestObjectDtypeEquivalence:
    # Tests that arithmetic operations match operations executed elementwise

    @pytest.mark.parametrize("dtype", [None, object])
    def test_numarr_with_dtype_add_nan(self, dtype, box_with_array):
        box = box_with_array
        ser = Series([1, 2, 3], dtype=dtype)
        expected = Series([np.nan, np.nan, np.nan], dtype=dtype)

        ser = tm.box_expected(ser, box)
        expected = tm.box_expected(expected, box)

        result = np.nan + ser
        tm.assert_equal(result, expected)

        result = ser + np.nan
        tm.assert_equal(result, expected)

    @pytest.mark.parametrize("dtype", [None, object])
    def test_numarr_with_dtype_add_int(self, dtype, box_with_array):
        box = box_with_array
        ser = Series([1, 2, 3], dtype=dtype)
        expected = Series([2, 3, 4], dtype=dtype)

        ser = tm.box_expected(ser, box)
        expected = tm.box_expected(expected, box)

        result = 1 + ser
        tm.assert_equal(result, expected)

        result = ser + 1
        tm.assert_equal(result, expected)

    # TODO: moved from tests.series.test_operators; needs cleanup
    @pytest.mark.parametrize(
        "op",
        [operator.add, operator.sub, operator.mul, operator.truediv, operator.floordiv],
    )
    def test_operators_reverse_object(self, op):
        # GH#56
        arr = Series(np.random.randn(10), index=np.arange(10), dtype=object)

        result = op(1.0, arr)
        expected = op(1.0, arr.astype(float))
        tm.assert_series_equal(result.astype(float), expected)


class TestNumericArithmeticUnsorted:
    # Tests in this class have been moved from type-specific test modules
    #  but not yet sorted, parametrized, and de-duplicated

    def check_binop(self, ops, scalars, idxs):
        for op in ops:
            for a, b in combinations(idxs, 2):
                result = op(a, b)
                expected = op(Int64Index(a), Int64Index(b))
                tm.assert_index_equal(result, expected)
            for idx in idxs:
                for scalar in scalars:
                    result = op(idx, scalar)
                    expected = op(Int64Index(idx), scalar)
                    tm.assert_index_equal(result, expected)

    def test_binops(self):
        ops = [
            operator.add,
            operator.sub,
            operator.mul,
            operator.floordiv,
            operator.truediv,
        ]
        scalars = [-1, 1, 2]
        idxs = [
            RangeIndex(0, 10, 1),
            RangeIndex(0, 20, 2),
            RangeIndex(-10, 10, 2),
            RangeIndex(5, -5, -1),
        ]
        self.check_binop(ops, scalars, idxs)

    def test_binops_pow(self):
        # numpy does not allow powers of negative integers so test separately
        # https://github.com/numpy/numpy/pull/8127
        ops = [pow]
        scalars = [1, 2]
        idxs = [RangeIndex(0, 10, 1), RangeIndex(0, 20, 2)]
        self.check_binop(ops, scalars, idxs)

    # TODO: mod, divmod?
    @pytest.mark.parametrize(
        "op",
        [
            operator.add,
            operator.sub,
            operator.mul,
            operator.floordiv,
            operator.truediv,
            operator.pow,
        ],
    )
    def test_arithmetic_with_frame_or_series(self, op):
        # check that we return NotImplemented when operating with Series
        # or DataFrame
        index = RangeIndex(5)
        other = Series(np.random.randn(5))

        expected = op(Series(index), other)
        result = op(index, other)
        tm.assert_series_equal(result, expected)

        other = pd.DataFrame(np.random.randn(2, 5))
        expected = op(pd.DataFrame([index, index]), other)
        result = op(index, other)
        tm.assert_frame_equal(result, expected)

    def test_numeric_compat2(self):
        # validate that we are handling the RangeIndex overrides to numeric ops
        # and returning RangeIndex where possible

        idx = RangeIndex(0, 10, 2)

        result = idx * 2
        expected = RangeIndex(0, 20, 4)
        tm.assert_index_equal(result, expected, exact=True)

        result = idx + 2
        expected = RangeIndex(2, 12, 2)
        tm.assert_index_equal(result, expected, exact=True)

        result = idx - 2
        expected = RangeIndex(-2, 8, 2)
        tm.assert_index_equal(result, expected, exact=True)

        result = idx / 2
        expected = RangeIndex(0, 5, 1).astype("float64")
        tm.assert_index_equal(result, expected, exact=True)

        result = idx / 4
        expected = RangeIndex(0, 10, 2) / 4
        tm.assert_index_equal(result, expected, exact=True)

        result = idx // 1
        expected = idx
        tm.assert_index_equal(result, expected, exact=True)

        # __mul__
        result = idx * idx
        expected = Index(idx.values * idx.values)
        tm.assert_index_equal(result, expected, exact=True)

        # __pow__
        idx = RangeIndex(0, 1000, 2)
        result = idx ** 2
        expected = idx._int64index ** 2
        tm.assert_index_equal(Index(result.values), expected, exact=True)

        # __floordiv__
        cases_exact = [
            (RangeIndex(0, 1000, 2), 2, RangeIndex(0, 500, 1)),
            (RangeIndex(-99, -201, -3), -3, RangeIndex(33, 67, 1)),
            (RangeIndex(0, 1000, 1), 2, RangeIndex(0, 1000, 1)._int64index // 2),
            (
                RangeIndex(0, 100, 1),
                2.0,
                RangeIndex(0, 100, 1)._int64index // 2.0,
            ),
            (RangeIndex(0), 50, RangeIndex(0)),
            (RangeIndex(2, 4, 2), 3, RangeIndex(0, 1, 1)),
            (RangeIndex(-5, -10, -6), 4, RangeIndex(-2, -1, 1)),
            (RangeIndex(-100, -200, 3), 2, RangeIndex(0)),
        ]
        for idx, div, expected in cases_exact:
            tm.assert_index_equal(idx // div, expected, exact=True)

    @pytest.mark.parametrize("dtype", [np.int64, np.float64])
    @pytest.mark.parametrize("delta", [1, 0, -1])
    def test_addsub_arithmetic(self, dtype, delta):
        # GH#8142
        delta = dtype(delta)
        index = Index([10, 11, 12], dtype=dtype)
        result = index + delta
        expected = Index(index.values + delta, dtype=dtype)
        tm.assert_index_equal(result, expected)

        # this subtraction used to fail
        result = index - delta
        expected = Index(index.values - delta, dtype=dtype)
        tm.assert_index_equal(result, expected)

        tm.assert_index_equal(index + index, 2 * index)
        tm.assert_index_equal(index - index, 0 * index)
        assert not (index - index).empty


def test_fill_value_inf_masking():
    # GH #27464 make sure we mask 0/1 with Inf and not NaN
    df = pd.DataFrame({"A": [0, 1, 2], "B": [1.1, None, 1.1]})

    other = pd.DataFrame({"A": [1.1, 1.2, 1.3]}, index=[0, 2, 3])

    result = df.rfloordiv(other, fill_value=1)

    expected = pd.DataFrame(
        {"A": [np.inf, 1.0, 0.0, 1.0], "B": [0.0, np.nan, 0.0, np.nan]}
    )
    tm.assert_frame_equal(result, expected)


def test_dataframe_div_silenced():
    # GH#26793
    pdf1 = pd.DataFrame(
        {
            "A": np.arange(10),
            "B": [np.nan, 1, 2, 3, 4] * 2,
            "C": [np.nan] * 10,
            "D": np.arange(10),
        },
        index=list("abcdefghij"),
        columns=list("ABCD"),
    )
    pdf2 = pd.DataFrame(
        np.random.randn(10, 4), index=list("abcdefghjk"), columns=list("ABCX")
    )
    with tm.assert_produces_warning(None):
        pdf1.div(pdf2, fill_value=0)


@pytest.mark.parametrize(
    "data, expected_data",
    [([0, 1, 2], [0, 2, 4])],
)
def test_integer_array_add_list_like(
    box_pandas_1d_array, box_1d_array, data, expected_data
):
    # GH22606 Verify operators with IntegerArray and list-likes
    arr = array(data, dtype="Int64")
    container = box_pandas_1d_array(arr)
    left = container + box_1d_array(data)
    right = box_1d_array(data) + container

    if Series == box_pandas_1d_array:
        assert_function = tm.assert_series_equal
        expected = Series(expected_data, dtype="Int64")
    elif Series == box_1d_array:
        assert_function = tm.assert_series_equal
        expected = Series(expected_data, dtype="object")
    elif Index in (box_pandas_1d_array, box_1d_array):
        assert_function = tm.assert_index_equal
        expected = Int64Index(expected_data)
    else:
        assert_function = tm.assert_numpy_array_equal
        expected = np.array(expected_data, dtype="object")

    assert_function(left, expected)
    assert_function(right, expected)<|MERGE_RESOLUTION|>--- conflicted
+++ resolved
@@ -535,23 +535,13 @@
     # ------------------------------------------------------------------
     # Mod By Zero
 
-    def test_df_mod_zero_df(self, using_array_manager):
+    def test_df_mod_zero_df(self):
         # GH#3590, modulo as ints
         # GH#38939 If we dont pass copy=False, df is consolidated and
         #  result["first"] is float64 instead of int64
         df = pd.DataFrame({"first": [3, 4, 5, 8], "second": [0, 0, 0, 3]}, copy=False)
 
-<<<<<<< HEAD
         first = Series([0, 0, 0, 0], dtype="int64")
-=======
-        # this is technically wrong, as the integer portion is coerced to float
-        first = Series([0, 0, 0, 0])
-        if not using_array_manager:
-            # INFO(ArrayManager) BlockManager doesn't preserve dtype per column
-            # while ArrayManager performs op column-wisedoes and thus preserves
-            # dtype if possible
-            first = first.astype("float64")
->>>>>>> 94e29822
         second = Series([np.nan, np.nan, np.nan, 0])
         expected = pd.DataFrame({"first": first, "second": second})
         result = df % df
