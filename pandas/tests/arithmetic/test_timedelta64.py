# Arithmetic tests for DataFrame/Series/Index/Array classes that should
# behave identically.
from datetime import (
    datetime,
    timedelta,
)

import numpy as np
import pytest

from pandas.errors import (
    OutOfBoundsDatetime,
    PerformanceWarning,
)

import pandas as pd
from pandas import (
    DataFrame,
    DatetimeIndex,
    NaT,
    Series,
    Timedelta,
    TimedeltaIndex,
    Timestamp,
    offsets,
    timedelta_range,
)
import pandas._testing as tm
from pandas.core.api import NumericIndex
from pandas.core.arrays import PandasArray
from pandas.tests.arithmetic.common import (
    assert_invalid_addsub_type,
    assert_invalid_comparison,
    get_upcast_box,
)


def assert_dtype(obj, expected_dtype):
    """
    Helper to check the dtype for a Series, Index, or single-column DataFrame.
    """
    dtype = tm.get_dtype(obj)

    assert dtype == expected_dtype


def get_expected_name(box, names):
    if box is DataFrame:
        # Since we are operating with a DataFrame and a non-DataFrame,
        # the non-DataFrame is cast to Series and its name ignored.
        exname = names[0]
    elif box in [tm.to_array, pd.array]:
        exname = names[1]
    else:
        exname = names[2]
    return exname


# ------------------------------------------------------------------
# Timedelta64[ns] dtype Comparisons


class TestTimedelta64ArrayLikeComparisons:
    # Comparison tests for timedelta64[ns] vectors fully parametrized over
    #  DataFrame/Series/TimedeltaIndex/TimedeltaArray.  Ideally all comparison
    #  tests will eventually end up here.

    def test_compare_timedelta64_zerodim(self, box_with_array):
        # GH#26689 should unbox when comparing with zerodim array
        box = box_with_array
        xbox = (
            box_with_array if box_with_array not in [pd.Index, pd.array] else np.ndarray
        )

        tdi = timedelta_range("2H", periods=4)
        other = np.array(tdi.to_numpy()[0])

        tdi = tm.box_expected(tdi, box)
        res = tdi <= other
        expected = np.array([True, False, False, False])
        expected = tm.box_expected(expected, xbox)
        tm.assert_equal(res, expected)

    @pytest.mark.parametrize(
        "td_scalar",
        [
            timedelta(days=1),
            Timedelta(days=1),
            Timedelta(days=1).to_timedelta64(),
            offsets.Hour(24),
        ],
    )
    def test_compare_timedeltalike_scalar(self, box_with_array, td_scalar):
        # regression test for GH#5963
        box = box_with_array
        xbox = box if box not in [pd.Index, pd.array] else np.ndarray

        ser = Series([timedelta(days=1), timedelta(days=2)])
        ser = tm.box_expected(ser, box)
        actual = ser > td_scalar
        expected = Series([False, True])
        expected = tm.box_expected(expected, xbox)
        tm.assert_equal(actual, expected)

    @pytest.mark.parametrize(
        "invalid",
        [
            345600000000000,
            "a",
            Timestamp("2021-01-01"),
            Timestamp("2021-01-01").now("UTC"),
            Timestamp("2021-01-01").now().to_datetime64(),
            Timestamp("2021-01-01").now().to_pydatetime(),
            Timestamp("2021-01-01").date(),
            np.array(4),  # zero-dim mismatched dtype
        ],
    )
    def test_td64_comparisons_invalid(self, box_with_array, invalid):
        # GH#13624 for str
        box = box_with_array

        rng = timedelta_range("1 days", periods=10)
        obj = tm.box_expected(rng, box)

        assert_invalid_comparison(obj, invalid, box)

    @pytest.mark.parametrize(
        "other",
        [
            list(range(10)),
            np.arange(10),
            np.arange(10).astype(np.float32),
            np.arange(10).astype(object),
            pd.date_range("1970-01-01", periods=10, tz="UTC").array,
            np.array(pd.date_range("1970-01-01", periods=10)),
            list(pd.date_range("1970-01-01", periods=10)),
            pd.date_range("1970-01-01", periods=10).astype(object),
            pd.period_range("1971-01-01", freq="D", periods=10).array,
            pd.period_range("1971-01-01", freq="D", periods=10).astype(object),
        ],
    )
    def test_td64arr_cmp_arraylike_invalid(self, other, box_with_array):
        # We don't parametrize this over box_with_array because listlike
        #  other plays poorly with assert_invalid_comparison reversed checks

        rng = timedelta_range("1 days", periods=10)._data
        rng = tm.box_expected(rng, box_with_array)
        assert_invalid_comparison(rng, other, box_with_array)

    def test_td64arr_cmp_mixed_invalid(self):
        rng = timedelta_range("1 days", periods=5)._data
        other = np.array([0, 1, 2, rng[3], Timestamp("2021-01-01")])

        result = rng == other
        expected = np.array([False, False, False, True, False])
        tm.assert_numpy_array_equal(result, expected)

        result = rng != other
        tm.assert_numpy_array_equal(result, ~expected)

        msg = "Invalid comparison between|Cannot compare type|not supported between"
        with pytest.raises(TypeError, match=msg):
            rng < other
        with pytest.raises(TypeError, match=msg):
            rng > other
        with pytest.raises(TypeError, match=msg):
            rng <= other
        with pytest.raises(TypeError, match=msg):
            rng >= other


class TestTimedelta64ArrayComparisons:
    # TODO: All of these need to be parametrized over box

    @pytest.mark.parametrize("dtype", [None, object])
    def test_comp_nat(self, dtype):
        left = TimedeltaIndex([Timedelta("1 days"), NaT, Timedelta("3 days")])
        right = TimedeltaIndex([NaT, NaT, Timedelta("3 days")])

        lhs, rhs = left, right
        if dtype is object:
            lhs, rhs = left.astype(object), right.astype(object)

        result = rhs == lhs
        expected = np.array([False, False, True])
        tm.assert_numpy_array_equal(result, expected)

        result = rhs != lhs
        expected = np.array([True, True, False])
        tm.assert_numpy_array_equal(result, expected)

        expected = np.array([False, False, False])
        tm.assert_numpy_array_equal(lhs == NaT, expected)
        tm.assert_numpy_array_equal(NaT == rhs, expected)

        expected = np.array([True, True, True])
        tm.assert_numpy_array_equal(lhs != NaT, expected)
        tm.assert_numpy_array_equal(NaT != lhs, expected)

        expected = np.array([False, False, False])
        tm.assert_numpy_array_equal(lhs < NaT, expected)
        tm.assert_numpy_array_equal(NaT > lhs, expected)

    @pytest.mark.parametrize(
        "idx2",
        [
            TimedeltaIndex(
                ["2 day", "2 day", NaT, NaT, "1 day 00:00:02", "5 days 00:00:03"]
            ),
            np.array(
                [
                    np.timedelta64(2, "D"),
                    np.timedelta64(2, "D"),
                    np.timedelta64("nat"),
                    np.timedelta64("nat"),
                    np.timedelta64(1, "D") + np.timedelta64(2, "s"),
                    np.timedelta64(5, "D") + np.timedelta64(3, "s"),
                ]
            ),
        ],
    )
    def test_comparisons_nat(self, idx2):
        idx1 = TimedeltaIndex(
            [
                "1 day",
                NaT,
                "1 day 00:00:01",
                NaT,
                "1 day 00:00:01",
                "5 day 00:00:03",
            ]
        )
        # Check pd.NaT is handles as the same as np.nan
        result = idx1 < idx2
        expected = np.array([True, False, False, False, True, False])
        tm.assert_numpy_array_equal(result, expected)

        result = idx2 > idx1
        expected = np.array([True, False, False, False, True, False])
        tm.assert_numpy_array_equal(result, expected)

        result = idx1 <= idx2
        expected = np.array([True, False, False, False, True, True])
        tm.assert_numpy_array_equal(result, expected)

        result = idx2 >= idx1
        expected = np.array([True, False, False, False, True, True])
        tm.assert_numpy_array_equal(result, expected)

        result = idx1 == idx2
        expected = np.array([False, False, False, False, False, True])
        tm.assert_numpy_array_equal(result, expected)

        result = idx1 != idx2
        expected = np.array([True, True, True, True, True, False])
        tm.assert_numpy_array_equal(result, expected)

    # TODO: better name
    def test_comparisons_coverage(self):
        rng = timedelta_range("1 days", periods=10)

        result = rng < rng[3]
        expected = np.array([True, True, True] + [False] * 7)
        tm.assert_numpy_array_equal(result, expected)

        result = rng == list(rng)
        exp = rng == rng
        tm.assert_numpy_array_equal(result, exp)


# ------------------------------------------------------------------
# Timedelta64[ns] dtype Arithmetic Operations


class TestTimedelta64ArithmeticUnsorted:
    # Tests moved from type-specific test files but not
    #  yet sorted/parametrized/de-duplicated

    def test_ufunc_coercions(self):
        # normal ops are also tested in tseries/test_timedeltas.py
        idx = TimedeltaIndex(["2H", "4H", "6H", "8H", "10H"], freq="2H", name="x")

        for result in [idx * 2, np.multiply(idx, 2)]:
            assert isinstance(result, TimedeltaIndex)
            exp = TimedeltaIndex(["4H", "8H", "12H", "16H", "20H"], freq="4H", name="x")
            tm.assert_index_equal(result, exp)
            assert result.freq == "4H"

        for result in [idx / 2, np.divide(idx, 2)]:
            assert isinstance(result, TimedeltaIndex)
            exp = TimedeltaIndex(["1H", "2H", "3H", "4H", "5H"], freq="H", name="x")
            tm.assert_index_equal(result, exp)
            assert result.freq == "H"

        for result in [-idx, np.negative(idx)]:
            assert isinstance(result, TimedeltaIndex)
            exp = TimedeltaIndex(
                ["-2H", "-4H", "-6H", "-8H", "-10H"], freq="-2H", name="x"
            )
            tm.assert_index_equal(result, exp)
            assert result.freq == "-2H"

        idx = TimedeltaIndex(["-2H", "-1H", "0H", "1H", "2H"], freq="H", name="x")
        for result in [abs(idx), np.absolute(idx)]:
            assert isinstance(result, TimedeltaIndex)
            exp = TimedeltaIndex(["2H", "1H", "0H", "1H", "2H"], freq=None, name="x")
            tm.assert_index_equal(result, exp)
            assert result.freq is None

    def test_subtraction_ops(self):
        # with datetimes/timedelta and tdi/dti
        tdi = TimedeltaIndex(["1 days", NaT, "2 days"], name="foo")
        dti = pd.date_range("20130101", periods=3, name="bar")
        td = Timedelta("1 days")
        dt = Timestamp("20130101")

        msg = "cannot subtract a datelike from a TimedeltaArray"
        with pytest.raises(TypeError, match=msg):
            tdi - dt
        with pytest.raises(TypeError, match=msg):
            tdi - dti

        msg = r"unsupported operand type\(s\) for -"
        with pytest.raises(TypeError, match=msg):
            td - dt

        msg = "(bad|unsupported) operand type for unary"
        with pytest.raises(TypeError, match=msg):
            td - dti

        result = dt - dti
        expected = TimedeltaIndex(["0 days", "-1 days", "-2 days"], name="bar")
        tm.assert_index_equal(result, expected)

        result = dti - dt
        expected = TimedeltaIndex(["0 days", "1 days", "2 days"], name="bar")
        tm.assert_index_equal(result, expected)

        result = tdi - td
        expected = TimedeltaIndex(["0 days", NaT, "1 days"], name="foo")
        tm.assert_index_equal(result, expected, check_names=False)

        result = td - tdi
        expected = TimedeltaIndex(["0 days", NaT, "-1 days"], name="foo")
        tm.assert_index_equal(result, expected, check_names=False)

        result = dti - td
        expected = DatetimeIndex(
            ["20121231", "20130101", "20130102"], freq="D", name="bar"
        )
        tm.assert_index_equal(result, expected, check_names=False)

        result = dt - tdi
        expected = DatetimeIndex(["20121231", NaT, "20121230"], name="foo")
        tm.assert_index_equal(result, expected)

    def test_subtraction_ops_with_tz(self, box_with_array):

        # check that dt/dti subtraction ops with tz are validated
        dti = pd.date_range("20130101", periods=3)
        dti = tm.box_expected(dti, box_with_array)
        ts = Timestamp("20130101")
        dt = ts.to_pydatetime()
        dti_tz = pd.date_range("20130101", periods=3).tz_localize("US/Eastern")
        dti_tz = tm.box_expected(dti_tz, box_with_array)
        ts_tz = Timestamp("20130101").tz_localize("US/Eastern")
        ts_tz2 = Timestamp("20130101").tz_localize("CET")
        dt_tz = ts_tz.to_pydatetime()
        td = Timedelta("1 days")

        def _check(result, expected):
            assert result == expected
            assert isinstance(result, Timedelta)

        # scalars
        result = ts - ts
        expected = Timedelta("0 days")
        _check(result, expected)

        result = dt_tz - ts_tz
        expected = Timedelta("0 days")
        _check(result, expected)

        result = ts_tz - dt_tz
        expected = Timedelta("0 days")
        _check(result, expected)

        # tz mismatches
        msg = "Cannot subtract tz-naive and tz-aware datetime-like objects."
        with pytest.raises(TypeError, match=msg):
            dt_tz - ts
        msg = "can't subtract offset-naive and offset-aware datetimes"
        with pytest.raises(TypeError, match=msg):
            dt_tz - dt
        msg = "can't subtract offset-naive and offset-aware datetimes"
        with pytest.raises(TypeError, match=msg):
            dt - dt_tz
        msg = "Cannot subtract tz-naive and tz-aware datetime-like objects."
        with pytest.raises(TypeError, match=msg):
            ts - dt_tz
        with pytest.raises(TypeError, match=msg):
            ts_tz2 - ts
        with pytest.raises(TypeError, match=msg):
            ts_tz2 - dt

        msg = "Cannot subtract tz-naive and tz-aware"
        # with dti
        with pytest.raises(TypeError, match=msg):
            dti - ts_tz
        with pytest.raises(TypeError, match=msg):
            dti_tz - ts

        result = dti_tz - dt_tz
        expected = TimedeltaIndex(["0 days", "1 days", "2 days"])
        expected = tm.box_expected(expected, box_with_array)
        tm.assert_equal(result, expected)

        result = dt_tz - dti_tz
        expected = TimedeltaIndex(["0 days", "-1 days", "-2 days"])
        expected = tm.box_expected(expected, box_with_array)
        tm.assert_equal(result, expected)

        result = dti_tz - ts_tz
        expected = TimedeltaIndex(["0 days", "1 days", "2 days"])
        expected = tm.box_expected(expected, box_with_array)
        tm.assert_equal(result, expected)

        result = ts_tz - dti_tz
        expected = TimedeltaIndex(["0 days", "-1 days", "-2 days"])
        expected = tm.box_expected(expected, box_with_array)
        tm.assert_equal(result, expected)

        result = td - td
        expected = Timedelta("0 days")
        _check(result, expected)

        result = dti_tz - td
        expected = DatetimeIndex(["20121231", "20130101", "20130102"], tz="US/Eastern")
        expected = tm.box_expected(expected, box_with_array)
        tm.assert_equal(result, expected)

    def test_dti_tdi_numeric_ops(self):
        # These are normally union/diff set-like ops
        tdi = TimedeltaIndex(["1 days", NaT, "2 days"], name="foo")
        dti = pd.date_range("20130101", periods=3, name="bar")

        result = tdi - tdi
        expected = TimedeltaIndex(["0 days", NaT, "0 days"], name="foo")
        tm.assert_index_equal(result, expected)

        result = tdi + tdi
        expected = TimedeltaIndex(["2 days", NaT, "4 days"], name="foo")
        tm.assert_index_equal(result, expected)

        result = dti - tdi  # name will be reset
        expected = DatetimeIndex(["20121231", NaT, "20130101"])
        tm.assert_index_equal(result, expected)

    def test_addition_ops(self):
        # with datetimes/timedelta and tdi/dti
        tdi = TimedeltaIndex(["1 days", NaT, "2 days"], name="foo")
        dti = pd.date_range("20130101", periods=3, name="bar")
        td = Timedelta("1 days")
        dt = Timestamp("20130101")

        result = tdi + dt
        expected = DatetimeIndex(["20130102", NaT, "20130103"], name="foo")
        tm.assert_index_equal(result, expected)

        result = dt + tdi
        expected = DatetimeIndex(["20130102", NaT, "20130103"], name="foo")
        tm.assert_index_equal(result, expected)

        result = td + tdi
        expected = TimedeltaIndex(["2 days", NaT, "3 days"], name="foo")
        tm.assert_index_equal(result, expected)

        result = tdi + td
        expected = TimedeltaIndex(["2 days", NaT, "3 days"], name="foo")
        tm.assert_index_equal(result, expected)

        # unequal length
        msg = "cannot add indices of unequal length"
        with pytest.raises(ValueError, match=msg):
            tdi + dti[0:1]
        with pytest.raises(ValueError, match=msg):
            tdi[0:1] + dti

        # random indexes
        msg = "Addition/subtraction of integers and integer-arrays"
        with pytest.raises(TypeError, match=msg):
            tdi + NumericIndex([1, 2, 3], dtype=np.int64)

        # this is a union!
        # pytest.raises(TypeError, lambda : Index([1,2,3]) + tdi)

        result = tdi + dti  # name will be reset
        expected = DatetimeIndex(["20130102", NaT, "20130105"])
        tm.assert_index_equal(result, expected)

        result = dti + tdi  # name will be reset
        expected = DatetimeIndex(["20130102", NaT, "20130105"])
        tm.assert_index_equal(result, expected)

        result = dt + td
        expected = Timestamp("20130102")
        assert result == expected

        result = td + dt
        expected = Timestamp("20130102")
        assert result == expected

    # TODO: Needs more informative name, probably split up into
    # more targeted tests
    @pytest.mark.parametrize("freq", ["D", "B"])
    def test_timedelta(self, freq):
        index = pd.date_range("1/1/2000", periods=50, freq=freq)

        shifted = index + timedelta(1)
        back = shifted + timedelta(-1)
        back = back._with_freq("infer")
        tm.assert_index_equal(index, back)

        if freq == "D":
            expected = pd.tseries.offsets.Day(1)
            assert index.freq == expected
            assert shifted.freq == expected
            assert back.freq == expected
        else:  # freq == 'B'
            assert index.freq == pd.tseries.offsets.BusinessDay(1)
            assert shifted.freq is None
            assert back.freq == pd.tseries.offsets.BusinessDay(1)

        result = index - timedelta(1)
        expected = index + timedelta(-1)
        tm.assert_index_equal(result, expected)

    def test_timedelta_tick_arithmetic(self):
        # GH#4134, buggy with timedeltas
        rng = pd.date_range("2013", "2014")
        s = Series(rng)
        result1 = rng - offsets.Hour(1)
        result2 = DatetimeIndex(s - np.timedelta64(100000000))
        result3 = rng - np.timedelta64(100000000)
        result4 = DatetimeIndex(s - offsets.Hour(1))

        assert result1.freq == rng.freq
        result1 = result1._with_freq(None)
        tm.assert_index_equal(result1, result4)

        assert result3.freq == rng.freq
        result3 = result3._with_freq(None)
        tm.assert_index_equal(result2, result3)

    def test_tda_add_sub_index(self):
        # Check that TimedeltaArray defers to Index on arithmetic ops
        tdi = TimedeltaIndex(["1 days", NaT, "2 days"])
        tda = tdi.array

        dti = pd.date_range("1999-12-31", periods=3, freq="D")

        result = tda + dti
        expected = tdi + dti
        tm.assert_index_equal(result, expected)

        result = tda + tdi
        expected = tdi + tdi
        tm.assert_index_equal(result, expected)

        result = tda - tdi
        expected = tdi - tdi
        tm.assert_index_equal(result, expected)

    def test_tda_add_dt64_object_array(self, box_with_array, tz_naive_fixture):
        # Result should be cast back to DatetimeArray
        box = box_with_array

        dti = pd.date_range("2016-01-01", periods=3, tz=tz_naive_fixture)
        dti = dti._with_freq(None)
        tdi = dti - dti

        obj = tm.box_expected(tdi, box)
        other = tm.box_expected(dti, box)

        with tm.assert_produces_warning(PerformanceWarning):
            result = obj + other.astype(object)
        tm.assert_equal(result, other)

    # -------------------------------------------------------------
    # Binary operations TimedeltaIndex and timedelta-like

    def test_tdi_iadd_timedeltalike(self, two_hours, box_with_array):
        # only test adding/sub offsets as + is now numeric
        rng = timedelta_range("1 days", "10 days")
        expected = timedelta_range("1 days 02:00:00", "10 days 02:00:00", freq="D")

        rng = tm.box_expected(rng, box_with_array)
        expected = tm.box_expected(expected, box_with_array)

        orig_rng = rng
        rng += two_hours
        tm.assert_equal(rng, expected)
        if box_with_array is not pd.Index:
            # Check that operation is actually inplace
            tm.assert_equal(orig_rng, expected)

    def test_tdi_isub_timedeltalike(self, two_hours, box_with_array):
        # only test adding/sub offsets as - is now numeric
        rng = timedelta_range("1 days", "10 days")
        expected = timedelta_range("0 days 22:00:00", "9 days 22:00:00")

        rng = tm.box_expected(rng, box_with_array)
        expected = tm.box_expected(expected, box_with_array)

        orig_rng = rng
        rng -= two_hours
        tm.assert_equal(rng, expected)
        if box_with_array is not pd.Index:
            # Check that operation is actually inplace
            tm.assert_equal(orig_rng, expected)

    # -------------------------------------------------------------

    def test_tdi_ops_attributes(self):
        rng = timedelta_range("2 days", periods=5, freq="2D", name="x")

        result = rng + 1 * rng.freq
        exp = timedelta_range("4 days", periods=5, freq="2D", name="x")
        tm.assert_index_equal(result, exp)
        assert result.freq == "2D"

        result = rng - 2 * rng.freq
        exp = timedelta_range("-2 days", periods=5, freq="2D", name="x")
        tm.assert_index_equal(result, exp)
        assert result.freq == "2D"

        result = rng * 2
        exp = timedelta_range("4 days", periods=5, freq="4D", name="x")
        tm.assert_index_equal(result, exp)
        assert result.freq == "4D"

        result = rng / 2
        exp = timedelta_range("1 days", periods=5, freq="D", name="x")
        tm.assert_index_equal(result, exp)
        assert result.freq == "D"

        result = -rng
        exp = timedelta_range("-2 days", periods=5, freq="-2D", name="x")
        tm.assert_index_equal(result, exp)
        assert result.freq == "-2D"

        rng = timedelta_range("-2 days", periods=5, freq="D", name="x")

        result = abs(rng)
        exp = TimedeltaIndex(
            ["2 days", "1 days", "0 days", "1 days", "2 days"], name="x"
        )
        tm.assert_index_equal(result, exp)
        assert result.freq is None


class TestAddSubNaTMasking:
    # TODO: parametrize over boxes

    @pytest.mark.parametrize("str_ts", ["1950-01-01", "1980-01-01"])
    def test_tdarr_add_timestamp_nat_masking(self, box_with_array, str_ts):
        # GH#17991 checking for overflow-masking with NaT
        tdinat = pd.to_timedelta(["24658 days 11:15:00", "NaT"])
        tdobj = tm.box_expected(tdinat, box_with_array)

        ts = Timestamp(str_ts)
        ts_variants = [
            ts,
            ts.to_pydatetime(),
            ts.to_datetime64().astype("datetime64[ns]"),
            ts.to_datetime64().astype("datetime64[D]"),
        ]

        for variant in ts_variants:
            res = tdobj + variant
            if box_with_array is DataFrame:
                assert res.iloc[1, 1] is NaT
            else:
                assert res[1] is NaT

    def test_tdi_add_overflow(self):
        # See GH#14068
        # preliminary test scalar analogue of vectorized tests below
        # TODO: Make raised error message more informative and test
        with pytest.raises(OutOfBoundsDatetime, match="10155196800000000000"):
            pd.to_timedelta(106580, "D") + Timestamp("2000")
        with pytest.raises(OutOfBoundsDatetime, match="10155196800000000000"):
            Timestamp("2000") + pd.to_timedelta(106580, "D")

        _NaT = NaT.value + 1
        msg = "Overflow in int64 addition"
        with pytest.raises(OverflowError, match=msg):
            pd.to_timedelta([106580], "D") + Timestamp("2000")
        with pytest.raises(OverflowError, match=msg):
            Timestamp("2000") + pd.to_timedelta([106580], "D")
        with pytest.raises(OverflowError, match=msg):
            pd.to_timedelta([_NaT]) - Timedelta("1 days")
        with pytest.raises(OverflowError, match=msg):
            pd.to_timedelta(["5 days", _NaT]) - Timedelta("1 days")
        with pytest.raises(OverflowError, match=msg):
            (
                pd.to_timedelta([_NaT, "5 days", "1 hours"])
                - pd.to_timedelta(["7 seconds", _NaT, "4 hours"])
            )

        # These should not overflow!
        exp = TimedeltaIndex([NaT])
        result = pd.to_timedelta([NaT]) - Timedelta("1 days")
        tm.assert_index_equal(result, exp)

        exp = TimedeltaIndex(["4 days", NaT])
        result = pd.to_timedelta(["5 days", NaT]) - Timedelta("1 days")
        tm.assert_index_equal(result, exp)

        exp = TimedeltaIndex([NaT, NaT, "5 hours"])
        result = pd.to_timedelta([NaT, "5 days", "1 hours"]) + pd.to_timedelta(
            ["7 seconds", NaT, "4 hours"]
        )
        tm.assert_index_equal(result, exp)


class TestTimedeltaArraylikeAddSubOps:
    # Tests for timedelta64[ns] __add__, __sub__, __radd__, __rsub__

    # TODO: moved from tests.indexes.timedeltas.test_arithmetic; needs
    #  parametrization+de-duplication
    def test_timedelta_ops_with_missing_values(self):
        # setup
        s1 = pd.to_timedelta(Series(["00:00:01"]))
        s2 = pd.to_timedelta(Series(["00:00:02"]))

        msg = r"dtype datetime64\[ns\] cannot be converted to timedelta64\[ns\]"
        with pytest.raises(TypeError, match=msg):
            # Passing datetime64-dtype data to TimedeltaIndex is no longer
            #  supported GH#29794
            pd.to_timedelta(Series([NaT]))  # TODO: belongs elsewhere?

        sn = pd.to_timedelta(Series([NaT], dtype="m8[ns]"))

        df1 = DataFrame(["00:00:01"]).apply(pd.to_timedelta)
        df2 = DataFrame(["00:00:02"]).apply(pd.to_timedelta)
        with pytest.raises(TypeError, match=msg):
            # Passing datetime64-dtype data to TimedeltaIndex is no longer
            #  supported GH#29794
            DataFrame([NaT]).apply(pd.to_timedelta)  # TODO: belongs elsewhere?

        dfn = DataFrame([NaT.value]).apply(pd.to_timedelta)

        scalar1 = pd.to_timedelta("00:00:01")
        scalar2 = pd.to_timedelta("00:00:02")
        timedelta_NaT = pd.to_timedelta("NaT")

        actual = scalar1 + scalar1
        assert actual == scalar2
        actual = scalar2 - scalar1
        assert actual == scalar1

        actual = s1 + s1
        tm.assert_series_equal(actual, s2)
        actual = s2 - s1
        tm.assert_series_equal(actual, s1)

        actual = s1 + scalar1
        tm.assert_series_equal(actual, s2)
        actual = scalar1 + s1
        tm.assert_series_equal(actual, s2)
        actual = s2 - scalar1
        tm.assert_series_equal(actual, s1)
        actual = -scalar1 + s2
        tm.assert_series_equal(actual, s1)

        actual = s1 + timedelta_NaT
        tm.assert_series_equal(actual, sn)
        actual = timedelta_NaT + s1
        tm.assert_series_equal(actual, sn)
        actual = s1 - timedelta_NaT
        tm.assert_series_equal(actual, sn)
        actual = -timedelta_NaT + s1
        tm.assert_series_equal(actual, sn)

        msg = "unsupported operand type"
        with pytest.raises(TypeError, match=msg):
            s1 + np.nan
        with pytest.raises(TypeError, match=msg):
            np.nan + s1
        with pytest.raises(TypeError, match=msg):
            s1 - np.nan
        with pytest.raises(TypeError, match=msg):
            -np.nan + s1

        actual = s1 + NaT
        tm.assert_series_equal(actual, sn)
        actual = s2 - NaT
        tm.assert_series_equal(actual, sn)

        actual = s1 + df1
        tm.assert_frame_equal(actual, df2)
        actual = s2 - df1
        tm.assert_frame_equal(actual, df1)
        actual = df1 + s1
        tm.assert_frame_equal(actual, df2)
        actual = df2 - s1
        tm.assert_frame_equal(actual, df1)

        actual = df1 + df1
        tm.assert_frame_equal(actual, df2)
        actual = df2 - df1
        tm.assert_frame_equal(actual, df1)

        actual = df1 + scalar1
        tm.assert_frame_equal(actual, df2)
        actual = df2 - scalar1
        tm.assert_frame_equal(actual, df1)

        actual = df1 + timedelta_NaT
        tm.assert_frame_equal(actual, dfn)
        actual = df1 - timedelta_NaT
        tm.assert_frame_equal(actual, dfn)

        msg = "cannot subtract a datelike from|unsupported operand type"
        with pytest.raises(TypeError, match=msg):
            df1 + np.nan
        with pytest.raises(TypeError, match=msg):
            df1 - np.nan

        actual = df1 + NaT  # NaT is datetime, not timedelta
        tm.assert_frame_equal(actual, dfn)
        actual = df1 - NaT
        tm.assert_frame_equal(actual, dfn)

    # TODO: moved from tests.series.test_operators, needs splitting, cleanup,
    # de-duplication, box-parametrization...
    def test_operators_timedelta64(self):
        # series ops
        v1 = pd.date_range("2012-1-1", periods=3, freq="D")
        v2 = pd.date_range("2012-1-2", periods=3, freq="D")
        rs = Series(v2) - Series(v1)
        xp = Series(1e9 * 3600 * 24, rs.index).astype("int64").astype("timedelta64[ns]")
        tm.assert_series_equal(rs, xp)
        assert rs.dtype == "timedelta64[ns]"

        df = DataFrame({"A": v1})
        td = Series([timedelta(days=i) for i in range(3)])
        assert td.dtype == "timedelta64[ns]"

        # series on the rhs
        result = df["A"] - df["A"].shift()
        assert result.dtype == "timedelta64[ns]"

        result = df["A"] + td
        assert result.dtype == "M8[ns]"

        # scalar Timestamp on rhs
        maxa = df["A"].max()
        assert isinstance(maxa, Timestamp)

        resultb = df["A"] - df["A"].max()
        assert resultb.dtype == "timedelta64[ns]"

        # timestamp on lhs
        result = resultb + df["A"]
        values = [Timestamp("20111230"), Timestamp("20120101"), Timestamp("20120103")]
        expected = Series(values, name="A")
        tm.assert_series_equal(result, expected)

        # datetimes on rhs
        result = df["A"] - datetime(2001, 1, 1)
        expected = Series([timedelta(days=4017 + i) for i in range(3)], name="A")
        tm.assert_series_equal(result, expected)
        assert result.dtype == "m8[ns]"

        d = datetime(2001, 1, 1, 3, 4)
        resulta = df["A"] - d
        assert resulta.dtype == "m8[ns]"

        # roundtrip
        resultb = resulta + d
        tm.assert_series_equal(df["A"], resultb)

        # timedeltas on rhs
        td = timedelta(days=1)
        resulta = df["A"] + td
        resultb = resulta - td
        tm.assert_series_equal(resultb, df["A"])
        assert resultb.dtype == "M8[ns]"

        # roundtrip
        td = timedelta(minutes=5, seconds=3)
        resulta = df["A"] + td
        resultb = resulta - td
        tm.assert_series_equal(df["A"], resultb)
        assert resultb.dtype == "M8[ns]"

        # inplace
        value = rs[2] + np.timedelta64(timedelta(minutes=5, seconds=1))
        rs[2] += np.timedelta64(timedelta(minutes=5, seconds=1))
        assert rs[2] == value

    def test_timedelta64_ops_nat(self):
        # GH 11349
        timedelta_series = Series([NaT, Timedelta("1s")])
        nat_series_dtype_timedelta = Series([NaT, NaT], dtype="timedelta64[ns]")
        single_nat_dtype_timedelta = Series([NaT], dtype="timedelta64[ns]")

        # subtraction
        tm.assert_series_equal(timedelta_series - NaT, nat_series_dtype_timedelta)
        tm.assert_series_equal(-NaT + timedelta_series, nat_series_dtype_timedelta)

        tm.assert_series_equal(
            timedelta_series - single_nat_dtype_timedelta, nat_series_dtype_timedelta
        )
        tm.assert_series_equal(
            -single_nat_dtype_timedelta + timedelta_series, nat_series_dtype_timedelta
        )

        # addition
        tm.assert_series_equal(
            nat_series_dtype_timedelta + NaT, nat_series_dtype_timedelta
        )
        tm.assert_series_equal(
            NaT + nat_series_dtype_timedelta, nat_series_dtype_timedelta
        )

        tm.assert_series_equal(
            nat_series_dtype_timedelta + single_nat_dtype_timedelta,
            nat_series_dtype_timedelta,
        )
        tm.assert_series_equal(
            single_nat_dtype_timedelta + nat_series_dtype_timedelta,
            nat_series_dtype_timedelta,
        )

        tm.assert_series_equal(timedelta_series + NaT, nat_series_dtype_timedelta)
        tm.assert_series_equal(NaT + timedelta_series, nat_series_dtype_timedelta)

        tm.assert_series_equal(
            timedelta_series + single_nat_dtype_timedelta, nat_series_dtype_timedelta
        )
        tm.assert_series_equal(
            single_nat_dtype_timedelta + timedelta_series, nat_series_dtype_timedelta
        )

        tm.assert_series_equal(
            nat_series_dtype_timedelta + NaT, nat_series_dtype_timedelta
        )
        tm.assert_series_equal(
            NaT + nat_series_dtype_timedelta, nat_series_dtype_timedelta
        )

        tm.assert_series_equal(
            nat_series_dtype_timedelta + single_nat_dtype_timedelta,
            nat_series_dtype_timedelta,
        )
        tm.assert_series_equal(
            single_nat_dtype_timedelta + nat_series_dtype_timedelta,
            nat_series_dtype_timedelta,
        )

        # multiplication
        tm.assert_series_equal(
            nat_series_dtype_timedelta * 1.0, nat_series_dtype_timedelta
        )
        tm.assert_series_equal(
            1.0 * nat_series_dtype_timedelta, nat_series_dtype_timedelta
        )

        tm.assert_series_equal(timedelta_series * 1, timedelta_series)
        tm.assert_series_equal(1 * timedelta_series, timedelta_series)

        tm.assert_series_equal(timedelta_series * 1.5, Series([NaT, Timedelta("1.5s")]))
        tm.assert_series_equal(1.5 * timedelta_series, Series([NaT, Timedelta("1.5s")]))

        tm.assert_series_equal(timedelta_series * np.nan, nat_series_dtype_timedelta)
        tm.assert_series_equal(np.nan * timedelta_series, nat_series_dtype_timedelta)

        # division
        tm.assert_series_equal(timedelta_series / 2, Series([NaT, Timedelta("0.5s")]))
        tm.assert_series_equal(timedelta_series / 2.0, Series([NaT, Timedelta("0.5s")]))
        tm.assert_series_equal(timedelta_series / np.nan, nat_series_dtype_timedelta)

    # -------------------------------------------------------------
    # Binary operations td64 arraylike and datetime-like

    @pytest.mark.parametrize("cls", [Timestamp, datetime, np.datetime64])
    def test_td64arr_add_sub_datetimelike_scalar(
        self, cls, box_with_array, tz_naive_fixture
    ):
        # GH#11925, GH#29558, GH#23215
        tz = tz_naive_fixture

        dt_scalar = Timestamp("2012-01-01", tz=tz)
        if cls is datetime:
            ts = dt_scalar.to_pydatetime()
        elif cls is np.datetime64:
            if tz_naive_fixture is not None:
                return
            ts = dt_scalar.to_datetime64()
        else:
            ts = dt_scalar

        tdi = timedelta_range("1 day", periods=3)
        expected = pd.date_range("2012-01-02", periods=3, tz=tz)

        tdarr = tm.box_expected(tdi, box_with_array)
        expected = tm.box_expected(expected, box_with_array)

        tm.assert_equal(ts + tdarr, expected)
        tm.assert_equal(tdarr + ts, expected)

        expected2 = pd.date_range("2011-12-31", periods=3, freq="-1D", tz=tz)
        expected2 = tm.box_expected(expected2, box_with_array)

        tm.assert_equal(ts - tdarr, expected2)
        tm.assert_equal(ts + (-tdarr), expected2)

        msg = "cannot subtract a datelike"
        with pytest.raises(TypeError, match=msg):
            tdarr - ts

    def test_td64arr_add_datetime64_nat(self, box_with_array):
        # GH#23215
        other = np.datetime64("NaT")

        tdi = timedelta_range("1 day", periods=3)
        expected = DatetimeIndex(["NaT", "NaT", "NaT"])

        tdser = tm.box_expected(tdi, box_with_array)
        expected = tm.box_expected(expected, box_with_array)

        tm.assert_equal(tdser + other, expected)
        tm.assert_equal(other + tdser, expected)

    def test_td64arr_sub_dt64_array(self, box_with_array):
        dti = pd.date_range("2016-01-01", periods=3)
        tdi = TimedeltaIndex(["-1 Day"] * 3)
        dtarr = dti.values
        expected = DatetimeIndex(dtarr) - tdi

        tdi = tm.box_expected(tdi, box_with_array)
        expected = tm.box_expected(expected, box_with_array)

        msg = "cannot subtract a datelike from"
        with pytest.raises(TypeError, match=msg):
            tdi - dtarr

        # TimedeltaIndex.__rsub__
        result = dtarr - tdi
        tm.assert_equal(result, expected)

    def test_td64arr_add_dt64_array(self, box_with_array):
        dti = pd.date_range("2016-01-01", periods=3)
        tdi = TimedeltaIndex(["-1 Day"] * 3)
        dtarr = dti.values
        expected = DatetimeIndex(dtarr) + tdi

        tdi = tm.box_expected(tdi, box_with_array)
        expected = tm.box_expected(expected, box_with_array)

        result = tdi + dtarr
        tm.assert_equal(result, expected)
        result = dtarr + tdi
        tm.assert_equal(result, expected)

    # ------------------------------------------------------------------
    # Invalid __add__/__sub__ operations

    @pytest.mark.parametrize("pi_freq", ["D", "W", "Q", "H"])
    @pytest.mark.parametrize("tdi_freq", [None, "H"])
    def test_td64arr_sub_periodlike(
        self, box_with_array, box_with_array2, tdi_freq, pi_freq
    ):
        # GH#20049 subtracting PeriodIndex should raise TypeError
        tdi = TimedeltaIndex(["1 hours", "2 hours"], freq=tdi_freq)
        dti = Timestamp("2018-03-07 17:16:40") + tdi
        pi = dti.to_period(pi_freq)
        per = pi[0]

        tdi = tm.box_expected(tdi, box_with_array)
        pi = tm.box_expected(pi, box_with_array2)
        msg = "cannot subtract|unsupported operand type"
        with pytest.raises(TypeError, match=msg):
            tdi - pi

        # GH#13078 subtraction of Period scalar not supported
        with pytest.raises(TypeError, match=msg):
            tdi - per

    @pytest.mark.parametrize(
        "other",
        [
            # GH#12624 for str case
            "a",
            # GH#19123
            1,
            1.5,
            np.array(2),
        ],
    )
    def test_td64arr_addsub_numeric_scalar_invalid(self, box_with_array, other):
        # vector-like others are tested in test_td64arr_add_sub_numeric_arr_invalid
        tdser = Series(["59 Days", "59 Days", "NaT"], dtype="m8[ns]")
        tdarr = tm.box_expected(tdser, box_with_array)

        assert_invalid_addsub_type(tdarr, other)

    @pytest.mark.parametrize(
        "vec",
        [
            np.array([1, 2, 3]),
            pd.Index([1, 2, 3]),
            Series([1, 2, 3]),
            DataFrame([[1, 2, 3]]),
        ],
        ids=lambda x: type(x).__name__,
    )
    def test_td64arr_addsub_numeric_arr_invalid(
        self, box_with_array, vec, any_real_numpy_dtype
    ):
        tdser = Series(["59 Days", "59 Days", "NaT"], dtype="m8[ns]")
        tdarr = tm.box_expected(tdser, box_with_array)

        vector = vec.astype(any_real_numpy_dtype)
        assert_invalid_addsub_type(tdarr, vector)

    def test_td64arr_add_sub_int(self, box_with_array, one):
        # Variants of `one` for #19012, deprecated GH#22535
        rng = timedelta_range("1 days 09:00:00", freq="H", periods=10)
        tdarr = tm.box_expected(rng, box_with_array)

        msg = "Addition/subtraction of integers"
        assert_invalid_addsub_type(tdarr, one, msg)

        # TODO: get inplace ops into assert_invalid_addsub_type
        with pytest.raises(TypeError, match=msg):
            tdarr += one
        with pytest.raises(TypeError, match=msg):
            tdarr -= one

    def test_td64arr_add_sub_integer_array(self, box_with_array):
        # GH#19959, deprecated GH#22535
        # GH#22696 for DataFrame case, check that we don't dispatch to numpy
        #  implementation, which treats int64 as m8[ns]
        box = box_with_array
        xbox = np.ndarray if box is pd.array else box

        rng = timedelta_range("1 days 09:00:00", freq="H", periods=3)
        tdarr = tm.box_expected(rng, box)
        other = tm.box_expected([4, 3, 2], xbox)

        msg = "Addition/subtraction of integers and integer-arrays"
        assert_invalid_addsub_type(tdarr, other, msg)

    def test_td64arr_addsub_integer_array_no_freq(self, box_with_array):
        # GH#19959
        box = box_with_array
        xbox = np.ndarray if box is pd.array else box

        tdi = TimedeltaIndex(["1 Day", "NaT", "3 Hours"])
        tdarr = tm.box_expected(tdi, box)
        other = tm.box_expected([14, -1, 16], xbox)

        msg = "Addition/subtraction of integers"
        assert_invalid_addsub_type(tdarr, other, msg)

    # ------------------------------------------------------------------
    # Operations with timedelta-like others

    def test_td64arr_add_sub_td64_array(self, box_with_array):
        box = box_with_array
        dti = pd.date_range("2016-01-01", periods=3)
        tdi = dti - dti.shift(1)
        tdarr = tdi.values

        expected = 2 * tdi
        tdi = tm.box_expected(tdi, box)
        expected = tm.box_expected(expected, box)

        result = tdi + tdarr
        tm.assert_equal(result, expected)
        result = tdarr + tdi
        tm.assert_equal(result, expected)

        expected_sub = 0 * tdi
        result = tdi - tdarr
        tm.assert_equal(result, expected_sub)
        result = tdarr - tdi
        tm.assert_equal(result, expected_sub)

    def test_td64arr_add_sub_tdi(self, box_with_array, names):
        # GH#17250 make sure result dtype is correct
        # GH#19043 make sure names are propagated correctly
        box = box_with_array
        exname = get_expected_name(box, names)

        tdi = TimedeltaIndex(["0 days", "1 day"], name=names[1])
        tdi = np.array(tdi) if box in [tm.to_array, pd.array] else tdi
        ser = Series([Timedelta(hours=3), Timedelta(hours=4)], name=names[0])
        expected = Series([Timedelta(hours=3), Timedelta(days=1, hours=4)], name=exname)

        ser = tm.box_expected(ser, box)
        expected = tm.box_expected(expected, box)

        result = tdi + ser
        tm.assert_equal(result, expected)
        assert_dtype(result, "timedelta64[ns]")

        result = ser + tdi
        tm.assert_equal(result, expected)
        assert_dtype(result, "timedelta64[ns]")

        expected = Series(
            [Timedelta(hours=-3), Timedelta(days=1, hours=-4)], name=exname
        )
        expected = tm.box_expected(expected, box)

        result = tdi - ser
        tm.assert_equal(result, expected)
        assert_dtype(result, "timedelta64[ns]")

        result = ser - tdi
        tm.assert_equal(result, -expected)
        assert_dtype(result, "timedelta64[ns]")

    @pytest.mark.parametrize("tdnat", [np.timedelta64("NaT"), NaT])
    def test_td64arr_add_sub_td64_nat(self, box_with_array, tdnat):
        # GH#18808, GH#23320 special handling for timedelta64("NaT")
        box = box_with_array
        tdi = TimedeltaIndex([NaT, Timedelta("1s")])
        expected = TimedeltaIndex(["NaT"] * 2)

        obj = tm.box_expected(tdi, box)
        expected = tm.box_expected(expected, box)

        result = obj + tdnat
        tm.assert_equal(result, expected)
        result = tdnat + obj
        tm.assert_equal(result, expected)
        result = obj - tdnat
        tm.assert_equal(result, expected)
        result = tdnat - obj
        tm.assert_equal(result, expected)

    def test_td64arr_add_timedeltalike(self, two_hours, box_with_array):
        # only test adding/sub offsets as + is now numeric
        # GH#10699 for Tick cases
        box = box_with_array
        rng = timedelta_range("1 days", "10 days")
        expected = timedelta_range("1 days 02:00:00", "10 days 02:00:00", freq="D")
        rng = tm.box_expected(rng, box)
        expected = tm.box_expected(expected, box)

        result = rng + two_hours
        tm.assert_equal(result, expected)

        result = two_hours + rng
        tm.assert_equal(result, expected)

    def test_td64arr_sub_timedeltalike(self, two_hours, box_with_array):
        # only test adding/sub offsets as - is now numeric
        # GH#10699 for Tick cases
        box = box_with_array
        rng = timedelta_range("1 days", "10 days")
        expected = timedelta_range("0 days 22:00:00", "9 days 22:00:00")

        rng = tm.box_expected(rng, box)
        expected = tm.box_expected(expected, box)

        result = rng - two_hours
        tm.assert_equal(result, expected)

        result = two_hours - rng
        tm.assert_equal(result, -expected)

    # ------------------------------------------------------------------
    # __add__/__sub__ with DateOffsets and arrays of DateOffsets

    def test_td64arr_add_sub_offset_index(self, names, box_with_array):
        # GH#18849, GH#19744
        box = box_with_array
        exname = get_expected_name(box, names)

        tdi = TimedeltaIndex(["1 days 00:00:00", "3 days 04:00:00"], name=names[0])
        other = pd.Index([offsets.Hour(n=1), offsets.Minute(n=-2)], name=names[1])
        other = np.array(other) if box in [tm.to_array, pd.array] else other

        expected = TimedeltaIndex(
            [tdi[n] + other[n] for n in range(len(tdi))], freq="infer", name=exname
        )
        expected_sub = TimedeltaIndex(
            [tdi[n] - other[n] for n in range(len(tdi))], freq="infer", name=exname
        )

        tdi = tm.box_expected(tdi, box)
        expected = tm.box_expected(expected, box)
        expected_sub = tm.box_expected(expected_sub, box)

        with tm.assert_produces_warning(PerformanceWarning):
            res = tdi + other
        tm.assert_equal(res, expected)

        with tm.assert_produces_warning(PerformanceWarning):
            res2 = other + tdi
        tm.assert_equal(res2, expected)

        with tm.assert_produces_warning(PerformanceWarning):
            res_sub = tdi - other
        tm.assert_equal(res_sub, expected_sub)

    def test_td64arr_add_sub_offset_array(self, box_with_array):
        # GH#18849, GH#18824
        box = box_with_array
        tdi = TimedeltaIndex(["1 days 00:00:00", "3 days 04:00:00"])
        other = np.array([offsets.Hour(n=1), offsets.Minute(n=-2)])

        expected = TimedeltaIndex(
            [tdi[n] + other[n] for n in range(len(tdi))], freq="infer"
        )
        expected_sub = TimedeltaIndex(
            [tdi[n] - other[n] for n in range(len(tdi))], freq="infer"
        )

        tdi = tm.box_expected(tdi, box)
        expected = tm.box_expected(expected, box)

        with tm.assert_produces_warning(PerformanceWarning):
            res = tdi + other
        tm.assert_equal(res, expected)

        with tm.assert_produces_warning(PerformanceWarning):
            res2 = other + tdi
        tm.assert_equal(res2, expected)

        expected_sub = tm.box_expected(expected_sub, box_with_array)
        with tm.assert_produces_warning(PerformanceWarning):
            res_sub = tdi - other
        tm.assert_equal(res_sub, expected_sub)

    def test_td64arr_with_offset_series(self, names, box_with_array):
        # GH#18849
        box = box_with_array
        box2 = Series if box in [pd.Index, tm.to_array, pd.array] else box
        exname = get_expected_name(box, names)

        tdi = TimedeltaIndex(["1 days 00:00:00", "3 days 04:00:00"], name=names[0])
        other = Series([offsets.Hour(n=1), offsets.Minute(n=-2)], name=names[1])

        expected_add = Series([tdi[n] + other[n] for n in range(len(tdi))], name=exname)
        obj = tm.box_expected(tdi, box)
        expected_add = tm.box_expected(expected_add, box2)

        with tm.assert_produces_warning(PerformanceWarning):
            res = obj + other
        tm.assert_equal(res, expected_add)

        with tm.assert_produces_warning(PerformanceWarning):
            res2 = other + obj
        tm.assert_equal(res2, expected_add)

        expected_sub = Series([tdi[n] - other[n] for n in range(len(tdi))], name=exname)
        expected_sub = tm.box_expected(expected_sub, box2)

        with tm.assert_produces_warning(PerformanceWarning):
            res3 = obj - other
        tm.assert_equal(res3, expected_sub)

    @pytest.mark.parametrize("obox", [np.array, pd.Index, Series])
    def test_td64arr_addsub_anchored_offset_arraylike(self, obox, box_with_array):
        # GH#18824
        tdi = TimedeltaIndex(["1 days 00:00:00", "3 days 04:00:00"])
        tdi = tm.box_expected(tdi, box_with_array)

        anchored = obox([offsets.MonthEnd(), offsets.Day(n=2)])

        # addition/subtraction ops with anchored offsets should issue
        # a PerformanceWarning and _then_ raise a TypeError.
        msg = "has incorrect type|cannot add the type MonthEnd"
        with pytest.raises(TypeError, match=msg):
            with tm.assert_produces_warning(PerformanceWarning):
                tdi + anchored
        with pytest.raises(TypeError, match=msg):
            with tm.assert_produces_warning(PerformanceWarning):
                anchored + tdi
        with pytest.raises(TypeError, match=msg):
            with tm.assert_produces_warning(PerformanceWarning):
                tdi - anchored
        with pytest.raises(TypeError, match=msg):
            with tm.assert_produces_warning(PerformanceWarning):
                anchored - tdi

    # ------------------------------------------------------------------
    # Unsorted

    def test_td64arr_add_sub_object_array(self, box_with_array, using_array_manager):
        box = box_with_array
        xbox = np.ndarray if box is pd.array else box

        tdi = timedelta_range("1 day", periods=3, freq="D")
        tdarr = tm.box_expected(tdi, box)

        other = np.array([Timedelta(days=1), offsets.Day(2), Timestamp("2000-01-04")])

        with tm.assert_produces_warning(PerformanceWarning):
            result = tdarr + other

        expected = pd.Index(
            [Timedelta(days=2), Timedelta(days=4), Timestamp("2000-01-07")]
        )
<<<<<<< HEAD
        # as of 2.0 we preserve object dtype in the DataFrame case
        expected = tm.box_expected(expected, xbox).astype(object)
=======
        expected = tm.box_expected(expected, xbox)
        if not using_array_manager:
            # TODO: avoid mismatched behavior. This occurs bc inference
            #  can happen within TimedeltaArray method, which means results
            #  depend on whether we split blocks.
            expected = expected.astype(object)
>>>>>>> 8d1be809
        tm.assert_equal(result, expected)

        msg = "unsupported operand type|cannot subtract a datelike"
        with pytest.raises(TypeError, match=msg):
            with tm.assert_produces_warning(PerformanceWarning):
                tdarr - other

        with tm.assert_produces_warning(PerformanceWarning):
            result = other - tdarr

        expected = pd.Index([Timedelta(0), Timedelta(0), Timestamp("2000-01-01")])
<<<<<<< HEAD
        # as of 2.0 we preserve object dtype in the DataFrame case
        expected = tm.box_expected(expected, xbox).astype(object)
=======
        expected = tm.box_expected(expected, xbox)
        if not using_array_manager:
            expected = expected.astype(object)
>>>>>>> 8d1be809
        tm.assert_equal(result, expected)


class TestTimedeltaArraylikeMulDivOps:
    # Tests for timedelta64[ns]
    # __mul__, __rmul__, __div__, __rdiv__, __floordiv__, __rfloordiv__

    # ------------------------------------------------------------------
    # Multiplication
    # organized with scalar others first, then array-like

    def test_td64arr_mul_int(self, box_with_array):
        idx = TimedeltaIndex(np.arange(5, dtype="int64"))
        idx = tm.box_expected(idx, box_with_array)

        result = idx * 1
        tm.assert_equal(result, idx)

        result = 1 * idx
        tm.assert_equal(result, idx)

    def test_td64arr_mul_tdlike_scalar_raises(self, two_hours, box_with_array):
        rng = timedelta_range("1 days", "10 days", name="foo")
        rng = tm.box_expected(rng, box_with_array)
        msg = "argument must be an integer|cannot use operands with types dtype"
        with pytest.raises(TypeError, match=msg):
            rng * two_hours

    def test_tdi_mul_int_array_zerodim(self, box_with_array):
        rng5 = np.arange(5, dtype="int64")
        idx = TimedeltaIndex(rng5)
        expected = TimedeltaIndex(rng5 * 5)

        idx = tm.box_expected(idx, box_with_array)
        expected = tm.box_expected(expected, box_with_array)

        result = idx * np.array(5, dtype="int64")
        tm.assert_equal(result, expected)

    def test_tdi_mul_int_array(self, box_with_array):
        rng5 = np.arange(5, dtype="int64")
        idx = TimedeltaIndex(rng5)
        expected = TimedeltaIndex(rng5**2)

        idx = tm.box_expected(idx, box_with_array)
        expected = tm.box_expected(expected, box_with_array)

        result = idx * rng5
        tm.assert_equal(result, expected)

    def test_tdi_mul_int_series(self, box_with_array):
        box = box_with_array
        xbox = Series if box in [pd.Index, tm.to_array, pd.array] else box

        idx = TimedeltaIndex(np.arange(5, dtype="int64"))
        expected = TimedeltaIndex(np.arange(5, dtype="int64") ** 2)

        idx = tm.box_expected(idx, box)
        expected = tm.box_expected(expected, xbox)

        result = idx * Series(np.arange(5, dtype="int64"))
        tm.assert_equal(result, expected)

    def test_tdi_mul_float_series(self, box_with_array):
        box = box_with_array
        xbox = Series if box in [pd.Index, tm.to_array, pd.array] else box

        idx = TimedeltaIndex(np.arange(5, dtype="int64"))
        idx = tm.box_expected(idx, box)

        rng5f = np.arange(5, dtype="float64")
        expected = TimedeltaIndex(rng5f * (rng5f + 1.0))
        expected = tm.box_expected(expected, xbox)

        result = idx * Series(rng5f + 1.0)
        tm.assert_equal(result, expected)

    # TODO: Put Series/DataFrame in others?
    @pytest.mark.parametrize(
        "other",
        [
            np.arange(1, 11),
            NumericIndex(np.arange(1, 11), np.int64),
            NumericIndex(range(1, 11), np.uint64),
            NumericIndex(range(1, 11), np.float64),
            pd.RangeIndex(1, 11),
        ],
        ids=lambda x: type(x).__name__,
    )
    def test_tdi_rmul_arraylike(self, other, box_with_array):
        box = box_with_array

        tdi = TimedeltaIndex(["1 Day"] * 10)
        expected = timedelta_range("1 days", "10 days")._with_freq(None)

        tdi = tm.box_expected(tdi, box)
        xbox = get_upcast_box(tdi, other)

        expected = tm.box_expected(expected, xbox)

        result = other * tdi
        tm.assert_equal(result, expected)
        commute = tdi * other
        tm.assert_equal(commute, expected)

    # ------------------------------------------------------------------
    # __div__, __rdiv__

    def test_td64arr_div_nat_invalid(self, box_with_array):
        # don't allow division by NaT (maybe could in the future)
        rng = timedelta_range("1 days", "10 days", name="foo")
        rng = tm.box_expected(rng, box_with_array)

        with pytest.raises(TypeError, match="unsupported operand type"):
            rng / NaT
        with pytest.raises(TypeError, match="Cannot divide NaTType by"):
            NaT / rng

        dt64nat = np.datetime64("NaT", "ns")
        msg = "|".join(
            [
                # 'divide' on npdev as of 2021-12-18
                "ufunc '(true_divide|divide)' cannot use operands",
                "cannot perform __r?truediv__",
                "Cannot divide datetime64 by TimedeltaArray",
            ]
        )
        with pytest.raises(TypeError, match=msg):
            rng / dt64nat
        with pytest.raises(TypeError, match=msg):
            dt64nat / rng

    def test_td64arr_div_td64nat(self, box_with_array):
        # GH#23829
        box = box_with_array
        xbox = np.ndarray if box is pd.array else box

        rng = timedelta_range("1 days", "10 days")
        rng = tm.box_expected(rng, box)

        other = np.timedelta64("NaT")

        expected = np.array([np.nan] * 10)
        expected = tm.box_expected(expected, xbox)

        result = rng / other
        tm.assert_equal(result, expected)

        result = other / rng
        tm.assert_equal(result, expected)

    def test_td64arr_div_int(self, box_with_array):
        idx = TimedeltaIndex(np.arange(5, dtype="int64"))
        idx = tm.box_expected(idx, box_with_array)

        result = idx / 1
        tm.assert_equal(result, idx)

        with pytest.raises(TypeError, match="Cannot divide"):
            # GH#23829
            1 / idx

    def test_td64arr_div_tdlike_scalar(self, two_hours, box_with_array):
        # GH#20088, GH#22163 ensure DataFrame returns correct dtype
        box = box_with_array
        xbox = np.ndarray if box is pd.array else box

        rng = timedelta_range("1 days", "10 days", name="foo")
        expected = NumericIndex((np.arange(10) + 1) * 12, dtype=np.float64, name="foo")

        rng = tm.box_expected(rng, box)
        expected = tm.box_expected(expected, xbox)

        result = rng / two_hours
        tm.assert_equal(result, expected)

        result = two_hours / rng
        expected = 1 / expected
        tm.assert_equal(result, expected)

    @pytest.mark.parametrize("m", [1, 3, 10])
    @pytest.mark.parametrize("unit", ["D", "h", "m", "s", "ms", "us", "ns"])
    def test_td64arr_div_td64_scalar(self, m, unit, box_with_array):
        box = box_with_array
        xbox = np.ndarray if box is pd.array else box

        ser = Series([Timedelta(days=59)] * 3)
        ser[2] = np.nan
        flat = ser
        ser = tm.box_expected(ser, box)

        # op
        expected = Series([x / np.timedelta64(m, unit) for x in flat])
        expected = tm.box_expected(expected, xbox)
        result = ser / np.timedelta64(m, unit)
        tm.assert_equal(result, expected)

        # reverse op
        expected = Series([Timedelta(np.timedelta64(m, unit)) / x for x in flat])
        expected = tm.box_expected(expected, xbox)
        result = np.timedelta64(m, unit) / ser
        tm.assert_equal(result, expected)

    def test_td64arr_div_tdlike_scalar_with_nat(self, two_hours, box_with_array):
        box = box_with_array
        xbox = np.ndarray if box is pd.array else box

        rng = TimedeltaIndex(["1 days", NaT, "2 days"], name="foo")
        expected = NumericIndex([12, np.nan, 24], dtype=np.float64, name="foo")

        rng = tm.box_expected(rng, box)
        expected = tm.box_expected(expected, xbox)

        result = rng / two_hours
        tm.assert_equal(result, expected)

        result = two_hours / rng
        expected = 1 / expected
        tm.assert_equal(result, expected)

    def test_td64arr_div_td64_ndarray(self, box_with_array):
        # GH#22631
        box = box_with_array
        xbox = np.ndarray if box is pd.array else box

        rng = TimedeltaIndex(["1 days", NaT, "2 days"])
        expected = NumericIndex([12, np.nan, 24], dtype=np.float64)

        rng = tm.box_expected(rng, box)
        expected = tm.box_expected(expected, xbox)

        other = np.array([2, 4, 2], dtype="m8[h]")
        result = rng / other
        tm.assert_equal(result, expected)

        result = rng / tm.box_expected(other, box)
        tm.assert_equal(result, expected)

        result = rng / other.astype(object)
        tm.assert_equal(result, expected.astype(object))

        result = rng / list(other)
        tm.assert_equal(result, expected)

        # reversed op
        expected = 1 / expected
        result = other / rng
        tm.assert_equal(result, expected)

        result = tm.box_expected(other, box) / rng
        tm.assert_equal(result, expected)

        result = other.astype(object) / rng
        tm.assert_equal(result, expected)

        result = list(other) / rng
        tm.assert_equal(result, expected)

    def test_tdarr_div_length_mismatch(self, box_with_array):
        rng = TimedeltaIndex(["1 days", NaT, "2 days"])
        mismatched = [1, 2, 3, 4]

        rng = tm.box_expected(rng, box_with_array)
        msg = "Cannot divide vectors|Unable to coerce to Series"
        for obj in [mismatched, mismatched[:2]]:
            # one shorter, one longer
            for other in [obj, np.array(obj), pd.Index(obj)]:
                with pytest.raises(ValueError, match=msg):
                    rng / other
                with pytest.raises(ValueError, match=msg):
                    other / rng

    def test_td64_div_object_mixed_result(self, box_with_array):
        # Case where we having a NaT in the result inseat of timedelta64("NaT")
        #  is misleading
        orig = timedelta_range("1 Day", periods=3).insert(1, NaT)
        tdi = tm.box_expected(orig, box_with_array, transpose=False)

        other = np.array([orig[0], 1.5, 2.0, orig[2]], dtype=object)
        other = tm.box_expected(other, box_with_array, transpose=False)

        res = tdi / other

        expected = pd.Index(
            [1.0, np.timedelta64("NaT", "ns"), orig[0], 1.5], dtype=object
        )
        expected = tm.box_expected(expected, box_with_array, transpose=False)
        if isinstance(expected, PandasArray):
            expected = expected.to_numpy()
        tm.assert_equal(res, expected)
        if box_with_array is DataFrame:
            # We have a np.timedelta64(NaT), not pd.NaT
            assert isinstance(res.iloc[1, 0], np.timedelta64)

        res = tdi // other

        expected = pd.Index([1, np.timedelta64("NaT", "ns"), orig[0], 1], dtype=object)
        expected = tm.box_expected(expected, box_with_array, transpose=False)
        if isinstance(expected, PandasArray):
            expected = expected.to_numpy()
        tm.assert_equal(res, expected)
        if box_with_array is DataFrame:
            # We have a np.timedelta64(NaT), not pd.NaT
            assert isinstance(res.iloc[1, 0], np.timedelta64)

    # ------------------------------------------------------------------
    # __floordiv__, __rfloordiv__

    def test_td64arr_floordiv_td64arr_with_nat(
        self, box_with_array, using_array_manager
    ):
        # GH#35529
        box = box_with_array
        xbox = np.ndarray if box is pd.array else box

        left = Series([1000, 222330, 30], dtype="timedelta64[ns]")
        right = Series([1000, 222330, None], dtype="timedelta64[ns]")

        left = tm.box_expected(left, box)
        right = tm.box_expected(right, box)

        expected = np.array([1.0, 1.0, np.nan], dtype=np.float64)
        expected = tm.box_expected(expected, xbox)
        if box is DataFrame and using_array_manager:
            # INFO(ArrayManager) floorfiv returns integer, and ArrayManager
            # performs ops column-wise and thus preserves int64 dtype for
            # columns without missing values
            expected[[0, 1]] = expected[[0, 1]].astype("int64")

        result = left // right

        tm.assert_equal(result, expected)

        # case that goes through __rfloordiv__ with arraylike
        result = np.asarray(left) // right
        tm.assert_equal(result, expected)

    @pytest.mark.filterwarnings("ignore:invalid value encountered:RuntimeWarning")
    def test_td64arr_floordiv_tdscalar(self, box_with_array, scalar_td):
        # GH#18831, GH#19125
        box = box_with_array
        xbox = np.ndarray if box is pd.array else box
        td = Timedelta("5m3s")  # i.e. (scalar_td - 1sec) / 2

        td1 = Series([td, td, NaT], dtype="m8[ns]")
        td1 = tm.box_expected(td1, box, transpose=False)

        expected = Series([0, 0, np.nan])
        expected = tm.box_expected(expected, xbox, transpose=False)

        result = td1 // scalar_td
        tm.assert_equal(result, expected)

        # Reversed op
        expected = Series([2, 2, np.nan])
        expected = tm.box_expected(expected, xbox, transpose=False)

        result = scalar_td // td1
        tm.assert_equal(result, expected)

        # same thing buts let's be explicit about calling __rfloordiv__
        result = td1.__rfloordiv__(scalar_td)
        tm.assert_equal(result, expected)

    def test_td64arr_floordiv_int(self, box_with_array):
        idx = TimedeltaIndex(np.arange(5, dtype="int64"))
        idx = tm.box_expected(idx, box_with_array)
        result = idx // 1
        tm.assert_equal(result, idx)

        pattern = "floor_divide cannot use operands|Cannot divide int by Timedelta*"
        with pytest.raises(TypeError, match=pattern):
            1 // idx

    # ------------------------------------------------------------------
    # mod, divmod
    # TODO: operations with timedelta-like arrays, numeric arrays,
    #  reversed ops

    def test_td64arr_mod_tdscalar(self, box_with_array, three_days):
        tdi = timedelta_range("1 Day", "9 days")
        tdarr = tm.box_expected(tdi, box_with_array)

        expected = TimedeltaIndex(["1 Day", "2 Days", "0 Days"] * 3)
        expected = tm.box_expected(expected, box_with_array)

        result = tdarr % three_days
        tm.assert_equal(result, expected)

        warn = None
        if box_with_array is DataFrame and isinstance(three_days, pd.DateOffset):
            warn = PerformanceWarning

        with tm.assert_produces_warning(warn):
            result = divmod(tdarr, three_days)

        tm.assert_equal(result[1], expected)
        tm.assert_equal(result[0], tdarr // three_days)

    def test_td64arr_mod_int(self, box_with_array):
        tdi = timedelta_range("1 ns", "10 ns", periods=10)
        tdarr = tm.box_expected(tdi, box_with_array)

        expected = TimedeltaIndex(["1 ns", "0 ns"] * 5)
        expected = tm.box_expected(expected, box_with_array)

        result = tdarr % 2
        tm.assert_equal(result, expected)

        msg = "Cannot divide int by"
        with pytest.raises(TypeError, match=msg):
            2 % tdarr

        result = divmod(tdarr, 2)
        tm.assert_equal(result[1], expected)
        tm.assert_equal(result[0], tdarr // 2)

    def test_td64arr_rmod_tdscalar(self, box_with_array, three_days):
        tdi = timedelta_range("1 Day", "9 days")
        tdarr = tm.box_expected(tdi, box_with_array)

        expected = ["0 Days", "1 Day", "0 Days"] + ["3 Days"] * 6
        expected = TimedeltaIndex(expected)
        expected = tm.box_expected(expected, box_with_array)

        result = three_days % tdarr
        tm.assert_equal(result, expected)

        result = divmod(three_days, tdarr)
        tm.assert_equal(result[1], expected)
        tm.assert_equal(result[0], three_days // tdarr)

    # ------------------------------------------------------------------
    # Operations with invalid others

    def test_td64arr_mul_tdscalar_invalid(self, box_with_array, scalar_td):
        td1 = Series([timedelta(minutes=5, seconds=3)] * 3)
        td1.iloc[2] = np.nan

        td1 = tm.box_expected(td1, box_with_array)

        # check that we are getting a TypeError
        # with 'operate' (from core/ops.py) for the ops that are not
        # defined
        pattern = "operate|unsupported|cannot|not supported"
        with pytest.raises(TypeError, match=pattern):
            td1 * scalar_td
        with pytest.raises(TypeError, match=pattern):
            scalar_td * td1

    def test_td64arr_mul_too_short_raises(self, box_with_array):
        idx = TimedeltaIndex(np.arange(5, dtype="int64"))
        idx = tm.box_expected(idx, box_with_array)
        msg = "|".join(
            [
                "cannot use operands with types dtype",
                "Cannot multiply with unequal lengths",
                "Unable to coerce to Series",
            ]
        )
        with pytest.raises(TypeError, match=msg):
            # length check before dtype check
            idx * idx[:3]
        with pytest.raises(ValueError, match=msg):
            idx * np.array([1, 2])

    def test_td64arr_mul_td64arr_raises(self, box_with_array):
        idx = TimedeltaIndex(np.arange(5, dtype="int64"))
        idx = tm.box_expected(idx, box_with_array)
        msg = "cannot use operands with types dtype"
        with pytest.raises(TypeError, match=msg):
            idx * idx

    # ------------------------------------------------------------------
    # Operations with numeric others

    def test_td64arr_mul_numeric_scalar(self, box_with_array, one):
        # GH#4521
        # divide/multiply by integers
        tdser = Series(["59 Days", "59 Days", "NaT"], dtype="m8[ns]")
        expected = Series(["-59 Days", "-59 Days", "NaT"], dtype="timedelta64[ns]")

        tdser = tm.box_expected(tdser, box_with_array)
        expected = tm.box_expected(expected, box_with_array)

        result = tdser * (-one)
        tm.assert_equal(result, expected)
        result = (-one) * tdser
        tm.assert_equal(result, expected)

        expected = Series(["118 Days", "118 Days", "NaT"], dtype="timedelta64[ns]")
        expected = tm.box_expected(expected, box_with_array)

        result = tdser * (2 * one)
        tm.assert_equal(result, expected)
        result = (2 * one) * tdser
        tm.assert_equal(result, expected)

    @pytest.mark.parametrize("two", [2, 2.0, np.array(2), np.array(2.0)])
    def test_td64arr_div_numeric_scalar(self, box_with_array, two):
        # GH#4521
        # divide/multiply by integers
        tdser = Series(["59 Days", "59 Days", "NaT"], dtype="m8[ns]")
        expected = Series(["29.5D", "29.5D", "NaT"], dtype="timedelta64[ns]")

        tdser = tm.box_expected(tdser, box_with_array)
        expected = tm.box_expected(expected, box_with_array)

        result = tdser / two
        tm.assert_equal(result, expected)

        with pytest.raises(TypeError, match="Cannot divide"):
            two / tdser

    @pytest.mark.parametrize("two", [2, 2.0, np.array(2), np.array(2.0)])
    def test_td64arr_floordiv_numeric_scalar(self, box_with_array, two):
        tdser = Series(["59 Days", "59 Days", "NaT"], dtype="m8[ns]")
        expected = Series(["29.5D", "29.5D", "NaT"], dtype="timedelta64[ns]")

        tdser = tm.box_expected(tdser, box_with_array)
        expected = tm.box_expected(expected, box_with_array)

        result = tdser // two
        tm.assert_equal(result, expected)

        with pytest.raises(TypeError, match="Cannot divide"):
            two // tdser

    @pytest.mark.parametrize(
        "vector",
        [np.array([20, 30, 40]), pd.Index([20, 30, 40]), Series([20, 30, 40])],
        ids=lambda x: type(x).__name__,
    )
    def test_td64arr_rmul_numeric_array(
        self,
        box_with_array,
        vector,
        any_real_numpy_dtype,
    ):
        # GH#4521
        # divide/multiply by integers

        tdser = Series(["59 Days", "59 Days", "NaT"], dtype="m8[ns]")
        vector = vector.astype(any_real_numpy_dtype)

        expected = Series(["1180 Days", "1770 Days", "NaT"], dtype="timedelta64[ns]")

        tdser = tm.box_expected(tdser, box_with_array)
        xbox = get_upcast_box(tdser, vector)

        expected = tm.box_expected(expected, xbox)

        result = tdser * vector
        tm.assert_equal(result, expected)

        result = vector * tdser
        tm.assert_equal(result, expected)

    @pytest.mark.parametrize(
        "vector",
        [np.array([20, 30, 40]), pd.Index([20, 30, 40]), Series([20, 30, 40])],
        ids=lambda x: type(x).__name__,
    )
    def test_td64arr_div_numeric_array(
        self, box_with_array, vector, any_real_numpy_dtype
    ):
        # GH#4521
        # divide/multiply by integers

        tdser = Series(["59 Days", "59 Days", "NaT"], dtype="m8[ns]")
        vector = vector.astype(any_real_numpy_dtype)

        expected = Series(["2.95D", "1D 23H 12m", "NaT"], dtype="timedelta64[ns]")

        tdser = tm.box_expected(tdser, box_with_array)
        xbox = get_upcast_box(tdser, vector)
        expected = tm.box_expected(expected, xbox)

        result = tdser / vector
        tm.assert_equal(result, expected)

        pattern = "|".join(
            [
                "true_divide'? cannot use operands",
                "cannot perform __div__",
                "cannot perform __truediv__",
                "unsupported operand",
                "Cannot divide",
            ]
        )
        with pytest.raises(TypeError, match=pattern):
            vector / tdser

        result = tdser / vector.astype(object)
        if box_with_array is DataFrame:
            expected = [tdser.iloc[0, n] / vector[n] for n in range(len(vector))]
        else:
            expected = [tdser[n] / vector[n] for n in range(len(tdser))]
            expected = [
                x if x is not NaT else np.timedelta64("NaT", "ns") for x in expected
            ]
        expected = pd.Index(expected, dtype=object)
        expected = tm.box_expected(expected, xbox, dtype=object)

        tm.assert_equal(result, expected)

        with pytest.raises(TypeError, match=pattern):
            vector.astype(object) / tdser

    def test_td64arr_mul_int_series(self, box_with_array, names):
        # GH#19042 test for correct name attachment
        box = box_with_array
        exname = get_expected_name(box, names)

        tdi = TimedeltaIndex(
            ["0days", "1day", "2days", "3days", "4days"], name=names[0]
        )
        # TODO: Should we be parametrizing over types for `ser` too?
        ser = Series([0, 1, 2, 3, 4], dtype=np.int64, name=names[1])

        expected = Series(
            ["0days", "1day", "4days", "9days", "16days"],
            dtype="timedelta64[ns]",
            name=exname,
        )

        tdi = tm.box_expected(tdi, box)
        xbox = get_upcast_box(tdi, ser)

        expected = tm.box_expected(expected, xbox)

        result = ser * tdi
        tm.assert_equal(result, expected)

        result = tdi * ser
        tm.assert_equal(result, expected)

    # TODO: Should we be parametrizing over types for `ser` too?
    def test_float_series_rdiv_td64arr(self, box_with_array, names):
        # GH#19042 test for correct name attachment
        box = box_with_array
        tdi = TimedeltaIndex(
            ["0days", "1day", "2days", "3days", "4days"], name=names[0]
        )
        ser = Series([1.5, 3, 4.5, 6, 7.5], dtype=np.float64, name=names[1])

        xname = names[2] if box not in [tm.to_array, pd.array] else names[1]
        expected = Series(
            [tdi[n] / ser[n] for n in range(len(ser))],
            dtype="timedelta64[ns]",
            name=xname,
        )

        tdi = tm.box_expected(tdi, box)
        xbox = get_upcast_box(tdi, ser)
        expected = tm.box_expected(expected, xbox)

        result = ser.__rtruediv__(tdi)
        if box is DataFrame:
            assert result is NotImplemented
        else:
            tm.assert_equal(result, expected)

    def test_td64arr_all_nat_div_object_dtype_numeric(self, box_with_array):
        # GH#39750 make sure we infer the result as td64
        tdi = TimedeltaIndex([NaT, NaT])

        left = tm.box_expected(tdi, box_with_array)
        right = np.array([2, 2.0], dtype=object)

        expected = pd.Index([np.timedelta64("NaT", "ns")] * 2, dtype=object)
        expected = tm.box_expected(expected, box_with_array, dtype=object).astype(
            object
        )

        result = left / right
        tm.assert_equal(result, expected)

        result = left // right
        tm.assert_equal(result, expected)


class TestTimedelta64ArrayLikeArithmetic:
    # Arithmetic tests for timedelta64[ns] vectors fully parametrized over
    #  DataFrame/Series/TimedeltaIndex/TimedeltaArray.  Ideally all arithmetic
    #  tests will eventually end up here.

    def test_td64arr_pow_invalid(self, scalar_td, box_with_array):
        td1 = Series([timedelta(minutes=5, seconds=3)] * 3)
        td1.iloc[2] = np.nan

        td1 = tm.box_expected(td1, box_with_array)

        # check that we are getting a TypeError
        # with 'operate' (from core/ops.py) for the ops that are not
        # defined
        pattern = "operate|unsupported|cannot|not supported"
        with pytest.raises(TypeError, match=pattern):
            scalar_td**td1

        with pytest.raises(TypeError, match=pattern):
            td1**scalar_td


def test_add_timestamp_to_timedelta():
    # GH: 35897
    timestamp = Timestamp("2021-01-01")
    result = timestamp + timedelta_range("0s", "1s", periods=31)
    expected = DatetimeIndex(
        [
            timestamp
            + (
                pd.to_timedelta("0.033333333s") * i
                + pd.to_timedelta("0.000000001s") * divmod(i, 3)[0]
            )
            for i in range(31)
        ]
    )
    tm.assert_index_equal(result, expected)<|MERGE_RESOLUTION|>--- conflicted
+++ resolved
@@ -1410,17 +1410,12 @@
         expected = pd.Index(
             [Timedelta(days=2), Timedelta(days=4), Timestamp("2000-01-07")]
         )
-<<<<<<< HEAD
-        # as of 2.0 we preserve object dtype in the DataFrame case
-        expected = tm.box_expected(expected, xbox).astype(object)
-=======
         expected = tm.box_expected(expected, xbox)
         if not using_array_manager:
             # TODO: avoid mismatched behavior. This occurs bc inference
             #  can happen within TimedeltaArray method, which means results
             #  depend on whether we split blocks.
             expected = expected.astype(object)
->>>>>>> 8d1be809
         tm.assert_equal(result, expected)
 
         msg = "unsupported operand type|cannot subtract a datelike"
@@ -1432,14 +1427,9 @@
             result = other - tdarr
 
         expected = pd.Index([Timedelta(0), Timedelta(0), Timestamp("2000-01-01")])
-<<<<<<< HEAD
-        # as of 2.0 we preserve object dtype in the DataFrame case
-        expected = tm.box_expected(expected, xbox).astype(object)
-=======
         expected = tm.box_expected(expected, xbox)
         if not using_array_manager:
             expected = expected.astype(object)
->>>>>>> 8d1be809
         tm.assert_equal(result, expected)
 
 
