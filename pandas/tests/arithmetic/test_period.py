# Arithmetic tests for DataFrame/Series/Index/Array classes that should
# behave identically.
# Specifically for Period dtype
import operator

import numpy as np
import pytest

from pandas._libs.tslibs.period import IncompatibleFrequency
from pandas.errors import PerformanceWarning

import pandas as pd
from pandas import Period, PeriodIndex, Series, period_range
from pandas.core import ops
from pandas.core.arrays import TimedeltaArray
import pandas.util.testing as tm

from pandas.tseries.frequencies import to_offset

# ------------------------------------------------------------------
# Comparisons


class TestPeriodArrayLikeComparisons:
    # Comparison tests for PeriodDtype vectors fully parametrized over
    #  DataFrame/Series/PeriodIndex/PeriodArray.  Ideally all comparison
    #  tests will eventually end up here.

    def test_compare_zerodim(self, box_with_array):
        # GH#26689 make sure we unbox zero-dimensional arrays
        xbox = box_with_array if box_with_array is not pd.Index else np.ndarray

        pi = pd.period_range("2000", periods=4)
        other = np.array(pi.to_numpy()[0])

        pi = tm.box_expected(pi, box_with_array)
        result = pi <= other
        expected = np.array([True, False, False, False])
        expected = tm.box_expected(expected, xbox)
        tm.assert_equal(result, expected)


class TestPeriodIndexComparisons:
    # TODO: parameterize over boxes

    @pytest.mark.parametrize("other", ["2017", 2017])
    def test_eq(self, other):
        idx = PeriodIndex(["2017", "2017", "2018"], freq="D")
        expected = np.array([True, True, False])
        result = idx == other

        tm.assert_numpy_array_equal(result, expected)

    def test_pi_cmp_period(self):
        idx = period_range("2007-01", periods=20, freq="M")

        result = idx < idx[10]
        exp = idx.values < idx.values[10]
        tm.assert_numpy_array_equal(result, exp)

    # TODO: moved from test_datetime64; de-duplicate with version below
    def test_parr_cmp_period_scalar2(self, box_with_array):
        xbox = box_with_array if box_with_array is not pd.Index else np.ndarray

        pi = pd.period_range("2000-01-01", periods=10, freq="D")

        val = Period("2000-01-04", freq="D")
        expected = [x > val for x in pi]

        ser = tm.box_expected(pi, box_with_array)
        expected = tm.box_expected(expected, xbox)
        result = ser > val
        tm.assert_equal(result, expected)

        val = pi[5]
        result = ser > val
        expected = [x > val for x in pi]
        expected = tm.box_expected(expected, xbox)
        tm.assert_equal(result, expected)

    @pytest.mark.parametrize("freq", ["M", "2M", "3M"])
    def test_parr_cmp_period_scalar(self, freq, box_with_array):
        # GH#13200
        xbox = np.ndarray if box_with_array is pd.Index else box_with_array

        base = PeriodIndex(["2011-01", "2011-02", "2011-03", "2011-04"], freq=freq)
        base = tm.box_expected(base, box_with_array)
        per = Period("2011-02", freq=freq)

        exp = np.array([False, True, False, False])
        exp = tm.box_expected(exp, xbox)
        tm.assert_equal(base == per, exp)
        tm.assert_equal(per == base, exp)

        exp = np.array([True, False, True, True])
        exp = tm.box_expected(exp, xbox)
        tm.assert_equal(base != per, exp)
        tm.assert_equal(per != base, exp)

        exp = np.array([False, False, True, True])
        exp = tm.box_expected(exp, xbox)
        tm.assert_equal(base > per, exp)
        tm.assert_equal(per < base, exp)

        exp = np.array([True, False, False, False])
        exp = tm.box_expected(exp, xbox)
        tm.assert_equal(base < per, exp)
        tm.assert_equal(per > base, exp)

        exp = np.array([False, True, True, True])
        exp = tm.box_expected(exp, xbox)
        tm.assert_equal(base >= per, exp)
        tm.assert_equal(per <= base, exp)

        exp = np.array([True, True, False, False])
        exp = tm.box_expected(exp, xbox)
        tm.assert_equal(base <= per, exp)
        tm.assert_equal(per >= base, exp)

    @pytest.mark.parametrize("freq", ["M", "2M", "3M"])
    def test_parr_cmp_pi(self, freq, box_with_array):
        # GH#13200
        xbox = np.ndarray if box_with_array is pd.Index else box_with_array

        base = PeriodIndex(["2011-01", "2011-02", "2011-03", "2011-04"], freq=freq)
        base = tm.box_expected(base, box_with_array)

        # TODO: could also box idx?
        idx = PeriodIndex(["2011-02", "2011-01", "2011-03", "2011-05"], freq=freq)

        exp = np.array([False, False, True, False])
        exp = tm.box_expected(exp, xbox)
        tm.assert_equal(base == idx, exp)

        exp = np.array([True, True, False, True])
        exp = tm.box_expected(exp, xbox)
        tm.assert_equal(base != idx, exp)

        exp = np.array([False, True, False, False])
        exp = tm.box_expected(exp, xbox)
        tm.assert_equal(base > idx, exp)

        exp = np.array([True, False, False, True])
        exp = tm.box_expected(exp, xbox)
        tm.assert_equal(base < idx, exp)

        exp = np.array([False, True, True, False])
        exp = tm.box_expected(exp, xbox)
        tm.assert_equal(base >= idx, exp)

        exp = np.array([True, False, True, True])
        exp = tm.box_expected(exp, xbox)
        tm.assert_equal(base <= idx, exp)

    @pytest.mark.parametrize("freq", ["M", "2M", "3M"])
    def test_parr_cmp_pi_mismatched_freq_raises(self, freq, box_with_array):
        # GH#13200
        # different base freq
        base = PeriodIndex(["2011-01", "2011-02", "2011-03", "2011-04"], freq=freq)
        base = tm.box_expected(base, box_with_array)

        msg = "Input has different freq=A-DEC from "
        with pytest.raises(IncompatibleFrequency, match=msg):
            base <= Period("2011", freq="A")

        with pytest.raises(IncompatibleFrequency, match=msg):
            Period("2011", freq="A") >= base

        # TODO: Could parametrize over boxes for idx?
        idx = PeriodIndex(["2011", "2012", "2013", "2014"], freq="A")
        rev_msg = (
            r"Input has different freq=(M|2M|3M) from " r"PeriodArray\(freq=A-DEC\)"
        )
        idx_msg = rev_msg if box_with_array is tm.to_array else msg
        with pytest.raises(IncompatibleFrequency, match=idx_msg):
            base <= idx

        # Different frequency
        msg = "Input has different freq=4M from "
        with pytest.raises(IncompatibleFrequency, match=msg):
            base <= Period("2011", freq="4M")

        with pytest.raises(IncompatibleFrequency, match=msg):
            Period("2011", freq="4M") >= base

        idx = PeriodIndex(["2011", "2012", "2013", "2014"], freq="4M")
        rev_msg = r"Input has different freq=(M|2M|3M) from " r"PeriodArray\(freq=4M\)"
        idx_msg = rev_msg if box_with_array is tm.to_array else msg
        with pytest.raises(IncompatibleFrequency, match=idx_msg):
            base <= idx

    @pytest.mark.parametrize("freq", ["M", "2M", "3M"])
    def test_pi_cmp_nat(self, freq):
        idx1 = PeriodIndex(["2011-01", "2011-02", "NaT", "2011-05"], freq=freq)

        result = idx1 > Period("2011-02", freq=freq)
        exp = np.array([False, False, False, True])
        tm.assert_numpy_array_equal(result, exp)
        result = Period("2011-02", freq=freq) < idx1
        tm.assert_numpy_array_equal(result, exp)

        result = idx1 == Period("NaT", freq=freq)
        exp = np.array([False, False, False, False])
        tm.assert_numpy_array_equal(result, exp)
        result = Period("NaT", freq=freq) == idx1
        tm.assert_numpy_array_equal(result, exp)

        result = idx1 != Period("NaT", freq=freq)
        exp = np.array([True, True, True, True])
        tm.assert_numpy_array_equal(result, exp)
        result = Period("NaT", freq=freq) != idx1
        tm.assert_numpy_array_equal(result, exp)

        idx2 = PeriodIndex(["2011-02", "2011-01", "2011-04", "NaT"], freq=freq)
        result = idx1 < idx2
        exp = np.array([True, False, False, False])
        tm.assert_numpy_array_equal(result, exp)

        result = idx1 == idx2
        exp = np.array([False, False, False, False])
        tm.assert_numpy_array_equal(result, exp)

        result = idx1 != idx2
        exp = np.array([True, True, True, True])
        tm.assert_numpy_array_equal(result, exp)

        result = idx1 == idx1
        exp = np.array([True, True, False, True])
        tm.assert_numpy_array_equal(result, exp)

        result = idx1 != idx1
        exp = np.array([False, False, True, False])
        tm.assert_numpy_array_equal(result, exp)

    @pytest.mark.parametrize("freq", ["M", "2M", "3M"])
    def test_pi_cmp_nat_mismatched_freq_raises(self, freq):
        idx1 = PeriodIndex(["2011-01", "2011-02", "NaT", "2011-05"], freq=freq)

        diff = PeriodIndex(["2011-02", "2011-01", "2011-04", "NaT"], freq="4M")
        msg = "Input has different freq=4M from Period(Array|Index)"
        with pytest.raises(IncompatibleFrequency, match=msg):
            idx1 > diff

        with pytest.raises(IncompatibleFrequency, match=msg):
            idx1 == diff

    # TODO: De-duplicate with test_pi_cmp_nat
    @pytest.mark.parametrize("dtype", [object, None])
    def test_comp_nat(self, dtype):
        left = pd.PeriodIndex(
            [pd.Period("2011-01-01"), pd.NaT, pd.Period("2011-01-03")]
        )
        right = pd.PeriodIndex([pd.NaT, pd.NaT, pd.Period("2011-01-03")])

        if dtype is not None:
            left = left.astype(dtype)
            right = right.astype(dtype)

        result = left == right
        expected = np.array([False, False, True])
        tm.assert_numpy_array_equal(result, expected)

        result = left != right
        expected = np.array([True, True, False])
        tm.assert_numpy_array_equal(result, expected)

        expected = np.array([False, False, False])
        tm.assert_numpy_array_equal(left == pd.NaT, expected)
        tm.assert_numpy_array_equal(pd.NaT == right, expected)

        expected = np.array([True, True, True])
        tm.assert_numpy_array_equal(left != pd.NaT, expected)
        tm.assert_numpy_array_equal(pd.NaT != left, expected)

        expected = np.array([False, False, False])
        tm.assert_numpy_array_equal(left < pd.NaT, expected)
        tm.assert_numpy_array_equal(pd.NaT > left, expected)


class TestPeriodSeriesComparisons:
    def test_cmp_series_period_series_mixed_freq(self):
        # GH#13200
        base = Series(
            [
                Period("2011", freq="A"),
                Period("2011-02", freq="M"),
                Period("2013", freq="A"),
                Period("2011-04", freq="M"),
            ]
        )

        ser = Series(
            [
                Period("2012", freq="A"),
                Period("2011-01", freq="M"),
                Period("2013", freq="A"),
                Period("2011-05", freq="M"),
            ]
        )

        exp = Series([False, False, True, False])
        tm.assert_series_equal(base == ser, exp)

        exp = Series([True, True, False, True])
        tm.assert_series_equal(base != ser, exp)

        exp = Series([False, True, False, False])
        tm.assert_series_equal(base > ser, exp)

        exp = Series([True, False, False, True])
        tm.assert_series_equal(base < ser, exp)

        exp = Series([False, True, True, False])
        tm.assert_series_equal(base >= ser, exp)

        exp = Series([True, False, True, True])
        tm.assert_series_equal(base <= ser, exp)


class TestPeriodIndexSeriesComparisonConsistency:
    """ Test PeriodIndex and Period Series Ops consistency """

    # TODO: needs parametrization+de-duplication

    def _check(self, values, func, expected):
        # Test PeriodIndex and Period Series Ops consistency

        idx = pd.PeriodIndex(values)
        result = func(idx)

        # check that we don't pass an unwanted type to tm.assert_equal
        assert isinstance(expected, (pd.Index, np.ndarray))
        tm.assert_equal(result, expected)

        s = pd.Series(values)
        result = func(s)

        exp = pd.Series(expected, name=values.name)
        tm.assert_series_equal(result, exp)

    def test_pi_comp_period(self):
        idx = PeriodIndex(
            ["2011-01", "2011-02", "2011-03", "2011-04"], freq="M", name="idx"
        )

        f = lambda x: x == pd.Period("2011-03", freq="M")
        exp = np.array([False, False, True, False], dtype=np.bool)
        self._check(idx, f, exp)
        f = lambda x: pd.Period("2011-03", freq="M") == x
        self._check(idx, f, exp)

        f = lambda x: x != pd.Period("2011-03", freq="M")
        exp = np.array([True, True, False, True], dtype=np.bool)
        self._check(idx, f, exp)
        f = lambda x: pd.Period("2011-03", freq="M") != x
        self._check(idx, f, exp)

        f = lambda x: pd.Period("2011-03", freq="M") >= x
        exp = np.array([True, True, True, False], dtype=np.bool)
        self._check(idx, f, exp)

        f = lambda x: x > pd.Period("2011-03", freq="M")
        exp = np.array([False, False, False, True], dtype=np.bool)
        self._check(idx, f, exp)

        f = lambda x: pd.Period("2011-03", freq="M") >= x
        exp = np.array([True, True, True, False], dtype=np.bool)
        self._check(idx, f, exp)

    def test_pi_comp_period_nat(self):
        idx = PeriodIndex(
            ["2011-01", "NaT", "2011-03", "2011-04"], freq="M", name="idx"
        )

        f = lambda x: x == pd.Period("2011-03", freq="M")
        exp = np.array([False, False, True, False], dtype=np.bool)
        self._check(idx, f, exp)
        f = lambda x: pd.Period("2011-03", freq="M") == x
        self._check(idx, f, exp)

        f = lambda x: x == pd.NaT
        exp = np.array([False, False, False, False], dtype=np.bool)
        self._check(idx, f, exp)
        f = lambda x: pd.NaT == x
        self._check(idx, f, exp)

        f = lambda x: x != pd.Period("2011-03", freq="M")
        exp = np.array([True, True, False, True], dtype=np.bool)
        self._check(idx, f, exp)
        f = lambda x: pd.Period("2011-03", freq="M") != x
        self._check(idx, f, exp)

        f = lambda x: x != pd.NaT
        exp = np.array([True, True, True, True], dtype=np.bool)
        self._check(idx, f, exp)
        f = lambda x: pd.NaT != x
        self._check(idx, f, exp)

        f = lambda x: pd.Period("2011-03", freq="M") >= x
        exp = np.array([True, False, True, False], dtype=np.bool)
        self._check(idx, f, exp)

        f = lambda x: x < pd.Period("2011-03", freq="M")
        exp = np.array([True, False, False, False], dtype=np.bool)
        self._check(idx, f, exp)

        f = lambda x: x > pd.NaT
        exp = np.array([False, False, False, False], dtype=np.bool)
        self._check(idx, f, exp)

        f = lambda x: pd.NaT >= x
        exp = np.array([False, False, False, False], dtype=np.bool)
        self._check(idx, f, exp)


# ------------------------------------------------------------------
# Arithmetic


class TestPeriodFrameArithmetic:
    def test_ops_frame_period(self):
        # GH#13043
        df = pd.DataFrame(
            {
                "A": [pd.Period("2015-01", freq="M"), pd.Period("2015-02", freq="M")],
                "B": [pd.Period("2014-01", freq="M"), pd.Period("2014-02", freq="M")],
            }
        )
        assert df["A"].dtype == "Period[M]"
        assert df["B"].dtype == "Period[M]"

        p = pd.Period("2015-03", freq="M")
        off = p.freq
        # dtype will be object because of original dtype
        exp = pd.DataFrame(
            {
                "A": np.array([2 * off, 1 * off], dtype=object),
                "B": np.array([14 * off, 13 * off], dtype=object),
            }
        )
        tm.assert_frame_equal(p - df, exp)
        tm.assert_frame_equal(df - p, -1 * exp)

        df2 = pd.DataFrame(
            {
                "A": [pd.Period("2015-05", freq="M"), pd.Period("2015-06", freq="M")],
                "B": [pd.Period("2015-05", freq="M"), pd.Period("2015-06", freq="M")],
            }
        )
        assert df2["A"].dtype == "Period[M]"
        assert df2["B"].dtype == "Period[M]"

        exp = pd.DataFrame(
            {
                "A": np.array([4 * off, 4 * off], dtype=object),
                "B": np.array([16 * off, 16 * off], dtype=object),
            }
        )
        tm.assert_frame_equal(df2 - df, exp)
        tm.assert_frame_equal(df - df2, -1 * exp)


class TestPeriodIndexArithmetic:
    # ---------------------------------------------------------------
    # __add__/__sub__ with PeriodIndex
    # PeriodIndex + other is defined for integers and timedelta-like others
    # PeriodIndex - other is defined for integers, timedelta-like others,
    #   and PeriodIndex (with matching freq)

    def test_parr_add_iadd_parr_raises(self, box_with_array):
        rng = pd.period_range("1/1/2000", freq="D", periods=5)
        other = pd.period_range("1/6/2000", freq="D", periods=5)
        # TODO: parametrize over boxes for other?

        rng = tm.box_expected(rng, box_with_array)
        # An earlier implementation of PeriodIndex addition performed
        # a set operation (union).  This has since been changed to
        # raise a TypeError. See GH#14164 and GH#13077 for historical
        # reference.
        with pytest.raises(TypeError):
            rng + other

        with pytest.raises(TypeError):
            rng += other

    def test_pi_sub_isub_pi(self):
        # GH#20049
        # For historical reference see GH#14164, GH#13077.
        # PeriodIndex subtraction originally performed set difference,
        # then changed to raise TypeError before being implemented in GH#20049
        rng = pd.period_range("1/1/2000", freq="D", periods=5)
        other = pd.period_range("1/6/2000", freq="D", periods=5)

        off = rng.freq
        expected = pd.Index([-5 * off] * 5)
        result = rng - other
        tm.assert_index_equal(result, expected)

        rng -= other
        tm.assert_index_equal(rng, expected)

    def test_pi_sub_pi_with_nat(self):
        rng = pd.period_range("1/1/2000", freq="D", periods=5)
        other = rng[1:].insert(0, pd.NaT)
        assert other[1:].equals(rng[1:])

        result = rng - other
        off = rng.freq
        expected = pd.Index([pd.NaT, 0 * off, 0 * off, 0 * off, 0 * off])
        tm.assert_index_equal(result, expected)

    def test_parr_sub_pi_mismatched_freq(self, box_with_array):
        rng = pd.period_range("1/1/2000", freq="D", periods=5)
        other = pd.period_range("1/6/2000", freq="H", periods=5)
        # TODO: parametrize over boxes for other?

        rng = tm.box_expected(rng, box_with_array)
        with pytest.raises(IncompatibleFrequency):
            rng - other

    @pytest.mark.parametrize("n", [1, 2, 3, 4])
    def test_sub_n_gt_1_ticks(self, tick_classes, n):
        # GH 23878
        p1_d = "19910905"
        p2_d = "19920406"
        p1 = pd.PeriodIndex([p1_d], freq=tick_classes(n))
        p2 = pd.PeriodIndex([p2_d], freq=tick_classes(n))

        expected = pd.PeriodIndex([p2_d], freq=p2.freq.base) - pd.PeriodIndex(
            [p1_d], freq=p1.freq.base
        )

        tm.assert_index_equal((p2 - p1), expected)

    @pytest.mark.parametrize("n", [1, 2, 3, 4])
    @pytest.mark.parametrize(
        "offset, kwd_name",
        [
            (pd.offsets.YearEnd, "month"),
            (pd.offsets.QuarterEnd, "startingMonth"),
            (pd.offsets.MonthEnd, None),
            (pd.offsets.Week, "weekday"),
        ],
    )
    def test_sub_n_gt_1_offsets(self, offset, kwd_name, n):
        # GH 23878
        kwds = {kwd_name: 3} if kwd_name is not None else {}
        p1_d = "19910905"
        p2_d = "19920406"
        freq = offset(n, normalize=False, **kwds)
        p1 = pd.PeriodIndex([p1_d], freq=freq)
        p2 = pd.PeriodIndex([p2_d], freq=freq)

        result = p2 - p1
        expected = pd.PeriodIndex([p2_d], freq=freq.base) - pd.PeriodIndex(
            [p1_d], freq=freq.base
        )

        tm.assert_index_equal(result, expected)

    # -------------------------------------------------------------
    # Invalid Operations

    @pytest.mark.parametrize("other", [3.14, np.array([2.0, 3.0])])
    @pytest.mark.parametrize("op", [operator.add, ops.radd, operator.sub, ops.rsub])
    def test_parr_add_sub_float_raises(self, op, other, box_with_array):
        dti = pd.DatetimeIndex(["2011-01-01", "2011-01-02"], freq="D")
        pi = dti.to_period("D")
        pi = tm.box_expected(pi, box_with_array)
        with pytest.raises(TypeError):
            op(pi, other)

    @pytest.mark.parametrize(
        "other",
        [
            pd.Timestamp.now(),
            pd.Timestamp.now().to_pydatetime(),
            pd.Timestamp.now().to_datetime64(),
        ],
    )
    def test_parr_add_sub_datetime_scalar(self, other, box_with_array):
        # GH#23215
        rng = pd.period_range("1/1/2000", freq="D", periods=3)
        rng = tm.box_expected(rng, box_with_array)

        with pytest.raises(TypeError):
            rng + other
        with pytest.raises(TypeError):
            other + rng
        with pytest.raises(TypeError):
            rng - other
        with pytest.raises(TypeError):
            other - rng

    # -----------------------------------------------------------------
    # __add__/__sub__ with ndarray[datetime64] and ndarray[timedelta64]

    def test_parr_add_sub_dt64_array_raises(self, box_with_array):
        rng = pd.period_range("1/1/2000", freq="D", periods=3)
        dti = pd.date_range("2016-01-01", periods=3)
        dtarr = dti.values

        rng = tm.box_expected(rng, box_with_array)

        with pytest.raises(TypeError):
            rng + dtarr
        with pytest.raises(TypeError):
            dtarr + rng

        with pytest.raises(TypeError):
            rng - dtarr
        with pytest.raises(TypeError):
            dtarr - rng

    def test_pi_add_sub_td64_array_non_tick_raises(self):
        rng = pd.period_range("1/1/2000", freq="Q", periods=3)
        tdi = pd.TimedeltaIndex(["-1 Day", "-1 Day", "-1 Day"])
        tdarr = tdi.values

        with pytest.raises(IncompatibleFrequency):
            rng + tdarr
        with pytest.raises(IncompatibleFrequency):
            tdarr + rng

        with pytest.raises(IncompatibleFrequency):
            rng - tdarr
        with pytest.raises(TypeError):
            tdarr - rng

    def test_pi_add_sub_td64_array_tick(self):
        # PeriodIndex + Timedelta-like is allowed only with
        #   tick-like frequencies
        rng = pd.period_range("1/1/2000", freq="90D", periods=3)
        tdi = pd.TimedeltaIndex(["-1 Day", "-1 Day", "-1 Day"])
        tdarr = tdi.values

        expected = pd.period_range("12/31/1999", freq="90D", periods=3)
        result = rng + tdi
        tm.assert_index_equal(result, expected)
        result = rng + tdarr
        tm.assert_index_equal(result, expected)
        result = tdi + rng
        tm.assert_index_equal(result, expected)
        result = tdarr + rng
        tm.assert_index_equal(result, expected)

        expected = pd.period_range("1/2/2000", freq="90D", periods=3)

        result = rng - tdi
        tm.assert_index_equal(result, expected)
        result = rng - tdarr
        tm.assert_index_equal(result, expected)

        with pytest.raises(TypeError):
            tdarr - rng

        with pytest.raises(TypeError):
            tdi - rng

    # -----------------------------------------------------------------
    # operations with array/Index of DateOffset objects

    @pytest.mark.parametrize("box", [np.array, pd.Index])
    def test_pi_add_offset_array(self, box):
        # GH#18849
        pi = pd.PeriodIndex([pd.Period("2015Q1"), pd.Period("2016Q2")])
        offs = box(
            [
                pd.offsets.QuarterEnd(n=1, startingMonth=12),
                pd.offsets.QuarterEnd(n=-2, startingMonth=12),
            ]
        )
        expected = pd.PeriodIndex([pd.Period("2015Q2"), pd.Period("2015Q4")])

        with tm.assert_produces_warning(PerformanceWarning):
            res = pi + offs
        tm.assert_index_equal(res, expected)

        with tm.assert_produces_warning(PerformanceWarning):
            res2 = offs + pi
        tm.assert_index_equal(res2, expected)

        unanchored = np.array([pd.offsets.Hour(n=1), pd.offsets.Minute(n=-2)])
        # addition/subtraction ops with incompatible offsets should issue
        # a PerformanceWarning and _then_ raise a TypeError.
        with pytest.raises(IncompatibleFrequency):
            with tm.assert_produces_warning(PerformanceWarning):
                pi + unanchored
        with pytest.raises(IncompatibleFrequency):
            with tm.assert_produces_warning(PerformanceWarning):
                unanchored + pi

    @pytest.mark.parametrize("box", [np.array, pd.Index])
    def test_pi_sub_offset_array(self, box):
        # GH#18824
        pi = pd.PeriodIndex([pd.Period("2015Q1"), pd.Period("2016Q2")])
        other = box(
            [
                pd.offsets.QuarterEnd(n=1, startingMonth=12),
                pd.offsets.QuarterEnd(n=-2, startingMonth=12),
            ]
        )

        expected = PeriodIndex([pi[n] - other[n] for n in range(len(pi))])

        with tm.assert_produces_warning(PerformanceWarning):
            res = pi - other
        tm.assert_index_equal(res, expected)

        anchored = box([pd.offsets.MonthEnd(), pd.offsets.Day(n=2)])

        # addition/subtraction ops with anchored offsets should issue
        # a PerformanceWarning and _then_ raise a TypeError.
        with pytest.raises(IncompatibleFrequency):
            with tm.assert_produces_warning(PerformanceWarning):
                pi - anchored
        with pytest.raises(IncompatibleFrequency):
            with tm.assert_produces_warning(PerformanceWarning):
                anchored - pi

    def test_pi_add_iadd_int(self, one):
        # Variants of `one` for #19012
        rng = pd.period_range("2000-01-01 09:00", freq="H", periods=10)
        result = rng + one
        expected = pd.period_range("2000-01-01 10:00", freq="H", periods=10)
        tm.assert_index_equal(result, expected)
        rng += one
        tm.assert_index_equal(rng, expected)

    def test_pi_sub_isub_int(self, one):
        """
        PeriodIndex.__sub__ and __isub__ with several representations of
        the integer 1, e.g. int, np.int64, np.uint8, ...
        """
        rng = pd.period_range("2000-01-01 09:00", freq="H", periods=10)
        result = rng - one
        expected = pd.period_range("2000-01-01 08:00", freq="H", periods=10)
        tm.assert_index_equal(result, expected)
        rng -= one
        tm.assert_index_equal(rng, expected)

    @pytest.mark.parametrize("five", [5, np.array(5, dtype=np.int64)])
    def test_pi_sub_intlike(self, five):
        rng = period_range("2007-01", periods=50)

        result = rng - five
        exp = rng + (-five)
        tm.assert_index_equal(result, exp)

    def test_pi_sub_isub_offset(self):
        # offset
        # DateOffset
        rng = pd.period_range("2014", "2024", freq="A")
        result = rng - pd.offsets.YearEnd(5)
        expected = pd.period_range("2009", "2019", freq="A")
        tm.assert_index_equal(result, expected)
        rng -= pd.offsets.YearEnd(5)
        tm.assert_index_equal(rng, expected)

        rng = pd.period_range("2014-01", "2016-12", freq="M")
        result = rng - pd.offsets.MonthEnd(5)
        expected = pd.period_range("2013-08", "2016-07", freq="M")
        tm.assert_index_equal(result, expected)

        rng -= pd.offsets.MonthEnd(5)
        tm.assert_index_equal(rng, expected)

    def test_pi_add_offset_n_gt1(self, box_transpose_fail):
        # GH#23215
        # add offset to PeriodIndex with freq.n > 1
        box, transpose = box_transpose_fail

        per = pd.Period("2016-01", freq="2M")
        pi = pd.PeriodIndex([per])

        expected = pd.PeriodIndex(["2016-03"], freq="2M")

        pi = tm.box_expected(pi, box, transpose=transpose)
        expected = tm.box_expected(expected, box, transpose=transpose)

        result = pi + per.freq
        tm.assert_equal(result, expected)

        result = per.freq + pi
        tm.assert_equal(result, expected)

    def test_pi_add_offset_n_gt1_not_divisible(self, box_with_array):
        # GH#23215
        # PeriodIndex with freq.n > 1 add offset with offset.n % freq.n != 0
        pi = pd.PeriodIndex(["2016-01"], freq="2M")
        expected = pd.PeriodIndex(["2016-04"], freq="2M")

        # FIXME: with transposing these tests fail
        pi = tm.box_expected(pi, box_with_array, transpose=False)
        expected = tm.box_expected(expected, box_with_array, transpose=False)

        result = pi + to_offset("3M")
        tm.assert_equal(result, expected)

        result = to_offset("3M") + pi
        tm.assert_equal(result, expected)

    # ---------------------------------------------------------------
    # __add__/__sub__ with integer arrays

    @pytest.mark.parametrize("int_holder", [np.array, pd.Index])
    @pytest.mark.parametrize("op", [operator.add, ops.radd])
    def test_pi_add_intarray(self, int_holder, op):
        # GH#19959
        pi = pd.PeriodIndex([pd.Period("2015Q1"), pd.Period("NaT")])
        other = int_holder([4, -1])

        result = op(pi, other)
        expected = pd.PeriodIndex([pd.Period("2016Q1"), pd.Period("NaT")])
        tm.assert_index_equal(result, expected)

    @pytest.mark.parametrize("int_holder", [np.array, pd.Index])
    def test_pi_sub_intarray(self, int_holder):
        # GH#19959
        pi = pd.PeriodIndex([pd.Period("2015Q1"), pd.Period("NaT")])
        other = int_holder([4, -1])

        result = pi - other
        expected = pd.PeriodIndex([pd.Period("2014Q1"), pd.Period("NaT")])
        tm.assert_index_equal(result, expected)

        with pytest.raises(TypeError):
            other - pi

    # ---------------------------------------------------------------
    # Timedelta-like (timedelta, timedelta64, Timedelta, Tick)
    # TODO: Some of these are misnomers because of non-Tick DateOffsets

    def test_pi_add_timedeltalike_minute_gt1(self, three_days):
        # GH#23031 adding a time-delta-like offset to a PeriodArray that has
        # minute frequency with n != 1.  A more general case is tested below
        # in test_pi_add_timedeltalike_tick_gt1, but here we write out the
        # expected result more explicitly.
        other = three_days
        rng = pd.period_range("2014-05-01", periods=3, freq="2D")

        expected = pd.PeriodIndex(["2014-05-04", "2014-05-06", "2014-05-08"], freq="2D")

        result = rng + other
        tm.assert_index_equal(result, expected)

        result = other + rng
        tm.assert_index_equal(result, expected)

        # subtraction
        expected = pd.PeriodIndex(["2014-04-28", "2014-04-30", "2014-05-02"], freq="2D")
        result = rng - other
        tm.assert_index_equal(result, expected)

        with pytest.raises(TypeError):
            other - rng

    @pytest.mark.parametrize("freqstr", ["5ns", "5us", "5ms", "5s", "5T", "5h", "5d"])
    def test_pi_add_timedeltalike_tick_gt1(self, three_days, freqstr):
        # GH#23031 adding a time-delta-like offset to a PeriodArray that has
        # tick-like frequency with n != 1
        other = three_days
        rng = pd.period_range("2014-05-01", periods=6, freq=freqstr)

        expected = pd.period_range(rng[0] + other, periods=6, freq=freqstr)

        result = rng + other
        tm.assert_index_equal(result, expected)

        result = other + rng
        tm.assert_index_equal(result, expected)

        # subtraction
        expected = pd.period_range(rng[0] - other, periods=6, freq=freqstr)
        result = rng - other
        tm.assert_index_equal(result, expected)

        with pytest.raises(TypeError):
            other - rng

    def test_pi_add_iadd_timedeltalike_daily(self, three_days):
        # Tick
        other = three_days
        rng = pd.period_range("2014-05-01", "2014-05-15", freq="D")
        expected = pd.period_range("2014-05-04", "2014-05-18", freq="D")

        result = rng + other
        tm.assert_index_equal(result, expected)

        rng += other
        tm.assert_index_equal(rng, expected)

    def test_pi_sub_isub_timedeltalike_daily(self, three_days):
        # Tick-like 3 Days
        other = three_days
        rng = pd.period_range("2014-05-01", "2014-05-15", freq="D")
        expected = pd.period_range("2014-04-28", "2014-05-12", freq="D")

        result = rng - other
        tm.assert_index_equal(result, expected)

        rng -= other
        tm.assert_index_equal(rng, expected)

    def test_pi_add_sub_timedeltalike_freq_mismatch_daily(self, not_daily):
        other = not_daily
        rng = pd.period_range("2014-05-01", "2014-05-15", freq="D")
        msg = "Input has different freq(=.+)? from Period.*?\\(freq=D\\)"
        with pytest.raises(IncompatibleFrequency, match=msg):
            rng + other
        with pytest.raises(IncompatibleFrequency, match=msg):
            rng += other
        with pytest.raises(IncompatibleFrequency, match=msg):
            rng - other
        with pytest.raises(IncompatibleFrequency, match=msg):
            rng -= other

    def test_pi_add_iadd_timedeltalike_hourly(self, two_hours):
        other = two_hours
        rng = pd.period_range("2014-01-01 10:00", "2014-01-05 10:00", freq="H")
        expected = pd.period_range("2014-01-01 12:00", "2014-01-05 12:00", freq="H")

        result = rng + other
        tm.assert_index_equal(result, expected)

        rng += other
        tm.assert_index_equal(rng, expected)

    def test_pi_add_timedeltalike_mismatched_freq_hourly(self, not_hourly):
        other = not_hourly
        rng = pd.period_range("2014-01-01 10:00", "2014-01-05 10:00", freq="H")
        msg = "Input has different freq(=.+)? from Period.*?\\(freq=H\\)"

        with pytest.raises(IncompatibleFrequency, match=msg):
            rng + other

        with pytest.raises(IncompatibleFrequency, match=msg):
            rng += other

    def test_pi_sub_isub_timedeltalike_hourly(self, two_hours):
        other = two_hours
        rng = pd.period_range("2014-01-01 10:00", "2014-01-05 10:00", freq="H")
        expected = pd.period_range("2014-01-01 08:00", "2014-01-05 08:00", freq="H")

        result = rng - other
        tm.assert_index_equal(result, expected)

        rng -= other
        tm.assert_index_equal(rng, expected)

    def test_add_iadd_timedeltalike_annual(self):
        # offset
        # DateOffset
        rng = pd.period_range("2014", "2024", freq="A")
        result = rng + pd.offsets.YearEnd(5)
        expected = pd.period_range("2019", "2029", freq="A")
        tm.assert_index_equal(result, expected)
        rng += pd.offsets.YearEnd(5)
        tm.assert_index_equal(rng, expected)

    def test_pi_add_sub_timedeltalike_freq_mismatch_annual(self, mismatched_freq):
        other = mismatched_freq
        rng = pd.period_range("2014", "2024", freq="A")
        msg = "Input has different freq(=.+)? from Period.*?\\(freq=A-DEC\\)"
        with pytest.raises(IncompatibleFrequency, match=msg):
            rng + other
        with pytest.raises(IncompatibleFrequency, match=msg):
            rng += other
        with pytest.raises(IncompatibleFrequency, match=msg):
            rng - other
        with pytest.raises(IncompatibleFrequency, match=msg):
            rng -= other

    def test_pi_add_iadd_timedeltalike_M(self):
        rng = pd.period_range("2014-01", "2016-12", freq="M")
        expected = pd.period_range("2014-06", "2017-05", freq="M")

        result = rng + pd.offsets.MonthEnd(5)
        tm.assert_index_equal(result, expected)

        rng += pd.offsets.MonthEnd(5)
        tm.assert_index_equal(rng, expected)

    def test_pi_add_sub_timedeltalike_freq_mismatch_monthly(self, mismatched_freq):
        other = mismatched_freq
        rng = pd.period_range("2014-01", "2016-12", freq="M")
        msg = "Input has different freq(=.+)? from Period.*?\\(freq=M\\)"
        with pytest.raises(IncompatibleFrequency, match=msg):
            rng + other
        with pytest.raises(IncompatibleFrequency, match=msg):
            rng += other
        with pytest.raises(IncompatibleFrequency, match=msg):
            rng - other
        with pytest.raises(IncompatibleFrequency, match=msg):
            rng -= other

    def test_parr_add_sub_td64_nat(self, box_transpose_fail):
        # GH#23320 special handling for timedelta64("NaT")
        box, transpose = box_transpose_fail

        pi = pd.period_range("1994-04-01", periods=9, freq="19D")
        other = np.timedelta64("NaT")
        expected = pd.PeriodIndex(["NaT"] * 9, freq="19D")

        obj = tm.box_expected(pi, box, transpose=transpose)
        expected = tm.box_expected(expected, box, transpose=transpose)

        result = obj + other
        tm.assert_equal(result, expected)
        result = other + obj
        tm.assert_equal(result, expected)
        result = obj - other
        tm.assert_equal(result, expected)
        with pytest.raises(TypeError):
            other - obj

    @pytest.mark.parametrize(
        "other",
        [
            np.array(["NaT"] * 9, dtype="m8[ns]"),
            TimedeltaArray._from_sequence(["NaT"] * 9),
        ],
    )
    def test_parr_add_sub_tdt64_nat_array(self, box_df_fail, other):
        # FIXME: DataFrame fails because when when operating column-wise
        #  timedelta64 entries become NaT and are treated like datetimes
        box = box_df_fail

        pi = pd.period_range("1994-04-01", periods=9, freq="19D")
        expected = pd.PeriodIndex(["NaT"] * 9, freq="19D")

        obj = tm.box_expected(pi, box)
        expected = tm.box_expected(expected, box)

        result = obj + other
        tm.assert_equal(result, expected)
        result = other + obj
        tm.assert_equal(result, expected)
        result = obj - other
        tm.assert_equal(result, expected)
        with pytest.raises(TypeError):
            other - obj

    # ---------------------------------------------------------------
    # Unsorted

    def test_parr_add_sub_index(self):
        # Check that PeriodArray defers to Index on arithmetic ops
        pi = pd.period_range("2000-12-31", periods=3)
<<<<<<< HEAD
        parr = pi._data
=======
        parr = pi.array
>>>>>>> 61819aba

        result = parr - pi
        expected = pi - pi
        tm.assert_index_equal(result, expected)


class TestPeriodSeriesArithmetic:
    def test_ops_series_timedelta(self):
        # GH#13043
        ser = pd.Series(
            [pd.Period("2015-01-01", freq="D"), pd.Period("2015-01-02", freq="D")],
            name="xxx",
        )
        assert ser.dtype == "Period[D]"

        expected = pd.Series(
            [pd.Period("2015-01-02", freq="D"), pd.Period("2015-01-03", freq="D")],
            name="xxx",
        )

        result = ser + pd.Timedelta("1 days")
        tm.assert_series_equal(result, expected)

        result = pd.Timedelta("1 days") + ser
        tm.assert_series_equal(result, expected)

        result = ser + pd.tseries.offsets.Day()
        tm.assert_series_equal(result, expected)

        result = pd.tseries.offsets.Day() + ser
        tm.assert_series_equal(result, expected)

    def test_ops_series_period(self):
        # GH#13043
        ser = pd.Series(
            [pd.Period("2015-01-01", freq="D"), pd.Period("2015-01-02", freq="D")],
            name="xxx",
        )
        assert ser.dtype == "Period[D]"

        per = pd.Period("2015-01-10", freq="D")
        off = per.freq
        # dtype will be object because of original dtype
        expected = pd.Series([9 * off, 8 * off], name="xxx", dtype=object)
        tm.assert_series_equal(per - ser, expected)
        tm.assert_series_equal(ser - per, -1 * expected)

        s2 = pd.Series(
            [pd.Period("2015-01-05", freq="D"), pd.Period("2015-01-04", freq="D")],
            name="xxx",
        )
        assert s2.dtype == "Period[D]"

        expected = pd.Series([4 * off, 2 * off], name="xxx", dtype=object)
        tm.assert_series_equal(s2 - ser, expected)
        tm.assert_series_equal(ser - s2, -1 * expected)


class TestPeriodIndexSeriesMethods:
    """ Test PeriodIndex and Period Series Ops consistency """

    def _check(self, values, func, expected):
        idx = pd.PeriodIndex(values)
        result = func(idx)
        tm.assert_equal(result, expected)

        ser = pd.Series(values)
        result = func(ser)

        exp = pd.Series(expected, name=values.name)
        tm.assert_series_equal(result, exp)

    def test_pi_ops(self):
        idx = PeriodIndex(
            ["2011-01", "2011-02", "2011-03", "2011-04"], freq="M", name="idx"
        )

        expected = PeriodIndex(
            ["2011-03", "2011-04", "2011-05", "2011-06"], freq="M", name="idx"
        )

        self._check(idx, lambda x: x + 2, expected)
        self._check(idx, lambda x: 2 + x, expected)

        self._check(idx + 2, lambda x: x - 2, idx)

        result = idx - Period("2011-01", freq="M")
        off = idx.freq
        exp = pd.Index([0 * off, 1 * off, 2 * off, 3 * off], name="idx")
        tm.assert_index_equal(result, exp)

        result = Period("2011-01", freq="M") - idx
        exp = pd.Index([0 * off, -1 * off, -2 * off, -3 * off], name="idx")
        tm.assert_index_equal(result, exp)

    @pytest.mark.parametrize("ng", ["str", 1.5])
    @pytest.mark.parametrize(
        "func",
        [
            lambda obj, ng: obj + ng,
            lambda obj, ng: ng + obj,
            lambda obj, ng: obj - ng,
            lambda obj, ng: ng - obj,
            lambda obj, ng: np.add(obj, ng),
            lambda obj, ng: np.add(ng, obj),
            lambda obj, ng: np.subtract(obj, ng),
            lambda obj, ng: np.subtract(ng, obj),
        ],
    )
    def test_parr_ops_errors(self, ng, func, box_with_array):
        idx = PeriodIndex(
            ["2011-01", "2011-02", "2011-03", "2011-04"], freq="M", name="idx"
        )
        obj = tm.box_expected(idx, box_with_array)
        msg = (
            r"unsupported operand type\(s\)|can only concatenate|"
            r"must be str|object to str implicitly"
        )

        with pytest.raises(TypeError, match=msg):
            func(obj, ng)

    def test_pi_ops_nat(self):
        idx = PeriodIndex(
            ["2011-01", "2011-02", "NaT", "2011-04"], freq="M", name="idx"
        )
        expected = PeriodIndex(
            ["2011-03", "2011-04", "NaT", "2011-06"], freq="M", name="idx"
        )

        self._check(idx, lambda x: x + 2, expected)
        self._check(idx, lambda x: 2 + x, expected)
        self._check(idx, lambda x: np.add(x, 2), expected)

        self._check(idx + 2, lambda x: x - 2, idx)
        self._check(idx + 2, lambda x: np.subtract(x, 2), idx)

        # freq with mult
        idx = PeriodIndex(
            ["2011-01", "2011-02", "NaT", "2011-04"], freq="2M", name="idx"
        )
        expected = PeriodIndex(
            ["2011-07", "2011-08", "NaT", "2011-10"], freq="2M", name="idx"
        )

        self._check(idx, lambda x: x + 3, expected)
        self._check(idx, lambda x: 3 + x, expected)
        self._check(idx, lambda x: np.add(x, 3), expected)

        self._check(idx + 3, lambda x: x - 3, idx)
        self._check(idx + 3, lambda x: np.subtract(x, 3), idx)

    def test_pi_ops_array_int(self):

        idx = PeriodIndex(
            ["2011-01", "2011-02", "NaT", "2011-04"], freq="M", name="idx"
        )
        f = lambda x: x + np.array([1, 2, 3, 4])
        exp = PeriodIndex(
            ["2011-02", "2011-04", "NaT", "2011-08"], freq="M", name="idx"
        )
        self._check(idx, f, exp)

        f = lambda x: np.add(x, np.array([4, -1, 1, 2]))
        exp = PeriodIndex(
            ["2011-05", "2011-01", "NaT", "2011-06"], freq="M", name="idx"
        )
        self._check(idx, f, exp)

        f = lambda x: x - np.array([1, 2, 3, 4])
        exp = PeriodIndex(
            ["2010-12", "2010-12", "NaT", "2010-12"], freq="M", name="idx"
        )
        self._check(idx, f, exp)

        f = lambda x: np.subtract(x, np.array([3, 2, 3, -2]))
        exp = PeriodIndex(
            ["2010-10", "2010-12", "NaT", "2011-06"], freq="M", name="idx"
        )
        self._check(idx, f, exp)

    def test_pi_ops_offset(self):
        idx = PeriodIndex(
            ["2011-01-01", "2011-02-01", "2011-03-01", "2011-04-01"],
            freq="D",
            name="idx",
        )
        f = lambda x: x + pd.offsets.Day()
        exp = PeriodIndex(
            ["2011-01-02", "2011-02-02", "2011-03-02", "2011-04-02"],
            freq="D",
            name="idx",
        )
        self._check(idx, f, exp)

        f = lambda x: x + pd.offsets.Day(2)
        exp = PeriodIndex(
            ["2011-01-03", "2011-02-03", "2011-03-03", "2011-04-03"],
            freq="D",
            name="idx",
        )
        self._check(idx, f, exp)

        f = lambda x: x - pd.offsets.Day(2)
        exp = PeriodIndex(
            ["2010-12-30", "2011-01-30", "2011-02-27", "2011-03-30"],
            freq="D",
            name="idx",
        )
        self._check(idx, f, exp)

    def test_pi_offset_errors(self):
        idx = PeriodIndex(
            ["2011-01-01", "2011-02-01", "2011-03-01", "2011-04-01"],
            freq="D",
            name="idx",
        )
        ser = pd.Series(idx)

        # Series op is applied per Period instance, thus error is raised
        # from Period
        for obj in [idx, ser]:
            msg = r"Input has different freq=2H from Period.*?\(freq=D\)"
            with pytest.raises(IncompatibleFrequency, match=msg):
                obj + pd.offsets.Hour(2)

            with pytest.raises(IncompatibleFrequency, match=msg):
                pd.offsets.Hour(2) + obj

            msg = r"Input has different freq=-2H from Period.*?\(freq=D\)"
            with pytest.raises(IncompatibleFrequency, match=msg):
                obj - pd.offsets.Hour(2)

    def test_pi_sub_period(self):
        # GH#13071
        idx = PeriodIndex(
            ["2011-01", "2011-02", "2011-03", "2011-04"], freq="M", name="idx"
        )

        result = idx - pd.Period("2012-01", freq="M")
        off = idx.freq
        exp = pd.Index([-12 * off, -11 * off, -10 * off, -9 * off], name="idx")
        tm.assert_index_equal(result, exp)

        result = np.subtract(idx, pd.Period("2012-01", freq="M"))
        tm.assert_index_equal(result, exp)

        result = pd.Period("2012-01", freq="M") - idx
        exp = pd.Index([12 * off, 11 * off, 10 * off, 9 * off], name="idx")
        tm.assert_index_equal(result, exp)

        result = np.subtract(pd.Period("2012-01", freq="M"), idx)
        tm.assert_index_equal(result, exp)

        exp = pd.TimedeltaIndex([np.nan, np.nan, np.nan, np.nan], name="idx")
        tm.assert_index_equal(idx - pd.Period("NaT", freq="M"), exp)
        tm.assert_index_equal(pd.Period("NaT", freq="M") - idx, exp)

    def test_pi_sub_pdnat(self):
        # GH#13071
        idx = PeriodIndex(
            ["2011-01", "2011-02", "NaT", "2011-04"], freq="M", name="idx"
        )
        exp = pd.TimedeltaIndex([pd.NaT] * 4, name="idx")
        tm.assert_index_equal(pd.NaT - idx, exp)
        tm.assert_index_equal(idx - pd.NaT, exp)

    def test_pi_sub_period_nat(self):
        # GH#13071
        idx = PeriodIndex(
            ["2011-01", "NaT", "2011-03", "2011-04"], freq="M", name="idx"
        )

        result = idx - pd.Period("2012-01", freq="M")
        off = idx.freq
        exp = pd.Index([-12 * off, pd.NaT, -10 * off, -9 * off], name="idx")
        tm.assert_index_equal(result, exp)

        result = pd.Period("2012-01", freq="M") - idx
        exp = pd.Index([12 * off, pd.NaT, 10 * off, 9 * off], name="idx")
        tm.assert_index_equal(result, exp)

        exp = pd.TimedeltaIndex([np.nan, np.nan, np.nan, np.nan], name="idx")
        tm.assert_index_equal(idx - pd.Period("NaT", freq="M"), exp)
        tm.assert_index_equal(pd.Period("NaT", freq="M") - idx, exp)<|MERGE_RESOLUTION|>--- conflicted
+++ resolved
@@ -1047,11 +1047,7 @@
     def test_parr_add_sub_index(self):
         # Check that PeriodArray defers to Index on arithmetic ops
         pi = pd.period_range("2000-12-31", periods=3)
-<<<<<<< HEAD
-        parr = pi._data
-=======
         parr = pi.array
->>>>>>> 61819aba
 
         result = parr - pi
         expected = pi - pi
