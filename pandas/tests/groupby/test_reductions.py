import builtins
import datetime as dt
from string import ascii_lowercase

import numpy as np
import pytest

from pandas._libs.tslibs import iNaT

import pandas as pd
from pandas import (
    DataFrame,
    MultiIndex,
    Series,
    Timestamp,
    date_range,
    isna,
)
import pandas._testing as tm
from pandas.util import _test_decorators as td


@pytest.mark.parametrize("agg_func", ["any", "all"])
@pytest.mark.parametrize(
    "vals",
    [
        ["foo", "bar", "baz"],
        ["foo", "", ""],
        ["", "", ""],
        [1, 2, 3],
        [1, 0, 0],
        [0, 0, 0],
        [1.0, 2.0, 3.0],
        [1.0, 0.0, 0.0],
        [0.0, 0.0, 0.0],
        [True, True, True],
        [True, False, False],
        [False, False, False],
        [np.nan, np.nan, np.nan],
    ],
)
def test_groupby_bool_aggs(skipna, agg_func, vals):
    df = DataFrame({"key": ["a"] * 3 + ["b"] * 3, "val": vals * 2})

    # Figure out expectation using Python builtin
    exp = getattr(builtins, agg_func)(vals)

    # edge case for missing data with skipna and 'any'
    if skipna and all(isna(vals)) and agg_func == "any":
        exp = False

    expected = DataFrame(
        [exp] * 2, columns=["val"], index=pd.Index(["a", "b"], name="key")
    )
    result = getattr(df.groupby("key"), agg_func)(skipna=skipna)
    tm.assert_frame_equal(result, expected)


def test_any():
    df = DataFrame(
        [[1, 2, "foo"], [1, np.nan, "bar"], [3, np.nan, "baz"]],
        columns=["A", "B", "C"],
    )
    expected = DataFrame(
        [[True, True], [False, True]], columns=["B", "C"], index=[1, 3]
    )
    expected.index.name = "A"
    result = df.groupby("A").any()
    tm.assert_frame_equal(result, expected)


@pytest.mark.parametrize("bool_agg_func", ["any", "all"])
def test_bool_aggs_dup_column_labels(bool_agg_func):
    # GH#21668
    df = DataFrame([[True, True]], columns=["a", "a"])
    grp_by = df.groupby([0])
    result = getattr(grp_by, bool_agg_func)()

    expected = df.set_axis(np.array([0]))
    tm.assert_frame_equal(result, expected)


@pytest.mark.parametrize("bool_agg_func", ["any", "all"])
@pytest.mark.parametrize(
    "data",
    [
        [False, False, False],
        [True, True, True],
        [pd.NA, pd.NA, pd.NA],
        [False, pd.NA, False],
        [True, pd.NA, True],
        [True, pd.NA, False],
    ],
)
def test_masked_kleene_logic(bool_agg_func, skipna, data):
    # GH#37506
    ser = Series(data, dtype="boolean")

    # The result should match aggregating on the whole series. Correctness
    # there is verified in test_reductions.py::test_any_all_boolean_kleene_logic
    expected_data = getattr(ser, bool_agg_func)(skipna=skipna)
    expected = Series(expected_data, index=np.array([0]), dtype="boolean")

    result = ser.groupby([0, 0, 0]).agg(bool_agg_func, skipna=skipna)
    tm.assert_series_equal(result, expected)


@pytest.mark.parametrize(
    "dtype1,dtype2,exp_col1,exp_col2",
    [
        (
            "float",
            "Float64",
            np.array([True], dtype=bool),
            pd.array([pd.NA], dtype="boolean"),
        ),
        (
            "Int64",
            "float",
            pd.array([pd.NA], dtype="boolean"),
            np.array([True], dtype=bool),
        ),
        (
            "Int64",
            "Int64",
            pd.array([pd.NA], dtype="boolean"),
            pd.array([pd.NA], dtype="boolean"),
        ),
        (
            "Float64",
            "boolean",
            pd.array([pd.NA], dtype="boolean"),
            pd.array([pd.NA], dtype="boolean"),
        ),
    ],
)
def test_masked_mixed_types(dtype1, dtype2, exp_col1, exp_col2):
    # GH#37506
    data = [1.0, np.nan]
    df = DataFrame(
        {"col1": pd.array(data, dtype=dtype1), "col2": pd.array(data, dtype=dtype2)}
    )
    result = df.groupby([1, 1]).agg("all", skipna=False)

    expected = DataFrame({"col1": exp_col1, "col2": exp_col2}, index=np.array([1]))
    tm.assert_frame_equal(result, expected)


@pytest.mark.parametrize("bool_agg_func", ["any", "all"])
@pytest.mark.parametrize("dtype", ["Int64", "Float64", "boolean"])
def test_masked_bool_aggs_skipna(bool_agg_func, dtype, skipna, frame_or_series):
    # GH#40585
    obj = frame_or_series([pd.NA, 1], dtype=dtype)
    expected_res = True
    if not skipna and bool_agg_func == "all":
        expected_res = pd.NA
    expected = frame_or_series([expected_res], index=np.array([1]), dtype="boolean")

    result = obj.groupby([1, 1]).agg(bool_agg_func, skipna=skipna)
    tm.assert_equal(result, expected)


@pytest.mark.parametrize(
    "bool_agg_func,data,expected_res",
    [
        ("any", [pd.NA, np.nan], False),
        ("any", [pd.NA, 1, np.nan], True),
        ("all", [pd.NA, pd.NaT], True),
        ("all", [pd.NA, False, pd.NaT], False),
    ],
)
def test_object_type_missing_vals(bool_agg_func, data, expected_res, frame_or_series):
    # GH#37501
    obj = frame_or_series(data, dtype=object)
    result = obj.groupby([1] * len(data)).agg(bool_agg_func)
    expected = frame_or_series([expected_res], index=np.array([1]), dtype="bool")
    tm.assert_equal(result, expected)


@pytest.mark.parametrize("bool_agg_func", ["any", "all"])
def test_object_NA_raises_with_skipna_false(bool_agg_func):
    # GH#37501
    ser = Series([pd.NA], dtype=object)
    with pytest.raises(TypeError, match="boolean value of NA is ambiguous"):
        ser.groupby([1]).agg(bool_agg_func, skipna=False)


@pytest.mark.parametrize("bool_agg_func", ["any", "all"])
def test_empty(frame_or_series, bool_agg_func):
    # GH 45231
    kwargs = {"columns": ["a"]} if frame_or_series is DataFrame else {"name": "a"}
    obj = frame_or_series(**kwargs, dtype=object)
    result = getattr(obj.groupby(obj.index), bool_agg_func)()
    expected = frame_or_series(**kwargs, dtype=bool)
    tm.assert_equal(result, expected)


@pytest.mark.parametrize(
    "func, values",
    [
        ("idxmin", {"c_int": [0, 2], "c_float": [1, 3], "c_date": [1, 2]}),
        ("idxmax", {"c_int": [1, 3], "c_float": [0, 2], "c_date": [0, 3]}),
    ],
)
@pytest.mark.parametrize("numeric_only", [True, False])
def test_idxmin_idxmax_returns_int_types(func, values, numeric_only):
    # GH 25444
    df = DataFrame(
        {
            "name": ["A", "A", "B", "B"],
            "c_int": [1, 2, 3, 4],
            "c_float": [4.02, 3.03, 2.04, 1.05],
            "c_date": ["2019", "2018", "2016", "2017"],
        }
    )
    df["c_date"] = pd.to_datetime(df["c_date"])
    df["c_date_tz"] = df["c_date"].dt.tz_localize("US/Pacific")
    df["c_timedelta"] = df["c_date"] - df["c_date"].iloc[0]
    df["c_period"] = df["c_date"].dt.to_period("W")
    df["c_Integer"] = df["c_int"].astype("Int64")
    df["c_Floating"] = df["c_float"].astype("Float64")

    result = getattr(df.groupby("name"), func)(numeric_only=numeric_only)

    expected = DataFrame(values, index=pd.Index(["A", "B"], name="name"))
    if numeric_only:
        expected = expected.drop(columns=["c_date"])
    else:
        expected["c_date_tz"] = expected["c_date"]
        expected["c_timedelta"] = expected["c_date"]
        expected["c_period"] = expected["c_date"]
    expected["c_Integer"] = expected["c_int"]
    expected["c_Floating"] = expected["c_float"]

    tm.assert_frame_equal(result, expected)


@pytest.mark.parametrize(
    "data",
    [
        (
            Timestamp("2011-01-15 12:50:28.502376"),
            Timestamp("2011-01-20 12:50:28.593448"),
        ),
        (24650000000000001, 24650000000000002),
    ],
)
@pytest.mark.parametrize("method", ["count", "min", "max", "first", "last"])
def test_groupby_non_arithmetic_agg_int_like_precision(method, data):
    # GH#6620, GH#9311
    df = DataFrame({"a": [1, 1], "b": data})

    grouped = df.groupby("a")
    result = getattr(grouped, method)()
    if method == "count":
        expected_value = 2
    elif method == "first":
        expected_value = data[0]
    elif method == "last":
        expected_value = data[1]
    else:
        expected_value = getattr(df["b"], method)()
    expected = DataFrame({"b": [expected_value]}, index=pd.Index([1], name="a"))

    tm.assert_frame_equal(result, expected)


def test_idxmin_idxmax_axis1():
    df = DataFrame(
        np.random.default_rng(2).standard_normal((10, 4)), columns=["A", "B", "C", "D"]
    )
    df["A"] = [1, 2, 3, 1, 2, 3, 1, 2, 3, 4]

    gb = df.groupby("A")

    warn_msg = "DataFrameGroupBy.idxmax with axis=1 is deprecated"
    with tm.assert_produces_warning(FutureWarning, match=warn_msg):
        res = gb.idxmax(axis=1)

    alt = df.iloc[:, 1:].idxmax(axis=1)
    indexer = res.index.get_level_values(1)

    tm.assert_series_equal(alt[indexer], res.droplevel("A"))

    df["E"] = date_range("2016-01-01", periods=10)
    gb2 = df.groupby("A")

    msg = "'>' not supported between instances of 'Timestamp' and 'float'"
    with pytest.raises(TypeError, match=msg):
        with tm.assert_produces_warning(FutureWarning, match=warn_msg):
            gb2.idxmax(axis=1)


def test_groupby_mean_no_overflow():
    # Regression test for (#22487)
    df = DataFrame(
        {
            "user": ["A", "A", "A", "A", "A"],
            "connections": [4970, 4749, 4719, 4704, 18446744073699999744],
        }
    )
    assert df.groupby("user")["connections"].mean()["A"] == 3689348814740003840


def test_mean_on_timedelta():
    # GH 17382
    df = DataFrame({"time": pd.to_timedelta(range(10)), "cat": ["A", "B"] * 5})
    result = df.groupby("cat")["time"].mean()
    expected = Series(
        pd.to_timedelta([4, 5]), name="time", index=pd.Index(["A", "B"], name="cat")
    )
    tm.assert_series_equal(result, expected)


def test_cython_median():
    arr = np.random.default_rng(2).standard_normal(1000)
    arr[::2] = np.nan
    df = DataFrame(arr)

    labels = np.random.default_rng(2).integers(0, 50, size=1000).astype(float)
    labels[::17] = np.nan

    result = df.groupby(labels).median()
    msg = "using DataFrameGroupBy.median"
    with tm.assert_produces_warning(FutureWarning, match=msg):
        exp = df.groupby(labels).agg(np.nanmedian)
    tm.assert_frame_equal(result, exp)

    df = DataFrame(np.random.default_rng(2).standard_normal((1000, 5)))
    msg = "using DataFrameGroupBy.median"
    with tm.assert_produces_warning(FutureWarning, match=msg):
        rs = df.groupby(labels).agg(np.median)
    xp = df.groupby(labels).median()
    tm.assert_frame_equal(rs, xp)


def test_median_empty_bins(observed):
    df = DataFrame(np.random.default_rng(2).integers(0, 44, 500))

    grps = range(0, 55, 5)
    bins = pd.cut(df[0], grps)

    result = df.groupby(bins, observed=observed).median()
    expected = df.groupby(bins, observed=observed).agg(lambda x: x.median())
    tm.assert_frame_equal(result, expected)


def test_max_min_non_numeric():
    # #2700
    aa = DataFrame({"nn": [11, 11, 22, 22], "ii": [1, 2, 3, 4], "ss": 4 * ["mama"]})

    result = aa.groupby("nn").max()
    assert "ss" in result

    result = aa.groupby("nn").max(numeric_only=False)
    assert "ss" in result

    result = aa.groupby("nn").min()
    assert "ss" in result

    result = aa.groupby("nn").min(numeric_only=False)
    assert "ss" in result


def test_max_min_object_multiple_columns(using_array_manager):
    # GH#41111 case where the aggregation is valid for some columns but not
    # others; we split object blocks column-wise, consistent with
    # DataFrame._reduce

    df = DataFrame(
        {
            "A": [1, 1, 2, 2, 3],
            "B": [1, "foo", 2, "bar", False],
            "C": ["a", "b", "c", "d", "e"],
        }
    )
    df._consolidate_inplace()  # should already be consolidate, but double-check
    if not using_array_manager:
        assert len(df._mgr.blocks) == 2

    gb = df.groupby("A")

    result = gb[["C"]].max()
    # "max" is valid for column "C" but not for "B"
    ei = pd.Index([1, 2, 3], name="A")
    expected = DataFrame({"C": ["b", "d", "e"]}, index=ei)
    tm.assert_frame_equal(result, expected)

    result = gb[["C"]].min()
    # "min" is valid for column "C" but not for "B"
    ei = pd.Index([1, 2, 3], name="A")
    expected = DataFrame({"C": ["a", "c", "e"]}, index=ei)
    tm.assert_frame_equal(result, expected)


def test_min_date_with_nans():
    # GH26321
    dates = pd.to_datetime(
        Series(["2019-05-09", "2019-05-09", "2019-05-09"]), format="%Y-%m-%d"
    ).dt.date
    df = DataFrame({"a": [np.nan, "1", np.nan], "b": [0, 1, 1], "c": dates})

    result = df.groupby("b", as_index=False)["c"].min()["c"]
    expected = pd.to_datetime(
        Series(["2019-05-09", "2019-05-09"], name="c"), format="%Y-%m-%d"
    ).dt.date
    tm.assert_series_equal(result, expected)

    result = df.groupby("b")["c"].min()
    expected.index.name = "b"
    tm.assert_series_equal(result, expected)


def test_max_inat():
    # GH#40767 dont interpret iNaT as NaN
    ser = Series([1, iNaT])
    key = np.array([1, 1], dtype=np.int64)
    gb = ser.groupby(key)

    result = gb.max(min_count=2)
    expected = Series({1: 1}, dtype=np.int64)
    tm.assert_series_equal(result, expected, check_exact=True)

    result = gb.min(min_count=2)
    expected = Series({1: iNaT}, dtype=np.int64)
    tm.assert_series_equal(result, expected, check_exact=True)

    # not enough entries -> gets masked to NaN
    result = gb.min(min_count=3)
    expected = Series({1: np.nan})
    tm.assert_series_equal(result, expected, check_exact=True)


def test_max_inat_not_all_na():
    # GH#40767 dont interpret iNaT as NaN

    # make sure we dont round iNaT+1 to iNaT
    ser = Series([1, iNaT, 2, iNaT + 1])
    gb = ser.groupby([1, 2, 3, 3])
    result = gb.min(min_count=2)

    # Note: in converting to float64, the iNaT + 1 maps to iNaT, i.e. is lossy
    expected = Series({1: np.nan, 2: np.nan, 3: iNaT + 1})
    expected.index = expected.index.astype(int)
    tm.assert_series_equal(result, expected, check_exact=True)


@pytest.mark.parametrize("func", ["min", "max"])
def test_groupby_aggregate_period_column(func):
    # GH 31471
    groups = [1, 2]
    periods = pd.period_range("2020", periods=2, freq="Y")
    df = DataFrame({"a": groups, "b": periods})

    result = getattr(df.groupby("a")["b"], func)()
    idx = pd.Index([1, 2], name="a")
    expected = Series(periods, index=idx, name="b")

    tm.assert_series_equal(result, expected)


@pytest.mark.parametrize("func", ["min", "max"])
def test_groupby_aggregate_period_frame(func):
    # GH 31471
    groups = [1, 2]
    periods = pd.period_range("2020", periods=2, freq="Y")
    df = DataFrame({"a": groups, "b": periods})

    result = getattr(df.groupby("a"), func)()
    idx = pd.Index([1, 2], name="a")
    expected = DataFrame({"b": periods}, index=idx)

    tm.assert_frame_equal(result, expected)


def test_aggregate_numeric_object_dtype():
    # https://github.com/pandas-dev/pandas/issues/39329
    # simplified case: multiple object columns where one is all-NaN
    # -> gets split as the all-NaN is inferred as float
    df = DataFrame(
        {"key": ["A", "A", "B", "B"], "col1": list("abcd"), "col2": [np.nan] * 4},
    ).astype(object)
    result = df.groupby("key").min()
    expected = (
        DataFrame(
            {"key": ["A", "B"], "col1": ["a", "c"], "col2": [np.nan, np.nan]},
        )
        .set_index("key")
        .astype(object)
    )
    tm.assert_frame_equal(result, expected)

    # same but with numbers
    df = DataFrame(
        {"key": ["A", "A", "B", "B"], "col1": list("abcd"), "col2": range(4)},
    ).astype(object)
    result = df.groupby("key").min()
    expected = (
        DataFrame({"key": ["A", "B"], "col1": ["a", "c"], "col2": [0, 2]})
        .set_index("key")
        .astype(object)
    )
    tm.assert_frame_equal(result, expected)


@pytest.mark.parametrize("func", ["min", "max"])
def test_aggregate_categorical_lost_index(func: str):
    # GH: 28641 groupby drops index, when grouping over categorical column with min/max
    ds = Series(["b"], dtype="category").cat.as_ordered()
    df = DataFrame({"A": [1997], "B": ds})
    result = df.groupby("A").agg({"B": func})
    expected = DataFrame({"B": ["b"]}, index=pd.Index([1997], name="A"))

    # ordered categorical dtype should be preserved
    expected["B"] = expected["B"].astype(ds.dtype)

    tm.assert_frame_equal(result, expected)


@pytest.mark.parametrize("dtype", ["Int64", "Int32", "Float64", "Float32", "boolean"])
def test_groupby_min_max_nullable(dtype):
    if dtype == "Int64":
        # GH#41743 avoid precision loss
        ts = 1618556707013635762
    elif dtype == "boolean":
        ts = 0
    else:
        ts = 4.0

    df = DataFrame({"id": [2, 2], "ts": [ts, ts + 1]})
    df["ts"] = df["ts"].astype(dtype)

    gb = df.groupby("id")

    result = gb.min()
    expected = df.iloc[:1].set_index("id")
    tm.assert_frame_equal(result, expected)

    res_max = gb.max()
    expected_max = df.iloc[1:].set_index("id")
    tm.assert_frame_equal(res_max, expected_max)

    result2 = gb.min(min_count=3)
    expected2 = DataFrame({"ts": [pd.NA]}, index=expected.index, dtype=dtype)
    tm.assert_frame_equal(result2, expected2)

    res_max2 = gb.max(min_count=3)
    tm.assert_frame_equal(res_max2, expected2)

    # Case with NA values
    df2 = DataFrame({"id": [2, 2, 2], "ts": [ts, pd.NA, ts + 1]})
    df2["ts"] = df2["ts"].astype(dtype)
    gb2 = df2.groupby("id")

    result3 = gb2.min()
    tm.assert_frame_equal(result3, expected)

    res_max3 = gb2.max()
    tm.assert_frame_equal(res_max3, expected_max)

    result4 = gb2.min(min_count=100)
    tm.assert_frame_equal(result4, expected2)

    res_max4 = gb2.max(min_count=100)
    tm.assert_frame_equal(res_max4, expected2)


def test_min_max_nullable_uint64_empty_group():
    # don't raise NotImplementedError from libgroupby
    cat = pd.Categorical([0] * 10, categories=[0, 1])
    df = DataFrame({"A": cat, "B": pd.array(np.arange(10, dtype=np.uint64))})
    gb = df.groupby("A", observed=False)

    res = gb.min()

    idx = pd.CategoricalIndex([0, 1], dtype=cat.dtype, name="A")
    expected = DataFrame({"B": pd.array([0, pd.NA], dtype="UInt64")}, index=idx)
    tm.assert_frame_equal(res, expected)

    res = gb.max()
    expected.iloc[0, 0] = 9
    tm.assert_frame_equal(res, expected)


@pytest.mark.parametrize("func", ["first", "last", "min", "max"])
def test_groupby_min_max_categorical(func):
    # GH: 52151
    df = DataFrame(
        {
            "col1": pd.Categorical(["A"], categories=list("AB"), ordered=True),
            "col2": pd.Categorical([1], categories=[1, 2], ordered=True),
            "value": 0.1,
        }
    )
    result = getattr(df.groupby("col1", observed=False), func)()

    idx = pd.CategoricalIndex(data=["A", "B"], name="col1", ordered=True)
    expected = DataFrame(
        {
            "col2": pd.Categorical([1, None], categories=[1, 2], ordered=True),
            "value": [0.1, None],
        },
        index=idx,
    )
    tm.assert_frame_equal(result, expected)


@pytest.mark.parametrize("func", ["min", "max"])
def test_min_empty_string_dtype(func):
    # GH#55619
    pytest.importorskip("pyarrow")
    dtype = "string[pyarrow_numpy]"
    df = DataFrame({"a": ["a"], "b": "a", "c": "a"}, dtype=dtype).iloc[:0]
    result = getattr(df.groupby("a"), func)()
    expected = DataFrame(
        columns=["b", "c"], dtype=dtype, index=pd.Index([], dtype=dtype, name="a")
    )
    tm.assert_frame_equal(result, expected)

<<<<<<< HEAD

def test_max_nan_bug():
    raw = """,Date,app,File
-04-23,2013-04-23 00:00:00,,log080001.log
-05-06,2013-05-06 00:00:00,,log.log
-05-07,2013-05-07 00:00:00,OE,xlsx"""
=======
>>>>>>> 46c8da3e

def test_max_nan_bug():
    df = DataFrame(
        {
            "Unnamed: 0": ["-04-23", "-05-06", "-05-07"],
            "Date": [
                "2013-04-23 00:00:00",
                "2013-05-06 00:00:00",
                "2013-05-07 00:00:00",
            ],
            "app": Series([np.nan, np.nan, "OE"]),
            "File": ["log080001.log", "log.log", "xlsx"],
        }
    )
    gb = df.groupby("Date")
    r = gb[["File"]].max()
    e = gb["File"].max().to_frame()
    tm.assert_frame_equal(r, e)
    assert not r["File"].isna().any()


@pytest.mark.slow
@pytest.mark.parametrize("sort", [False, True])
@pytest.mark.parametrize("dropna", [False, True])
@pytest.mark.parametrize("as_index", [True, False])
@pytest.mark.parametrize("with_nan", [True, False])
@pytest.mark.parametrize("keys", [["joe"], ["joe", "jim"]])
def test_series_groupby_nunique(sort, dropna, as_index, with_nan, keys):
    n = 100
    m = 10
    days = date_range("2015-08-23", periods=10)
    df = DataFrame(
        {
            "jim": np.random.default_rng(2).choice(list(ascii_lowercase), n),
            "joe": np.random.default_rng(2).choice(days, n),
            "julie": np.random.default_rng(2).integers(0, m, n),
        }
    )
    if with_nan:
        df = df.astype({"julie": float})  # Explicit cast to avoid implicit cast below
        df.loc[1::17, "jim"] = None
        df.loc[3::37, "joe"] = None
        df.loc[7::19, "julie"] = None
        df.loc[8::19, "julie"] = None
        df.loc[9::19, "julie"] = None
    original_df = df.copy()
    gr = df.groupby(keys, as_index=as_index, sort=sort)
    left = gr["julie"].nunique(dropna=dropna)

    gr = df.groupby(keys, as_index=as_index, sort=sort)
    right = gr["julie"].apply(Series.nunique, dropna=dropna)
    if not as_index:
        right = right.reset_index(drop=True)

    if as_index:
        tm.assert_series_equal(left, right, check_names=False)
    else:
        tm.assert_frame_equal(left, right, check_names=False)
    tm.assert_frame_equal(df, original_df)


def test_nunique():
    df = DataFrame({"A": list("abbacc"), "B": list("abxacc"), "C": list("abbacx")})

    expected = DataFrame({"A": list("abc"), "B": [1, 2, 1], "C": [1, 1, 2]})
    result = df.groupby("A", as_index=False).nunique()
    tm.assert_frame_equal(result, expected)

    # as_index
    expected.index = list("abc")
    expected.index.name = "A"
    expected = expected.drop(columns="A")
    result = df.groupby("A").nunique()
    tm.assert_frame_equal(result, expected)

    # with na
    result = df.replace({"x": None}).groupby("A").nunique(dropna=False)
    tm.assert_frame_equal(result, expected)

    # dropna
    expected = DataFrame({"B": [1] * 3, "C": [1] * 3}, index=list("abc"))
    expected.index.name = "A"
    result = df.replace({"x": None}).groupby("A").nunique()
    tm.assert_frame_equal(result, expected)


def test_nunique_with_object():
    # GH 11077
    data = DataFrame(
        [
            [100, 1, "Alice"],
            [200, 2, "Bob"],
            [300, 3, "Charlie"],
            [-400, 4, "Dan"],
            [500, 5, "Edith"],
        ],
        columns=["amount", "id", "name"],
    )

    result = data.groupby(["id", "amount"])["name"].nunique()
    index = MultiIndex.from_arrays([data.id, data.amount])
    expected = Series([1] * 5, name="name", index=index)
    tm.assert_series_equal(result, expected)


def test_nunique_with_empty_series():
    # GH 12553
    data = Series(name="name", dtype=object)
    result = data.groupby(level=0).nunique()
    expected = Series(name="name", dtype="int64")
    tm.assert_series_equal(result, expected)


def test_nunique_with_timegrouper():
    # GH 13453
    test = DataFrame(
        {
            "time": [
                Timestamp("2016-06-28 09:35:35"),
                Timestamp("2016-06-28 16:09:30"),
                Timestamp("2016-06-28 16:46:28"),
            ],
            "data": ["1", "2", "3"],
        }
    ).set_index("time")
    result = test.groupby(pd.Grouper(freq="h"))["data"].nunique()
    expected = test.groupby(pd.Grouper(freq="h"))["data"].apply(Series.nunique)
    tm.assert_series_equal(result, expected)


@pytest.mark.parametrize(
    "key, data, dropna, expected",
    [
        (
            ["x", "x", "x"],
            [Timestamp("2019-01-01"), pd.NaT, Timestamp("2019-01-01")],
            True,
            Series([1], index=pd.Index(["x"], name="key"), name="data"),
        ),
        (
            ["x", "x", "x"],
            [dt.date(2019, 1, 1), pd.NaT, dt.date(2019, 1, 1)],
            True,
            Series([1], index=pd.Index(["x"], name="key"), name="data"),
        ),
        (
            ["x", "x", "x", "y", "y"],
            [
                dt.date(2019, 1, 1),
                pd.NaT,
                dt.date(2019, 1, 1),
                pd.NaT,
                dt.date(2019, 1, 1),
            ],
            False,
            Series([2, 2], index=pd.Index(["x", "y"], name="key"), name="data"),
        ),
        (
            ["x", "x", "x", "x", "y"],
            [
                dt.date(2019, 1, 1),
                pd.NaT,
                dt.date(2019, 1, 1),
                pd.NaT,
                dt.date(2019, 1, 1),
            ],
            False,
            Series([2, 1], index=pd.Index(["x", "y"], name="key"), name="data"),
        ),
    ],
)
def test_nunique_with_NaT(key, data, dropna, expected):
    # GH 27951
    df = DataFrame({"key": key, "data": data})
    result = df.groupby(["key"])["data"].nunique(dropna=dropna)
    tm.assert_series_equal(result, expected)


def test_nunique_preserves_column_level_names():
    # GH 23222
    test = DataFrame([1, 2, 2], columns=pd.Index(["A"], name="level_0"))
    result = test.groupby([0, 0, 0]).nunique()
    expected = DataFrame([2], index=np.array([0]), columns=test.columns)
    tm.assert_frame_equal(result, expected)


def test_nunique_transform_with_datetime():
    # GH 35109 - transform with nunique on datetimes results in integers
    df = DataFrame(date_range("2008-12-31", "2009-01-02"), columns=["date"])
    result = df.groupby([0, 0, 1])["date"].transform("nunique")
    expected = Series([2, 2, 1], name="date")
    tm.assert_series_equal(result, expected)


def test_empty_categorical(observed):
    # GH#21334
    cat = Series([1]).astype("category")
    ser = cat[:0]
    gb = ser.groupby(ser, observed=observed)
    result = gb.nunique()
    if observed:
        expected = Series([], index=cat[:0], dtype="int64")
    else:
        expected = Series([0], index=cat, dtype="int64")
    tm.assert_series_equal(result, expected)


def test_intercept_builtin_sum():
    s = Series([1.0, 2.0, np.nan, 3.0])
    grouped = s.groupby([0, 1, 2, 2])

    msg = "using SeriesGroupBy.sum"
    with tm.assert_produces_warning(FutureWarning, match=msg):
        # GH#53425
        result = grouped.agg(builtins.sum)
    msg = "using np.sum"
    with tm.assert_produces_warning(FutureWarning, match=msg):
        # GH#53425
        result2 = grouped.apply(builtins.sum)
    expected = grouped.sum()
    tm.assert_series_equal(result, expected)
    tm.assert_series_equal(result2, expected)


@pytest.mark.parametrize("min_count", [0, 10])
def test_groupby_sum_mincount_boolean(min_count):
    b = True
    a = False
    na = np.nan
    dfg = pd.array([b, b, na, na, a, a, b], dtype="boolean")

    df = DataFrame({"A": [1, 1, 2, 2, 3, 3, 1], "B": dfg})
    result = df.groupby("A").sum(min_count=min_count)
    if min_count == 0:
        expected = DataFrame(
            {"B": pd.array([3, 0, 0], dtype="Int64")},
            index=pd.Index([1, 2, 3], name="A"),
        )
        tm.assert_frame_equal(result, expected)
    else:
        expected = DataFrame(
            {"B": pd.array([pd.NA] * 3, dtype="Int64")},
            index=pd.Index([1, 2, 3], name="A"),
        )
        tm.assert_frame_equal(result, expected)


def test_groupby_sum_below_mincount_nullable_integer():
    # https://github.com/pandas-dev/pandas/issues/32861
    df = DataFrame({"a": [0, 1, 2], "b": [0, 1, 2], "c": [0, 1, 2]}, dtype="Int64")
    grouped = df.groupby("a")
    idx = pd.Index([0, 1, 2], name="a", dtype="Int64")

    result = grouped["b"].sum(min_count=2)
    expected = Series([pd.NA] * 3, dtype="Int64", index=idx, name="b")
    tm.assert_series_equal(result, expected)

    result = grouped.sum(min_count=2)
    expected = DataFrame({"b": [pd.NA] * 3, "c": [pd.NA] * 3}, dtype="Int64", index=idx)
    tm.assert_frame_equal(result, expected)


def test_groupby_sum_timedelta_with_nat():
    # GH#42659
    df = DataFrame(
        {
            "a": [1, 1, 2, 2],
            "b": [pd.Timedelta("1d"), pd.Timedelta("2d"), pd.Timedelta("3d"), pd.NaT],
        }
    )
    td3 = pd.Timedelta(days=3)

    gb = df.groupby("a")

    res = gb.sum()
    expected = DataFrame({"b": [td3, td3]}, index=pd.Index([1, 2], name="a"))
    tm.assert_frame_equal(res, expected)

    res = gb["b"].sum()
    tm.assert_series_equal(res, expected["b"])

    res = gb["b"].sum(min_count=2)
    expected = Series([td3, pd.NaT], dtype="m8[ns]", name="b", index=expected.index)
    tm.assert_series_equal(res, expected)


@pytest.mark.parametrize(
    "dtype", ["int8", "int16", "int32", "int64", "float32", "float64", "uint64"]
)
@pytest.mark.parametrize(
    "method,data",
    [
        ("first", {"df": [{"a": 1, "b": 1}, {"a": 2, "b": 3}]}),
        ("last", {"df": [{"a": 1, "b": 2}, {"a": 2, "b": 4}]}),
        ("min", {"df": [{"a": 1, "b": 1}, {"a": 2, "b": 3}]}),
        ("max", {"df": [{"a": 1, "b": 2}, {"a": 2, "b": 4}]}),
        ("count", {"df": [{"a": 1, "b": 2}, {"a": 2, "b": 2}], "out_type": "int64"}),
    ],
)
def test_groupby_non_arithmetic_agg_types(dtype, method, data):
    # GH9311, GH6620
    df = DataFrame(
        [{"a": 1, "b": 1}, {"a": 1, "b": 2}, {"a": 2, "b": 3}, {"a": 2, "b": 4}]
    )

    df["b"] = df.b.astype(dtype)

    if "args" not in data:
        data["args"] = []

    if "out_type" in data:
        out_type = data["out_type"]
    else:
        out_type = dtype

    exp = data["df"]
    df_out = DataFrame(exp)

    df_out["b"] = df_out.b.astype(out_type)
    df_out.set_index("a", inplace=True)

    grpd = df.groupby("a")
    t = getattr(grpd, method)(*data["args"])
    tm.assert_frame_equal(t, df_out)


def scipy_sem(*args, **kwargs):
    from scipy.stats import sem

    return sem(*args, ddof=1, **kwargs)


@pytest.mark.parametrize(
    "op,targop",
    [
        ("mean", np.mean),
        ("median", np.median),
        ("std", np.std),
        ("var", np.var),
        ("sum", np.sum),
        ("prod", np.prod),
        ("min", np.min),
        ("max", np.max),
        ("first", lambda x: x.iloc[0]),
        ("last", lambda x: x.iloc[-1]),
        ("count", np.size),
        pytest.param("sem", scipy_sem, marks=td.skip_if_no("scipy")),
    ],
)
def test_ops_general(op, targop):
    df = DataFrame(np.random.default_rng(2).standard_normal(1000))
    labels = np.random.default_rng(2).integers(0, 50, size=1000).astype(float)

    result = getattr(df.groupby(labels), op)()
    warn = None if op in ("first", "last", "count", "sem") else FutureWarning
    msg = f"using DataFrameGroupBy.{op}"
    with tm.assert_produces_warning(warn, match=msg):
        expected = df.groupby(labels).agg(targop)
    tm.assert_frame_equal(result, expected)


@pytest.mark.parametrize(
    "values",
    [
        {
            "a": [1, 1, 1, 2, 2, 2, 3, 3, 3],
            "b": [1, pd.NA, 2, 1, pd.NA, 2, 1, pd.NA, 2],
        },
        {"a": [1, 1, 2, 2, 3, 3], "b": [1, 2, 1, 2, 1, 2]},
    ],
)
@pytest.mark.parametrize("function", ["mean", "median", "var"])
def test_apply_to_nullable_integer_returns_float(values, function):
    # https://github.com/pandas-dev/pandas/issues/32219
    output = 0.5 if function == "var" else 1.5
    arr = np.array([output] * 3, dtype=float)
    idx = pd.Index([1, 2, 3], name="a", dtype="Int64")
    expected = DataFrame({"b": arr}, index=idx).astype("Float64")

    groups = DataFrame(values, dtype="Int64").groupby("a")

    result = getattr(groups, function)()
    tm.assert_frame_equal(result, expected)

    result = groups.agg(function)
    tm.assert_frame_equal(result, expected)

    result = groups.agg([function])
    expected.columns = MultiIndex.from_tuples([("b", function)])
    tm.assert_frame_equal(result, expected)


@pytest.mark.parametrize(
    "op",
    [
        "sum",
        "prod",
        "min",
        "max",
        "median",
        "mean",
        "skew",
        "std",
        "var",
        "sem",
    ],
)
@pytest.mark.parametrize("axis", [0, 1])
@pytest.mark.parametrize("skipna", [True, False])
@pytest.mark.parametrize("sort", [True, False])
def test_regression_allowlist_methods(op, axis, skipna, sort):
    # GH6944
    # GH 17537
    # explicitly test the allowlist methods
    raw_frame = DataFrame([0])
    if axis == 0:
        frame = raw_frame
        msg = "The 'axis' keyword in DataFrame.groupby is deprecated and will be"
    else:
        frame = raw_frame.T
        msg = "DataFrame.groupby with axis=1 is deprecated"

    with tm.assert_produces_warning(FutureWarning, match=msg):
        grouped = frame.groupby(level=0, axis=axis, sort=sort)

    if op == "skew":
        # skew has skipna
        result = getattr(grouped, op)(skipna=skipna)
        expected = frame.groupby(level=0).apply(
            lambda h: getattr(h, op)(axis=axis, skipna=skipna)
        )
        if sort:
            expected = expected.sort_index(axis=axis)
        tm.assert_frame_equal(result, expected)
    else:
        result = getattr(grouped, op)()
        expected = frame.groupby(level=0).apply(lambda h: getattr(h, op)(axis=axis))
        if sort:
            expected = expected.sort_index(axis=axis)
        tm.assert_frame_equal(result, expected)<|MERGE_RESOLUTION|>--- conflicted
+++ resolved
@@ -617,15 +617,6 @@
     )
     tm.assert_frame_equal(result, expected)
 
-<<<<<<< HEAD
-
-def test_max_nan_bug():
-    raw = """,Date,app,File
--04-23,2013-04-23 00:00:00,,log080001.log
--05-06,2013-05-06 00:00:00,,log.log
--05-07,2013-05-07 00:00:00,OE,xlsx"""
-=======
->>>>>>> 46c8da3e
 
 def test_max_nan_bug():
     df = DataFrame(
