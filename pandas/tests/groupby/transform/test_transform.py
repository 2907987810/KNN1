--- conflicted
+++ resolved
@@ -1286,15 +1286,23 @@
     tm.assert_series_equal(result, expected)
 
 
-<<<<<<< HEAD
-# Test both monotonic increasing and not
-@pytest.mark.parametrize("keys", [[1, 2, np.nan], [2, 1, np.nan]])
-def test_null_group_lambda_self(dropna, keys):
+def test_null_group_lambda_self(sort, dropna):
     # GH 17093
-    df = DataFrame({"A": keys, "B": [1, 2, 3]})
-    result = df.groupby("A", dropna=dropna).transform(lambda x: x)
-    value = np.nan if dropna else 3
-    expected = DataFrame([1, 2, value], columns=["B"])
+    np.random.seed(0)
+    keys = np.random.randint(0, 5, size=50).astype(float)
+    nulls = np.random.choice([0, 1], keys.shape).astype(bool)
+    keys[nulls] = np.nan
+    values = np.random.randint(0, 5, size=keys.shape)
+    df = DataFrame({"A": keys, "B": values})
+
+    expected_values = values
+    if dropna and nulls.any():
+        expected_values = expected_values.astype(float)
+        expected_values[nulls] = np.nan
+    expected = DataFrame(expected_values, columns=["B"])
+
+    gb = df.groupby("A", dropna=dropna, sort=sort)
+    result = gb.transform(lambda x: x)
     tm.assert_frame_equal(result, expected)
 
 
@@ -1371,24 +1379,4 @@
         expected = expected["B"].rename(None)
 
     result = gb.transform(transformation_func, *args)
-    tm.assert_equal(result, expected)
-=======
-def test_null_group_lambda_self(sort, dropna):
-    # GH 17093
-    np.random.seed(0)
-    keys = np.random.randint(0, 5, size=50).astype(float)
-    nulls = np.random.choice([0, 1], keys.shape).astype(bool)
-    keys[nulls] = np.nan
-    values = np.random.randint(0, 5, size=keys.shape)
-    df = DataFrame({"A": keys, "B": values})
-
-    expected_values = values
-    if dropna and nulls.any():
-        expected_values = expected_values.astype(float)
-        expected_values[nulls] = np.nan
-    expected = DataFrame(expected_values, columns=["B"])
-
-    gb = df.groupby("A", dropna=dropna, sort=sort)
-    result = gb.transform(lambda x: x)
-    tm.assert_frame_equal(result, expected)
->>>>>>> 21a3b2f9
+    tm.assert_equal(result, expected)