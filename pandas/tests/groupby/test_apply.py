from datetime import date, datetime
from io import StringIO

import numpy as np
import pytest

import pandas as pd
from pandas import DataFrame, Index, MultiIndex, Series, bdate_range
import pandas._testing as tm


def test_apply_issues():
    # GH 5788

    s = """2011.05.16,00:00,1.40893
2011.05.16,01:00,1.40760
2011.05.16,02:00,1.40750
2011.05.16,03:00,1.40649
2011.05.17,02:00,1.40893
2011.05.17,03:00,1.40760
2011.05.17,04:00,1.40750
2011.05.17,05:00,1.40649
2011.05.18,02:00,1.40893
2011.05.18,03:00,1.40760
2011.05.18,04:00,1.40750
2011.05.18,05:00,1.40649"""

    df = pd.read_csv(
        StringIO(s),
        header=None,
        names=["date", "time", "value"],
        parse_dates=[["date", "time"]],
    )
    df = df.set_index("date_time")

    expected = df.groupby(df.index.date).idxmax()
    result = df.groupby(df.index.date).apply(lambda x: x.idxmax())
    tm.assert_frame_equal(result, expected)

    # GH 5789
    # don't auto coerce dates
    df = pd.read_csv(StringIO(s), header=None, names=["date", "time", "value"])
    exp_idx = pd.Index(
        ["2011.05.16", "2011.05.17", "2011.05.18"], dtype=object, name="date"
    )
    expected = Series(["00:00", "02:00", "02:00"], index=exp_idx)
    result = df.groupby("date", group_keys=False).apply(
        lambda x: x["time"][x["value"].idxmax()]
    )
    tm.assert_series_equal(result, expected)


def test_apply_trivial():
    # GH 20066
    # trivial apply: ignore input and return a constant dataframe.
    df = pd.DataFrame(
        {"key": ["a", "a", "b", "b", "a"], "data": [1.0, 2.0, 3.0, 4.0, 5.0]},
        columns=["key", "data"],
    )
    expected = pd.concat([df.iloc[1:], df.iloc[1:]], axis=1, keys=["float64", "object"])
    result = df.groupby([str(x) for x in df.dtypes], axis=1).apply(
        lambda x: df.iloc[1:]
    )

    tm.assert_frame_equal(result, expected)


def test_apply_trivial2():
    # GH 20066
    # trivial apply fails if the constant dataframe has the same index
    # with the one used to create GroupBy object.
    df = pd.DataFrame(
        {"key": ["a", "a", "b", "b", "a"], "data": [1.0, 2.0, 3.0, 4.0, 5.0]},
        columns=["key", "data"],
    )
    expected = pd.concat([df, df], axis=1, keys=["float64", "object"])
    result = df.groupby([str(x) for x in df.dtypes], axis=1, group_keys=True).apply(
        lambda x: df
    )

    tm.assert_frame_equal(result, expected)


def test_fast_apply():
    # make sure that fast apply is correctly called
    # rather than raising any kind of error
    # otherwise the python path will be called
    # which slows things down
    N = 1000
    labels = np.random.randint(0, 2000, size=N)
    labels2 = np.random.randint(0, 3, size=N)
    df = DataFrame(
        {
            "key": labels,
            "key2": labels2,
            "value1": np.random.randn(N),
            "value2": ["foo", "bar", "baz", "qux"] * (N // 4),
        }
    )

    def f1(g):
        return 1

    def f2(g):
        return g

    g = df.groupby(["key", "key2"])

    grouper = g.grouper

    splitter = grouper._get_splitter(g._selected_obj, axis=g.axis)
    group_keys = grouper._get_group_keys()
    sdata = splitter._get_sorted_data()

    for f, expected_mutated in [(f1, True), (f2, False)]:
        values, mutated = splitter.fast_apply(f, sdata, group_keys)
        assert mutated is expected_mutated


@pytest.mark.parametrize(
    "df, group_names",
    [
        (DataFrame({"a": [1, 1, 1, 2, 3], "b": ["a", "a", "a", "b", "c"]}), [1, 2, 3]),
        (DataFrame({"a": [0, 0, 1, 1], "b": [0, 1, 0, 1]}), [0, 1]),
        (DataFrame({"a": [1]}), [1]),
        (DataFrame({"a": [1, 1, 1, 2, 2, 1, 1, 2], "b": range(8)}), [1, 2]),
        (DataFrame({"a": [1, 2, 3, 1, 2, 3], "two": [4, 5, 6, 7, 8, 9]}), [1, 2, 3]),
        (
            DataFrame(
                {
                    "a": list("aaabbbcccc"),
                    "B": [3, 4, 3, 6, 5, 2, 1, 9, 5, 4],
                    "C": [4, 0, 2, 2, 2, 7, 8, 6, 2, 8],
                }
            ),
            ["a", "b", "c"],
        ),
        (DataFrame([[1, 2, 3], [2, 2, 3]], columns=["a", "b", "c"]), [1, 2]),
    ],
    ids=[
        "GH2936",
        "GH7739 & GH10519",
        "GH10519",
        "GH2656",
        "GH12155",
        "GH20084",
        "GH21417",
    ],
)
def test_group_apply_once_per_group(df, group_names):
    # GH2936, GH7739, GH10519, GH2656, GH12155, GH20084, GH21417

    # This test should ensure that a function is only evaluated
    # once per group. Previously the function has been evaluated twice
    # on the first group to check if the Cython index slider is safe to use
    # This test ensures that the side effect (append to list) is only triggered
    # once per group

    names = []
    # cannot parameterize over the functions since they need external
    # `names` to detect side effects

    def f_copy(group):
        # this takes the fast apply path
        names.append(group.name)
        return group.copy()

    def f_nocopy(group):
        # this takes the slow apply path
        names.append(group.name)
        return group

    def f_scalar(group):
        # GH7739, GH2656
        names.append(group.name)
        return 0

    def f_none(group):
        # GH10519, GH12155, GH21417
        names.append(group.name)
        return None

    def f_constant_df(group):
        # GH2936, GH20084
        names.append(group.name)
        return DataFrame({"a": [1], "b": [1]})

    for func in [f_copy, f_nocopy, f_scalar, f_none, f_constant_df]:
        del names[:]

        df.groupby("a", group_keys=False).apply(func)
        assert names == group_names


def test_group_apply_once_per_group2(capsys):
    # GH: 31111
    # groupby-apply need to execute len(set(group_by_columns)) times

    expected = 2  # Number of times `apply` should call a function for the current test

    df = pd.DataFrame(
        {
            "group_by_column": [0, 0, 0, 0, 1, 1, 1, 1],
            "test_column": ["0", "2", "4", "6", "8", "10", "12", "14"],
        },
        index=["0", "2", "4", "6", "8", "10", "12", "14"],
    )

    df.groupby("group_by_column", group_keys=False).apply(
        lambda df: print("function_called")
    )

    result = capsys.readouterr().out.count("function_called")
    # If `groupby` behaves unexpectedly, this test will break
    assert result == expected


@pytest.mark.xfail(reason="GH-34998")
def test_apply_fast_slow_identical():
    # GH 31613

    df = DataFrame({"A": [0, 0, 1], "b": range(3)})

    # For simple index structures we check for fast/slow apply using
    # an identity check on in/output
    def slow(group):
        return group

    def fast(group):
        return group.copy()

    fast_df = df.groupby("A", group_keys=False).apply(fast)
    slow_df = df.groupby("A", group_keys=False).apply(slow)

    tm.assert_frame_equal(fast_df, slow_df)


@pytest.mark.parametrize(
    "func",
    [
        lambda x: x,
        pytest.param(lambda x: x[:], marks=pytest.mark.xfail(reason="GH-34998")),
        lambda x: x.copy(deep=False),
        pytest.param(
            lambda x: x.copy(deep=True), marks=pytest.mark.xfail(reason="GH-34998")
        ),
    ],
)
def test_groupby_apply_identity_maybecopy_index_identical(func):
    # GH 14927
    # Whether the function returns a copy of the input data or not should not
    # have an impact on the index structure of the result since this is not
    # transparent to the user

    df = pd.DataFrame({"g": [1, 2, 2, 2], "a": [1, 2, 3, 4], "b": [5, 6, 7, 8]})

    result = df.groupby("g", group_keys=False).apply(func)
    tm.assert_frame_equal(result, df)


def test_apply_with_mixed_dtype():
    # GH3480, apply with mixed dtype on axis=1 breaks in 0.11
    df = DataFrame(
        {
            "foo1": np.random.randn(6),
            "foo2": ["one", "two", "two", "three", "one", "two"],
        }
    )
    result = df.apply(lambda x: x, axis=1).dtypes
    expected = df.dtypes
    tm.assert_series_equal(result, expected)

    # GH 3610 incorrect dtype conversion with as_index=False
    df = DataFrame({"c1": [1, 2, 6, 6, 8]})
    df["c2"] = df.c1 / 2.0
    result1 = df.groupby("c2").mean().reset_index().c2
    result2 = df.groupby("c2", as_index=False).mean().c2
    tm.assert_series_equal(result1, result2)


def test_groupby_as_index_apply(df):
    # GH #4648 and #3417
    df = DataFrame(
        {
            "item_id": ["b", "b", "a", "c", "a", "b"],
            "user_id": [1, 2, 1, 1, 3, 1],
            "time": range(6),
        }
    )

    g_as = df.groupby("user_id", as_index=True)
    g_not_as = df.groupby("user_id", as_index=False)

    res_as = g_as.head(2).index
    res_not_as = g_not_as.head(2).index
    exp = Index([0, 1, 2, 4])
    tm.assert_index_equal(res_as, exp)
    tm.assert_index_equal(res_not_as, exp)

    res_as_apply = g_as.apply(lambda x: x.head(2)).index
    res_not_as_apply = g_not_as.apply(lambda x: x.head(2)).index

    # apply doesn't maintain the original ordering
    # changed in GH5610 as the as_index=False returns a MI here
    exp_not_as_apply = MultiIndex.from_tuples([(0, 0), (0, 2), (1, 1), (2, 4)])
    tp = [(1, 0), (1, 2), (2, 1), (3, 4)]
    exp_as_apply = MultiIndex.from_tuples(tp, names=["user_id", None])

    tm.assert_index_equal(res_as_apply, exp_as_apply)
    tm.assert_index_equal(res_not_as_apply, exp_not_as_apply)

    ind = Index(list("abcde"))
    df = DataFrame([[1, 2], [2, 3], [1, 4], [1, 5], [2, 6]], index=ind)
    res = df.groupby(0, as_index=False, group_keys=False).apply(lambda x: x).index
    tm.assert_index_equal(res, ind)


def test_apply_concat_preserve_names(three_group):
    grouped = three_group.groupby(["A", "B"])

    def desc(group):
        result = group.describe()
        result.index.name = "stat"
        return result

    def desc2(group):
        result = group.describe()
        result.index.name = "stat"
        result = result[: len(group)]
        # weirdo
        return result

    def desc3(group):
        result = group.describe()

        # names are different
        result.index.name = f"stat_{len(group):d}"

        result = result[: len(group)]
        # weirdo
        return result

    result = grouped.apply(desc)
    assert result.index.names == ("A", "B", "stat")

    result2 = grouped.apply(desc2)
    assert result2.index.names == ("A", "B", "stat")

    result3 = grouped.apply(desc3)
    assert result3.index.names == ("A", "B", None)


def test_apply_series_to_frame():
    def f(piece):
        with np.errstate(invalid="ignore"):
            logged = np.log(piece)
        return DataFrame(
            {"value": piece, "demeaned": piece - piece.mean(), "logged": logged}
        )

    dr = bdate_range("1/1/2000", periods=100)
    ts = Series(np.random.randn(100), index=dr)

    grouped = ts.groupby(lambda x: x.month, group_keys=False)
    result = grouped.apply(f)

    assert isinstance(result, DataFrame)
    tm.assert_index_equal(result.index, ts.index)


def test_apply_series_yield_constant(df):
    result = df.groupby(["A", "B"])["C"].apply(len)
    assert result.index.names[:2] == ("A", "B")


def test_apply_frame_yield_constant(df):
    # GH13568
    result = df.groupby(["A", "B"]).apply(len)
    assert isinstance(result, Series)
    assert result.name is None

    result = df.groupby(["A", "B"])[["C", "D"]].apply(len)
    assert isinstance(result, Series)
    assert result.name is None


def test_apply_frame_to_series(df):
    grouped = df.groupby(["A", "B"])
    result = grouped.apply(len)
    expected = grouped.count()["C"]
    tm.assert_index_equal(result.index, expected.index)
    tm.assert_numpy_array_equal(result.values, expected.values)


def test_apply_frame_concat_series():
    def trans(group):
        return group.groupby("B")["C"].sum().sort_values()[:2]

    def trans2(group):
        grouped = group.groupby(df.reindex(group.index)["B"])
        return grouped.sum().sort_values()[:2]

    df = DataFrame(
        {
            "A": np.random.randint(0, 5, 1000),
            "B": np.random.randint(0, 5, 1000),
            "C": np.random.randn(1000),
        }
    )

    result = df.groupby("A").apply(trans)
    exp = df.groupby("A")["C"].apply(trans2)
    tm.assert_series_equal(result, exp, check_names=False)
    assert result.name == "C"


def test_apply_transform(ts):
    grouped = ts.groupby(lambda x: x.month, group_keys=False)
    result = grouped.apply(lambda x: x * 2)
    expected = grouped.transform(lambda x: x * 2)
    tm.assert_series_equal(result, expected)


def test_apply_multikey_corner(tsframe):
    grouped = tsframe.groupby([lambda x: x.year, lambda x: x.month])

    def f(group):
        return group.sort_values("A")[-5:]

    result = grouped.apply(f)
    for key, group in grouped:
        tm.assert_frame_equal(result.loc[key], f(group))


@pytest.mark.parametrize("group_keys", [True, False])
def test_apply_chunk_view(group_keys):
    # Low level tinkering could be unsafe, make sure not
    df = DataFrame({"key": [1, 1, 1, 2, 2, 2, 3, 3, 3], "value": range(9)})

    result = df.groupby("key", group_keys=group_keys).apply(lambda x: x[:2])
    expected = df.take([0, 1, 3, 4, 6, 7])
    if group_keys:
        expected.index = pd.MultiIndex.from_arrays(
            [[1, 1, 2, 2, 3, 3], expected.index], names=["key", None]
        )

    tm.assert_frame_equal(result, expected)


def test_apply_no_name_column_conflict():
    df = DataFrame(
        {
            "name": [1, 1, 1, 1, 1, 1, 2, 2, 2, 2],
            "name2": [0, 0, 0, 1, 1, 1, 0, 0, 1, 1],
            "value": range(9, -1, -1),
        }
    )

    # it works! #2605
    grouped = df.groupby(["name", "name2"])
    grouped.apply(lambda x: x.sort_values("value", inplace=True))


def test_apply_typecast_fail():
    df = DataFrame(
        {
            "d": [1.0, 1.0, 1.0, 2.0, 2.0, 2.0],
            "c": np.tile(["a", "b", "c"], 2),
            "v": np.arange(1.0, 7.0),
        }
    )

    def f(group):
        v = group["v"]
        group["v2"] = (v - v.min()) / (v.max() - v.min())
        return group

    result = df.groupby("d", group_keys=False).apply(f)

    expected = df.copy()
    expected["v2"] = np.tile([0.0, 0.5, 1], 2)

    tm.assert_frame_equal(result, expected)


def test_apply_multiindex_fail():
    index = MultiIndex.from_arrays([[0, 0, 0, 1, 1, 1], [1, 2, 3, 1, 2, 3]])
    df = DataFrame(
        {
            "d": [1.0, 1.0, 1.0, 2.0, 2.0, 2.0],
            "c": np.tile(["a", "b", "c"], 2),
            "v": np.arange(1.0, 7.0),
        },
        index=index,
    )

    def f(group):
        v = group["v"]
        group["v2"] = (v - v.min()) / (v.max() - v.min())
        return group

    result = df.groupby("d", group_keys=False).apply(f)

    expected = df.copy()
    expected["v2"] = np.tile([0.0, 0.5, 1], 2)

    tm.assert_frame_equal(result, expected)


def test_apply_corner(tsframe):
    result = tsframe.groupby(lambda x: x.year, group_keys=False).apply(lambda x: x * 2)
    expected = tsframe * 2
    tm.assert_frame_equal(result, expected)


def test_apply_without_copy():
    # GH 5545
    # returning a non-copy in an applied function fails

    data = DataFrame(
        {
            "id_field": [100, 100, 200, 300],
            "category": ["a", "b", "c", "c"],
            "value": [1, 2, 3, 4],
        }
    )

    def filt1(x):
        if x.shape[0] == 1:
            return x.copy()
        else:
            return x[x.category == "c"]

    def filt2(x):
        if x.shape[0] == 1:
            return x
        else:
            return x[x.category == "c"]

    expected = data.groupby("id_field").apply(filt1)
    result = data.groupby("id_field").apply(filt2)
    tm.assert_frame_equal(result, expected)


@pytest.mark.parametrize("test_series", [True, False])
def test_apply_with_duplicated_non_sorted_axis(test_series):
    # GH 30667
    df = pd.DataFrame(
        [["x", "p"], ["x", "p"], ["x", "o"]], columns=["X", "Y"], index=[1, 2, 2]
    )
    if test_series:
        ser = df.set_index("Y")["X"]
        result = ser.groupby(level=0, group_keys=False).apply(lambda x: x)

        # not expecting the order to remain the same for duplicated axis
        result = result.sort_index()
        expected = ser.sort_index()
        tm.assert_series_equal(result, expected)
    else:
        result = df.groupby("Y", group_keys=False).apply(lambda x: x)

        # not expecting the order to remain the same for duplicated axis
        result = result.sort_values("Y")
        expected = df.sort_values("Y")
        tm.assert_frame_equal(result, expected)


def test_apply_reindex_values():
    # GH: 26209
    # reindexing from a single column of a groupby object with duplicate indices caused
    # a ValueError (cannot reindex from duplicate axis) in 0.24.2, the problem was
    # solved in #30679
    values = [1, 2, 3, 4]
    indices = [1, 1, 2, 2]
    df = pd.DataFrame(
        {"group": ["Group1", "Group2"] * 2, "value": values}, index=indices
    )
    expected = pd.Series(values, index=indices, name="value")

    def reindex_helper(x):
        return x.reindex(np.arange(x.index.min(), x.index.max() + 1))

    # the following group by raised a ValueError
    result = df.groupby("group", group_keys=False).value.apply(reindex_helper)
    tm.assert_series_equal(expected, result)


def test_apply_corner_cases():
    # #535, can't use sliding iterator

    N = 1000
    labels = np.random.randint(0, 100, size=N)
    df = DataFrame(
        {
            "key": labels,
            "value1": np.random.randn(N),
            "value2": ["foo", "bar", "baz", "qux"] * (N // 4),
        }
    )

    grouped = df.groupby("key")

    def f(g):
        g["value3"] = g["value1"] * 2
        return g

    result = grouped.apply(f)
    assert "value3" in result


def test_apply_numeric_coercion_when_datetime():
    # In the past, group-by/apply operations have been over-eager
    # in converting dtypes to numeric, in the presence of datetime
    # columns.  Various GH issues were filed, the reproductions
    # for which are here.

    # GH 15670
    df = pd.DataFrame(
        {"Number": [1, 2], "Date": ["2017-03-02"] * 2, "Str": ["foo", "inf"]}
    )
    expected = df.groupby(["Number"]).apply(lambda x: x.iloc[0])
    df.Date = pd.to_datetime(df.Date)
    result = df.groupby(["Number"]).apply(lambda x: x.iloc[0])
    tm.assert_series_equal(result["Str"], expected["Str"])

    # GH 15421
    df = pd.DataFrame(
        {"A": [10, 20, 30], "B": ["foo", "3", "4"], "T": [pd.Timestamp("12:31:22")] * 3}
    )

    def get_B(g):
        return g.iloc[0][["B"]]

    result = df.groupby("A").apply(get_B)["B"]
    expected = df.B
    expected.index = df.A
    tm.assert_series_equal(result, expected)

    # GH 14423
    def predictions(tool):
        out = pd.Series(index=["p1", "p2", "useTime"], dtype=object)
        if "step1" in list(tool.State):
            out["p1"] = str(tool[tool.State == "step1"].Machine.values[0])
        if "step2" in list(tool.State):
            out["p2"] = str(tool[tool.State == "step2"].Machine.values[0])
            out["useTime"] = str(tool[tool.State == "step2"].oTime.values[0])
        return out

    df1 = pd.DataFrame(
        {
            "Key": ["B", "B", "A", "A"],
            "State": ["step1", "step2", "step1", "step2"],
            "oTime": ["", "2016-09-19 05:24:33", "", "2016-09-19 23:59:04"],
            "Machine": ["23", "36L", "36R", "36R"],
        }
    )
    df2 = df1.copy()
    df2.oTime = pd.to_datetime(df2.oTime)
    expected = df1.groupby("Key").apply(predictions).p1
    result = df2.groupby("Key").apply(predictions).p1
    tm.assert_series_equal(expected, result)


def test_apply_aggregating_timedelta_and_datetime():
    # Regression test for GH 15562
    # The following groupby caused ValueErrors and IndexErrors pre 0.20.0

    df = pd.DataFrame(
        {
            "clientid": ["A", "B", "C"],
            "datetime": [np.datetime64("2017-02-01 00:00:00")] * 3,
        }
    )
    df["time_delta_zero"] = df.datetime - df.datetime
    result = df.groupby("clientid").apply(
        lambda ddf: pd.Series(
            dict(clientid_age=ddf.time_delta_zero.min(), date=ddf.datetime.min())
        )
    )
    expected = pd.DataFrame(
        {
            "clientid": ["A", "B", "C"],
            "clientid_age": [np.timedelta64(0, "D")] * 3,
            "date": [np.datetime64("2017-02-01 00:00:00")] * 3,
        }
    ).set_index("clientid")

    tm.assert_frame_equal(result, expected)


def test_time_field_bug():
    # Test a fix for the following error related to GH issue 11324 When
    # non-key fields in a group-by dataframe contained time-based fields
    # that were not returned by the apply function, an exception would be
    # raised.

    df = pd.DataFrame({"a": 1, "b": [datetime.now() for nn in range(10)]})

    def func_with_no_date(batch):
        return pd.Series({"c": 2})

    def func_with_date(batch):
        return pd.Series({"b": datetime(2015, 1, 1), "c": 2})

    dfg_no_conversion = df.groupby(by=["a"]).apply(func_with_no_date)
    dfg_no_conversion_expected = pd.DataFrame({"c": 2}, index=[1])
    dfg_no_conversion_expected.index.name = "a"

    dfg_conversion = df.groupby(by=["a"]).apply(func_with_date)
    dfg_conversion_expected = pd.DataFrame(
        {"b": datetime(2015, 1, 1), "c": 2}, index=[1]
    )
    dfg_conversion_expected.index.name = "a"

    tm.assert_frame_equal(dfg_no_conversion, dfg_no_conversion_expected)
    tm.assert_frame_equal(dfg_conversion, dfg_conversion_expected)


def test_gb_apply_list_of_unequal_len_arrays():

    # GH1738
    df = DataFrame(
        {
            "group1": ["a", "a", "a", "b", "b", "b", "a", "a", "a", "b", "b", "b"],
            "group2": ["c", "c", "d", "d", "d", "e", "c", "c", "d", "d", "d", "e"],
            "weight": [1.1, 2, 3, 4, 5, 6, 2, 4, 6, 8, 1, 2],
            "value": [7.1, 8, 9, 10, 11, 12, 8, 7, 6, 5, 4, 3],
        }
    )
    df = df.set_index(["group1", "group2"])
    df_grouped = df.groupby(level=["group1", "group2"], sort=True)

    def noddy(value, weight):
        out = np.array(value * weight).repeat(3)
        return out

    # the kernel function returns arrays of unequal length
    # pandas sniffs the first one, sees it's an array and not
    # a list, and assumed the rest are of equal length
    # and so tries a vstack

    # don't die
    df_grouped.apply(lambda x: noddy(x.value, x.weight))


def test_groupby_apply_all_none():
    # Tests to make sure no errors if apply function returns all None
    # values. Issue 9684.
    test_df = DataFrame({"groups": [0, 0, 1, 1], "random_vars": [8, 7, 4, 5]})

    def test_func(x):
        pass

    result = test_df.groupby("groups").apply(test_func)
    expected = DataFrame()
    tm.assert_frame_equal(result, expected)


def test_groupby_apply_none_first():
    # GH 12824. Tests if apply returns None first.
    test_df1 = DataFrame({"groups": [1, 1, 1, 2], "vars": [0, 1, 2, 3]})
    test_df2 = DataFrame({"groups": [1, 2, 2, 2], "vars": [0, 1, 2, 3]})

    def test_func(x):
        if x.shape[0] < 2:
            return None
        return x.iloc[[0, -1]]

    result1 = test_df1.groupby("groups").apply(test_func)
    result2 = test_df2.groupby("groups").apply(test_func)
    index1 = MultiIndex.from_arrays([[1, 1], [0, 2]], names=["groups", None])
    index2 = MultiIndex.from_arrays([[2, 2], [1, 3]], names=["groups", None])
    expected1 = DataFrame({"groups": [1, 1], "vars": [0, 2]}, index=index1)
    expected2 = DataFrame({"groups": [2, 2], "vars": [1, 3]}, index=index2)
    tm.assert_frame_equal(result1, expected1)
    tm.assert_frame_equal(result2, expected2)


def test_groupby_apply_return_empty_chunk():
    # GH 22221: apply filter which returns some empty groups
    df = pd.DataFrame(dict(value=[0, 1], group=["filled", "empty"]))
    groups = df.groupby("group")
    result = groups.apply(lambda group: group[group.value != 1]["value"])
    expected = pd.Series(
        [0],
        name="value",
        index=MultiIndex.from_product(
            [["empty", "filled"], [0]], names=["group", None]
        ).drop("empty"),
    )
    tm.assert_series_equal(result, expected)


def test_apply_with_mixed_types():
    # gh-20949
    df = pd.DataFrame({"A": "a a b".split(), "B": [1, 2, 3], "C": [4, 6, 5]})
    g = df.groupby("A", group_keys=False)

    result = g.transform(lambda x: x / x.sum())
    expected = pd.DataFrame({"B": [1 / 3.0, 2 / 3.0, 1], "C": [0.4, 0.6, 1.0]})
    tm.assert_frame_equal(result, expected)

    result = g.apply(lambda x: x / x.sum())
    tm.assert_frame_equal(result, expected)


def test_func_returns_object():
    # GH 28652
    df = DataFrame({"a": [1, 2]}, index=pd.Int64Index([1, 2]))
    result = df.groupby("a").apply(lambda g: g.index)
    expected = Series(
        [pd.Int64Index([1]), pd.Int64Index([2])], index=pd.Int64Index([1, 2], name="a")
    )

    tm.assert_series_equal(result, expected)


@pytest.mark.parametrize(
    "group_column_dtlike",
    [datetime.today(), datetime.today().date(), datetime.today().time()],
)
def test_apply_datetime_issue(group_column_dtlike):
    # GH-28247
    # groupby-apply throws an error if one of the columns in the DataFrame
    #   is a datetime object and the column labels are different from
    #   standard int values in range(len(num_columns))

    df = pd.DataFrame({"a": ["foo"], "b": [group_column_dtlike]})
    result = df.groupby("a").apply(lambda x: pd.Series(["spam"], index=[42]))

    expected = pd.DataFrame(
        ["spam"], Index(["foo"], dtype="object", name="a"), columns=[42]
    )
    tm.assert_frame_equal(result, expected)


def test_apply_series_return_dataframe_groups():
    # GH 10078
    tdf = DataFrame(
        {
            "day": {
                0: pd.Timestamp("2015-02-24 00:00:00"),
                1: pd.Timestamp("2015-02-24 00:00:00"),
                2: pd.Timestamp("2015-02-24 00:00:00"),
                3: pd.Timestamp("2015-02-24 00:00:00"),
                4: pd.Timestamp("2015-02-24 00:00:00"),
            },
            "userAgent": {
                0: "some UA string",
                1: "some UA string",
                2: "some UA string",
                3: "another UA string",
                4: "some UA string",
            },
            "userId": {
                0: "17661101",
                1: "17661101",
                2: "17661101",
                3: "17661101",
                4: "17661101",
            },
        }
    )

    def most_common_values(df):
        return Series({c: s.value_counts().index[0] for c, s in df.iteritems()})

    result = tdf.groupby("day").apply(most_common_values)["userId"]
    expected = pd.Series(
        ["17661101"], index=pd.DatetimeIndex(["2015-02-24"], name="day"), name="userId"
    )
    tm.assert_series_equal(result, expected)


@pytest.mark.parametrize("category", [False, True])
def test_apply_multi_level_name(category):
    # https://github.com/pandas-dev/pandas/issues/31068
    b = [1, 2] * 5
    if category:
        b = pd.Categorical(b, categories=[1, 2, 3])
    df = pd.DataFrame(
        {"A": np.arange(10), "B": b, "C": list(range(10)), "D": list(range(10))}
    ).set_index(["A", "B"])
    result = df.groupby("B").apply(lambda x: x.sum())
    expected = pd.DataFrame(
        {"C": [20, 25], "D": [20, 25]}, index=pd.Index([1, 2], name="B")
    )
    tm.assert_frame_equal(result, expected)
    assert df.index.names == ["A", "B"]


def test_groupby_apply_datetime_result_dtypes():
    # GH 14849
    data = pd.DataFrame.from_records(
        [
            (pd.Timestamp(2016, 1, 1), "red", "dark", 1, "8"),
            (pd.Timestamp(2015, 1, 1), "green", "stormy", 2, "9"),
            (pd.Timestamp(2014, 1, 1), "blue", "bright", 3, "10"),
            (pd.Timestamp(2013, 1, 1), "blue", "calm", 4, "potato"),
        ],
        columns=["observation", "color", "mood", "intensity", "score"],
    )
    result = data.groupby("color").apply(lambda g: g.iloc[0]).dtypes
    expected = Series(
        [np.dtype("datetime64[ns]"), object, object, np.int64, object],
        index=["observation", "color", "mood", "intensity", "score"],
    )
    tm.assert_series_equal(result, expected)


@pytest.mark.parametrize(
    "index",
    [
        pd.CategoricalIndex(list("abc")),
        pd.interval_range(0, 3),
        pd.period_range("2020", periods=3, freq="D"),
        pd.MultiIndex.from_tuples([("a", 0), ("a", 1), ("b", 0)]),
    ],
)
def test_apply_index_has_complex_internals(index):
    # GH 31248
    df = DataFrame({"group": [1, 1, 2], "value": [0, 1, 0]}, index=index)
    result = df.groupby("group", group_keys=False).apply(lambda x: x)
    tm.assert_frame_equal(result, df)


@pytest.mark.parametrize(
    "function, expected_values",
    [
        (lambda x: x.index.to_list(), [[0, 1], [2, 3]]),
        (lambda x: set(x.index.to_list()), [{0, 1}, {2, 3}]),
        (lambda x: tuple(x.index.to_list()), [(0, 1), (2, 3)]),
        (
            lambda x: {n: i for (n, i) in enumerate(x.index.to_list())},
            [{0: 0, 1: 1}, {0: 2, 1: 3}],
        ),
        (
            lambda x: [{n: i} for (n, i) in enumerate(x.index.to_list())],
            [[{0: 0}, {1: 1}], [{0: 2}, {1: 3}]],
        ),
    ],
)
def test_apply_function_returns_non_pandas_non_scalar(function, expected_values):
    # GH 31441
    df = pd.DataFrame(["A", "A", "B", "B"], columns=["groups"])
    result = df.groupby("groups").apply(function)
    expected = pd.Series(expected_values, index=pd.Index(["A", "B"], name="groups"))
    tm.assert_series_equal(result, expected)


def test_apply_function_returns_numpy_array():
    # GH 31605
    def fct(group):
        return group["B"].values.flatten()

    df = pd.DataFrame({"A": ["a", "a", "b", "none"], "B": [1, 2, 3, np.nan]})

    result = df.groupby("A").apply(fct)
    expected = pd.Series(
        [[1.0, 2.0], [3.0], [np.nan]], index=pd.Index(["a", "b", "none"], name="A")
    )
    tm.assert_series_equal(result, expected)


@pytest.mark.parametrize(
    "function", [lambda gr: gr.index, lambda gr: gr.index + 1 - 1],
)
def test_apply_function_index_return(function):
    # GH: 22541
    df = pd.DataFrame([1, 2, 2, 2, 1, 2, 3, 1, 3, 1], columns=["id"])
    result = df.groupby("id").apply(function)
    expected = pd.Series(
        [pd.Index([0, 4, 7, 9]), pd.Index([1, 2, 3, 5]), pd.Index([6, 8])],
        index=pd.Index([1, 2, 3], name="id"),
    )
    tm.assert_series_equal(result, expected)


def test_apply_function_with_indexing():
    # GH: 33058
    df = pd.DataFrame(
        {"col1": ["A", "A", "A", "B", "B", "B"], "col2": [1, 2, 3, 4, 5, 6]}
    )

    def fn(x):
        x.col2[x.index[-1]] = 0
        return x.col2

    result = df.groupby(["col1"], as_index=False).apply(fn)
    expected = pd.Series(
        [1, 2, 0, 4, 5, 0],
        index=pd.MultiIndex.from_tuples(
            [(0, 0), (0, 1), (0, 2), (1, 3), (1, 4), (1, 5)]
        ),
        name="col2",
    )
    tm.assert_series_equal(result, expected)


def test_apply_function_with_indexing_return_column():
    # GH: 7002
    df = DataFrame(
        {
            "foo1": ["one", "two", "two", "three", "one", "two"],
            "foo2": [1, 2, 4, 4, 5, 6],
        }
    )
    result = df.groupby("foo1", as_index=False).apply(lambda x: x.mean())
    expected = DataFrame({"foo1": ["one", "three", "two"], "foo2": [3.0, 4.0, 4.0]})
    tm.assert_frame_equal(result, expected)


<<<<<<< HEAD
@pytest.mark.parametrize(
    "udf, is_transform",
    [(lambda x: x.copy(), True), (lambda x: x.copy().rename(lambda y: y + 1), False)],
)
@pytest.mark.parametrize("group_keys", [True, False])
def test_apply_result_type(group_keys, udf, is_transform):
    # https://github.com/pandas-dev/pandas/issues/34809
    # We'd like to control whether the group keys end up in the index
    # regardless of whether the UDF happens to be a transform.
    df = pd.DataFrame({"A": ["a", "b"], "B": [1, 2]})
    df_result = df.groupby("A", group_keys=group_keys).apply(udf)
    series_result = df.B.groupby(df.A, group_keys=group_keys).apply(udf)

    if group_keys:
        assert df_result.index.nlevels == 2
        assert series_result.index.nlevels == 2
    else:
        assert df_result.index.nlevels == 1
        assert series_result.index.nlevels == 1


def test_groupby_apply_group_keys_warns():
    df = pd.DataFrame({"A": [0, 1, 1], "B": [1, 2, 3]})
    with tm.assert_produces_warning(FutureWarning):
        result = df.groupby("A").apply(lambda x: x)

    tm.assert_frame_equal(result, df)

    with tm.assert_produces_warning(FutureWarning):
        result = df.groupby("A")["B"].apply(lambda x: x)

    tm.assert_series_equal(result, df["B"])

    with tm.assert_produces_warning(FutureWarning):
        result = df["B"].groupby(df["A"]).apply(lambda x: x)

    tm.assert_series_equal(result, df["B"])


@pytest.mark.xfail
def test_resample_with_only_nat(self):
    # https://github.com/pandas-dev/pandas/issues/35251
    # BinGrouper and Grouper aren't consistent with NA key handling.
    # Causes a false positive here.
    pi = pd.PeriodIndex([pd.NaT] * 3, freq="S")
    frame = DataFrame([2, 3, 5], index=pi)

    with tm.assert_produces_warning(None):
        frame.resample("1s").mean()


=======
@pytest.mark.xfail(reason="GH-34998")
>>>>>>> 7cf2d0fb
def test_apply_with_timezones_aware():
    # GH: 27212

    dates = ["2001-01-01"] * 2 + ["2001-01-02"] * 2 + ["2001-01-03"] * 2
    index_no_tz = pd.DatetimeIndex(dates)
    index_tz = pd.DatetimeIndex(dates, tz="UTC")
    df1 = pd.DataFrame({"x": list(range(2)) * 3, "y": range(6), "t": index_no_tz})
    df2 = pd.DataFrame({"x": list(range(2)) * 3, "y": range(6), "t": index_tz})

    result1 = df1.groupby("x", group_keys=False).apply(lambda df: df[["x", "y"]].copy())
    result2 = df2.groupby("x", group_keys=False).apply(lambda df: df[["x", "y"]].copy())

    tm.assert_frame_equal(result1, result2)


def test_apply_with_date_in_multiindex_does_not_convert_to_timestamp():
    # GH 29617

    df = pd.DataFrame(
        {
            "A": ["a", "a", "a", "b"],
            "B": [
                date(2020, 1, 10),
                date(2020, 1, 10),
                date(2020, 2, 10),
                date(2020, 2, 10),
            ],
            "C": [1, 2, 3, 4],
        },
        index=pd.Index([100, 101, 102, 103], name="idx"),
    )

    grp = df.groupby(["A", "B"])
    result = grp.apply(lambda x: x.head(1))

    expected = df.iloc[[0, 2, 3]]
    expected = expected.reset_index()
    expected.index = pd.MultiIndex.from_frame(expected[["A", "B", "idx"]])
    expected = expected.drop(columns="idx")

    tm.assert_frame_equal(result, expected)
    for val in result.index.levels[1]:
        assert type(val) is date<|MERGE_RESOLUTION|>--- conflicted
+++ resolved
@@ -1010,7 +1010,6 @@
     tm.assert_frame_equal(result, expected)
 
 
-<<<<<<< HEAD
 @pytest.mark.parametrize(
     "udf, is_transform",
     [(lambda x: x.copy(), True), (lambda x: x.copy().rename(lambda y: y + 1), False)],
@@ -1062,9 +1061,6 @@
         frame.resample("1s").mean()
 
 
-=======
-@pytest.mark.xfail(reason="GH-34998")
->>>>>>> 7cf2d0fb
 def test_apply_with_timezones_aware():
     # GH: 27212
 
