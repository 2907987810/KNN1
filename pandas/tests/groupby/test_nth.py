import numpy as np
import pytest

import pandas as pd
from pandas import (
    DataFrame,
    Index,
    MultiIndex,
    Series,
    Timestamp,
    isna,
)
import pandas._testing as tm


def test_first_last_nth(df):
    # tests for first / last / nth
    grouped = df.groupby("A")
    first = grouped.first()
    expected = df.loc[[1, 0], ["B", "C", "D"]]
    expected.index = Index(["bar", "foo"], name="A")
    expected = expected.sort_index()
    tm.assert_frame_equal(first, expected)

    nth = grouped.nth(0)
    tm.assert_frame_equal(nth, expected)

    last = grouped.last()
    expected = df.loc[[5, 7], ["B", "C", "D"]]
    expected.index = Index(["bar", "foo"], name="A")
    tm.assert_frame_equal(last, expected)

    nth = grouped.nth(-1)
    tm.assert_frame_equal(nth, expected)

    nth = grouped.nth(1)
    expected = df.loc[[2, 3], ["B", "C", "D"]].copy()
    expected.index = Index(["foo", "bar"], name="A")
    expected = expected.sort_index()
    tm.assert_frame_equal(nth, expected)

    # it works!
    grouped["B"].first()
    grouped["B"].last()
    grouped["B"].nth(0)

    df.loc[df["A"] == "foo", "B"] = np.nan
    assert isna(grouped["B"].first()["foo"])
    assert isna(grouped["B"].last()["foo"])
    assert isna(grouped["B"].nth(0)["foo"])

    # v0.14.0 whatsnew
    df = DataFrame([[1, np.nan], [1, 4], [5, 6]], columns=["A", "B"])
    g = df.groupby("A")
    result = g.first()
    expected = df.iloc[[1, 2]].set_index("A")
    tm.assert_frame_equal(result, expected)

    expected = df.iloc[[1, 2]].set_index("A")
    result = g.nth(0, dropna="any")
    tm.assert_frame_equal(result, expected)


@pytest.mark.parametrize("method", ["first", "last"])
def test_first_last_with_na_object(method, nulls_fixture):
    # https://github.com/pandas-dev/pandas/issues/32123
    groups = DataFrame({"a": [1, 1, 2, 2], "b": [1, 2, 3, nulls_fixture]}).groupby("a")
    result = getattr(groups, method)()

    if method == "first":
        values = [1, 3]
    else:
        values = [2, 3]

    values = np.array(values, dtype=result["b"].dtype)
    idx = Index([1, 2], name="a")
    expected = DataFrame({"b": values}, index=idx)

    tm.assert_frame_equal(result, expected)


@pytest.mark.parametrize("index", [0, -1])
def test_nth_with_na_object(index, nulls_fixture):
    # https://github.com/pandas-dev/pandas/issues/32123
    groups = DataFrame({"a": [1, 1, 2, 2], "b": [1, 2, 3, nulls_fixture]}).groupby("a")
    result = groups.nth(index)

    if index == 0:
        values = [1, 3]
    else:
        values = [2, nulls_fixture]

    values = np.array(values, dtype=result["b"].dtype)
    idx = Index([1, 2], name="a")
    expected = DataFrame({"b": values}, index=idx)

    tm.assert_frame_equal(result, expected)


@pytest.mark.parametrize("method", ["first", "last"])
def test_first_last_with_None(method):
    # https://github.com/pandas-dev/pandas/issues/32800
    # None should be preserved as object dtype
    df = DataFrame.from_dict({"id": ["a"], "value": [None]})
    groups = df.groupby("id", as_index=False)
    result = getattr(groups, method)()

    tm.assert_frame_equal(result, df)


@pytest.mark.parametrize("method", ["first", "last"])
@pytest.mark.parametrize(
    "df, expected",
    [
        (
            DataFrame({"id": "a", "value": [None, "foo", np.nan]}),
            DataFrame({"value": ["foo"]}, index=Index(["a"], name="id")),
        ),
        (
            DataFrame({"id": "a", "value": [np.nan]}, dtype=object),
            DataFrame({"value": [None]}, index=Index(["a"], name="id")),
        ),
    ],
)
def test_first_last_with_None_expanded(method, df, expected):
    # GH 32800, 38286
    result = getattr(df.groupby("id"), method)()
    tm.assert_frame_equal(result, expected)


def test_first_last_nth_dtypes(df_mixed_floats):

    df = df_mixed_floats.copy()
    df["E"] = True
    df["F"] = 1

    # tests for first / last / nth
    grouped = df.groupby("A")
    first = grouped.first()
    expected = df.loc[[1, 0], ["B", "C", "D", "E", "F"]]
    expected.index = Index(["bar", "foo"], name="A")
    expected = expected.sort_index()
    tm.assert_frame_equal(first, expected)

    last = grouped.last()
    expected = df.loc[[5, 7], ["B", "C", "D", "E", "F"]]
    expected.index = Index(["bar", "foo"], name="A")
    expected = expected.sort_index()
    tm.assert_frame_equal(last, expected)

    nth = grouped.nth(1)
    expected = df.loc[[3, 2], ["B", "C", "D", "E", "F"]]
    expected.index = Index(["bar", "foo"], name="A")
    expected = expected.sort_index()
    tm.assert_frame_equal(nth, expected)

    # GH 2763, first/last shifting dtypes
    idx = list(range(10))
    idx.append(9)
    s = Series(data=range(11), index=idx, name="IntCol")
    assert s.dtype == "int64"
    f = s.groupby(level=0).first()
    assert f.dtype == "int64"


def test_first_last_nth_nan_dtype():
    # GH 33591
    df = DataFrame({"data": ["A"], "nans": Series([np.nan], dtype=object)})

    grouped = df.groupby("data")
    expected = df.set_index("data").nans
    tm.assert_series_equal(grouped.nans.first(), expected)
    tm.assert_series_equal(grouped.nans.last(), expected)
    tm.assert_series_equal(grouped.nans.nth(-1), expected)
    tm.assert_series_equal(grouped.nans.nth(0), expected)


def test_first_strings_timestamps():
    # GH 11244
    test = DataFrame(
        {
            Timestamp("2012-01-01 00:00:00"): ["a", "b"],
            Timestamp("2012-01-02 00:00:00"): ["c", "d"],
            "name": ["e", "e"],
            "aaaa": ["f", "g"],
        }
    )
    result = test.groupby("name").first()
    expected = DataFrame(
        [["a", "c", "f"]],
        columns=Index([Timestamp("2012-01-01"), Timestamp("2012-01-02"), "aaaa"]),
        index=Index(["e"], name="name"),
    )
    tm.assert_frame_equal(result, expected)


def test_nth():
    df = DataFrame([[1, np.nan], [1, 4], [5, 6]], columns=["A", "B"])
    g = df.groupby("A")

    tm.assert_frame_equal(g.nth(0), df.iloc[[0, 2]].set_index("A"))
    tm.assert_frame_equal(g.nth(1), df.iloc[[1]].set_index("A"))
    tm.assert_frame_equal(g.nth(2), df.loc[[]].set_index("A"))
    tm.assert_frame_equal(g.nth(-1), df.iloc[[1, 2]].set_index("A"))
    tm.assert_frame_equal(g.nth(-2), df.iloc[[0]].set_index("A"))
    tm.assert_frame_equal(g.nth(-3), df.loc[[]].set_index("A"))
    tm.assert_series_equal(g.B.nth(0), df.set_index("A").B.iloc[[0, 2]])
    tm.assert_series_equal(g.B.nth(1), df.set_index("A").B.iloc[[1]])
    tm.assert_frame_equal(g[["B"]].nth(0), df.loc[[0, 2], ["A", "B"]].set_index("A"))

    exp = df.set_index("A")
    tm.assert_frame_equal(g.nth(0, dropna="any"), exp.iloc[[1, 2]])
    tm.assert_frame_equal(g.nth(-1, dropna="any"), exp.iloc[[1, 2]])

    exp["B"] = np.nan
    tm.assert_frame_equal(g.nth(7, dropna="any"), exp.iloc[[1, 2]])
    tm.assert_frame_equal(g.nth(2, dropna="any"), exp.iloc[[1, 2]])

    # out of bounds, regression from 0.13.1
    # GH 6621
    df = DataFrame(
        {
            "color": {0: "green", 1: "green", 2: "red", 3: "red", 4: "red"},
            "food": {0: "ham", 1: "eggs", 2: "eggs", 3: "ham", 4: "pork"},
            "two": {
                0: 1.5456590000000001,
                1: -0.070345000000000005,
                2: -2.4004539999999999,
                3: 0.46206000000000003,
                4: 0.52350799999999997,
            },
            "one": {
                0: 0.56573799999999996,
                1: -0.9742360000000001,
                2: 1.033801,
                3: -0.78543499999999999,
                4: 0.70422799999999997,
            },
        }
    ).set_index(["color", "food"])

    result = df.groupby(level=0, as_index=False).nth(2)
    expected = df.iloc[[-1]]
    tm.assert_frame_equal(result, expected)

    result = df.groupby(level=0, as_index=False).nth(3)
    expected = df.loc[[]]
    tm.assert_frame_equal(result, expected)

    # GH 7559
    # from the vbench
    df = DataFrame(np.random.randint(1, 10, (100, 2)), dtype="int64")
    s = df[1]
    g = df[0]
    expected = s.groupby(g).first()
    expected2 = s.groupby(g).apply(lambda x: x.iloc[0])
    tm.assert_series_equal(expected2, expected, check_names=False)
    assert expected.name == 1
    assert expected2.name == 1

    # validate first
    v = s[g == 1].iloc[0]
    assert expected.iloc[0] == v
    assert expected2.iloc[0] == v

    # this is NOT the same as .first (as sorted is default!)
    # as it keeps the order in the series (and not the group order)
    # related GH 7287
    expected = s.groupby(g, sort=False).first()
    result = s.groupby(g, sort=False).nth(0, dropna="all")
    tm.assert_series_equal(result, expected)

    with pytest.raises(ValueError, match="For a DataFrame"):
        s.groupby(g, sort=False).nth(0, dropna=True)

    # doc example
    df = DataFrame([[1, np.nan], [1, 4], [5, 6]], columns=["A", "B"])
    g = df.groupby("A")
    result = g.B.nth(0, dropna="all")
    expected = g.B.first()
    tm.assert_series_equal(result, expected)

    # test multiple nth values
    df = DataFrame([[1, np.nan], [1, 3], [1, 4], [5, 6], [5, 7]], columns=["A", "B"])
    g = df.groupby("A")

    tm.assert_frame_equal(g.nth(0), df.iloc[[0, 3]].set_index("A"))
    tm.assert_frame_equal(g.nth([0]), df.iloc[[0, 3]].set_index("A"))
    tm.assert_frame_equal(g.nth([0, 1]), df.iloc[[0, 1, 3, 4]].set_index("A"))
    tm.assert_frame_equal(g.nth([0, -1]), df.iloc[[0, 2, 3, 4]].set_index("A"))
    tm.assert_frame_equal(g.nth([0, 1, 2]), df.iloc[[0, 1, 2, 3, 4]].set_index("A"))
    tm.assert_frame_equal(g.nth([0, 1, -1]), df.iloc[[0, 1, 2, 3, 4]].set_index("A"))
    tm.assert_frame_equal(g.nth([2]), df.iloc[[2]].set_index("A"))
    tm.assert_frame_equal(g.nth([3, 4]), df.loc[[]].set_index("A"))

    business_dates = pd.date_range(start="4/1/2014", end="6/30/2014", freq="B")
    df = DataFrame(1, index=business_dates, columns=["a", "b"])
    # get the first, fourth and last two business days for each month
    key = [df.index.year, df.index.month]
    result = df.groupby(key, as_index=False).nth([0, 3, -2, -1])
    expected_dates = pd.to_datetime(
        [
            "2014/4/1",
            "2014/4/4",
            "2014/4/29",
            "2014/4/30",
            "2014/5/1",
            "2014/5/6",
            "2014/5/29",
            "2014/5/30",
            "2014/6/2",
            "2014/6/5",
            "2014/6/27",
            "2014/6/30",
        ]
    )
    expected = DataFrame(1, columns=["a", "b"], index=expected_dates)
    tm.assert_frame_equal(result, expected)


def test_nth_multi_index(three_group):
    # PR 9090, related to issue 8979
    # test nth on MultiIndex, should match .first()
    grouped = three_group.groupby(["A", "B"])
    result = grouped.nth(0)
    expected = grouped.first()
    tm.assert_frame_equal(result, expected)


@pytest.mark.parametrize(
    "data, expected_first, expected_last",
    [
        (
            {
                "id": ["A"],
                "time": Timestamp("2012-02-01 14:00:00", tz="US/Central"),
                "foo": [1],
            },
            {
                "id": ["A"],
                "time": Timestamp("2012-02-01 14:00:00", tz="US/Central"),
                "foo": [1],
            },
            {
                "id": ["A"],
                "time": Timestamp("2012-02-01 14:00:00", tz="US/Central"),
                "foo": [1],
            },
        ),
        (
            {
                "id": ["A", "B", "A"],
                "time": [
                    Timestamp("2012-01-01 13:00:00", tz="America/New_York"),
                    Timestamp("2012-02-01 14:00:00", tz="US/Central"),
                    Timestamp("2012-03-01 12:00:00", tz="Europe/London"),
                ],
                "foo": [1, 2, 3],
            },
            {
                "id": ["A", "B"],
                "time": [
                    Timestamp("2012-01-01 13:00:00", tz="America/New_York"),
                    Timestamp("2012-02-01 14:00:00", tz="US/Central"),
                ],
                "foo": [1, 2],
            },
            {
                "id": ["A", "B"],
                "time": [
                    Timestamp("2012-03-01 12:00:00", tz="Europe/London"),
                    Timestamp("2012-02-01 14:00:00", tz="US/Central"),
                ],
                "foo": [3, 2],
            },
        ),
    ],
)
def test_first_last_tz(data, expected_first, expected_last):
    # GH15884
    # Test that the timezone is retained when calling first
    # or last on groupby with as_index=False

    df = DataFrame(data)

    result = df.groupby("id", as_index=False).first()
    expected = DataFrame(expected_first)
    cols = ["id", "time", "foo"]
    tm.assert_frame_equal(result[cols], expected[cols])

    result = df.groupby("id", as_index=False)["time"].first()
    tm.assert_frame_equal(result, expected[["id", "time"]])

    result = df.groupby("id", as_index=False).last()
    expected = DataFrame(expected_last)
    cols = ["id", "time", "foo"]
    tm.assert_frame_equal(result[cols], expected[cols])

    result = df.groupby("id", as_index=False)["time"].last()
    tm.assert_frame_equal(result, expected[["id", "time"]])


@pytest.mark.parametrize(
    "method, ts, alpha",
    [
        ["first", Timestamp("2013-01-01", tz="US/Eastern"), "a"],
        ["last", Timestamp("2013-01-02", tz="US/Eastern"), "b"],
    ],
)
def test_first_last_tz_multi_column(method, ts, alpha):
    # GH 21603
    category_string = Series(list("abc")).astype("category")
    df = DataFrame(
        {
            "group": [1, 1, 2],
            "category_string": category_string,
            "datetimetz": pd.date_range("20130101", periods=3, tz="US/Eastern"),
        }
    )
    result = getattr(df.groupby("group"), method)()
    expected = DataFrame(
        {
            "category_string": pd.Categorical(
                [alpha, "c"], dtype=category_string.dtype
            ),
            "datetimetz": [ts, Timestamp("2013-01-03", tz="US/Eastern")],
        },
        index=Index([1, 2], name="group"),
    )
    tm.assert_frame_equal(result, expected)


@pytest.mark.parametrize(
    "values",
    [
        pd.array([True, False], dtype="boolean"),
        pd.array([1, 2], dtype="Int64"),
        pd.to_datetime(["2020-01-01", "2020-02-01"]),
        pd.to_timedelta([1, 2], unit="D"),
    ],
)
@pytest.mark.parametrize("function", ["first", "last", "min", "max"])
def test_first_last_extension_array_keeps_dtype(values, function):
    # https://github.com/pandas-dev/pandas/issues/33071
    # https://github.com/pandas-dev/pandas/issues/32194
    df = DataFrame({"a": [1, 2], "b": values})
    grouped = df.groupby("a")
    idx = Index([1, 2], name="a")
    expected_series = Series(values, name="b", index=idx)
    expected_frame = DataFrame({"b": values}, index=idx)

    result_series = getattr(grouped["b"], function)()
    tm.assert_series_equal(result_series, expected_series)

    result_frame = grouped.agg({"b": function})
    tm.assert_frame_equal(result_frame, expected_frame)


def test_nth_multi_index_as_expected():
    # PR 9090, related to issue 8979
    # test nth on MultiIndex
    three_group = DataFrame(
        {
            "A": [
                "foo",
                "foo",
                "foo",
                "foo",
                "bar",
                "bar",
                "bar",
                "bar",
                "foo",
                "foo",
                "foo",
            ],
            "B": [
                "one",
                "one",
                "one",
                "two",
                "one",
                "one",
                "one",
                "two",
                "two",
                "two",
                "one",
            ],
            "C": [
                "dull",
                "dull",
                "shiny",
                "dull",
                "dull",
                "shiny",
                "shiny",
                "dull",
                "shiny",
                "shiny",
                "shiny",
            ],
        }
    )
    grouped = three_group.groupby(["A", "B"])
    result = grouped.nth(0)
    expected = DataFrame(
        {"C": ["dull", "dull", "dull", "dull"]},
        index=MultiIndex.from_arrays(
            [["bar", "bar", "foo", "foo"], ["one", "two", "one", "two"]],
            names=["A", "B"],
        ),
    )
    tm.assert_frame_equal(result, expected)


@pytest.mark.parametrize(
    "op, n, expected_rows",
    [
        ("head", -1, [0]),
        ("head", 0, []),
        ("head", 1, [0, 2]),
        ("head", 7, [0, 1, 2]),
        ("tail", -1, [1]),
        ("tail", 0, []),
        ("tail", 1, [1, 2]),
        ("tail", 7, [0, 1, 2]),
    ],
)
@pytest.mark.parametrize("columns", [None, [], ["A"], ["B"], ["A", "B"]])
@pytest.mark.parametrize("as_index", [True, False])
def test_groupby_head_tail(op, n, expected_rows, columns, as_index):
    df = DataFrame([[1, 2], [1, 4], [5, 6]], columns=["A", "B"])
    g = df.groupby("A", as_index=as_index)
    expected = df.iloc[expected_rows]
    if columns is not None:
        g = g[columns]
        expected = expected[columns]
    result = getattr(g, op)(n)
    tm.assert_frame_equal(result, expected)


@pytest.mark.parametrize(
    "op, n, expected_cols",
    [
        ("head", -1, [0]),
        ("head", 0, []),
        ("head", 1, [0, 2]),
        ("head", 7, [0, 1, 2]),
        ("tail", -1, [1]),
        ("tail", 0, []),
        ("tail", 1, [1, 2]),
        ("tail", 7, [0, 1, 2]),
    ],
)
def test_groupby_head_tail_axis_1(op, n, expected_cols):
    # GH 9772
    df = DataFrame(
        [[1, 2, 3], [1, 4, 5], [2, 6, 7], [3, 8, 9]], columns=["A", "B", "C"]
    )
    g = df.groupby([0, 0, 1], axis=1)
    expected = df.iloc[:, expected_cols]
    result = getattr(g, op)(n)
    tm.assert_frame_equal(result, expected)


def test_group_selection_cache():
    # GH 12839 nth, head, and tail should return same result consistently
    df = DataFrame([[1, 2], [1, 4], [5, 6]], columns=["A", "B"])
    expected = df.iloc[[0, 2]].set_index("A")

    g = df.groupby("A")
    result1 = g.head(n=2)
    result2 = g.nth(0)
    tm.assert_frame_equal(result1, df)
    tm.assert_frame_equal(result2, expected)

    g = df.groupby("A")
    result1 = g.tail(n=2)
    result2 = g.nth(0)
    tm.assert_frame_equal(result1, df)
    tm.assert_frame_equal(result2, expected)

    g = df.groupby("A")
    result1 = g.nth(0)
    result2 = g.head(n=2)
    tm.assert_frame_equal(result1, expected)
    tm.assert_frame_equal(result2, df)

    g = df.groupby("A")
    result1 = g.nth(0)
    result2 = g.tail(n=2)
    tm.assert_frame_equal(result1, expected)
    tm.assert_frame_equal(result2, df)


def test_nth_empty():
    # GH 16064
    df = DataFrame(index=[0], columns=["a", "b", "c"])
    result = df.groupby("a").nth(10)
    expected = DataFrame(index=Index([], name="a"), columns=["b", "c"])
    tm.assert_frame_equal(result, expected)

    result = df.groupby(["a", "b"]).nth(10)
    expected = DataFrame(
        index=MultiIndex([[], []], [[], []], names=["a", "b"]), columns=["c"]
    )
    tm.assert_frame_equal(result, expected)


def test_nth_column_order():
    # GH 20760
    # Check that nth preserves column order
    df = DataFrame(
        [[1, "b", 100], [1, "a", 50], [1, "a", np.nan], [2, "c", 200], [2, "d", 150]],
        columns=["A", "C", "B"],
    )
    result = df.groupby("A").nth(0)
    expected = DataFrame(
        [["b", 100.0], ["c", 200.0]], columns=["C", "B"], index=Index([1, 2], name="A")
    )
    tm.assert_frame_equal(result, expected)

    result = df.groupby("A").nth(-1, dropna="any")
    expected = DataFrame(
        [["a", 50.0], ["d", 150.0]], columns=["C", "B"], index=Index([1, 2], name="A")
    )
    tm.assert_frame_equal(result, expected)


@pytest.mark.parametrize("dropna", [None, "any", "all"])
def test_nth_nan_in_grouper(dropna):
    # GH 26011
    df = DataFrame(
        [[np.nan, 0, 1], ["abc", 2, 3], [np.nan, 4, 5], ["def", 6, 7], [np.nan, 8, 9]],
        columns=list("abc"),
    )
    result = df.groupby("a").nth(0, dropna=dropna)
    expected = DataFrame(
        [[2, 3], [6, 7]], columns=list("bc"), index=Index(["abc", "def"], name="a")
    )

    tm.assert_frame_equal(result, expected)


def test_first_categorical_and_datetime_data_nat():
    # GH 20520
    df = DataFrame(
        {
            "group": ["first", "first", "second", "third", "third"],
            "time": 5 * [np.datetime64("NaT")],
            "categories": Series(["a", "b", "c", "a", "b"], dtype="category"),
        }
    )
    result = df.groupby("group").first()
    expected = DataFrame(
        {
            "time": 3 * [np.datetime64("NaT")],
            "categories": Series(["a", "c", "a"]).astype(
                pd.CategoricalDtype(["a", "b", "c"])
            ),
        }
    )
    expected.index = Index(["first", "second", "third"], name="group")
    tm.assert_frame_equal(result, expected)


def test_first_multi_key_groupbby_categorical():
    # GH 22512
    df = DataFrame(
        {
            "A": [1, 1, 1, 2, 2],
            "B": [100, 100, 200, 100, 100],
            "C": ["apple", "orange", "mango", "mango", "orange"],
            "D": ["jupiter", "mercury", "mars", "venus", "venus"],
        }
    )
    df = df.astype({"D": "category"})
    result = df.groupby(by=["A", "B"]).first()
    expected = DataFrame(
        {
            "C": ["apple", "mango", "mango"],
            "D": Series(["jupiter", "mars", "venus"]).astype(
                pd.CategoricalDtype(["jupiter", "mars", "mercury", "venus"])
            ),
        }
    )
    expected.index = MultiIndex.from_tuples(
        [(1, 100), (1, 200), (2, 100)], names=["A", "B"]
    )
    tm.assert_frame_equal(result, expected)


@pytest.mark.parametrize("method", ["first", "last", "nth"])
def test_groupby_last_first_nth_with_none(method, nulls_fixture):
    # GH29645
    expected = Series(["y"])
    data = Series(
        [nulls_fixture, nulls_fixture, nulls_fixture, "y", nulls_fixture],
        index=[0, 0, 0, 0, 0],
    ).groupby(level=0)

    if method == "nth":
        result = getattr(data, method)(3)
    else:
        result = getattr(data, method)()

    tm.assert_series_equal(result, expected)


<<<<<<< HEAD
@pytest.mark.parametrize(
    "arg, expected_rows",
    [
        [slice(None, 3, 2), [0, 1, 4, 5]],
        [slice(None, -2), [0, 2, 5]],
        [[slice(None, 2), slice(-2, None)], [0, 1, 2, 3, 4, 6, 7]],
        [[0, 1, slice(-2, None)], [0, 1, 2, 3, 4, 6, 7]],
    ],
)
def test_slice(slice_test_df, slice_test_grouped, arg, expected_rows):
    # Test slices     GH #42947

    result = slice_test_grouped.nth(arg)
    expected = slice_test_df.iloc[expected_rows]

    tm.assert_frame_equal(result, expected)


def test_invalid_argument(slice_test_grouped):
    # Test for error on invalid argument

    with pytest.raises(TypeError, match="Invalid index"):
        slice_test_grouped.nth(3.14)


def test_negative_step(slice_test_grouped):
    # Test for error on negative slice step

    with pytest.raises(ValueError, match="Invalid step"):
        slice_test_grouped.nth(slice(None, None, -1))


def test_np_ints(slice_test_df, slice_test_grouped):
    # Test np ints work

    result = slice_test_grouped.nth(np.array([0, 1]))
    expected = slice_test_df.iloc[[0, 1, 2, 3, 4]]

=======
def test_groupby_nth_with_column_axis():
    # GH43926
    df = DataFrame(
        [
            [4, 5, 6],
            [8, 8, 7],
        ],
        index=["z", "y"],
        columns=["C", "B", "A"],
    )
    result = df.groupby(df.iloc[1], axis=1).nth(0)
    expected = DataFrame(
        [
            [6, 4],
            [7, 8],
        ],
        index=["z", "y"],
        columns=[7, 8],
    )
    expected.columns.name = "y"
>>>>>>> 22de58e6
    tm.assert_frame_equal(result, expected)<|MERGE_RESOLUTION|>--- conflicted
+++ resolved
@@ -708,7 +708,6 @@
     tm.assert_series_equal(result, expected)
 
 
-<<<<<<< HEAD
 @pytest.mark.parametrize(
     "arg, expected_rows",
     [
@@ -746,8 +745,9 @@
 
     result = slice_test_grouped.nth(np.array([0, 1]))
     expected = slice_test_df.iloc[[0, 1, 2, 3, 4]]
-
-=======
+    tm.assert_frame_equal(result, expected)
+
+
 def test_groupby_nth_with_column_axis():
     # GH43926
     df = DataFrame(
@@ -768,5 +768,4 @@
         columns=[7, 8],
     )
     expected.columns.name = "y"
->>>>>>> 22de58e6
     tm.assert_frame_equal(result, expected)