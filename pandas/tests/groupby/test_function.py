import builtins
from io import StringIO

import numpy as np
import pytest

from pandas.errors import UnsupportedFunctionCall

import pandas as pd
from pandas import DataFrame, Index, MultiIndex, Series, Timestamp, date_range, isna
import pandas._testing as tm
import pandas.core.nanops as nanops
from pandas.util import _test_decorators as td


@pytest.fixture(
    params=[np.int32, np.int64, np.float32, np.float64],
    ids=["np.int32", "np.int64", "np.float32", "np.float64"],
)
def numpy_dtypes_for_minmax(request):
    """
    Fixture of numpy dtypes with min and max values used for testing
    cummin and cummax
    """
    dtype = request.param
    min_val = (
        np.iinfo(dtype).min if np.dtype(dtype).kind == "i" else np.finfo(dtype).min
    )
    max_val = (
        np.iinfo(dtype).max if np.dtype(dtype).kind == "i" else np.finfo(dtype).max
    )

    return (dtype, min_val, max_val)


@pytest.mark.parametrize("agg_func", ["any", "all"])
@pytest.mark.parametrize("skipna", [True, False])
@pytest.mark.parametrize(
    "vals",
    [
        ["foo", "bar", "baz"],
        ["foo", "", ""],
        ["", "", ""],
        [1, 2, 3],
        [1, 0, 0],
        [0, 0, 0],
        [1.0, 2.0, 3.0],
        [1.0, 0.0, 0.0],
        [0.0, 0.0, 0.0],
        [True, True, True],
        [True, False, False],
        [False, False, False],
        [np.nan, np.nan, np.nan],
    ],
)
def test_groupby_bool_aggs(agg_func, skipna, vals):
    df = DataFrame({"key": ["a"] * 3 + ["b"] * 3, "val": vals * 2})

    # Figure out expectation using Python builtin
    exp = getattr(builtins, agg_func)(vals)

    # edge case for missing data with skipna and 'any'
    if skipna and all(isna(vals)) and agg_func == "any":
        exp = False

    exp_df = DataFrame([exp] * 2, columns=["val"], index=Index(["a", "b"], name="key"))
    result = getattr(df.groupby("key"), agg_func)(skipna=skipna)
    tm.assert_frame_equal(result, exp_df)


def test_max_min_non_numeric():
    # #2700
    aa = DataFrame({"nn": [11, 11, 22, 22], "ii": [1, 2, 3, 4], "ss": 4 * ["mama"]})

    result = aa.groupby("nn").max()
    assert "ss" in result

    result = aa.groupby("nn").max(numeric_only=False)
    assert "ss" in result

    result = aa.groupby("nn").min()
    assert "ss" in result

    result = aa.groupby("nn").min(numeric_only=False)
    assert "ss" in result


def test_intercept_builtin_sum():
    s = Series([1.0, 2.0, np.nan, 3.0])
    grouped = s.groupby([0, 1, 2, 2])

    result = grouped.agg(builtins.sum)
    result2 = grouped.apply(builtins.sum)
    expected = grouped.sum()
    tm.assert_series_equal(result, expected)
    tm.assert_series_equal(result2, expected)


# @pytest.mark.parametrize("f", [max, min, sum])
# def test_builtins_apply(f):


@pytest.mark.parametrize("f", [max, min, sum])
@pytest.mark.parametrize("keys", ["jim", ["jim", "joe"]])  # Single key  # Multi-key
def test_builtins_apply(keys, f):
    # see gh-8155
    df = pd.DataFrame(np.random.randint(1, 50, (1000, 2)), columns=["jim", "joe"])
    df["jolie"] = np.random.randn(1000)

    fname = f.__name__
    result = df.groupby(keys).apply(f)
    ngroups = len(df.drop_duplicates(subset=keys))

    assert_msg = f"invalid frame shape: {result.shape} (expected ({ngroups}, 3))"
    assert result.shape == (ngroups, 3), assert_msg

    tm.assert_frame_equal(
        result,  # numpy's equivalent function
        df.groupby(keys).apply(getattr(np, fname)),
    )

    if f != sum:
        expected = df.groupby(keys).agg(fname).reset_index()
        expected.set_index(keys, inplace=True, drop=False)
        tm.assert_frame_equal(result, expected, check_dtype=False)

    tm.assert_series_equal(getattr(result, fname)(), getattr(df, fname)())


def test_arg_passthru():
    # make sure that we are passing thru kwargs
    # to our agg functions

    # GH3668
    # GH5724
    df = pd.DataFrame(
        {
            "group": [1, 1, 2],
            "int": [1, 2, 3],
            "float": [4.0, 5.0, 6.0],
            "string": list("abc"),
            "category_string": pd.Series(list("abc")).astype("category"),
            "category_int": [7, 8, 9],
            "datetime": pd.date_range("20130101", periods=3),
            "datetimetz": pd.date_range("20130101", periods=3, tz="US/Eastern"),
            "timedelta": pd.timedelta_range("1 s", periods=3, freq="s"),
        },
        columns=[
            "group",
            "int",
            "float",
            "string",
            "category_string",
            "category_int",
            "datetime",
            "datetimetz",
            "timedelta",
        ],
    )

    expected_columns_numeric = Index(["int", "float", "category_int"])

    # mean / median
    expected = pd.DataFrame(
        {
            "category_int": [7.5, 9],
            "float": [4.5, 6.0],
            "timedelta": [pd.Timedelta("1.5s"), pd.Timedelta("3s")],
            "int": [1.5, 3],
            "datetime": [
                pd.Timestamp("2013-01-01 12:00:00"),
                pd.Timestamp("2013-01-03 00:00:00"),
            ],
            "datetimetz": [
                pd.Timestamp("2013-01-01 12:00:00", tz="US/Eastern"),
                pd.Timestamp("2013-01-03 00:00:00", tz="US/Eastern"),
            ],
        },
        index=Index([1, 2], name="group"),
        columns=["int", "float", "category_int", "datetime", "datetimetz", "timedelta"],
    )

    for attr in ["mean", "median"]:
        result = getattr(df.groupby("group"), attr)()
        tm.assert_index_equal(result.columns, expected_columns_numeric)

        result = getattr(df.groupby("group"), attr)(numeric_only=False)
        tm.assert_frame_equal(result.reindex_like(expected), expected)

    # TODO: min, max *should* handle
    # categorical (ordered) dtype
    expected_columns = Index(
        [
            "int",
            "float",
            "string",
            "category_int",
            "datetime",
            "datetimetz",
            "timedelta",
        ]
    )
    for attr in ["min", "max"]:
        result = getattr(df.groupby("group"), attr)()
        tm.assert_index_equal(result.columns, expected_columns)

        result = getattr(df.groupby("group"), attr)(numeric_only=False)
        tm.assert_index_equal(result.columns, expected_columns)

    expected_columns = Index(
        [
            "int",
            "float",
            "string",
            "category_string",
            "category_int",
            "datetime",
            "datetimetz",
            "timedelta",
        ]
    )
    for attr in ["first", "last"]:
        result = getattr(df.groupby("group"), attr)()
        tm.assert_index_equal(result.columns, expected_columns)

        result = getattr(df.groupby("group"), attr)(numeric_only=False)
        tm.assert_index_equal(result.columns, expected_columns)

    expected_columns = Index(["int", "float", "string", "category_int", "timedelta"])

    result = df.groupby("group").sum()
    tm.assert_index_equal(result.columns, expected_columns_numeric)

    result = df.groupby("group").sum(numeric_only=False)
    tm.assert_index_equal(result.columns, expected_columns)

    expected_columns = Index(["int", "float", "category_int"])
    for attr in ["prod", "cumprod"]:
        result = getattr(df.groupby("group"), attr)()
        tm.assert_index_equal(result.columns, expected_columns_numeric)

        result = getattr(df.groupby("group"), attr)(numeric_only=False)
        tm.assert_index_equal(result.columns, expected_columns)

    # like min, max, but don't include strings
    expected_columns = Index(
        ["int", "float", "category_int", "datetime", "datetimetz", "timedelta"]
    )
    for attr in ["cummin", "cummax"]:
        result = getattr(df.groupby("group"), attr)()
        # GH 15561: numeric_only=False set by default like min/max
        tm.assert_index_equal(result.columns, expected_columns)

        result = getattr(df.groupby("group"), attr)(numeric_only=False)
        tm.assert_index_equal(result.columns, expected_columns)

    expected_columns = Index(["int", "float", "category_int", "timedelta"])

    result = getattr(df.groupby("group"), "cumsum")()
    tm.assert_index_equal(result.columns, expected_columns_numeric)

    result = getattr(df.groupby("group"), "cumsum")(numeric_only=False)
    tm.assert_index_equal(result.columns, expected_columns)


def test_non_cython_api():

    # GH5610
    # non-cython calls should not include the grouper

    df = DataFrame(
        [[1, 2, "foo"], [1, np.nan, "bar"], [3, np.nan, "baz"]], columns=["A", "B", "C"]
    )
    g = df.groupby("A")
    gni = df.groupby("A", as_index=False)

    # mad
    expected = DataFrame([[0], [np.nan]], columns=["B"], index=[1, 3])
    expected.index.name = "A"
    result = g.mad()
    tm.assert_frame_equal(result, expected)

    expected = DataFrame([[0.0, 0.0], [0, np.nan]], columns=["A", "B"], index=[0, 1])
    result = gni.mad()
    tm.assert_frame_equal(result, expected)

    # describe
    expected_index = pd.Index([1, 3], name="A")
    expected_col = pd.MultiIndex(
        levels=[["B"], ["count", "mean", "std", "min", "25%", "50%", "75%", "max"]],
        codes=[[0] * 8, list(range(8))],
    )
    expected = pd.DataFrame(
        [
            [1.0, 2.0, np.nan, 2.0, 2.0, 2.0, 2.0, 2.0],
            [0.0, np.nan, np.nan, np.nan, np.nan, np.nan, np.nan, np.nan],
        ],
        index=expected_index,
        columns=expected_col,
    )
    result = g.describe()
    tm.assert_frame_equal(result, expected)

    expected = pd.concat(
        [
            df[df.A == 1].describe().unstack().to_frame().T,
            df[df.A == 3].describe().unstack().to_frame().T,
        ]
    )
    expected.index = pd.Index([0, 1])
    result = gni.describe()
    tm.assert_frame_equal(result, expected)

    # any
    expected = DataFrame(
        [[True, True], [False, True]], columns=["B", "C"], index=[1, 3]
    )
    expected.index.name = "A"
    result = g.any()
    tm.assert_frame_equal(result, expected)

    # idxmax
    expected = DataFrame([[0.0], [np.nan]], columns=["B"], index=[1, 3])
    expected.index.name = "A"
    result = g.idxmax()
    tm.assert_frame_equal(result, expected)


def test_cython_api2():

    # this takes the fast apply path

    # cumsum (GH5614)
    df = DataFrame([[1, 2, np.nan], [1, np.nan, 9], [3, 4, 9]], columns=["A", "B", "C"])
    expected = DataFrame([[2, np.nan], [np.nan, 9], [4, 9]], columns=["B", "C"])
    result = df.groupby("A").cumsum()
    tm.assert_frame_equal(result, expected)

    # GH 5755 - cumsum is a transformer and should ignore as_index
    result = df.groupby("A", as_index=False).cumsum()
    tm.assert_frame_equal(result, expected)

    # GH 13994
    result = df.groupby("A").cumsum(axis=1)
    expected = df.cumsum(axis=1)
    tm.assert_frame_equal(result, expected)
    result = df.groupby("A").cumprod(axis=1)
    expected = df.cumprod(axis=1)
    tm.assert_frame_equal(result, expected)


def test_cython_median():
    df = DataFrame(np.random.randn(1000))
    df.values[::2] = np.nan

    labels = np.random.randint(0, 50, size=1000).astype(float)
    labels[::17] = np.nan

    result = df.groupby(labels).median()
    exp = df.groupby(labels).agg(nanops.nanmedian)
    tm.assert_frame_equal(result, exp)

    df = DataFrame(np.random.randn(1000, 5))
    rs = df.groupby(labels).agg(np.median)
    xp = df.groupby(labels).median()
    tm.assert_frame_equal(rs, xp)


def test_median_empty_bins(observed):
    df = pd.DataFrame(np.random.randint(0, 44, 500))

    grps = range(0, 55, 5)
    bins = pd.cut(df[0], grps)

    result = df.groupby(bins, observed=observed).median()
    expected = df.groupby(bins, observed=observed).agg(lambda x: x.median())
    tm.assert_frame_equal(result, expected)


@pytest.mark.parametrize(
    "dtype", ["int8", "int16", "int32", "int64", "float32", "float64", "uint64"]
)
@pytest.mark.parametrize(
    "method,data",
    [
        ("first", {"df": [{"a": 1, "b": 1}, {"a": 2, "b": 3}]}),
        ("last", {"df": [{"a": 1, "b": 2}, {"a": 2, "b": 4}]}),
        ("min", {"df": [{"a": 1, "b": 1}, {"a": 2, "b": 3}]}),
        ("max", {"df": [{"a": 1, "b": 2}, {"a": 2, "b": 4}]}),
        ("nth", {"df": [{"a": 1, "b": 2}, {"a": 2, "b": 4}], "args": [1]}),
        ("count", {"df": [{"a": 1, "b": 2}, {"a": 2, "b": 2}], "out_type": "int64"}),
    ],
)
def test_groupby_non_arithmetic_agg_types(dtype, method, data):
    # GH9311, GH6620
    df = pd.DataFrame(
        [{"a": 1, "b": 1}, {"a": 1, "b": 2}, {"a": 2, "b": 3}, {"a": 2, "b": 4}]
    )

    df["b"] = df.b.astype(dtype)

    if "args" not in data:
        data["args"] = []

    if "out_type" in data:
        out_type = data["out_type"]
    else:
        out_type = dtype

    exp = data["df"]
    df_out = pd.DataFrame(exp)

    df_out["b"] = df_out.b.astype(out_type)
    df_out.set_index("a", inplace=True)

    grpd = df.groupby("a")
    t = getattr(grpd, method)(*data["args"])
    tm.assert_frame_equal(t, df_out)


@pytest.mark.parametrize(
    "i",
    [
        (
            Timestamp("2011-01-15 12:50:28.502376"),
            Timestamp("2011-01-20 12:50:28.593448"),
        ),
        (24650000000000001, 24650000000000002),
    ],
)
def test_groupby_non_arithmetic_agg_int_like_precision(i):
    # see gh-6620, gh-9311
    df = pd.DataFrame([{"a": 1, "b": i[0]}, {"a": 1, "b": i[1]}])

    grp_exp = {
        "first": {"expected": i[0]},
        "last": {"expected": i[1]},
        "min": {"expected": i[0]},
        "max": {"expected": i[1]},
        "nth": {"expected": i[1], "args": [1]},
        "count": {"expected": 2},
    }

    for method, data in grp_exp.items():
        if "args" not in data:
            data["args"] = []

        grouped = df.groupby("a")
        res = getattr(grouped, method)(*data["args"])

        assert res.iloc[0].b == data["expected"]


@pytest.mark.parametrize(
    "func, values",
    [
        ("idxmin", {"c_int": [0, 2], "c_float": [1, 3], "c_date": [1, 2]}),
        ("idxmax", {"c_int": [1, 3], "c_float": [0, 2], "c_date": [0, 3]}),
    ],
)
def test_idxmin_idxmax_returns_int_types(func, values):
    # GH 25444
    df = pd.DataFrame(
        {
            "name": ["A", "A", "B", "B"],
            "c_int": [1, 2, 3, 4],
            "c_float": [4.02, 3.03, 2.04, 1.05],
            "c_date": ["2019", "2018", "2016", "2017"],
        }
    )
    df["c_date"] = pd.to_datetime(df["c_date"])

    result = getattr(df.groupby("name"), func)()

    expected = pd.DataFrame(values, index=Index(["A", "B"], name="name"))

    tm.assert_frame_equal(result, expected)


def test_fill_consistency():

    # GH9221
    # pass thru keyword arguments to the generated wrapper
    # are set if the passed kw is None (only)
    df = DataFrame(
        index=pd.MultiIndex.from_product(
            [["value1", "value2"], date_range("2014-01-01", "2014-01-06")]
        ),
        columns=Index(["1", "2"], name="id"),
    )
    df["1"] = [
        np.nan,
        1,
        np.nan,
        np.nan,
        11,
        np.nan,
        np.nan,
        2,
        np.nan,
        np.nan,
        22,
        np.nan,
    ]
    df["2"] = [
        np.nan,
        3,
        np.nan,
        np.nan,
        33,
        np.nan,
        np.nan,
        4,
        np.nan,
        np.nan,
        44,
        np.nan,
    ]

    expected = df.groupby(level=0, axis=0).fillna(method="ffill")
    result = df.T.groupby(level=0, axis=1).fillna(method="ffill").T
    tm.assert_frame_equal(result, expected)


def test_groupby_cumprod():
    # GH 4095
    df = pd.DataFrame({"key": ["b"] * 10, "value": 2})

    actual = df.groupby("key")["value"].cumprod()
    expected = df.groupby("key")["value"].apply(lambda x: x.cumprod())
    expected.name = "value"
    tm.assert_series_equal(actual, expected)

    df = pd.DataFrame({"key": ["b"] * 100, "value": 2})
    actual = df.groupby("key")["value"].cumprod()
    # if overflows, groupby product casts to float
    # while numpy passes back invalid values
    df["value"] = df["value"].astype(float)
    expected = df.groupby("key")["value"].apply(lambda x: x.cumprod())
    expected.name = "value"
    tm.assert_series_equal(actual, expected)


def scipy_sem(*args, **kwargs):
    from scipy.stats import sem

    return sem(*args, ddof=1, **kwargs)


@pytest.mark.parametrize(
    "op,targop",
    [
        ("mean", np.mean),
        ("median", np.median),
        ("std", np.std),
        ("var", np.var),
        ("sum", np.sum),
        ("prod", np.prod),
        ("min", np.min),
        ("max", np.max),
        ("first", lambda x: x.iloc[0]),
        ("last", lambda x: x.iloc[-1]),
        ("count", np.size),
        pytest.param("sem", scipy_sem, marks=td.skip_if_no_scipy),
    ],
)
def test_ops_general(op, targop):
    df = DataFrame(np.random.randn(1000))
    labels = np.random.randint(0, 50, size=1000).astype(float)

    result = getattr(df.groupby(labels), op)().astype(float)
    expected = df.groupby(labels).agg(targop)
    tm.assert_frame_equal(result, expected)


def test_max_nan_bug():
    raw = """,Date,app,File
-04-23,2013-04-23 00:00:00,,log080001.log
-05-06,2013-05-06 00:00:00,,log.log
-05-07,2013-05-07 00:00:00,OE,xlsx"""

    df = pd.read_csv(StringIO(raw), parse_dates=[0])
    gb = df.groupby("Date")
    r = gb[["File"]].max()
    e = gb["File"].max().to_frame()
    tm.assert_frame_equal(r, e)
    assert not r["File"].isna().any()


def test_nlargest():
    a = Series([1, 3, 5, 7, 2, 9, 0, 4, 6, 10])
    b = Series(list("a" * 5 + "b" * 5))
    gb = a.groupby(b)
    r = gb.nlargest(3)
    e = Series(
        [7, 5, 3, 10, 9, 6],
        index=MultiIndex.from_arrays([list("aaabbb"), [3, 2, 1, 9, 5, 8]]),
    )
    tm.assert_series_equal(r, e)

    a = Series([1, 1, 3, 2, 0, 3, 3, 2, 1, 0])
    gb = a.groupby(b)
    e = Series(
        [3, 2, 1, 3, 3, 2],
        index=MultiIndex.from_arrays([list("aaabbb"), [2, 3, 1, 6, 5, 7]]),
    )
    tm.assert_series_equal(gb.nlargest(3, keep="last"), e)


def test_nlargest_mi_grouper():
    # see gh-21411
    npr = np.random.RandomState(123456789)

    dts = date_range("20180101", periods=10)
    iterables = [dts, ["one", "two"]]

    idx = MultiIndex.from_product(iterables, names=["first", "second"])
    s = Series(npr.randn(20), index=idx)

    result = s.groupby("first").nlargest(1)

    exp_idx = MultiIndex.from_tuples(
        [
            (dts[0], dts[0], "one"),
            (dts[1], dts[1], "one"),
            (dts[2], dts[2], "one"),
            (dts[3], dts[3], "two"),
            (dts[4], dts[4], "one"),
            (dts[5], dts[5], "one"),
            (dts[6], dts[6], "one"),
            (dts[7], dts[7], "one"),
            (dts[8], dts[8], "two"),
            (dts[9], dts[9], "one"),
        ],
        names=["first", "first", "second"],
    )

    exp_values = [
        2.2129019979039612,
        1.8417114045748335,
        0.858963679564603,
        1.3759151378258088,
        0.9430284594687134,
        0.5296914208183142,
        0.8318045593815487,
        -0.8476703342910327,
        0.3804446884133735,
        -0.8028845810770998,
    ]

    expected = Series(exp_values, index=exp_idx)
    tm.assert_series_equal(result, expected, check_exact=False)


def test_nsmallest():
    a = Series([1, 3, 5, 7, 2, 9, 0, 4, 6, 10])
    b = Series(list("a" * 5 + "b" * 5))
    gb = a.groupby(b)
    r = gb.nsmallest(3)
    e = Series(
        [1, 2, 3, 0, 4, 6],
        index=MultiIndex.from_arrays([list("aaabbb"), [0, 4, 1, 6, 7, 8]]),
    )
    tm.assert_series_equal(r, e)

    a = Series([1, 1, 3, 2, 0, 3, 3, 2, 1, 0])
    gb = a.groupby(b)
    e = Series(
        [0, 1, 1, 0, 1, 2],
        index=MultiIndex.from_arrays([list("aaabbb"), [4, 1, 0, 9, 8, 7]]),
    )
    tm.assert_series_equal(gb.nsmallest(3, keep="last"), e)


@pytest.mark.parametrize("func", ["cumprod", "cumsum"])
def test_numpy_compat(func):
    # see gh-12811
    df = pd.DataFrame({"A": [1, 2, 1], "B": [1, 2, 3]})
    g = df.groupby("A")

    msg = "numpy operations are not valid with groupby"

    with pytest.raises(UnsupportedFunctionCall, match=msg):
        getattr(g, func)(1, 2, 3)
    with pytest.raises(UnsupportedFunctionCall, match=msg):
        getattr(g, func)(foo=1)


def test_cummin(numpy_dtypes_for_minmax):
    dtype = numpy_dtypes_for_minmax[0]
    min_val = numpy_dtypes_for_minmax[1]

    # GH 15048
    base_df = pd.DataFrame(
        {"A": [1, 1, 1, 1, 2, 2, 2, 2], "B": [3, 4, 3, 2, 2, 3, 2, 1]}
    )
    expected_mins = [3, 3, 3, 2, 2, 2, 2, 1]

    df = base_df.astype(dtype)

    expected = pd.DataFrame({"B": expected_mins}).astype(dtype)
    result = df.groupby("A").cummin()
    tm.assert_frame_equal(result, expected)
    result = df.groupby("A").B.apply(lambda x: x.cummin()).to_frame()
    tm.assert_frame_equal(result, expected)

    # Test w/ min value for dtype
    df.loc[[2, 6], "B"] = min_val
    expected.loc[[2, 3, 6, 7], "B"] = min_val
    result = df.groupby("A").cummin()
    tm.assert_frame_equal(result, expected)
    expected = df.groupby("A").B.apply(lambda x: x.cummin()).to_frame()
    tm.assert_frame_equal(result, expected)

    # Test nan in some values
    base_df.loc[[0, 2, 4, 6], "B"] = np.nan
    expected = pd.DataFrame({"B": [np.nan, 4, np.nan, 2, np.nan, 3, np.nan, 1]})
    result = base_df.groupby("A").cummin()
    tm.assert_frame_equal(result, expected)
    expected = base_df.groupby("A").B.apply(lambda x: x.cummin()).to_frame()
    tm.assert_frame_equal(result, expected)

    # GH 15561
    df = pd.DataFrame(dict(a=[1], b=pd.to_datetime(["2001"])))
    expected = pd.Series(pd.to_datetime("2001"), index=[0], name="b")

    result = df.groupby("a")["b"].cummin()
    tm.assert_series_equal(expected, result)

    # GH 15635
    df = pd.DataFrame(dict(a=[1, 2, 1], b=[1, 2, 2]))
    result = df.groupby("a").b.cummin()
    expected = pd.Series([1, 2, 1], name="b")
    tm.assert_series_equal(result, expected)


def test_cummin_all_nan_column():
    base_df = pd.DataFrame({"A": [1, 1, 1, 1, 2, 2, 2, 2], "B": [np.nan] * 8})

    expected = pd.DataFrame({"B": [np.nan] * 8})
    result = base_df.groupby("A").cummin()
    tm.assert_frame_equal(expected, result)
    result = base_df.groupby("A").B.apply(lambda x: x.cummin()).to_frame()
    tm.assert_frame_equal(expected, result)


def test_cummax(numpy_dtypes_for_minmax):
    dtype = numpy_dtypes_for_minmax[0]
    max_val = numpy_dtypes_for_minmax[2]

    # GH 15048
    base_df = pd.DataFrame(
        {"A": [1, 1, 1, 1, 2, 2, 2, 2], "B": [3, 4, 3, 2, 2, 3, 2, 1]}
    )
    expected_maxs = [3, 4, 4, 4, 2, 3, 3, 3]

    df = base_df.astype(dtype)

    expected = pd.DataFrame({"B": expected_maxs}).astype(dtype)
    result = df.groupby("A").cummax()
    tm.assert_frame_equal(result, expected)
    result = df.groupby("A").B.apply(lambda x: x.cummax()).to_frame()
    tm.assert_frame_equal(result, expected)

    # Test w/ max value for dtype
    df.loc[[2, 6], "B"] = max_val
    expected.loc[[2, 3, 6, 7], "B"] = max_val
    result = df.groupby("A").cummax()
    tm.assert_frame_equal(result, expected)
    expected = df.groupby("A").B.apply(lambda x: x.cummax()).to_frame()
    tm.assert_frame_equal(result, expected)

    # Test nan in some values
    base_df.loc[[0, 2, 4, 6], "B"] = np.nan
    expected = pd.DataFrame({"B": [np.nan, 4, np.nan, 4, np.nan, 3, np.nan, 3]})
    result = base_df.groupby("A").cummax()
    tm.assert_frame_equal(result, expected)
    expected = base_df.groupby("A").B.apply(lambda x: x.cummax()).to_frame()
    tm.assert_frame_equal(result, expected)

    # GH 15561
    df = pd.DataFrame(dict(a=[1], b=pd.to_datetime(["2001"])))
    expected = pd.Series(pd.to_datetime("2001"), index=[0], name="b")

    result = df.groupby("a")["b"].cummax()
    tm.assert_series_equal(expected, result)

    # GH 15635
    df = pd.DataFrame(dict(a=[1, 2, 1], b=[2, 1, 1]))
    result = df.groupby("a").b.cummax()
    expected = pd.Series([2, 1, 2], name="b")
    tm.assert_series_equal(result, expected)


def test_cummax_all_nan_column():
    base_df = pd.DataFrame({"A": [1, 1, 1, 1, 2, 2, 2, 2], "B": [np.nan] * 8})

    expected = pd.DataFrame({"B": [np.nan] * 8})
    result = base_df.groupby("A").cummax()
    tm.assert_frame_equal(expected, result)
    result = base_df.groupby("A").B.apply(lambda x: x.cummax()).to_frame()
    tm.assert_frame_equal(expected, result)


@pytest.mark.parametrize(
    "in_vals, out_vals",
    [
        # Basics: strictly increasing (T), strictly decreasing (F),
        # abs val increasing (F), non-strictly increasing (T)
        ([1, 2, 5, 3, 2, 0, 4, 5, -6, 1, 1], [True, False, False, True]),
        # Test with inf vals
        (
            [1, 2.1, np.inf, 3, 2, np.inf, -np.inf, 5, 11, 1, -np.inf],
            [True, False, True, False],
        ),
        # Test with nan vals; should always be False
        (
            [1, 2, np.nan, 3, 2, np.nan, np.nan, 5, -np.inf, 1, np.nan],
            [False, False, False, False],
        ),
    ],
)
def test_is_monotonic_increasing(in_vals, out_vals):
    # GH 17015
    source_dict = {
        "A": ["1", "2", "3", "4", "5", "6", "7", "8", "9", "10", "11"],
        "B": ["a", "a", "a", "b", "b", "b", "c", "c", "c", "d", "d"],
        "C": in_vals,
    }
    df = pd.DataFrame(source_dict)
    result = df.groupby("B").C.is_monotonic_increasing
    index = Index(list("abcd"), name="B")
    expected = pd.Series(index=index, data=out_vals, name="C")
    tm.assert_series_equal(result, expected)

    # Also check result equal to manually taking x.is_monotonic_increasing.
    expected = df.groupby(["B"]).C.apply(lambda x: x.is_monotonic_increasing)
    tm.assert_series_equal(result, expected)


@pytest.mark.parametrize(
    "in_vals, out_vals",
    [
        # Basics: strictly decreasing (T), strictly increasing (F),
        # abs val decreasing (F), non-strictly increasing (T)
        ([10, 9, 7, 3, 4, 5, -3, 2, 0, 1, 1], [True, False, False, True]),
        # Test with inf vals
        (
            [np.inf, 1, -np.inf, np.inf, 2, -3, -np.inf, 5, -3, -np.inf, -np.inf],
            [True, True, False, True],
        ),
        # Test with nan vals; should always be False
        (
            [1, 2, np.nan, 3, 2, np.nan, np.nan, 5, -np.inf, 1, np.nan],
            [False, False, False, False],
        ),
    ],
)
def test_is_monotonic_decreasing(in_vals, out_vals):
    # GH 17015
    source_dict = {
        "A": ["1", "2", "3", "4", "5", "6", "7", "8", "9", "10", "11"],
        "B": ["a", "a", "a", "b", "b", "b", "c", "c", "c", "d", "d"],
        "C": in_vals,
    }

    df = pd.DataFrame(source_dict)
    result = df.groupby("B").C.is_monotonic_decreasing
    index = Index(list("abcd"), name="B")
    expected = pd.Series(index=index, data=out_vals, name="C")
    tm.assert_series_equal(result, expected)


# describe
# --------------------------------


def test_apply_describe_bug(mframe):
    grouped = mframe.groupby(level="first")
    grouped.describe()  # it works!


def test_series_describe_multikey():
    ts = tm.makeTimeSeries()
    grouped = ts.groupby([lambda x: x.year, lambda x: x.month])
    result = grouped.describe()
    tm.assert_series_equal(result["mean"], grouped.mean(), check_names=False)
    tm.assert_series_equal(result["std"], grouped.std(), check_names=False)
    tm.assert_series_equal(result["min"], grouped.min(), check_names=False)


def test_series_describe_single():
    ts = tm.makeTimeSeries()
    grouped = ts.groupby(lambda x: x.month)
    result = grouped.apply(lambda x: x.describe())
    expected = grouped.describe().stack()
    tm.assert_series_equal(result, expected)


def test_series_index_name(df):
    grouped = df.loc[:, ["C"]].groupby(df["A"])
    result = grouped.agg(lambda x: x.mean())
    assert result.index.name == "A"


def test_frame_describe_multikey(tsframe):
    grouped = tsframe.groupby([lambda x: x.year, lambda x: x.month])
    result = grouped.describe()
    desc_groups = []
    for col in tsframe:
        group = grouped[col].describe()
        # GH 17464 - Remove duplicate MultiIndex levels
        group_col = pd.MultiIndex(
            levels=[[col], group.columns],
            codes=[[0] * len(group.columns), range(len(group.columns))],
        )
        group = pd.DataFrame(group.values, columns=group_col, index=group.index)
        desc_groups.append(group)
    expected = pd.concat(desc_groups, axis=1)
    tm.assert_frame_equal(result, expected)

    groupedT = tsframe.groupby({"A": 0, "B": 0, "C": 1, "D": 1}, axis=1)
    result = groupedT.describe()
    expected = tsframe.describe().T
    expected.index = pd.MultiIndex(
        levels=[[0, 1], expected.index],
        codes=[[0, 0, 1, 1], range(len(expected.index))],
    )
    tm.assert_frame_equal(result, expected)


def test_frame_describe_tupleindex():

    # GH 14848 - regression from 0.19.0 to 0.19.1
    df1 = DataFrame(
        {
            "x": [1, 2, 3, 4, 5] * 3,
            "y": [10, 20, 30, 40, 50] * 3,
            "z": [100, 200, 300, 400, 500] * 3,
        }
    )
    df1["k"] = [(0, 0, 1), (0, 1, 0), (1, 0, 0)] * 5
    df2 = df1.rename(columns={"k": "key"})
    msg = "Names should be list-like for a MultiIndex"
    with pytest.raises(ValueError, match=msg):
        df1.groupby("k").describe()
    with pytest.raises(ValueError, match=msg):
        df2.groupby("key").describe()


def test_frame_describe_unstacked_format():
    # GH 4792
    prices = {
        pd.Timestamp("2011-01-06 10:59:05", tz=None): 24990,
        pd.Timestamp("2011-01-06 12:43:33", tz=None): 25499,
        pd.Timestamp("2011-01-06 12:54:09", tz=None): 25499,
    }
    volumes = {
        pd.Timestamp("2011-01-06 10:59:05", tz=None): 1500000000,
        pd.Timestamp("2011-01-06 12:43:33", tz=None): 5000000000,
        pd.Timestamp("2011-01-06 12:54:09", tz=None): 100000000,
    }
    df = pd.DataFrame({"PRICE": prices, "VOLUME": volumes})
    result = df.groupby("PRICE").VOLUME.describe()
    data = [
        df[df.PRICE == 24990].VOLUME.describe().values.tolist(),
        df[df.PRICE == 25499].VOLUME.describe().values.tolist(),
    ]
    expected = pd.DataFrame(
        data,
        index=pd.Index([24990, 25499], name="PRICE"),
        columns=["count", "mean", "std", "min", "25%", "50%", "75%", "max"],
    )
    tm.assert_frame_equal(result, expected)


<<<<<<< HEAD
# nunique
# --------------------------------


@pytest.mark.parametrize("n", 10 ** np.arange(2, 6))
@pytest.mark.parametrize("m", [10, 100, 1000])
@pytest.mark.parametrize("sort", [False, True])
@pytest.mark.parametrize("dropna", [False, True])
def test_series_groupby_nunique(n, m, sort, dropna):
    def check_nunique(df, keys, as_index=True):
        original_df = df.copy()
        gr = df.groupby(keys, as_index=as_index, sort=sort)
        left = gr["julie"].nunique(dropna=dropna)

        gr = df.groupby(keys, as_index=as_index, sort=sort)
        right = gr["julie"].apply(Series.nunique, dropna=dropna)
        if not as_index:
            right = right.reset_index(drop=True)

        tm.assert_series_equal(left, right, check_names=False)
        tm.assert_frame_equal(df, original_df)

    days = date_range("2015-08-23", periods=10)

    frame = DataFrame(
        {
            "jim": np.random.choice(list(ascii_lowercase), n),
            "joe": np.random.choice(days, n),
            "julie": np.random.randint(0, m, n),
        }
    )

    check_nunique(frame, ["jim"])
    check_nunique(frame, ["jim", "joe"])

    frame.loc[1::17, "jim"] = None
    frame.loc[3::37, "joe"] = None
    frame.loc[7::19, "julie"] = None
    frame.loc[8::19, "julie"] = None
    frame.loc[9::19, "julie"] = None

    check_nunique(frame, ["jim"])
    check_nunique(frame, ["jim", "joe"])
    check_nunique(frame, ["jim"], as_index=False)
    check_nunique(frame, ["jim", "joe"], as_index=False)


def test_nunique():
    df = DataFrame({"A": list("abbacc"), "B": list("abxacc"), "C": list("abbacx")})

    expected = DataFrame({"A": [1] * 3, "B": [1, 2, 1], "C": [1, 1, 2]})
    result = df.groupby("A", as_index=False).nunique()
    tm.assert_frame_equal(result, expected)

    # as_index
    expected.index = list("abc")
    expected.index.name = "A"
    result = df.groupby("A").nunique()
    tm.assert_frame_equal(result, expected)

    # with na
    result = df.replace({"x": None}).groupby("A").nunique(dropna=False)
    tm.assert_frame_equal(result, expected)

    # dropna
    expected = DataFrame({"A": [1] * 3, "B": [1] * 3, "C": [1] * 3}, index=list("abc"))
    expected.index.name = "A"
    result = df.replace({"x": None}).groupby("A").nunique()
    tm.assert_frame_equal(result, expected)


def test_nunique_with_object():
    # GH 11077
    data = pd.DataFrame(
        [
            [100, 1, "Alice"],
            [200, 2, "Bob"],
            [300, 3, "Charlie"],
            [-400, 4, "Dan"],
            [500, 5, "Edith"],
        ],
        columns=["amount", "id", "name"],
    )

    result = data.groupby(["id", "amount"])["name"].nunique()
    index = MultiIndex.from_arrays([data.id, data.amount])
    expected = pd.Series([1] * 5, name="name", index=index)
    tm.assert_series_equal(result, expected)


def test_nunique_with_empty_series():
    # GH 12553
    data = pd.Series(name="name", dtype=object)
    result = data.groupby(level=0).nunique()
    expected = pd.Series(name="name", dtype="int64")
    tm.assert_series_equal(result, expected)


def test_nunique_with_timegrouper():
    # GH 13453
    test = pd.DataFrame(
        {
            "time": [
                Timestamp("2016-06-28 09:35:35"),
                Timestamp("2016-06-28 16:09:30"),
                Timestamp("2016-06-28 16:46:28"),
            ],
            "data": ["1", "2", "3"],
        }
    ).set_index("time")
    result = test.groupby(pd.Grouper(freq="h"))["data"].nunique()
    expected = test.groupby(pd.Grouper(freq="h"))["data"].apply(pd.Series.nunique)
    tm.assert_series_equal(result, expected)


@pytest.mark.parametrize(
    "key, data, dropna, expected",
    [
        (
            ["x", "x", "x"],
            [Timestamp("2019-01-01"), NaT, Timestamp("2019-01-01")],
            True,
            Series([1], index=pd.Index(["x"], name="key"), name="data"),
        ),
        (
            ["x", "x", "x"],
            [dt.date(2019, 1, 1), NaT, dt.date(2019, 1, 1)],
            True,
            Series([1], index=pd.Index(["x"], name="key"), name="data"),
        ),
        (
            ["x", "x", "x", "y", "y"],
            [dt.date(2019, 1, 1), NaT, dt.date(2019, 1, 1), NaT, dt.date(2019, 1, 1)],
            False,
            Series([2, 2], index=pd.Index(["x", "y"], name="key"), name="data"),
        ),
        (
            ["x", "x", "x", "x", "y"],
            [dt.date(2019, 1, 1), NaT, dt.date(2019, 1, 1), NaT, dt.date(2019, 1, 1)],
            False,
            Series([2, 1], index=pd.Index(["x", "y"], name="key"), name="data"),
        ),
    ],
)
def test_nunique_with_NaT(key, data, dropna, expected):
    # GH 27951
    df = pd.DataFrame({"key": key, "data": data})
    result = df.groupby(["key"])["data"].nunique(dropna=dropna)
    tm.assert_series_equal(result, expected)


def test_nunique_preserves_column_level_names():
    # GH 23222
    test = pd.DataFrame([1, 2, 2], columns=pd.Index(["A"], name="level_0"))
    result = test.groupby([0, 0, 0]).nunique()
    expected = pd.DataFrame([2], columns=test.columns)
    tm.assert_frame_equal(result, expected)


# count
# --------------------------------


def test_groupby_timedelta_cython_count():
    df = DataFrame(
        {"g": list("ab" * 2), "delt": np.arange(4).astype("timedelta64[ns]")}
    )
    expected = Series([2, 2], index=pd.Index(["a", "b"], name="g"), name="delt")
    result = df.groupby("g").delt.count()
    tm.assert_series_equal(expected, result)


def test_count():
    n = 1 << 15
    dr = date_range("2015-08-30", periods=n // 10, freq="T")

    df = DataFrame(
        {
            "1st": np.random.choice(list(ascii_lowercase), n),
            "2nd": np.random.randint(0, 5, n),
            "3rd": np.random.randn(n).round(3),
            "4th": np.random.randint(-10, 10, n),
            "5th": np.random.choice(dr, n),
            "6th": np.random.randn(n).round(3),
            "7th": np.random.randn(n).round(3),
            "8th": np.random.choice(dr, n) - np.random.choice(dr, 1),
            "9th": np.random.choice(list(ascii_lowercase), n),
        }
    )

    for col in df.columns.drop(["1st", "2nd", "4th"]):
        df.loc[np.random.choice(n, n // 10), col] = np.nan

    df["9th"] = df["9th"].astype("category")

    for key in ["1st", "2nd", ["1st", "2nd"]]:
        left = df.groupby(key).count()
        right = df.groupby(key).apply(DataFrame.count).drop(key, axis=1)
        tm.assert_frame_equal(left, right)


def test_count_non_nulls():
    # GH#5610
    # count counts non-nulls
    df = pd.DataFrame(
        [[1, 2, "foo"], [1, np.nan, "bar"], [3, np.nan, np.nan]],
        columns=["A", "B", "C"],
    )

    count_as = df.groupby("A").count()
    count_not_as = df.groupby("A", as_index=False).count()

    expected = DataFrame([[1, 2], [0, 0]], columns=["B", "C"], index=[1, 3])
    expected.index.name = "A"
    tm.assert_frame_equal(count_not_as, expected.reset_index())
    tm.assert_frame_equal(count_as, expected)

    count_B = df.groupby("A")["B"].count()
    tm.assert_series_equal(count_B, expected["B"])


def test_count_object():
    df = pd.DataFrame({"a": ["a"] * 3 + ["b"] * 3, "c": [2] * 3 + [3] * 3})
    result = df.groupby("c").a.count()
    expected = pd.Series([3, 3], index=pd.Index([2, 3], name="c"), name="a")
    tm.assert_series_equal(result, expected)

    df = pd.DataFrame({"a": ["a", np.nan, np.nan] + ["b"] * 3, "c": [2] * 3 + [3] * 3})
    result = df.groupby("c").a.count()
    expected = pd.Series([1, 3], index=pd.Index([2, 3], name="c"), name="a")
    tm.assert_series_equal(result, expected)


def test_count_cross_type():
    # GH8169
    vals = np.hstack(
        (np.random.randint(0, 5, (100, 2)), np.random.randint(0, 2, (100, 2)))
    )

    df = pd.DataFrame(vals, columns=["a", "b", "c", "d"])
    df[df == 2] = np.nan
    expected = df.groupby(["c", "d"]).count()

    for t in ["float32", "object"]:
        df["a"] = df["a"].astype(t)
        df["b"] = df["b"].astype(t)
        result = df.groupby(["c", "d"]).count()
        tm.assert_frame_equal(result, expected)


def test_lower_int_prec_count():
    df = DataFrame(
        {
            "a": np.array([0, 1, 2, 100], np.int8),
            "b": np.array([1, 2, 3, 6], np.uint32),
            "c": np.array([4, 5, 6, 8], np.int16),
            "grp": list("ab" * 2),
        }
    )
    result = df.groupby("grp").count()
    expected = DataFrame(
        {"a": [2, 2], "b": [2, 2], "c": [2, 2]}, index=pd.Index(list("ab"), name="grp")
    )
    tm.assert_frame_equal(result, expected)


def test_count_uses_size_on_exception():
    class RaisingObjectException(Exception):
        pass

    class RaisingObject:
        def __init__(self, msg="I will raise inside Cython"):
            super().__init__()
            self.msg = msg

        def __eq__(self, other):
            # gets called in Cython to check that raising calls the method
            raise RaisingObjectException(self.msg)

    df = DataFrame({"a": [RaisingObject() for _ in range(4)], "grp": list("ab" * 2)})
    result = df.groupby("grp").count()
    expected = DataFrame({"a": [2, 2]}, index=pd.Index(list("ab"), name="grp"))
    tm.assert_frame_equal(result, expected)


# size
# --------------------------------


@pytest.mark.parametrize("by", ["A", "B", ["A", "B"]])
def test_size(df, by):
    grouped = df.groupby(by=by)
    result = grouped.size()
    for key, group in grouped:
        assert result[key] == len(group)


@pytest.mark.parametrize("by", ["A", "B", ["A", "B"]])
@pytest.mark.parametrize("sort", [True, False])
def test_size_sort(df, sort, by):
    df = DataFrame(np.random.choice(20, (1000, 3)), columns=list("ABC"))
    left = df.groupby(by=by, sort=sort).size()
    right = df.groupby(by=by, sort=sort)["C"].apply(lambda a: a.shape[0])
    tm.assert_series_equal(left, right, check_names=False)


def test_size_series_dataframe():
    # https://github.com/pandas-dev/pandas/issues/11699
    df = DataFrame(columns=["A", "B"])
    out = Series(dtype="int64", index=Index([], name="A"))
    tm.assert_series_equal(df.groupby("A").size(), out)


def test_size_groupby_all_null():
    # https://github.com/pandas-dev/pandas/issues/23050
    # Assert no 'Value Error : Length of passed values is 2, index implies 0'
    df = DataFrame({"A": [None, None]})  # all-null groups
    result = df.groupby("A").size()
    expected = Series(dtype="int64", index=Index([], name="A"))
    tm.assert_series_equal(result, expected)


# quantile
# --------------------------------


@pytest.mark.parametrize(
    "interpolation", ["linear", "lower", "higher", "nearest", "midpoint"]
)
@pytest.mark.parametrize(
    "a_vals,b_vals",
    [
        # Ints
        ([1, 2, 3, 4, 5], [5, 4, 3, 2, 1]),
        ([1, 2, 3, 4], [4, 3, 2, 1]),
        ([1, 2, 3, 4, 5], [4, 3, 2, 1]),
        # Floats
        ([1.0, 2.0, 3.0, 4.0, 5.0], [5.0, 4.0, 3.0, 2.0, 1.0]),
        # Missing data
        ([1.0, np.nan, 3.0, np.nan, 5.0], [5.0, np.nan, 3.0, np.nan, 1.0]),
        ([np.nan, 4.0, np.nan, 2.0, np.nan], [np.nan, 4.0, np.nan, 2.0, np.nan]),
        # Timestamps
        (
            list(pd.date_range("1/1/18", freq="D", periods=5)),
            list(pd.date_range("1/1/18", freq="D", periods=5))[::-1],
        ),
        # All NA
        ([np.nan] * 5, [np.nan] * 5),
    ],
)
@pytest.mark.parametrize("q", [0, 0.25, 0.5, 0.75, 1])
def test_quantile(interpolation, a_vals, b_vals, q):
    if interpolation == "nearest" and q == 0.5 and b_vals == [4, 3, 2, 1]:
        pytest.skip(
            "Unclear numpy expectation for nearest result with equidistant data"
        )

    a_expected = pd.Series(a_vals).quantile(q, interpolation=interpolation)
    b_expected = pd.Series(b_vals).quantile(q, interpolation=interpolation)

    df = DataFrame(
        {"key": ["a"] * len(a_vals) + ["b"] * len(b_vals), "val": a_vals + b_vals}
    )

    expected = DataFrame(
        [a_expected, b_expected], columns=["val"], index=Index(["a", "b"], name="key")
    )
    result = df.groupby("key").quantile(q, interpolation=interpolation)

    tm.assert_frame_equal(result, expected)


def test_quantile_array():
    # https://github.com/pandas-dev/pandas/issues/27526
    df = pd.DataFrame({"A": [0, 1, 2, 3, 4]})
    result = df.groupby([0, 0, 1, 1, 1]).quantile([0.25])

    index = pd.MultiIndex.from_product([[0, 1], [0.25]])
    expected = pd.DataFrame({"A": [0.25, 2.50]}, index=index)
    tm.assert_frame_equal(result, expected)

    df = pd.DataFrame({"A": [0, 1, 2, 3], "B": [4, 5, 6, 7]})
    index = pd.MultiIndex.from_product([[0, 1], [0.25, 0.75]])

    result = df.groupby([0, 0, 1, 1]).quantile([0.25, 0.75])
    expected = pd.DataFrame(
        {"A": [0.25, 0.75, 2.25, 2.75], "B": [4.25, 4.75, 6.25, 6.75]}, index=index
    )
    tm.assert_frame_equal(result, expected)


def test_quantile_array2():
    # https://github.com/pandas-dev/pandas/pull/28085#issuecomment-524066959
    df = pd.DataFrame(
        np.random.RandomState(0).randint(0, 5, size=(10, 3)), columns=list("ABC")
    )
    result = df.groupby("A").quantile([0.3, 0.7])
    expected = pd.DataFrame(
        {
            "B": [0.9, 2.1, 2.2, 3.4, 1.6, 2.4, 2.3, 2.7, 0.0, 0.0],
            "C": [1.2, 2.8, 1.8, 3.0, 0.0, 0.0, 1.9, 3.1, 3.0, 3.0],
        },
        index=pd.MultiIndex.from_product(
            [[0, 1, 2, 3, 4], [0.3, 0.7]], names=["A", None]
        ),
    )
    tm.assert_frame_equal(result, expected)


def test_quantile_array_no_sort():
    df = pd.DataFrame({"A": [0, 1, 2], "B": [3, 4, 5]})
    result = df.groupby([1, 0, 1], sort=False).quantile([0.25, 0.5, 0.75])
    expected = pd.DataFrame(
        {"A": [0.5, 1.0, 1.5, 1.0, 1.0, 1.0], "B": [3.5, 4.0, 4.5, 4.0, 4.0, 4.0]},
        index=pd.MultiIndex.from_product([[1, 0], [0.25, 0.5, 0.75]]),
    )
    tm.assert_frame_equal(result, expected)

    result = df.groupby([1, 0, 1], sort=False).quantile([0.75, 0.25])
    expected = pd.DataFrame(
        {"A": [1.5, 0.5, 1.0, 1.0], "B": [4.5, 3.5, 4.0, 4.0]},
        index=pd.MultiIndex.from_product([[1, 0], [0.75, 0.25]]),
    )
    tm.assert_frame_equal(result, expected)


def test_quantile_array_multiple_levels():
    df = pd.DataFrame(
        {"A": [0, 1, 2], "B": [3, 4, 5], "c": ["a", "a", "a"], "d": ["a", "a", "b"]}
    )
    result = df.groupby(["c", "d"]).quantile([0.25, 0.75])
    index = pd.MultiIndex.from_tuples(
        [("a", "a", 0.25), ("a", "a", 0.75), ("a", "b", 0.25), ("a", "b", 0.75)],
        names=["c", "d", None],
    )
    expected = pd.DataFrame(
        {"A": [0.25, 0.75, 2.0, 2.0], "B": [3.25, 3.75, 5.0, 5.0]}, index=index
    )
    tm.assert_frame_equal(result, expected)


@pytest.mark.parametrize("frame_size", [(2, 3), (100, 10)])
@pytest.mark.parametrize("groupby", [[0], [0, 1]])
@pytest.mark.parametrize("q", [[0.5, 0.6]])
def test_groupby_quantile_with_arraylike_q_and_int_columns(frame_size, groupby, q):
    # GH30289
    nrow, ncol = frame_size
    df = pd.DataFrame(
        np.array([ncol * [_ % 4] for _ in range(nrow)]), columns=range(ncol)
    )

    idx_levels = [list(range(min(nrow, 4)))] * len(groupby) + [q]
    idx_codes = [[x for x in range(min(nrow, 4)) for _ in q]] * len(groupby) + [
        list(range(len(q))) * min(nrow, 4)
    ]
    expected_index = pd.MultiIndex(
        levels=idx_levels, codes=idx_codes, names=groupby + [None]
    )
    expected_values = [
        [float(x)] * (ncol - len(groupby)) for x in range(min(nrow, 4)) for _ in q
    ]
    expected_columns = [x for x in range(ncol) if x not in groupby]
    expected = pd.DataFrame(
        expected_values, index=expected_index, columns=expected_columns
    )
    result = df.groupby(groupby).quantile(q)

    tm.assert_frame_equal(result, expected)


def test_quantile_raises():
    df = pd.DataFrame(
        [["foo", "a"], ["foo", "b"], ["foo", "c"]], columns=["key", "val"]
    )

    with pytest.raises(TypeError, match="cannot be performed against 'object' dtypes"):
        df.groupby("key").quantile()


def test_quantile_out_of_bounds_q_raises():
    # https://github.com/pandas-dev/pandas/issues/27470
    df = pd.DataFrame(dict(a=[0, 0, 0, 1, 1, 1], b=range(6)))
    g = df.groupby([0, 0, 0, 1, 1, 1])
    with pytest.raises(ValueError, match="Got '50.0' instead"):
        g.quantile(50)

    with pytest.raises(ValueError, match="Got '-1.0' instead"):
        g.quantile(-1)


def test_quantile_missing_group_values_no_segfaults():
    # GH 28662
    data = np.array([1.0, np.nan, 1.0])
    df = pd.DataFrame(dict(key=data, val=range(3)))

    # Random segfaults; would have been guaranteed in loop
    grp = df.groupby("key")
    for _ in range(100):
        grp.quantile()


@pytest.mark.parametrize(
    "key, val, expected_key, expected_val",
    [
        ([1.0, np.nan, 3.0, np.nan], range(4), [1.0, 3.0], [0.0, 2.0]),
        ([1.0, np.nan, 2.0, 2.0], range(4), [1.0, 2.0], [0.0, 2.5]),
        (["a", "b", "b", np.nan], range(4), ["a", "b"], [0, 1.5]),
    ],
)
def test_quantile_missing_group_values_correct_results(
    key, val, expected_key, expected_val
):
    # GH 28662, GH 33200
    df = pd.DataFrame({"key": key, "val": val})

    result = df.groupby("key").quantile(0.5)
    expected = pd.DataFrame(
        expected_val, index=pd.Index(expected_key, name="key"), columns=["val"]
    )
    tm.assert_frame_equal(result, expected)


@pytest.mark.parametrize(
    "values",
    [
        pd.array([1, 0, None] * 2, dtype="Int64"),
        pd.array([True, False, None] * 2, dtype="boolean"),
    ],
)
@pytest.mark.parametrize("q", [0.5, [0.0, 0.5, 1.0]])
def test_groupby_quantile_nullable_array(values, q):
    # https://github.com/pandas-dev/pandas/issues/33136
    df = pd.DataFrame({"a": ["x"] * 3 + ["y"] * 3, "b": values})
    result = df.groupby("a")["b"].quantile(q)

    if isinstance(q, list):
        idx = pd.MultiIndex.from_product((["x", "y"], q), names=["a", None])
        true_quantiles = [0.0, 0.5, 1.0]
    else:
        idx = pd.Index(["x", "y"], name="a")
        true_quantiles = [0.5]

    expected = pd.Series(true_quantiles * 2, index=idx, name="b")
    tm.assert_series_equal(result, expected)


# pipe
# --------------------------------


def test_pipe():
    # Test the pipe method of DataFrameGroupBy.
    # Issue #17871

    random_state = np.random.RandomState(1234567890)

    df = DataFrame(
        {
            "A": ["foo", "bar", "foo", "bar", "foo", "bar", "foo", "foo"],
            "B": random_state.randn(8),
            "C": random_state.randn(8),
        }
    )

    def f(dfgb):
        return dfgb.B.max() - dfgb.C.min().min()

    def square(srs):
        return srs ** 2

    # Note that the transformations are
    # GroupBy -> Series
    # Series -> Series
    # This then chains the GroupBy.pipe and the
    # NDFrame.pipe methods
    result = df.groupby("A").pipe(f).pipe(square)

    index = Index(["bar", "foo"], dtype="object", name="A")
    expected = pd.Series([8.99110003361, 8.17516964785], name="B", index=index)

    tm.assert_series_equal(expected, result)


def test_pipe_args():
    # Test passing args to the pipe method of DataFrameGroupBy.
    # Issue #17871

    df = pd.DataFrame(
        {
            "group": ["A", "A", "B", "B", "C"],
            "x": [1.0, 2.0, 3.0, 2.0, 5.0],
            "y": [10.0, 100.0, 1000.0, -100.0, -1000.0],
        }
    )

    def f(dfgb, arg1):
        return dfgb.filter(lambda grp: grp.y.mean() > arg1, dropna=False).groupby(
            dfgb.grouper
        )

    def g(dfgb, arg2):
        return dfgb.sum() / dfgb.sum().sum() + arg2

    def h(df, arg3):
        return df.x + df.y - arg3

    result = df.groupby("group").pipe(f, 0).pipe(g, 10).pipe(h, 100)

    # Assert the results here
    index = pd.Index(["A", "B", "C"], name="group")
    expected = pd.Series([-79.5160891089, -78.4839108911, -80], index=index)

    tm.assert_series_equal(expected, result)

    # test SeriesGroupby.pipe
    ser = pd.Series([1, 1, 2, 2, 3, 3])
    result = ser.groupby(ser).pipe(lambda grp: grp.sum() * grp.count())

    expected = pd.Series([4, 8, 12], index=pd.Int64Index([1, 2, 3]))

    tm.assert_series_equal(result, expected)


=======
>>>>>>> afe7f1de
def test_groupby_mean_no_overflow():
    # Regression test for (#22487)
    df = pd.DataFrame(
        {
            "user": ["A", "A", "A", "A", "A"],
            "connections": [4970, 4749, 4719, 4704, 18446744073699999744],
        }
    )
    assert df.groupby("user")["connections"].mean()["A"] == 3689348814740003840


@pytest.mark.parametrize(
    "values",
    [
        {
            "a": [1, 1, 1, 2, 2, 2, 3, 3, 3],
            "b": [1, pd.NA, 2, 1, pd.NA, 2, 1, pd.NA, 2],
        },
        {"a": [1, 1, 2, 2, 3, 3], "b": [1, 2, 1, 2, 1, 2]},
    ],
)
@pytest.mark.parametrize("function", ["mean", "median", "var"])
def test_apply_to_nullable_integer_returns_float(values, function):
    # https://github.com/pandas-dev/pandas/issues/32219
    output = 0.5 if function == "var" else 1.5
    arr = np.array([output] * 3, dtype=float)
    idx = pd.Index([1, 2, 3], dtype=object, name="a")
    expected = pd.DataFrame({"b": arr}, index=idx)

    groups = pd.DataFrame(values, dtype="Int64").groupby("a")

    result = getattr(groups, function)()
    tm.assert_frame_equal(result, expected)

    result = groups.agg(function)
    tm.assert_frame_equal(result, expected)

    result = groups.agg([function])
    expected.columns = MultiIndex.from_tuples([("b", function)])
    tm.assert_frame_equal(result, expected)


def test_groupby_sum_below_mincount_nullable_integer():
    # https://github.com/pandas-dev/pandas/issues/32861
    df = pd.DataFrame({"a": [0, 1, 2], "b": [0, 1, 2], "c": [0, 1, 2]}, dtype="Int64")
    grouped = df.groupby("a")
    idx = pd.Index([0, 1, 2], dtype=object, name="a")

    result = grouped["b"].sum(min_count=2)
    expected = pd.Series([pd.NA] * 3, dtype="Int64", index=idx, name="b")
    tm.assert_series_equal(result, expected)

    result = grouped.sum(min_count=2)
    expected = pd.DataFrame(
        {"b": [pd.NA] * 3, "c": [pd.NA] * 3}, dtype="Int64", index=idx
    )
    tm.assert_frame_equal(result, expected)<|MERGE_RESOLUTION|>--- conflicted
+++ resolved
@@ -974,632 +974,6 @@
     tm.assert_frame_equal(result, expected)
 
 
-<<<<<<< HEAD
-# nunique
-# --------------------------------
-
-
-@pytest.mark.parametrize("n", 10 ** np.arange(2, 6))
-@pytest.mark.parametrize("m", [10, 100, 1000])
-@pytest.mark.parametrize("sort", [False, True])
-@pytest.mark.parametrize("dropna", [False, True])
-def test_series_groupby_nunique(n, m, sort, dropna):
-    def check_nunique(df, keys, as_index=True):
-        original_df = df.copy()
-        gr = df.groupby(keys, as_index=as_index, sort=sort)
-        left = gr["julie"].nunique(dropna=dropna)
-
-        gr = df.groupby(keys, as_index=as_index, sort=sort)
-        right = gr["julie"].apply(Series.nunique, dropna=dropna)
-        if not as_index:
-            right = right.reset_index(drop=True)
-
-        tm.assert_series_equal(left, right, check_names=False)
-        tm.assert_frame_equal(df, original_df)
-
-    days = date_range("2015-08-23", periods=10)
-
-    frame = DataFrame(
-        {
-            "jim": np.random.choice(list(ascii_lowercase), n),
-            "joe": np.random.choice(days, n),
-            "julie": np.random.randint(0, m, n),
-        }
-    )
-
-    check_nunique(frame, ["jim"])
-    check_nunique(frame, ["jim", "joe"])
-
-    frame.loc[1::17, "jim"] = None
-    frame.loc[3::37, "joe"] = None
-    frame.loc[7::19, "julie"] = None
-    frame.loc[8::19, "julie"] = None
-    frame.loc[9::19, "julie"] = None
-
-    check_nunique(frame, ["jim"])
-    check_nunique(frame, ["jim", "joe"])
-    check_nunique(frame, ["jim"], as_index=False)
-    check_nunique(frame, ["jim", "joe"], as_index=False)
-
-
-def test_nunique():
-    df = DataFrame({"A": list("abbacc"), "B": list("abxacc"), "C": list("abbacx")})
-
-    expected = DataFrame({"A": [1] * 3, "B": [1, 2, 1], "C": [1, 1, 2]})
-    result = df.groupby("A", as_index=False).nunique()
-    tm.assert_frame_equal(result, expected)
-
-    # as_index
-    expected.index = list("abc")
-    expected.index.name = "A"
-    result = df.groupby("A").nunique()
-    tm.assert_frame_equal(result, expected)
-
-    # with na
-    result = df.replace({"x": None}).groupby("A").nunique(dropna=False)
-    tm.assert_frame_equal(result, expected)
-
-    # dropna
-    expected = DataFrame({"A": [1] * 3, "B": [1] * 3, "C": [1] * 3}, index=list("abc"))
-    expected.index.name = "A"
-    result = df.replace({"x": None}).groupby("A").nunique()
-    tm.assert_frame_equal(result, expected)
-
-
-def test_nunique_with_object():
-    # GH 11077
-    data = pd.DataFrame(
-        [
-            [100, 1, "Alice"],
-            [200, 2, "Bob"],
-            [300, 3, "Charlie"],
-            [-400, 4, "Dan"],
-            [500, 5, "Edith"],
-        ],
-        columns=["amount", "id", "name"],
-    )
-
-    result = data.groupby(["id", "amount"])["name"].nunique()
-    index = MultiIndex.from_arrays([data.id, data.amount])
-    expected = pd.Series([1] * 5, name="name", index=index)
-    tm.assert_series_equal(result, expected)
-
-
-def test_nunique_with_empty_series():
-    # GH 12553
-    data = pd.Series(name="name", dtype=object)
-    result = data.groupby(level=0).nunique()
-    expected = pd.Series(name="name", dtype="int64")
-    tm.assert_series_equal(result, expected)
-
-
-def test_nunique_with_timegrouper():
-    # GH 13453
-    test = pd.DataFrame(
-        {
-            "time": [
-                Timestamp("2016-06-28 09:35:35"),
-                Timestamp("2016-06-28 16:09:30"),
-                Timestamp("2016-06-28 16:46:28"),
-            ],
-            "data": ["1", "2", "3"],
-        }
-    ).set_index("time")
-    result = test.groupby(pd.Grouper(freq="h"))["data"].nunique()
-    expected = test.groupby(pd.Grouper(freq="h"))["data"].apply(pd.Series.nunique)
-    tm.assert_series_equal(result, expected)
-
-
-@pytest.mark.parametrize(
-    "key, data, dropna, expected",
-    [
-        (
-            ["x", "x", "x"],
-            [Timestamp("2019-01-01"), NaT, Timestamp("2019-01-01")],
-            True,
-            Series([1], index=pd.Index(["x"], name="key"), name="data"),
-        ),
-        (
-            ["x", "x", "x"],
-            [dt.date(2019, 1, 1), NaT, dt.date(2019, 1, 1)],
-            True,
-            Series([1], index=pd.Index(["x"], name="key"), name="data"),
-        ),
-        (
-            ["x", "x", "x", "y", "y"],
-            [dt.date(2019, 1, 1), NaT, dt.date(2019, 1, 1), NaT, dt.date(2019, 1, 1)],
-            False,
-            Series([2, 2], index=pd.Index(["x", "y"], name="key"), name="data"),
-        ),
-        (
-            ["x", "x", "x", "x", "y"],
-            [dt.date(2019, 1, 1), NaT, dt.date(2019, 1, 1), NaT, dt.date(2019, 1, 1)],
-            False,
-            Series([2, 1], index=pd.Index(["x", "y"], name="key"), name="data"),
-        ),
-    ],
-)
-def test_nunique_with_NaT(key, data, dropna, expected):
-    # GH 27951
-    df = pd.DataFrame({"key": key, "data": data})
-    result = df.groupby(["key"])["data"].nunique(dropna=dropna)
-    tm.assert_series_equal(result, expected)
-
-
-def test_nunique_preserves_column_level_names():
-    # GH 23222
-    test = pd.DataFrame([1, 2, 2], columns=pd.Index(["A"], name="level_0"))
-    result = test.groupby([0, 0, 0]).nunique()
-    expected = pd.DataFrame([2], columns=test.columns)
-    tm.assert_frame_equal(result, expected)
-
-
-# count
-# --------------------------------
-
-
-def test_groupby_timedelta_cython_count():
-    df = DataFrame(
-        {"g": list("ab" * 2), "delt": np.arange(4).astype("timedelta64[ns]")}
-    )
-    expected = Series([2, 2], index=pd.Index(["a", "b"], name="g"), name="delt")
-    result = df.groupby("g").delt.count()
-    tm.assert_series_equal(expected, result)
-
-
-def test_count():
-    n = 1 << 15
-    dr = date_range("2015-08-30", periods=n // 10, freq="T")
-
-    df = DataFrame(
-        {
-            "1st": np.random.choice(list(ascii_lowercase), n),
-            "2nd": np.random.randint(0, 5, n),
-            "3rd": np.random.randn(n).round(3),
-            "4th": np.random.randint(-10, 10, n),
-            "5th": np.random.choice(dr, n),
-            "6th": np.random.randn(n).round(3),
-            "7th": np.random.randn(n).round(3),
-            "8th": np.random.choice(dr, n) - np.random.choice(dr, 1),
-            "9th": np.random.choice(list(ascii_lowercase), n),
-        }
-    )
-
-    for col in df.columns.drop(["1st", "2nd", "4th"]):
-        df.loc[np.random.choice(n, n // 10), col] = np.nan
-
-    df["9th"] = df["9th"].astype("category")
-
-    for key in ["1st", "2nd", ["1st", "2nd"]]:
-        left = df.groupby(key).count()
-        right = df.groupby(key).apply(DataFrame.count).drop(key, axis=1)
-        tm.assert_frame_equal(left, right)
-
-
-def test_count_non_nulls():
-    # GH#5610
-    # count counts non-nulls
-    df = pd.DataFrame(
-        [[1, 2, "foo"], [1, np.nan, "bar"], [3, np.nan, np.nan]],
-        columns=["A", "B", "C"],
-    )
-
-    count_as = df.groupby("A").count()
-    count_not_as = df.groupby("A", as_index=False).count()
-
-    expected = DataFrame([[1, 2], [0, 0]], columns=["B", "C"], index=[1, 3])
-    expected.index.name = "A"
-    tm.assert_frame_equal(count_not_as, expected.reset_index())
-    tm.assert_frame_equal(count_as, expected)
-
-    count_B = df.groupby("A")["B"].count()
-    tm.assert_series_equal(count_B, expected["B"])
-
-
-def test_count_object():
-    df = pd.DataFrame({"a": ["a"] * 3 + ["b"] * 3, "c": [2] * 3 + [3] * 3})
-    result = df.groupby("c").a.count()
-    expected = pd.Series([3, 3], index=pd.Index([2, 3], name="c"), name="a")
-    tm.assert_series_equal(result, expected)
-
-    df = pd.DataFrame({"a": ["a", np.nan, np.nan] + ["b"] * 3, "c": [2] * 3 + [3] * 3})
-    result = df.groupby("c").a.count()
-    expected = pd.Series([1, 3], index=pd.Index([2, 3], name="c"), name="a")
-    tm.assert_series_equal(result, expected)
-
-
-def test_count_cross_type():
-    # GH8169
-    vals = np.hstack(
-        (np.random.randint(0, 5, (100, 2)), np.random.randint(0, 2, (100, 2)))
-    )
-
-    df = pd.DataFrame(vals, columns=["a", "b", "c", "d"])
-    df[df == 2] = np.nan
-    expected = df.groupby(["c", "d"]).count()
-
-    for t in ["float32", "object"]:
-        df["a"] = df["a"].astype(t)
-        df["b"] = df["b"].astype(t)
-        result = df.groupby(["c", "d"]).count()
-        tm.assert_frame_equal(result, expected)
-
-
-def test_lower_int_prec_count():
-    df = DataFrame(
-        {
-            "a": np.array([0, 1, 2, 100], np.int8),
-            "b": np.array([1, 2, 3, 6], np.uint32),
-            "c": np.array([4, 5, 6, 8], np.int16),
-            "grp": list("ab" * 2),
-        }
-    )
-    result = df.groupby("grp").count()
-    expected = DataFrame(
-        {"a": [2, 2], "b": [2, 2], "c": [2, 2]}, index=pd.Index(list("ab"), name="grp")
-    )
-    tm.assert_frame_equal(result, expected)
-
-
-def test_count_uses_size_on_exception():
-    class RaisingObjectException(Exception):
-        pass
-
-    class RaisingObject:
-        def __init__(self, msg="I will raise inside Cython"):
-            super().__init__()
-            self.msg = msg
-
-        def __eq__(self, other):
-            # gets called in Cython to check that raising calls the method
-            raise RaisingObjectException(self.msg)
-
-    df = DataFrame({"a": [RaisingObject() for _ in range(4)], "grp": list("ab" * 2)})
-    result = df.groupby("grp").count()
-    expected = DataFrame({"a": [2, 2]}, index=pd.Index(list("ab"), name="grp"))
-    tm.assert_frame_equal(result, expected)
-
-
-# size
-# --------------------------------
-
-
-@pytest.mark.parametrize("by", ["A", "B", ["A", "B"]])
-def test_size(df, by):
-    grouped = df.groupby(by=by)
-    result = grouped.size()
-    for key, group in grouped:
-        assert result[key] == len(group)
-
-
-@pytest.mark.parametrize("by", ["A", "B", ["A", "B"]])
-@pytest.mark.parametrize("sort", [True, False])
-def test_size_sort(df, sort, by):
-    df = DataFrame(np.random.choice(20, (1000, 3)), columns=list("ABC"))
-    left = df.groupby(by=by, sort=sort).size()
-    right = df.groupby(by=by, sort=sort)["C"].apply(lambda a: a.shape[0])
-    tm.assert_series_equal(left, right, check_names=False)
-
-
-def test_size_series_dataframe():
-    # https://github.com/pandas-dev/pandas/issues/11699
-    df = DataFrame(columns=["A", "B"])
-    out = Series(dtype="int64", index=Index([], name="A"))
-    tm.assert_series_equal(df.groupby("A").size(), out)
-
-
-def test_size_groupby_all_null():
-    # https://github.com/pandas-dev/pandas/issues/23050
-    # Assert no 'Value Error : Length of passed values is 2, index implies 0'
-    df = DataFrame({"A": [None, None]})  # all-null groups
-    result = df.groupby("A").size()
-    expected = Series(dtype="int64", index=Index([], name="A"))
-    tm.assert_series_equal(result, expected)
-
-
-# quantile
-# --------------------------------
-
-
-@pytest.mark.parametrize(
-    "interpolation", ["linear", "lower", "higher", "nearest", "midpoint"]
-)
-@pytest.mark.parametrize(
-    "a_vals,b_vals",
-    [
-        # Ints
-        ([1, 2, 3, 4, 5], [5, 4, 3, 2, 1]),
-        ([1, 2, 3, 4], [4, 3, 2, 1]),
-        ([1, 2, 3, 4, 5], [4, 3, 2, 1]),
-        # Floats
-        ([1.0, 2.0, 3.0, 4.0, 5.0], [5.0, 4.0, 3.0, 2.0, 1.0]),
-        # Missing data
-        ([1.0, np.nan, 3.0, np.nan, 5.0], [5.0, np.nan, 3.0, np.nan, 1.0]),
-        ([np.nan, 4.0, np.nan, 2.0, np.nan], [np.nan, 4.0, np.nan, 2.0, np.nan]),
-        # Timestamps
-        (
-            list(pd.date_range("1/1/18", freq="D", periods=5)),
-            list(pd.date_range("1/1/18", freq="D", periods=5))[::-1],
-        ),
-        # All NA
-        ([np.nan] * 5, [np.nan] * 5),
-    ],
-)
-@pytest.mark.parametrize("q", [0, 0.25, 0.5, 0.75, 1])
-def test_quantile(interpolation, a_vals, b_vals, q):
-    if interpolation == "nearest" and q == 0.5 and b_vals == [4, 3, 2, 1]:
-        pytest.skip(
-            "Unclear numpy expectation for nearest result with equidistant data"
-        )
-
-    a_expected = pd.Series(a_vals).quantile(q, interpolation=interpolation)
-    b_expected = pd.Series(b_vals).quantile(q, interpolation=interpolation)
-
-    df = DataFrame(
-        {"key": ["a"] * len(a_vals) + ["b"] * len(b_vals), "val": a_vals + b_vals}
-    )
-
-    expected = DataFrame(
-        [a_expected, b_expected], columns=["val"], index=Index(["a", "b"], name="key")
-    )
-    result = df.groupby("key").quantile(q, interpolation=interpolation)
-
-    tm.assert_frame_equal(result, expected)
-
-
-def test_quantile_array():
-    # https://github.com/pandas-dev/pandas/issues/27526
-    df = pd.DataFrame({"A": [0, 1, 2, 3, 4]})
-    result = df.groupby([0, 0, 1, 1, 1]).quantile([0.25])
-
-    index = pd.MultiIndex.from_product([[0, 1], [0.25]])
-    expected = pd.DataFrame({"A": [0.25, 2.50]}, index=index)
-    tm.assert_frame_equal(result, expected)
-
-    df = pd.DataFrame({"A": [0, 1, 2, 3], "B": [4, 5, 6, 7]})
-    index = pd.MultiIndex.from_product([[0, 1], [0.25, 0.75]])
-
-    result = df.groupby([0, 0, 1, 1]).quantile([0.25, 0.75])
-    expected = pd.DataFrame(
-        {"A": [0.25, 0.75, 2.25, 2.75], "B": [4.25, 4.75, 6.25, 6.75]}, index=index
-    )
-    tm.assert_frame_equal(result, expected)
-
-
-def test_quantile_array2():
-    # https://github.com/pandas-dev/pandas/pull/28085#issuecomment-524066959
-    df = pd.DataFrame(
-        np.random.RandomState(0).randint(0, 5, size=(10, 3)), columns=list("ABC")
-    )
-    result = df.groupby("A").quantile([0.3, 0.7])
-    expected = pd.DataFrame(
-        {
-            "B": [0.9, 2.1, 2.2, 3.4, 1.6, 2.4, 2.3, 2.7, 0.0, 0.0],
-            "C": [1.2, 2.8, 1.8, 3.0, 0.0, 0.0, 1.9, 3.1, 3.0, 3.0],
-        },
-        index=pd.MultiIndex.from_product(
-            [[0, 1, 2, 3, 4], [0.3, 0.7]], names=["A", None]
-        ),
-    )
-    tm.assert_frame_equal(result, expected)
-
-
-def test_quantile_array_no_sort():
-    df = pd.DataFrame({"A": [0, 1, 2], "B": [3, 4, 5]})
-    result = df.groupby([1, 0, 1], sort=False).quantile([0.25, 0.5, 0.75])
-    expected = pd.DataFrame(
-        {"A": [0.5, 1.0, 1.5, 1.0, 1.0, 1.0], "B": [3.5, 4.0, 4.5, 4.0, 4.0, 4.0]},
-        index=pd.MultiIndex.from_product([[1, 0], [0.25, 0.5, 0.75]]),
-    )
-    tm.assert_frame_equal(result, expected)
-
-    result = df.groupby([1, 0, 1], sort=False).quantile([0.75, 0.25])
-    expected = pd.DataFrame(
-        {"A": [1.5, 0.5, 1.0, 1.0], "B": [4.5, 3.5, 4.0, 4.0]},
-        index=pd.MultiIndex.from_product([[1, 0], [0.75, 0.25]]),
-    )
-    tm.assert_frame_equal(result, expected)
-
-
-def test_quantile_array_multiple_levels():
-    df = pd.DataFrame(
-        {"A": [0, 1, 2], "B": [3, 4, 5], "c": ["a", "a", "a"], "d": ["a", "a", "b"]}
-    )
-    result = df.groupby(["c", "d"]).quantile([0.25, 0.75])
-    index = pd.MultiIndex.from_tuples(
-        [("a", "a", 0.25), ("a", "a", 0.75), ("a", "b", 0.25), ("a", "b", 0.75)],
-        names=["c", "d", None],
-    )
-    expected = pd.DataFrame(
-        {"A": [0.25, 0.75, 2.0, 2.0], "B": [3.25, 3.75, 5.0, 5.0]}, index=index
-    )
-    tm.assert_frame_equal(result, expected)
-
-
-@pytest.mark.parametrize("frame_size", [(2, 3), (100, 10)])
-@pytest.mark.parametrize("groupby", [[0], [0, 1]])
-@pytest.mark.parametrize("q", [[0.5, 0.6]])
-def test_groupby_quantile_with_arraylike_q_and_int_columns(frame_size, groupby, q):
-    # GH30289
-    nrow, ncol = frame_size
-    df = pd.DataFrame(
-        np.array([ncol * [_ % 4] for _ in range(nrow)]), columns=range(ncol)
-    )
-
-    idx_levels = [list(range(min(nrow, 4)))] * len(groupby) + [q]
-    idx_codes = [[x for x in range(min(nrow, 4)) for _ in q]] * len(groupby) + [
-        list(range(len(q))) * min(nrow, 4)
-    ]
-    expected_index = pd.MultiIndex(
-        levels=idx_levels, codes=idx_codes, names=groupby + [None]
-    )
-    expected_values = [
-        [float(x)] * (ncol - len(groupby)) for x in range(min(nrow, 4)) for _ in q
-    ]
-    expected_columns = [x for x in range(ncol) if x not in groupby]
-    expected = pd.DataFrame(
-        expected_values, index=expected_index, columns=expected_columns
-    )
-    result = df.groupby(groupby).quantile(q)
-
-    tm.assert_frame_equal(result, expected)
-
-
-def test_quantile_raises():
-    df = pd.DataFrame(
-        [["foo", "a"], ["foo", "b"], ["foo", "c"]], columns=["key", "val"]
-    )
-
-    with pytest.raises(TypeError, match="cannot be performed against 'object' dtypes"):
-        df.groupby("key").quantile()
-
-
-def test_quantile_out_of_bounds_q_raises():
-    # https://github.com/pandas-dev/pandas/issues/27470
-    df = pd.DataFrame(dict(a=[0, 0, 0, 1, 1, 1], b=range(6)))
-    g = df.groupby([0, 0, 0, 1, 1, 1])
-    with pytest.raises(ValueError, match="Got '50.0' instead"):
-        g.quantile(50)
-
-    with pytest.raises(ValueError, match="Got '-1.0' instead"):
-        g.quantile(-1)
-
-
-def test_quantile_missing_group_values_no_segfaults():
-    # GH 28662
-    data = np.array([1.0, np.nan, 1.0])
-    df = pd.DataFrame(dict(key=data, val=range(3)))
-
-    # Random segfaults; would have been guaranteed in loop
-    grp = df.groupby("key")
-    for _ in range(100):
-        grp.quantile()
-
-
-@pytest.mark.parametrize(
-    "key, val, expected_key, expected_val",
-    [
-        ([1.0, np.nan, 3.0, np.nan], range(4), [1.0, 3.0], [0.0, 2.0]),
-        ([1.0, np.nan, 2.0, 2.0], range(4), [1.0, 2.0], [0.0, 2.5]),
-        (["a", "b", "b", np.nan], range(4), ["a", "b"], [0, 1.5]),
-    ],
-)
-def test_quantile_missing_group_values_correct_results(
-    key, val, expected_key, expected_val
-):
-    # GH 28662, GH 33200
-    df = pd.DataFrame({"key": key, "val": val})
-
-    result = df.groupby("key").quantile(0.5)
-    expected = pd.DataFrame(
-        expected_val, index=pd.Index(expected_key, name="key"), columns=["val"]
-    )
-    tm.assert_frame_equal(result, expected)
-
-
-@pytest.mark.parametrize(
-    "values",
-    [
-        pd.array([1, 0, None] * 2, dtype="Int64"),
-        pd.array([True, False, None] * 2, dtype="boolean"),
-    ],
-)
-@pytest.mark.parametrize("q", [0.5, [0.0, 0.5, 1.0]])
-def test_groupby_quantile_nullable_array(values, q):
-    # https://github.com/pandas-dev/pandas/issues/33136
-    df = pd.DataFrame({"a": ["x"] * 3 + ["y"] * 3, "b": values})
-    result = df.groupby("a")["b"].quantile(q)
-
-    if isinstance(q, list):
-        idx = pd.MultiIndex.from_product((["x", "y"], q), names=["a", None])
-        true_quantiles = [0.0, 0.5, 1.0]
-    else:
-        idx = pd.Index(["x", "y"], name="a")
-        true_quantiles = [0.5]
-
-    expected = pd.Series(true_quantiles * 2, index=idx, name="b")
-    tm.assert_series_equal(result, expected)
-
-
-# pipe
-# --------------------------------
-
-
-def test_pipe():
-    # Test the pipe method of DataFrameGroupBy.
-    # Issue #17871
-
-    random_state = np.random.RandomState(1234567890)
-
-    df = DataFrame(
-        {
-            "A": ["foo", "bar", "foo", "bar", "foo", "bar", "foo", "foo"],
-            "B": random_state.randn(8),
-            "C": random_state.randn(8),
-        }
-    )
-
-    def f(dfgb):
-        return dfgb.B.max() - dfgb.C.min().min()
-
-    def square(srs):
-        return srs ** 2
-
-    # Note that the transformations are
-    # GroupBy -> Series
-    # Series -> Series
-    # This then chains the GroupBy.pipe and the
-    # NDFrame.pipe methods
-    result = df.groupby("A").pipe(f).pipe(square)
-
-    index = Index(["bar", "foo"], dtype="object", name="A")
-    expected = pd.Series([8.99110003361, 8.17516964785], name="B", index=index)
-
-    tm.assert_series_equal(expected, result)
-
-
-def test_pipe_args():
-    # Test passing args to the pipe method of DataFrameGroupBy.
-    # Issue #17871
-
-    df = pd.DataFrame(
-        {
-            "group": ["A", "A", "B", "B", "C"],
-            "x": [1.0, 2.0, 3.0, 2.0, 5.0],
-            "y": [10.0, 100.0, 1000.0, -100.0, -1000.0],
-        }
-    )
-
-    def f(dfgb, arg1):
-        return dfgb.filter(lambda grp: grp.y.mean() > arg1, dropna=False).groupby(
-            dfgb.grouper
-        )
-
-    def g(dfgb, arg2):
-        return dfgb.sum() / dfgb.sum().sum() + arg2
-
-    def h(df, arg3):
-        return df.x + df.y - arg3
-
-    result = df.groupby("group").pipe(f, 0).pipe(g, 10).pipe(h, 100)
-
-    # Assert the results here
-    index = pd.Index(["A", "B", "C"], name="group")
-    expected = pd.Series([-79.5160891089, -78.4839108911, -80], index=index)
-
-    tm.assert_series_equal(expected, result)
-
-    # test SeriesGroupby.pipe
-    ser = pd.Series([1, 1, 2, 2, 3, 3])
-    result = ser.groupby(ser).pipe(lambda grp: grp.sum() * grp.count())
-
-    expected = pd.Series([4, 8, 12], index=pd.Int64Index([1, 2, 3]))
-
-    tm.assert_series_equal(result, expected)
-
-
-=======
->>>>>>> afe7f1de
 def test_groupby_mean_no_overflow():
     # Regression test for (#22487)
     df = pd.DataFrame(
