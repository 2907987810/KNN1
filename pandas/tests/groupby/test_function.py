import builtins
from io import StringIO

import numpy as np
import pytest

from pandas._libs.tslibs import iNaT
from pandas.errors import UnsupportedFunctionCall

import pandas as pd
from pandas import (
    DataFrame,
    Index,
    MultiIndex,
    Series,
    Timestamp,
    date_range,
)
import pandas._testing as tm
import pandas.core.nanops as nanops
from pandas.util import _test_decorators as td


@pytest.fixture(
    params=[np.int32, np.int64, np.float32, np.float64, "Int64", "Float64"],
    ids=["np.int32", "np.int64", "np.float32", "np.float64", "Int64", "Float64"],
)
def dtypes_for_minmax(request):
    """
    Fixture of dtypes with min and max values used for testing
    cummin and cummax
    """
    dtype = request.param

    np_type = dtype
    if dtype == "Int64":
        np_type = np.int64
    elif dtype == "Float64":
        np_type = np.float64

    min_val = (
        np.iinfo(np_type).min
        if np.dtype(np_type).kind == "i"
        else np.finfo(np_type).min
    )
    max_val = (
        np.iinfo(np_type).max
        if np.dtype(np_type).kind == "i"
        else np.finfo(np_type).max
    )

    return (dtype, min_val, max_val)


def test_max_min_non_numeric():
    # #2700
    aa = DataFrame({"nn": [11, 11, 22, 22], "ii": [1, 2, 3, 4], "ss": 4 * ["mama"]})

    result = aa.groupby("nn").max()
    assert "ss" in result

    result = aa.groupby("nn").max(numeric_only=False)
    assert "ss" in result

    result = aa.groupby("nn").min()
    assert "ss" in result

    result = aa.groupby("nn").min(numeric_only=False)
    assert "ss" in result


def test_min_date_with_nans():
    # GH26321
    dates = pd.to_datetime(
        Series(["2019-05-09", "2019-05-09", "2019-05-09"]), format="%Y-%m-%d"
    ).dt.date
    df = DataFrame({"a": [np.nan, "1", np.nan], "b": [0, 1, 1], "c": dates})

    result = df.groupby("b", as_index=False)["c"].min()["c"]
    expected = pd.to_datetime(
        Series(["2019-05-09", "2019-05-09"], name="c"), format="%Y-%m-%d"
    ).dt.date
    tm.assert_series_equal(result, expected)

    result = df.groupby("b")["c"].min()
    expected.index.name = "b"
    tm.assert_series_equal(result, expected)


def test_intercept_builtin_sum():
    s = Series([1.0, 2.0, np.nan, 3.0])
    grouped = s.groupby([0, 1, 2, 2])

    result = grouped.agg(builtins.sum)
    result2 = grouped.apply(builtins.sum)
    expected = grouped.sum()
    tm.assert_series_equal(result, expected)
    tm.assert_series_equal(result2, expected)


@pytest.mark.parametrize("f", [max, min, sum])
@pytest.mark.parametrize("keys", ["jim", ["jim", "joe"]])  # Single key  # Multi-key
def test_builtins_apply(keys, f):
    # see gh-8155
    df = DataFrame(np.random.randint(1, 50, (1000, 2)), columns=["jim", "joe"])
    df["jolie"] = np.random.randn(1000)

    fname = f.__name__
    result = df.groupby(keys).apply(f)
    ngroups = len(df.drop_duplicates(subset=keys))

    assert_msg = f"invalid frame shape: {result.shape} (expected ({ngroups}, 3))"
    assert result.shape == (ngroups, 3), assert_msg

    tm.assert_frame_equal(
        result,  # numpy's equivalent function
        df.groupby(keys).apply(getattr(np, fname)),
    )

    if f != sum:
        expected = df.groupby(keys).agg(fname).reset_index()
        expected.set_index(keys, inplace=True, drop=False)
        tm.assert_frame_equal(result, expected, check_dtype=False)

    tm.assert_series_equal(getattr(result, fname)(), getattr(df, fname)())


class TestNumericOnly:
    # make sure that we are passing thru kwargs to our agg functions

    @pytest.fixture
    def df(self):
        # GH3668
        # GH5724
        df = DataFrame(
            {
                "group": [1, 1, 2],
                "int": [1, 2, 3],
                "float": [4.0, 5.0, 6.0],
                "string": list("abc"),
                "category_string": Series(list("abc")).astype("category"),
                "category_int": [7, 8, 9],
                "datetime": date_range("20130101", periods=3),
                "datetimetz": date_range("20130101", periods=3, tz="US/Eastern"),
                "timedelta": pd.timedelta_range("1 s", periods=3, freq="s"),
            },
            columns=[
                "group",
                "int",
                "float",
                "string",
                "category_string",
                "category_int",
                "datetime",
                "datetimetz",
                "timedelta",
            ],
        )
        return df

    @pytest.mark.parametrize("method", ["mean", "median"])
    def test_averages(self, df, method):
        # mean / median
        expected_columns_numeric = Index(["int", "float", "category_int"])

        gb = df.groupby("group")
        expected = DataFrame(
            {
                "category_int": [7.5, 9],
                "float": [4.5, 6.0],
                "timedelta": [pd.Timedelta("1.5s"), pd.Timedelta("3s")],
                "int": [1.5, 3],
                "datetime": [
                    Timestamp("2013-01-01 12:00:00"),
                    Timestamp("2013-01-03 00:00:00"),
                ],
                "datetimetz": [
                    Timestamp("2013-01-01 12:00:00", tz="US/Eastern"),
                    Timestamp("2013-01-03 00:00:00", tz="US/Eastern"),
                ],
            },
            index=Index([1, 2], name="group"),
            columns=[
                "int",
                "float",
                "category_int",
                "datetime",
                "datetimetz",
                "timedelta",
            ],
        )

        result = getattr(gb, method)(numeric_only=False)
        tm.assert_frame_equal(result.reindex_like(expected), expected)

        expected_columns = expected.columns

        self._check(df, method, expected_columns, expected_columns_numeric)

    @pytest.mark.parametrize("method", ["min", "max"])
    def test_extrema(self, df, method):
        # TODO: min, max *should* handle
        # categorical (ordered) dtype

        expected_columns = Index(
            [
                "int",
                "float",
                "string",
                "category_int",
                "datetime",
                "datetimetz",
                "timedelta",
            ]
        )
        expected_columns_numeric = expected_columns

        self._check(df, method, expected_columns, expected_columns_numeric)

    @pytest.mark.parametrize("method", ["first", "last"])
    def test_first_last(self, df, method):

        expected_columns = Index(
            [
                "int",
                "float",
                "string",
                "category_string",
                "category_int",
                "datetime",
                "datetimetz",
                "timedelta",
            ]
        )
        expected_columns_numeric = expected_columns

        self._check(df, method, expected_columns, expected_columns_numeric)

    @pytest.mark.parametrize("method", ["sum", "cumsum"])
    def test_sum_cumsum(self, df, method):

        expected_columns_numeric = Index(["int", "float", "category_int"])
        expected_columns = Index(
            ["int", "float", "string", "category_int", "timedelta"]
        )
        if method == "cumsum":
            # cumsum loses string
            expected_columns = Index(["int", "float", "category_int", "timedelta"])

        self._check(df, method, expected_columns, expected_columns_numeric)

    @pytest.mark.parametrize("method", ["prod", "cumprod"])
    def test_prod_cumprod(self, df, method):

        expected_columns = Index(["int", "float", "category_int"])
        expected_columns_numeric = expected_columns

        self._check(df, method, expected_columns, expected_columns_numeric)

    @pytest.mark.parametrize("method", ["cummin", "cummax"])
    def test_cummin_cummax(self, df, method):
        # like min, max, but don't include strings
        expected_columns = Index(
            ["int", "float", "category_int", "datetime", "datetimetz", "timedelta"]
        )

        # GH#15561: numeric_only=False set by default like min/max
        expected_columns_numeric = expected_columns

        self._check(df, method, expected_columns, expected_columns_numeric)

    def _check(self, df, method, expected_columns, expected_columns_numeric):
        gb = df.groupby("group")

        result = getattr(gb, method)()
        tm.assert_index_equal(result.columns, expected_columns_numeric)

        result = getattr(gb, method)(numeric_only=False)
        tm.assert_index_equal(result.columns, expected_columns)


class TestGroupByNonCythonPaths:
    # GH#5610 non-cython calls should not include the grouper
    # Tests for code not expected to go through cython paths.

    @pytest.fixture
    def df(self):
        df = DataFrame(
            [[1, 2, "foo"], [1, np.nan, "bar"], [3, np.nan, "baz"]],
            columns=["A", "B", "C"],
        )
        return df

    @pytest.fixture
    def gb(self, df):
        gb = df.groupby("A")
        return gb

    @pytest.fixture
    def gni(self, df):
        gni = df.groupby("A", as_index=False)
        return gni

    # TODO: non-unique columns, as_index=False
    def test_idxmax(self, gb):
        # object dtype so idxmax goes through _aggregate_item_by_item
        # GH#5610
        # non-cython calls should not include the grouper
        expected = DataFrame([[0.0], [np.nan]], columns=["B"], index=[1, 3])
        expected.index.name = "A"
        result = gb.idxmax()
        tm.assert_frame_equal(result, expected)

    def test_idxmin(self, gb):
        # object dtype so idxmax goes through _aggregate_item_by_item
        # GH#5610
        # non-cython calls should not include the grouper
        expected = DataFrame([[0.0], [np.nan]], columns=["B"], index=[1, 3])
        expected.index.name = "A"
        result = gb.idxmin()
        tm.assert_frame_equal(result, expected)

    def test_mad(self, gb, gni):
        # mad
        expected = DataFrame([[0], [np.nan]], columns=["B"], index=[1, 3])
        expected.index.name = "A"
        result = gb.mad()
        tm.assert_frame_equal(result, expected)

        expected = DataFrame([[1, 0.0], [3, np.nan]], columns=["A", "B"], index=[0, 1])
        result = gni.mad()
        tm.assert_frame_equal(result, expected)

    def test_describe(self, df, gb, gni):
        # describe
        expected_index = Index([1, 3], name="A")
        expected_col = MultiIndex(
            levels=[["B"], ["count", "mean", "std", "min", "25%", "50%", "75%", "max"]],
            codes=[[0] * 8, list(range(8))],
        )
        expected = DataFrame(
            [
                [1.0, 2.0, np.nan, 2.0, 2.0, 2.0, 2.0, 2.0],
                [0.0, np.nan, np.nan, np.nan, np.nan, np.nan, np.nan, np.nan],
            ],
            index=expected_index,
            columns=expected_col,
        )
        result = gb.describe()
        tm.assert_frame_equal(result, expected)

        expected = pd.concat(
            [
                df[df.A == 1].describe().unstack().to_frame().T,
                df[df.A == 3].describe().unstack().to_frame().T,
            ]
        )
        expected.index = Index([0, 1])
        result = gni.describe()
        tm.assert_frame_equal(result, expected)


def test_cython_api2():

    # this takes the fast apply path

    # cumsum (GH5614)
    df = DataFrame([[1, 2, np.nan], [1, np.nan, 9], [3, 4, 9]], columns=["A", "B", "C"])
    expected = DataFrame([[2, np.nan], [np.nan, 9], [4, 9]], columns=["B", "C"])
    result = df.groupby("A").cumsum()
    tm.assert_frame_equal(result, expected)

    # GH 5755 - cumsum is a transformer and should ignore as_index
    result = df.groupby("A", as_index=False).cumsum()
    tm.assert_frame_equal(result, expected)

    # GH 13994
    result = df.groupby("A").cumsum(axis=1)
    expected = df.cumsum(axis=1)
    tm.assert_frame_equal(result, expected)
    result = df.groupby("A").cumprod(axis=1)
    expected = df.cumprod(axis=1)
    tm.assert_frame_equal(result, expected)


def test_cython_median():
    df = DataFrame(np.random.randn(1000))
    df.values[::2] = np.nan

    labels = np.random.randint(0, 50, size=1000).astype(float)
    labels[::17] = np.nan

    result = df.groupby(labels).median()
    exp = df.groupby(labels).agg(nanops.nanmedian)
    tm.assert_frame_equal(result, exp)

    df = DataFrame(np.random.randn(1000, 5))
    rs = df.groupby(labels).agg(np.median)
    xp = df.groupby(labels).median()
    tm.assert_frame_equal(rs, xp)


def test_median_empty_bins(observed):
    df = DataFrame(np.random.randint(0, 44, 500))

    grps = range(0, 55, 5)
    bins = pd.cut(df[0], grps)

    result = df.groupby(bins, observed=observed).median()
<<<<<<< HEAD
    expected = df.groupby(bins, observed=observed).agg(lambda x: x.median()).astype(float)
    tm.assert_frame_equal(result, expected)
=======
    expected = df.groupby(bins, observed=observed).agg(lambda x: x.median())
    # TODO: GH 41137
    tm.assert_frame_equal(result, expected, check_dtype=False)
>>>>>>> eb572587


@pytest.mark.parametrize(
    "dtype", ["int8", "int16", "int32", "int64", "float32", "float64", "uint64"]
)
@pytest.mark.parametrize(
    "method,data",
    [
        ("first", {"df": [{"a": 1, "b": 1}, {"a": 2, "b": 3}]}),
        ("last", {"df": [{"a": 1, "b": 2}, {"a": 2, "b": 4}]}),
        ("min", {"df": [{"a": 1, "b": 1}, {"a": 2, "b": 3}]}),
        ("max", {"df": [{"a": 1, "b": 2}, {"a": 2, "b": 4}]}),
        ("nth", {"df": [{"a": 1, "b": 2}, {"a": 2, "b": 4}], "args": [1]}),
        ("count", {"df": [{"a": 1, "b": 2}, {"a": 2, "b": 2}], "out_type": "int64"}),
    ],
)
def test_groupby_non_arithmetic_agg_types(dtype, method, data):
    # GH9311, GH6620
    df = DataFrame(
        [{"a": 1, "b": 1}, {"a": 1, "b": 2}, {"a": 2, "b": 3}, {"a": 2, "b": 4}]
    )

    df["b"] = df.b.astype(dtype)

    if "args" not in data:
        data["args"] = []

    if "out_type" in data:
        out_type = data["out_type"]
    else:
        out_type = dtype

    exp = data["df"]
    df_out = DataFrame(exp)

    df_out["b"] = df_out.b.astype(out_type)
    df_out.set_index("a", inplace=True)

    grpd = df.groupby("a")
    t = getattr(grpd, method)(*data["args"])
    tm.assert_frame_equal(t, df_out)


@pytest.mark.parametrize(
    "i",
    [
        (
            Timestamp("2011-01-15 12:50:28.502376"),
            Timestamp("2011-01-20 12:50:28.593448"),
        ),
        (24650000000000001, 24650000000000002),
    ],
)
def test_groupby_non_arithmetic_agg_int_like_precision(i):
    # see gh-6620, gh-9311
    df = DataFrame([{"a": 1, "b": i[0]}, {"a": 1, "b": i[1]}])

    grp_exp = {
        "first": {"expected": i[0]},
        "last": {"expected": i[1]},
        "min": {"expected": i[0]},
        "max": {"expected": i[1]},
        "nth": {"expected": i[1], "args": [1]},
        "count": {"expected": 2},
    }

    for method, data in grp_exp.items():
        if "args" not in data:
            data["args"] = []

        grouped = df.groupby("a")
        res = getattr(grouped, method)(*data["args"])

        assert res.iloc[0].b == data["expected"]


@pytest.mark.parametrize(
    "func, values",
    [
        ("idxmin", {"c_int": [0, 2], "c_float": [1, 3], "c_date": [1, 2]}),
        ("idxmax", {"c_int": [1, 3], "c_float": [0, 2], "c_date": [0, 3]}),
    ],
)
def test_idxmin_idxmax_returns_int_types(func, values):
    # GH 25444
    df = DataFrame(
        {
            "name": ["A", "A", "B", "B"],
            "c_int": [1, 2, 3, 4],
            "c_float": [4.02, 3.03, 2.04, 1.05],
            "c_date": ["2019", "2018", "2016", "2017"],
        }
    )
    df["c_date"] = pd.to_datetime(df["c_date"])
    df["c_date_tz"] = df["c_date"].dt.tz_localize("US/Pacific")
    df["c_timedelta"] = df["c_date"] - df["c_date"].iloc[0]
    df["c_period"] = df["c_date"].dt.to_period("W")
    df["c_Integer"] = df["c_int"].astype("Int64")
    df["c_Floating"] = df["c_float"].astype("Float64")

    result = getattr(df.groupby("name"), func)()

    expected = DataFrame(values, index=Index(["A", "B"], name="name"))
    expected["c_date_tz"] = expected["c_date"]
    expected["c_timedelta"] = expected["c_date"]
    expected["c_period"] = expected["c_date"]
    expected["c_Integer"] = expected["c_int"]
    expected["c_Floating"] = expected["c_float"]

    tm.assert_frame_equal(result, expected)


def test_idxmin_idxmax_axis1():
    df = DataFrame(np.random.randn(10, 4), columns=["A", "B", "C", "D"])
    df["A"] = [1, 2, 3, 1, 2, 3, 1, 2, 3, 4]

    gb = df.groupby("A")

    res = gb.idxmax(axis=1)

    alt = df.iloc[:, 1:].idxmax(axis=1)
    indexer = res.index.get_level_values(1)

    tm.assert_series_equal(alt[indexer], res.droplevel("A"))

    df["E"] = date_range("2016-01-01", periods=10)
    gb2 = df.groupby("A")

    msg = "reduction operation 'argmax' not allowed for this dtype"
    with pytest.raises(TypeError, match=msg):
        gb2.idxmax(axis=1)


def test_groupby_cumprod():
    # GH 4095
    df = DataFrame({"key": ["b"] * 10, "value": 2})

    actual = df.groupby("key")["value"].cumprod()
    expected = df.groupby("key")["value"].apply(lambda x: x.cumprod())
    expected.name = "value"
    tm.assert_series_equal(actual, expected)

    df = DataFrame({"key": ["b"] * 100, "value": 2})
    actual = df.groupby("key")["value"].cumprod()
    # if overflows, groupby product casts to float
    # while numpy passes back invalid values
    df["value"] = df["value"].astype(float)
    expected = df.groupby("key")["value"].apply(lambda x: x.cumprod())
    expected.name = "value"
    tm.assert_series_equal(actual, expected)


def scipy_sem(*args, **kwargs):
    from scipy.stats import sem

    return sem(*args, ddof=1, **kwargs)


@pytest.mark.parametrize(
    "op,targop",
    [
        ("mean", np.mean),
        ("median", np.median),
        ("std", np.std),
        ("var", np.var),
        ("sum", np.sum),
        ("prod", np.prod),
        ("min", np.min),
        ("max", np.max),
        ("first", lambda x: x.iloc[0]),
        ("last", lambda x: x.iloc[-1]),
        ("count", np.size),
        pytest.param("sem", scipy_sem, marks=td.skip_if_no_scipy),
    ],
)
def test_ops_general(op, targop):
    df = DataFrame(np.random.randn(1000))
    labels = np.random.randint(0, 50, size=1000).astype(float)

    result = getattr(df.groupby(labels), op)()
    expected = df.groupby(labels).agg(targop)
    tm.assert_frame_equal(result, expected)


def test_max_nan_bug():
    raw = """,Date,app,File
-04-23,2013-04-23 00:00:00,,log080001.log
-05-06,2013-05-06 00:00:00,,log.log
-05-07,2013-05-07 00:00:00,OE,xlsx"""

    df = pd.read_csv(StringIO(raw), parse_dates=[0])
    gb = df.groupby("Date")
    r = gb[["File"]].max()
    e = gb["File"].max().to_frame()
    tm.assert_frame_equal(r, e)
    assert not r["File"].isna().any()


def test_max_inat():
    # GH#40767 dont interpret iNaT as NaN
    ser = Series([1, iNaT])
    gb = ser.groupby([1, 1])

    result = gb.max(min_count=2)
    expected = Series({1: 1}, dtype=np.int64)
    tm.assert_series_equal(result, expected, check_exact=True)

    result = gb.min(min_count=2)
    expected = Series({1: iNaT}, dtype=np.int64)
    tm.assert_series_equal(result, expected, check_exact=True)

    # not enough entries -> gets masked to NaN
    result = gb.min(min_count=3)
    expected = Series({1: np.nan})
    tm.assert_series_equal(result, expected, check_exact=True)


def test_max_inat_not_all_na():
    # GH#40767 dont interpret iNaT as NaN

    # make sure we dont round iNaT+1 to iNaT
    ser = Series([1, iNaT, 2, iNaT + 1])
    gb = ser.groupby([1, 2, 3, 3])
    result = gb.min(min_count=2)

    # Note: in converting to float64, the iNaT + 1 maps to iNaT, i.e. is lossy
    expected = Series({1: np.nan, 2: np.nan, 3: iNaT + 1})
    tm.assert_series_equal(result, expected, check_exact=True)


def test_nlargest():
    a = Series([1, 3, 5, 7, 2, 9, 0, 4, 6, 10])
    b = Series(list("a" * 5 + "b" * 5))
    gb = a.groupby(b)
    r = gb.nlargest(3)
    e = Series(
        [7, 5, 3, 10, 9, 6],
        index=MultiIndex.from_arrays([list("aaabbb"), [3, 2, 1, 9, 5, 8]]),
    )
    tm.assert_series_equal(r, e)

    a = Series([1, 1, 3, 2, 0, 3, 3, 2, 1, 0])
    gb = a.groupby(b)
    e = Series(
        [3, 2, 1, 3, 3, 2],
        index=MultiIndex.from_arrays([list("aaabbb"), [2, 3, 1, 6, 5, 7]]),
    )
    tm.assert_series_equal(gb.nlargest(3, keep="last"), e)


def test_nlargest_mi_grouper():
    # see gh-21411
    npr = np.random.RandomState(123456789)

    dts = date_range("20180101", periods=10)
    iterables = [dts, ["one", "two"]]

    idx = MultiIndex.from_product(iterables, names=["first", "second"])
    s = Series(npr.randn(20), index=idx)

    result = s.groupby("first").nlargest(1)

    exp_idx = MultiIndex.from_tuples(
        [
            (dts[0], dts[0], "one"),
            (dts[1], dts[1], "one"),
            (dts[2], dts[2], "one"),
            (dts[3], dts[3], "two"),
            (dts[4], dts[4], "one"),
            (dts[5], dts[5], "one"),
            (dts[6], dts[6], "one"),
            (dts[7], dts[7], "one"),
            (dts[8], dts[8], "two"),
            (dts[9], dts[9], "one"),
        ],
        names=["first", "first", "second"],
    )

    exp_values = [
        2.2129019979039612,
        1.8417114045748335,
        0.858963679564603,
        1.3759151378258088,
        0.9430284594687134,
        0.5296914208183142,
        0.8318045593815487,
        -0.8476703342910327,
        0.3804446884133735,
        -0.8028845810770998,
    ]

    expected = Series(exp_values, index=exp_idx)
    tm.assert_series_equal(result, expected, check_exact=False, rtol=1e-3)


def test_nsmallest():
    a = Series([1, 3, 5, 7, 2, 9, 0, 4, 6, 10])
    b = Series(list("a" * 5 + "b" * 5))
    gb = a.groupby(b)
    r = gb.nsmallest(3)
    e = Series(
        [1, 2, 3, 0, 4, 6],
        index=MultiIndex.from_arrays([list("aaabbb"), [0, 4, 1, 6, 7, 8]]),
    )
    tm.assert_series_equal(r, e)

    a = Series([1, 1, 3, 2, 0, 3, 3, 2, 1, 0])
    gb = a.groupby(b)
    e = Series(
        [0, 1, 1, 0, 1, 2],
        index=MultiIndex.from_arrays([list("aaabbb"), [4, 1, 0, 9, 8, 7]]),
    )
    tm.assert_series_equal(gb.nsmallest(3, keep="last"), e)


@pytest.mark.parametrize("func", ["cumprod", "cumsum"])
def test_numpy_compat(func):
    # see gh-12811
    df = DataFrame({"A": [1, 2, 1], "B": [1, 2, 3]})
    g = df.groupby("A")

    msg = "numpy operations are not valid with groupby"

    with pytest.raises(UnsupportedFunctionCall, match=msg):
        getattr(g, func)(1, 2, 3)
    with pytest.raises(UnsupportedFunctionCall, match=msg):
        getattr(g, func)(foo=1)


def test_cummin(dtypes_for_minmax):
    dtype = dtypes_for_minmax[0]
    min_val = dtypes_for_minmax[1]

    # GH 15048
    base_df = DataFrame({"A": [1, 1, 1, 1, 2, 2, 2, 2], "B": [3, 4, 3, 2, 2, 3, 2, 1]})
    expected_mins = [3, 3, 3, 2, 2, 2, 2, 1]

    df = base_df.astype(dtype)

    expected = DataFrame({"B": expected_mins}).astype(dtype)
    result = df.groupby("A").cummin()
    tm.assert_frame_equal(result, expected)
    result = df.groupby("A").B.apply(lambda x: x.cummin()).to_frame()
    tm.assert_frame_equal(result, expected)

    # Test w/ min value for dtype
    df.loc[[2, 6], "B"] = min_val
    df.loc[[1, 5], "B"] = min_val + 1
    expected.loc[[2, 3, 6, 7], "B"] = min_val
    expected.loc[[1, 5], "B"] = min_val + 1  # should not be rounded to min_val
    result = df.groupby("A").cummin()
    tm.assert_frame_equal(result, expected, check_exact=True)
    expected = df.groupby("A").B.apply(lambda x: x.cummin()).to_frame()
    tm.assert_frame_equal(result, expected, check_exact=True)

    # Test nan in some values
    base_df.loc[[0, 2, 4, 6], "B"] = np.nan
    expected = DataFrame({"B": [np.nan, 4, np.nan, 2, np.nan, 3, np.nan, 1]})
    result = base_df.groupby("A").cummin()
    tm.assert_frame_equal(result, expected)
    expected = base_df.groupby("A").B.apply(lambda x: x.cummin()).to_frame()
    tm.assert_frame_equal(result, expected)

    # GH 15561
    df = DataFrame({"a": [1], "b": pd.to_datetime(["2001"])})
    expected = Series(pd.to_datetime("2001"), index=[0], name="b")

    result = df.groupby("a")["b"].cummin()
    tm.assert_series_equal(expected, result)

    # GH 15635
    df = DataFrame({"a": [1, 2, 1], "b": [1, 2, 2]})
    result = df.groupby("a").b.cummin()
    expected = Series([1, 2, 1], name="b")
    tm.assert_series_equal(result, expected)


@pytest.mark.parametrize("method", ["cummin", "cummax"])
@pytest.mark.parametrize("dtype", ["UInt64", "Int64", "Float64", "float", "boolean"])
def test_cummin_max_all_nan_column(method, dtype):
    base_df = DataFrame({"A": [1, 1, 1, 1, 2, 2, 2, 2], "B": [np.nan] * 8})
    base_df["B"] = base_df["B"].astype(dtype)
    grouped = base_df.groupby("A")

    expected = DataFrame({"B": [np.nan] * 8}, dtype=dtype)
    result = getattr(grouped, method)()
    tm.assert_frame_equal(expected, result)

    result = getattr(grouped["B"], method)().to_frame()
    tm.assert_frame_equal(expected, result)


def test_cummax(dtypes_for_minmax):
    dtype = dtypes_for_minmax[0]
    max_val = dtypes_for_minmax[2]

    # GH 15048
    base_df = DataFrame({"A": [1, 1, 1, 1, 2, 2, 2, 2], "B": [3, 4, 3, 2, 2, 3, 2, 1]})
    expected_maxs = [3, 4, 4, 4, 2, 3, 3, 3]

    df = base_df.astype(dtype)

    expected = DataFrame({"B": expected_maxs}).astype(dtype)
    result = df.groupby("A").cummax()
    tm.assert_frame_equal(result, expected)
    result = df.groupby("A").B.apply(lambda x: x.cummax()).to_frame()
    tm.assert_frame_equal(result, expected)

    # Test w/ max value for dtype
    df.loc[[2, 6], "B"] = max_val
    expected.loc[[2, 3, 6, 7], "B"] = max_val
    result = df.groupby("A").cummax()
    tm.assert_frame_equal(result, expected)
    expected = df.groupby("A").B.apply(lambda x: x.cummax()).to_frame()
    tm.assert_frame_equal(result, expected)

    # Test nan in some values
    base_df.loc[[0, 2, 4, 6], "B"] = np.nan
    expected = DataFrame({"B": [np.nan, 4, np.nan, 4, np.nan, 3, np.nan, 3]})
    result = base_df.groupby("A").cummax()
    tm.assert_frame_equal(result, expected)
    expected = base_df.groupby("A").B.apply(lambda x: x.cummax()).to_frame()
    tm.assert_frame_equal(result, expected)

    # GH 15561
    df = DataFrame({"a": [1], "b": pd.to_datetime(["2001"])})
    expected = Series(pd.to_datetime("2001"), index=[0], name="b")

    result = df.groupby("a")["b"].cummax()
    tm.assert_series_equal(expected, result)

    # GH 15635
    df = DataFrame({"a": [1, 2, 1], "b": [2, 1, 1]})
    result = df.groupby("a").b.cummax()
    expected = Series([2, 1, 2], name="b")
    tm.assert_series_equal(result, expected)


@td.skip_if_32bit
@pytest.mark.parametrize("method", ["cummin", "cummax"])
@pytest.mark.parametrize(
    "dtype,val", [("UInt64", np.iinfo("uint64").max), ("Int64", 2 ** 53 + 1)]
)
def test_nullable_int_not_cast_as_float(method, dtype, val):
    data = [val, pd.NA]
    df = DataFrame({"grp": [1, 1], "b": data}, dtype=dtype)
    grouped = df.groupby("grp")

    result = grouped.transform(method)
    expected = DataFrame({"b": data}, dtype=dtype)

    tm.assert_frame_equal(result, expected)


@pytest.mark.parametrize(
    "in_vals, out_vals",
    [
        # Basics: strictly increasing (T), strictly decreasing (F),
        # abs val increasing (F), non-strictly increasing (T)
        ([1, 2, 5, 3, 2, 0, 4, 5, -6, 1, 1], [True, False, False, True]),
        # Test with inf vals
        (
            [1, 2.1, np.inf, 3, 2, np.inf, -np.inf, 5, 11, 1, -np.inf],
            [True, False, True, False],
        ),
        # Test with nan vals; should always be False
        (
            [1, 2, np.nan, 3, 2, np.nan, np.nan, 5, -np.inf, 1, np.nan],
            [False, False, False, False],
        ),
    ],
)
def test_is_monotonic_increasing(in_vals, out_vals):
    # GH 17015
    source_dict = {
        "A": ["1", "2", "3", "4", "5", "6", "7", "8", "9", "10", "11"],
        "B": ["a", "a", "a", "b", "b", "b", "c", "c", "c", "d", "d"],
        "C": in_vals,
    }
    df = DataFrame(source_dict)
    result = df.groupby("B").C.is_monotonic_increasing
    index = Index(list("abcd"), name="B")
    expected = Series(index=index, data=out_vals, name="C")
    tm.assert_series_equal(result, expected)

    # Also check result equal to manually taking x.is_monotonic_increasing.
    expected = df.groupby(["B"]).C.apply(lambda x: x.is_monotonic_increasing)
    tm.assert_series_equal(result, expected)


@pytest.mark.parametrize(
    "in_vals, out_vals",
    [
        # Basics: strictly decreasing (T), strictly increasing (F),
        # abs val decreasing (F), non-strictly increasing (T)
        ([10, 9, 7, 3, 4, 5, -3, 2, 0, 1, 1], [True, False, False, True]),
        # Test with inf vals
        (
            [np.inf, 1, -np.inf, np.inf, 2, -3, -np.inf, 5, -3, -np.inf, -np.inf],
            [True, True, False, True],
        ),
        # Test with nan vals; should always be False
        (
            [1, 2, np.nan, 3, 2, np.nan, np.nan, 5, -np.inf, 1, np.nan],
            [False, False, False, False],
        ),
    ],
)
def test_is_monotonic_decreasing(in_vals, out_vals):
    # GH 17015
    source_dict = {
        "A": ["1", "2", "3", "4", "5", "6", "7", "8", "9", "10", "11"],
        "B": ["a", "a", "a", "b", "b", "b", "c", "c", "c", "d", "d"],
        "C": in_vals,
    }

    df = DataFrame(source_dict)
    result = df.groupby("B").C.is_monotonic_decreasing
    index = Index(list("abcd"), name="B")
    expected = Series(index=index, data=out_vals, name="C")
    tm.assert_series_equal(result, expected)


# describe
# --------------------------------


def test_apply_describe_bug(mframe):
    grouped = mframe.groupby(level="first")
    grouped.describe()  # it works!


def test_series_describe_multikey():
    ts = tm.makeTimeSeries()
    grouped = ts.groupby([lambda x: x.year, lambda x: x.month])
    result = grouped.describe()
    tm.assert_series_equal(result["mean"], grouped.mean(), check_names=False)
    tm.assert_series_equal(result["std"], grouped.std(), check_names=False)
    tm.assert_series_equal(result["min"], grouped.min(), check_names=False)


def test_series_describe_single():
    ts = tm.makeTimeSeries()
    grouped = ts.groupby(lambda x: x.month)
    result = grouped.apply(lambda x: x.describe())
    expected = grouped.describe().stack()
    tm.assert_series_equal(result, expected)


def test_series_index_name(df):
    grouped = df.loc[:, ["C"]].groupby(df["A"])
    result = grouped.agg(lambda x: x.mean())
    assert result.index.name == "A"


def test_frame_describe_multikey(tsframe):
    grouped = tsframe.groupby([lambda x: x.year, lambda x: x.month])
    result = grouped.describe()
    desc_groups = []
    for col in tsframe:
        group = grouped[col].describe()
        # GH 17464 - Remove duplicate MultiIndex levels
        group_col = MultiIndex(
            levels=[[col], group.columns],
            codes=[[0] * len(group.columns), range(len(group.columns))],
        )
        group = DataFrame(group.values, columns=group_col, index=group.index)
        desc_groups.append(group)
    expected = pd.concat(desc_groups, axis=1)
    tm.assert_frame_equal(result, expected)

    groupedT = tsframe.groupby({"A": 0, "B": 0, "C": 1, "D": 1}, axis=1)
    result = groupedT.describe()
    expected = tsframe.describe().T
    tm.assert_frame_equal(result, expected)


def test_frame_describe_tupleindex():

    # GH 14848 - regression from 0.19.0 to 0.19.1
    df1 = DataFrame(
        {
            "x": [1, 2, 3, 4, 5] * 3,
            "y": [10, 20, 30, 40, 50] * 3,
            "z": [100, 200, 300, 400, 500] * 3,
        }
    )
    df1["k"] = [(0, 0, 1), (0, 1, 0), (1, 0, 0)] * 5
    df2 = df1.rename(columns={"k": "key"})
    msg = "Names should be list-like for a MultiIndex"
    with pytest.raises(ValueError, match=msg):
        df1.groupby("k").describe()
    with pytest.raises(ValueError, match=msg):
        df2.groupby("key").describe()


def test_frame_describe_unstacked_format():
    # GH 4792
    prices = {
        Timestamp("2011-01-06 10:59:05", tz=None): 24990,
        Timestamp("2011-01-06 12:43:33", tz=None): 25499,
        Timestamp("2011-01-06 12:54:09", tz=None): 25499,
    }
    volumes = {
        Timestamp("2011-01-06 10:59:05", tz=None): 1500000000,
        Timestamp("2011-01-06 12:43:33", tz=None): 5000000000,
        Timestamp("2011-01-06 12:54:09", tz=None): 100000000,
    }
    df = DataFrame({"PRICE": prices, "VOLUME": volumes})
    result = df.groupby("PRICE").VOLUME.describe()
    data = [
        df[df.PRICE == 24990].VOLUME.describe().values.tolist(),
        df[df.PRICE == 25499].VOLUME.describe().values.tolist(),
    ]
    expected = DataFrame(
        data,
        index=Index([24990, 25499], name="PRICE"),
        columns=["count", "mean", "std", "min", "25%", "50%", "75%", "max"],
    )
    tm.assert_frame_equal(result, expected)


@pytest.mark.filterwarnings(
    "ignore:"
    "indexing past lexsort depth may impact performance:"
    "pandas.errors.PerformanceWarning"
)
@pytest.mark.parametrize("as_index", [True, False])
def test_describe_with_duplicate_output_column_names(as_index):
    # GH 35314
    df = DataFrame(
        {
            "a": [99, 99, 99, 88, 88, 88],
            "b": [1, 2, 3, 4, 5, 6],
            "c": [10, 20, 30, 40, 50, 60],
        },
        columns=["a", "b", "b"],
    )

    expected = (
        DataFrame.from_records(
            [
                ("a", "count", 3.0, 3.0),
                ("a", "mean", 88.0, 99.0),
                ("a", "std", 0.0, 0.0),
                ("a", "min", 88.0, 99.0),
                ("a", "25%", 88.0, 99.0),
                ("a", "50%", 88.0, 99.0),
                ("a", "75%", 88.0, 99.0),
                ("a", "max", 88.0, 99.0),
                ("b", "count", 3.0, 3.0),
                ("b", "mean", 5.0, 2.0),
                ("b", "std", 1.0, 1.0),
                ("b", "min", 4.0, 1.0),
                ("b", "25%", 4.5, 1.5),
                ("b", "50%", 5.0, 2.0),
                ("b", "75%", 5.5, 2.5),
                ("b", "max", 6.0, 3.0),
                ("b", "count", 3.0, 3.0),
                ("b", "mean", 5.0, 2.0),
                ("b", "std", 1.0, 1.0),
                ("b", "min", 4.0, 1.0),
                ("b", "25%", 4.5, 1.5),
                ("b", "50%", 5.0, 2.0),
                ("b", "75%", 5.5, 2.5),
                ("b", "max", 6.0, 3.0),
            ],
        )
        .set_index([0, 1])
        .T
    )
    expected.columns.names = [None, None]
    expected.index = Index([88, 99], name="a")

    if as_index:
        expected = expected.drop(columns=["a"], level=0)
    else:
        expected = expected.reset_index(drop=True)

    result = df.groupby("a", as_index=as_index).describe()

    tm.assert_frame_equal(result, expected)


def test_groupby_mean_no_overflow():
    # Regression test for (#22487)
    df = DataFrame(
        {
            "user": ["A", "A", "A", "A", "A"],
            "connections": [4970, 4749, 4719, 4704, 18446744073699999744],
        }
    )
    assert df.groupby("user")["connections"].mean()["A"] == 3689348814740003840


@pytest.mark.parametrize(
    "values",
    [
        {
            "a": [1, 1, 1, 2, 2, 2, 3, 3, 3],
            "b": [1, pd.NA, 2, 1, pd.NA, 2, 1, pd.NA, 2],
        },
        {"a": [1, 1, 2, 2, 3, 3], "b": [1, 2, 1, 2, 1, 2]},
    ],
)
@pytest.mark.parametrize("function", ["mean", "median", "var"])
def test_apply_to_nullable_integer_returns_float(values, function):
    # https://github.com/pandas-dev/pandas/issues/32219
    output = 0.5 if function == "var" else 1.5
    arr = np.array([output] * 3, dtype=float)
    idx = Index([1, 2, 3], dtype=object, name="a")
    expected = DataFrame({"b": arr}, index=idx).astype("Float64")

    groups = DataFrame(values, dtype="Int64").groupby("a")

    result = getattr(groups, function)()
    tm.assert_frame_equal(result, expected)

    result = groups.agg(function)
    tm.assert_frame_equal(result, expected)

    result = groups.agg([function])
    expected.columns = MultiIndex.from_tuples([("b", function)])
    tm.assert_frame_equal(result, expected)


def test_groupby_sum_below_mincount_nullable_integer():
    # https://github.com/pandas-dev/pandas/issues/32861
    df = DataFrame({"a": [0, 1, 2], "b": [0, 1, 2], "c": [0, 1, 2]}, dtype="Int64")
    grouped = df.groupby("a")
    idx = Index([0, 1, 2], dtype=object, name="a")

    result = grouped["b"].sum(min_count=2)
    expected = Series([pd.NA] * 3, dtype="Int64", index=idx, name="b")
    tm.assert_series_equal(result, expected)

    result = grouped.sum(min_count=2)
    expected = DataFrame({"b": [pd.NA] * 3, "c": [pd.NA] * 3}, dtype="Int64", index=idx)
    tm.assert_frame_equal(result, expected)<|MERGE_RESOLUTION|>--- conflicted
+++ resolved
@@ -407,14 +407,8 @@
     bins = pd.cut(df[0], grps)
 
     result = df.groupby(bins, observed=observed).median()
-<<<<<<< HEAD
-    expected = df.groupby(bins, observed=observed).agg(lambda x: x.median()).astype(float)
-    tm.assert_frame_equal(result, expected)
-=======
     expected = df.groupby(bins, observed=observed).agg(lambda x: x.median())
-    # TODO: GH 41137
-    tm.assert_frame_equal(result, expected, check_dtype=False)
->>>>>>> eb572587
+    tm.assert_frame_equal(result, expected)
 
 
 @pytest.mark.parametrize(
