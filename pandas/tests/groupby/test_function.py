--- conflicted
+++ resolved
@@ -1245,31 +1245,6 @@
     tm.assert_series_equal(res, expected)
 
 
-<<<<<<< HEAD
-@pytest.mark.parametrize("dtype", [int, float, object])
-@pytest.mark.parametrize(
-    "kwargs",
-    [
-        {"percentiles": [0.10, 0.20, 0.30], "include": "all", "exclude": None},
-        {"percentiles": [0.10, 0.20, 0.30], "include": None, "exclude": ["int"]},
-        {"percentiles": [0.10, 0.20, 0.30], "include": ["int"], "exclude": None},
-    ],
-)
-def test_groupby_empty_dataset(dtype, kwargs):
-    # GH#41575
-    df = DataFrame([[1, 2, 3]], columns=["A", "B", "C"], dtype=dtype)
-    df["B"] = df["B"].astype(int)
-    df["C"] = df["C"].astype(float)
-
-    result = df.iloc[:0].groupby("A").describe(**kwargs)
-    expected = df.groupby("A").describe(**kwargs).reset_index(drop=True).iloc[:0]
-    tm.assert_frame_equal(result, expected)
-
-    result = df.iloc[:0].groupby("A").B.describe(**kwargs)
-    expected = df.groupby("A").B.describe(**kwargs).reset_index(drop=True).iloc[:0]
-    expected.index = Index([])
-    tm.assert_frame_equal(result, expected)
-=======
 @pytest.mark.parametrize(
     "kernel, numeric_only_default, drops_nuisance, has_arg",
     [
@@ -1379,4 +1354,28 @@
         # Doesn't have numeric_only argument and fails on nuisance columns
         with pytest.raises(TypeError, match=r"unsupported operand type"):
             method(*args, **kwargs)
->>>>>>> 4f92db3b
+
+
+@pytest.mark.parametrize("dtype", [int, float, object])
+@pytest.mark.parametrize(
+    "kwargs",
+    [
+        {"percentiles": [0.10, 0.20, 0.30], "include": "all", "exclude": None},
+        {"percentiles": [0.10, 0.20, 0.30], "include": None, "exclude": ["int"]},
+        {"percentiles": [0.10, 0.20, 0.30], "include": ["int"], "exclude": None},
+    ],
+)
+def test_groupby_empty_dataset(dtype, kwargs):
+    # GH#41575
+    df = DataFrame([[1, 2, 3]], columns=["A", "B", "C"], dtype=dtype)
+    df["B"] = df["B"].astype(int)
+    df["C"] = df["C"].astype(float)
+
+    result = df.iloc[:0].groupby("A").describe(**kwargs)
+    expected = df.groupby("A").describe(**kwargs).reset_index(drop=True).iloc[:0]
+    tm.assert_frame_equal(result, expected)
+
+    result = df.iloc[:0].groupby("A").B.describe(**kwargs)
+    expected = df.groupby("A").B.describe(**kwargs).reset_index(drop=True).iloc[:0]
+    expected.index = Index([])
+    tm.assert_frame_equal(result, expected)