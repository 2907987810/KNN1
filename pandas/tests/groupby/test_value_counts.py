"""
these are systematically testing all of the args to value_counts
with different size combinations. This is to ensure stability of the sorting
and proper parameter handling
"""

from itertools import product

import numpy as np
import pytest

from pandas import (
    Categorical,
    CategoricalIndex,
    DataFrame,
    Grouper,
    Index,
    MultiIndex,
    Series,
    date_range,
    to_datetime,
)
import pandas._testing as tm


def tests_value_counts_index_names_category_column():
    # GH44324 Missing name of index category column
    df = DataFrame(
        {
            "gender": ["female"],
            "country": ["US"],
        }
    )
    df["gender"] = df["gender"].astype("category")
    result = df.groupby("country")["gender"].value_counts()

    # Construct expected, very specific multiindex
    df_mi_expected = DataFrame([["US", "female"]], columns=["country", "gender"])
    df_mi_expected["gender"] = df_mi_expected["gender"].astype("category")
    mi_expected = MultiIndex.from_frame(df_mi_expected)
    expected = Series([1], index=mi_expected, name="gender")

    tm.assert_series_equal(result, expected)


# our starting frame
def seed_df(seed_nans, n, m):
    np.random.seed(1234)
    days = date_range("2015-08-24", periods=10)

    frame = DataFrame(
        {
            "1st": np.random.choice(list("abcd"), n),
            "2nd": np.random.choice(days, n),
            "3rd": np.random.randint(1, m + 1, n),
        }
    )

    if seed_nans:
        # Explicitly cast to float to avoid implicit cast when setting nan
        frame["3rd"] = frame["3rd"].astype("float")
        frame.loc[1::11, "1st"] = np.nan
        frame.loc[3::17, "2nd"] = np.nan
        frame.loc[7::19, "3rd"] = np.nan
        frame.loc[8::19, "3rd"] = np.nan
        frame.loc[9::19, "3rd"] = np.nan

    return frame


# create input df, keys, and the bins
binned = []
ids = []
for seed_nans in [True, False]:
    for n, m in product((100, 1000), (5, 20)):

        df = seed_df(seed_nans, n, m)
        bins = None, np.arange(0, max(5, df["3rd"].max()) + 1, 2)
        keys = "1st", "2nd", ["1st", "2nd"]
        for k, b in product(keys, bins):
            binned.append((df, k, b, n, m))
            ids.append(f"{k}-{n}-{m}")


@pytest.mark.slow
@pytest.mark.parametrize("df, keys, bins, n, m", binned, ids=ids)
@pytest.mark.parametrize("isort", [True, False])
@pytest.mark.parametrize("normalize", [True, False])
@pytest.mark.parametrize("sort", [True, False])
@pytest.mark.parametrize("ascending", [True, False])
@pytest.mark.parametrize("dropna", [True, False])
def test_series_groupby_value_counts(
    df, keys, bins, n, m, isort, normalize, sort, ascending, dropna
):
    def rebuild_index(df):
        arr = list(map(df.index.get_level_values, range(df.index.nlevels)))
        df.index = MultiIndex.from_arrays(arr, names=df.index.names)
        return df

    kwargs = {
        "normalize": normalize,
        "sort": sort,
        "ascending": ascending,
        "dropna": dropna,
        "bins": bins,
    }

    gr = df.groupby(keys, sort=isort)
    left = gr["3rd"].value_counts(**kwargs)

    gr = df.groupby(keys, sort=isort)
    right = gr["3rd"].apply(Series.value_counts, **kwargs)
    right.index.names = right.index.names[:-1] + ["3rd"]

    # have to sort on index because of unstable sort on values
    left, right = map(rebuild_index, (left, right))  # xref GH9212
    tm.assert_series_equal(left.sort_index(), right.sort_index())


@pytest.mark.parametrize("utc", [True, False])
def test_series_groupby_value_counts_with_grouper(utc):
    # GH28479
    df = DataFrame(
        {
            "Timestamp": [
                1565083561,
                1565083561 + 86400,
                1565083561 + 86500,
                1565083561 + 86400 * 2,
                1565083561 + 86400 * 3,
                1565083561 + 86500 * 3,
                1565083561 + 86400 * 4,
            ],
            "Food": ["apple", "apple", "banana", "banana", "orange", "orange", "pear"],
        }
    ).drop([3])

    df["Datetime"] = to_datetime(
        df["Timestamp"].apply(lambda t: str(t)), utc=utc, unit="s"
    )
    dfg = df.groupby(Grouper(freq="1D", key="Datetime"))

    # have to sort on index because of unstable sort on values xref GH9212
    result = dfg["Food"].value_counts().sort_index()
    expected = dfg["Food"].apply(Series.value_counts).sort_index()
    expected.index.names = result.index.names

    tm.assert_series_equal(result, expected)


@pytest.mark.parametrize("columns", [["A", "B"], ["A", "B", "C"]])
def test_series_groupby_value_counts_empty(columns):
    # GH39172
    df = DataFrame(columns=columns)
    dfg = df.groupby(columns[:-1])

    result = dfg[columns[-1]].value_counts()
    expected = Series([], name=columns[-1], dtype=result.dtype)
    expected.index = MultiIndex.from_arrays([[]] * len(columns), names=columns)

    tm.assert_series_equal(result, expected)


@pytest.mark.parametrize("columns", [["A", "B"], ["A", "B", "C"]])
def test_series_groupby_value_counts_one_row(columns):
    # GH42618
    df = DataFrame(data=[range(len(columns))], columns=columns)
    dfg = df.groupby(columns[:-1])

    result = dfg[columns[-1]].value_counts()
    expected = df.value_counts().rename(columns[-1])

    tm.assert_series_equal(result, expected)


def test_series_groupby_value_counts_on_categorical():
    # GH38672

    s = Series(Categorical(["a"], categories=["a", "b"]))
    result = s.groupby([0]).value_counts()

    expected = Series(
        data=[1, 0],
        index=MultiIndex.from_arrays(
            [
                [0, 0],
                CategoricalIndex(
                    ["a", "b"], categories=["a", "b"], ordered=False, dtype="category"
                ),
            ]
        ),
    )

    # Expected:
    # 0  a    1
    #    b    0
    # dtype: int64

    tm.assert_series_equal(result, expected)


<<<<<<< HEAD
def test_series_groupby_value_counts_no_sort():
    # GH#50482
    df = DataFrame(
=======
@pytest.fixture
def education_df():
    return DataFrame(
>>>>>>> bad37748
        {
            "gender": ["male", "male", "female", "male", "female", "male"],
            "education": ["low", "medium", "high", "low", "high", "low"],
            "country": ["US", "FR", "US", "FR", "FR", "FR"],
        }
    )
<<<<<<< HEAD
    gb = df.groupby(["country", "gender"], sort=False)["education"]
    result = gb.value_counts(sort=False)
    index = MultiIndex(
        levels=[["US", "FR"], ["male", "female"], ["low", "medium", "high"]],
        codes=[[0, 1, 0, 1, 1], [0, 0, 1, 0, 1], [0, 1, 2, 0, 2]],
        names=["country", "gender", "education"],
    )
    expected = Series([1, 1, 1, 2, 1], index=index, name="education")
=======


def test_axis(education_df):
    gp = education_df.groupby("country", axis=1)
    with pytest.raises(NotImplementedError, match="axis"):
        gp.value_counts()


def test_bad_subset(education_df):
    gp = education_df.groupby("country")
    with pytest.raises(ValueError, match="subset"):
        gp.value_counts(subset=["country"])


def test_basic(education_df):
    # gh43564
    result = education_df.groupby("country")[["gender", "education"]].value_counts(
        normalize=True
    )
    expected = Series(
        data=[0.5, 0.25, 0.25, 0.5, 0.5],
        index=MultiIndex.from_tuples(
            [
                ("FR", "male", "low"),
                ("FR", "female", "high"),
                ("FR", "male", "medium"),
                ("US", "female", "high"),
                ("US", "male", "low"),
            ],
            names=["country", "gender", "education"],
        ),
    )
    tm.assert_series_equal(result, expected)


def _frame_value_counts(df, keys, normalize, sort, ascending):
    return df[keys].value_counts(normalize=normalize, sort=sort, ascending=ascending)


@pytest.mark.parametrize("groupby", ["column", "array", "function"])
@pytest.mark.parametrize("normalize", [True, False])
@pytest.mark.parametrize(
    "sort, ascending",
    [
        (False, None),
        (True, True),
        (True, False),
    ],
)
@pytest.mark.parametrize("as_index", [True, False])
@pytest.mark.parametrize("frame", [True, False])
def test_against_frame_and_seriesgroupby(
    education_df, groupby, normalize, sort, ascending, as_index, frame
):
    # test all parameters:
    # - Use column, array or function as by= parameter
    # - Whether or not to normalize
    # - Whether or not to sort and how
    # - Whether or not to use the groupby as an index
    # - 3-way compare against:
    #   - apply with :meth:`~DataFrame.value_counts`
    #   - `~SeriesGroupBy.value_counts`
    by = {
        "column": "country",
        "array": education_df["country"].values,
        "function": lambda x: education_df["country"][x] == "US",
    }[groupby]

    gp = education_df.groupby(by=by, as_index=as_index)
    result = gp[["gender", "education"]].value_counts(
        normalize=normalize, sort=sort, ascending=ascending
    )
    if frame:
        # compare against apply with DataFrame value_counts
        expected = gp.apply(
            _frame_value_counts, ["gender", "education"], normalize, sort, ascending
        )

        if as_index:
            tm.assert_series_equal(result, expected)
        else:
            name = "proportion" if normalize else "count"
            expected = expected.reset_index().rename({0: name}, axis=1)
            if groupby == "column":
                expected = expected.rename({"level_0": "country"}, axis=1)
                expected["country"] = np.where(expected["country"], "US", "FR")
            elif groupby == "function":
                expected["level_0"] = expected["level_0"] == 1
            else:
                expected["level_0"] = np.where(expected["level_0"], "US", "FR")
            tm.assert_frame_equal(result, expected)
    else:
        # compare against SeriesGroupBy value_counts
        education_df["both"] = education_df["gender"] + "-" + education_df["education"]
        expected = gp["both"].value_counts(
            normalize=normalize, sort=sort, ascending=ascending
        )
        expected.name = None
        if as_index:
            index_frame = expected.index.to_frame(index=False)
            index_frame["gender"] = index_frame["both"].str.split("-").str.get(0)
            index_frame["education"] = index_frame["both"].str.split("-").str.get(1)
            del index_frame["both"]
            index_frame = index_frame.rename({0: None}, axis=1)
            expected.index = MultiIndex.from_frame(index_frame)
            tm.assert_series_equal(result, expected)
        else:
            expected.insert(1, "gender", expected["both"].str.split("-").str.get(0))
            expected.insert(2, "education", expected["both"].str.split("-").str.get(1))
            del expected["both"]
            tm.assert_frame_equal(result, expected)


@pytest.mark.parametrize("normalize", [True, False])
@pytest.mark.parametrize(
    "sort, ascending, expected_rows, expected_count, expected_group_size",
    [
        (False, None, [0, 1, 2, 3, 4], [1, 1, 1, 2, 1], [1, 3, 1, 3, 1]),
        (True, False, [4, 3, 1, 2, 0], [1, 2, 1, 1, 1], [1, 3, 3, 1, 1]),
        (True, True, [4, 1, 3, 2, 0], [1, 1, 2, 1, 1], [1, 3, 3, 1, 1]),
    ],
)
def test_compound(
    education_df,
    normalize,
    sort,
    ascending,
    expected_rows,
    expected_count,
    expected_group_size,
):
    # Multiple groupby keys and as_index=False
    gp = education_df.groupby(["country", "gender"], as_index=False, sort=False)
    result = gp["education"].value_counts(
        normalize=normalize, sort=sort, ascending=ascending
    )
    expected = DataFrame()
    for column in ["country", "gender", "education"]:
        expected[column] = [education_df[column][row] for row in expected_rows]
    if normalize:
        expected["proportion"] = expected_count
        expected["proportion"] /= expected_group_size
    else:
        expected["count"] = expected_count
    tm.assert_frame_equal(result, expected)


@pytest.fixture
def animals_df():
    return DataFrame(
        {"key": [1, 1, 1, 1], "num_legs": [2, 4, 4, 6], "num_wings": [2, 0, 0, 0]},
        index=["falcon", "dog", "cat", "ant"],
    )


@pytest.mark.parametrize(
    "sort, ascending, normalize, expected_data, expected_index",
    [
        (False, None, False, [1, 2, 1], [(1, 1, 1), (2, 4, 6), (2, 0, 0)]),
        (True, True, False, [1, 1, 2], [(1, 1, 1), (2, 6, 4), (2, 0, 0)]),
        (True, False, False, [2, 1, 1], [(1, 1, 1), (4, 2, 6), (0, 2, 0)]),
        (True, False, True, [0.5, 0.25, 0.25], [(1, 1, 1), (4, 2, 6), (0, 2, 0)]),
    ],
)
def test_data_frame_value_counts(
    animals_df, sort, ascending, normalize, expected_data, expected_index
):
    # 3-way compare with :meth:`~DataFrame.value_counts`
    # Tests from frame/methods/test_value_counts.py
    result_frame = animals_df.value_counts(
        sort=sort, ascending=ascending, normalize=normalize
    )
    expected = Series(
        data=expected_data,
        index=MultiIndex.from_arrays(
            expected_index, names=["key", "num_legs", "num_wings"]
        ),
    )
    tm.assert_series_equal(result_frame, expected)

    result_frame_groupby = animals_df.groupby("key").value_counts(
        sort=sort, ascending=ascending, normalize=normalize
    )

    tm.assert_series_equal(result_frame_groupby, expected)


@pytest.fixture
def nulls_df():
    n = np.nan
    return DataFrame(
        {
            "A": [1, 1, n, 4, n, 6, 6, 6, 6],
            "B": [1, 1, 3, n, n, 6, 6, 6, 6],
            "C": [1, 2, 3, 4, 5, 6, n, 8, n],
            "D": [1, 2, 3, 4, 5, 6, 7, n, n],
        }
    )


@pytest.mark.parametrize(
    "group_dropna, count_dropna, expected_rows, expected_values",
    [
        (
            False,
            False,
            [0, 1, 3, 5, 7, 6, 8, 2, 4],
            [0.5, 0.5, 1.0, 0.25, 0.25, 0.25, 0.25, 1.0, 1.0],
        ),
        (False, True, [0, 1, 3, 5, 2, 4], [0.5, 0.5, 1.0, 1.0, 1.0, 1.0]),
        (True, False, [0, 1, 5, 7, 6, 8], [0.5, 0.5, 0.25, 0.25, 0.25, 0.25]),
        (True, True, [0, 1, 5], [0.5, 0.5, 1.0]),
    ],
)
def test_dropna_combinations(
    nulls_df, group_dropna, count_dropna, expected_rows, expected_values
):
    gp = nulls_df.groupby(["A", "B"], dropna=group_dropna)
    result = gp.value_counts(normalize=True, sort=True, dropna=count_dropna)
    columns = DataFrame()
    for column in nulls_df.columns:
        columns[column] = [nulls_df[column][row] for row in expected_rows]
    index = MultiIndex.from_frame(columns)
    expected = Series(data=expected_values, index=index)
    tm.assert_series_equal(result, expected)


@pytest.fixture
def names_with_nulls_df(nulls_fixture):
    return DataFrame(
        {
            "key": [1, 1, 1, 1],
            "first_name": ["John", "Anne", "John", "Beth"],
            "middle_name": ["Smith", nulls_fixture, nulls_fixture, "Louise"],
        },
    )


@pytest.mark.parametrize(
    "dropna, expected_data, expected_index",
    [
        (
            True,
            [1, 1],
            MultiIndex.from_arrays(
                [(1, 1), ("Beth", "John"), ("Louise", "Smith")],
                names=["key", "first_name", "middle_name"],
            ),
        ),
        (
            False,
            [1, 1, 1, 1],
            MultiIndex(
                levels=[
                    Index([1]),
                    Index(["Anne", "Beth", "John"]),
                    Index(["Louise", "Smith", np.nan]),
                ],
                codes=[[0, 0, 0, 0], [0, 1, 2, 2], [2, 0, 1, 2]],
                names=["key", "first_name", "middle_name"],
            ),
        ),
    ],
)
@pytest.mark.parametrize("normalize", [False, True])
def test_data_frame_value_counts_dropna(
    names_with_nulls_df, dropna, normalize, expected_data, expected_index
):
    # GH 41334
    # 3-way compare with :meth:`~DataFrame.value_counts`
    # Tests with nulls from frame/methods/test_value_counts.py
    result_frame = names_with_nulls_df.value_counts(dropna=dropna, normalize=normalize)
    expected = Series(
        data=expected_data,
        index=expected_index,
    )
    if normalize:
        expected /= float(len(expected_data))

    tm.assert_series_equal(result_frame, expected)

    result_frame_groupby = names_with_nulls_df.groupby("key").value_counts(
        dropna=dropna, normalize=normalize
    )

    tm.assert_series_equal(result_frame_groupby, expected)


@pytest.mark.parametrize("as_index", [False, True])
@pytest.mark.parametrize("observed", [False, True])
@pytest.mark.parametrize(
    "normalize, expected_data",
    [
        (False, np.array([2, 1, 1, 0, 0, 0, 1, 1, 0, 0, 0, 0], dtype=np.int64)),
        (
            True,
            np.array([0.5, 0.25, 0.25, 0.0, 0.0, 0.0, 0.5, 0.5, 0.0, 0.0, 0.0, 0.0]),
        ),
    ],
)
def test_categorical_single_grouper_with_only_observed_categories(
    education_df, as_index, observed, normalize, expected_data
):

    # Test single categorical grouper with only observed grouping categories
    # when non-groupers are also categorical

    gp = education_df.astype("category").groupby(
        "country", as_index=as_index, observed=observed
    )
    result = gp.value_counts(normalize=normalize)

    expected_index = MultiIndex.from_tuples(
        [
            ("FR", "male", "low"),
            ("FR", "female", "high"),
            ("FR", "male", "medium"),
            ("FR", "female", "low"),
            ("FR", "female", "medium"),
            ("FR", "male", "high"),
            ("US", "female", "high"),
            ("US", "male", "low"),
            ("US", "female", "low"),
            ("US", "female", "medium"),
            ("US", "male", "high"),
            ("US", "male", "medium"),
        ],
        names=["country", "gender", "education"],
    )

    expected_series = Series(
        data=expected_data,
        index=expected_index,
    )
    for i in range(3):
        expected_series.index = expected_series.index.set_levels(
            CategoricalIndex(expected_series.index.levels[i]), level=i
        )

    if as_index:
        tm.assert_series_equal(result, expected_series)
    else:
        expected = expected_series.reset_index(
            name="proportion" if normalize else "count"
        )
        tm.assert_frame_equal(result, expected)


def assert_categorical_single_grouper(
    education_df, as_index, observed, expected_index, normalize, expected_data
):
    # Test single categorical grouper when non-groupers are also categorical
    education_df = education_df.copy().astype("category")

    # Add non-observed grouping categories
    education_df["country"] = education_df["country"].cat.add_categories(["ASIA"])

    gp = education_df.groupby("country", as_index=as_index, observed=observed)
    result = gp.value_counts(normalize=normalize)

    expected_series = Series(
        data=expected_data,
        index=MultiIndex.from_tuples(
            expected_index,
            names=["country", "gender", "education"],
        ),
    )
    for i in range(3):
        index_level = CategoricalIndex(expected_series.index.levels[i])
        if i == 0:
            index_level = index_level.set_categories(
                education_df["country"].cat.categories
            )
        expected_series.index = expected_series.index.set_levels(index_level, level=i)

    if as_index:
        tm.assert_series_equal(result, expected_series)
    else:
        expected = expected_series.reset_index(
            name="proportion" if normalize else "count"
        )
        tm.assert_frame_equal(result, expected)


@pytest.mark.parametrize("as_index", [True, False])
@pytest.mark.parametrize(
    "normalize, expected_data",
    [
        (False, np.array([2, 1, 1, 0, 0, 0, 1, 1, 0, 0, 0, 0], dtype=np.int64)),
        (
            True,
            np.array([0.5, 0.25, 0.25, 0.0, 0.0, 0.0, 0.5, 0.5, 0.0, 0.0, 0.0, 0.0]),
        ),
    ],
)
def test_categorical_single_grouper_observed_true(
    education_df, as_index, normalize, expected_data
):
    # GH#46357

    expected_index = [
        ("FR", "male", "low"),
        ("FR", "female", "high"),
        ("FR", "male", "medium"),
        ("FR", "female", "low"),
        ("FR", "female", "medium"),
        ("FR", "male", "high"),
        ("US", "female", "high"),
        ("US", "male", "low"),
        ("US", "female", "low"),
        ("US", "female", "medium"),
        ("US", "male", "high"),
        ("US", "male", "medium"),
    ]

    assert_categorical_single_grouper(
        education_df=education_df,
        as_index=as_index,
        observed=True,
        expected_index=expected_index,
        normalize=normalize,
        expected_data=expected_data,
    )


@pytest.mark.parametrize("as_index", [True, False])
@pytest.mark.parametrize(
    "normalize, expected_data",
    [
        (
            False,
            np.array(
                [2, 1, 1, 0, 0, 0, 1, 1, 0, 0, 0, 0, 0, 0, 0, 0, 0, 0], dtype=np.int64
            ),
        ),
        (
            True,
            np.array(
                [
                    0.5,
                    0.25,
                    0.25,
                    0.0,
                    0.0,
                    0.0,
                    0.5,
                    0.5,
                    0.0,
                    0.0,
                    0.0,
                    0.0,
                    0.0,
                    0.0,
                    0.0,
                    0.0,
                    0.0,
                    0.0,
                ]
            ),
        ),
    ],
)
def test_categorical_single_grouper_observed_false(
    education_df, as_index, normalize, expected_data
):
    # GH#46357

    expected_index = [
        ("FR", "male", "low"),
        ("FR", "female", "high"),
        ("FR", "male", "medium"),
        ("FR", "female", "low"),
        ("FR", "male", "high"),
        ("FR", "female", "medium"),
        ("US", "female", "high"),
        ("US", "male", "low"),
        ("US", "male", "medium"),
        ("US", "male", "high"),
        ("US", "female", "medium"),
        ("US", "female", "low"),
        ("ASIA", "male", "low"),
        ("ASIA", "male", "high"),
        ("ASIA", "female", "medium"),
        ("ASIA", "female", "low"),
        ("ASIA", "female", "high"),
        ("ASIA", "male", "medium"),
    ]

    assert_categorical_single_grouper(
        education_df=education_df,
        as_index=as_index,
        observed=False,
        expected_index=expected_index,
        normalize=normalize,
        expected_data=expected_data,
    )


@pytest.mark.parametrize("as_index", [True, False])
@pytest.mark.parametrize(
    "observed, expected_index",
    [
        (
            False,
            [
                ("FR", "high", "female"),
                ("FR", "high", "male"),
                ("FR", "low", "male"),
                ("FR", "low", "female"),
                ("FR", "medium", "male"),
                ("FR", "medium", "female"),
                ("US", "high", "female"),
                ("US", "high", "male"),
                ("US", "low", "male"),
                ("US", "low", "female"),
                ("US", "medium", "female"),
                ("US", "medium", "male"),
            ],
        ),
        (
            True,
            [
                ("FR", "high", "female"),
                ("FR", "low", "male"),
                ("FR", "medium", "male"),
                ("US", "high", "female"),
                ("US", "low", "male"),
            ],
        ),
    ],
)
@pytest.mark.parametrize(
    "normalize, expected_data",
    [
        (False, np.array([1, 0, 2, 0, 1, 0, 1, 0, 1, 0, 0, 0], dtype=np.int64)),
        (
            True,
            # NaN values corresponds to non-observed groups
            np.array([1.0, 0.0, 1.0, 0.0, 1.0, 0.0, 1.0, 0.0, 1.0, 0.0, 0.0, 0.0]),
        ),
    ],
)
def test_categorical_multiple_groupers(
    education_df, as_index, observed, expected_index, normalize, expected_data
):
    # GH#46357

    # Test multiple categorical groupers when non-groupers are non-categorical
    education_df = education_df.copy()
    education_df["country"] = education_df["country"].astype("category")
    education_df["education"] = education_df["education"].astype("category")

    gp = education_df.groupby(
        ["country", "education"], as_index=as_index, observed=observed
    )
    result = gp.value_counts(normalize=normalize)

    expected_series = Series(
        data=expected_data[expected_data > 0.0] if observed else expected_data,
        index=MultiIndex.from_tuples(
            expected_index,
            names=["country", "education", "gender"],
        ),
    )
    for i in range(2):
        expected_series.index = expected_series.index.set_levels(
            CategoricalIndex(expected_series.index.levels[i]), level=i
        )

    if as_index:
        tm.assert_series_equal(result, expected_series)
    else:
        expected = expected_series.reset_index(
            name="proportion" if normalize else "count"
        )
        tm.assert_frame_equal(result, expected)


@pytest.mark.parametrize("as_index", [False, True])
@pytest.mark.parametrize("observed", [False, True])
@pytest.mark.parametrize(
    "normalize, expected_data",
    [
        (False, np.array([2, 1, 1, 0, 0, 0, 1, 1, 0, 0, 0, 0], dtype=np.int64)),
        (
            True,
            # NaN values corresponds to non-observed groups
            np.array([0.5, 0.25, 0.25, 0.0, 0.0, 0.0, 0.5, 0.5, 0.0, 0.0, 0.0, 0.0]),
        ),
    ],
)
def test_categorical_non_groupers(
    education_df, as_index, observed, normalize, expected_data
):
    # GH#46357 Test non-observed categories are included in the result,
    # regardless of `observed`
    education_df = education_df.copy()
    education_df["gender"] = education_df["gender"].astype("category")
    education_df["education"] = education_df["education"].astype("category")

    gp = education_df.groupby("country", as_index=as_index, observed=observed)
    result = gp.value_counts(normalize=normalize)

    expected_index = [
        ("FR", "male", "low"),
        ("FR", "female", "high"),
        ("FR", "male", "medium"),
        ("FR", "female", "low"),
        ("FR", "female", "medium"),
        ("FR", "male", "high"),
        ("US", "female", "high"),
        ("US", "male", "low"),
        ("US", "female", "low"),
        ("US", "female", "medium"),
        ("US", "male", "high"),
        ("US", "male", "medium"),
    ]
    expected_series = Series(
        data=expected_data,
        index=MultiIndex.from_tuples(
            expected_index,
            names=["country", "gender", "education"],
        ),
    )
    for i in range(1, 3):
        expected_series.index = expected_series.index.set_levels(
            CategoricalIndex(expected_series.index.levels[i]), level=i
        )

    if as_index:
        tm.assert_series_equal(result, expected_series)
    else:
        expected = expected_series.reset_index(
            name="proportion" if normalize else "count"
        )
        tm.assert_frame_equal(result, expected)


@pytest.mark.parametrize(
    "normalize, expected_label, expected_values",
    [
        (False, "count", [1, 1, 1]),
        (True, "proportion", [0.5, 0.5, 1.0]),
    ],
)
def test_mixed_groupings(normalize, expected_label, expected_values):
    # Test multiple groupings
    df = DataFrame({"A": [1, 2, 1], "B": [1, 2, 3]})
    gp = df.groupby([[4, 5, 4], "A", lambda i: 7 if i == 1 else 8], as_index=False)
    result = gp.value_counts(sort=True, normalize=normalize)
    expected = DataFrame(
        {
            "level_0": [4, 4, 5],
            "A": [1, 1, 2],
            "level_2": [8, 8, 7],
            "B": [1, 3, 2],
            expected_label: expected_values,
        }
    )
    tm.assert_frame_equal(result, expected)


@pytest.mark.parametrize(
    "test, columns, expected_names",
    [
        ("repeat", list("abbde"), ["a", None, "d", "b", "b", "e"]),
        ("level", list("abcd") + ["level_1"], ["a", None, "d", "b", "c", "level_1"]),
    ],
)
@pytest.mark.parametrize("as_index", [False, True])
def test_column_label_duplicates(test, columns, expected_names, as_index):
    # GH 44992
    # Test for duplicate input column labels and generated duplicate labels
    df = DataFrame([[1, 3, 5, 7, 9], [2, 4, 6, 8, 10]], columns=columns)
    expected_data = [(1, 0, 7, 3, 5, 9), (2, 1, 8, 4, 6, 10)]
    result = df.groupby(["a", [0, 1], "d"], as_index=as_index).value_counts()
    if as_index:
        expected = Series(
            data=(1, 1),
            index=MultiIndex.from_tuples(
                expected_data,
                names=expected_names,
            ),
        )
        tm.assert_series_equal(result, expected)
    else:
        expected_data = [list(row) + [1] for row in expected_data]
        expected_columns = list(expected_names)
        expected_columns[1] = "level_1"
        expected_columns.append("count")
        expected = DataFrame(expected_data, columns=expected_columns)
        tm.assert_frame_equal(result, expected)


@pytest.mark.parametrize(
    "normalize, expected_label",
    [
        (False, "count"),
        (True, "proportion"),
    ],
)
def test_result_label_duplicates(normalize, expected_label):
    # Test for result column label duplicating an input column label
    gb = DataFrame([[1, 2, 3]], columns=["a", "b", expected_label]).groupby(
        "a", as_index=False
    )
    msg = f"Column label '{expected_label}' is duplicate of result column"
    with pytest.raises(ValueError, match=msg):
        gb.value_counts(normalize=normalize)


def test_ambiguous_grouping():
    # Test that groupby is not confused by groupings length equal to row count
    df = DataFrame({"a": [1, 1]})
    gb = df.groupby([1, 1])
    result = gb.value_counts()
    expected = Series([2], index=MultiIndex.from_tuples([[1, 1]], names=[None, "a"]))
    tm.assert_series_equal(result, expected)


def test_subset_overlaps_gb_key_raises():
    # GH 46383
    df = DataFrame({"c1": ["a", "b", "c"], "c2": ["x", "y", "y"]}, index=[0, 1, 1])
    msg = "Keys {'c1'} in subset cannot be in the groupby column keys."
    with pytest.raises(ValueError, match=msg):
        df.groupby("c1").value_counts(subset=["c1"])


def test_subset_doesnt_exist_in_frame():
    # GH 46383
    df = DataFrame({"c1": ["a", "b", "c"], "c2": ["x", "y", "y"]}, index=[0, 1, 1])
    msg = "Keys {'c3'} in subset do not exist in the DataFrame."
    with pytest.raises(ValueError, match=msg):
        df.groupby("c1").value_counts(subset=["c3"])


def test_subset():
    # GH 46383
    df = DataFrame({"c1": ["a", "b", "c"], "c2": ["x", "y", "y"]}, index=[0, 1, 1])
    result = df.groupby(level=0).value_counts(subset=["c2"])
    expected = Series(
        [1, 2], index=MultiIndex.from_arrays([[0, 1], ["x", "y"]], names=[None, "c2"])
    )
    tm.assert_series_equal(result, expected)


def test_subset_duplicate_columns():
    # GH 46383
    df = DataFrame(
        [["a", "x", "x"], ["b", "y", "y"], ["b", "y", "y"]],
        index=[0, 1, 1],
        columns=["c1", "c2", "c2"],
    )
    result = df.groupby(level=0).value_counts(subset=["c2"])
    expected = Series(
        [1, 2],
        index=MultiIndex.from_arrays(
            [[0, 1], ["x", "y"], ["x", "y"]], names=[None, "c2", "c2"]
        ),
    )
    tm.assert_series_equal(result, expected)


@pytest.mark.parametrize("utc", [True, False])
def test_value_counts_time_grouper(utc):
    # GH#50486
    df = DataFrame(
        {
            "Timestamp": [
                1565083561,
                1565083561 + 86400,
                1565083561 + 86500,
                1565083561 + 86400 * 2,
                1565083561 + 86400 * 3,
                1565083561 + 86500 * 3,
                1565083561 + 86400 * 4,
            ],
            "Food": ["apple", "apple", "banana", "banana", "orange", "orange", "pear"],
        }
    ).drop([3])

    df["Datetime"] = to_datetime(
        df["Timestamp"].apply(lambda t: str(t)), utc=utc, unit="s"
    )
    gb = df.groupby(Grouper(freq="1D", key="Datetime"))
    result = gb.value_counts()
    dates = to_datetime(
        ["2019-08-06", "2019-08-07", "2019-08-09", "2019-08-10"], utc=utc
    )
    timestamps = df["Timestamp"].unique()
    index = MultiIndex(
        levels=[dates, timestamps, ["apple", "banana", "orange", "pear"]],
        codes=[[0, 1, 1, 2, 2, 3], range(6), [0, 0, 1, 2, 2, 3]],
        names=["Datetime", "Timestamp", "Food"],
    )
    expected = Series(1, index=index)
>>>>>>> bad37748
    tm.assert_series_equal(result, expected)<|MERGE_RESOLUTION|>--- conflicted
+++ resolved
@@ -199,22 +199,15 @@
     tm.assert_series_equal(result, expected)
 
 
-<<<<<<< HEAD
 def test_series_groupby_value_counts_no_sort():
     # GH#50482
     df = DataFrame(
-=======
-@pytest.fixture
-def education_df():
-    return DataFrame(
->>>>>>> bad37748
         {
             "gender": ["male", "male", "female", "male", "female", "male"],
             "education": ["low", "medium", "high", "low", "high", "low"],
             "country": ["US", "FR", "US", "FR", "FR", "FR"],
         }
     )
-<<<<<<< HEAD
     gb = df.groupby(["country", "gender"], sort=False)["education"]
     result = gb.value_counts(sort=False)
     index = MultiIndex(
@@ -223,7 +216,18 @@
         names=["country", "gender", "education"],
     )
     expected = Series([1, 1, 1, 2, 1], index=index, name="education")
-=======
+    tm.assert_series_equal(result, expected)
+
+
+@pytest.fixture
+def education_df():
+    return DataFrame(
+        {
+            "gender": ["male", "male", "female", "male", "female", "male"],
+            "education": ["low", "medium", "high", "low", "high", "low"],
+            "country": ["US", "FR", "US", "FR", "FR", "FR"],
+        }
+    )
 
 
 def test_axis(education_df):
@@ -1020,5 +1024,4 @@
         names=["Datetime", "Timestamp", "Food"],
     )
     expected = Series(1, index=index)
->>>>>>> bad37748
     tm.assert_series_equal(result, expected)