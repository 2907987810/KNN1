--- conflicted
+++ resolved
@@ -5,41 +5,6 @@
 import pandas._testing as tm
 
 
-<<<<<<< HEAD
-@pytest.fixture(params=[["inner"], ["inner", "outer"]])
-def frame(request):
-    levels = request.param
-    df = pd.DataFrame(
-        {
-            "outer": ["a", "a", "a", "b", "b", "b"],
-            "inner": [1, 2, 3, 1, 2, 3],
-            "A": np.arange(6),
-            "B": ["one", "one", "two", "two", "one", "one"],
-        }
-    )
-    if levels:
-        df = df.set_index(levels)
-
-    return df
-
-
-@pytest.fixture
-def series():
-    df = pd.DataFrame(
-        {
-            "outer": ["a", "a", "a", "b", "b", "b"],
-            "inner": [1, 2, 3, 1, 2, 3],
-            "A": np.arange(6),
-            "B": ["one", "one", "two", "two", "one", "one"],
-        }
-    )
-    s = df.set_index(["outer", "inner", "B"])["A"]
-
-    return s
-
-
-=======
->>>>>>> c4b6bed5
 @pytest.mark.parametrize(
     "key_strs,groupers",
     [
