from datetime import datetime
import decimal
from decimal import Decimal
import re

import numpy as np
import pytest

from pandas.errors import SpecificationError
import pandas.util._test_decorators as td

from pandas.core.dtypes.common import is_string_dtype

import pandas as pd
from pandas import (
    Categorical,
    DataFrame,
    Grouper,
    Index,
    Interval,
    MultiIndex,
    RangeIndex,
    Series,
    Timedelta,
    Timestamp,
    date_range,
    to_datetime,
)
import pandas._testing as tm
from pandas.core.arrays import BooleanArray
import pandas.core.common as com

pytestmark = pytest.mark.filterwarnings("ignore:Mean of empty slice:RuntimeWarning")


def test_repr():
    # GH18203
    result = repr(Grouper(key="A", level="B"))
    expected = "Grouper(key='A', level='B', sort=False, dropna=True)"
    assert result == expected


def test_groupby_nonobject_dtype(multiindex_dataframe_random_data):
    key = multiindex_dataframe_random_data.index.codes[0]
    grouped = multiindex_dataframe_random_data.groupby(key)
    result = grouped.sum()

    expected = multiindex_dataframe_random_data.groupby(key.astype("O")).sum()
    assert result.index.dtype == np.int8
    assert expected.index.dtype == np.int64
    tm.assert_frame_equal(result, expected, check_index_type=False)


def test_groupby_nonobject_dtype_mixed():
    # GH 3911, mixed frame non-conversion
    df = DataFrame(
        {
            "A": ["foo", "bar", "foo", "bar", "foo", "bar", "foo", "foo"],
            "B": ["one", "one", "two", "three", "two", "two", "one", "three"],
            "C": np.random.default_rng(2).standard_normal(8),
            "D": np.array(np.random.default_rng(2).standard_normal(8), dtype="float32"),
        }
    )
    df["value"] = range(len(df))

    def max_value(group):
        return group.loc[group["value"].idxmax()]

    msg = "DataFrameGroupBy.apply operated on the grouping columns"
    with tm.assert_produces_warning(DeprecationWarning, match=msg):
        applied = df.groupby("A").apply(max_value)
    result = applied.dtypes
    expected = df.dtypes
    tm.assert_series_equal(result, expected)


def test_pass_args_kwargs(ts):
    def f(x, q=None, axis=0):
        return np.percentile(x, q, axis=axis)

    g = lambda x: np.percentile(x, 80, axis=0)

    # Series
    ts_grouped = ts.groupby(lambda x: x.month)
    agg_result = ts_grouped.agg(np.percentile, 80, axis=0)
    apply_result = ts_grouped.apply(np.percentile, 80, axis=0)
    trans_result = ts_grouped.transform(np.percentile, 80, axis=0)

    agg_expected = ts_grouped.quantile(0.8)
    trans_expected = ts_grouped.transform(g)

    tm.assert_series_equal(apply_result, agg_expected)
    tm.assert_series_equal(agg_result, agg_expected)
    tm.assert_series_equal(trans_result, trans_expected)

    agg_result = ts_grouped.agg(f, q=80)
    apply_result = ts_grouped.apply(f, q=80)
    trans_result = ts_grouped.transform(f, q=80)
    tm.assert_series_equal(agg_result, agg_expected)
    tm.assert_series_equal(apply_result, agg_expected)
    tm.assert_series_equal(trans_result, trans_expected)

<<<<<<< HEAD

def test_pass_args_kwargs_dataframe(tsframe, as_index):
    def f(x, q=None, axis=0):
        return np.percentile(x, q, axis=axis)

    df_grouped = tsframe.groupby(lambda x: x.month, as_index=as_index)
    warn = None if as_index else FutureWarning
    msg = "A grouping .* was excluded from the result"
    with tm.assert_produces_warning(warn, match=msg):
        agg_result = df_grouped.agg(np.percentile, 80, axis=0)
    with tm.assert_produces_warning(warn, match=msg):
        apply_result = df_grouped.apply(DataFrame.quantile, 0.8)
    with tm.assert_produces_warning(warn, match=msg):
        expected = df_grouped.quantile(0.8)
    tm.assert_frame_equal(apply_result, expected, check_names=False)
    tm.assert_frame_equal(agg_result, expected)

    apply_result = df_grouped.apply(DataFrame.quantile, [0.4, 0.8])
    with tm.assert_produces_warning(warn, match=msg):
        expected_seq = df_grouped.quantile([0.4, 0.8])
    tm.assert_frame_equal(apply_result, expected_seq, check_names=False)

    with tm.assert_produces_warning(warn, match=msg):
        agg_result = df_grouped.agg(f, q=80)
    with tm.assert_produces_warning(warn, match=msg):
        apply_result = df_grouped.apply(DataFrame.quantile, q=0.8)
    tm.assert_frame_equal(agg_result, expected)
    tm.assert_frame_equal(apply_result, expected, check_names=False)
=======
    # DataFrame
    for as_index in [True, False]:
        df_grouped = tsframe.groupby(lambda x: x.month, as_index=as_index)
        agg_result = df_grouped.agg(np.percentile, 80, axis=0)
        apply_result = df_grouped.apply(DataFrame.quantile, 0.8)
        expected = df_grouped.quantile(0.8)
        tm.assert_frame_equal(apply_result, expected, check_names=False)
        tm.assert_frame_equal(agg_result, expected)

        apply_result = df_grouped.apply(DataFrame.quantile, [0.4, 0.8])
        expected_seq = df_grouped.quantile([0.4, 0.8])
        if not as_index:
            # apply treats the op as a transform; .quantile knows it's a reduction
            apply_result = apply_result.reset_index()
            apply_result["level_0"] = [1, 1, 2, 2]
        tm.assert_frame_equal(apply_result, expected_seq, check_names=False)

        agg_result = df_grouped.agg(f, q=80)
        apply_result = df_grouped.apply(DataFrame.quantile, q=0.8)
        tm.assert_frame_equal(agg_result, expected)
        tm.assert_frame_equal(apply_result, expected, check_names=False)
>>>>>>> c9f876c0


def test_len():
    df = DataFrame(
        np.random.default_rng(2).standard_normal((10, 4)),
        columns=Index(list("ABCD"), dtype=object),
        index=date_range("2000-01-01", periods=10, freq="B"),
    )
    grouped = df.groupby([lambda x: x.year, lambda x: x.month, lambda x: x.day])
    assert len(grouped) == len(df)

    grouped = df.groupby([lambda x: x.year, lambda x: x.month])
    expected = len({(x.year, x.month) for x in df.index})
    assert len(grouped) == expected


def test_len_nan_group():
    # issue 11016
    df = DataFrame({"a": [np.nan] * 3, "b": [1, 2, 3]})
    assert len(df.groupby("a")) == 0
    assert len(df.groupby("b")) == 3
    assert len(df.groupby(["a", "b"])) == 0


@pytest.mark.parametrize("keys", [["a"], ["a", "b"]])
def test_len_categorical(dropna, observed, keys):
    # GH#57595
    df = DataFrame(
        {
            "a": Categorical([1, 1, 2, np.nan], categories=[1, 2, 3]),
            "b": Categorical([1, 1, 2, np.nan], categories=[1, 2, 3]),
            "c": 1,
        }
    )
    gb = df.groupby(keys, observed=observed, dropna=dropna)
    result = len(gb)
    if observed and dropna:
        expected = 2
    elif observed and not dropna:
        expected = 3
    elif len(keys) == 1:
        expected = 3 if dropna else 4
    else:
        expected = 9 if dropna else 16
    assert result == expected, f"{result} vs {expected}"


def test_basic_regression():
    # regression
    result = Series([1.0 * x for x in list(range(1, 10)) * 10])

    data = np.random.default_rng(2).random(1100) * 10.0
    groupings = Series(data)

    grouped = result.groupby(groupings)
    grouped.mean()


def test_indices_concatenation_order():
    # GH 2808

    def f1(x):
        y = x[(x.b % 2) == 1] ** 2
        if y.empty:
            multiindex = MultiIndex(levels=[[]] * 2, codes=[[]] * 2, names=["b", "c"])
            res = DataFrame(columns=["a"], index=multiindex)
            return res
        else:
            y = y.set_index(["b", "c"])
            return y

    def f2(x):
        y = x[(x.b % 2) == 1] ** 2
        if y.empty:
            return DataFrame()
        else:
            y = y.set_index(["b", "c"])
            return y

    def f3(x):
        y = x[(x.b % 2) == 1] ** 2
        if y.empty:
            multiindex = MultiIndex(
                levels=[[]] * 2, codes=[[]] * 2, names=["foo", "bar"]
            )
            res = DataFrame(columns=["a", "b"], index=multiindex)
            return res
        else:
            return y

    df = DataFrame({"a": [1, 2, 2, 2], "b": range(4), "c": range(5, 9)})

    df2 = DataFrame({"a": [3, 2, 2, 2], "b": range(4), "c": range(5, 9)})

    depr_msg = "The behavior of array concatenation with empty entries is deprecated"

    # correct result
    msg = "DataFrameGroupBy.apply operated on the grouping columns"
    with tm.assert_produces_warning(DeprecationWarning, match=msg):
        result1 = df.groupby("a").apply(f1)
    with tm.assert_produces_warning(DeprecationWarning, match=msg):
        result2 = df2.groupby("a").apply(f1)
    tm.assert_frame_equal(result1, result2)

    # should fail (not the same number of levels)
    msg = "Cannot concat indices that do not have the same number of levels"
    with pytest.raises(AssertionError, match=msg):
        df.groupby("a").apply(f2)
    with pytest.raises(AssertionError, match=msg):
        df2.groupby("a").apply(f2)

    # should fail (incorrect shape)
    with pytest.raises(AssertionError, match=msg):
        df.groupby("a").apply(f3)
    with pytest.raises(AssertionError, match=msg):
        with tm.assert_produces_warning(FutureWarning, match=depr_msg):
            df2.groupby("a").apply(f3)


def test_attr_wrapper(ts):
    grouped = ts.groupby(lambda x: x.weekday())

    result = grouped.std()
    expected = grouped.agg(lambda x: np.std(x, ddof=1))
    tm.assert_series_equal(result, expected)

    # this is pretty cool
    result = grouped.describe()
    expected = {name: gp.describe() for name, gp in grouped}
    expected = DataFrame(expected).T
    tm.assert_frame_equal(result, expected)

    # get attribute
    result = grouped.dtype
    expected = grouped.agg(lambda x: x.dtype)
    tm.assert_series_equal(result, expected)

    # make sure raises error
    msg = "'SeriesGroupBy' object has no attribute 'foo'"
    with pytest.raises(AttributeError, match=msg):
        getattr(grouped, "foo")


def test_frame_groupby(tsframe):
    grouped = tsframe.groupby(lambda x: x.weekday())

    # aggregate
    aggregated = grouped.aggregate("mean")
    assert len(aggregated) == 5
    assert len(aggregated.columns) == 4

    # by string
    tscopy = tsframe.copy()
    tscopy["weekday"] = [x.weekday() for x in tscopy.index]
    stragged = tscopy.groupby("weekday").aggregate("mean")
    tm.assert_frame_equal(stragged, aggregated, check_names=False)

    # transform
    grouped = tsframe.head(30).groupby(lambda x: x.weekday())
    transformed = grouped.transform(lambda x: x - x.mean())
    assert len(transformed) == 30
    assert len(transformed.columns) == 4

    # transform propagate
    transformed = grouped.transform(lambda x: x.mean())
    for name, group in grouped:
        mean = group.mean()
        for idx in group.index:
            tm.assert_series_equal(transformed.xs(idx), mean, check_names=False)

    # iterate
    for weekday, group in grouped:
        assert group.index[0].weekday() == weekday

    # groups / group_indices
    groups = grouped.groups
    indices = grouped.indices

    for k, v in groups.items():
        samething = tsframe.index.take(indices[k])
        assert (samething == v).all()


def test_frame_set_name_single(df):
    grouped = df.groupby("A")

    result = grouped.mean(numeric_only=True)
    assert result.index.name == "A"

    result = df.groupby("A", as_index=False).mean(numeric_only=True)
    assert result.index.name != "A"

    result = grouped[["C", "D"]].agg("mean")
    assert result.index.name == "A"

    result = grouped.agg({"C": "mean", "D": "std"})
    assert result.index.name == "A"

    result = grouped["C"].mean()
    assert result.index.name == "A"
    result = grouped["C"].agg("mean")
    assert result.index.name == "A"
    result = grouped["C"].agg(["mean", "std"])
    assert result.index.name == "A"

    msg = r"nested renamer is not supported"
    with pytest.raises(SpecificationError, match=msg):
        grouped["C"].agg({"foo": "mean", "bar": "std"})


def test_multi_func(df):
    col1 = df["A"]
    col2 = df["B"]

    grouped = df.groupby([col1.get, col2.get])
    agged = grouped.mean(numeric_only=True)
    expected = df.groupby(["A", "B"]).mean()

    # TODO groupby get drops names
    tm.assert_frame_equal(
        agged.loc[:, ["C", "D"]], expected.loc[:, ["C", "D"]], check_names=False
    )

    # some "groups" with no data
    df = DataFrame(
        {
            "v1": np.random.default_rng(2).standard_normal(6),
            "v2": np.random.default_rng(2).standard_normal(6),
            "k1": np.array(["b", "b", "b", "a", "a", "a"]),
            "k2": np.array(["1", "1", "1", "2", "2", "2"]),
        },
        index=["one", "two", "three", "four", "five", "six"],
    )
    # only verify that it works for now
    grouped = df.groupby(["k1", "k2"])
    grouped.agg("sum")


def test_multi_key_multiple_functions(df):
    grouped = df.groupby(["A", "B"])["C"]

    agged = grouped.agg(["mean", "std"])
    expected = DataFrame({"mean": grouped.agg("mean"), "std": grouped.agg("std")})
    tm.assert_frame_equal(agged, expected)


def test_frame_multi_key_function_list():
    data = DataFrame(
        {
            "A": [
                "foo",
                "foo",
                "foo",
                "foo",
                "bar",
                "bar",
                "bar",
                "bar",
                "foo",
                "foo",
                "foo",
            ],
            "B": [
                "one",
                "one",
                "one",
                "two",
                "one",
                "one",
                "one",
                "two",
                "two",
                "two",
                "one",
            ],
            "D": np.random.default_rng(2).standard_normal(11),
            "E": np.random.default_rng(2).standard_normal(11),
            "F": np.random.default_rng(2).standard_normal(11),
        }
    )

    grouped = data.groupby(["A", "B"])
    funcs = ["mean", "std"]
    agged = grouped.agg(funcs)
    expected = pd.concat(
        [grouped["D"].agg(funcs), grouped["E"].agg(funcs), grouped["F"].agg(funcs)],
        keys=["D", "E", "F"],
        axis=1,
    )
    assert isinstance(agged.index, MultiIndex)
    assert isinstance(expected.index, MultiIndex)
    tm.assert_frame_equal(agged, expected)


def test_frame_multi_key_function_list_partial_failure():
    data = DataFrame(
        {
            "A": [
                "foo",
                "foo",
                "foo",
                "foo",
                "bar",
                "bar",
                "bar",
                "bar",
                "foo",
                "foo",
                "foo",
            ],
            "B": [
                "one",
                "one",
                "one",
                "two",
                "one",
                "one",
                "one",
                "two",
                "two",
                "two",
                "one",
            ],
            "C": [
                "dull",
                "dull",
                "shiny",
                "dull",
                "dull",
                "shiny",
                "shiny",
                "dull",
                "shiny",
                "shiny",
                "shiny",
            ],
            "D": np.random.default_rng(2).standard_normal(11),
            "E": np.random.default_rng(2).standard_normal(11),
            "F": np.random.default_rng(2).standard_normal(11),
        }
    )

    grouped = data.groupby(["A", "B"])
    funcs = ["mean", "std"]
    msg = re.escape("agg function failed [how->mean,dtype->")
    with pytest.raises(TypeError, match=msg):
        grouped.agg(funcs)


@pytest.mark.parametrize("op", [lambda x: x.sum(), lambda x: x.mean()])
def test_groupby_multiple_columns(df, op):
    data = df
    grouped = data.groupby(["A", "B"])

    result1 = op(grouped)

    keys = []
    values = []
    for n1, gp1 in data.groupby("A"):
        for n2, gp2 in gp1.groupby("B"):
            keys.append((n1, n2))
            values.append(op(gp2.loc[:, ["C", "D"]]))

    mi = MultiIndex.from_tuples(keys, names=["A", "B"])
    expected = pd.concat(values, axis=1).T
    expected.index = mi

    # a little bit crude
    for col in ["C", "D"]:
        result_col = op(grouped[col])
        pivoted = result1[col]
        exp = expected[col]
        tm.assert_series_equal(result_col, exp)
        tm.assert_series_equal(pivoted, exp)

    # test single series works the same
    result = data["C"].groupby([data["A"], data["B"]]).mean()
    expected = data.groupby(["A", "B"]).mean()["C"]

    tm.assert_series_equal(result, expected)


def test_as_index_select_column():
    # GH 5764
    df = DataFrame([[1, 2], [1, 4], [5, 6]], columns=["A", "B"])
    result = df.groupby("A", as_index=False)["B"].get_group(1)
    expected = Series([2, 4], name="B")
    tm.assert_series_equal(result, expected)

    result = df.groupby("A", as_index=False, group_keys=True)["B"].apply(
        lambda x: x.cumsum()
    )
    expected = Series(
        [2, 6, 6], name="B", index=MultiIndex.from_tuples([(0, 0), (0, 1), (1, 2)])
    )
    tm.assert_series_equal(result, expected)


def test_groupby_as_index_select_column_sum_empty_df():
    # GH 35246
    df = DataFrame(columns=Index(["A", "B", "C"], name="alpha"))
    left = df.groupby(by="A", as_index=False)["B"].sum(numeric_only=False)

    expected = DataFrame(columns=df.columns[:2], index=range(0))
    # GH#50744 - Columns after selection shouldn't retain names
    expected.columns.names = [None]
    tm.assert_frame_equal(left, expected)


def test_ops_not_as_index(reduction_func):
    # GH 10355, 21090
    # Using as_index=False should not modify grouped column

    if reduction_func in ("corrwith", "nth", "ngroup"):
        pytest.skip(f"GH 5755: Test not applicable for {reduction_func}")

    df = DataFrame(
        np.random.default_rng(2).integers(0, 5, size=(100, 2)), columns=["a", "b"]
    )
    expected = getattr(df.groupby("a"), reduction_func)()
    if reduction_func == "size":
        expected = expected.rename("size")
    expected = expected.reset_index()

    if reduction_func != "size":
        # 32 bit compat -> groupby preserves dtype whereas reset_index casts to int64
        expected["a"] = expected["a"].astype(df["a"].dtype)

    g = df.groupby("a", as_index=False)

    result = getattr(g, reduction_func)()
    tm.assert_frame_equal(result, expected)

    result = g.agg(reduction_func)
    tm.assert_frame_equal(result, expected)

    result = getattr(g["b"], reduction_func)()
    tm.assert_frame_equal(result, expected)

    result = g["b"].agg(reduction_func)
    tm.assert_frame_equal(result, expected)


def test_as_index_series_return_frame(df):
    grouped = df.groupby("A", as_index=False)
    grouped2 = df.groupby(["A", "B"], as_index=False)

    result = grouped["C"].agg("sum")
    expected = grouped.agg("sum").loc[:, ["A", "C"]]
    assert isinstance(result, DataFrame)
    tm.assert_frame_equal(result, expected)

    result2 = grouped2["C"].agg("sum")
    expected2 = grouped2.agg("sum").loc[:, ["A", "B", "C"]]
    assert isinstance(result2, DataFrame)
    tm.assert_frame_equal(result2, expected2)

    result = grouped["C"].sum()
    expected = grouped.sum().loc[:, ["A", "C"]]
    assert isinstance(result, DataFrame)
    tm.assert_frame_equal(result, expected)

    result2 = grouped2["C"].sum()
    expected2 = grouped2.sum().loc[:, ["A", "B", "C"]]
    assert isinstance(result2, DataFrame)
    tm.assert_frame_equal(result2, expected2)


def test_as_index_series_column_slice_raises(df):
    # GH15072
    grouped = df.groupby("A", as_index=False)
    msg = r"Column\(s\) C already selected"

    with pytest.raises(IndexError, match=msg):
        grouped["C"].__getitem__("D")


def test_groupby_as_index_cython(df):
    data = df

    # single-key
    grouped = data.groupby("A", as_index=False)
    result = grouped.mean(numeric_only=True)
    expected = data.groupby(["A"]).mean(numeric_only=True)
    expected.insert(0, "A", expected.index)
    expected.index = RangeIndex(len(expected))
    tm.assert_frame_equal(result, expected)

    # multi-key
    grouped = data.groupby(["A", "B"], as_index=False)
    result = grouped.mean()
    expected = data.groupby(["A", "B"]).mean()

    arrays = list(zip(*expected.index.values))
    expected.insert(0, "A", arrays[0])
    expected.insert(1, "B", arrays[1])
    expected.index = RangeIndex(len(expected))
    tm.assert_frame_equal(result, expected)


def test_groupby_as_index_series_scalar(df):
    grouped = df.groupby(["A", "B"], as_index=False)

    # GH #421

    result = grouped["C"].agg(len)
    expected = grouped.agg(len).loc[:, ["A", "B", "C"]]
    tm.assert_frame_equal(result, expected)


def test_groupby_multiple_key():
    df = DataFrame(
        np.random.default_rng(2).standard_normal((10, 4)),
        columns=Index(list("ABCD"), dtype=object),
        index=date_range("2000-01-01", periods=10, freq="B"),
    )
    grouped = df.groupby([lambda x: x.year, lambda x: x.month, lambda x: x.day])
    agged = grouped.sum()
    tm.assert_almost_equal(df.values, agged.values)


def test_groupby_multi_corner(df):
    # test that having an all-NA column doesn't mess you up
    df = df.copy()
    df["bad"] = np.nan
    agged = df.groupby(["A", "B"]).mean()

    expected = df.groupby(["A", "B"]).mean()
    expected["bad"] = np.nan

    tm.assert_frame_equal(agged, expected)


def test_raises_on_nuisance(df):
    grouped = df.groupby("A")
    msg = re.escape("agg function failed [how->mean,dtype->")
    with pytest.raises(TypeError, match=msg):
        grouped.agg("mean")
    with pytest.raises(TypeError, match=msg):
        grouped.mean()

    df = df.loc[:, ["A", "C", "D"]]
    df["E"] = datetime.now()
    grouped = df.groupby("A")
    msg = "datetime64 type does not support sum operations"
    with pytest.raises(TypeError, match=msg):
        grouped.agg("sum")
    with pytest.raises(TypeError, match=msg):
        grouped.sum()


@pytest.mark.parametrize(
    "agg_function",
    ["max", "min"],
)
def test_keep_nuisance_agg(df, agg_function):
    # GH 38815
    grouped = df.groupby("A")
    result = getattr(grouped, agg_function)()
    expected = result.copy()
    expected.loc["bar", "B"] = getattr(df.loc[df["A"] == "bar", "B"], agg_function)()
    expected.loc["foo", "B"] = getattr(df.loc[df["A"] == "foo", "B"], agg_function)()
    tm.assert_frame_equal(result, expected)


@pytest.mark.parametrize(
    "agg_function",
    ["sum", "mean", "prod", "std", "var", "sem", "median"],
)
@pytest.mark.parametrize("numeric_only", [True, False])
def test_omit_nuisance_agg(df, agg_function, numeric_only):
    # GH 38774, GH 38815
    grouped = df.groupby("A")

    no_drop_nuisance = ("var", "std", "sem", "mean", "prod", "median")
    if agg_function in no_drop_nuisance and not numeric_only:
        # Added numeric_only as part of GH#46560; these do not drop nuisance
        # columns when numeric_only is False
        if agg_function in ("std", "sem"):
            klass = ValueError
            msg = "could not convert string to float: 'one'"
        else:
            klass = TypeError
            msg = re.escape(f"agg function failed [how->{agg_function},dtype->")
        with pytest.raises(klass, match=msg):
            getattr(grouped, agg_function)(numeric_only=numeric_only)
    else:
        result = getattr(grouped, agg_function)(numeric_only=numeric_only)
        if not numeric_only and agg_function == "sum":
            # sum is successful on column B
            columns = ["A", "B", "C", "D"]
        else:
            columns = ["A", "C", "D"]
        expected = getattr(df.loc[:, columns].groupby("A"), agg_function)(
            numeric_only=numeric_only
        )
        tm.assert_frame_equal(result, expected)


def test_raise_on_nuisance_python_single(df):
    # GH 38815
    grouped = df.groupby("A")
    with pytest.raises(ValueError, match="could not convert"):
        grouped.skew()


def test_raise_on_nuisance_python_multiple(three_group):
    grouped = three_group.groupby(["A", "B"])
    msg = re.escape("agg function failed [how->mean,dtype->")
    with pytest.raises(TypeError, match=msg):
        grouped.agg("mean")
    with pytest.raises(TypeError, match=msg):
        grouped.mean()


def test_empty_groups_corner(multiindex_dataframe_random_data):
    # handle empty groups
    df = DataFrame(
        {
            "k1": np.array(["b", "b", "b", "a", "a", "a"]),
            "k2": np.array(["1", "1", "1", "2", "2", "2"]),
            "k3": ["foo", "bar"] * 3,
            "v1": np.random.default_rng(2).standard_normal(6),
            "v2": np.random.default_rng(2).standard_normal(6),
        }
    )

    grouped = df.groupby(["k1", "k2"])
    result = grouped[["v1", "v2"]].agg("mean")
    expected = grouped.mean(numeric_only=True)
    tm.assert_frame_equal(result, expected)

    grouped = multiindex_dataframe_random_data[3:5].groupby(level=0)
    agged = grouped.apply(lambda x: x.mean())
    agged_A = grouped["A"].apply("mean")
    tm.assert_series_equal(agged["A"], agged_A)
    assert agged.index.name == "first"


def test_nonsense_func():
    df = DataFrame([0])
    msg = r"unsupported operand type\(s\) for \+: 'int' and 'str'"
    with pytest.raises(TypeError, match=msg):
        df.groupby(lambda x: x + "foo")


def test_wrap_aggregated_output_multindex(multiindex_dataframe_random_data):
    df = multiindex_dataframe_random_data.T
    df["baz", "two"] = "peekaboo"

    keys = [np.array([0, 0, 1]), np.array([0, 0, 1])]
    msg = re.escape("agg function failed [how->mean,dtype->")
    with pytest.raises(TypeError, match=msg):
        df.groupby(keys).agg("mean")
    agged = df.drop(columns=("baz", "two")).groupby(keys).agg("mean")
    assert isinstance(agged.columns, MultiIndex)

    def aggfun(ser):
        if ser.name == ("foo", "one"):
            raise TypeError("Test error message")
        return ser.sum()

    with pytest.raises(TypeError, match="Test error message"):
        df.groupby(keys).aggregate(aggfun)


def test_groupby_level_apply(multiindex_dataframe_random_data):
    result = multiindex_dataframe_random_data.groupby(level=0).count()
    assert result.index.name == "first"
    result = multiindex_dataframe_random_data.groupby(level=1).count()
    assert result.index.name == "second"

    result = multiindex_dataframe_random_data["A"].groupby(level=0).count()
    assert result.index.name == "first"


def test_groupby_level_mapper(multiindex_dataframe_random_data):
    deleveled = multiindex_dataframe_random_data.reset_index()

    mapper0 = {"foo": 0, "bar": 0, "baz": 1, "qux": 1}
    mapper1 = {"one": 0, "two": 0, "three": 1}

    result0 = multiindex_dataframe_random_data.groupby(mapper0, level=0).sum()
    result1 = multiindex_dataframe_random_data.groupby(mapper1, level=1).sum()

    mapped_level0 = np.array(
        [mapper0.get(x) for x in deleveled["first"]], dtype=np.int64
    )
    mapped_level1 = np.array(
        [mapper1.get(x) for x in deleveled["second"]], dtype=np.int64
    )
    expected0 = multiindex_dataframe_random_data.groupby(mapped_level0).sum()
    expected1 = multiindex_dataframe_random_data.groupby(mapped_level1).sum()
    expected0.index.name, expected1.index.name = "first", "second"

    tm.assert_frame_equal(result0, expected0)
    tm.assert_frame_equal(result1, expected1)


def test_groupby_level_nonmulti():
    # GH 1313, GH 13901
    s = Series([1, 2, 3, 10, 4, 5, 20, 6], Index([1, 2, 3, 1, 4, 5, 2, 6], name="foo"))
    expected = Series([11, 22, 3, 4, 5, 6], Index(range(1, 7), name="foo"))

    result = s.groupby(level=0).sum()
    tm.assert_series_equal(result, expected)
    result = s.groupby(level=[0]).sum()
    tm.assert_series_equal(result, expected)
    result = s.groupby(level=-1).sum()
    tm.assert_series_equal(result, expected)
    result = s.groupby(level=[-1]).sum()
    tm.assert_series_equal(result, expected)

    msg = "level > 0 or level < -1 only valid with MultiIndex"
    with pytest.raises(ValueError, match=msg):
        s.groupby(level=1)
    with pytest.raises(ValueError, match=msg):
        s.groupby(level=-2)
    msg = "No group keys passed!"
    with pytest.raises(ValueError, match=msg):
        s.groupby(level=[])
    msg = "multiple levels only valid with MultiIndex"
    with pytest.raises(ValueError, match=msg):
        s.groupby(level=[0, 0])
    with pytest.raises(ValueError, match=msg):
        s.groupby(level=[0, 1])
    msg = "level > 0 or level < -1 only valid with MultiIndex"
    with pytest.raises(ValueError, match=msg):
        s.groupby(level=[1])


def test_groupby_complex():
    # GH 12902
    a = Series(data=np.arange(4) * (1 + 2j), index=[0, 0, 1, 1])
    expected = Series((1 + 2j, 5 + 10j))

    result = a.groupby(level=0).sum()
    tm.assert_series_equal(result, expected)


def test_groupby_complex_mean():
    # GH 26475
    df = DataFrame(
        [
            {"a": 2, "b": 1 + 2j},
            {"a": 1, "b": 1 + 1j},
            {"a": 1, "b": 1 + 2j},
        ]
    )
    result = df.groupby("b").mean()
    expected = DataFrame(
        [[1.0], [1.5]],
        index=Index([(1 + 1j), (1 + 2j)], name="b"),
        columns=Index(["a"]),
    )
    tm.assert_frame_equal(result, expected)


def test_groupby_complex_numbers(using_infer_string):
    # GH 17927
    df = DataFrame(
        [
            {"a": 1, "b": 1 + 1j},
            {"a": 1, "b": 1 + 2j},
            {"a": 4, "b": 1},
        ]
    )
    dtype = "string[pyarrow_numpy]" if using_infer_string else object
    expected = DataFrame(
        np.array([1, 1, 1], dtype=np.int64),
        index=Index([(1 + 1j), (1 + 2j), (1 + 0j)], name="b"),
        columns=Index(["a"], dtype=dtype),
    )
    result = df.groupby("b", sort=False).count()
    tm.assert_frame_equal(result, expected)

    # Sorted by the magnitude of the complex numbers
    expected.index = Index([(1 + 0j), (1 + 1j), (1 + 2j)], name="b")
    result = df.groupby("b", sort=True).count()
    tm.assert_frame_equal(result, expected)


def test_groupby_series_indexed_differently():
    s1 = Series(
        [5.0, -9.0, 4.0, 100.0, -5.0, 55.0, 6.7],
        index=Index(["a", "b", "c", "d", "e", "f", "g"]),
    )
    s2 = Series(
        [1.0, 1.0, 4.0, 5.0, 5.0, 7.0], index=Index(["a", "b", "d", "f", "g", "h"])
    )

    grouped = s1.groupby(s2)
    agged = grouped.mean()
    exp = s1.groupby(s2.reindex(s1.index).get).mean()
    tm.assert_series_equal(agged, exp)


def test_groupby_with_hier_columns():
    tuples = list(
        zip(
            *[
                ["bar", "bar", "baz", "baz", "foo", "foo", "qux", "qux"],
                ["one", "two", "one", "two", "one", "two", "one", "two"],
            ]
        )
    )
    index = MultiIndex.from_tuples(tuples)
    columns = MultiIndex.from_tuples(
        [("A", "cat"), ("B", "dog"), ("B", "cat"), ("A", "dog")]
    )
    df = DataFrame(
        np.random.default_rng(2).standard_normal((8, 4)), index=index, columns=columns
    )

    result = df.groupby(level=0).mean()
    tm.assert_index_equal(result.columns, columns)

    result = df.groupby(level=0).agg("mean")
    tm.assert_index_equal(result.columns, columns)

    result = df.groupby(level=0).apply(lambda x: x.mean())
    tm.assert_index_equal(result.columns, columns)

    # add a nuisance column
    sorted_columns, _ = columns.sortlevel(0)
    df["A", "foo"] = "bar"
    result = df.groupby(level=0).mean(numeric_only=True)
    tm.assert_index_equal(result.columns, df.columns[:-1])


def test_grouping_ndarray(df):
    grouped = df.groupby(df["A"].values)
    result = grouped.sum()
    expected = df.groupby(df["A"].rename(None)).sum()
    tm.assert_frame_equal(result, expected)


def test_groupby_wrong_multi_labels():
    index = Index([0, 1, 2, 3, 4], name="index")
    data = DataFrame(
        {
            "foo": ["foo1", "foo1", "foo2", "foo1", "foo3"],
            "bar": ["bar1", "bar2", "bar2", "bar1", "bar1"],
            "baz": ["baz1", "baz1", "baz1", "baz2", "baz2"],
            "spam": ["spam2", "spam3", "spam2", "spam1", "spam1"],
            "data": [20, 30, 40, 50, 60],
        },
        index=index,
    )

    grouped = data.groupby(["foo", "bar", "baz", "spam"])

    result = grouped.agg("mean")
    expected = grouped.mean()
    tm.assert_frame_equal(result, expected)


def test_groupby_series_with_name(df):
    result = df.groupby(df["A"]).mean(numeric_only=True)
    result2 = df.groupby(df["A"], as_index=False).mean(numeric_only=True)
    assert result.index.name == "A"
    assert "A" in result2

    result = df.groupby([df["A"], df["B"]]).mean()
    result2 = df.groupby([df["A"], df["B"]], as_index=False).mean()
    assert result.index.names == ("A", "B")
    assert "A" in result2
    assert "B" in result2


def test_seriesgroupby_name_attr(df):
    # GH 6265
    result = df.groupby("A")["C"]
    assert result.count().name == "C"
    assert result.mean().name == "C"

    testFunc = lambda x: np.sum(x) * 2
    assert result.agg(testFunc).name == "C"


def test_consistency_name():
    # GH 12363

    df = DataFrame(
        {
            "A": ["foo", "bar", "foo", "bar", "foo", "bar", "foo", "foo"],
            "B": ["one", "one", "two", "two", "two", "two", "one", "two"],
            "C": np.random.default_rng(2).standard_normal(8) + 1.0,
            "D": np.arange(8),
        }
    )

    expected = df.groupby(["A"]).B.count()
    result = df.B.groupby(df.A).count()
    tm.assert_series_equal(result, expected)


def test_groupby_name_propagation(df):
    # GH 6124
    def summarize(df, name=None):
        return Series({"count": 1, "mean": 2, "omissions": 3}, name=name)

    def summarize_random_name(df):
        # Provide a different name for each Series.  In this case, groupby
        # should not attempt to propagate the Series name since they are
        # inconsistent.
        return Series({"count": 1, "mean": 2, "omissions": 3}, name=df.iloc[0]["A"])

    msg = "DataFrameGroupBy.apply operated on the grouping columns"
    with tm.assert_produces_warning(DeprecationWarning, match=msg):
        metrics = df.groupby("A").apply(summarize)
    assert metrics.columns.name is None
    with tm.assert_produces_warning(DeprecationWarning, match=msg):
        metrics = df.groupby("A").apply(summarize, "metrics")
    assert metrics.columns.name == "metrics"
    with tm.assert_produces_warning(DeprecationWarning, match=msg):
        metrics = df.groupby("A").apply(summarize_random_name)
    assert metrics.columns.name is None


def test_groupby_nonstring_columns():
    df = DataFrame([np.arange(10) for x in range(10)])
    grouped = df.groupby(0)
    result = grouped.mean()
    expected = df.groupby(df[0]).mean()
    tm.assert_frame_equal(result, expected)


def test_groupby_mixed_type_columns():
    # GH 13432, unorderable types in py3
    df = DataFrame([[0, 1, 2]], columns=["A", "B", 0])
    expected = DataFrame([[1, 2]], columns=["B", 0], index=Index([0], name="A"))

    result = df.groupby("A").first()
    tm.assert_frame_equal(result, expected)

    result = df.groupby("A").sum()
    tm.assert_frame_equal(result, expected)


def test_cython_grouper_series_bug_noncontig():
    arr = np.empty((100, 100))
    arr.fill(np.nan)
    obj = Series(arr[:, 0])
    inds = np.tile(range(10), 10)

    result = obj.groupby(inds).agg(Series.median)
    assert result.isna().all()


def test_series_grouper_noncontig_index():
    index = Index(["a" * 10] * 100)

    values = Series(np.random.default_rng(2).standard_normal(50), index=index[::2])
    labels = np.random.default_rng(2).integers(0, 5, 50)

    # it works!
    grouped = values.groupby(labels)

    # accessing the index elements causes segfault
    f = lambda x: len(set(map(id, x.index)))
    grouped.agg(f)


def test_convert_objects_leave_decimal_alone():
    s = Series(range(5))
    labels = np.array(["a", "b", "c", "d", "e"], dtype="O")

    def convert_fast(x):
        return Decimal(str(x.mean()))

    def convert_force_pure(x):
        # base will be length 0
        assert len(x.values.base) > 0
        return Decimal(str(x.mean()))

    grouped = s.groupby(labels)

    result = grouped.agg(convert_fast)
    assert result.dtype == np.object_
    assert isinstance(result.iloc[0], Decimal)

    result = grouped.agg(convert_force_pure)
    assert result.dtype == np.object_
    assert isinstance(result.iloc[0], Decimal)


def test_groupby_dtype_inference_empty():
    # GH 6733
    df = DataFrame({"x": [], "range": np.arange(0, dtype="int64")})
    assert df["x"].dtype == np.float64

    result = df.groupby("x").first()
    exp_index = Index([], name="x", dtype=np.float64)
    expected = DataFrame({"range": Series([], index=exp_index, dtype="int64")})
    tm.assert_frame_equal(result, expected, by_blocks=True)


def test_groupby_unit64_float_conversion():
    # GH: 30859 groupby converts unit64 to floats sometimes
    df = DataFrame({"first": [1], "second": [1], "value": [16148277970000000000]})
    result = df.groupby(["first", "second"])["value"].max()
    expected = Series(
        [16148277970000000000],
        MultiIndex.from_product([[1], [1]], names=["first", "second"]),
        name="value",
    )
    tm.assert_series_equal(result, expected)


def test_groupby_list_infer_array_like(df):
    result = df.groupby(list(df["A"])).mean(numeric_only=True)
    expected = df.groupby(df["A"]).mean(numeric_only=True)
    tm.assert_frame_equal(result, expected, check_names=False)

    with pytest.raises(KeyError, match=r"^'foo'$"):
        df.groupby(list(df["A"][:-1]))

    # pathological case of ambiguity
    df = DataFrame(
        {
            "foo": [0, 1],
            "bar": [3, 4],
            "val": np.random.default_rng(2).standard_normal(2),
        }
    )

    result = df.groupby(["foo", "bar"]).mean()
    expected = df.groupby([df["foo"], df["bar"]]).mean()[["val"]]


def test_groupby_keys_same_size_as_index():
    # GH 11185
    freq = "s"
    index = date_range(
        start=Timestamp("2015-09-29T11:34:44-0700"), periods=2, freq=freq
    )
    df = DataFrame([["A", 10], ["B", 15]], columns=["metric", "values"], index=index)
    result = df.groupby([Grouper(level=0, freq=freq), "metric"]).mean()
    expected = df.set_index([df.index, "metric"]).astype(float)

    tm.assert_frame_equal(result, expected)


def test_groupby_one_row():
    # GH 11741
    msg = r"^'Z'$"
    df1 = DataFrame(
        np.random.default_rng(2).standard_normal((1, 4)), columns=list("ABCD")
    )
    with pytest.raises(KeyError, match=msg):
        df1.groupby("Z")
    df2 = DataFrame(
        np.random.default_rng(2).standard_normal((2, 4)), columns=list("ABCD")
    )
    with pytest.raises(KeyError, match=msg):
        df2.groupby("Z")


def test_groupby_nat_exclude():
    # GH 6992
    df = DataFrame(
        {
            "values": np.random.default_rng(2).standard_normal(8),
            "dt": [
                np.nan,
                Timestamp("2013-01-01"),
                np.nan,
                Timestamp("2013-02-01"),
                np.nan,
                Timestamp("2013-02-01"),
                np.nan,
                Timestamp("2013-01-01"),
            ],
            "str": [np.nan, "a", np.nan, "a", np.nan, "a", np.nan, "b"],
        }
    )
    grouped = df.groupby("dt")

    expected = [Index([1, 7]), Index([3, 5])]
    keys = sorted(grouped.groups.keys())
    assert len(keys) == 2
    for k, e in zip(keys, expected):
        # grouped.groups keys are np.datetime64 with system tz
        # not to be affected by tz, only compare values
        tm.assert_index_equal(grouped.groups[k], e)

    # confirm obj is not filtered
    tm.assert_frame_equal(grouped._grouper.groupings[0].obj, df)
    assert grouped.ngroups == 2

    expected = {
        Timestamp("2013-01-01 00:00:00"): np.array([1, 7], dtype=np.intp),
        Timestamp("2013-02-01 00:00:00"): np.array([3, 5], dtype=np.intp),
    }

    for k in grouped.indices:
        tm.assert_numpy_array_equal(grouped.indices[k], expected[k])

    tm.assert_frame_equal(grouped.get_group(Timestamp("2013-01-01")), df.iloc[[1, 7]])
    tm.assert_frame_equal(grouped.get_group(Timestamp("2013-02-01")), df.iloc[[3, 5]])

    with pytest.raises(KeyError, match=r"^NaT$"):
        grouped.get_group(pd.NaT)

    nan_df = DataFrame(
        {"nan": [np.nan, np.nan, np.nan], "nat": [pd.NaT, pd.NaT, pd.NaT]}
    )
    assert nan_df["nan"].dtype == "float64"
    assert nan_df["nat"].dtype == "datetime64[ns]"

    for key in ["nan", "nat"]:
        grouped = nan_df.groupby(key)
        assert grouped.groups == {}
        assert grouped.ngroups == 0
        assert grouped.indices == {}
        with pytest.raises(KeyError, match=r"^nan$"):
            grouped.get_group(np.nan)
        with pytest.raises(KeyError, match=r"^NaT$"):
            grouped.get_group(pd.NaT)


def test_groupby_two_group_keys_all_nan():
    # GH #36842: Grouping over two group keys shouldn't raise an error
    df = DataFrame({"a": [np.nan, np.nan], "b": [np.nan, np.nan], "c": [1, 2]})
    result = df.groupby(["a", "b"]).indices
    assert result == {}


def test_groupby_2d_malformed():
    d = DataFrame(index=range(2))
    d["group"] = ["g1", "g2"]
    d["zeros"] = [0, 0]
    d["ones"] = [1, 1]
    d["label"] = ["l1", "l2"]
    tmp = d.groupby(["group"]).mean(numeric_only=True)
    res_values = np.array([[0.0, 1.0], [0.0, 1.0]])
    tm.assert_index_equal(tmp.columns, Index(["zeros", "ones"]))
    tm.assert_numpy_array_equal(tmp.values, res_values)


def test_int32_overflow():
    B = np.concatenate((np.arange(10000), np.arange(10000), np.arange(5000)))
    A = np.arange(25000)
    df = DataFrame(
        {
            "A": A,
            "B": B,
            "C": A,
            "D": B,
            "E": np.random.default_rng(2).standard_normal(25000),
        }
    )

    left = df.groupby(["A", "B", "C", "D"]).sum()
    right = df.groupby(["D", "C", "B", "A"]).sum()
    assert len(left) == len(right)


def test_groupby_sort_multi():
    df = DataFrame(
        {
            "a": ["foo", "bar", "baz"],
            "b": [3, 2, 1],
            "c": [0, 1, 2],
            "d": np.random.default_rng(2).standard_normal(3),
        }
    )

    tups = [tuple(row) for row in df[["a", "b", "c"]].values]
    tups = com.asarray_tuplesafe(tups)
    result = df.groupby(["a", "b", "c"], sort=True).sum()
    tm.assert_numpy_array_equal(result.index.values, tups[[1, 2, 0]])

    tups = [tuple(row) for row in df[["c", "a", "b"]].values]
    tups = com.asarray_tuplesafe(tups)
    result = df.groupby(["c", "a", "b"], sort=True).sum()
    tm.assert_numpy_array_equal(result.index.values, tups)

    tups = [tuple(x) for x in df[["b", "c", "a"]].values]
    tups = com.asarray_tuplesafe(tups)
    result = df.groupby(["b", "c", "a"], sort=True).sum()
    tm.assert_numpy_array_equal(result.index.values, tups[[2, 1, 0]])

    df = DataFrame(
        {
            "a": [0, 1, 2, 0, 1, 2],
            "b": [0, 0, 0, 1, 1, 1],
            "d": np.random.default_rng(2).standard_normal(6),
        }
    )
    grouped = df.groupby(["a", "b"])["d"]
    result = grouped.sum()

    def _check_groupby(df, result, keys, field, f=lambda x: x.sum()):
        tups = [tuple(row) for row in df[keys].values]
        tups = com.asarray_tuplesafe(tups)
        expected = f(df.groupby(tups)[field])
        for k, v in expected.items():
            assert result[k] == v

    _check_groupby(df, result, ["a", "b"], "d")


def test_dont_clobber_name_column():
    df = DataFrame(
        {"key": ["a", "a", "a", "b", "b", "b"], "name": ["foo", "bar", "baz"] * 2}
    )

    msg = "DataFrameGroupBy.apply operated on the grouping columns"
    with tm.assert_produces_warning(DeprecationWarning, match=msg):
        result = df.groupby("key", group_keys=False).apply(lambda x: x)
    tm.assert_frame_equal(result, df)


def test_skip_group_keys():
    tsf = DataFrame(
        np.random.default_rng(2).standard_normal((10, 4)),
        columns=Index(list("ABCD"), dtype=object),
        index=date_range("2000-01-01", periods=10, freq="B"),
    )

    grouped = tsf.groupby(lambda x: x.month, group_keys=False)
    result = grouped.apply(lambda x: x.sort_values(by="A")[:3])

    pieces = [group.sort_values(by="A")[:3] for key, group in grouped]

    expected = pd.concat(pieces)
    tm.assert_frame_equal(result, expected)

    grouped = tsf["A"].groupby(lambda x: x.month, group_keys=False)
    result = grouped.apply(lambda x: x.sort_values()[:3])

    pieces = [group.sort_values()[:3] for key, group in grouped]

    expected = pd.concat(pieces)
    tm.assert_series_equal(result, expected)


def test_no_nonsense_name(float_frame):
    # GH #995
    s = float_frame["C"].copy()
    s.name = None

    result = s.groupby(float_frame["A"]).agg("sum")
    assert result.name is None


def test_multifunc_sum_bug():
    # GH #1065
    x = DataFrame(np.arange(9).reshape(3, 3))
    x["test"] = 0
    x["fl"] = [1.3, 1.5, 1.6]

    grouped = x.groupby("test")
    result = grouped.agg({"fl": "sum", 2: "size"})
    assert result["fl"].dtype == np.float64


def test_handle_dict_return_value(df):
    def f(group):
        return {"max": group.max(), "min": group.min()}

    def g(group):
        return Series({"max": group.max(), "min": group.min()})

    result = df.groupby("A")["C"].apply(f)
    expected = df.groupby("A")["C"].apply(g)

    assert isinstance(result, Series)
    tm.assert_series_equal(result, expected)


@pytest.mark.parametrize("grouper", ["A", ["A", "B"]])
def test_set_group_name(df, grouper, using_infer_string):
    def f(group):
        assert group.name is not None
        return group

    def freduce(group):
        assert group.name is not None
        if using_infer_string and grouper == "A" and is_string_dtype(group.dtype):
            with pytest.raises(TypeError, match="does not support"):
                group.sum()
        else:
            return group.sum()

    def freducex(x):
        return freduce(x)

    grouped = df.groupby(grouper, group_keys=False)

    # make sure all these work
    msg = "DataFrameGroupBy.apply operated on the grouping columns"
    with tm.assert_produces_warning(DeprecationWarning, match=msg):
        grouped.apply(f)
    grouped.aggregate(freduce)
    grouped.aggregate({"C": freduce, "D": freduce})
    grouped.transform(f)

    grouped["C"].apply(f)
    grouped["C"].aggregate(freduce)
    grouped["C"].aggregate([freduce, freducex])
    grouped["C"].transform(f)


def test_group_name_available_in_inference_pass():
    # gh-15062
    df = DataFrame({"a": [0, 0, 1, 1, 2, 2], "b": np.arange(6)})

    names = []

    def f(group):
        names.append(group.name)
        return group.copy()

    msg = "DataFrameGroupBy.apply operated on the grouping columns"
    with tm.assert_produces_warning(DeprecationWarning, match=msg):
        df.groupby("a", sort=False, group_keys=False).apply(f)

    expected_names = [0, 1, 2]
    assert names == expected_names


def test_no_dummy_key_names(df):
    # see gh-1291
    result = df.groupby(df["A"].values).sum()
    assert result.index.name is None

    result = df.groupby([df["A"].values, df["B"].values]).sum()
    assert result.index.names == (None, None)


def test_groupby_sort_multiindex_series():
    # series multiindex groupby sort argument was not being passed through
    # _compress_group_index
    # GH 9444
    index = MultiIndex(
        levels=[[1, 2], [1, 2]],
        codes=[[0, 0, 0, 0, 1, 1], [1, 1, 0, 0, 0, 0]],
        names=["a", "b"],
    )
    mseries = Series([0, 1, 2, 3, 4, 5], index=index)
    index = MultiIndex(
        levels=[[1, 2], [1, 2]], codes=[[0, 0, 1], [1, 0, 0]], names=["a", "b"]
    )
    mseries_result = Series([0, 2, 4], index=index)

    result = mseries.groupby(level=["a", "b"], sort=False).first()
    tm.assert_series_equal(result, mseries_result)
    result = mseries.groupby(level=["a", "b"], sort=True).first()
    tm.assert_series_equal(result, mseries_result.sort_index())


def test_groupby_reindex_inside_function():
    periods = 1000
    ind = date_range(start="2012/1/1", freq="5min", periods=periods)
    df = DataFrame({"high": np.arange(periods), "low": np.arange(periods)}, index=ind)

    def agg_before(func, fix=False):
        """
        Run an aggregate func on the subset of data.
        """

        def _func(data):
            d = data.loc[data.index.map(lambda x: x.hour < 11)].dropna()
            if fix:
                data[data.index[0]]
            if len(d) == 0:
                return None
            return func(d)

        return _func

    grouped = df.groupby(lambda x: datetime(x.year, x.month, x.day))
    closure_bad = grouped.agg({"high": agg_before(np.max)})
    closure_good = grouped.agg({"high": agg_before(np.max, True)})

    tm.assert_frame_equal(closure_bad, closure_good)


def test_groupby_multiindex_missing_pair():
    # GH9049
    df = DataFrame(
        {
            "group1": ["a", "a", "a", "b"],
            "group2": ["c", "c", "d", "c"],
            "value": [1, 1, 1, 5],
        }
    )
    df = df.set_index(["group1", "group2"])
    df_grouped = df.groupby(level=["group1", "group2"], sort=True)

    res = df_grouped.agg("sum")
    idx = MultiIndex.from_tuples(
        [("a", "c"), ("a", "d"), ("b", "c")], names=["group1", "group2"]
    )
    exp = DataFrame([[2], [1], [5]], index=idx, columns=["value"])

    tm.assert_frame_equal(res, exp)


def test_groupby_multiindex_not_lexsorted(performance_warning):
    # GH 11640

    # define the lexsorted version
    lexsorted_mi = MultiIndex.from_tuples(
        [("a", ""), ("b1", "c1"), ("b2", "c2")], names=["b", "c"]
    )
    lexsorted_df = DataFrame([[1, 3, 4]], columns=lexsorted_mi)
    assert lexsorted_df.columns._is_lexsorted()

    # define the non-lexsorted version
    not_lexsorted_df = DataFrame(
        columns=["a", "b", "c", "d"], data=[[1, "b1", "c1", 3], [1, "b2", "c2", 4]]
    )
    not_lexsorted_df = not_lexsorted_df.pivot_table(
        index="a", columns=["b", "c"], values="d"
    )
    not_lexsorted_df = not_lexsorted_df.reset_index()
    assert not not_lexsorted_df.columns._is_lexsorted()

    expected = lexsorted_df.groupby("a").mean()
    with tm.assert_produces_warning(performance_warning):
        result = not_lexsorted_df.groupby("a").mean()
    tm.assert_frame_equal(expected, result)

    # a transforming function should work regardless of sort
    # GH 14776
    df = DataFrame(
        {"x": ["a", "a", "b", "a"], "y": [1, 1, 2, 2], "z": [1, 2, 3, 4]}
    ).set_index(["x", "y"])
    assert not df.index._is_lexsorted()

    for level in [0, 1, [0, 1]]:
        for sort in [False, True]:
            result = df.groupby(level=level, sort=sort, group_keys=False).apply(
                DataFrame.drop_duplicates
            )
            expected = df
            tm.assert_frame_equal(expected, result)

            result = (
                df.sort_index()
                .groupby(level=level, sort=sort, group_keys=False)
                .apply(DataFrame.drop_duplicates)
            )
            expected = df.sort_index()
            tm.assert_frame_equal(expected, result)


def test_index_label_overlaps_location():
    # checking we don't have any label/location confusion in the
    # wake of GH5375
    df = DataFrame(list("ABCDE"), index=[2, 0, 2, 1, 1])
    g = df.groupby(list("ababb"))
    actual = g.filter(lambda x: len(x) > 2)
    expected = df.iloc[[1, 3, 4]]
    tm.assert_frame_equal(actual, expected)

    ser = df[0]
    g = ser.groupby(list("ababb"))
    actual = g.filter(lambda x: len(x) > 2)
    expected = ser.take([1, 3, 4])
    tm.assert_series_equal(actual, expected)

    #  and again, with a generic Index of floats
    df.index = df.index.astype(float)
    g = df.groupby(list("ababb"))
    actual = g.filter(lambda x: len(x) > 2)
    expected = df.iloc[[1, 3, 4]]
    tm.assert_frame_equal(actual, expected)

    ser = df[0]
    g = ser.groupby(list("ababb"))
    actual = g.filter(lambda x: len(x) > 2)
    expected = ser.take([1, 3, 4])
    tm.assert_series_equal(actual, expected)


def test_transform_doesnt_clobber_ints():
    # GH 7972
    n = 6
    x = np.arange(n)
    df = DataFrame({"a": x // 2, "b": 2.0 * x, "c": 3.0 * x})
    df2 = DataFrame({"a": x // 2 * 1.0, "b": 2.0 * x, "c": 3.0 * x})

    gb = df.groupby("a")
    result = gb.transform("mean")

    gb2 = df2.groupby("a")
    expected = gb2.transform("mean")
    tm.assert_frame_equal(result, expected)


@pytest.mark.parametrize(
    "sort_column",
    ["ints", "floats", "strings", ["ints", "floats"], ["ints", "strings"]],
)
@pytest.mark.parametrize(
    "group_column", ["int_groups", "string_groups", ["int_groups", "string_groups"]]
)
def test_groupby_preserves_sort(sort_column, group_column):
    # Test to ensure that groupby always preserves sort order of original
    # object. Issue #8588 and #9651

    df = DataFrame(
        {
            "int_groups": [3, 1, 0, 1, 0, 3, 3, 3],
            "string_groups": ["z", "a", "z", "a", "a", "g", "g", "g"],
            "ints": [8, 7, 4, 5, 2, 9, 1, 1],
            "floats": [2.3, 5.3, 6.2, -2.4, 2.2, 1.1, 1.1, 5],
            "strings": ["z", "d", "a", "e", "word", "word2", "42", "47"],
        }
    )

    # Try sorting on different types and with different group types

    df = df.sort_values(by=sort_column)
    g = df.groupby(group_column)

    def test_sort(x):
        tm.assert_frame_equal(x, x.sort_values(by=sort_column))

    msg = "DataFrameGroupBy.apply operated on the grouping columns"
    with tm.assert_produces_warning(DeprecationWarning, match=msg):
        g.apply(test_sort)


def test_pivot_table_values_key_error():
    # This test is designed to replicate the error in issue #14938
    df = DataFrame(
        {
            "eventDate": date_range(datetime.today(), periods=20, freq="ME").tolist(),
            "thename": range(20),
        }
    )

    df["year"] = df.set_index("eventDate").index.year
    df["month"] = df.set_index("eventDate").index.month

    with pytest.raises(KeyError, match="'badname'"):
        df.reset_index().pivot_table(
            index="year", columns="month", values="badname", aggfunc="count"
        )


@pytest.mark.parametrize("columns", ["C", ["C"]])
@pytest.mark.parametrize("keys", [["A"], ["A", "B"]])
@pytest.mark.parametrize(
    "values",
    [
        [True],
        [0],
        [0.0],
        ["a"],
        Categorical([0]),
        [to_datetime(0)],
        date_range(0, 1, 1, tz="US/Eastern"),
        pd.period_range("2016-01-01", periods=3, freq="D"),
        pd.array([0], dtype="Int64"),
        pd.array([0], dtype="Float64"),
        pd.array([False], dtype="boolean"),
    ],
    ids=[
        "bool",
        "int",
        "float",
        "str",
        "cat",
        "dt64",
        "dt64tz",
        "period",
        "Int64",
        "Float64",
        "boolean",
    ],
)
@pytest.mark.parametrize("method", ["attr", "agg", "apply"])
@pytest.mark.parametrize(
    "op", ["idxmax", "idxmin", "min", "max", "sum", "prod", "skew"]
)
def test_empty_groupby(columns, keys, values, method, op, dropna, using_infer_string):
    # GH8093 & GH26411
    override_dtype = None

    if isinstance(values, BooleanArray) and op in ["sum", "prod"]:
        # We expect to get Int64 back for these
        override_dtype = "Int64"

    if isinstance(values[0], bool) and op in ("prod", "sum"):
        # sum/product of bools is an integer
        override_dtype = "int64"

    df = DataFrame({"A": values, "B": values, "C": values}, columns=list("ABC"))

    if hasattr(values, "dtype"):
        # check that we did the construction right
        assert (df.dtypes == values.dtype).all()

    df = df.iloc[:0]

    gb = df.groupby(keys, group_keys=False, dropna=dropna, observed=False)[columns]

    def get_result(**kwargs):
        if method == "attr":
            return getattr(gb, op)(**kwargs)
        else:
            return getattr(gb, method)(op, **kwargs)

    def get_categorical_invalid_expected():
        # Categorical is special without 'observed=True', we get an NaN entry
        #  corresponding to the unobserved group. If we passed observed=True
        #  to groupby, expected would just be 'df.set_index(keys)[columns]'
        #  as below
        lev = Categorical([0], dtype=values.dtype)
        if len(keys) != 1:
            idx = MultiIndex.from_product([lev, lev], names=keys)
        else:
            # all columns are dropped, but we end up with one row
            # Categorical is special without 'observed=True'
            idx = Index(lev, name=keys[0])

        if using_infer_string:
            columns = Index([], dtype="string[pyarrow_numpy]")
        else:
            columns = []
        expected = DataFrame([], columns=columns, index=idx)
        return expected

    is_per = isinstance(df.dtypes.iloc[0], pd.PeriodDtype)
    is_dt64 = df.dtypes.iloc[0].kind == "M"
    is_cat = isinstance(values, Categorical)

    if (
        isinstance(values, Categorical)
        and not values.ordered
        and op in ["min", "max", "idxmin", "idxmax"]
    ):
        if op in ["min", "max"]:
            msg = f"Cannot perform {op} with non-ordered Categorical"
            klass = TypeError
        else:
            msg = f"Can't get {op} of an empty group due to unobserved categories"
            klass = ValueError
        with pytest.raises(klass, match=msg):
            get_result()

        if op in ["min", "max", "idxmin", "idxmax"] and isinstance(columns, list):
            # i.e. DataframeGroupBy, not SeriesGroupBy
            result = get_result(numeric_only=True)
            expected = get_categorical_invalid_expected()
            tm.assert_equal(result, expected)
        return

    if op in ["prod", "sum", "skew"]:
        # ops that require more than just ordered-ness
        if is_dt64 or is_cat or is_per:
            # GH#41291
            # datetime64 -> prod and sum are invalid
            if is_dt64:
                msg = "datetime64 type does not support"
            elif is_per:
                msg = "Period type does not support"
            else:
                msg = "category type does not support"
            if op == "skew":
                msg = "|".join([msg, "does not support reduction 'skew'"])
            with pytest.raises(TypeError, match=msg):
                get_result()

            if not isinstance(columns, list):
                # i.e. SeriesGroupBy
                return
            elif op == "skew":
                # TODO: test the numeric_only=True case
                return
            else:
                # i.e. op in ["prod", "sum"]:
                # i.e. DataFrameGroupBy
                # ops that require more than just ordered-ness
                # GH#41291
                result = get_result(numeric_only=True)

                # with numeric_only=True, these are dropped, and we get
                # an empty DataFrame back
                expected = df.set_index(keys)[[]]
                if is_cat:
                    expected = get_categorical_invalid_expected()
                tm.assert_equal(result, expected)
                return

    result = get_result()
    expected = df.set_index(keys)[columns]
    if op in ["idxmax", "idxmin"]:
        expected = expected.astype(df.index.dtype)
    if override_dtype is not None:
        expected = expected.astype(override_dtype)
    if len(keys) == 1:
        expected.index.name = keys[0]
    tm.assert_equal(result, expected)


def test_empty_groupby_apply_nonunique_columns():
    # GH#44417
    df = DataFrame(np.random.default_rng(2).standard_normal((0, 4)))
    df[3] = df[3].astype(np.int64)
    df.columns = [0, 1, 2, 0]
    gb = df.groupby(df[1], group_keys=False)
    msg = "DataFrameGroupBy.apply operated on the grouping columns"
    with tm.assert_produces_warning(DeprecationWarning, match=msg):
        res = gb.apply(lambda x: x)
    assert (res.dtypes == df.dtypes).all()


def test_tuple_as_grouping():
    # https://github.com/pandas-dev/pandas/issues/18314
    df = DataFrame(
        {
            ("a", "b"): [1, 1, 1, 1],
            "a": [2, 2, 2, 2],
            "b": [2, 2, 2, 2],
            "c": [1, 1, 1, 1],
        }
    )

    with pytest.raises(KeyError, match=r"('a', 'b')"):
        df[["a", "b", "c"]].groupby(("a", "b"))

    result = df.groupby(("a", "b"))["c"].sum()
    expected = Series([4], name="c", index=Index([1], name=("a", "b")))
    tm.assert_series_equal(result, expected)


def test_tuple_correct_keyerror():
    # https://github.com/pandas-dev/pandas/issues/18798
    df = DataFrame(1, index=range(3), columns=MultiIndex.from_product([[1, 2], [3, 4]]))
    with pytest.raises(KeyError, match=r"^\(7, 8\)$"):
        df.groupby((7, 8)).mean()


def test_groupby_agg_ohlc_non_first():
    # GH 21716
    df = DataFrame(
        [[1], [1]],
        columns=Index(["foo"], name="mycols"),
        index=date_range("2018-01-01", periods=2, freq="D", name="dti"),
    )

    expected = DataFrame(
        [[1, 1, 1, 1, 1], [1, 1, 1, 1, 1]],
        columns=MultiIndex.from_tuples(
            (
                ("foo", "sum", "foo"),
                ("foo", "ohlc", "open"),
                ("foo", "ohlc", "high"),
                ("foo", "ohlc", "low"),
                ("foo", "ohlc", "close"),
            ),
            names=["mycols", None, None],
        ),
        index=date_range("2018-01-01", periods=2, freq="D", name="dti"),
    )

    result = df.groupby(Grouper(freq="D")).agg(["sum", "ohlc"])

    tm.assert_frame_equal(result, expected)


def test_groupby_multiindex_nat():
    # GH 9236
    values = [
        (pd.NaT, "a"),
        (datetime(2012, 1, 2), "a"),
        (datetime(2012, 1, 2), "b"),
        (datetime(2012, 1, 3), "a"),
    ]
    mi = MultiIndex.from_tuples(values, names=["date", None])
    ser = Series([3, 2, 2.5, 4], index=mi)

    result = ser.groupby(level=1).mean()
    expected = Series([3.0, 2.5], index=["a", "b"])
    tm.assert_series_equal(result, expected)


def test_groupby_empty_list_raises():
    # GH 5289
    values = zip(range(10), range(10))
    df = DataFrame(values, columns=["apple", "b"])
    msg = "Grouper and axis must be same length"
    with pytest.raises(ValueError, match=msg):
        df.groupby([[]])


def test_groupby_multiindex_series_keys_len_equal_group_axis():
    # GH 25704
    index_array = [["x", "x"], ["a", "b"], ["k", "k"]]
    index_names = ["first", "second", "third"]
    ri = MultiIndex.from_arrays(index_array, names=index_names)
    s = Series(data=[1, 2], index=ri)
    result = s.groupby(["first", "third"]).sum()

    index_array = [["x"], ["k"]]
    index_names = ["first", "third"]
    ei = MultiIndex.from_arrays(index_array, names=index_names)
    expected = Series([3], index=ei)

    tm.assert_series_equal(result, expected)


def test_groupby_groups_in_BaseGrouper():
    # GH 26326
    # Test if DataFrame grouped with a pandas.Grouper has correct groups
    mi = MultiIndex.from_product([["A", "B"], ["C", "D"]], names=["alpha", "beta"])
    df = DataFrame({"foo": [1, 2, 1, 2], "bar": [1, 2, 3, 4]}, index=mi)
    result = df.groupby([Grouper(level="alpha"), "beta"])
    expected = df.groupby(["alpha", "beta"])
    assert result.groups == expected.groups

    result = df.groupby(["beta", Grouper(level="alpha")])
    expected = df.groupby(["beta", "alpha"])
    assert result.groups == expected.groups


def test_groups_sort_dropna(sort, dropna):
    # GH#56966, GH#56851
    df = DataFrame([[2.0, 1.0], [np.nan, 4.0], [0.0, 3.0]])
    keys = [(2.0, 1.0), (np.nan, 4.0), (0.0, 3.0)]
    values = [
        Index([0], dtype="int64"),
        Index([1], dtype="int64"),
        Index([2], dtype="int64"),
    ]
    if sort:
        taker = [2, 0] if dropna else [2, 0, 1]
    else:
        taker = [0, 2] if dropna else [0, 1, 2]
    expected = {keys[idx]: values[idx] for idx in taker}

    gb = df.groupby([0, 1], sort=sort, dropna=dropna)
    result = gb.groups

    for result_key, expected_key in zip(result.keys(), expected.keys()):
        # Compare as NumPy arrays to handle np.nan
        result_key = np.array(result_key)
        expected_key = np.array(expected_key)
        tm.assert_numpy_array_equal(result_key, expected_key)
    for result_value, expected_value in zip(result.values(), expected.values()):
        tm.assert_index_equal(result_value, expected_value)


@pytest.mark.parametrize(
    "op, expected",
    [
        (
            "shift",
            {
                "time": [
                    None,
                    None,
                    Timestamp("2019-01-01 12:00:00"),
                    Timestamp("2019-01-01 12:30:00"),
                    None,
                    None,
                ]
            },
        ),
        (
            "bfill",
            {
                "time": [
                    Timestamp("2019-01-01 12:00:00"),
                    Timestamp("2019-01-01 12:30:00"),
                    Timestamp("2019-01-01 14:00:00"),
                    Timestamp("2019-01-01 14:30:00"),
                    Timestamp("2019-01-01 14:00:00"),
                    Timestamp("2019-01-01 14:30:00"),
                ]
            },
        ),
        (
            "ffill",
            {
                "time": [
                    Timestamp("2019-01-01 12:00:00"),
                    Timestamp("2019-01-01 12:30:00"),
                    Timestamp("2019-01-01 12:00:00"),
                    Timestamp("2019-01-01 12:30:00"),
                    Timestamp("2019-01-01 14:00:00"),
                    Timestamp("2019-01-01 14:30:00"),
                ]
            },
        ),
    ],
)
def test_shift_bfill_ffill_tz(tz_naive_fixture, op, expected):
    # GH19995, GH27992: Check that timezone does not drop in shift, bfill, and ffill
    tz = tz_naive_fixture
    data = {
        "id": ["A", "B", "A", "B", "A", "B"],
        "time": [
            Timestamp("2019-01-01 12:00:00"),
            Timestamp("2019-01-01 12:30:00"),
            None,
            None,
            Timestamp("2019-01-01 14:00:00"),
            Timestamp("2019-01-01 14:30:00"),
        ],
    }
    df = DataFrame(data).assign(time=lambda x: x.time.dt.tz_localize(tz))

    grouped = df.groupby("id")
    result = getattr(grouped, op)()
    expected = DataFrame(expected).assign(time=lambda x: x.time.dt.tz_localize(tz))
    tm.assert_frame_equal(result, expected)


def test_groupby_only_none_group():
    # see GH21624
    # this was crashing with "ValueError: Length of passed values is 1, index implies 0"
    df = DataFrame({"g": [None], "x": 1})
    actual = df.groupby("g")["x"].transform("sum")
    expected = Series([np.nan], name="x")

    tm.assert_series_equal(actual, expected)


def test_groupby_duplicate_index():
    # GH#29189 the groupby call here used to raise
    ser = Series([2, 5, 6, 8], index=[2.0, 4.0, 4.0, 5.0])
    gb = ser.groupby(level=0)

    result = gb.mean()
    expected = Series([2, 5.5, 8], index=[2.0, 4.0, 5.0])
    tm.assert_series_equal(result, expected)


def test_group_on_empty_multiindex(transformation_func, request):
    # GH 47787
    # With one row, those are transforms so the schema should be the same
    df = DataFrame(
        data=[[1, Timestamp("today"), 3, 4]],
        columns=["col_1", "col_2", "col_3", "col_4"],
    )
    df["col_3"] = df["col_3"].astype(int)
    df["col_4"] = df["col_4"].astype(int)
    df = df.set_index(["col_1", "col_2"])
    if transformation_func == "fillna":
        args = ("ffill",)
    else:
        args = ()
    warn = FutureWarning if transformation_func == "fillna" else None
    warn_msg = "DataFrameGroupBy.fillna is deprecated"
    with tm.assert_produces_warning(warn, match=warn_msg):
        result = df.iloc[:0].groupby(["col_1"]).transform(transformation_func, *args)
    with tm.assert_produces_warning(warn, match=warn_msg):
        expected = df.groupby(["col_1"]).transform(transformation_func, *args).iloc[:0]
    if transformation_func in ("diff", "shift"):
        expected = expected.astype(int)
    tm.assert_equal(result, expected)

    warn_msg = "SeriesGroupBy.fillna is deprecated"
    with tm.assert_produces_warning(warn, match=warn_msg):
        result = (
            df["col_3"]
            .iloc[:0]
            .groupby(["col_1"])
            .transform(transformation_func, *args)
        )
    warn_msg = "SeriesGroupBy.fillna is deprecated"
    with tm.assert_produces_warning(warn, match=warn_msg):
        expected = (
            df["col_3"]
            .groupby(["col_1"])
            .transform(transformation_func, *args)
            .iloc[:0]
        )
    if transformation_func in ("diff", "shift"):
        expected = expected.astype(int)
    tm.assert_equal(result, expected)


def test_groupby_crash_on_nunique():
    # Fix following 30253
    dti = date_range("2016-01-01", periods=2, name="foo")
    df = DataFrame({("A", "B"): [1, 2], ("A", "C"): [1, 3], ("D", "B"): [0, 0]})
    df.columns.names = ("bar", "baz")
    df.index = dti

    df = df.T
    gb = df.groupby(level=0)
    result = gb.nunique()

    expected = DataFrame({"A": [1, 2], "D": [1, 1]}, index=dti)
    expected.columns.name = "bar"
    expected = expected.T

    tm.assert_frame_equal(result, expected)

    # same thing, but empty columns
    gb2 = df[[]].groupby(level=0)
    exp = expected[[]]

    res = gb2.nunique()
    tm.assert_frame_equal(res, exp)


def test_groupby_list_level():
    # GH 9790
    expected = DataFrame(np.arange(0, 9).reshape(3, 3), dtype=float)
    result = expected.groupby(level=[0]).mean()
    tm.assert_frame_equal(result, expected)


@pytest.mark.parametrize(
    "max_seq_items, expected",
    [
        (5, "{0: [0], 1: [1], 2: [2], 3: [3], 4: [4]}"),
        (4, "{0: [0], 1: [1], 2: [2], 3: [3], ...}"),
        (1, "{0: [0], ...}"),
    ],
)
def test_groups_repr_truncates(max_seq_items, expected):
    # GH 1135
    df = DataFrame(np.random.default_rng(2).standard_normal((5, 1)))
    df["a"] = df.index

    with pd.option_context("display.max_seq_items", max_seq_items):
        result = df.groupby("a").groups.__repr__()
        assert result == expected

        result = df.groupby(np.array(df.a)).groups.__repr__()
        assert result == expected


def test_group_on_two_row_multiindex_returns_one_tuple_key():
    # GH 18451
    df = DataFrame([{"a": 1, "b": 2, "c": 99}, {"a": 1, "b": 2, "c": 88}])
    df = df.set_index(["a", "b"])

    grp = df.groupby(["a", "b"])
    result = grp.indices
    expected = {(1, 2): np.array([0, 1], dtype=np.int64)}

    assert len(result) == 1
    key = (1, 2)
    assert (result[key] == expected[key]).all()


@pytest.mark.parametrize(
    "klass, attr, value",
    [
        (DataFrame, "level", "a"),
        (DataFrame, "as_index", False),
        (DataFrame, "sort", False),
        (DataFrame, "group_keys", False),
        (DataFrame, "observed", True),
        (DataFrame, "dropna", False),
        (Series, "level", "a"),
        (Series, "as_index", False),
        (Series, "sort", False),
        (Series, "group_keys", False),
        (Series, "observed", True),
        (Series, "dropna", False),
    ],
)
def test_subsetting_columns_keeps_attrs(klass, attr, value):
    # GH 9959 - When subsetting columns, don't drop attributes
    df = DataFrame({"a": [1], "b": [2], "c": [3]})
    if attr != "axis":
        df = df.set_index("a")

    expected = df.groupby("a", **{attr: value})
    result = expected[["b"]] if klass is DataFrame else expected["b"]
    assert getattr(result, attr) == getattr(expected, attr)


@pytest.mark.parametrize("func", ["sum", "any", "shift"])
def test_groupby_column_index_name_lost(func):
    # GH: 29764 groupby loses index sometimes
    expected = Index(["a"], name="idx")
    df = DataFrame([[1]], columns=expected)
    df_grouped = df.groupby([1])
    result = getattr(df_grouped, func)().columns
    tm.assert_index_equal(result, expected)


@pytest.mark.parametrize(
    "infer_string",
    [
        False,
        pytest.param(True, marks=td.skip_if_no("pyarrow")),
    ],
)
def test_groupby_duplicate_columns(infer_string):
    # GH: 31735
    if infer_string:
        pytest.importorskip("pyarrow")
    df = DataFrame(
        {"A": ["f", "e", "g", "h"], "B": ["a", "b", "c", "d"], "C": [1, 2, 3, 4]}
    ).astype(object)
    df.columns = ["A", "B", "B"]
    with pd.option_context("future.infer_string", infer_string):
        result = df.groupby([0, 0, 0, 0]).min()
    expected = DataFrame(
        [["e", "a", 1]], index=np.array([0]), columns=["A", "B", "B"], dtype=object
    )
    tm.assert_frame_equal(result, expected)


def test_groupby_series_with_tuple_name():
    # GH 37755
    ser = Series([1, 2, 3, 4], index=[1, 1, 2, 2], name=("a", "a"))
    ser.index.name = ("b", "b")
    result = ser.groupby(level=0).last()
    expected = Series([2, 4], index=[1, 2], name=("a", "a"))
    expected.index.name = ("b", "b")
    tm.assert_series_equal(result, expected)


@pytest.mark.parametrize(
    "func, values", [("sum", [97.0, 98.0]), ("mean", [24.25, 24.5])]
)
def test_groupby_numerical_stability_sum_mean(func, values):
    # GH#38778
    data = [1e16, 1e16, 97, 98, -5e15, -5e15, -5e15, -5e15]
    df = DataFrame({"group": [1, 2] * 4, "a": data, "b": data})
    result = getattr(df.groupby("group"), func)()
    expected = DataFrame({"a": values, "b": values}, index=Index([1, 2], name="group"))
    tm.assert_frame_equal(result, expected)


def test_groupby_numerical_stability_cumsum():
    # GH#38934
    data = [1e16, 1e16, 97, 98, -5e15, -5e15, -5e15, -5e15]
    df = DataFrame({"group": [1, 2] * 4, "a": data, "b": data})
    result = df.groupby("group").cumsum()
    exp_data = (
        [1e16] * 2 + [1e16 + 96, 1e16 + 98] + [5e15 + 97, 5e15 + 98] + [97.0, 98.0]
    )
    expected = DataFrame({"a": exp_data, "b": exp_data})
    tm.assert_frame_equal(result, expected, check_exact=True)


def test_groupby_cumsum_skipna_false():
    # GH#46216 don't propagate np.nan above the diagonal
    arr = np.random.default_rng(2).standard_normal((5, 5))
    df = DataFrame(arr)
    for i in range(5):
        df.iloc[i, i] = np.nan

    df["A"] = 1
    gb = df.groupby("A")

    res = gb.cumsum(skipna=False)

    expected = df[[0, 1, 2, 3, 4]].cumsum(skipna=False)
    tm.assert_frame_equal(res, expected)


def test_groupby_cumsum_timedelta64():
    # GH#46216 don't ignore is_datetimelike in libgroupby.group_cumsum
    dti = date_range("2016-01-01", periods=5)
    ser = Series(dti) - dti[0]
    ser[2] = pd.NaT

    df = DataFrame({"A": 1, "B": ser})
    gb = df.groupby("A")

    res = gb.cumsum(numeric_only=False, skipna=True)
    exp = DataFrame({"B": [ser[0], ser[1], pd.NaT, ser[4], ser[4] * 2]})
    tm.assert_frame_equal(res, exp)

    res = gb.cumsum(numeric_only=False, skipna=False)
    exp = DataFrame({"B": [ser[0], ser[1], pd.NaT, pd.NaT, pd.NaT]})
    tm.assert_frame_equal(res, exp)


def test_groupby_mean_duplicate_index(rand_series_with_duplicate_datetimeindex):
    dups = rand_series_with_duplicate_datetimeindex
    result = dups.groupby(level=0).mean()
    expected = dups.groupby(dups.index).mean()
    tm.assert_series_equal(result, expected)


def test_groupby_all_nan_groups_drop():
    # GH 15036
    s = Series([1, 2, 3], [np.nan, np.nan, np.nan])
    result = s.groupby(s.index).sum()
    expected = Series([], index=Index([], dtype=np.float64), dtype=np.int64)
    tm.assert_series_equal(result, expected)


@pytest.mark.parametrize("numeric_only", [True, False])
def test_groupby_empty_multi_column(as_index, numeric_only):
    # GH 15106 & GH 41998
    df = DataFrame(data=[], columns=["A", "B", "C"])
    gb = df.groupby(["A", "B"], as_index=as_index)
    result = gb.sum(numeric_only=numeric_only)
    if as_index:
        index = MultiIndex([[], []], [[], []], names=["A", "B"])
        columns = ["C"] if not numeric_only else []
    else:
        index = RangeIndex(0)
        columns = ["A", "B", "C"] if not numeric_only else ["A", "B"]
    expected = DataFrame([], columns=columns, index=index)
    tm.assert_frame_equal(result, expected)


def test_groupby_aggregation_non_numeric_dtype():
    # GH #43108
    df = DataFrame(
        [["M", [1]], ["M", [1]], ["W", [10]], ["W", [20]]], columns=["MW", "v"]
    )

    expected = DataFrame(
        {
            "v": [[1, 1], [10, 20]],
        },
        index=Index(["M", "W"], dtype="object", name="MW"),
    )

    gb = df.groupby(by=["MW"])
    result = gb.sum()
    tm.assert_frame_equal(result, expected)


def test_groupby_aggregation_multi_non_numeric_dtype():
    # GH #42395
    df = DataFrame(
        {
            "x": [1, 0, 1, 1, 0],
            "y": [Timedelta(i, "days") for i in range(1, 6)],
            "z": [Timedelta(i * 10, "days") for i in range(1, 6)],
        }
    )

    expected = DataFrame(
        {
            "y": [Timedelta(i, "days") for i in range(7, 9)],
            "z": [Timedelta(i * 10, "days") for i in range(7, 9)],
        },
        index=Index([0, 1], dtype="int64", name="x"),
    )

    gb = df.groupby(by=["x"])
    result = gb.sum()
    tm.assert_frame_equal(result, expected)


def test_groupby_aggregation_numeric_with_non_numeric_dtype():
    # GH #43108
    df = DataFrame(
        {
            "x": [1, 0, 1, 1, 0],
            "y": [Timedelta(i, "days") for i in range(1, 6)],
            "z": list(range(1, 6)),
        }
    )

    expected = DataFrame(
        {"y": [Timedelta(7, "days"), Timedelta(8, "days")], "z": [7, 8]},
        index=Index([0, 1], dtype="int64", name="x"),
    )

    gb = df.groupby(by=["x"])
    result = gb.sum()
    tm.assert_frame_equal(result, expected)


def test_groupby_filtered_df_std():
    # GH 16174
    dicts = [
        {"filter_col": False, "groupby_col": True, "bool_col": True, "float_col": 10.5},
        {"filter_col": True, "groupby_col": True, "bool_col": True, "float_col": 20.5},
        {"filter_col": True, "groupby_col": True, "bool_col": True, "float_col": 30.5},
    ]
    df = DataFrame(dicts)

    df_filter = df[df["filter_col"] == True]  # noqa: E712
    dfgb = df_filter.groupby("groupby_col")
    result = dfgb.std()
    expected = DataFrame(
        [[0.0, 0.0, 7.071068]],
        columns=["filter_col", "bool_col", "float_col"],
        index=Index([True], name="groupby_col"),
    )
    tm.assert_frame_equal(result, expected)


def test_datetime_categorical_multikey_groupby_indices():
    # GH 26859
    df = DataFrame(
        {
            "a": Series(list("abc")),
            "b": Series(
                to_datetime(["2018-01-01", "2018-02-01", "2018-03-01"]),
                dtype="category",
            ),
            "c": Categorical.from_codes([-1, 0, 1], categories=[0, 1]),
        }
    )
    result = df.groupby(["a", "b"], observed=False).indices
    expected = {
        ("a", Timestamp("2018-01-01 00:00:00")): np.array([0]),
        ("b", Timestamp("2018-02-01 00:00:00")): np.array([1]),
        ("c", Timestamp("2018-03-01 00:00:00")): np.array([2]),
    }
    assert result == expected


def test_rolling_wrong_param_min_period():
    # GH34037
    name_l = ["Alice"] * 5 + ["Bob"] * 5
    val_l = [np.nan, np.nan, 1, 2, 3] + [np.nan, 1, 2, 3, 4]
    test_df = DataFrame([name_l, val_l]).T
    test_df.columns = ["name", "val"]

    result_error_msg = (
        r"^[a-zA-Z._]*\(\) got an unexpected keyword argument 'min_period'$"
    )
    with pytest.raises(TypeError, match=result_error_msg):
        test_df.groupby("name")["val"].rolling(window=2, min_period=1).sum()


@pytest.mark.parametrize(
    "dtype",
    [
        object,
        pytest.param("string[pyarrow_numpy]", marks=td.skip_if_no("pyarrow")),
    ],
)
def test_by_column_values_with_same_starting_value(dtype):
    # GH29635
    df = DataFrame(
        {
            "Name": ["Thomas", "Thomas", "Thomas John"],
            "Credit": [1200, 1300, 900],
            "Mood": Series(["sad", "happy", "happy"], dtype=dtype),
        }
    )
    aggregate_details = {"Mood": Series.mode, "Credit": "sum"}

    result = df.groupby(["Name"]).agg(aggregate_details)
    expected_result = DataFrame(
        {
            "Mood": [["happy", "sad"], "happy"],
            "Credit": [2500, 900],
            "Name": ["Thomas", "Thomas John"],
        }
    ).set_index("Name")

    tm.assert_frame_equal(result, expected_result)


def test_groupby_none_in_first_mi_level():
    # GH#47348
    arr = [[None, 1, 0, 1], [2, 3, 2, 3]]
    ser = Series(1, index=MultiIndex.from_arrays(arr, names=["a", "b"]))
    result = ser.groupby(level=[0, 1]).sum()
    expected = Series(
        [1, 2], MultiIndex.from_tuples([(0.0, 2), (1.0, 3)], names=["a", "b"])
    )
    tm.assert_series_equal(result, expected)


def test_groupby_none_column_name():
    # GH#47348
    df = DataFrame({None: [1, 1, 2, 2], "b": [1, 1, 2, 3], "c": [4, 5, 6, 7]})
    result = df.groupby(by=[None]).sum()
    expected = DataFrame({"b": [2, 5], "c": [9, 13]}, index=Index([1, 2], name=None))
    tm.assert_frame_equal(result, expected)


@pytest.mark.parametrize("selection", [None, "a", ["a"]])
def test_single_element_list_grouping(selection):
    # GH#42795, GH#53500
    df = DataFrame({"a": [1, 2], "b": [np.nan, 5], "c": [np.nan, 2]}, index=["x", "y"])
    grouped = df.groupby(["a"]) if selection is None else df.groupby(["a"])[selection]
    result = [key for key, _ in grouped]

    expected = [(1,), (2,)]
    assert result == expected


def test_groupby_string_dtype():
    # GH 40148
    df = DataFrame({"str_col": ["a", "b", "c", "a"], "num_col": [1, 2, 3, 2]})
    df["str_col"] = df["str_col"].astype("string")
    expected = DataFrame(
        {
            "str_col": [
                "a",
                "b",
                "c",
            ],
            "num_col": [1.5, 2.0, 3.0],
        }
    )
    expected["str_col"] = expected["str_col"].astype("string")
    grouped = df.groupby("str_col", as_index=False)
    result = grouped.mean()
    tm.assert_frame_equal(result, expected)


@pytest.mark.parametrize(
    "level_arg, multiindex", [([0], False), ((0,), False), ([0], True), ((0,), True)]
)
def test_single_element_listlike_level_grouping(level_arg, multiindex):
    # GH 51583
    df = DataFrame({"a": [1, 2], "b": [3, 4], "c": [5, 6]}, index=["x", "y"])
    if multiindex:
        df = df.set_index(["a", "b"])
    result = [key for key, _ in df.groupby(level=level_arg)]
    expected = [(1,), (2,)] if multiindex else [("x",), ("y",)]
    assert result == expected


@pytest.mark.parametrize("func", ["sum", "cumsum", "cumprod", "prod"])
def test_groupby_avoid_casting_to_float(func):
    # GH#37493
    val = 922337203685477580
    df = DataFrame({"a": 1, "b": [val]})
    result = getattr(df.groupby("a"), func)() - val
    expected = DataFrame({"b": [0]}, index=Index([1], name="a"))
    if func in ["cumsum", "cumprod"]:
        expected = expected.reset_index(drop=True)
    tm.assert_frame_equal(result, expected)


@pytest.mark.parametrize("func, val", [("sum", 3), ("prod", 2)])
def test_groupby_sum_support_mask(any_numeric_ea_dtype, func, val):
    # GH#37493
    df = DataFrame({"a": 1, "b": [1, 2, pd.NA]}, dtype=any_numeric_ea_dtype)
    result = getattr(df.groupby("a"), func)()
    expected = DataFrame(
        {"b": [val]},
        index=Index([1], name="a", dtype=any_numeric_ea_dtype),
        dtype=any_numeric_ea_dtype,
    )
    tm.assert_frame_equal(result, expected)


@pytest.mark.parametrize("val, dtype", [(111, "int"), (222, "uint")])
def test_groupby_overflow(val, dtype):
    # GH#37493
    df = DataFrame({"a": 1, "b": [val, val]}, dtype=f"{dtype}8")
    result = df.groupby("a").sum()
    expected = DataFrame(
        {"b": [val * 2]},
        index=Index([1], name="a", dtype=f"{dtype}8"),
        dtype=f"{dtype}64",
    )
    tm.assert_frame_equal(result, expected)

    result = df.groupby("a").cumsum()
    expected = DataFrame({"b": [val, val * 2]}, dtype=f"{dtype}64")
    tm.assert_frame_equal(result, expected)

    result = df.groupby("a").prod()
    expected = DataFrame(
        {"b": [val * val]},
        index=Index([1], name="a", dtype=f"{dtype}8"),
        dtype=f"{dtype}64",
    )
    tm.assert_frame_equal(result, expected)


@pytest.mark.parametrize("skipna, val", [(True, 3), (False, pd.NA)])
def test_groupby_cumsum_mask(any_numeric_ea_dtype, skipna, val):
    # GH#37493
    df = DataFrame({"a": 1, "b": [1, pd.NA, 2]}, dtype=any_numeric_ea_dtype)
    result = df.groupby("a").cumsum(skipna=skipna)
    expected = DataFrame(
        {"b": [1, pd.NA, val]},
        dtype=any_numeric_ea_dtype,
    )
    tm.assert_frame_equal(result, expected)


@pytest.mark.parametrize(
    "val_in, index, val_out",
    [
        (
            [1.0, 2.0, 3.0, 4.0, 5.0],
            ["foo", "foo", "bar", "baz", "blah"],
            [3.0, 4.0, 5.0, 3.0],
        ),
        (
            [1.0, 2.0, 3.0, 4.0, 5.0, 6.0],
            ["foo", "foo", "bar", "baz", "blah", "blah"],
            [3.0, 4.0, 11.0, 3.0],
        ),
    ],
)
def test_groupby_index_name_in_index_content(val_in, index, val_out):
    # GH 48567
    series = Series(data=val_in, name="values", index=Index(index, name="blah"))
    result = series.groupby("blah").sum()
    expected = Series(
        data=val_out,
        name="values",
        index=Index(["bar", "baz", "blah", "foo"], name="blah"),
    )
    tm.assert_series_equal(result, expected)

    result = series.to_frame().groupby("blah").sum()
    expected = expected.to_frame()
    tm.assert_frame_equal(result, expected)


@pytest.mark.parametrize("n", [1, 10, 32, 100, 1000])
def test_sum_of_booleans(n):
    # GH 50347
    df = DataFrame({"groupby_col": 1, "bool": [True] * n})
    df["bool"] = df["bool"].eq(True)
    result = df.groupby("groupby_col").sum()
    expected = DataFrame({"bool": [n]}, index=Index([1], name="groupby_col"))
    tm.assert_frame_equal(result, expected)


@pytest.mark.filterwarnings(
    "ignore:invalid value encountered in remainder:RuntimeWarning"
)
@pytest.mark.parametrize("method", ["head", "tail", "nth", "first", "last"])
def test_groupby_method_drop_na(method):
    # GH 21755
    df = DataFrame({"A": ["a", np.nan, "b", np.nan, "c"], "B": range(5)})

    if method == "nth":
        result = getattr(df.groupby("A"), method)(n=0)
    else:
        result = getattr(df.groupby("A"), method)()

    if method in ["first", "last"]:
        expected = DataFrame({"B": [0, 2, 4]}).set_index(
            Series(["a", "b", "c"], name="A")
        )
    else:
        expected = DataFrame({"A": ["a", "b", "c"], "B": [0, 2, 4]}, index=[0, 2, 4])
    tm.assert_frame_equal(result, expected)


def test_groupby_reduce_period():
    # GH#51040
    pi = pd.period_range("2016-01-01", periods=100, freq="D")
    grps = list(range(10)) * 10
    ser = pi.to_series()
    gb = ser.groupby(grps)

    with pytest.raises(TypeError, match="Period type does not support sum operations"):
        gb.sum()
    with pytest.raises(
        TypeError, match="Period type does not support cumsum operations"
    ):
        gb.cumsum()
    with pytest.raises(TypeError, match="Period type does not support prod operations"):
        gb.prod()
    with pytest.raises(
        TypeError, match="Period type does not support cumprod operations"
    ):
        gb.cumprod()

    res = gb.max()
    expected = ser[-10:]
    expected.index = Index(range(10), dtype=int)
    tm.assert_series_equal(res, expected)

    res = gb.min()
    expected = ser[:10]
    expected.index = Index(range(10), dtype=int)
    tm.assert_series_equal(res, expected)


def test_obj_with_exclusions_duplicate_columns():
    # GH#50806
    df = DataFrame([[0, 1, 2, 3]])
    df.columns = [0, 1, 2, 0]
    gb = df.groupby(df[1])
    result = gb._obj_with_exclusions
    expected = df.take([0, 2, 3], axis=1)
    tm.assert_frame_equal(result, expected)


@pytest.mark.parametrize("numeric_only", [True, False])
def test_groupby_numeric_only_std_no_result(numeric_only):
    # GH 51080
    dicts_non_numeric = [{"a": "foo", "b": "bar"}, {"a": "car", "b": "dar"}]
    df = DataFrame(dicts_non_numeric)
    dfgb = df.groupby("a", as_index=False, sort=False)

    if numeric_only:
        result = dfgb.std(numeric_only=True)
        expected_df = DataFrame(["foo", "car"], columns=["a"])
        tm.assert_frame_equal(result, expected_df)
    else:
        with pytest.raises(
            ValueError, match="could not convert string to float: 'bar'"
        ):
            dfgb.std(numeric_only=numeric_only)


def test_grouping_with_categorical_interval_columns():
    # GH#34164
    df = DataFrame({"x": [0.1, 0.2, 0.3, -0.4, 0.5], "w": ["a", "b", "a", "c", "a"]})
    qq = pd.qcut(df["x"], q=np.linspace(0, 1, 5))
    result = df.groupby([qq, "w"], observed=False)["x"].agg("mean")
    categorical_index_level_1 = Categorical(
        [
            Interval(-0.401, 0.1, closed="right"),
            Interval(0.1, 0.2, closed="right"),
            Interval(0.2, 0.3, closed="right"),
            Interval(0.3, 0.5, closed="right"),
        ],
        ordered=True,
    )
    index_level_2 = ["a", "b", "c"]
    mi = MultiIndex.from_product(
        [categorical_index_level_1, index_level_2], names=["x", "w"]
    )
    expected = Series(
        np.array(
            [
                0.1,
                np.nan,
                -0.4,
                np.nan,
                0.2,
                np.nan,
                0.3,
                np.nan,
                np.nan,
                0.5,
                np.nan,
                np.nan,
            ]
        ),
        index=mi,
        name="x",
    )
    tm.assert_series_equal(result, expected)


@pytest.mark.parametrize("bug_var", [1, "a"])
def test_groupby_sum_on_nan_should_return_nan(bug_var):
    # GH 24196
    df = DataFrame({"A": [bug_var, bug_var, bug_var, np.nan]})
    dfgb = df.groupby(lambda x: x)
    result = dfgb.sum(min_count=1)

    expected_df = DataFrame([bug_var, bug_var, bug_var, None], columns=["A"])
    tm.assert_frame_equal(result, expected_df)


@pytest.mark.parametrize(
    "method",
    [
        "count",
        "corr",
        "cummax",
        "cummin",
        "cumprod",
        "describe",
        "rank",
        "quantile",
        "diff",
        "shift",
        "all",
        "any",
        "idxmin",
        "idxmax",
        "ffill",
        "bfill",
        "pct_change",
    ],
)
def test_groupby_selection_with_methods(df, method):
    # some methods which require DatetimeIndex
    rng = date_range("2014", periods=len(df))
    df.index = rng

    g = df.groupby(["A"])[["C"]]
    g_exp = df[["C"]].groupby(df["A"])
    # TODO check groupby with > 1 col ?

    res = getattr(g, method)()
    exp = getattr(g_exp, method)()

    # should always be frames!
    tm.assert_frame_equal(res, exp)


def test_groupby_selection_other_methods(df):
    # some methods which require DatetimeIndex
    rng = date_range("2014", periods=len(df))
    df.columns.name = "foo"
    df.index = rng

    g = df.groupby(["A"])[["C"]]
    g_exp = df[["C"]].groupby(df["A"])

    # methods which aren't just .foo()
    tm.assert_frame_equal(g.apply(lambda x: x.sum()), g_exp.apply(lambda x: x.sum()))

    tm.assert_frame_equal(g.resample("D").mean(), g_exp.resample("D").mean())
    tm.assert_frame_equal(g.resample("D").ohlc(), g_exp.resample("D").ohlc())

    tm.assert_frame_equal(
        g.filter(lambda x: len(x) == 3), g_exp.filter(lambda x: len(x) == 3)
    )


def test_groupby_with_Time_Grouper(unit):
    idx2 = to_datetime(
        [
            "2016-08-31 22:08:12.000",
            "2016-08-31 22:09:12.200",
            "2016-08-31 22:20:12.400",
        ]
    ).as_unit(unit)

    test_data = DataFrame(
        {"quant": [1.0, 1.0, 3.0], "quant2": [1.0, 1.0, 3.0], "time2": idx2}
    )

    time2 = date_range("2016-08-31 22:08:00", periods=13, freq="1min", unit=unit)
    expected_output = DataFrame(
        {
            "time2": time2,
            "quant": [1, 1, 0, 0, 0, 0, 0, 0, 0, 0, 0, 0, 1],
            "quant2": [1, 1, 0, 0, 0, 0, 0, 0, 0, 0, 0, 0, 1],
        }
    )

    gb = test_data.groupby(Grouper(key="time2", freq="1min"))
    result = gb.count().reset_index()

    tm.assert_frame_equal(result, expected_output)


def test_groupby_series_with_datetimeindex_month_name():
    # GH 48509
    s = Series([0, 1, 0], index=date_range("2022-01-01", periods=3), name="jan")
    result = s.groupby(s).count()
    expected = Series([2, 1], name="jan")
    expected.index.name = "jan"
    tm.assert_series_equal(result, expected)


@pytest.mark.parametrize("test_series", [True, False])
@pytest.mark.parametrize(
    "kwarg, value, name, warn",
    [
        ("by", "a", 1, None),
        ("by", ["a"], (1,), None),
        ("level", 0, 1, None),
        ("level", [0], (1,), None),
    ],
)
def test_get_group_len_1_list_likes(test_series, kwarg, value, name, warn):
    # GH#25971
    obj = DataFrame({"b": [3, 4, 5]}, index=Index([1, 1, 2], name="a"))
    if test_series:
        obj = obj["b"]
    gb = obj.groupby(**{kwarg: value})
    result = gb.get_group(name)
    if test_series:
        expected = Series([3, 4], index=Index([1, 1], name="a"), name="b")
    else:
        expected = DataFrame({"b": [3, 4]}, index=Index([1, 1], name="a"))
    tm.assert_equal(result, expected)


def test_groupby_ngroup_with_nan():
    # GH#50100
    df = DataFrame({"a": Categorical([np.nan]), "b": [1]})
    result = df.groupby(["a", "b"], dropna=False, observed=False).ngroup()
    expected = Series([0])
    tm.assert_series_equal(result, expected)


def test_groupby_ffill_with_duplicated_index():
    # GH#43412
    df = DataFrame({"a": [1, 2, 3, 4, np.nan, np.nan]}, index=[0, 1, 2, 0, 1, 2])

    result = df.groupby(level=0).ffill()
    expected = DataFrame({"a": [1, 2, 3, 4, 2, 3]}, index=[0, 1, 2, 0, 1, 2])
    tm.assert_frame_equal(result, expected, check_dtype=False)


@pytest.mark.parametrize("test_series", [True, False])
def test_decimal_na_sort(test_series):
    # GH#54847
    # We catch both TypeError and decimal.InvalidOperation exceptions in safe_sort.
    # If this next assert raises, we can just catch TypeError
    assert not isinstance(decimal.InvalidOperation, TypeError)
    df = DataFrame(
        {
            "key": [Decimal(1), Decimal(1), None, None],
            "value": [Decimal(2), Decimal(3), Decimal(4), Decimal(5)],
        }
    )
    gb = df.groupby("key", dropna=False)
    if test_series:
        gb = gb["value"]
    result = gb._grouper.result_index
    expected = Index([Decimal(1), None], name="key")
    tm.assert_index_equal(result, expected)


def test_groupby_dropna_with_nunique_unique():
    # GH#42016
    df = [[1, 1, 1, "A"], [1, None, 1, "A"], [1, None, 2, "A"], [1, None, 3, "A"]]
    df_dropna = DataFrame(df, columns=["a", "b", "c", "partner"])
    result = df_dropna.groupby(["a", "b", "c"], dropna=False).agg(
        {"partner": ["nunique", "unique"]}
    )

    index = MultiIndex.from_tuples(
        [(1, 1.0, 1), (1, np.nan, 1), (1, np.nan, 2), (1, np.nan, 3)],
        names=["a", "b", "c"],
    )
    columns = MultiIndex.from_tuples([("partner", "nunique"), ("partner", "unique")])
    expected = DataFrame(
        [(1, ["A"]), (1, ["A"]), (1, ["A"]), (1, ["A"])], index=index, columns=columns
    )

    tm.assert_frame_equal(result, expected)<|MERGE_RESOLUTION|>--- conflicted
+++ resolved
@@ -100,58 +100,30 @@
     tm.assert_series_equal(apply_result, agg_expected)
     tm.assert_series_equal(trans_result, trans_expected)
 
-<<<<<<< HEAD
 
 def test_pass_args_kwargs_dataframe(tsframe, as_index):
     def f(x, q=None, axis=0):
         return np.percentile(x, q, axis=axis)
 
     df_grouped = tsframe.groupby(lambda x: x.month, as_index=as_index)
-    warn = None if as_index else FutureWarning
-    msg = "A grouping .* was excluded from the result"
-    with tm.assert_produces_warning(warn, match=msg):
-        agg_result = df_grouped.agg(np.percentile, 80, axis=0)
-    with tm.assert_produces_warning(warn, match=msg):
-        apply_result = df_grouped.apply(DataFrame.quantile, 0.8)
-    with tm.assert_produces_warning(warn, match=msg):
-        expected = df_grouped.quantile(0.8)
+    agg_result = df_grouped.agg(np.percentile, 80, axis=0)
+    apply_result = df_grouped.apply(DataFrame.quantile, 0.8)
+    expected = df_grouped.quantile(0.8)
     tm.assert_frame_equal(apply_result, expected, check_names=False)
     tm.assert_frame_equal(agg_result, expected)
 
     apply_result = df_grouped.apply(DataFrame.quantile, [0.4, 0.8])
-    with tm.assert_produces_warning(warn, match=msg):
-        expected_seq = df_grouped.quantile([0.4, 0.8])
+    expected_seq = df_grouped.quantile([0.4, 0.8])
+    if not as_index:
+        # apply treats the op as a transform; .quantile knows it's a reduction
+        apply_result = apply_result.reset_index()
+        apply_result["level_0"] = [1, 1, 2, 2]
     tm.assert_frame_equal(apply_result, expected_seq, check_names=False)
 
-    with tm.assert_produces_warning(warn, match=msg):
-        agg_result = df_grouped.agg(f, q=80)
-    with tm.assert_produces_warning(warn, match=msg):
-        apply_result = df_grouped.apply(DataFrame.quantile, q=0.8)
+    agg_result = df_grouped.agg(f, q=80)
+    apply_result = df_grouped.apply(DataFrame.quantile, q=0.8)
     tm.assert_frame_equal(agg_result, expected)
     tm.assert_frame_equal(apply_result, expected, check_names=False)
-=======
-    # DataFrame
-    for as_index in [True, False]:
-        df_grouped = tsframe.groupby(lambda x: x.month, as_index=as_index)
-        agg_result = df_grouped.agg(np.percentile, 80, axis=0)
-        apply_result = df_grouped.apply(DataFrame.quantile, 0.8)
-        expected = df_grouped.quantile(0.8)
-        tm.assert_frame_equal(apply_result, expected, check_names=False)
-        tm.assert_frame_equal(agg_result, expected)
-
-        apply_result = df_grouped.apply(DataFrame.quantile, [0.4, 0.8])
-        expected_seq = df_grouped.quantile([0.4, 0.8])
-        if not as_index:
-            # apply treats the op as a transform; .quantile knows it's a reduction
-            apply_result = apply_result.reset_index()
-            apply_result["level_0"] = [1, 1, 2, 2]
-        tm.assert_frame_equal(apply_result, expected_seq, check_names=False)
-
-        agg_result = df_grouped.agg(f, q=80)
-        apply_result = df_grouped.apply(DataFrame.quantile, q=0.8)
-        tm.assert_frame_equal(agg_result, expected)
-        tm.assert_frame_equal(apply_result, expected, check_names=False)
->>>>>>> c9f876c0
 
 
 def test_len():
