from collections import OrderedDict
from datetime import datetime
from decimal import Decimal
from io import StringIO

import numpy as np
import pytest

from pandas.errors import PerformanceWarning

import pandas as pd
from pandas import (
    DataFrame, Index, MultiIndex, CategoricalIndex,
    Series, Timestamp, date_range, read_csv)
import pandas.core.common as com
import pandas.util.testing as tm
from pandas.util.testing import (
    assert_almost_equal, assert_frame_equal, assert_series_equal)


def test_repr():
    # GH18203
    result = repr(pd.Grouper(key='A', level='B'))
    expected = "Grouper(key='A', level='B', axis=0, sort=False)"
    assert result == expected


@pytest.mark.parametrize('dtype', ['int64', 'int32', 'float64', 'float32'])
def test_basic(dtype):

    data = Series(np.arange(9) // 3, index=np.arange(9), dtype=dtype)

    index = np.arange(9)
    np.random.shuffle(index)
    data = data.reindex(index)

    grouped = data.groupby(lambda x: x // 3)

    for k, v in grouped:
        assert len(v) == 3

    agged = grouped.aggregate(np.mean)
    assert agged[1] == 1

    assert_series_equal(agged, grouped.agg(np.mean))  # shorthand
    assert_series_equal(agged, grouped.mean())
    assert_series_equal(grouped.agg(np.sum), grouped.sum())

    expected = grouped.apply(lambda x: x * x.sum())
    transformed = grouped.transform(lambda x: x * x.sum())
    assert transformed[7] == 12
    assert_series_equal(transformed, expected)

    value_grouped = data.groupby(data)
    assert_series_equal(value_grouped.aggregate(np.mean), agged,
                        check_index_type=False)

    # complex agg
    agged = grouped.aggregate([np.mean, np.std])

    with tm.assert_produces_warning(FutureWarning,
                                    check_stacklevel=False):
        agged = grouped.aggregate({'one': np.mean, 'two': np.std})

    group_constants = {0: 10, 1: 20, 2: 30}
    agged = grouped.agg(lambda x: group_constants[x.name] + x.mean())
    assert agged[1] == 21

    # corner cases
    msg = "Must produce aggregated value"
    # exception raised is type Exception
    with pytest.raises(Exception, match=msg):
        grouped.aggregate(lambda x: x * 2)


def test_groupby_nonobject_dtype(mframe, df_mixed_floats):
    key = mframe.index.codes[0]
    grouped = mframe.groupby(key)
    result = grouped.sum()

    expected = mframe.groupby(key.astype('O')).sum()
    assert_frame_equal(result, expected)

    # GH 3911, mixed frame non-conversion
    df = df_mixed_floats.copy()
    df['value'] = range(len(df))

    def max_value(group):
        return group.loc[group['value'].idxmax()]

    applied = df.groupby('A').apply(max_value)
    result = applied.get_dtype_counts().sort_values()
    expected = Series({'float64': 2,
                       'int64': 1,
                       'object': 2}).sort_values()
    assert_series_equal(result, expected)


def test_groupby_return_type():

    # GH2893, return a reduced type
    df1 = DataFrame(
        [{"val1": 1, "val2": 20},
         {"val1": 1, "val2": 19},
         {"val1": 2, "val2": 27},
         {"val1": 2, "val2": 12}
         ])

    def func(dataf):
        return dataf["val2"] - dataf["val2"].mean()

    result = df1.groupby("val1", squeeze=True).apply(func)
    assert isinstance(result, Series)

    df2 = DataFrame(
        [{"val1": 1, "val2": 20},
         {"val1": 1, "val2": 19},
         {"val1": 1, "val2": 27},
         {"val1": 1, "val2": 12}
         ])

    def func(dataf):
        return dataf["val2"] - dataf["val2"].mean()

    result = df2.groupby("val1", squeeze=True).apply(func)
    assert isinstance(result, Series)

    # GH3596, return a consistent type (regression in 0.11 from 0.10.1)
    df = DataFrame([[1, 1], [1, 1]], columns=['X', 'Y'])
    result = df.groupby('X', squeeze=False).count()
    assert isinstance(result, DataFrame)

    # GH5592
    # inconcistent return type
    df = DataFrame(dict(A=['Tiger', 'Tiger', 'Tiger', 'Lamb', 'Lamb',
                           'Pony', 'Pony'], B=Series(
                               np.arange(7), dtype='int64'), C=date_range(
                                   '20130101', periods=7)))

    def f(grp):
        return grp.iloc[0]

    expected = df.groupby('A').first()[['B']]
    result = df.groupby('A').apply(f)[['B']]
    assert_frame_equal(result, expected)

    def f(grp):
        if grp.name == 'Tiger':
            return None
        return grp.iloc[0]

    result = df.groupby('A').apply(f)[['B']]
    e = expected.copy()
    e.loc['Tiger'] = np.nan
    assert_frame_equal(result, e)

    def f(grp):
        if grp.name == 'Pony':
            return None
        return grp.iloc[0]

    result = df.groupby('A').apply(f)[['B']]
    e = expected.copy()
    e.loc['Pony'] = np.nan
    assert_frame_equal(result, e)

    # 5592 revisited, with datetimes
    def f(grp):
        if grp.name == 'Pony':
            return None
        return grp.iloc[0]

    result = df.groupby('A').apply(f)[['C']]
    e = df.groupby('A').first()[['C']]
    e.loc['Pony'] = pd.NaT
    assert_frame_equal(result, e)

    # scalar outputs
    def f(grp):
        if grp.name == 'Pony':
            return None
        return grp.iloc[0].loc['C']

    result = df.groupby('A').apply(f)
    e = df.groupby('A').first()['C'].copy()
    e.loc['Pony'] = np.nan
    e.name = None
    assert_series_equal(result, e)


def test_pass_args_kwargs(ts, tsframe):

    def f(x, q=None, axis=0):
        return np.percentile(x, q, axis=axis)

    g = lambda x: np.percentile(x, 80, axis=0)

    # Series
    ts_grouped = ts.groupby(lambda x: x.month)
    agg_result = ts_grouped.agg(np.percentile, 80, axis=0)
    apply_result = ts_grouped.apply(np.percentile, 80, axis=0)
    trans_result = ts_grouped.transform(np.percentile, 80, axis=0)

    agg_expected = ts_grouped.quantile(.8)
    trans_expected = ts_grouped.transform(g)

    assert_series_equal(apply_result, agg_expected)
    assert_series_equal(agg_result, agg_expected)
    assert_series_equal(trans_result, trans_expected)

    agg_result = ts_grouped.agg(f, q=80)
    apply_result = ts_grouped.apply(f, q=80)
    trans_result = ts_grouped.transform(f, q=80)
    assert_series_equal(agg_result, agg_expected)
    assert_series_equal(apply_result, agg_expected)
    assert_series_equal(trans_result, trans_expected)

    # DataFrame
    df_grouped = tsframe.groupby(lambda x: x.month)
    agg_result = df_grouped.agg(np.percentile, 80, axis=0)
    apply_result = df_grouped.apply(DataFrame.quantile, .8)
    expected = df_grouped.quantile(.8)
    assert_frame_equal(apply_result, expected, check_names=False)
    assert_frame_equal(agg_result, expected)

    agg_result = df_grouped.agg(f, q=80)
    apply_result = df_grouped.apply(DataFrame.quantile, q=.8)
    assert_frame_equal(agg_result, expected)
    assert_frame_equal(apply_result, expected, check_names=False)


def test_len():
    df = tm.makeTimeDataFrame()
    grouped = df.groupby([lambda x: x.year, lambda x: x.month,
                          lambda x: x.day])
    assert len(grouped) == len(df)

    grouped = df.groupby([lambda x: x.year, lambda x: x.month])
    expected = len({(x.year, x.month) for x in df.index})
    assert len(grouped) == expected

    # issue 11016
    df = pd.DataFrame(dict(a=[np.nan] * 3, b=[1, 2, 3]))
    assert len(df.groupby(('a'))) == 0
    assert len(df.groupby(('b'))) == 3
    assert len(df.groupby(['a', 'b'])) == 3


def test_basic_regression():
    # regression
    result = Series([1.0 * x for x in list(range(1, 10)) * 10])

    data = np.random.random(1100) * 10.
    groupings = Series(data)

    grouped = result.groupby(groupings)
    grouped.mean()


@pytest.mark.parametrize('dtype', ['float64', 'float32', 'int64',
                                   'int32', 'int16', 'int8'])
def test_with_na_groups(dtype):
    index = Index(np.arange(10))
    values = Series(np.ones(10), index, dtype=dtype)
    labels = Series([np.nan, 'foo', 'bar', 'bar', np.nan, np.nan,
                     'bar', 'bar', np.nan, 'foo'], index=index)

    # this SHOULD be an int
    grouped = values.groupby(labels)
    agged = grouped.agg(len)
    expected = Series([4, 2], index=['bar', 'foo'])

    assert_series_equal(agged, expected, check_dtype=False)

    # assert issubclass(agged.dtype.type, np.integer)

    # explicitly return a float from my function
    def f(x):
        return float(len(x))

    agged = grouped.agg(f)
    expected = Series([4, 2], index=['bar', 'foo'])

    assert_series_equal(agged, expected, check_dtype=False)
    assert issubclass(agged.dtype.type, np.dtype(dtype).type)


def test_indices_concatenation_order():

    # GH 2808

    def f1(x):
        y = x[(x.b % 2) == 1] ** 2
        if y.empty:
            multiindex = MultiIndex(levels=[[]] * 2, codes=[[]] * 2,
                                    names=['b', 'c'])
            res = DataFrame(columns=['a'], index=multiindex)
            return res
        else:
            y = y.set_index(['b', 'c'])
            return y

    def f2(x):
        y = x[(x.b % 2) == 1] ** 2
        if y.empty:
            return DataFrame()
        else:
            y = y.set_index(['b', 'c'])
            return y

    def f3(x):
        y = x[(x.b % 2) == 1] ** 2
        if y.empty:
            multiindex = MultiIndex(levels=[[]] * 2, codes=[[]] * 2,
                                    names=['foo', 'bar'])
            res = DataFrame(columns=['a', 'b'], index=multiindex)
            return res
        else:
            return y

    df = DataFrame({'a': [1, 2, 2, 2], 'b': range(4), 'c': range(5, 9)})

    df2 = DataFrame({'a': [3, 2, 2, 2], 'b': range(4), 'c': range(5, 9)})

    # correct result
    result1 = df.groupby('a').apply(f1)
    result2 = df2.groupby('a').apply(f1)
    assert_frame_equal(result1, result2)

    # should fail (not the same number of levels)
    msg = "Cannot concat indices that do not have the same number of levels"
    with pytest.raises(AssertionError, match=msg):
        df.groupby('a').apply(f2)
    with pytest.raises(AssertionError, match=msg):
        df2.groupby('a').apply(f2)

    # should fail (incorrect shape)
    with pytest.raises(AssertionError, match=msg):
        df.groupby('a').apply(f3)
    with pytest.raises(AssertionError, match=msg):
        df2.groupby('a').apply(f3)


def test_attr_wrapper(ts):
    grouped = ts.groupby(lambda x: x.weekday())

    result = grouped.std()
    expected = grouped.agg(lambda x: np.std(x, ddof=1))
    assert_series_equal(result, expected)

    # this is pretty cool
    result = grouped.describe()
    expected = {name: gp.describe() for name, gp in grouped}
    expected = DataFrame(expected).T
    assert_frame_equal(result, expected)

    # get attribute
    result = grouped.dtype
    expected = grouped.agg(lambda x: x.dtype)

    # make sure raises error
    msg = "'SeriesGroupBy' object has no attribute 'foo'"
    with pytest.raises(AttributeError, match=msg):
        getattr(grouped, 'foo')


def test_frame_groupby(tsframe):
    grouped = tsframe.groupby(lambda x: x.weekday())

    # aggregate
    aggregated = grouped.aggregate(np.mean)
    assert len(aggregated) == 5
    assert len(aggregated.columns) == 4

    # by string
    tscopy = tsframe.copy()
    tscopy['weekday'] = [x.weekday() for x in tscopy.index]
    stragged = tscopy.groupby('weekday').aggregate(np.mean)
    assert_frame_equal(stragged, aggregated, check_names=False)

    # transform
    grouped = tsframe.head(30).groupby(lambda x: x.weekday())
    transformed = grouped.transform(lambda x: x - x.mean())
    assert len(transformed) == 30
    assert len(transformed.columns) == 4

    # transform propagate
    transformed = grouped.transform(lambda x: x.mean())
    for name, group in grouped:
        mean = group.mean()
        for idx in group.index:
            tm.assert_series_equal(transformed.xs(idx), mean,
                                   check_names=False)

    # iterate
    for weekday, group in grouped:
        assert group.index[0].weekday() == weekday

    # groups / group_indices
    groups = grouped.groups
    indices = grouped.indices

    for k, v in groups.items():
        samething = tsframe.index.take(indices[k])
        assert (samething == v).all()


def test_frame_groupby_columns(tsframe):
    mapping = {'A': 0, 'B': 0, 'C': 1, 'D': 1}
    grouped = tsframe.groupby(mapping, axis=1)

    # aggregate
    aggregated = grouped.aggregate(np.mean)
    assert len(aggregated) == len(tsframe)
    assert len(aggregated.columns) == 2

    # transform
    tf = lambda x: x - x.mean()
    groupedT = tsframe.T.groupby(mapping, axis=0)
    assert_frame_equal(groupedT.transform(tf).T, grouped.transform(tf))

    # iterate
    for k, v in grouped:
        assert len(v.columns) == 2


def test_frame_set_name_single(df):
    grouped = df.groupby('A')

    result = grouped.mean()
    assert result.index.name == 'A'

    result = df.groupby('A', as_index=False).mean()
    assert result.index.name != 'A'

    result = grouped.agg(np.mean)
    assert result.index.name == 'A'

    result = grouped.agg({'C': np.mean, 'D': np.std})
    assert result.index.name == 'A'

    result = grouped['C'].mean()
    assert result.index.name == 'A'
    result = grouped['C'].agg(np.mean)
    assert result.index.name == 'A'
    result = grouped['C'].agg([np.mean, np.std])
    assert result.index.name == 'A'

    with tm.assert_produces_warning(FutureWarning,
                                    check_stacklevel=False):
        result = grouped['C'].agg({'foo': np.mean, 'bar': np.std})
    assert result.index.name == 'A'


def test_multi_func(df):
    col1 = df['A']
    col2 = df['B']

    grouped = df.groupby([col1.get, col2.get])
    agged = grouped.mean()
    expected = df.groupby(['A', 'B']).mean()

    # TODO groupby get drops names
    assert_frame_equal(agged.loc[:, ['C', 'D']],
                       expected.loc[:, ['C', 'D']],
                       check_names=False)

    # some "groups" with no data
    df = DataFrame({'v1': np.random.randn(6),
                    'v2': np.random.randn(6),
                    'k1': np.array(['b', 'b', 'b', 'a', 'a', 'a']),
                    'k2': np.array(['1', '1', '1', '2', '2', '2'])},
                   index=['one', 'two', 'three', 'four', 'five', 'six'])
    # only verify that it works for now
    grouped = df.groupby(['k1', 'k2'])
    grouped.agg(np.sum)


def test_multi_key_multiple_functions(df):
    grouped = df.groupby(['A', 'B'])['C']

    agged = grouped.agg([np.mean, np.std])
    expected = DataFrame({'mean': grouped.agg(np.mean),
                          'std': grouped.agg(np.std)})
    assert_frame_equal(agged, expected)


def test_frame_multi_key_function_list():
    data = DataFrame(
        {'A': ['foo', 'foo', 'foo', 'foo', 'bar', 'bar', 'bar', 'bar',
               'foo', 'foo', 'foo'],
         'B': ['one', 'one', 'one', 'two', 'one', 'one', 'one', 'two',
               'two', 'two', 'one'],
         'C': ['dull', 'dull', 'shiny', 'dull', 'dull', 'shiny', 'shiny',
               'dull', 'shiny', 'shiny', 'shiny'],
         'D': np.random.randn(11),
         'E': np.random.randn(11),
         'F': np.random.randn(11)})

    grouped = data.groupby(['A', 'B'])
    funcs = [np.mean, np.std]
    agged = grouped.agg(funcs)
    expected = pd.concat([grouped['D'].agg(funcs), grouped['E'].agg(funcs),
                          grouped['F'].agg(funcs)],
                         keys=['D', 'E', 'F'], axis=1)
    assert (isinstance(agged.index, MultiIndex))
    assert (isinstance(expected.index, MultiIndex))
    assert_frame_equal(agged, expected)


@pytest.mark.parametrize('op', [lambda x: x.sum(), lambda x: x.mean()])
def test_groupby_multiple_columns(df, op):
    data = df
    grouped = data.groupby(['A', 'B'])

    result1 = op(grouped)

    keys = []
    values = []
    for n1, gp1 in data.groupby('A'):
        for n2, gp2 in gp1.groupby('B'):
            keys.append((n1, n2))
            values.append(op(gp2.loc[:, ['C', 'D']]))

    mi = MultiIndex.from_tuples(keys, names=['A', 'B'])
    expected = pd.concat(values, axis=1).T
    expected.index = mi

    # a little bit crude
    for col in ['C', 'D']:
        result_col = op(grouped[col])
        pivoted = result1[col]
        exp = expected[col]
        assert_series_equal(result_col, exp)
        assert_series_equal(pivoted, exp)

    # test single series works the same
    result = data['C'].groupby([data['A'], data['B']]).mean()
    expected = data.groupby(['A', 'B']).mean()['C']

    assert_series_equal(result, expected)


def test_groupby_as_index_agg(df):
    grouped = df.groupby('A', as_index=False)

    # single-key

    result = grouped.agg(np.mean)
    expected = grouped.mean()
    assert_frame_equal(result, expected)

    result2 = grouped.agg(OrderedDict([['C', np.mean], ['D', np.sum]]))
    expected2 = grouped.mean()
    expected2['D'] = grouped.sum()['D']
    assert_frame_equal(result2, expected2)

    grouped = df.groupby('A', as_index=True)
    expected3 = grouped['C'].sum()
    expected3 = DataFrame(expected3).rename(columns={'C': 'Q'})

    with tm.assert_produces_warning(FutureWarning,
                                    check_stacklevel=False):
        result3 = grouped['C'].agg({'Q': np.sum})
    assert_frame_equal(result3, expected3)

    # multi-key

    grouped = df.groupby(['A', 'B'], as_index=False)

    result = grouped.agg(np.mean)
    expected = grouped.mean()
    assert_frame_equal(result, expected)

    result2 = grouped.agg(OrderedDict([['C', np.mean], ['D', np.sum]]))
    expected2 = grouped.mean()
    expected2['D'] = grouped.sum()['D']
    assert_frame_equal(result2, expected2)

    expected3 = grouped['C'].sum()
    expected3 = DataFrame(expected3).rename(columns={'C': 'Q'})
    result3 = grouped['C'].agg({'Q': np.sum})
    assert_frame_equal(result3, expected3)

    # GH7115 & GH8112 & GH8582
    df = DataFrame(np.random.randint(0, 100, (50, 3)),
                   columns=['jim', 'joe', 'jolie'])
    ts = Series(np.random.randint(5, 10, 50), name='jim')

    gr = df.groupby(ts)
    gr.nth(0)  # invokes set_selection_from_grouper internally
    assert_frame_equal(gr.apply(sum), df.groupby(ts).apply(sum))

    for attr in ['mean', 'max', 'count', 'idxmax', 'cumsum', 'all']:
        gr = df.groupby(ts, as_index=False)
        left = getattr(gr, attr)()

        gr = df.groupby(ts.values, as_index=True)
        right = getattr(gr, attr)().reset_index(drop=True)

        assert_frame_equal(left, right)


def test_as_index_series_return_frame(df):
    grouped = df.groupby('A', as_index=False)
    grouped2 = df.groupby(['A', 'B'], as_index=False)

    result = grouped['C'].agg(np.sum)
    expected = grouped.agg(np.sum).loc[:, ['A', 'C']]
    assert isinstance(result, DataFrame)
    assert_frame_equal(result, expected)

    result2 = grouped2['C'].agg(np.sum)
    expected2 = grouped2.agg(np.sum).loc[:, ['A', 'B', 'C']]
    assert isinstance(result2, DataFrame)
    assert_frame_equal(result2, expected2)

    result = grouped['C'].sum()
    expected = grouped.sum().loc[:, ['A', 'C']]
    assert isinstance(result, DataFrame)
    assert_frame_equal(result, expected)

    result2 = grouped2['C'].sum()
    expected2 = grouped2.sum().loc[:, ['A', 'B', 'C']]
    assert isinstance(result2, DataFrame)
    assert_frame_equal(result2, expected2)


def test_as_index_series_column_slice_raises(df):
    # GH15072
    grouped = df.groupby('A', as_index=False)
    msg = r"Column\(s\) C already selected"

    with pytest.raises(IndexError, match=msg):
        grouped['C'].__getitem__('D')


def test_groupby_as_index_cython(df):
    data = df

    # single-key
    grouped = data.groupby('A', as_index=False)
    result = grouped.mean()
    expected = data.groupby(['A']).mean()
    expected.insert(0, 'A', expected.index)
    expected.index = np.arange(len(expected))
    assert_frame_equal(result, expected)

    # multi-key
    grouped = data.groupby(['A', 'B'], as_index=False)
    result = grouped.mean()
    expected = data.groupby(['A', 'B']).mean()

    arrays = list(zip(*expected.index.values))
    expected.insert(0, 'A', arrays[0])
    expected.insert(1, 'B', arrays[1])
    expected.index = np.arange(len(expected))
    assert_frame_equal(result, expected)


def test_groupby_as_index_series_scalar(df):
    grouped = df.groupby(['A', 'B'], as_index=False)

    # GH #421

    result = grouped['C'].agg(len)
    expected = grouped.agg(len).loc[:, ['A', 'B', 'C']]
    assert_frame_equal(result, expected)


def test_groupby_as_index_corner(df, ts):
    msg = "as_index=False only valid with DataFrame"
    with pytest.raises(TypeError, match=msg):
        ts.groupby(lambda x: x.weekday(), as_index=False)

    msg = "as_index=False only valid for axis=0"
    with pytest.raises(ValueError, match=msg):
        df.groupby(lambda x: x.lower(), as_index=False, axis=1)


def test_groupby_multiple_key(df):
    df = tm.makeTimeDataFrame()
    grouped = df.groupby([lambda x: x.year, lambda x: x.month,
                          lambda x: x.day])
    agged = grouped.sum()
    assert_almost_equal(df.values, agged.values)

    grouped = df.T.groupby([lambda x: x.year,
                            lambda x: x.month,
                            lambda x: x.day], axis=1)

    agged = grouped.agg(lambda x: x.sum())
    tm.assert_index_equal(agged.index, df.columns)
    assert_almost_equal(df.T.values, agged.values)

    agged = grouped.agg(lambda x: x.sum())
    assert_almost_equal(df.T.values, agged.values)


def test_groupby_multi_corner(df):
    # test that having an all-NA column doesn't mess you up
    df = df.copy()
    df['bad'] = np.nan
    agged = df.groupby(['A', 'B']).mean()

    expected = df.groupby(['A', 'B']).mean()
    expected['bad'] = np.nan

    assert_frame_equal(agged, expected)


def test_omit_nuisance(df):
    grouped = df.groupby('A')

    result = grouped.mean()
    expected = df.loc[:, ['A', 'C', 'D']].groupby('A').mean()
    assert_frame_equal(result, expected)

    agged = grouped.agg(np.mean)
    exp = grouped.mean()
    assert_frame_equal(agged, exp)

    df = df.loc[:, ['A', 'C', 'D']]
    df['E'] = datetime.now()
    grouped = df.groupby('A')
    result = grouped.agg(np.sum)
    expected = grouped.sum()
    assert_frame_equal(result, expected)

    # won't work with axis = 1
    grouped = df.groupby({'A': 0, 'C': 0, 'D': 1, 'E': 1}, axis=1)
    msg = (r'\("unsupported operand type\(s\) for \+: '
           "'Timestamp' and 'float'\""
           r", 'occurred at index 0'\)")
    with pytest.raises(TypeError, match=msg):
        grouped.agg(lambda x: x.sum(0, numeric_only=False))


def test_omit_nuisance_python_multiple(three_group):
    grouped = three_group.groupby(['A', 'B'])

    agged = grouped.agg(np.mean)
    exp = grouped.mean()
    assert_frame_equal(agged, exp)


def test_empty_groups_corner(mframe):
    # handle empty groups
    df = DataFrame({'k1': np.array(['b', 'b', 'b', 'a', 'a', 'a']),
                    'k2': np.array(['1', '1', '1', '2', '2', '2']),
                    'k3': ['foo', 'bar'] * 3,
                    'v1': np.random.randn(6),
                    'v2': np.random.randn(6)})

    grouped = df.groupby(['k1', 'k2'])
    result = grouped.agg(np.mean)
    expected = grouped.mean()
    assert_frame_equal(result, expected)

    grouped = mframe[3:5].groupby(level=0)
    agged = grouped.apply(lambda x: x.mean())
    agged_A = grouped['A'].apply(np.mean)
    assert_series_equal(agged['A'], agged_A)
    assert agged.index.name == 'first'


def test_nonsense_func():
    df = DataFrame([0])
    msg = r"unsupported operand type\(s\) for \+: 'int' and 'str'"
    with pytest.raises(TypeError, match=msg):
        df.groupby(lambda x: x + 'foo')


def test_wrap_aggregated_output_multindex(mframe):
    df = mframe.T
    df['baz', 'two'] = 'peekaboo'

    keys = [np.array([0, 0, 1]), np.array([0, 0, 1])]
    agged = df.groupby(keys).agg(np.mean)
    assert isinstance(agged.columns, MultiIndex)

    def aggfun(ser):
        if ser.name == ('foo', 'one'):
            raise TypeError
        else:
            return ser.sum()

    agged2 = df.groupby(keys).aggregate(aggfun)
    assert len(agged2.columns) + 1 == len(df.columns)


def test_groupby_level_apply(mframe):

    result = mframe.groupby(level=0).count()
    assert result.index.name == 'first'
    result = mframe.groupby(level=1).count()
    assert result.index.name == 'second'

    result = mframe['A'].groupby(level=0).count()
    assert result.index.name == 'first'


def test_groupby_level_mapper(mframe):
    deleveled = mframe.reset_index()

    mapper0 = {'foo': 0, 'bar': 0, 'baz': 1, 'qux': 1}
    mapper1 = {'one': 0, 'two': 0, 'three': 1}

    result0 = mframe.groupby(mapper0, level=0).sum()
    result1 = mframe.groupby(mapper1, level=1).sum()

    mapped_level0 = np.array([mapper0.get(x) for x in deleveled['first']])
    mapped_level1 = np.array([mapper1.get(x) for x in deleveled['second']])
    expected0 = mframe.groupby(mapped_level0).sum()
    expected1 = mframe.groupby(mapped_level1).sum()
    expected0.index.name, expected1.index.name = 'first', 'second'

    assert_frame_equal(result0, expected0)
    assert_frame_equal(result1, expected1)


def test_groupby_level_nonmulti():
    # GH 1313, GH 13901
    s = Series([1, 2, 3, 10, 4, 5, 20, 6],
               Index([1, 2, 3, 1, 4, 5, 2, 6], name='foo'))
    expected = Series([11, 22, 3, 4, 5, 6],
                      Index(range(1, 7), name='foo'))

    result = s.groupby(level=0).sum()
    tm.assert_series_equal(result, expected)
    result = s.groupby(level=[0]).sum()
    tm.assert_series_equal(result, expected)
    result = s.groupby(level=-1).sum()
    tm.assert_series_equal(result, expected)
    result = s.groupby(level=[-1]).sum()
    tm.assert_series_equal(result, expected)

    msg = "level > 0 or level < -1 only valid with MultiIndex"
    with pytest.raises(ValueError, match=msg):
        s.groupby(level=1)
    with pytest.raises(ValueError, match=msg):
        s.groupby(level=-2)
    msg = "No group keys passed!"
    with pytest.raises(ValueError, match=msg):
        s.groupby(level=[])
    msg = "multiple levels only valid with MultiIndex"
    with pytest.raises(ValueError, match=msg):
        s.groupby(level=[0, 0])
    with pytest.raises(ValueError, match=msg):
        s.groupby(level=[0, 1])
    msg = "level > 0 or level < -1 only valid with MultiIndex"
    with pytest.raises(ValueError, match=msg):
        s.groupby(level=[1])


def test_groupby_complex():
    # GH 12902
    a = Series(data=np.arange(4) * (1 + 2j), index=[0, 0, 1, 1])
    expected = Series((1 + 2j, 5 + 10j))

    result = a.groupby(level=0).sum()
    assert_series_equal(result, expected)

    result = a.sum(level=0)
    assert_series_equal(result, expected)


def test_mutate_groups():

    # GH3380

    df = DataFrame({
        'cat1': ['a'] * 8 + ['b'] * 6,
        'cat2': ['c'] * 2 + ['d'] * 2 + ['e'] * 2 + ['f'] * 2 + ['c'] * 2 +
        ['d'] * 2 + ['e'] * 2,
        'cat3': ['g{}'.format(x) for x in range(1, 15)],
        'val': np.random.randint(100, size=14),
    })

    def f_copy(x):
        x = x.copy()
        x['rank'] = x.val.rank(method='min')
        return x.groupby('cat2')['rank'].min()

    def f_no_copy(x):
        x['rank'] = x.val.rank(method='min')
        return x.groupby('cat2')['rank'].min()

    grpby_copy = df.groupby('cat1').apply(f_copy)
    grpby_no_copy = df.groupby('cat1').apply(f_no_copy)
    assert_series_equal(grpby_copy, grpby_no_copy)


def test_no_mutate_but_looks_like():

    # GH 8467
    # first show's mutation indicator
    # second does not, but should yield the same results
    df = DataFrame({'key': [1, 1, 1, 2, 2, 2, 3, 3, 3], 'value': range(9)})

    result1 = df.groupby('key', group_keys=True).apply(lambda x: x[:].key)
    result2 = df.groupby('key', group_keys=True).apply(lambda x: x.key)
    assert_series_equal(result1, result2)


def test_groupby_series_indexed_differently():
    s1 = Series([5.0, -9.0, 4.0, 100., -5., 55., 6.7],
                index=Index(['a', 'b', 'c', 'd', 'e', 'f', 'g']))
    s2 = Series([1.0, 1.0, 4.0, 5.0, 5.0, 7.0],
                index=Index(['a', 'b', 'd', 'f', 'g', 'h']))

    grouped = s1.groupby(s2)
    agged = grouped.mean()
    exp = s1.groupby(s2.reindex(s1.index).get).mean()
    assert_series_equal(agged, exp)


def test_groupby_with_hier_columns():
    tuples = list(zip(*[['bar', 'bar', 'baz', 'baz', 'foo', 'foo', 'qux',
                         'qux'], ['one', 'two', 'one', 'two', 'one', 'two',
                                  'one', 'two']]))
    index = MultiIndex.from_tuples(tuples)
    columns = MultiIndex.from_tuples([('A', 'cat'), ('B', 'dog'), (
        'B', 'cat'), ('A', 'dog')])
    df = DataFrame(np.random.randn(8, 4), index=index, columns=columns)

    result = df.groupby(level=0).mean()
    tm.assert_index_equal(result.columns, columns)

    result = df.groupby(level=0, axis=1).mean()
    tm.assert_index_equal(result.index, df.index)

    result = df.groupby(level=0).agg(np.mean)
    tm.assert_index_equal(result.columns, columns)

    result = df.groupby(level=0).apply(lambda x: x.mean())
    tm.assert_index_equal(result.columns, columns)

    result = df.groupby(level=0, axis=1).agg(lambda x: x.mean(1))
    tm.assert_index_equal(result.columns, Index(['A', 'B']))
    tm.assert_index_equal(result.index, df.index)

    # add a nuisance column
    sorted_columns, _ = columns.sortlevel(0)
    df['A', 'foo'] = 'bar'
    result = df.groupby(level=0).mean()
    tm.assert_index_equal(result.columns, df.columns[:-1])


def test_grouping_ndarray(df):
    grouped = df.groupby(df['A'].values)

    result = grouped.sum()
    expected = df.groupby('A').sum()
    assert_frame_equal(result, expected, check_names=False
                       )  # Note: no names when grouping by value


def test_groupby_wrong_multi_labels():
    data = """index,foo,bar,baz,spam,data
0,foo1,bar1,baz1,spam2,20
1,foo1,bar2,baz1,spam3,30
2,foo2,bar2,baz1,spam2,40
3,foo1,bar1,baz2,spam1,50
4,foo3,bar1,baz2,spam1,60"""

    data = read_csv(StringIO(data), index_col=0)

    grouped = data.groupby(['foo', 'bar', 'baz', 'spam'])

    result = grouped.agg(np.mean)
    expected = grouped.mean()
    assert_frame_equal(result, expected)


def test_groupby_series_with_name(df):
    result = df.groupby(df['A']).mean()
    result2 = df.groupby(df['A'], as_index=False).mean()
    assert result.index.name == 'A'
    assert 'A' in result2

    result = df.groupby([df['A'], df['B']]).mean()
    result2 = df.groupby([df['A'], df['B']],
                         as_index=False).mean()
    assert result.index.names == ('A', 'B')
    assert 'A' in result2
    assert 'B' in result2


def test_seriesgroupby_name_attr(df):
    # GH 6265
    result = df.groupby('A')['C']
    assert result.count().name == 'C'
    assert result.mean().name == 'C'

    testFunc = lambda x: np.sum(x) * 2
    assert result.agg(testFunc).name == 'C'


def test_consistency_name():
    # GH 12363

    df = DataFrame({'A': ['foo', 'bar', 'foo', 'bar',
                          'foo', 'bar', 'foo', 'foo'],
                    'B': ['one', 'one', 'two', 'two',
                          'two', 'two', 'one', 'two'],
                    'C': np.random.randn(8) + 1.0,
                    'D': np.arange(8)})

    expected = df.groupby(['A']).B.count()
    result = df.B.groupby(df.A).count()
    assert_series_equal(result, expected)


def test_groupby_name_propagation(df):
    # GH 6124
    def summarize(df, name=None):
        return Series({'count': 1, 'mean': 2, 'omissions': 3, }, name=name)

    def summarize_random_name(df):
        # Provide a different name for each Series.  In this case, groupby
        # should not attempt to propagate the Series name since they are
        # inconsistent.
        return Series({
            'count': 1,
            'mean': 2,
            'omissions': 3,
        }, name=df.iloc[0]['A'])

    metrics = df.groupby('A').apply(summarize)
    assert metrics.columns.name is None
    metrics = df.groupby('A').apply(summarize, 'metrics')
    assert metrics.columns.name == 'metrics'
    metrics = df.groupby('A').apply(summarize_random_name)
    assert metrics.columns.name is None


def test_groupby_nonstring_columns():
    df = DataFrame([np.arange(10) for x in range(10)])
    grouped = df.groupby(0)
    result = grouped.mean()
    expected = df.groupby(df[0]).mean()
    assert_frame_equal(result, expected)


def test_groupby_mixed_type_columns():
    # GH 13432, unorderable types in py3
    df = DataFrame([[0, 1, 2]], columns=['A', 'B', 0])
    expected = DataFrame([[1, 2]], columns=['B', 0],
                         index=Index([0], name='A'))

    result = df.groupby('A').first()
    tm.assert_frame_equal(result, expected)

    result = df.groupby('A').sum()
    tm.assert_frame_equal(result, expected)


# TODO: Ensure warning isn't emitted in the first place
@pytest.mark.filterwarnings("ignore:Mean of:RuntimeWarning")
def test_cython_grouper_series_bug_noncontig():
    arr = np.empty((100, 100))
    arr.fill(np.nan)
    obj = Series(arr[:, 0])
    inds = np.tile(range(10), 10)

    result = obj.groupby(inds).agg(Series.median)
    assert result.isna().all()


def test_series_grouper_noncontig_index():
    index = Index(tm.rands_array(10, 100))

    values = Series(np.random.randn(50), index=index[::2])
    labels = np.random.randint(0, 5, 50)

    # it works!
    grouped = values.groupby(labels)

    # accessing the index elements causes segfault
    f = lambda x: len(set(map(id, x.index)))
    grouped.agg(f)


def test_convert_objects_leave_decimal_alone():

    s = Series(range(5))
    labels = np.array(['a', 'b', 'c', 'd', 'e'], dtype='O')

    def convert_fast(x):
        return Decimal(str(x.mean()))

    def convert_force_pure(x):
        # base will be length 0
        assert (len(x.values.base) > 0)
        return Decimal(str(x.mean()))

    grouped = s.groupby(labels)

    result = grouped.agg(convert_fast)
    assert result.dtype == np.object_
    assert isinstance(result[0], Decimal)

    result = grouped.agg(convert_force_pure)
    assert result.dtype == np.object_
    assert isinstance(result[0], Decimal)


def test_groupby_dtype_inference_empty():
    # GH 6733
    df = DataFrame({'x': [], 'range': np.arange(0, dtype='int64')})
    assert df['x'].dtype == np.float64

    result = df.groupby('x').first()
    exp_index = Index([], name='x', dtype=np.float64)
    expected = DataFrame({'range': Series(
        [], index=exp_index, dtype='int64')})
    assert_frame_equal(result, expected, by_blocks=True)


def test_groupby_list_infer_array_like(df):
    result = df.groupby(list(df['A'])).mean()
    expected = df.groupby(df['A']).mean()
    assert_frame_equal(result, expected, check_names=False)

    with pytest.raises(KeyError, match=r"^'foo'$"):
        df.groupby(list(df['A'][:-1]))

    # pathological case of ambiguity
    df = DataFrame({'foo': [0, 1],
                    'bar': [3, 4],
                    'val': np.random.randn(2)})

    result = df.groupby(['foo', 'bar']).mean()
    expected = df.groupby([df['foo'], df['bar']]).mean()[['val']]


def test_groupby_keys_same_size_as_index():
    # GH 11185
    freq = 's'
    index = pd.date_range(start=pd.Timestamp('2015-09-29T11:34:44-0700'),
                          periods=2, freq=freq)
    df = pd.DataFrame([['A', 10], ['B', 15]], columns=[
        'metric', 'values'
    ], index=index)
    result = df.groupby([pd.Grouper(level=0, freq=freq), 'metric']).mean()
    expected = df.set_index([df.index, 'metric'])

    assert_frame_equal(result, expected)


def test_groupby_one_row():
    # GH 11741
    msg = r"^'Z'$"
    df1 = pd.DataFrame(np.random.randn(1, 4), columns=list('ABCD'))
    with pytest.raises(KeyError, match=msg):
        df1.groupby('Z')
    df2 = pd.DataFrame(np.random.randn(2, 4), columns=list('ABCD'))
    with pytest.raises(KeyError, match=msg):
        df2.groupby('Z')


def test_groupby_nat_exclude():
    # GH 6992
    df = pd.DataFrame(
        {'values': np.random.randn(8),
         'dt': [np.nan, pd.Timestamp('2013-01-01'), np.nan, pd.Timestamp(
             '2013-02-01'), np.nan, pd.Timestamp('2013-02-01'), np.nan,
            pd.Timestamp('2013-01-01')],
         'str': [np.nan, 'a', np.nan, 'a', np.nan, 'a', np.nan, 'b']})
    grouped = df.groupby('dt')

    expected = [pd.Index([1, 7]), pd.Index([3, 5])]
    keys = sorted(grouped.groups.keys())
    assert len(keys) == 2
    for k, e in zip(keys, expected):
        # grouped.groups keys are np.datetime64 with system tz
        # not to be affected by tz, only compare values
        tm.assert_index_equal(grouped.groups[k], e)

    # confirm obj is not filtered
    tm.assert_frame_equal(grouped.grouper.groupings[0].obj, df)
    assert grouped.ngroups == 2

    expected = {
        Timestamp('2013-01-01 00:00:00'): np.array([1, 7], dtype=np.int64),
        Timestamp('2013-02-01 00:00:00'): np.array([3, 5], dtype=np.int64)
    }

    for k in grouped.indices:
        tm.assert_numpy_array_equal(grouped.indices[k], expected[k])

    tm.assert_frame_equal(
        grouped.get_group(Timestamp('2013-01-01')), df.iloc[[1, 7]])
    tm.assert_frame_equal(
        grouped.get_group(Timestamp('2013-02-01')), df.iloc[[3, 5]])

    with pytest.raises(KeyError, match=r"^NaT$"):
        grouped.get_group(pd.NaT)

    nan_df = DataFrame({'nan': [np.nan, np.nan, np.nan],
                        'nat': [pd.NaT, pd.NaT, pd.NaT]})
    assert nan_df['nan'].dtype == 'float64'
    assert nan_df['nat'].dtype == 'datetime64[ns]'

    for key in ['nan', 'nat']:
        grouped = nan_df.groupby(key)
        assert grouped.groups == {}
        assert grouped.ngroups == 0
        assert grouped.indices == {}
        with pytest.raises(KeyError, match=r"^nan$"):
            grouped.get_group(np.nan)
        with pytest.raises(KeyError, match=r"^NaT$"):
            grouped.get_group(pd.NaT)


def test_groupby_2d_malformed():
    d = DataFrame(index=range(2))
    d['group'] = ['g1', 'g2']
    d['zeros'] = [0, 0]
    d['ones'] = [1, 1]
    d['label'] = ['l1', 'l2']
    tmp = d.groupby(['group']).mean()
    res_values = np.array([[0, 1], [0, 1]], dtype=np.int64)
    tm.assert_index_equal(tmp.columns, Index(['zeros', 'ones']))
    tm.assert_numpy_array_equal(tmp.values, res_values)


def test_int32_overflow():
    B = np.concatenate((np.arange(10000), np.arange(10000), np.arange(5000)
                        ))
    A = np.arange(25000)
    df = DataFrame({'A': A,
                    'B': B,
                    'C': A,
                    'D': B,
                    'E': np.random.randn(25000)})

    left = df.groupby(['A', 'B', 'C', 'D']).sum()
    right = df.groupby(['D', 'C', 'B', 'A']).sum()
    assert len(left) == len(right)


def test_groupby_sort_multi():
    df = DataFrame({'a': ['foo', 'bar', 'baz'],
                    'b': [3, 2, 1],
                    'c': [0, 1, 2],
                    'd': np.random.randn(3)})

    tups = [tuple(row) for row in df[['a', 'b', 'c']].values]
    tups = com.asarray_tuplesafe(tups)
    result = df.groupby(['a', 'b', 'c'], sort=True).sum()
    tm.assert_numpy_array_equal(result.index.values, tups[[1, 2, 0]])

    tups = [tuple(row) for row in df[['c', 'a', 'b']].values]
    tups = com.asarray_tuplesafe(tups)
    result = df.groupby(['c', 'a', 'b'], sort=True).sum()
    tm.assert_numpy_array_equal(result.index.values, tups)

    tups = [tuple(x) for x in df[['b', 'c', 'a']].values]
    tups = com.asarray_tuplesafe(tups)
    result = df.groupby(['b', 'c', 'a'], sort=True).sum()
    tm.assert_numpy_array_equal(result.index.values, tups[[2, 1, 0]])

    df = DataFrame({'a': [0, 1, 2, 0, 1, 2],
                    'b': [0, 0, 0, 1, 1, 1],
                    'd': np.random.randn(6)})
    grouped = df.groupby(['a', 'b'])['d']
    result = grouped.sum()

    def _check_groupby(df, result, keys, field, f=lambda x: x.sum()):
        tups = [tuple(row) for row in df[keys].values]
        tups = com.asarray_tuplesafe(tups)
        expected = f(df.groupby(tups)[field])
        for k, v in expected.items():
            assert (result[k] == v)

    _check_groupby(df, result, ['a', 'b'], 'd')


def test_dont_clobber_name_column():
    df = DataFrame({'key': ['a', 'a', 'a', 'b', 'b', 'b'],
                    'name': ['foo', 'bar', 'baz'] * 2})

    result = df.groupby('key').apply(lambda x: x)
    assert_frame_equal(result, df)


def test_skip_group_keys():

    tsf = tm.makeTimeDataFrame()

    grouped = tsf.groupby(lambda x: x.month, group_keys=False)
    result = grouped.apply(lambda x: x.sort_values(by='A')[:3])

    pieces = [group.sort_values(by='A')[:3] for key, group in grouped]

    expected = pd.concat(pieces)
    assert_frame_equal(result, expected)

    grouped = tsf['A'].groupby(lambda x: x.month, group_keys=False)
    result = grouped.apply(lambda x: x.sort_values()[:3])

    pieces = [group.sort_values()[:3] for key, group in grouped]

    expected = pd.concat(pieces)
    assert_series_equal(result, expected)


def test_no_nonsense_name(frame):
    # GH #995
    s = frame['C'].copy()
    s.name = None

    result = s.groupby(frame['A']).agg(np.sum)
    assert result.name is None


def test_multifunc_sum_bug():
    # GH #1065
    x = DataFrame(np.arange(9).reshape(3, 3))
    x['test'] = 0
    x['fl'] = [1.3, 1.5, 1.6]

    grouped = x.groupby('test')
    result = grouped.agg({'fl': 'sum', 2: 'size'})
    assert result['fl'].dtype == np.float64


def test_handle_dict_return_value(df):
    def f(group):
        return {'max': group.max(), 'min': group.min()}

    def g(group):
        return Series({'max': group.max(), 'min': group.min()})

    result = df.groupby('A')['C'].apply(f)
    expected = df.groupby('A')['C'].apply(g)

    assert isinstance(result, Series)
    assert_series_equal(result, expected)


@pytest.mark.parametrize('grouper', ['A', ['A', 'B']])
def test_set_group_name(df, grouper):
    def f(group):
        assert group.name is not None
        return group

    def freduce(group):
        assert group.name is not None
        return group.sum()

    def foo(x):
        return freduce(x)

    grouped = df.groupby(grouper)

    # make sure all these work
    grouped.apply(f)
    grouped.aggregate(freduce)
    grouped.aggregate({'C': freduce, 'D': freduce})
    grouped.transform(f)

    grouped['C'].apply(f)
    grouped['C'].aggregate(freduce)
    grouped['C'].aggregate([freduce, foo])
    grouped['C'].transform(f)


def test_group_name_available_in_inference_pass():
    # gh-15062
    df = pd.DataFrame({'a': [0, 0, 1, 1, 2, 2], 'b': np.arange(6)})

    names = []

    def f(group):
        names.append(group.name)
        return group.copy()
    df.groupby('a', sort=False, group_keys=False).apply(f)

    expected_names = [0, 1, 2]
    assert names == expected_names


def test_no_dummy_key_names(df):
    # see gh-1291
    result = df.groupby(df['A'].values).sum()
    assert result.index.name is None

    result = df.groupby([df['A'].values, df['B'].values]).sum()
    assert result.index.names == (None, None)


def test_groupby_sort_multiindex_series():
    # series multiindex groupby sort argument was not being passed through
    # _compress_group_index
    # GH 9444
    index = MultiIndex(levels=[[1, 2], [1, 2]],
                       codes=[[0, 0, 0, 0, 1, 1], [1, 1, 0, 0, 0, 0]],
                       names=['a', 'b'])
    mseries = Series([0, 1, 2, 3, 4, 5], index=index)
    index = MultiIndex(levels=[[1, 2], [1, 2]],
                       codes=[[0, 0, 1], [1, 0, 0]], names=['a', 'b'])
    mseries_result = Series([0, 2, 4], index=index)

    result = mseries.groupby(level=['a', 'b'], sort=False).first()
    assert_series_equal(result, mseries_result)
    result = mseries.groupby(level=['a', 'b'], sort=True).first()
    assert_series_equal(result, mseries_result.sort_index())


def test_groupby_reindex_inside_function():

    periods = 1000
    ind = date_range(start='2012/1/1', freq='5min', periods=periods)
    df = DataFrame({'high': np.arange(
        periods), 'low': np.arange(periods)}, index=ind)

    def agg_before(hour, func, fix=False):
        """
            Run an aggregate func on the subset of data.
        """

        def _func(data):
            d = data.loc[data.index.map(
                lambda x: x.hour < 11)].dropna()
            if fix:
                data[data.index[0]]
            if len(d) == 0:
                return None
            return func(d)

        return _func

    def afunc(data):
        d = data.select(lambda x: x.hour < 11).dropna()
        return np.max(d)

    grouped = df.groupby(lambda x: datetime(x.year, x.month, x.day))
    closure_bad = grouped.agg({'high': agg_before(11, np.max)})
    closure_good = grouped.agg({'high': agg_before(11, np.max, True)})

    assert_frame_equal(closure_bad, closure_good)


def test_groupby_multiindex_missing_pair():
    # GH9049
    df = DataFrame({'group1': ['a', 'a', 'a', 'b'],
                    'group2': ['c', 'c', 'd', 'c'],
                    'value': [1, 1, 1, 5]})
    df = df.set_index(['group1', 'group2'])
    df_grouped = df.groupby(level=['group1', 'group2'], sort=True)

    res = df_grouped.agg('sum')
    idx = MultiIndex.from_tuples(
        [('a', 'c'), ('a', 'd'), ('b', 'c')], names=['group1', 'group2'])
    exp = DataFrame([[2], [1], [5]], index=idx, columns=['value'])

    tm.assert_frame_equal(res, exp)


def test_groupby_multiindex_not_lexsorted():
    # GH 11640

    # define the lexsorted version
    lexsorted_mi = MultiIndex.from_tuples(
        [('a', ''), ('b1', 'c1'), ('b2', 'c2')], names=['b', 'c'])
    lexsorted_df = DataFrame([[1, 3, 4]], columns=lexsorted_mi)
    assert lexsorted_df.columns.is_lexsorted()

    # define the non-lexsorted version
    not_lexsorted_df = DataFrame(columns=['a', 'b', 'c', 'd'],
                                 data=[[1, 'b1', 'c1', 3],
                                       [1, 'b2', 'c2', 4]])
    not_lexsorted_df = not_lexsorted_df.pivot_table(
        index='a', columns=['b', 'c'], values='d')
    not_lexsorted_df = not_lexsorted_df.reset_index()
    assert not not_lexsorted_df.columns.is_lexsorted()

    # compare the results
    tm.assert_frame_equal(lexsorted_df, not_lexsorted_df)

    expected = lexsorted_df.groupby('a').mean()
    with tm.assert_produces_warning(PerformanceWarning):
        result = not_lexsorted_df.groupby('a').mean()
    tm.assert_frame_equal(expected, result)

    # a transforming function should work regardless of sort
    # GH 14776
    df = DataFrame({'x': ['a', 'a', 'b', 'a'],
                    'y': [1, 1, 2, 2],
                    'z': [1, 2, 3, 4]}).set_index(['x', 'y'])
    assert not df.index.is_lexsorted()

    for level in [0, 1, [0, 1]]:
        for sort in [False, True]:
            result = df.groupby(level=level, sort=sort).apply(
                DataFrame.drop_duplicates)
            expected = df
            tm.assert_frame_equal(expected, result)

            result = df.sort_index().groupby(level=level, sort=sort).apply(
                DataFrame.drop_duplicates)
            expected = df.sort_index()
            tm.assert_frame_equal(expected, result)


def test_index_label_overlaps_location():
    # checking we don't have any label/location confusion in the
    # the wake of GH5375
    df = DataFrame(list('ABCDE'), index=[2, 0, 2, 1, 1])
    g = df.groupby(list('ababb'))
    actual = g.filter(lambda x: len(x) > 2)
    expected = df.iloc[[1, 3, 4]]
    assert_frame_equal(actual, expected)

    ser = df[0]
    g = ser.groupby(list('ababb'))
    actual = g.filter(lambda x: len(x) > 2)
    expected = ser.take([1, 3, 4])
    assert_series_equal(actual, expected)

    # ... and again, with a generic Index of floats
    df.index = df.index.astype(float)
    g = df.groupby(list('ababb'))
    actual = g.filter(lambda x: len(x) > 2)
    expected = df.iloc[[1, 3, 4]]
    assert_frame_equal(actual, expected)

    ser = df[0]
    g = ser.groupby(list('ababb'))
    actual = g.filter(lambda x: len(x) > 2)
    expected = ser.take([1, 3, 4])
    assert_series_equal(actual, expected)


def test_transform_doesnt_clobber_ints():
    # GH 7972
    n = 6
    x = np.arange(n)
    df = DataFrame({'a': x // 2, 'b': 2.0 * x, 'c': 3.0 * x})
    df2 = DataFrame({'a': x // 2 * 1.0, 'b': 2.0 * x, 'c': 3.0 * x})

    gb = df.groupby('a')
    result = gb.transform('mean')

    gb2 = df2.groupby('a')
    expected = gb2.transform('mean')
    tm.assert_frame_equal(result, expected)


@pytest.mark.parametrize('sort_column', ['ints', 'floats', 'strings',
                                         ['ints', 'floats'],
                                         ['ints', 'strings']])
@pytest.mark.parametrize('group_column', ['int_groups', 'string_groups',
                                          ['int_groups', 'string_groups']])
def test_groupby_preserves_sort(sort_column, group_column):
    # Test to ensure that groupby always preserves sort order of original
    # object. Issue #8588 and #9651

    df = DataFrame(
        {'int_groups': [3, 1, 0, 1, 0, 3, 3, 3],
         'string_groups': ['z', 'a', 'z', 'a', 'a', 'g', 'g', 'g'],
         'ints': [8, 7, 4, 5, 2, 9, 1, 1],
         'floats': [2.3, 5.3, 6.2, -2.4, 2.2, 1.1, 1.1, 5],
         'strings': ['z', 'd', 'a', 'e', 'word', 'word2', '42', '47']})

    # Try sorting on different types and with different group types

    df = df.sort_values(by=sort_column)
    g = df.groupby(group_column)

    def test_sort(x):
        assert_frame_equal(x, x.sort_values(by=sort_column))
    g.apply(test_sort)


def test_group_shift_with_null_key():
    # This test is designed to replicate the segfault in issue #13813.
    n_rows = 1200

    # Generate a moderately large dataframe with occasional missing
    # values in column `B`, and then group by [`A`, `B`]. This should
    # force `-1` in `labels` array of `g.grouper.group_info` exactly
    # at those places, where the group-by key is partially missing.
    df = DataFrame([(i % 12, i % 3 if i % 3 else np.nan, i)
                    for i in range(n_rows)], dtype=float,
                   columns=["A", "B", "Z"], index=None)
    g = df.groupby(["A", "B"])

    expected = DataFrame([(i + 12 if i % 3 and i < n_rows - 12
                           else np.nan)
                          for i in range(n_rows)], dtype=float,
                         columns=["Z"], index=None)
    result = g.shift(-1)

    assert_frame_equal(result, expected)


def test_group_shift_with_fill_value():
    # GH #24128
    n_rows = 24
    df = DataFrame([(i % 12, i % 3, i)
                    for i in range(n_rows)], dtype=float,
                   columns=["A", "B", "Z"], index=None)
    g = df.groupby(["A", "B"])

    expected = DataFrame([(i + 12 if i < n_rows - 12
                           else 0)
                          for i in range(n_rows)], dtype=float,
                         columns=["Z"], index=None)
    result = g.shift(-1, fill_value=0)[["Z"]]

    assert_frame_equal(result, expected)


def test_pivot_table_values_key_error():
    # This test is designed to replicate the error in issue #14938
    df = pd.DataFrame({'eventDate':
                       pd.date_range(pd.datetime.today(),
                                     periods=20, freq='M').tolist(),
                       'thename': range(0, 20)})

    df['year'] = df.set_index('eventDate').index.year
    df['month'] = df.set_index('eventDate').index.month

    with pytest.raises(KeyError, match="'badname'"):
        df.reset_index().pivot_table(index='year', columns='month',
                                     values='badname', aggfunc='count')


def test_empty_dataframe_groupby():
    # GH8093
    df = DataFrame(columns=['A', 'B', 'C'])

    result = df.groupby('A').sum()
    expected = DataFrame(columns=['B', 'C'], dtype=np.float64)
    expected.index.name = 'A'

    assert_frame_equal(result, expected)


def test_tuple_warns():
    # https://github.com/pandas-dev/pandas/issues/18314
    df = pd.DataFrame({('a', 'b'): [1, 1, 2, 2], 'a': [1, 1, 1, 2],
                       'b': [1, 2, 2, 2], 'c': [1, 1, 1, 1]})
    with tm.assert_produces_warning(FutureWarning) as w:
        df[['a', 'b', 'c']].groupby(('a', 'b')).c.mean()

    assert "Interpreting tuple 'by' as a list" in str(w[0].message)

    with tm.assert_produces_warning(None):
        df.groupby(('a', 'b')).c.mean()


def test_tuple_warns_unhashable():
    # https://github.com/pandas-dev/pandas/issues/18314
    business_dates = date_range(start='4/1/2014', end='6/30/2014',
                                freq='B')
    df = DataFrame(1, index=business_dates, columns=['a', 'b'])

    with tm.assert_produces_warning(FutureWarning) as w:
        df.groupby((df.index.year, df.index.month)).nth([0, 3, -1])

    assert "Interpreting tuple 'by' as a list" in str(w[0].message)


def test_tuple_correct_keyerror():
    # https://github.com/pandas-dev/pandas/issues/18798
    df = pd.DataFrame(1, index=range(3),
                      columns=pd.MultiIndex.from_product([[1, 2],
                                                          [3, 4]]))
    with pytest.raises(KeyError, match=r"^\(7, 8\)$"):
        df.groupby((7, 8)).mean()


def test_groupby_agg_ohlc_non_first():
    # GH 21716
    df = pd.DataFrame([[1], [1]], columns=['foo'],
                      index=pd.date_range('2018-01-01', periods=2, freq='D'))

    expected = pd.DataFrame([
        [1, 1, 1, 1, 1],
        [1, 1, 1, 1, 1]
    ], columns=pd.MultiIndex.from_tuples((
        ('foo', 'sum', 'foo'), ('foo', 'ohlc', 'open'),
        ('foo', 'ohlc', 'high'), ('foo', 'ohlc', 'low'),
        ('foo', 'ohlc', 'close'))), index=pd.date_range(
            '2018-01-01', periods=2, freq='D'))

    result = df.groupby(pd.Grouper(freq='D')).agg(['sum', 'ohlc'])

    tm.assert_frame_equal(result, expected)


def test_groupby_multiindex_nat():
    # GH 9236
    values = [
        (pd.NaT, 'a'),
        (datetime(2012, 1, 2), 'a'),
        (datetime(2012, 1, 2), 'b'),
        (datetime(2012, 1, 3), 'a')
    ]
    mi = pd.MultiIndex.from_tuples(values, names=['date', None])
    ser = pd.Series([3, 2, 2.5, 4], index=mi)

    result = ser.groupby(level=1).mean()
    expected = pd.Series([3., 2.5], index=["a", "b"])
    assert_series_equal(result, expected)


def test_groupby_empty_list_raises():
    # GH 5289
    values = zip(range(10), range(10))
    df = DataFrame(values, columns=['apple', 'b'])
    msg = "Grouper and axis must be same length"
    with pytest.raises(ValueError, match=msg):
        df.groupby([[]])


def test_groupby_multiindex_series_keys_len_equal_group_axis():
    # GH 25704
    index_array = [
        ['x', 'x'],
        ['a', 'b'],
        ['k', 'k']
    ]
    index_names = ['first', 'second', 'third']
    ri = pd.MultiIndex.from_arrays(index_array, names=index_names)
    s = pd.Series(data=[1, 2], index=ri)
    result = s.groupby(['first', 'third']).sum()

    index_array = [['x'], ['k']]
    index_names = ['first', 'third']
    ei = pd.MultiIndex.from_arrays(index_array, names=index_names)
    expected = pd.Series([3], index=ei)

    assert_series_equal(result, expected)


<<<<<<< HEAD
def test_groupby_observed():
    # GH 24880
    df = DataFrame({'a': ['x', 'x', 'x', 'y'],
                    'b': ['a', 'a', 'b', 'a'],
                    'c': [1, 2, 3, 4]})
    df['a'] = df['a'].astype('category')
    df['b'] = df['b'].astype('category')

    # test .agg and .apply when observed == False
    lvls = [CategoricalIndex(['x', 'y'], categories=['x', 'y'], ordered=False),
            CategoricalIndex(['a', 'b'], categories=['a', 'b'], ordered=False)]
    index, _ = MultiIndex.from_product(lvls, names=['a', 'b']).sortlevel()
    expected = pd.Series(data=[3, 3, 4, np.nan], index=index, name='c')
    actual_agg = df.groupby(['a', 'b']).c.agg(sum)
    actual_apply = df.groupby(['a', 'b']).c.apply(sum)
    assert_series_equal(expected, actual_agg)
    assert_series_equal(expected, actual_apply)

    # test .agg when observed == True
    index = MultiIndex.from_frame(df[['a', 'b']].drop_duplicates())
    expected = pd.Series([3, 3, 4], index=index, name='c')
    actual = df.groupby(['a', 'b'], observed=True).c.agg(sum)
    assert_series_equal(expected, actual)

    # test .apply when observed == True
    index = MultiIndex.from_tuples([('x', 'a'), ('x', 'b'), ('y', 'a')],
                                   names=('a', 'b'))
    expected = pd.Series([3, 3, 4], index=index, name='c')
    actual = df.groupby(['a', 'b'], observed=True).c.apply(sum)
    assert_series_equal(expected, actual)


def test_groupby_observed_apply_lambda_returns_dict():
    # GH 24880
    df = DataFrame({'a': ['x', 'x', 'x', 'y'],
                    'b': ['a', 'a', 'b', 'a'],
                    'c': [1, 2, 3, 4]})
    df['a'] = df['a'].astype('category')
    df['b'] = df['b'].astype('category')

    # observed == False
    lvls = [CategoricalIndex(['x', 'y'], categories=['x', 'y'], ordered=False),
            CategoricalIndex(['a', 'b'], categories=['a', 'b'], ordered=False),
            Index(['min', 'max'])]
    index, _ = MultiIndex.from_product(lvls,
                                       names=['a', 'b', None]).sortlevel()
    expected = pd.Series(data=[2, 1, 3, 3, 4, 4, np.nan, np.nan],
                         index=index,
                         name='c')
    actual = df.groupby(['a', 'b']).c.apply(lambda x: {'min': x.min(),
                                                       'max': x.max()})
    assert_series_equal(expected, actual)

    # observed == True
    index = MultiIndex.from_tuples([('x', 'a', 'max'), ('x', 'a', 'min'),
                                    ('x', 'b', 'max'), ('x', 'b', 'min'),
                                    ('y', 'a', 'max'), ('y', 'a', 'min')],
                                   names=('a', 'b', None))
    expected = pd.Series(data=[2, 1, 3, 3, 4, 4], index=index, name='c')
    actual = df.groupby(['a', 'b'], observed=True).c.\
        apply(lambda x: {'min': x.min(), 'max': x.max()})
    assert_series_equal(expected, actual)
=======
def test_groupby_groups_in_BaseGrouper():
    # GH 26326
    # Test if DataFrame grouped with a pandas.Grouper has correct groups
    mi = pd.MultiIndex.from_product([['A', 'B'],
                                     ['C', 'D']], names=['alpha', 'beta'])
    df = pd.DataFrame({'foo': [1, 2, 1, 2], 'bar': [1, 2, 3, 4]},
                      index=mi)
    result = df.groupby([pd.Grouper(level='alpha'), 'beta'])
    expected = df.groupby(['alpha', 'beta'])
    assert(result.groups == expected.groups)

    result = df.groupby(['beta', pd.Grouper(level='alpha')])
    expected = df.groupby(['beta', 'alpha'])
    assert(result.groups == expected.groups)
>>>>>>> 1add02c8
<|MERGE_RESOLUTION|>--- conflicted
+++ resolved
@@ -1739,70 +1739,6 @@
     assert_series_equal(result, expected)
 
 
-<<<<<<< HEAD
-def test_groupby_observed():
-    # GH 24880
-    df = DataFrame({'a': ['x', 'x', 'x', 'y'],
-                    'b': ['a', 'a', 'b', 'a'],
-                    'c': [1, 2, 3, 4]})
-    df['a'] = df['a'].astype('category')
-    df['b'] = df['b'].astype('category')
-
-    # test .agg and .apply when observed == False
-    lvls = [CategoricalIndex(['x', 'y'], categories=['x', 'y'], ordered=False),
-            CategoricalIndex(['a', 'b'], categories=['a', 'b'], ordered=False)]
-    index, _ = MultiIndex.from_product(lvls, names=['a', 'b']).sortlevel()
-    expected = pd.Series(data=[3, 3, 4, np.nan], index=index, name='c')
-    actual_agg = df.groupby(['a', 'b']).c.agg(sum)
-    actual_apply = df.groupby(['a', 'b']).c.apply(sum)
-    assert_series_equal(expected, actual_agg)
-    assert_series_equal(expected, actual_apply)
-
-    # test .agg when observed == True
-    index = MultiIndex.from_frame(df[['a', 'b']].drop_duplicates())
-    expected = pd.Series([3, 3, 4], index=index, name='c')
-    actual = df.groupby(['a', 'b'], observed=True).c.agg(sum)
-    assert_series_equal(expected, actual)
-
-    # test .apply when observed == True
-    index = MultiIndex.from_tuples([('x', 'a'), ('x', 'b'), ('y', 'a')],
-                                   names=('a', 'b'))
-    expected = pd.Series([3, 3, 4], index=index, name='c')
-    actual = df.groupby(['a', 'b'], observed=True).c.apply(sum)
-    assert_series_equal(expected, actual)
-
-
-def test_groupby_observed_apply_lambda_returns_dict():
-    # GH 24880
-    df = DataFrame({'a': ['x', 'x', 'x', 'y'],
-                    'b': ['a', 'a', 'b', 'a'],
-                    'c': [1, 2, 3, 4]})
-    df['a'] = df['a'].astype('category')
-    df['b'] = df['b'].astype('category')
-
-    # observed == False
-    lvls = [CategoricalIndex(['x', 'y'], categories=['x', 'y'], ordered=False),
-            CategoricalIndex(['a', 'b'], categories=['a', 'b'], ordered=False),
-            Index(['min', 'max'])]
-    index, _ = MultiIndex.from_product(lvls,
-                                       names=['a', 'b', None]).sortlevel()
-    expected = pd.Series(data=[2, 1, 3, 3, 4, 4, np.nan, np.nan],
-                         index=index,
-                         name='c')
-    actual = df.groupby(['a', 'b']).c.apply(lambda x: {'min': x.min(),
-                                                       'max': x.max()})
-    assert_series_equal(expected, actual)
-
-    # observed == True
-    index = MultiIndex.from_tuples([('x', 'a', 'max'), ('x', 'a', 'min'),
-                                    ('x', 'b', 'max'), ('x', 'b', 'min'),
-                                    ('y', 'a', 'max'), ('y', 'a', 'min')],
-                                   names=('a', 'b', None))
-    expected = pd.Series(data=[2, 1, 3, 3, 4, 4], index=index, name='c')
-    actual = df.groupby(['a', 'b'], observed=True).c.\
-        apply(lambda x: {'min': x.min(), 'max': x.max()})
-    assert_series_equal(expected, actual)
-=======
 def test_groupby_groups_in_BaseGrouper():
     # GH 26326
     # Test if DataFrame grouped with a pandas.Grouper has correct groups
@@ -1817,4 +1753,3 @@
     result = df.groupby(['beta', pd.Grouper(level='alpha')])
     expected = df.groupby(['beta', 'alpha'])
     assert(result.groups == expected.groups)
->>>>>>> 1add02c8
