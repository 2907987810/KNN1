from datetime import datetime
from decimal import Decimal
import re

import numpy as np
import pytest

from pandas.errors import (
    PerformanceWarning,
    SpecificationError,
)

import pandas as pd
from pandas import (
    Categorical,
    DataFrame,
    Grouper,
    Index,
    Interval,
    MultiIndex,
    RangeIndex,
    Series,
    Timedelta,
    Timestamp,
    date_range,
    to_datetime,
)
import pandas._testing as tm
from pandas.core.arrays import BooleanArray
import pandas.core.common as com
from pandas.tests.groupby import get_groupby_method_args

pytestmark = pytest.mark.filterwarnings("ignore:Mean of empty slice:RuntimeWarning")


def test_repr():
    # GH18203
    result = repr(Grouper(key="A", level="B"))
    expected = "Grouper(key='A', level='B', axis=0, sort=False, dropna=True)"
    assert result == expected


def test_groupby_std_datetimelike():
    # GH#48481
    tdi = pd.timedelta_range("1 Day", periods=10000)
    ser = Series(tdi)
    ser[::5] *= 2  # get different std for different groups

    df = ser.to_frame("A")

    df["B"] = ser + Timestamp(0)
    df["C"] = ser + Timestamp(0, tz="UTC")
    df.iloc[-1] = pd.NaT  # last group includes NaTs

    gb = df.groupby(list(range(5)) * 2000)

    result = gb.std()

    # Note: this does not _exactly_ match what we would get if we did
    # [gb.get_group(i).std() for i in gb.groups]
    #  but it _does_ match the floating point error we get doing the
    #  same operation on int64 data xref GH#51332
    td1 = Timedelta("2887 days 11:21:02.326710176")
    td4 = Timedelta("2886 days 00:42:34.664668096")
    exp_ser = Series([td1 * 2, td1, td1, td1, td4], index=np.arange(5))
    expected = DataFrame({"A": exp_ser, "B": exp_ser, "C": exp_ser})
    tm.assert_frame_equal(result, expected)


@pytest.mark.parametrize("dtype", ["int64", "int32", "float64", "float32"])
def test_basic_aggregations(dtype):
    data = Series(np.arange(9) // 3, index=np.arange(9), dtype=dtype)

    index = np.arange(9)
    np.random.default_rng(2).shuffle(index)
    data = data.reindex(index)

    grouped = data.groupby(lambda x: x // 3, group_keys=False)

    for k, v in grouped:
        assert len(v) == 3

    msg = "using SeriesGroupBy.mean"
    with tm.assert_produces_warning(FutureWarning, match=msg):
        agged = grouped.aggregate(np.mean)
    assert agged[1] == 1

    msg = "using SeriesGroupBy.mean"
    with tm.assert_produces_warning(FutureWarning, match=msg):
        expected = grouped.agg(np.mean)
    tm.assert_series_equal(agged, expected)  # shorthand
    tm.assert_series_equal(agged, grouped.mean())
    result = grouped.sum()
    msg = "using SeriesGroupBy.sum"
    with tm.assert_produces_warning(FutureWarning, match=msg):
        expected = grouped.agg(np.sum)
    tm.assert_series_equal(result, expected)

    expected = grouped.apply(lambda x: x * x.sum())
    transformed = grouped.transform(lambda x: x * x.sum())
    assert transformed[7] == 12
    tm.assert_series_equal(transformed, expected)

    value_grouped = data.groupby(data)
    msg = "using SeriesGroupBy.mean"
    with tm.assert_produces_warning(FutureWarning, match=msg):
        result = value_grouped.aggregate(np.mean)
    tm.assert_series_equal(result, agged, check_index_type=False)

    # complex agg
    msg = "using SeriesGroupBy.[mean|std]"
    with tm.assert_produces_warning(FutureWarning, match=msg):
        agged = grouped.aggregate([np.mean, np.std])

    msg = r"nested renamer is not supported"
    with pytest.raises(SpecificationError, match=msg):
        grouped.aggregate({"one": np.mean, "two": np.std})

    group_constants = {0: 10, 1: 20, 2: 30}
    msg = (
        "Pinning the groupby key to each group in SeriesGroupBy.agg is deprecated, "
        "and cases that relied on it will raise in a future version"
    )
    with tm.assert_produces_warning(FutureWarning, match=msg):
        # GH#41090
        agged = grouped.agg(lambda x: group_constants[x.name] + x.mean())
    assert agged[1] == 21

    # corner cases
    msg = "Must produce aggregated value"
    # exception raised is type Exception
    with pytest.raises(Exception, match=msg):
        grouped.aggregate(lambda x: x * 2)


def test_groupby_nonobject_dtype(mframe, df_mixed_floats):
    key = mframe.index.codes[0]
    grouped = mframe.groupby(key)
    result = grouped.sum()

    expected = mframe.groupby(key.astype("O")).sum()
    assert result.index.dtype == np.int8
    assert expected.index.dtype == np.int64
    tm.assert_frame_equal(result, expected, check_index_type=False)

    # GH 3911, mixed frame non-conversion
    df = df_mixed_floats.copy()
    df["value"] = range(len(df))

    def max_value(group):
        return group.loc[group["value"].idxmax()]

    msg = "DataFrameGroupBy.apply operated on the grouping columns"
    with tm.assert_produces_warning(FutureWarning, match=msg):
        applied = df.groupby("A").apply(max_value)
    result = applied.dtypes
    expected = df.dtypes
    tm.assert_series_equal(result, expected)


def test_inconsistent_return_type():
    # GH5592
    # inconsistent return type
    df = DataFrame(
        {
            "A": ["Tiger", "Tiger", "Tiger", "Lamb", "Lamb", "Pony", "Pony"],
            "B": Series(np.arange(7), dtype="int64"),
            "C": date_range("20130101", periods=7),
        }
    )

    def f_0(grp):
        return grp.iloc[0]

    expected = df.groupby("A").first()[["B"]]
    msg = "DataFrameGroupBy.apply operated on the grouping columns"
    with tm.assert_produces_warning(FutureWarning, match=msg):
        result = df.groupby("A").apply(f_0)[["B"]]
    tm.assert_frame_equal(result, expected)

    def f_1(grp):
        if grp.name == "Tiger":
            return None
        return grp.iloc[0]

    msg = "DataFrameGroupBy.apply operated on the grouping columns"
    with tm.assert_produces_warning(FutureWarning, match=msg):
        result = df.groupby("A").apply(f_1)[["B"]]
    e = expected.copy()
    e.loc["Tiger"] = np.nan
    tm.assert_frame_equal(result, e)

    def f_2(grp):
        if grp.name == "Pony":
            return None
        return grp.iloc[0]

    msg = "DataFrameGroupBy.apply operated on the grouping columns"
    with tm.assert_produces_warning(FutureWarning, match=msg):
        result = df.groupby("A").apply(f_2)[["B"]]
    e = expected.copy()
    e.loc["Pony"] = np.nan
    tm.assert_frame_equal(result, e)

    # 5592 revisited, with datetimes
    def f_3(grp):
        if grp.name == "Pony":
            return None
        return grp.iloc[0]

    msg = "DataFrameGroupBy.apply operated on the grouping columns"
    with tm.assert_produces_warning(FutureWarning, match=msg):
        result = df.groupby("A").apply(f_3)[["C"]]
    e = df.groupby("A").first()[["C"]]
    e.loc["Pony"] = pd.NaT
    tm.assert_frame_equal(result, e)

    # scalar outputs
    def f_4(grp):
        if grp.name == "Pony":
            return None
        return grp.iloc[0].loc["C"]

    msg = "DataFrameGroupBy.apply operated on the grouping columns"
    with tm.assert_produces_warning(FutureWarning, match=msg):
        result = df.groupby("A").apply(f_4)
    e = df.groupby("A").first()["C"].copy()
    e.loc["Pony"] = np.nan
    e.name = None
    tm.assert_series_equal(result, e)


def test_pass_args_kwargs(ts, tsframe):
    def f(x, q=None, axis=0):
        return np.percentile(x, q, axis=axis)

    g = lambda x: np.percentile(x, 80, axis=0)

    # Series
    ts_grouped = ts.groupby(lambda x: x.month)
    agg_result = ts_grouped.agg(np.percentile, 80, axis=0)
    apply_result = ts_grouped.apply(np.percentile, 80, axis=0)
    trans_result = ts_grouped.transform(np.percentile, 80, axis=0)

    agg_expected = ts_grouped.quantile(0.8)
    trans_expected = ts_grouped.transform(g)

    tm.assert_series_equal(apply_result, agg_expected)
    tm.assert_series_equal(agg_result, agg_expected)
    tm.assert_series_equal(trans_result, trans_expected)

    agg_result = ts_grouped.agg(f, q=80)
    apply_result = ts_grouped.apply(f, q=80)
    trans_result = ts_grouped.transform(f, q=80)
    tm.assert_series_equal(agg_result, agg_expected)
    tm.assert_series_equal(apply_result, agg_expected)
    tm.assert_series_equal(trans_result, trans_expected)

    # DataFrame
    for as_index in [True, False]:
        df_grouped = tsframe.groupby(lambda x: x.month, as_index=as_index)
        warn = None if as_index else FutureWarning
        msg = "A grouping .* was excluded from the result"
        with tm.assert_produces_warning(warn, match=msg):
            agg_result = df_grouped.agg(np.percentile, 80, axis=0)
        with tm.assert_produces_warning(warn, match=msg):
            apply_result = df_grouped.apply(DataFrame.quantile, 0.8)
        with tm.assert_produces_warning(warn, match=msg):
            expected = df_grouped.quantile(0.8)
        tm.assert_frame_equal(apply_result, expected, check_names=False)
        tm.assert_frame_equal(agg_result, expected)

        apply_result = df_grouped.apply(DataFrame.quantile, [0.4, 0.8])
        with tm.assert_produces_warning(warn, match=msg):
            expected_seq = df_grouped.quantile([0.4, 0.8])
        tm.assert_frame_equal(apply_result, expected_seq, check_names=False)

        with tm.assert_produces_warning(warn, match=msg):
            agg_result = df_grouped.agg(f, q=80)
        with tm.assert_produces_warning(warn, match=msg):
            apply_result = df_grouped.apply(DataFrame.quantile, q=0.8)
        tm.assert_frame_equal(agg_result, expected)
        tm.assert_frame_equal(apply_result, expected, check_names=False)


@pytest.mark.parametrize("as_index", [True, False])
def test_pass_args_kwargs_duplicate_columns(tsframe, as_index):
    # go through _aggregate_frame with self.axis == 0 and duplicate columns
    tsframe.columns = ["A", "B", "A", "C"]
    gb = tsframe.groupby(lambda x: x.month, as_index=as_index)

    warn = None if as_index else FutureWarning
    msg = "A grouping .* was excluded from the result"
    with tm.assert_produces_warning(warn, match=msg):
        res = gb.agg(np.percentile, 80, axis=0)

    ex_data = {
        1: tsframe[tsframe.index.month == 1].quantile(0.8),
        2: tsframe[tsframe.index.month == 2].quantile(0.8),
    }
    expected = DataFrame(ex_data).T
    if not as_index:
        # TODO: try to get this more consistent?
        expected.index = Index(range(2))

    tm.assert_frame_equal(res, expected)


def test_len():
    df = tm.makeTimeDataFrame()
    grouped = df.groupby([lambda x: x.year, lambda x: x.month, lambda x: x.day])
    assert len(grouped) == len(df)

    grouped = df.groupby([lambda x: x.year, lambda x: x.month])
    expected = len({(x.year, x.month) for x in df.index})
    assert len(grouped) == expected

    # issue 11016
    df = DataFrame({"a": [np.nan] * 3, "b": [1, 2, 3]})
    assert len(df.groupby("a")) == 0
    assert len(df.groupby("b")) == 3
    assert len(df.groupby(["a", "b"])) == 3


def test_basic_regression():
    # regression
    result = Series([1.0 * x for x in list(range(1, 10)) * 10])

    data = np.random.default_rng(2).random(1100) * 10.0
    groupings = Series(data)

    grouped = result.groupby(groupings)
    grouped.mean()


@pytest.mark.parametrize(
    "dtype", ["float64", "float32", "int64", "int32", "int16", "int8"]
)
def test_with_na_groups(dtype):
    index = Index(np.arange(10))
    values = Series(np.ones(10), index, dtype=dtype)
    labels = Series(
        [np.nan, "foo", "bar", "bar", np.nan, np.nan, "bar", "bar", np.nan, "foo"],
        index=index,
    )

    # this SHOULD be an int
    grouped = values.groupby(labels)
    agged = grouped.agg(len)
    expected = Series([4, 2], index=["bar", "foo"])

    tm.assert_series_equal(agged, expected, check_dtype=False)

    # assert issubclass(agged.dtype.type, np.integer)

    # explicitly return a float from my function
    def f(x):
        return float(len(x))

    agged = grouped.agg(f)
    expected = Series([4.0, 2.0], index=["bar", "foo"])

    tm.assert_series_equal(agged, expected)


def test_indices_concatenation_order():
    # GH 2808

    def f1(x):
        y = x[(x.b % 2) == 1] ** 2
        if y.empty:
            multiindex = MultiIndex(levels=[[]] * 2, codes=[[]] * 2, names=["b", "c"])
            res = DataFrame(columns=["a"], index=multiindex)
            return res
        else:
            y = y.set_index(["b", "c"])
            return y

    def f2(x):
        y = x[(x.b % 2) == 1] ** 2
        if y.empty:
            return DataFrame()
        else:
            y = y.set_index(["b", "c"])
            return y

    def f3(x):
        y = x[(x.b % 2) == 1] ** 2
        if y.empty:
            multiindex = MultiIndex(
                levels=[[]] * 2, codes=[[]] * 2, names=["foo", "bar"]
            )
            res = DataFrame(columns=["a", "b"], index=multiindex)
            return res
        else:
            return y

    df = DataFrame({"a": [1, 2, 2, 2], "b": range(4), "c": range(5, 9)})

    df2 = DataFrame({"a": [3, 2, 2, 2], "b": range(4), "c": range(5, 9)})

    depr_msg = "The behavior of array concatenation with empty entries is deprecated"

    # correct result
    msg = "DataFrameGroupBy.apply operated on the grouping columns"
    with tm.assert_produces_warning(FutureWarning, match=msg):
        result1 = df.groupby("a").apply(f1)
    with tm.assert_produces_warning(FutureWarning, match=msg):
        result2 = df2.groupby("a").apply(f1)
    tm.assert_frame_equal(result1, result2)

    # should fail (not the same number of levels)
    msg = "Cannot concat indices that do not have the same number of levels"
    with pytest.raises(AssertionError, match=msg):
        df.groupby("a").apply(f2)
    with pytest.raises(AssertionError, match=msg):
        df2.groupby("a").apply(f2)

    # should fail (incorrect shape)
    with pytest.raises(AssertionError, match=msg):
        df.groupby("a").apply(f3)
    with pytest.raises(AssertionError, match=msg):
        with tm.assert_produces_warning(FutureWarning, match=depr_msg):
            df2.groupby("a").apply(f3)


def test_attr_wrapper(ts):
    grouped = ts.groupby(lambda x: x.weekday())

    result = grouped.std()
    expected = grouped.agg(lambda x: np.std(x, ddof=1))
    tm.assert_series_equal(result, expected)

    # this is pretty cool
    result = grouped.describe()
    expected = {name: gp.describe() for name, gp in grouped}
    expected = DataFrame(expected).T
    tm.assert_frame_equal(result, expected)

    # get attribute
    result = grouped.dtype
    expected = grouped.agg(lambda x: x.dtype)
    tm.assert_series_equal(result, expected)

    # make sure raises error
    msg = "'SeriesGroupBy' object has no attribute 'foo'"
    with pytest.raises(AttributeError, match=msg):
        getattr(grouped, "foo")


def test_frame_groupby(tsframe):
    grouped = tsframe.groupby(lambda x: x.weekday())

    # aggregate
    aggregated = grouped.aggregate("mean")
    assert len(aggregated) == 5
    assert len(aggregated.columns) == 4

    # by string
    tscopy = tsframe.copy()
    tscopy["weekday"] = [x.weekday() for x in tscopy.index]
    stragged = tscopy.groupby("weekday").aggregate("mean")
    tm.assert_frame_equal(stragged, aggregated, check_names=False)

    # transform
    grouped = tsframe.head(30).groupby(lambda x: x.weekday())
    transformed = grouped.transform(lambda x: x - x.mean())
    assert len(transformed) == 30
    assert len(transformed.columns) == 4

    # transform propagate
    transformed = grouped.transform(lambda x: x.mean())
    for name, group in grouped:
        mean = group.mean()
        for idx in group.index:
            tm.assert_series_equal(transformed.xs(idx), mean, check_names=False)

    # iterate
    for weekday, group in grouped:
        assert group.index[0].weekday() == weekday

    # groups / group_indices
    groups = grouped.groups
    indices = grouped.indices

    for k, v in groups.items():
        samething = tsframe.index.take(indices[k])
        assert (samething == v).all()


def test_frame_groupby_columns(tsframe):
    mapping = {"A": 0, "B": 0, "C": 1, "D": 1}
    msg = "DataFrame.groupby with axis=1 is deprecated"
    with tm.assert_produces_warning(FutureWarning, match=msg):
        grouped = tsframe.groupby(mapping, axis=1)

    # aggregate
    aggregated = grouped.aggregate("mean")
    assert len(aggregated) == len(tsframe)
    assert len(aggregated.columns) == 2

    # transform
    tf = lambda x: x - x.mean()
    msg = "The 'axis' keyword in DataFrame.groupby is deprecated"
    with tm.assert_produces_warning(FutureWarning, match=msg):
        groupedT = tsframe.T.groupby(mapping, axis=0)
    tm.assert_frame_equal(groupedT.transform(tf).T, grouped.transform(tf))

    # iterate
    for k, v in grouped:
        assert len(v.columns) == 2


def test_frame_set_name_single(df):
    grouped = df.groupby("A")

    result = grouped.mean(numeric_only=True)
    assert result.index.name == "A"

    result = df.groupby("A", as_index=False).mean(numeric_only=True)
    assert result.index.name != "A"

    result = grouped[["C", "D"]].agg("mean")
    assert result.index.name == "A"

    result = grouped.agg({"C": "mean", "D": "std"})
    assert result.index.name == "A"

    result = grouped["C"].mean()
    assert result.index.name == "A"
    result = grouped["C"].agg("mean")
    assert result.index.name == "A"
    result = grouped["C"].agg(["mean", "std"])
    assert result.index.name == "A"

    msg = r"nested renamer is not supported"
    with pytest.raises(SpecificationError, match=msg):
        grouped["C"].agg({"foo": "mean", "bar": "std"})


def test_multi_func(df):
    col1 = df["A"]
    col2 = df["B"]

    grouped = df.groupby([col1.get, col2.get])
    agged = grouped.mean(numeric_only=True)
    expected = df.groupby(["A", "B"]).mean()

    # TODO groupby get drops names
    tm.assert_frame_equal(
        agged.loc[:, ["C", "D"]], expected.loc[:, ["C", "D"]], check_names=False
    )

    # some "groups" with no data
    df = DataFrame(
        {
            "v1": np.random.default_rng(2).standard_normal(6),
            "v2": np.random.default_rng(2).standard_normal(6),
            "k1": np.array(["b", "b", "b", "a", "a", "a"]),
            "k2": np.array(["1", "1", "1", "2", "2", "2"]),
        },
        index=["one", "two", "three", "four", "five", "six"],
    )
    # only verify that it works for now
    grouped = df.groupby(["k1", "k2"])
    grouped.agg("sum")


def test_multi_key_multiple_functions(df):
    grouped = df.groupby(["A", "B"])["C"]

    agged = grouped.agg(["mean", "std"])
    expected = DataFrame({"mean": grouped.agg("mean"), "std": grouped.agg("std")})
    tm.assert_frame_equal(agged, expected)


def test_frame_multi_key_function_list():
    data = DataFrame(
        {
            "A": [
                "foo",
                "foo",
                "foo",
                "foo",
                "bar",
                "bar",
                "bar",
                "bar",
                "foo",
                "foo",
                "foo",
            ],
            "B": [
                "one",
                "one",
                "one",
                "two",
                "one",
                "one",
                "one",
                "two",
                "two",
                "two",
                "one",
            ],
            "D": np.random.default_rng(2).standard_normal(11),
            "E": np.random.default_rng(2).standard_normal(11),
            "F": np.random.default_rng(2).standard_normal(11),
        }
    )

    grouped = data.groupby(["A", "B"])
    funcs = ["mean", "std"]
    agged = grouped.agg(funcs)
    expected = pd.concat(
        [grouped["D"].agg(funcs), grouped["E"].agg(funcs), grouped["F"].agg(funcs)],
        keys=["D", "E", "F"],
        axis=1,
    )
    assert isinstance(agged.index, MultiIndex)
    assert isinstance(expected.index, MultiIndex)
    tm.assert_frame_equal(agged, expected)


def test_frame_multi_key_function_list_partial_failure():
    data = DataFrame(
        {
            "A": [
                "foo",
                "foo",
                "foo",
                "foo",
                "bar",
                "bar",
                "bar",
                "bar",
                "foo",
                "foo",
                "foo",
            ],
            "B": [
                "one",
                "one",
                "one",
                "two",
                "one",
                "one",
                "one",
                "two",
                "two",
                "two",
                "one",
            ],
            "C": [
                "dull",
                "dull",
                "shiny",
                "dull",
                "dull",
                "shiny",
                "shiny",
                "dull",
                "shiny",
                "shiny",
                "shiny",
            ],
            "D": np.random.default_rng(2).standard_normal(11),
            "E": np.random.default_rng(2).standard_normal(11),
            "F": np.random.default_rng(2).standard_normal(11),
        }
    )

    grouped = data.groupby(["A", "B"])
    funcs = ["mean", "std"]
    msg = re.escape("agg function failed [how->mean,dtype->object]")
    with pytest.raises(TypeError, match=msg):
        grouped.agg(funcs)


@pytest.mark.parametrize("op", [lambda x: x.sum(), lambda x: x.mean()])
def test_groupby_multiple_columns(df, op):
    data = df
    grouped = data.groupby(["A", "B"])

    result1 = op(grouped)

    keys = []
    values = []
    for n1, gp1 in data.groupby("A"):
        for n2, gp2 in gp1.groupby("B"):
            keys.append((n1, n2))
            values.append(op(gp2.loc[:, ["C", "D"]]))

    mi = MultiIndex.from_tuples(keys, names=["A", "B"])
    expected = pd.concat(values, axis=1).T
    expected.index = mi

    # a little bit crude
    for col in ["C", "D"]:
        result_col = op(grouped[col])
        pivoted = result1[col]
        exp = expected[col]
        tm.assert_series_equal(result_col, exp)
        tm.assert_series_equal(pivoted, exp)

    # test single series works the same
    result = data["C"].groupby([data["A"], data["B"]]).mean()
    expected = data.groupby(["A", "B"]).mean()["C"]

    tm.assert_series_equal(result, expected)


def test_as_index_select_column():
    # GH 5764
    df = DataFrame([[1, 2], [1, 4], [5, 6]], columns=["A", "B"])
    result = df.groupby("A", as_index=False)["B"].get_group(1)
    expected = Series([2, 4], name="B")
    tm.assert_series_equal(result, expected)

    result = df.groupby("A", as_index=False, group_keys=True)["B"].apply(
        lambda x: x.cumsum()
    )
    expected = Series(
        [2, 6, 6], name="B", index=MultiIndex.from_tuples([(0, 0), (0, 1), (1, 2)])
    )
    tm.assert_series_equal(result, expected)


def test_obj_arg_get_group_deprecated():
    depr_msg = "obj is deprecated"

    df = DataFrame({"a": [1, 1, 2], "b": [3, 4, 5]})
    expected = df.iloc[df.groupby("b").indices.get(4)]
    with tm.assert_produces_warning(FutureWarning, match=depr_msg):
        result = df.groupby("b").get_group(4, obj=df)
        tm.assert_frame_equal(result, expected)


def test_groupby_as_index_select_column_sum_empty_df():
    # GH 35246
    df = DataFrame(columns=Index(["A", "B", "C"], name="alpha"))
    left = df.groupby(by="A", as_index=False)["B"].sum(numeric_only=False)

    expected = DataFrame(columns=df.columns[:2], index=range(0))
    # GH#50744 - Columns after selection shouldn't retain names
    expected.columns.names = [None]
    tm.assert_frame_equal(left, expected)


def test_groupby_as_index_agg(df):
    grouped = df.groupby("A", as_index=False)

    # single-key

    result = grouped[["C", "D"]].agg("mean")
    expected = grouped.mean(numeric_only=True)
    tm.assert_frame_equal(result, expected)

    result2 = grouped.agg({"C": "mean", "D": "sum"})
    expected2 = grouped.mean(numeric_only=True)
    expected2["D"] = grouped.sum()["D"]
    tm.assert_frame_equal(result2, expected2)

    grouped = df.groupby("A", as_index=True)

    msg = r"nested renamer is not supported"
    with pytest.raises(SpecificationError, match=msg):
        grouped["C"].agg({"Q": "sum"})

    # multi-key

    grouped = df.groupby(["A", "B"], as_index=False)

    result = grouped.agg("mean")
    expected = grouped.mean()
    tm.assert_frame_equal(result, expected)

    result2 = grouped.agg({"C": "mean", "D": "sum"})
    expected2 = grouped.mean()
    expected2["D"] = grouped.sum()["D"]
    tm.assert_frame_equal(result2, expected2)

    expected3 = grouped["C"].sum()
    expected3 = DataFrame(expected3).rename(columns={"C": "Q"})
    msg = "Passing a dictionary to SeriesGroupBy.agg is deprecated"
    with tm.assert_produces_warning(FutureWarning, match=msg):
        result3 = grouped["C"].agg({"Q": "sum"})
    tm.assert_frame_equal(result3, expected3)

    # GH7115 & GH8112 & GH8582
    df = DataFrame(
        np.random.default_rng(2).integers(0, 100, (50, 3)),
        columns=["jim", "joe", "jolie"],
    )
    ts = Series(np.random.default_rng(2).integers(5, 10, 50), name="jim")

    gr = df.groupby(ts)
    gr.nth(0)  # invokes set_selection_from_grouper internally

    msg = "The behavior of DataFrame.sum with axis=None is deprecated"
    with tm.assert_produces_warning(FutureWarning, match=msg, check_stacklevel=False):
        res = gr.apply(sum)
    with tm.assert_produces_warning(FutureWarning, match=msg, check_stacklevel=False):
        alt = df.groupby(ts).apply(sum)
    tm.assert_frame_equal(res, alt)

    for attr in ["mean", "max", "count", "idxmax", "cumsum", "all"]:
        gr = df.groupby(ts, as_index=False)
        left = getattr(gr, attr)()

        gr = df.groupby(ts.values, as_index=True)
        right = getattr(gr, attr)().reset_index(drop=True)

        tm.assert_frame_equal(left, right)


def test_ops_not_as_index(reduction_func):
    # GH 10355, 21090
    # Using as_index=False should not modify grouped column

    if reduction_func in ("corrwith", "nth", "ngroup"):
        pytest.skip(f"GH 5755: Test not applicable for {reduction_func}")

    df = DataFrame(
        np.random.default_rng(2).integers(0, 5, size=(100, 2)), columns=["a", "b"]
    )
    expected = getattr(df.groupby("a"), reduction_func)()
    if reduction_func == "size":
        expected = expected.rename("size")
    expected = expected.reset_index()

    if reduction_func != "size":
        # 32 bit compat -> groupby preserves dtype whereas reset_index casts to int64
        expected["a"] = expected["a"].astype(df["a"].dtype)

    g = df.groupby("a", as_index=False)

    result = getattr(g, reduction_func)()
    tm.assert_frame_equal(result, expected)

    result = g.agg(reduction_func)
    tm.assert_frame_equal(result, expected)

    result = getattr(g["b"], reduction_func)()
    tm.assert_frame_equal(result, expected)

    result = g["b"].agg(reduction_func)
    tm.assert_frame_equal(result, expected)


def test_as_index_series_return_frame(df):
    grouped = df.groupby("A", as_index=False)
    grouped2 = df.groupby(["A", "B"], as_index=False)

    result = grouped["C"].agg("sum")
    expected = grouped.agg("sum").loc[:, ["A", "C"]]
    assert isinstance(result, DataFrame)
    tm.assert_frame_equal(result, expected)

    result2 = grouped2["C"].agg("sum")
    expected2 = grouped2.agg("sum").loc[:, ["A", "B", "C"]]
    assert isinstance(result2, DataFrame)
    tm.assert_frame_equal(result2, expected2)

    result = grouped["C"].sum()
    expected = grouped.sum().loc[:, ["A", "C"]]
    assert isinstance(result, DataFrame)
    tm.assert_frame_equal(result, expected)

    result2 = grouped2["C"].sum()
    expected2 = grouped2.sum().loc[:, ["A", "B", "C"]]
    assert isinstance(result2, DataFrame)
    tm.assert_frame_equal(result2, expected2)


def test_as_index_series_column_slice_raises(df):
    # GH15072
    grouped = df.groupby("A", as_index=False)
    msg = r"Column\(s\) C already selected"

    with pytest.raises(IndexError, match=msg):
        grouped["C"].__getitem__("D")


def test_groupby_as_index_cython(df):
    data = df

    # single-key
    grouped = data.groupby("A", as_index=False)
    result = grouped.mean(numeric_only=True)
    expected = data.groupby(["A"]).mean(numeric_only=True)
    expected.insert(0, "A", expected.index)
    expected.index = RangeIndex(len(expected))
    tm.assert_frame_equal(result, expected)

    # multi-key
    grouped = data.groupby(["A", "B"], as_index=False)
    result = grouped.mean()
    expected = data.groupby(["A", "B"]).mean()

    arrays = list(zip(*expected.index.values))
    expected.insert(0, "A", arrays[0])
    expected.insert(1, "B", arrays[1])
    expected.index = RangeIndex(len(expected))
    tm.assert_frame_equal(result, expected)


def test_groupby_as_index_series_scalar(df):
    grouped = df.groupby(["A", "B"], as_index=False)

    # GH #421

    result = grouped["C"].agg(len)
    expected = grouped.agg(len).loc[:, ["A", "B", "C"]]
    tm.assert_frame_equal(result, expected)


def test_groupby_as_index_corner(df, ts):
    msg = "as_index=False only valid with DataFrame"
    with pytest.raises(TypeError, match=msg):
        ts.groupby(lambda x: x.weekday(), as_index=False)

    msg = "as_index=False only valid for axis=0"
    depr_msg = "DataFrame.groupby with axis=1 is deprecated"
    with pytest.raises(ValueError, match=msg):
        with tm.assert_produces_warning(FutureWarning, match=depr_msg):
            df.groupby(lambda x: x.lower(), as_index=False, axis=1)


def test_groupby_multiple_key():
    df = tm.makeTimeDataFrame()
    grouped = df.groupby([lambda x: x.year, lambda x: x.month, lambda x: x.day])
    agged = grouped.sum()
    tm.assert_almost_equal(df.values, agged.values)

    depr_msg = "DataFrame.groupby with axis=1 is deprecated"
    with tm.assert_produces_warning(FutureWarning, match=depr_msg):
        grouped = df.T.groupby(
            [lambda x: x.year, lambda x: x.month, lambda x: x.day], axis=1
        )

    agged = grouped.agg(lambda x: x.sum())
    tm.assert_index_equal(agged.index, df.columns)
    tm.assert_almost_equal(df.T.values, agged.values)

    agged = grouped.agg(lambda x: x.sum())
    tm.assert_almost_equal(df.T.values, agged.values)


def test_groupby_multi_corner(df):
    # test that having an all-NA column doesn't mess you up
    df = df.copy()
    df["bad"] = np.nan
    agged = df.groupby(["A", "B"]).mean()

    expected = df.groupby(["A", "B"]).mean()
    expected["bad"] = np.nan

    tm.assert_frame_equal(agged, expected)


def test_raises_on_nuisance(df):
    grouped = df.groupby("A")
    msg = re.escape("agg function failed [how->mean,dtype->object]")
    with pytest.raises(TypeError, match=msg):
        grouped.agg("mean")
    with pytest.raises(TypeError, match=msg):
        grouped.mean()

    df = df.loc[:, ["A", "C", "D"]]
    df["E"] = datetime.now()
    grouped = df.groupby("A")
    msg = "datetime64 type does not support sum operations"
    with pytest.raises(TypeError, match=msg):
        grouped.agg("sum")
    with pytest.raises(TypeError, match=msg):
        grouped.sum()

    # won't work with axis = 1
    depr_msg = "DataFrame.groupby with axis=1 is deprecated"
    with tm.assert_produces_warning(FutureWarning, match=depr_msg):
        grouped = df.groupby({"A": 0, "C": 0, "D": 1, "E": 1}, axis=1)
    msg = "does not support reduction 'sum'"
    with pytest.raises(TypeError, match=msg):
        grouped.agg(lambda x: x.sum(0, numeric_only=False))


@pytest.mark.parametrize(
    "agg_function",
    ["max", "min"],
)
def test_keep_nuisance_agg(df, agg_function):
    # GH 38815
    grouped = df.groupby("A")
    result = getattr(grouped, agg_function)()
    expected = result.copy()
    expected.loc["bar", "B"] = getattr(df.loc[df["A"] == "bar", "B"], agg_function)()
    expected.loc["foo", "B"] = getattr(df.loc[df["A"] == "foo", "B"], agg_function)()
    tm.assert_frame_equal(result, expected)


@pytest.mark.parametrize(
    "agg_function",
    ["sum", "mean", "prod", "std", "var", "sem", "median"],
)
@pytest.mark.parametrize("numeric_only", [True, False])
def test_omit_nuisance_agg(df, agg_function, numeric_only):
    # GH 38774, GH 38815
    grouped = df.groupby("A")

    no_drop_nuisance = ("var", "std", "sem", "mean", "prod", "median")
    if agg_function in no_drop_nuisance and not numeric_only:
        # Added numeric_only as part of GH#46560; these do not drop nuisance
        # columns when numeric_only is False
        if agg_function in ("std", "sem"):
            klass = ValueError
            msg = "could not convert string to float: 'one'"
        else:
            klass = TypeError
            msg = re.escape(f"agg function failed [how->{agg_function},dtype->object]")
        with pytest.raises(klass, match=msg):
            getattr(grouped, agg_function)(numeric_only=numeric_only)
    else:
        result = getattr(grouped, agg_function)(numeric_only=numeric_only)
        if not numeric_only and agg_function == "sum":
            # sum is successful on column B
            columns = ["A", "B", "C", "D"]
        else:
            columns = ["A", "C", "D"]
        expected = getattr(df.loc[:, columns].groupby("A"), agg_function)(
            numeric_only=numeric_only
        )
        tm.assert_frame_equal(result, expected)


def test_raise_on_nuisance_python_single(df):
    # GH 38815
    grouped = df.groupby("A")
    with pytest.raises(ValueError, match="could not convert"):
        grouped.skew()


def test_raise_on_nuisance_python_multiple(three_group):
    grouped = three_group.groupby(["A", "B"])
    msg = re.escape("agg function failed [how->mean,dtype->object]")
    with pytest.raises(TypeError, match=msg):
        grouped.agg("mean")
    with pytest.raises(TypeError, match=msg):
        grouped.mean()


def test_empty_groups_corner(mframe):
    # handle empty groups
    df = DataFrame(
        {
            "k1": np.array(["b", "b", "b", "a", "a", "a"]),
            "k2": np.array(["1", "1", "1", "2", "2", "2"]),
            "k3": ["foo", "bar"] * 3,
            "v1": np.random.default_rng(2).standard_normal(6),
            "v2": np.random.default_rng(2).standard_normal(6),
        }
    )

    grouped = df.groupby(["k1", "k2"])
    result = grouped[["v1", "v2"]].agg("mean")
    expected = grouped.mean(numeric_only=True)
    tm.assert_frame_equal(result, expected)

    grouped = mframe[3:5].groupby(level=0)
    agged = grouped.apply(lambda x: x.mean())
    agged_A = grouped["A"].apply("mean")
    tm.assert_series_equal(agged["A"], agged_A)
    assert agged.index.name == "first"


def test_nonsense_func():
    df = DataFrame([0])
    msg = r"unsupported operand type\(s\) for \+: 'int' and 'str'"
    with pytest.raises(TypeError, match=msg):
        df.groupby(lambda x: x + "foo")


def test_wrap_aggregated_output_multindex(mframe):
    df = mframe.T
    df["baz", "two"] = "peekaboo"

    keys = [np.array([0, 0, 1]), np.array([0, 0, 1])]
    msg = re.escape("agg function failed [how->mean,dtype->object]")
    with pytest.raises(TypeError, match=msg):
        df.groupby(keys).agg("mean")
    agged = df.drop(columns=("baz", "two")).groupby(keys).agg("mean")
    assert isinstance(agged.columns, MultiIndex)

    def aggfun(ser):
        if ser.name == ("foo", "one"):
            raise TypeError("Test error message")
        return ser.sum()

    with pytest.raises(TypeError, match="Test error message"):
        df.groupby(keys).aggregate(aggfun)


def test_groupby_level_apply(mframe):
    result = mframe.groupby(level=0).count()
    assert result.index.name == "first"
    result = mframe.groupby(level=1).count()
    assert result.index.name == "second"

    result = mframe["A"].groupby(level=0).count()
    assert result.index.name == "first"


def test_groupby_level_mapper(mframe):
    deleveled = mframe.reset_index()

    mapper0 = {"foo": 0, "bar": 0, "baz": 1, "qux": 1}
    mapper1 = {"one": 0, "two": 0, "three": 1}

    result0 = mframe.groupby(mapper0, level=0).sum()
    result1 = mframe.groupby(mapper1, level=1).sum()

    mapped_level0 = np.array(
        [mapper0.get(x) for x in deleveled["first"]], dtype=np.int64
    )
    mapped_level1 = np.array(
        [mapper1.get(x) for x in deleveled["second"]], dtype=np.int64
    )
    expected0 = mframe.groupby(mapped_level0).sum()
    expected1 = mframe.groupby(mapped_level1).sum()
    expected0.index.name, expected1.index.name = "first", "second"

    tm.assert_frame_equal(result0, expected0)
    tm.assert_frame_equal(result1, expected1)


def test_groupby_level_nonmulti():
    # GH 1313, GH 13901
    s = Series([1, 2, 3, 10, 4, 5, 20, 6], Index([1, 2, 3, 1, 4, 5, 2, 6], name="foo"))
    expected = Series([11, 22, 3, 4, 5, 6], Index(range(1, 7), name="foo"))

    result = s.groupby(level=0).sum()
    tm.assert_series_equal(result, expected)
    result = s.groupby(level=[0]).sum()
    tm.assert_series_equal(result, expected)
    result = s.groupby(level=-1).sum()
    tm.assert_series_equal(result, expected)
    result = s.groupby(level=[-1]).sum()
    tm.assert_series_equal(result, expected)

    msg = "level > 0 or level < -1 only valid with MultiIndex"
    with pytest.raises(ValueError, match=msg):
        s.groupby(level=1)
    with pytest.raises(ValueError, match=msg):
        s.groupby(level=-2)
    msg = "No group keys passed!"
    with pytest.raises(ValueError, match=msg):
        s.groupby(level=[])
    msg = "multiple levels only valid with MultiIndex"
    with pytest.raises(ValueError, match=msg):
        s.groupby(level=[0, 0])
    with pytest.raises(ValueError, match=msg):
        s.groupby(level=[0, 1])
    msg = "level > 0 or level < -1 only valid with MultiIndex"
    with pytest.raises(ValueError, match=msg):
        s.groupby(level=[1])


def test_groupby_complex():
    # GH 12902
    a = Series(data=np.arange(4) * (1 + 2j), index=[0, 0, 1, 1])
    expected = Series((1 + 2j, 5 + 10j))

    result = a.groupby(level=0).sum()
    tm.assert_series_equal(result, expected)


def test_groupby_complex_numbers():
    # GH 17927
    df = DataFrame(
        [
            {"a": 1, "b": 1 + 1j},
            {"a": 1, "b": 1 + 2j},
            {"a": 4, "b": 1},
        ]
    )
    expected = DataFrame(
        np.array([1, 1, 1], dtype=np.int64),
        index=Index([(1 + 1j), (1 + 2j), (1 + 0j)], name="b"),
        columns=Index(["a"], dtype="object"),
    )
    result = df.groupby("b", sort=False).count()
    tm.assert_frame_equal(result, expected)

    # Sorted by the magnitude of the complex numbers
    expected.index = Index([(1 + 0j), (1 + 1j), (1 + 2j)], name="b")
    result = df.groupby("b", sort=True).count()
    tm.assert_frame_equal(result, expected)


def test_groupby_series_indexed_differently():
    s1 = Series(
        [5.0, -9.0, 4.0, 100.0, -5.0, 55.0, 6.7],
        index=Index(["a", "b", "c", "d", "e", "f", "g"]),
    )
    s2 = Series(
        [1.0, 1.0, 4.0, 5.0, 5.0, 7.0], index=Index(["a", "b", "d", "f", "g", "h"])
    )

    grouped = s1.groupby(s2)
    agged = grouped.mean()
    exp = s1.groupby(s2.reindex(s1.index).get).mean()
    tm.assert_series_equal(agged, exp)


def test_groupby_with_hier_columns():
    tuples = list(
        zip(
            *[
                ["bar", "bar", "baz", "baz", "foo", "foo", "qux", "qux"],
                ["one", "two", "one", "two", "one", "two", "one", "two"],
            ]
        )
    )
    index = MultiIndex.from_tuples(tuples)
    columns = MultiIndex.from_tuples(
        [("A", "cat"), ("B", "dog"), ("B", "cat"), ("A", "dog")]
    )
    df = DataFrame(
        np.random.default_rng(2).standard_normal((8, 4)), index=index, columns=columns
    )

    result = df.groupby(level=0).mean()
    tm.assert_index_equal(result.columns, columns)

    depr_msg = "DataFrame.groupby with axis=1 is deprecated"
    with tm.assert_produces_warning(FutureWarning, match=depr_msg):
        gb = df.groupby(level=0, axis=1)
    result = gb.mean()
    tm.assert_index_equal(result.index, df.index)

    result = df.groupby(level=0).agg("mean")
    tm.assert_index_equal(result.columns, columns)

    result = df.groupby(level=0).apply(lambda x: x.mean())
    tm.assert_index_equal(result.columns, columns)

    with tm.assert_produces_warning(FutureWarning, match=depr_msg):
        gb = df.groupby(level=0, axis=1)
    result = gb.agg(lambda x: x.mean(1))
    tm.assert_index_equal(result.columns, Index(["A", "B"]))
    tm.assert_index_equal(result.index, df.index)

    # add a nuisance column
    sorted_columns, _ = columns.sortlevel(0)
    df["A", "foo"] = "bar"
    result = df.groupby(level=0).mean(numeric_only=True)
    tm.assert_index_equal(result.columns, df.columns[:-1])


def test_grouping_ndarray(df):
    grouped = df.groupby(df["A"].values)
    result = grouped.sum()
    expected = df.groupby(df["A"].rename(None)).sum()
    tm.assert_frame_equal(result, expected)


def test_groupby_wrong_multi_labels():
    index = Index([0, 1, 2, 3, 4], name="index")
    data = DataFrame(
        {
            "foo": ["foo1", "foo1", "foo2", "foo1", "foo3"],
            "bar": ["bar1", "bar2", "bar2", "bar1", "bar1"],
            "baz": ["baz1", "baz1", "baz1", "baz2", "baz2"],
            "spam": ["spam2", "spam3", "spam2", "spam1", "spam1"],
            "data": [20, 30, 40, 50, 60],
        },
        index=index,
    )

    grouped = data.groupby(["foo", "bar", "baz", "spam"])

    result = grouped.agg("mean")
    expected = grouped.mean()
    tm.assert_frame_equal(result, expected)


def test_groupby_series_with_name(df):
    result = df.groupby(df["A"]).mean(numeric_only=True)
    result2 = df.groupby(df["A"], as_index=False).mean(numeric_only=True)
    assert result.index.name == "A"
    assert "A" in result2

    result = df.groupby([df["A"], df["B"]]).mean()
    result2 = df.groupby([df["A"], df["B"]], as_index=False).mean()
    assert result.index.names == ("A", "B")
    assert "A" in result2
    assert "B" in result2


def test_seriesgroupby_name_attr(df):
    # GH 6265
    result = df.groupby("A")["C"]
    assert result.count().name == "C"
    assert result.mean().name == "C"

    testFunc = lambda x: np.sum(x) * 2
    assert result.agg(testFunc).name == "C"


def test_consistency_name():
    # GH 12363

    df = DataFrame(
        {
            "A": ["foo", "bar", "foo", "bar", "foo", "bar", "foo", "foo"],
            "B": ["one", "one", "two", "two", "two", "two", "one", "two"],
            "C": np.random.default_rng(2).standard_normal(8) + 1.0,
            "D": np.arange(8),
        }
    )

    expected = df.groupby(["A"]).B.count()
    result = df.B.groupby(df.A).count()
    tm.assert_series_equal(result, expected)


def test_groupby_name_propagation(df):
    # GH 6124
    def summarize(df, name=None):
        return Series({"count": 1, "mean": 2, "omissions": 3}, name=name)

    def summarize_random_name(df):
        # Provide a different name for each Series.  In this case, groupby
        # should not attempt to propagate the Series name since they are
        # inconsistent.
        return Series({"count": 1, "mean": 2, "omissions": 3}, name=df.iloc[0]["A"])

    msg = "DataFrameGroupBy.apply operated on the grouping columns"
    with tm.assert_produces_warning(FutureWarning, match=msg):
        metrics = df.groupby("A").apply(summarize)
    assert metrics.columns.name is None
    with tm.assert_produces_warning(FutureWarning, match=msg):
        metrics = df.groupby("A").apply(summarize, "metrics")
    assert metrics.columns.name == "metrics"
    with tm.assert_produces_warning(FutureWarning, match=msg):
        metrics = df.groupby("A").apply(summarize_random_name)
    assert metrics.columns.name is None


def test_groupby_nonstring_columns():
    df = DataFrame([np.arange(10) for x in range(10)])
    grouped = df.groupby(0)
    result = grouped.mean()
    expected = df.groupby(df[0]).mean()
    tm.assert_frame_equal(result, expected)


def test_groupby_mixed_type_columns():
    # GH 13432, unorderable types in py3
    df = DataFrame([[0, 1, 2]], columns=["A", "B", 0])
    expected = DataFrame([[1, 2]], columns=["B", 0], index=Index([0], name="A"))

    result = df.groupby("A").first()
    tm.assert_frame_equal(result, expected)

    result = df.groupby("A").sum()
    tm.assert_frame_equal(result, expected)


def test_cython_grouper_series_bug_noncontig():
    arr = np.empty((100, 100))
    arr.fill(np.nan)
    obj = Series(arr[:, 0])
    inds = np.tile(range(10), 10)

    result = obj.groupby(inds).agg(Series.median)
    assert result.isna().all()


def test_series_grouper_noncontig_index():
    index = Index(["a" * 10] * 100)

    values = Series(np.random.default_rng(2).standard_normal(50), index=index[::2])
    labels = np.random.default_rng(2).integers(0, 5, 50)

    # it works!
    grouped = values.groupby(labels)

    # accessing the index elements causes segfault
    f = lambda x: len(set(map(id, x.index)))
    grouped.agg(f)


def test_convert_objects_leave_decimal_alone():
    s = Series(range(5))
    labels = np.array(["a", "b", "c", "d", "e"], dtype="O")

    def convert_fast(x):
        return Decimal(str(x.mean()))

    def convert_force_pure(x):
        # base will be length 0
        assert len(x.values.base) > 0
        return Decimal(str(x.mean()))

    grouped = s.groupby(labels)

    result = grouped.agg(convert_fast)
    assert result.dtype == np.object_
    assert isinstance(result.iloc[0], Decimal)

    result = grouped.agg(convert_force_pure)
    assert result.dtype == np.object_
    assert isinstance(result.iloc[0], Decimal)


def test_groupby_dtype_inference_empty():
    # GH 6733
    df = DataFrame({"x": [], "range": np.arange(0, dtype="int64")})
    assert df["x"].dtype == np.float64

    result = df.groupby("x").first()
    exp_index = Index([], name="x", dtype=np.float64)
    expected = DataFrame({"range": Series([], index=exp_index, dtype="int64")})
    tm.assert_frame_equal(result, expected, by_blocks=True)


def test_groupby_unit64_float_conversion():
    # GH: 30859 groupby converts unit64 to floats sometimes
    df = DataFrame({"first": [1], "second": [1], "value": [16148277970000000000]})
    result = df.groupby(["first", "second"])["value"].max()
    expected = Series(
        [16148277970000000000],
        MultiIndex.from_product([[1], [1]], names=["first", "second"]),
        name="value",
    )
    tm.assert_series_equal(result, expected)


def test_groupby_list_infer_array_like(df):
    result = df.groupby(list(df["A"])).mean(numeric_only=True)
    expected = df.groupby(df["A"]).mean(numeric_only=True)
    tm.assert_frame_equal(result, expected, check_names=False)

    with pytest.raises(KeyError, match=r"^'foo'$"):
        df.groupby(list(df["A"][:-1]))

    # pathological case of ambiguity
    df = DataFrame(
        {
            "foo": [0, 1],
            "bar": [3, 4],
            "val": np.random.default_rng(2).standard_normal(2),
        }
    )

    result = df.groupby(["foo", "bar"]).mean()
    expected = df.groupby([df["foo"], df["bar"]]).mean()[["val"]]


def test_groupby_keys_same_size_as_index():
    # GH 11185
    freq = "s"
    index = date_range(
        start=Timestamp("2015-09-29T11:34:44-0700"), periods=2, freq=freq
    )
    df = DataFrame([["A", 10], ["B", 15]], columns=["metric", "values"], index=index)
    result = df.groupby([Grouper(level=0, freq=freq), "metric"]).mean()
    expected = df.set_index([df.index, "metric"]).astype(float)

    tm.assert_frame_equal(result, expected)


def test_groupby_one_row():
    # GH 11741
    msg = r"^'Z'$"
    df1 = DataFrame(
        np.random.default_rng(2).standard_normal((1, 4)), columns=list("ABCD")
    )
    with pytest.raises(KeyError, match=msg):
        df1.groupby("Z")
    df2 = DataFrame(
        np.random.default_rng(2).standard_normal((2, 4)), columns=list("ABCD")
    )
    with pytest.raises(KeyError, match=msg):
        df2.groupby("Z")


def test_groupby_nat_exclude():
    # GH 6992
    df = DataFrame(
        {
            "values": np.random.default_rng(2).standard_normal(8),
            "dt": [
                np.nan,
                Timestamp("2013-01-01"),
                np.nan,
                Timestamp("2013-02-01"),
                np.nan,
                Timestamp("2013-02-01"),
                np.nan,
                Timestamp("2013-01-01"),
            ],
            "str": [np.nan, "a", np.nan, "a", np.nan, "a", np.nan, "b"],
        }
    )
    grouped = df.groupby("dt")

    expected = [Index([1, 7]), Index([3, 5])]
    keys = sorted(grouped.groups.keys())
    assert len(keys) == 2
    for k, e in zip(keys, expected):
        # grouped.groups keys are np.datetime64 with system tz
        # not to be affected by tz, only compare values
        tm.assert_index_equal(grouped.groups[k], e)

    # confirm obj is not filtered
    tm.assert_frame_equal(grouped.grouper.groupings[0].obj, df)
    assert grouped.ngroups == 2

    expected = {
        Timestamp("2013-01-01 00:00:00"): np.array([1, 7], dtype=np.intp),
        Timestamp("2013-02-01 00:00:00"): np.array([3, 5], dtype=np.intp),
    }

    for k in grouped.indices:
        tm.assert_numpy_array_equal(grouped.indices[k], expected[k])

    tm.assert_frame_equal(grouped.get_group(Timestamp("2013-01-01")), df.iloc[[1, 7]])
    tm.assert_frame_equal(grouped.get_group(Timestamp("2013-02-01")), df.iloc[[3, 5]])

    with pytest.raises(KeyError, match=r"^NaT$"):
        grouped.get_group(pd.NaT)

    nan_df = DataFrame(
        {"nan": [np.nan, np.nan, np.nan], "nat": [pd.NaT, pd.NaT, pd.NaT]}
    )
    assert nan_df["nan"].dtype == "float64"
    assert nan_df["nat"].dtype == "datetime64[ns]"

    for key in ["nan", "nat"]:
        grouped = nan_df.groupby(key)
        assert grouped.groups == {}
        assert grouped.ngroups == 0
        assert grouped.indices == {}
        with pytest.raises(KeyError, match=r"^nan$"):
            grouped.get_group(np.nan)
        with pytest.raises(KeyError, match=r"^NaT$"):
            grouped.get_group(pd.NaT)


def test_groupby_two_group_keys_all_nan():
    # GH #36842: Grouping over two group keys shouldn't raise an error
    df = DataFrame({"a": [np.nan, np.nan], "b": [np.nan, np.nan], "c": [1, 2]})
    result = df.groupby(["a", "b"]).indices
    assert result == {}


def test_groupby_2d_malformed():
    d = DataFrame(index=range(2))
    d["group"] = ["g1", "g2"]
    d["zeros"] = [0, 0]
    d["ones"] = [1, 1]
    d["label"] = ["l1", "l2"]
    tmp = d.groupby(["group"]).mean(numeric_only=True)
    res_values = np.array([[0.0, 1.0], [0.0, 1.0]])
    tm.assert_index_equal(tmp.columns, Index(["zeros", "ones"]))
    tm.assert_numpy_array_equal(tmp.values, res_values)


def test_int32_overflow():
    B = np.concatenate((np.arange(10000), np.arange(10000), np.arange(5000)))
    A = np.arange(25000)
    df = DataFrame(
        {
            "A": A,
            "B": B,
            "C": A,
            "D": B,
            "E": np.random.default_rng(2).standard_normal(25000),
        }
    )

    left = df.groupby(["A", "B", "C", "D"]).sum()
    right = df.groupby(["D", "C", "B", "A"]).sum()
    assert len(left) == len(right)


def test_groupby_sort_multi():
    df = DataFrame(
        {
            "a": ["foo", "bar", "baz"],
            "b": [3, 2, 1],
            "c": [0, 1, 2],
            "d": np.random.default_rng(2).standard_normal(3),
        }
    )

    tups = [tuple(row) for row in df[["a", "b", "c"]].values]
    tups = com.asarray_tuplesafe(tups)
    result = df.groupby(["a", "b", "c"], sort=True).sum()
    tm.assert_numpy_array_equal(result.index.values, tups[[1, 2, 0]])

    tups = [tuple(row) for row in df[["c", "a", "b"]].values]
    tups = com.asarray_tuplesafe(tups)
    result = df.groupby(["c", "a", "b"], sort=True).sum()
    tm.assert_numpy_array_equal(result.index.values, tups)

    tups = [tuple(x) for x in df[["b", "c", "a"]].values]
    tups = com.asarray_tuplesafe(tups)
    result = df.groupby(["b", "c", "a"], sort=True).sum()
    tm.assert_numpy_array_equal(result.index.values, tups[[2, 1, 0]])

    df = DataFrame(
        {
            "a": [0, 1, 2, 0, 1, 2],
            "b": [0, 0, 0, 1, 1, 1],
            "d": np.random.default_rng(2).standard_normal(6),
        }
    )
    grouped = df.groupby(["a", "b"])["d"]
    result = grouped.sum()

    def _check_groupby(df, result, keys, field, f=lambda x: x.sum()):
        tups = [tuple(row) for row in df[keys].values]
        tups = com.asarray_tuplesafe(tups)
        expected = f(df.groupby(tups)[field])
        for k, v in expected.items():
            assert result[k] == v

    _check_groupby(df, result, ["a", "b"], "d")


def test_dont_clobber_name_column():
    df = DataFrame(
        {"key": ["a", "a", "a", "b", "b", "b"], "name": ["foo", "bar", "baz"] * 2}
    )

    msg = "DataFrameGroupBy.apply operated on the grouping columns"
    with tm.assert_produces_warning(FutureWarning, match=msg):
        result = df.groupby("key", group_keys=False).apply(lambda x: x)
    tm.assert_frame_equal(result, df)


def test_skip_group_keys():
    tsf = tm.makeTimeDataFrame()

    grouped = tsf.groupby(lambda x: x.month, group_keys=False)
    result = grouped.apply(lambda x: x.sort_values(by="A")[:3])

    pieces = [group.sort_values(by="A")[:3] for key, group in grouped]

    expected = pd.concat(pieces)
    tm.assert_frame_equal(result, expected)

    grouped = tsf["A"].groupby(lambda x: x.month, group_keys=False)
    result = grouped.apply(lambda x: x.sort_values()[:3])

    pieces = [group.sort_values()[:3] for key, group in grouped]

    expected = pd.concat(pieces)
    tm.assert_series_equal(result, expected)


def test_no_nonsense_name(float_frame):
    # GH #995
    s = float_frame["C"].copy()
    s.name = None

    result = s.groupby(float_frame["A"]).agg("sum")
    assert result.name is None


def test_multifunc_sum_bug():
    # GH #1065
    x = DataFrame(np.arange(9).reshape(3, 3))
    x["test"] = 0
    x["fl"] = [1.3, 1.5, 1.6]

    grouped = x.groupby("test")
    result = grouped.agg({"fl": "sum", 2: "size"})
    assert result["fl"].dtype == np.float64


def test_handle_dict_return_value(df):
    def f(group):
        return {"max": group.max(), "min": group.min()}

    def g(group):
        return Series({"max": group.max(), "min": group.min()})

    result = df.groupby("A")["C"].apply(f)
    expected = df.groupby("A")["C"].apply(g)

    assert isinstance(result, Series)
    tm.assert_series_equal(result, expected)


@pytest.mark.parametrize("grouper", ["A", ["A", "B"]])
def test_set_group_name(df, grouper):
    def f(group):
        assert group.name is not None
        return group

    def freduce(group):
        assert group.name is not None
        return group.sum()

    def freducex(x):
        return freduce(x)

    grouped = df.groupby(grouper, group_keys=False)

    # make sure all these work
    msg = "DataFrameGroupBy.apply operated on the grouping columns"
    with tm.assert_produces_warning(FutureWarning, match=msg):
        grouped.apply(f)
    grouped.aggregate(freduce)
    grouped.aggregate({"C": freduce, "D": freduce})
    grouped.transform(f)

    grouped["C"].apply(f)
    grouped["C"].aggregate(freduce)
    grouped["C"].aggregate([freduce, freducex])
    grouped["C"].transform(f)


def test_group_name_available_in_inference_pass():
    # gh-15062
    df = DataFrame({"a": [0, 0, 1, 1, 2, 2], "b": np.arange(6)})

    names = []

    def f(group):
        names.append(group.name)
        return group.copy()

    msg = "DataFrameGroupBy.apply operated on the grouping columns"
    with tm.assert_produces_warning(FutureWarning, match=msg):
        df.groupby("a", sort=False, group_keys=False).apply(f)

    expected_names = [0, 1, 2]
    assert names == expected_names


def test_no_dummy_key_names(df):
    # see gh-1291
    result = df.groupby(df["A"].values).sum()
    assert result.index.name is None

    result = df.groupby([df["A"].values, df["B"].values]).sum()
    assert result.index.names == (None, None)


def test_groupby_sort_multiindex_series():
    # series multiindex groupby sort argument was not being passed through
    # _compress_group_index
    # GH 9444
    index = MultiIndex(
        levels=[[1, 2], [1, 2]],
        codes=[[0, 0, 0, 0, 1, 1], [1, 1, 0, 0, 0, 0]],
        names=["a", "b"],
    )
    mseries = Series([0, 1, 2, 3, 4, 5], index=index)
    index = MultiIndex(
        levels=[[1, 2], [1, 2]], codes=[[0, 0, 1], [1, 0, 0]], names=["a", "b"]
    )
    mseries_result = Series([0, 2, 4], index=index)

    result = mseries.groupby(level=["a", "b"], sort=False).first()
    tm.assert_series_equal(result, mseries_result)
    result = mseries.groupby(level=["a", "b"], sort=True).first()
    tm.assert_series_equal(result, mseries_result.sort_index())


def test_groupby_reindex_inside_function():
    periods = 1000
    ind = date_range(start="2012/1/1", freq="5min", periods=periods)
    df = DataFrame({"high": np.arange(periods), "low": np.arange(periods)}, index=ind)

    def agg_before(func, fix=False):
        """
        Run an aggregate func on the subset of data.
        """

        def _func(data):
            d = data.loc[data.index.map(lambda x: x.hour < 11)].dropna()
            if fix:
                data[data.index[0]]
            if len(d) == 0:
                return None
            return func(d)

        return _func

    grouped = df.groupby(lambda x: datetime(x.year, x.month, x.day))
    closure_bad = grouped.agg({"high": agg_before(np.max)})
    closure_good = grouped.agg({"high": agg_before(np.max, True)})

    tm.assert_frame_equal(closure_bad, closure_good)


def test_groupby_multiindex_missing_pair():
    # GH9049
    df = DataFrame(
        {
            "group1": ["a", "a", "a", "b"],
            "group2": ["c", "c", "d", "c"],
            "value": [1, 1, 1, 5],
        }
    )
    df = df.set_index(["group1", "group2"])
    df_grouped = df.groupby(level=["group1", "group2"], sort=True)

    res = df_grouped.agg("sum")
    idx = MultiIndex.from_tuples(
        [("a", "c"), ("a", "d"), ("b", "c")], names=["group1", "group2"]
    )
    exp = DataFrame([[2], [1], [5]], index=idx, columns=["value"])

    tm.assert_frame_equal(res, exp)


def test_groupby_multiindex_not_lexsorted():
    # GH 11640

    # define the lexsorted version
    lexsorted_mi = MultiIndex.from_tuples(
        [("a", ""), ("b1", "c1"), ("b2", "c2")], names=["b", "c"]
    )
    lexsorted_df = DataFrame([[1, 3, 4]], columns=lexsorted_mi)
    assert lexsorted_df.columns._is_lexsorted()

    # define the non-lexsorted version
    not_lexsorted_df = DataFrame(
        columns=["a", "b", "c", "d"], data=[[1, "b1", "c1", 3], [1, "b2", "c2", 4]]
    )
    not_lexsorted_df = not_lexsorted_df.pivot_table(
        index="a", columns=["b", "c"], values="d"
    )
    not_lexsorted_df = not_lexsorted_df.reset_index()
    assert not not_lexsorted_df.columns._is_lexsorted()

    expected = lexsorted_df.groupby("a").mean()
    with tm.assert_produces_warning(PerformanceWarning):
        result = not_lexsorted_df.groupby("a").mean()
    tm.assert_frame_equal(expected, result)

    # a transforming function should work regardless of sort
    # GH 14776
    df = DataFrame(
        {"x": ["a", "a", "b", "a"], "y": [1, 1, 2, 2], "z": [1, 2, 3, 4]}
    ).set_index(["x", "y"])
    assert not df.index._is_lexsorted()

    for level in [0, 1, [0, 1]]:
        for sort in [False, True]:
            result = df.groupby(level=level, sort=sort, group_keys=False).apply(
                DataFrame.drop_duplicates
            )
            expected = df
            tm.assert_frame_equal(expected, result)

            result = (
                df.sort_index()
                .groupby(level=level, sort=sort, group_keys=False)
                .apply(DataFrame.drop_duplicates)
            )
            expected = df.sort_index()
            tm.assert_frame_equal(expected, result)


def test_index_label_overlaps_location():
    # checking we don't have any label/location confusion in the
    # wake of GH5375
    df = DataFrame(list("ABCDE"), index=[2, 0, 2, 1, 1])
    g = df.groupby(list("ababb"))
    actual = g.filter(lambda x: len(x) > 2)
    expected = df.iloc[[1, 3, 4]]
    tm.assert_frame_equal(actual, expected)

    ser = df[0]
    g = ser.groupby(list("ababb"))
    actual = g.filter(lambda x: len(x) > 2)
    expected = ser.take([1, 3, 4])
    tm.assert_series_equal(actual, expected)

    #  and again, with a generic Index of floats
    df.index = df.index.astype(float)
    g = df.groupby(list("ababb"))
    actual = g.filter(lambda x: len(x) > 2)
    expected = df.iloc[[1, 3, 4]]
    tm.assert_frame_equal(actual, expected)

    ser = df[0]
    g = ser.groupby(list("ababb"))
    actual = g.filter(lambda x: len(x) > 2)
    expected = ser.take([1, 3, 4])
    tm.assert_series_equal(actual, expected)


def test_transform_doesnt_clobber_ints():
    # GH 7972
    n = 6
    x = np.arange(n)
    df = DataFrame({"a": x // 2, "b": 2.0 * x, "c": 3.0 * x})
    df2 = DataFrame({"a": x // 2 * 1.0, "b": 2.0 * x, "c": 3.0 * x})

    gb = df.groupby("a")
    result = gb.transform("mean")

    gb2 = df2.groupby("a")
    expected = gb2.transform("mean")
    tm.assert_frame_equal(result, expected)


@pytest.mark.parametrize(
    "sort_column",
    ["ints", "floats", "strings", ["ints", "floats"], ["ints", "strings"]],
)
@pytest.mark.parametrize(
    "group_column", ["int_groups", "string_groups", ["int_groups", "string_groups"]]
)
def test_groupby_preserves_sort(sort_column, group_column):
    # Test to ensure that groupby always preserves sort order of original
    # object. Issue #8588 and #9651

    df = DataFrame(
        {
            "int_groups": [3, 1, 0, 1, 0, 3, 3, 3],
            "string_groups": ["z", "a", "z", "a", "a", "g", "g", "g"],
            "ints": [8, 7, 4, 5, 2, 9, 1, 1],
            "floats": [2.3, 5.3, 6.2, -2.4, 2.2, 1.1, 1.1, 5],
            "strings": ["z", "d", "a", "e", "word", "word2", "42", "47"],
        }
    )

    # Try sorting on different types and with different group types

    df = df.sort_values(by=sort_column)
    g = df.groupby(group_column)

    def test_sort(x):
        tm.assert_frame_equal(x, x.sort_values(by=sort_column))

    msg = "DataFrameGroupBy.apply operated on the grouping columns"
    with tm.assert_produces_warning(FutureWarning, match=msg):
        g.apply(test_sort)


def test_pivot_table_values_key_error():
    # This test is designed to replicate the error in issue #14938
    df = DataFrame(
        {
<<<<<<< HEAD
            "eventDate": date_range(datetime.today(), periods=20, freq="ME").tolist(),
            "thename": range(0, 20),
=======
            "eventDate": date_range(datetime.today(), periods=20, freq="M").tolist(),
            "thename": range(20),
>>>>>>> 83523318
        }
    )

    df["year"] = df.set_index("eventDate").index.year
    df["month"] = df.set_index("eventDate").index.month

    with pytest.raises(KeyError, match="'badname'"):
        df.reset_index().pivot_table(
            index="year", columns="month", values="badname", aggfunc="count"
        )


@pytest.mark.parametrize("columns", ["C", ["C"]])
@pytest.mark.parametrize("keys", [["A"], ["A", "B"]])
@pytest.mark.parametrize(
    "values",
    [
        [True],
        [0],
        [0.0],
        ["a"],
        Categorical([0]),
        [to_datetime(0)],
        date_range(0, 1, 1, tz="US/Eastern"),
        pd.period_range("2016-01-01", periods=3, freq="D"),
        pd.array([0], dtype="Int64"),
        pd.array([0], dtype="Float64"),
        pd.array([False], dtype="boolean"),
    ],
    ids=[
        "bool",
        "int",
        "float",
        "str",
        "cat",
        "dt64",
        "dt64tz",
        "period",
        "Int64",
        "Float64",
        "boolean",
    ],
)
@pytest.mark.parametrize("method", ["attr", "agg", "apply"])
@pytest.mark.parametrize(
    "op", ["idxmax", "idxmin", "min", "max", "sum", "prod", "skew"]
)
def test_empty_groupby(
    columns, keys, values, method, op, request, using_array_manager, dropna
):
    # GH8093 & GH26411
    override_dtype = None

    if (
        isinstance(values, Categorical)
        and len(keys) == 1
        and op in ["idxmax", "idxmin"]
    ):
        mark = pytest.mark.xfail(
            raises=ValueError, match="attempt to get arg(min|max) of an empty sequence"
        )
        request.node.add_marker(mark)

    if isinstance(values, BooleanArray) and op in ["sum", "prod"]:
        # We expect to get Int64 back for these
        override_dtype = "Int64"

    if isinstance(values[0], bool) and op in ("prod", "sum"):
        # sum/product of bools is an integer
        override_dtype = "int64"

    df = DataFrame({"A": values, "B": values, "C": values}, columns=list("ABC"))

    if hasattr(values, "dtype"):
        # check that we did the construction right
        assert (df.dtypes == values.dtype).all()

    df = df.iloc[:0]

    gb = df.groupby(keys, group_keys=False, dropna=dropna, observed=False)[columns]

    def get_result(**kwargs):
        if method == "attr":
            return getattr(gb, op)(**kwargs)
        else:
            return getattr(gb, method)(op, **kwargs)

    def get_categorical_invalid_expected():
        # Categorical is special without 'observed=True', we get an NaN entry
        #  corresponding to the unobserved group. If we passed observed=True
        #  to groupby, expected would just be 'df.set_index(keys)[columns]'
        #  as below
        lev = Categorical([0], dtype=values.dtype)
        if len(keys) != 1:
            idx = MultiIndex.from_product([lev, lev], names=keys)
        else:
            # all columns are dropped, but we end up with one row
            # Categorical is special without 'observed=True'
            idx = Index(lev, name=keys[0])

        expected = DataFrame([], columns=[], index=idx)
        return expected

    is_per = isinstance(df.dtypes.iloc[0], pd.PeriodDtype)
    is_dt64 = df.dtypes.iloc[0].kind == "M"
    is_cat = isinstance(values, Categorical)

    if isinstance(values, Categorical) and not values.ordered and op in ["min", "max"]:
        msg = f"Cannot perform {op} with non-ordered Categorical"
        with pytest.raises(TypeError, match=msg):
            get_result()

        if isinstance(columns, list):
            # i.e. DataframeGroupBy, not SeriesGroupBy
            result = get_result(numeric_only=True)
            expected = get_categorical_invalid_expected()
            tm.assert_equal(result, expected)
        return

    if op in ["prod", "sum", "skew"]:
        # ops that require more than just ordered-ness
        if is_dt64 or is_cat or is_per:
            # GH#41291
            # datetime64 -> prod and sum are invalid
            if is_dt64:
                msg = "datetime64 type does not support"
            elif is_per:
                msg = "Period type does not support"
            else:
                msg = "category type does not support"
            if op == "skew":
                msg = "|".join([msg, "does not support reduction 'skew'"])
            with pytest.raises(TypeError, match=msg):
                get_result()

            if not isinstance(columns, list):
                # i.e. SeriesGroupBy
                return
            elif op == "skew":
                # TODO: test the numeric_only=True case
                return
            else:
                # i.e. op in ["prod", "sum"]:
                # i.e. DataFrameGroupBy
                # ops that require more than just ordered-ness
                # GH#41291
                result = get_result(numeric_only=True)

                # with numeric_only=True, these are dropped, and we get
                # an empty DataFrame back
                expected = df.set_index(keys)[[]]
                if is_cat:
                    expected = get_categorical_invalid_expected()
                tm.assert_equal(result, expected)
                return

    result = get_result()
    expected = df.set_index(keys)[columns]
    if op in ["idxmax", "idxmin"]:
        expected = expected.astype(df.index.dtype)
    if override_dtype is not None:
        expected = expected.astype(override_dtype)
    if len(keys) == 1:
        expected.index.name = keys[0]
    tm.assert_equal(result, expected)


def test_empty_groupby_apply_nonunique_columns():
    # GH#44417
    df = DataFrame(np.random.default_rng(2).standard_normal((0, 4)))
    df[3] = df[3].astype(np.int64)
    df.columns = [0, 1, 2, 0]
    gb = df.groupby(df[1], group_keys=False)
    msg = "DataFrameGroupBy.apply operated on the grouping columns"
    with tm.assert_produces_warning(FutureWarning, match=msg):
        res = gb.apply(lambda x: x)
    assert (res.dtypes == df.dtypes).all()


def test_tuple_as_grouping():
    # https://github.com/pandas-dev/pandas/issues/18314
    df = DataFrame(
        {
            ("a", "b"): [1, 1, 1, 1],
            "a": [2, 2, 2, 2],
            "b": [2, 2, 2, 2],
            "c": [1, 1, 1, 1],
        }
    )

    with pytest.raises(KeyError, match=r"('a', 'b')"):
        df[["a", "b", "c"]].groupby(("a", "b"))

    result = df.groupby(("a", "b"))["c"].sum()
    expected = Series([4], name="c", index=Index([1], name=("a", "b")))
    tm.assert_series_equal(result, expected)


def test_tuple_correct_keyerror():
    # https://github.com/pandas-dev/pandas/issues/18798
    df = DataFrame(1, index=range(3), columns=MultiIndex.from_product([[1, 2], [3, 4]]))
    with pytest.raises(KeyError, match=r"^\(7, 8\)$"):
        df.groupby((7, 8)).mean()


def test_groupby_agg_ohlc_non_first():
    # GH 21716
    df = DataFrame(
        [[1], [1]],
        columns=Index(["foo"], name="mycols"),
        index=date_range("2018-01-01", periods=2, freq="D", name="dti"),
    )

    expected = DataFrame(
        [[1, 1, 1, 1, 1], [1, 1, 1, 1, 1]],
        columns=MultiIndex.from_tuples(
            (
                ("foo", "sum", "foo"),
                ("foo", "ohlc", "open"),
                ("foo", "ohlc", "high"),
                ("foo", "ohlc", "low"),
                ("foo", "ohlc", "close"),
            ),
            names=["mycols", None, None],
        ),
        index=date_range("2018-01-01", periods=2, freq="D", name="dti"),
    )

    result = df.groupby(Grouper(freq="D")).agg(["sum", "ohlc"])

    tm.assert_frame_equal(result, expected)


def test_groupby_multiindex_nat():
    # GH 9236
    values = [
        (pd.NaT, "a"),
        (datetime(2012, 1, 2), "a"),
        (datetime(2012, 1, 2), "b"),
        (datetime(2012, 1, 3), "a"),
    ]
    mi = MultiIndex.from_tuples(values, names=["date", None])
    ser = Series([3, 2, 2.5, 4], index=mi)

    result = ser.groupby(level=1).mean()
    expected = Series([3.0, 2.5], index=["a", "b"])
    tm.assert_series_equal(result, expected)


def test_groupby_empty_list_raises():
    # GH 5289
    values = zip(range(10), range(10))
    df = DataFrame(values, columns=["apple", "b"])
    msg = "Grouper and axis must be same length"
    with pytest.raises(ValueError, match=msg):
        df.groupby([[]])


def test_groupby_multiindex_series_keys_len_equal_group_axis():
    # GH 25704
    index_array = [["x", "x"], ["a", "b"], ["k", "k"]]
    index_names = ["first", "second", "third"]
    ri = MultiIndex.from_arrays(index_array, names=index_names)
    s = Series(data=[1, 2], index=ri)
    result = s.groupby(["first", "third"]).sum()

    index_array = [["x"], ["k"]]
    index_names = ["first", "third"]
    ei = MultiIndex.from_arrays(index_array, names=index_names)
    expected = Series([3], index=ei)

    tm.assert_series_equal(result, expected)


def test_groupby_groups_in_BaseGrouper():
    # GH 26326
    # Test if DataFrame grouped with a pandas.Grouper has correct groups
    mi = MultiIndex.from_product([["A", "B"], ["C", "D"]], names=["alpha", "beta"])
    df = DataFrame({"foo": [1, 2, 1, 2], "bar": [1, 2, 3, 4]}, index=mi)
    result = df.groupby([Grouper(level="alpha"), "beta"])
    expected = df.groupby(["alpha", "beta"])
    assert result.groups == expected.groups

    result = df.groupby(["beta", Grouper(level="alpha")])
    expected = df.groupby(["beta", "alpha"])
    assert result.groups == expected.groups


@pytest.mark.parametrize("group_name", ["x", ["x"]])
def test_groupby_axis_1(group_name):
    # GH 27614
    df = DataFrame(
        np.arange(12).reshape(3, 4), index=[0, 1, 0], columns=[10, 20, 10, 20]
    )
    df.index.name = "y"
    df.columns.name = "x"

    depr_msg = "DataFrame.groupby with axis=1 is deprecated"
    with tm.assert_produces_warning(FutureWarning, match=depr_msg):
        gb = df.groupby(group_name, axis=1)

    results = gb.sum()
    expected = df.T.groupby(group_name).sum().T
    tm.assert_frame_equal(results, expected)

    # test on MI column
    iterables = [["bar", "baz", "foo"], ["one", "two"]]
    mi = MultiIndex.from_product(iterables=iterables, names=["x", "x1"])
    df = DataFrame(np.arange(18).reshape(3, 6), index=[0, 1, 0], columns=mi)
    with tm.assert_produces_warning(FutureWarning, match=depr_msg):
        gb = df.groupby(group_name, axis=1)
    results = gb.sum()
    expected = df.T.groupby(group_name).sum().T
    tm.assert_frame_equal(results, expected)


@pytest.mark.parametrize(
    "op, expected",
    [
        (
            "shift",
            {
                "time": [
                    None,
                    None,
                    Timestamp("2019-01-01 12:00:00"),
                    Timestamp("2019-01-01 12:30:00"),
                    None,
                    None,
                ]
            },
        ),
        (
            "bfill",
            {
                "time": [
                    Timestamp("2019-01-01 12:00:00"),
                    Timestamp("2019-01-01 12:30:00"),
                    Timestamp("2019-01-01 14:00:00"),
                    Timestamp("2019-01-01 14:30:00"),
                    Timestamp("2019-01-01 14:00:00"),
                    Timestamp("2019-01-01 14:30:00"),
                ]
            },
        ),
        (
            "ffill",
            {
                "time": [
                    Timestamp("2019-01-01 12:00:00"),
                    Timestamp("2019-01-01 12:30:00"),
                    Timestamp("2019-01-01 12:00:00"),
                    Timestamp("2019-01-01 12:30:00"),
                    Timestamp("2019-01-01 14:00:00"),
                    Timestamp("2019-01-01 14:30:00"),
                ]
            },
        ),
    ],
)
def test_shift_bfill_ffill_tz(tz_naive_fixture, op, expected):
    # GH19995, GH27992: Check that timezone does not drop in shift, bfill, and ffill
    tz = tz_naive_fixture
    data = {
        "id": ["A", "B", "A", "B", "A", "B"],
        "time": [
            Timestamp("2019-01-01 12:00:00"),
            Timestamp("2019-01-01 12:30:00"),
            None,
            None,
            Timestamp("2019-01-01 14:00:00"),
            Timestamp("2019-01-01 14:30:00"),
        ],
    }
    df = DataFrame(data).assign(time=lambda x: x.time.dt.tz_localize(tz))

    grouped = df.groupby("id")
    result = getattr(grouped, op)()
    expected = DataFrame(expected).assign(time=lambda x: x.time.dt.tz_localize(tz))
    tm.assert_frame_equal(result, expected)


def test_groupby_only_none_group():
    # see GH21624
    # this was crashing with "ValueError: Length of passed values is 1, index implies 0"
    df = DataFrame({"g": [None], "x": 1})
    actual = df.groupby("g")["x"].transform("sum")
    expected = Series([np.nan], name="x")

    tm.assert_series_equal(actual, expected)


def test_groupby_duplicate_index():
    # GH#29189 the groupby call here used to raise
    ser = Series([2, 5, 6, 8], index=[2.0, 4.0, 4.0, 5.0])
    gb = ser.groupby(level=0)

    result = gb.mean()
    expected = Series([2, 5.5, 8], index=[2.0, 4.0, 5.0])
    tm.assert_series_equal(result, expected)


def test_group_on_empty_multiindex(transformation_func, request):
    # GH 47787
    # With one row, those are transforms so the schema should be the same
    df = DataFrame(
        data=[[1, Timestamp("today"), 3, 4]],
        columns=["col_1", "col_2", "col_3", "col_4"],
    )
    df["col_3"] = df["col_3"].astype(int)
    df["col_4"] = df["col_4"].astype(int)
    df = df.set_index(["col_1", "col_2"])
    if transformation_func == "fillna":
        args = ("ffill",)
    else:
        args = ()
    result = df.iloc[:0].groupby(["col_1"]).transform(transformation_func, *args)
    expected = df.groupby(["col_1"]).transform(transformation_func, *args).iloc[:0]
    if transformation_func in ("diff", "shift"):
        expected = expected.astype(int)
    tm.assert_equal(result, expected)

    result = (
        df["col_3"].iloc[:0].groupby(["col_1"]).transform(transformation_func, *args)
    )
    expected = (
        df["col_3"].groupby(["col_1"]).transform(transformation_func, *args).iloc[:0]
    )
    if transformation_func in ("diff", "shift"):
        expected = expected.astype(int)
    tm.assert_equal(result, expected)


@pytest.mark.parametrize(
    "idx",
    [
        Index(["a", "a"], name="foo"),
        MultiIndex.from_tuples((("a", "a"), ("a", "a")), names=["foo", "bar"]),
    ],
)
def test_dup_labels_output_shape(groupby_func, idx):
    if groupby_func in {"size", "ngroup", "cumcount"}:
        pytest.skip(f"Not applicable for {groupby_func}")

    df = DataFrame([[1, 1]], columns=idx)
    grp_by = df.groupby([0])

    args = get_groupby_method_args(groupby_func, df)
    result = getattr(grp_by, groupby_func)(*args)

    assert result.shape == (1, 2)
    tm.assert_index_equal(result.columns, idx)


def test_groupby_crash_on_nunique(axis):
    # Fix following 30253
    dti = date_range("2016-01-01", periods=2, name="foo")
    df = DataFrame({("A", "B"): [1, 2], ("A", "C"): [1, 3], ("D", "B"): [0, 0]})
    df.columns.names = ("bar", "baz")
    df.index = dti

    axis_number = df._get_axis_number(axis)
    if not axis_number:
        df = df.T
        msg = "The 'axis' keyword in DataFrame.groupby is deprecated"
    else:
        msg = "DataFrame.groupby with axis=1 is deprecated"

    with tm.assert_produces_warning(FutureWarning, match=msg):
        gb = df.groupby(axis=axis_number, level=0)
    result = gb.nunique()

    expected = DataFrame({"A": [1, 2], "D": [1, 1]}, index=dti)
    expected.columns.name = "bar"
    if not axis_number:
        expected = expected.T

    tm.assert_frame_equal(result, expected)

    if axis_number == 0:
        # same thing, but empty columns
        with tm.assert_produces_warning(FutureWarning, match=msg):
            gb2 = df[[]].groupby(axis=axis_number, level=0)
        exp = expected[[]]
    else:
        # same thing, but empty rows
        with tm.assert_produces_warning(FutureWarning, match=msg):
            gb2 = df.loc[[]].groupby(axis=axis_number, level=0)
        # default for empty when we can't infer a dtype is float64
        exp = expected.loc[[]].astype(np.float64)

    res = gb2.nunique()
    tm.assert_frame_equal(res, exp)


def test_groupby_list_level():
    # GH 9790
    expected = DataFrame(np.arange(0, 9).reshape(3, 3), dtype=float)
    result = expected.groupby(level=[0]).mean()
    tm.assert_frame_equal(result, expected)


@pytest.mark.parametrize(
    "max_seq_items, expected",
    [
        (5, "{0: [0], 1: [1], 2: [2], 3: [3], 4: [4]}"),
        (4, "{0: [0], 1: [1], 2: [2], 3: [3], ...}"),
        (1, "{0: [0], ...}"),
    ],
)
def test_groups_repr_truncates(max_seq_items, expected):
    # GH 1135
    df = DataFrame(np.random.default_rng(2).standard_normal((5, 1)))
    df["a"] = df.index

    with pd.option_context("display.max_seq_items", max_seq_items):
        result = df.groupby("a").groups.__repr__()
        assert result == expected

        result = df.groupby(np.array(df.a)).groups.__repr__()
        assert result == expected


def test_group_on_two_row_multiindex_returns_one_tuple_key():
    # GH 18451
    df = DataFrame([{"a": 1, "b": 2, "c": 99}, {"a": 1, "b": 2, "c": 88}])
    df = df.set_index(["a", "b"])

    grp = df.groupby(["a", "b"])
    result = grp.indices
    expected = {(1, 2): np.array([0, 1], dtype=np.int64)}

    assert len(result) == 1
    key = (1, 2)
    assert (result[key] == expected[key]).all()


@pytest.mark.parametrize(
    "klass, attr, value",
    [
        (DataFrame, "level", "a"),
        (DataFrame, "as_index", False),
        (DataFrame, "sort", False),
        (DataFrame, "group_keys", False),
        (DataFrame, "observed", True),
        (DataFrame, "dropna", False),
        (Series, "level", "a"),
        (Series, "as_index", False),
        (Series, "sort", False),
        (Series, "group_keys", False),
        (Series, "observed", True),
        (Series, "dropna", False),
    ],
)
def test_subsetting_columns_keeps_attrs(klass, attr, value):
    # GH 9959 - When subsetting columns, don't drop attributes
    df = DataFrame({"a": [1], "b": [2], "c": [3]})
    if attr != "axis":
        df = df.set_index("a")

    expected = df.groupby("a", **{attr: value})
    result = expected[["b"]] if klass is DataFrame else expected["b"]
    assert getattr(result, attr) == getattr(expected, attr)


def test_subsetting_columns_axis_1():
    # GH 37725
    df = DataFrame({"A": [1], "B": [2], "C": [3]})
    msg = "DataFrame.groupby with axis=1 is deprecated"
    with tm.assert_produces_warning(FutureWarning, match=msg):
        g = df.groupby([0, 0, 1], axis=1)
    match = "Cannot subset columns when using axis=1"
    with pytest.raises(ValueError, match=match):
        g[["A", "B"]].sum()


@pytest.mark.parametrize("func", ["sum", "any", "shift"])
def test_groupby_column_index_name_lost(func):
    # GH: 29764 groupby loses index sometimes
    expected = Index(["a"], name="idx")
    df = DataFrame([[1]], columns=expected)
    df_grouped = df.groupby([1])
    result = getattr(df_grouped, func)().columns
    tm.assert_index_equal(result, expected)


def test_groupby_duplicate_columns():
    # GH: 31735
    df = DataFrame(
        {"A": ["f", "e", "g", "h"], "B": ["a", "b", "c", "d"], "C": [1, 2, 3, 4]}
    ).astype(object)
    df.columns = ["A", "B", "B"]
    result = df.groupby([0, 0, 0, 0]).min()
    expected = DataFrame(
        [["e", "a", 1]], index=np.array([0]), columns=["A", "B", "B"], dtype=object
    )
    tm.assert_frame_equal(result, expected)


def test_groupby_series_with_tuple_name():
    # GH 37755
    ser = Series([1, 2, 3, 4], index=[1, 1, 2, 2], name=("a", "a"))
    ser.index.name = ("b", "b")
    result = ser.groupby(level=0).last()
    expected = Series([2, 4], index=[1, 2], name=("a", "a"))
    expected.index.name = ("b", "b")
    tm.assert_series_equal(result, expected)


@pytest.mark.parametrize(
    "func, values", [("sum", [97.0, 98.0]), ("mean", [24.25, 24.5])]
)
def test_groupby_numerical_stability_sum_mean(func, values):
    # GH#38778
    data = [1e16, 1e16, 97, 98, -5e15, -5e15, -5e15, -5e15]
    df = DataFrame({"group": [1, 2] * 4, "a": data, "b": data})
    result = getattr(df.groupby("group"), func)()
    expected = DataFrame({"a": values, "b": values}, index=Index([1, 2], name="group"))
    tm.assert_frame_equal(result, expected)


def test_groupby_numerical_stability_cumsum():
    # GH#38934
    data = [1e16, 1e16, 97, 98, -5e15, -5e15, -5e15, -5e15]
    df = DataFrame({"group": [1, 2] * 4, "a": data, "b": data})
    result = df.groupby("group").cumsum()
    exp_data = (
        [1e16] * 2 + [1e16 + 96, 1e16 + 98] + [5e15 + 97, 5e15 + 98] + [97.0, 98.0]
    )
    expected = DataFrame({"a": exp_data, "b": exp_data})
    tm.assert_frame_equal(result, expected, check_exact=True)


def test_groupby_cumsum_skipna_false():
    # GH#46216 don't propagate np.nan above the diagonal
    arr = np.random.default_rng(2).standard_normal((5, 5))
    df = DataFrame(arr)
    for i in range(5):
        df.iloc[i, i] = np.nan

    df["A"] = 1
    gb = df.groupby("A")

    res = gb.cumsum(skipna=False)

    expected = df[[0, 1, 2, 3, 4]].cumsum(skipna=False)
    tm.assert_frame_equal(res, expected)


def test_groupby_cumsum_timedelta64():
    # GH#46216 don't ignore is_datetimelike in libgroupby.group_cumsum
    dti = date_range("2016-01-01", periods=5)
    ser = Series(dti) - dti[0]
    ser[2] = pd.NaT

    df = DataFrame({"A": 1, "B": ser})
    gb = df.groupby("A")

    res = gb.cumsum(numeric_only=False, skipna=True)
    exp = DataFrame({"B": [ser[0], ser[1], pd.NaT, ser[4], ser[4] * 2]})
    tm.assert_frame_equal(res, exp)

    res = gb.cumsum(numeric_only=False, skipna=False)
    exp = DataFrame({"B": [ser[0], ser[1], pd.NaT, pd.NaT, pd.NaT]})
    tm.assert_frame_equal(res, exp)


def test_groupby_mean_duplicate_index(rand_series_with_duplicate_datetimeindex):
    dups = rand_series_with_duplicate_datetimeindex
    result = dups.groupby(level=0).mean()
    expected = dups.groupby(dups.index).mean()
    tm.assert_series_equal(result, expected)


def test_groupby_all_nan_groups_drop():
    # GH 15036
    s = Series([1, 2, 3], [np.nan, np.nan, np.nan])
    result = s.groupby(s.index).sum()
    expected = Series([], index=Index([], dtype=np.float64), dtype=np.int64)
    tm.assert_series_equal(result, expected)


@pytest.mark.parametrize("numeric_only", [True, False])
def test_groupby_empty_multi_column(as_index, numeric_only):
    # GH 15106 & GH 41998
    df = DataFrame(data=[], columns=["A", "B", "C"])
    gb = df.groupby(["A", "B"], as_index=as_index)
    result = gb.sum(numeric_only=numeric_only)
    if as_index:
        index = MultiIndex([[], []], [[], []], names=["A", "B"])
        columns = ["C"] if not numeric_only else []
    else:
        index = RangeIndex(0)
        columns = ["A", "B", "C"] if not numeric_only else ["A", "B"]
    expected = DataFrame([], columns=columns, index=index)
    tm.assert_frame_equal(result, expected)


def test_groupby_aggregation_non_numeric_dtype():
    # GH #43108
    df = DataFrame(
        [["M", [1]], ["M", [1]], ["W", [10]], ["W", [20]]], columns=["MW", "v"]
    )

    expected = DataFrame(
        {
            "v": [[1, 1], [10, 20]],
        },
        index=Index(["M", "W"], dtype="object", name="MW"),
    )

    gb = df.groupby(by=["MW"])
    result = gb.sum()
    tm.assert_frame_equal(result, expected)


def test_groupby_aggregation_multi_non_numeric_dtype():
    # GH #42395
    df = DataFrame(
        {
            "x": [1, 0, 1, 1, 0],
            "y": [Timedelta(i, "days") for i in range(1, 6)],
            "z": [Timedelta(i * 10, "days") for i in range(1, 6)],
        }
    )

    expected = DataFrame(
        {
            "y": [Timedelta(i, "days") for i in range(7, 9)],
            "z": [Timedelta(i * 10, "days") for i in range(7, 9)],
        },
        index=Index([0, 1], dtype="int64", name="x"),
    )

    gb = df.groupby(by=["x"])
    result = gb.sum()
    tm.assert_frame_equal(result, expected)


def test_groupby_aggregation_numeric_with_non_numeric_dtype():
    # GH #43108
    df = DataFrame(
        {
            "x": [1, 0, 1, 1, 0],
            "y": [Timedelta(i, "days") for i in range(1, 6)],
            "z": list(range(1, 6)),
        }
    )

    expected = DataFrame(
        {"y": [Timedelta(7, "days"), Timedelta(8, "days")], "z": [7, 8]},
        index=Index([0, 1], dtype="int64", name="x"),
    )

    gb = df.groupby(by=["x"])
    result = gb.sum()
    tm.assert_frame_equal(result, expected)


def test_groupby_filtered_df_std():
    # GH 16174
    dicts = [
        {"filter_col": False, "groupby_col": True, "bool_col": True, "float_col": 10.5},
        {"filter_col": True, "groupby_col": True, "bool_col": True, "float_col": 20.5},
        {"filter_col": True, "groupby_col": True, "bool_col": True, "float_col": 30.5},
    ]
    df = DataFrame(dicts)

    df_filter = df[df["filter_col"] == True]  # noqa: E712
    dfgb = df_filter.groupby("groupby_col")
    result = dfgb.std()
    expected = DataFrame(
        [[0.0, 0.0, 7.071068]],
        columns=["filter_col", "bool_col", "float_col"],
        index=Index([True], name="groupby_col"),
    )
    tm.assert_frame_equal(result, expected)


def test_datetime_categorical_multikey_groupby_indices():
    # GH 26859
    df = DataFrame(
        {
            "a": Series(list("abc")),
            "b": Series(
                to_datetime(["2018-01-01", "2018-02-01", "2018-03-01"]),
                dtype="category",
            ),
            "c": Categorical.from_codes([-1, 0, 1], categories=[0, 1]),
        }
    )
    result = df.groupby(["a", "b"], observed=False).indices
    expected = {
        ("a", Timestamp("2018-01-01 00:00:00")): np.array([0]),
        ("b", Timestamp("2018-02-01 00:00:00")): np.array([1]),
        ("c", Timestamp("2018-03-01 00:00:00")): np.array([2]),
    }
    assert result == expected


def test_rolling_wrong_param_min_period():
    # GH34037
    name_l = ["Alice"] * 5 + ["Bob"] * 5
    val_l = [np.nan, np.nan, 1, 2, 3] + [np.nan, 1, 2, 3, 4]
    test_df = DataFrame([name_l, val_l]).T
    test_df.columns = ["name", "val"]

    result_error_msg = r"__init__\(\) got an unexpected keyword argument 'min_period'"
    with pytest.raises(TypeError, match=result_error_msg):
        test_df.groupby("name")["val"].rolling(window=2, min_period=1).sum()


def test_by_column_values_with_same_starting_value():
    # GH29635
    df = DataFrame(
        {
            "Name": ["Thomas", "Thomas", "Thomas John"],
            "Credit": [1200, 1300, 900],
            "Mood": ["sad", "happy", "happy"],
        }
    )
    aggregate_details = {"Mood": Series.mode, "Credit": "sum"}

    result = df.groupby(["Name"]).agg(aggregate_details)
    expected_result = DataFrame(
        {
            "Mood": [["happy", "sad"], "happy"],
            "Credit": [2500, 900],
            "Name": ["Thomas", "Thomas John"],
        }
    ).set_index("Name")

    tm.assert_frame_equal(result, expected_result)


def test_groupby_none_in_first_mi_level():
    # GH#47348
    arr = [[None, 1, 0, 1], [2, 3, 2, 3]]
    ser = Series(1, index=MultiIndex.from_arrays(arr, names=["a", "b"]))
    result = ser.groupby(level=[0, 1]).sum()
    expected = Series(
        [1, 2], MultiIndex.from_tuples([(0.0, 2), (1.0, 3)], names=["a", "b"])
    )
    tm.assert_series_equal(result, expected)


def test_groupby_none_column_name():
    # GH#47348
    df = DataFrame({None: [1, 1, 2, 2], "b": [1, 1, 2, 3], "c": [4, 5, 6, 7]})
    result = df.groupby(by=[None]).sum()
    expected = DataFrame({"b": [2, 5], "c": [9, 13]}, index=Index([1, 2], name=None))
    tm.assert_frame_equal(result, expected)


@pytest.mark.parametrize("selection", [None, "a", ["a"]])
def test_single_element_list_grouping(selection):
    # GH#42795, GH#53500
    df = DataFrame({"a": [1, 2], "b": [np.nan, 5], "c": [np.nan, 2]}, index=["x", "y"])
    grouped = df.groupby(["a"]) if selection is None else df.groupby(["a"])[selection]
    result = [key for key, _ in grouped]

    expected = [(1,), (2,)]
    assert result == expected


def test_groupby_string_dtype():
    # GH 40148
    df = DataFrame({"str_col": ["a", "b", "c", "a"], "num_col": [1, 2, 3, 2]})
    df["str_col"] = df["str_col"].astype("string")
    expected = DataFrame(
        {
            "str_col": [
                "a",
                "b",
                "c",
            ],
            "num_col": [1.5, 2.0, 3.0],
        }
    )
    expected["str_col"] = expected["str_col"].astype("string")
    grouped = df.groupby("str_col", as_index=False)
    result = grouped.mean()
    tm.assert_frame_equal(result, expected)


@pytest.mark.parametrize(
    "level_arg, multiindex", [([0], False), ((0,), False), ([0], True), ((0,), True)]
)
def test_single_element_listlike_level_grouping_deprecation(level_arg, multiindex):
    # GH 51583
    df = DataFrame({"a": [1, 2], "b": [3, 4], "c": [5, 6]}, index=["x", "y"])
    if multiindex:
        df = df.set_index(["a", "b"])
    depr_msg = (
        "Creating a Groupby object with a length-1 list-like "
        "level parameter will yield indexes as tuples in a future version. "
        "To keep indexes as scalars, create Groupby objects with "
        "a scalar level parameter instead."
    )
    with tm.assert_produces_warning(FutureWarning, match=depr_msg):
        [key for key, _ in df.groupby(level=level_arg)]


@pytest.mark.parametrize("func", ["sum", "cumsum", "cumprod", "prod"])
def test_groupby_avoid_casting_to_float(func):
    # GH#37493
    val = 922337203685477580
    df = DataFrame({"a": 1, "b": [val]})
    result = getattr(df.groupby("a"), func)() - val
    expected = DataFrame({"b": [0]}, index=Index([1], name="a"))
    if func in ["cumsum", "cumprod"]:
        expected = expected.reset_index(drop=True)
    tm.assert_frame_equal(result, expected)


@pytest.mark.parametrize("func, val", [("sum", 3), ("prod", 2)])
def test_groupby_sum_support_mask(any_numeric_ea_dtype, func, val):
    # GH#37493
    df = DataFrame({"a": 1, "b": [1, 2, pd.NA]}, dtype=any_numeric_ea_dtype)
    result = getattr(df.groupby("a"), func)()
    expected = DataFrame(
        {"b": [val]},
        index=Index([1], name="a", dtype=any_numeric_ea_dtype),
        dtype=any_numeric_ea_dtype,
    )
    tm.assert_frame_equal(result, expected)


@pytest.mark.parametrize("val, dtype", [(111, "int"), (222, "uint")])
def test_groupby_overflow(val, dtype):
    # GH#37493
    df = DataFrame({"a": 1, "b": [val, val]}, dtype=f"{dtype}8")
    result = df.groupby("a").sum()
    expected = DataFrame(
        {"b": [val * 2]},
        index=Index([1], name="a", dtype=f"{dtype}8"),
        dtype=f"{dtype}64",
    )
    tm.assert_frame_equal(result, expected)

    result = df.groupby("a").cumsum()
    expected = DataFrame({"b": [val, val * 2]}, dtype=f"{dtype}64")
    tm.assert_frame_equal(result, expected)

    result = df.groupby("a").prod()
    expected = DataFrame(
        {"b": [val * val]},
        index=Index([1], name="a", dtype=f"{dtype}8"),
        dtype=f"{dtype}64",
    )
    tm.assert_frame_equal(result, expected)


@pytest.mark.parametrize("skipna, val", [(True, 3), (False, pd.NA)])
def test_groupby_cumsum_mask(any_numeric_ea_dtype, skipna, val):
    # GH#37493
    df = DataFrame({"a": 1, "b": [1, pd.NA, 2]}, dtype=any_numeric_ea_dtype)
    result = df.groupby("a").cumsum(skipna=skipna)
    expected = DataFrame(
        {"b": [1, pd.NA, val]},
        dtype=any_numeric_ea_dtype,
    )
    tm.assert_frame_equal(result, expected)


@pytest.mark.parametrize(
    "val_in, index, val_out",
    [
        (
            [1.0, 2.0, 3.0, 4.0, 5.0],
            ["foo", "foo", "bar", "baz", "blah"],
            [3.0, 4.0, 5.0, 3.0],
        ),
        (
            [1.0, 2.0, 3.0, 4.0, 5.0, 6.0],
            ["foo", "foo", "bar", "baz", "blah", "blah"],
            [3.0, 4.0, 11.0, 3.0],
        ),
    ],
)
def test_groupby_index_name_in_index_content(val_in, index, val_out):
    # GH 48567
    series = Series(data=val_in, name="values", index=Index(index, name="blah"))
    result = series.groupby("blah").sum()
    expected = Series(
        data=val_out,
        name="values",
        index=Index(["bar", "baz", "blah", "foo"], name="blah"),
    )
    tm.assert_series_equal(result, expected)

    result = series.to_frame().groupby("blah").sum()
    expected = expected.to_frame()
    tm.assert_frame_equal(result, expected)


@pytest.mark.parametrize("n", [1, 10, 32, 100, 1000])
def test_sum_of_booleans(n):
    # GH 50347
    df = DataFrame({"groupby_col": 1, "bool": [True] * n})
    df["bool"] = df["bool"].eq(True)
    result = df.groupby("groupby_col").sum()
    expected = DataFrame({"bool": [n]}, index=Index([1], name="groupby_col"))
    tm.assert_frame_equal(result, expected)


@pytest.mark.filterwarnings(
    "ignore:invalid value encountered in remainder:RuntimeWarning"
)
@pytest.mark.parametrize("method", ["head", "tail", "nth", "first", "last"])
def test_groupby_method_drop_na(method):
    # GH 21755
    df = DataFrame({"A": ["a", np.nan, "b", np.nan, "c"], "B": range(5)})

    if method == "nth":
        result = getattr(df.groupby("A"), method)(n=0)
    else:
        result = getattr(df.groupby("A"), method)()

    if method in ["first", "last"]:
        expected = DataFrame({"B": [0, 2, 4]}).set_index(
            Series(["a", "b", "c"], name="A")
        )
    else:
        expected = DataFrame({"A": ["a", "b", "c"], "B": [0, 2, 4]}, index=[0, 2, 4])
    tm.assert_frame_equal(result, expected)


def test_groupby_reduce_period():
    # GH#51040
    pi = pd.period_range("2016-01-01", periods=100, freq="D")
    grps = list(range(10)) * 10
    ser = pi.to_series()
    gb = ser.groupby(grps)

    with pytest.raises(TypeError, match="Period type does not support sum operations"):
        gb.sum()
    with pytest.raises(
        TypeError, match="Period type does not support cumsum operations"
    ):
        gb.cumsum()
    with pytest.raises(TypeError, match="Period type does not support prod operations"):
        gb.prod()
    with pytest.raises(
        TypeError, match="Period type does not support cumprod operations"
    ):
        gb.cumprod()

    res = gb.max()
    expected = ser[-10:]
    expected.index = Index(range(10), dtype=np.int_)
    tm.assert_series_equal(res, expected)

    res = gb.min()
    expected = ser[:10]
    expected.index = Index(range(10), dtype=np.int_)
    tm.assert_series_equal(res, expected)


def test_obj_with_exclusions_duplicate_columns():
    # GH#50806
    df = DataFrame([[0, 1, 2, 3]])
    df.columns = [0, 1, 2, 0]
    gb = df.groupby(df[1])
    result = gb._obj_with_exclusions
    expected = df.take([0, 2, 3], axis=1)
    tm.assert_frame_equal(result, expected)


@pytest.mark.parametrize("numeric_only", [True, False])
def test_groupby_numeric_only_std_no_result(numeric_only):
    # GH 51080
    dicts_non_numeric = [{"a": "foo", "b": "bar"}, {"a": "car", "b": "dar"}]
    df = DataFrame(dicts_non_numeric)
    dfgb = df.groupby("a", as_index=False, sort=False)

    if numeric_only:
        result = dfgb.std(numeric_only=True)
        expected_df = DataFrame(["foo", "car"], columns=["a"])
        tm.assert_frame_equal(result, expected_df)
    else:
        with pytest.raises(
            ValueError, match="could not convert string to float: 'bar'"
        ):
            dfgb.std(numeric_only=numeric_only)


def test_grouping_with_categorical_interval_columns():
    # GH#34164
    df = DataFrame({"x": [0.1, 0.2, 0.3, -0.4, 0.5], "w": ["a", "b", "a", "c", "a"]})
    qq = pd.qcut(df["x"], q=np.linspace(0, 1, 5))
    result = df.groupby([qq, "w"], observed=False)["x"].agg("mean")
    categorical_index_level_1 = Categorical(
        [
            Interval(-0.401, 0.1, closed="right"),
            Interval(0.1, 0.2, closed="right"),
            Interval(0.2, 0.3, closed="right"),
            Interval(0.3, 0.5, closed="right"),
        ],
        ordered=True,
    )
    index_level_2 = ["a", "b", "c"]
    mi = MultiIndex.from_product(
        [categorical_index_level_1, index_level_2], names=["x", "w"]
    )
    expected = Series(
        np.array(
            [
                0.1,
                np.nan,
                -0.4,
                np.nan,
                0.2,
                np.nan,
                0.3,
                np.nan,
                np.nan,
                0.5,
                np.nan,
                np.nan,
            ]
        ),
        index=mi,
        name="x",
    )
    tm.assert_series_equal(result, expected)


@pytest.mark.parametrize("bug_var", [1, "a"])
def test_groupby_sum_on_nan_should_return_nan(bug_var):
    # GH 24196
    df = DataFrame({"A": [bug_var, bug_var, bug_var, np.nan]})
    dfgb = df.groupby(lambda x: x)
    result = dfgb.sum(min_count=1)

    expected_df = DataFrame([bug_var, bug_var, bug_var, None], columns=["A"])
    tm.assert_frame_equal(result, expected_df)


@pytest.mark.parametrize(
    "method",
    [
        "count",
        "corr",
        "cummax",
        "cummin",
        "cumprod",
        "describe",
        "rank",
        "quantile",
        "diff",
        "shift",
        "all",
        "any",
        "idxmin",
        "idxmax",
        "ffill",
        "bfill",
        "pct_change",
    ],
)
def test_groupby_selection_with_methods(df, method):
    # some methods which require DatetimeIndex
    rng = date_range("2014", periods=len(df))
    df.index = rng

    g = df.groupby(["A"])[["C"]]
    g_exp = df[["C"]].groupby(df["A"])
    # TODO check groupby with > 1 col ?

    res = getattr(g, method)()
    exp = getattr(g_exp, method)()

    # should always be frames!
    tm.assert_frame_equal(res, exp)


def test_groupby_selection_other_methods(df):
    # some methods which require DatetimeIndex
    rng = date_range("2014", periods=len(df))
    df.columns.name = "foo"
    df.index = rng

    g = df.groupby(["A"])[["C"]]
    g_exp = df[["C"]].groupby(df["A"])

    # methods which aren't just .foo()
    tm.assert_frame_equal(g.fillna(0), g_exp.fillna(0))
    msg = "DataFrameGroupBy.dtypes is deprecated"
    with tm.assert_produces_warning(FutureWarning, match=msg):
        tm.assert_frame_equal(g.dtypes, g_exp.dtypes)
    tm.assert_frame_equal(g.apply(lambda x: x.sum()), g_exp.apply(lambda x: x.sum()))

    tm.assert_frame_equal(g.resample("D").mean(), g_exp.resample("D").mean())
    tm.assert_frame_equal(g.resample("D").ohlc(), g_exp.resample("D").ohlc())

    tm.assert_frame_equal(
        g.filter(lambda x: len(x) == 3), g_exp.filter(lambda x: len(x) == 3)
    )


def test_groupby_with_Time_Grouper():
    idx2 = [
        to_datetime("2016-08-31 22:08:12.000"),
        to_datetime("2016-08-31 22:09:12.200"),
        to_datetime("2016-08-31 22:20:12.400"),
    ]

    test_data = DataFrame(
        {"quant": [1.0, 1.0, 3.0], "quant2": [1.0, 1.0, 3.0], "time2": idx2}
    )

    expected_output = DataFrame(
        {
            "time2": date_range("2016-08-31 22:08:00", periods=13, freq="1min"),
            "quant": [1, 1, 0, 0, 0, 0, 0, 0, 0, 0, 0, 0, 1],
            "quant2": [1, 1, 0, 0, 0, 0, 0, 0, 0, 0, 0, 0, 1],
        }
    )

    df = test_data.groupby(Grouper(key="time2", freq="1min")).count().reset_index()

    tm.assert_frame_equal(df, expected_output)


def test_groupby_series_with_datetimeindex_month_name():
    # GH 48509
    s = Series([0, 1, 0], index=date_range("2022-01-01", periods=3), name="jan")
    result = s.groupby(s).count()
    expected = Series([2, 1], name="jan")
    expected.index.name = "jan"
    tm.assert_series_equal(result, expected)


@pytest.mark.parametrize("test_series", [True, False])
@pytest.mark.parametrize(
    "kwarg, value, name, warn",
    [
        ("by", "a", 1, None),
        ("by", ["a"], 1, FutureWarning),
        ("by", ["a"], (1,), None),
        ("level", 0, 1, None),
        ("level", [0], 1, FutureWarning),
        ("level", [0], (1,), None),
    ],
)
def test_depr_get_group_len_1_list_likes(test_series, kwarg, value, name, warn):
    # GH#25971
    obj = DataFrame({"b": [3, 4, 5]}, index=Index([1, 1, 2], name="a"))
    if test_series:
        obj = obj["b"]
    gb = obj.groupby(**{kwarg: value})
    msg = "you will need to pass a length-1 tuple"
    with tm.assert_produces_warning(warn, match=msg):
        result = gb.get_group(name)
    if test_series:
        expected = Series([3, 4], index=Index([1, 1], name="a"), name="b")
    else:
        expected = DataFrame({"b": [3, 4]}, index=Index([1, 1], name="a"))
    tm.assert_equal(result, expected)


def test_groupby_ngroup_with_nan():
    # GH#50100
    df = DataFrame({"a": Categorical([np.nan]), "b": [1]})
    result = df.groupby(["a", "b"], dropna=False, observed=False).ngroup()
    expected = Series([0])
    tm.assert_series_equal(result, expected)


def test_get_group_axis_1():
    # GH#54858
    df = DataFrame(
        {
            "col1": [0, 3, 2, 3],
            "col2": [4, 1, 6, 7],
            "col3": [3, 8, 2, 10],
            "col4": [1, 13, 6, 15],
            "col5": [-4, 5, 6, -7],
        }
    )
    with tm.assert_produces_warning(FutureWarning, match="deprecated"):
        grouped = df.groupby(axis=1, by=[1, 2, 3, 2, 1])
    result = grouped.get_group(1)
    expected = DataFrame(
        {
            "col1": [0, 3, 2, 3],
            "col5": [-4, 5, 6, -7],
        }
    )
    tm.assert_frame_equal(result, expected)<|MERGE_RESOLUTION|>--- conflicted
+++ resolved
@@ -1952,13 +1952,8 @@
     # This test is designed to replicate the error in issue #14938
     df = DataFrame(
         {
-<<<<<<< HEAD
             "eventDate": date_range(datetime.today(), periods=20, freq="ME").tolist(),
-            "thename": range(0, 20),
-=======
-            "eventDate": date_range(datetime.today(), periods=20, freq="M").tolist(),
             "thename": range(20),
->>>>>>> 83523318
         }
     )
 
