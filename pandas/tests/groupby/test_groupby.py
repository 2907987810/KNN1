--- conflicted
+++ resolved
@@ -5,10 +5,7 @@
 import numpy as np
 import pytest
 
-<<<<<<< HEAD
 from pandas.compat.pyarrow import pa_installed
-=======
->>>>>>> 03a49813
 from pandas.errors import (
     PerformanceWarning,
     SpecificationError,
@@ -2545,14 +2542,10 @@
     "infer_string",
     [
         False,
-<<<<<<< HEAD
         pytest.param(
             True,
             marks=pytest.mark.skipif(not pa_installed, reason="arrow not installed"),
         ),
-=======
-        True,
->>>>>>> 03a49813
     ],
 )
 def test_groupby_duplicate_columns(infer_string):
