from datetime import datetime
from decimal import Decimal
from io import StringIO

import numpy as np
import pytest

from pandas.compat import IS64
from pandas.errors import PerformanceWarning

import pandas as pd
from pandas import (
    Categorical,
    DataFrame,
    Grouper,
    Index,
    MultiIndex,
    RangeIndex,
    Series,
    Timedelta,
    Timestamp,
    date_range,
    get_option,
    read_csv,
    to_datetime,
)
import pandas._testing as tm
from pandas.core.base import SpecificationError
import pandas.core.common as com


def test_repr():
    # GH18203
    result = repr(Grouper(key="A", level="B"))
    expected = "Grouper(key='A', level='B', axis=0, sort=False)"
    assert result == expected


@pytest.mark.parametrize("dtype", ["int64", "int32", "float64", "float32"])
def test_basic(dtype):

    data = Series(np.arange(9) // 3, index=np.arange(9), dtype=dtype)

    index = np.arange(9)
    np.random.shuffle(index)
    data = data.reindex(index)

    grouped = data.groupby(lambda x: x // 3)

    for k, v in grouped:
        assert len(v) == 3

    agged = grouped.aggregate(np.mean)
    assert agged[1] == 1

    tm.assert_series_equal(agged, grouped.agg(np.mean))  # shorthand
    tm.assert_series_equal(agged, grouped.mean())
    tm.assert_series_equal(grouped.agg(np.sum), grouped.sum())

    expected = grouped.apply(lambda x: x * x.sum())
    transformed = grouped.transform(lambda x: x * x.sum())
    assert transformed[7] == 12
    tm.assert_series_equal(transformed, expected)

    value_grouped = data.groupby(data)
    tm.assert_series_equal(
        value_grouped.aggregate(np.mean), agged, check_index_type=False
    )

    # complex agg
    agged = grouped.aggregate([np.mean, np.std])

    msg = r"nested renamer is not supported"
    with pytest.raises(SpecificationError, match=msg):
        grouped.aggregate({"one": np.mean, "two": np.std})

    group_constants = {0: 10, 1: 20, 2: 30}
    agged = grouped.agg(lambda x: group_constants[x.name] + x.mean())
    assert agged[1] == 21

    # corner cases
    msg = "Must produce aggregated value"
    # exception raised is type Exception
    with pytest.raises(Exception, match=msg):
        grouped.aggregate(lambda x: x * 2)


def test_groupby_nonobject_dtype(mframe, df_mixed_floats):
    key = mframe.index.codes[0]
    grouped = mframe.groupby(key)
    result = grouped.sum()

    expected = mframe.groupby(key.astype("O")).sum()
    tm.assert_frame_equal(result, expected)

    # GH 3911, mixed frame non-conversion
    df = df_mixed_floats.copy()
    df["value"] = range(len(df))

    def max_value(group):
        return group.loc[group["value"].idxmax()]

    applied = df.groupby("A").apply(max_value)
    result = applied.dtypes
    expected = df.dtypes
    tm.assert_series_equal(result, expected)


def test_groupby_return_type():

    # GH2893, return a reduced type
    df1 = DataFrame(
        [
            {"val1": 1, "val2": 20},
            {"val1": 1, "val2": 19},
            {"val1": 2, "val2": 27},
            {"val1": 2, "val2": 12},
        ]
    )

    def func(dataf):
        return dataf["val2"] - dataf["val2"].mean()

    with tm.assert_produces_warning(FutureWarning):
        result = df1.groupby("val1", squeeze=True).apply(func)
    assert isinstance(result, Series)

    df2 = DataFrame(
        [
            {"val1": 1, "val2": 20},
            {"val1": 1, "val2": 19},
            {"val1": 1, "val2": 27},
            {"val1": 1, "val2": 12},
        ]
    )

    def func(dataf):
        return dataf["val2"] - dataf["val2"].mean()

    with tm.assert_produces_warning(FutureWarning):
        result = df2.groupby("val1", squeeze=True).apply(func)
    assert isinstance(result, Series)

    # GH3596, return a consistent type (regression in 0.11 from 0.10.1)
    df = DataFrame([[1, 1], [1, 1]], columns=["X", "Y"])
    with tm.assert_produces_warning(FutureWarning):
        result = df.groupby("X", squeeze=False).count()
    assert isinstance(result, DataFrame)


def test_inconsistent_return_type():
    # GH5592
    # inconsistent return type
    df = DataFrame(
        {
            "A": ["Tiger", "Tiger", "Tiger", "Lamb", "Lamb", "Pony", "Pony"],
            "B": Series(np.arange(7), dtype="int64"),
            "C": date_range("20130101", periods=7),
        }
    )

    def f(grp):
        return grp.iloc[0]

    expected = df.groupby("A").first()[["B"]]
    result = df.groupby("A").apply(f)[["B"]]
    tm.assert_frame_equal(result, expected)

    def f(grp):
        if grp.name == "Tiger":
            return None
        return grp.iloc[0]

    result = df.groupby("A").apply(f)[["B"]]
    e = expected.copy()
    e.loc["Tiger"] = np.nan
    tm.assert_frame_equal(result, e)

    def f(grp):
        if grp.name == "Pony":
            return None
        return grp.iloc[0]

    result = df.groupby("A").apply(f)[["B"]]
    e = expected.copy()
    e.loc["Pony"] = np.nan
    tm.assert_frame_equal(result, e)

    # 5592 revisited, with datetimes
    def f(grp):
        if grp.name == "Pony":
            return None
        return grp.iloc[0]

    result = df.groupby("A").apply(f)[["C"]]
    e = df.groupby("A").first()[["C"]]
    e.loc["Pony"] = pd.NaT
    tm.assert_frame_equal(result, e)

    # scalar outputs
    def f(grp):
        if grp.name == "Pony":
            return None
        return grp.iloc[0].loc["C"]

    result = df.groupby("A").apply(f)
    e = df.groupby("A").first()["C"].copy()
    e.loc["Pony"] = np.nan
    e.name = None
    tm.assert_series_equal(result, e)


def test_pass_args_kwargs(ts, tsframe):
    def f(x, q=None, axis=0):
        return np.percentile(x, q, axis=axis)

    g = lambda x: np.percentile(x, 80, axis=0)

    # Series
    ts_grouped = ts.groupby(lambda x: x.month)
    agg_result = ts_grouped.agg(np.percentile, 80, axis=0)
    apply_result = ts_grouped.apply(np.percentile, 80, axis=0)
    trans_result = ts_grouped.transform(np.percentile, 80, axis=0)

    agg_expected = ts_grouped.quantile(0.8)
    trans_expected = ts_grouped.transform(g)

    tm.assert_series_equal(apply_result, agg_expected)
    tm.assert_series_equal(agg_result, agg_expected)
    tm.assert_series_equal(trans_result, trans_expected)

    agg_result = ts_grouped.agg(f, q=80)
    apply_result = ts_grouped.apply(f, q=80)
    trans_result = ts_grouped.transform(f, q=80)
    tm.assert_series_equal(agg_result, agg_expected)
    tm.assert_series_equal(apply_result, agg_expected)
    tm.assert_series_equal(trans_result, trans_expected)

    # DataFrame
    for as_index in [True, False]:
        df_grouped = tsframe.groupby(lambda x: x.month, as_index=as_index)
        agg_result = df_grouped.agg(np.percentile, 80, axis=0)
        apply_result = df_grouped.apply(DataFrame.quantile, 0.8)
        expected = df_grouped.quantile(0.8)
        tm.assert_frame_equal(apply_result, expected, check_names=False)
        tm.assert_frame_equal(agg_result, expected)

        apply_result = df_grouped.apply(DataFrame.quantile, [0.4, 0.8])
        expected_seq = df_grouped.quantile([0.4, 0.8])
        tm.assert_frame_equal(apply_result, expected_seq, check_names=False)

        agg_result = df_grouped.agg(f, q=80)
        apply_result = df_grouped.apply(DataFrame.quantile, q=0.8)
        tm.assert_frame_equal(agg_result, expected)
        tm.assert_frame_equal(apply_result, expected, check_names=False)


@pytest.mark.parametrize("as_index", [True, False])
def test_pass_args_kwargs_duplicate_columns(tsframe, as_index):
    # go through _aggregate_frame with self.axis == 0 and duplicate columns
    tsframe.columns = ["A", "B", "A", "C"]
    gb = tsframe.groupby(lambda x: x.month, as_index=as_index)

    res = gb.agg(np.percentile, 80, axis=0)

    ex_data = {
        1: tsframe[tsframe.index.month == 1].quantile(0.8),
        2: tsframe[tsframe.index.month == 2].quantile(0.8),
    }
    expected = DataFrame(ex_data).T
    if not as_index:
        # TODO: try to get this more consistent?
        expected.index = Index(range(2))

    tm.assert_frame_equal(res, expected)


def test_len():
    df = tm.makeTimeDataFrame()
    grouped = df.groupby([lambda x: x.year, lambda x: x.month, lambda x: x.day])
    assert len(grouped) == len(df)

    grouped = df.groupby([lambda x: x.year, lambda x: x.month])
    expected = len({(x.year, x.month) for x in df.index})
    assert len(grouped) == expected

    # issue 11016
    df = DataFrame({"a": [np.nan] * 3, "b": [1, 2, 3]})
    assert len(df.groupby("a")) == 0
    assert len(df.groupby("b")) == 3
    assert len(df.groupby(["a", "b"])) == 3


def test_basic_regression():
    # regression
    result = Series([1.0 * x for x in list(range(1, 10)) * 10])

    data = np.random.random(1100) * 10.0
    groupings = Series(data)

    grouped = result.groupby(groupings)
    grouped.mean()


@pytest.mark.parametrize(
    "dtype", ["float64", "float32", "int64", "int32", "int16", "int8"]
)
def test_with_na_groups(dtype):
    index = Index(np.arange(10))
    values = Series(np.ones(10), index, dtype=dtype)
    labels = Series(
        [np.nan, "foo", "bar", "bar", np.nan, np.nan, "bar", "bar", np.nan, "foo"],
        index=index,
    )

    # this SHOULD be an int
    grouped = values.groupby(labels)
    agged = grouped.agg(len)
    expected = Series([4, 2], index=["bar", "foo"])

    tm.assert_series_equal(agged, expected, check_dtype=False)

    # assert issubclass(agged.dtype.type, np.integer)

    # explicitly return a float from my function
    def f(x):
        return float(len(x))

    agged = grouped.agg(f)
    expected = Series([4.0, 2.0], index=["bar", "foo"])

    tm.assert_series_equal(agged, expected)


def test_indices_concatenation_order():

    # GH 2808

    def f1(x):
        y = x[(x.b % 2) == 1] ** 2
        if y.empty:
            multiindex = MultiIndex(levels=[[]] * 2, codes=[[]] * 2, names=["b", "c"])
            res = DataFrame(columns=["a"], index=multiindex)
            return res
        else:
            y = y.set_index(["b", "c"])
            return y

    def f2(x):
        y = x[(x.b % 2) == 1] ** 2
        if y.empty:
            return DataFrame()
        else:
            y = y.set_index(["b", "c"])
            return y

    def f3(x):
        y = x[(x.b % 2) == 1] ** 2
        if y.empty:
            multiindex = MultiIndex(
                levels=[[]] * 2, codes=[[]] * 2, names=["foo", "bar"]
            )
            res = DataFrame(columns=["a", "b"], index=multiindex)
            return res
        else:
            return y

    df = DataFrame({"a": [1, 2, 2, 2], "b": range(4), "c": range(5, 9)})

    df2 = DataFrame({"a": [3, 2, 2, 2], "b": range(4), "c": range(5, 9)})

    # correct result
    result1 = df.groupby("a").apply(f1)
    result2 = df2.groupby("a").apply(f1)
    tm.assert_frame_equal(result1, result2)

    # should fail (not the same number of levels)
    msg = "Cannot concat indices that do not have the same number of levels"
    with pytest.raises(AssertionError, match=msg):
        df.groupby("a").apply(f2)
    with pytest.raises(AssertionError, match=msg):
        df2.groupby("a").apply(f2)

    # should fail (incorrect shape)
    with pytest.raises(AssertionError, match=msg):
        df.groupby("a").apply(f3)
    with pytest.raises(AssertionError, match=msg):
        df2.groupby("a").apply(f3)


def test_attr_wrapper(ts):
    grouped = ts.groupby(lambda x: x.weekday())

    result = grouped.std()
    expected = grouped.agg(lambda x: np.std(x, ddof=1))
    tm.assert_series_equal(result, expected)

    # this is pretty cool
    result = grouped.describe()
    expected = {name: gp.describe() for name, gp in grouped}
    expected = DataFrame(expected).T
    tm.assert_frame_equal(result, expected)

    # get attribute
    result = grouped.dtype
    expected = grouped.agg(lambda x: x.dtype)
    tm.assert_series_equal(result, expected)

    # make sure raises error
    msg = "'SeriesGroupBy' object has no attribute 'foo'"
    with pytest.raises(AttributeError, match=msg):
        getattr(grouped, "foo")


def test_frame_groupby(tsframe):
    grouped = tsframe.groupby(lambda x: x.weekday())

    # aggregate
    aggregated = grouped.aggregate(np.mean)
    assert len(aggregated) == 5
    assert len(aggregated.columns) == 4

    # by string
    tscopy = tsframe.copy()
    tscopy["weekday"] = [x.weekday() for x in tscopy.index]
    stragged = tscopy.groupby("weekday").aggregate(np.mean)
    tm.assert_frame_equal(stragged, aggregated, check_names=False)

    # transform
    grouped = tsframe.head(30).groupby(lambda x: x.weekday())
    transformed = grouped.transform(lambda x: x - x.mean())
    assert len(transformed) == 30
    assert len(transformed.columns) == 4

    # transform propagate
    transformed = grouped.transform(lambda x: x.mean())
    for name, group in grouped:
        mean = group.mean()
        for idx in group.index:
            tm.assert_series_equal(transformed.xs(idx), mean, check_names=False)

    # iterate
    for weekday, group in grouped:
        assert group.index[0].weekday() == weekday

    # groups / group_indices
    groups = grouped.groups
    indices = grouped.indices

    for k, v in groups.items():
        samething = tsframe.index.take(indices[k])
        assert (samething == v).all()


def test_frame_groupby_columns(tsframe):
    mapping = {"A": 0, "B": 0, "C": 1, "D": 1}
    grouped = tsframe.groupby(mapping, axis=1)

    # aggregate
    aggregated = grouped.aggregate(np.mean)
    assert len(aggregated) == len(tsframe)
    assert len(aggregated.columns) == 2

    # transform
    tf = lambda x: x - x.mean()
    groupedT = tsframe.T.groupby(mapping, axis=0)
    tm.assert_frame_equal(groupedT.transform(tf).T, grouped.transform(tf))

    # iterate
    for k, v in grouped:
        assert len(v.columns) == 2


def test_frame_set_name_single(df):
    grouped = df.groupby("A")

    result = grouped.mean()
    assert result.index.name == "A"

    result = df.groupby("A", as_index=False).mean()
    assert result.index.name != "A"

    result = grouped.agg(np.mean)
    assert result.index.name == "A"

    result = grouped.agg({"C": np.mean, "D": np.std})
    assert result.index.name == "A"

    result = grouped["C"].mean()
    assert result.index.name == "A"
    result = grouped["C"].agg(np.mean)
    assert result.index.name == "A"
    result = grouped["C"].agg([np.mean, np.std])
    assert result.index.name == "A"

    msg = r"nested renamer is not supported"
    with pytest.raises(SpecificationError, match=msg):
        grouped["C"].agg({"foo": np.mean, "bar": np.std})


def test_multi_func(df):
    col1 = df["A"]
    col2 = df["B"]

    grouped = df.groupby([col1.get, col2.get])
    agged = grouped.mean()
    expected = df.groupby(["A", "B"]).mean()

    # TODO groupby get drops names
    tm.assert_frame_equal(
        agged.loc[:, ["C", "D"]], expected.loc[:, ["C", "D"]], check_names=False
    )

    # some "groups" with no data
    df = DataFrame(
        {
            "v1": np.random.randn(6),
            "v2": np.random.randn(6),
            "k1": np.array(["b", "b", "b", "a", "a", "a"]),
            "k2": np.array(["1", "1", "1", "2", "2", "2"]),
        },
        index=["one", "two", "three", "four", "five", "six"],
    )
    # only verify that it works for now
    grouped = df.groupby(["k1", "k2"])
    grouped.agg(np.sum)


def test_multi_key_multiple_functions(df):
    grouped = df.groupby(["A", "B"])["C"]

    agged = grouped.agg([np.mean, np.std])
    expected = DataFrame({"mean": grouped.agg(np.mean), "std": grouped.agg(np.std)})
    tm.assert_frame_equal(agged, expected)


def test_frame_multi_key_function_list():
    data = DataFrame(
        {
            "A": [
                "foo",
                "foo",
                "foo",
                "foo",
                "bar",
                "bar",
                "bar",
                "bar",
                "foo",
                "foo",
                "foo",
            ],
            "B": [
                "one",
                "one",
                "one",
                "two",
                "one",
                "one",
                "one",
                "two",
                "two",
                "two",
                "one",
            ],
            "C": [
                "dull",
                "dull",
                "shiny",
                "dull",
                "dull",
                "shiny",
                "shiny",
                "dull",
                "shiny",
                "shiny",
                "shiny",
            ],
            "D": np.random.randn(11),
            "E": np.random.randn(11),
            "F": np.random.randn(11),
        }
    )

    grouped = data.groupby(["A", "B"])
    funcs = [np.mean, np.std]
<<<<<<< HEAD
    agged = grouped.agg(funcs)
    if get_option("future_udf_behavior"):
        expected = pd.concat(
            [grouped.agg(funcs[0]), grouped.agg(funcs[1])],
            keys=["mean", "std"],
            axis=1,
        )
    else:
        expected = pd.concat(
            [grouped["D"].agg(funcs), grouped["E"].agg(funcs), grouped["F"].agg(funcs)],
            keys=["D", "E", "F"],
            axis=1,
        )
=======
    with tm.assert_produces_warning(
        FutureWarning, match=r"\['C'\] did not aggregate successfully"
    ):
        agged = grouped.agg(funcs)
    expected = pd.concat(
        [grouped["D"].agg(funcs), grouped["E"].agg(funcs), grouped["F"].agg(funcs)],
        keys=["D", "E", "F"],
        axis=1,
    )
>>>>>>> 562df33d
    assert isinstance(agged.index, MultiIndex)
    assert isinstance(expected.index, MultiIndex)
    tm.assert_frame_equal(agged, expected)


@pytest.mark.parametrize("op", [lambda x: x.sum(), lambda x: x.mean()])
def test_groupby_multiple_columns(df, op):
    data = df
    grouped = data.groupby(["A", "B"])

    result1 = op(grouped)

    keys = []
    values = []
    for n1, gp1 in data.groupby("A"):
        for n2, gp2 in gp1.groupby("B"):
            keys.append((n1, n2))
            values.append(op(gp2.loc[:, ["C", "D"]]))

    mi = MultiIndex.from_tuples(keys, names=["A", "B"])
    expected = pd.concat(values, axis=1).T
    expected.index = mi

    # a little bit crude
    for col in ["C", "D"]:
        result_col = op(grouped[col])
        pivoted = result1[col]
        exp = expected[col]
        tm.assert_series_equal(result_col, exp)
        tm.assert_series_equal(pivoted, exp)

    # test single series works the same
    result = data["C"].groupby([data["A"], data["B"]]).mean()
    expected = data.groupby(["A", "B"]).mean()["C"]

    tm.assert_series_equal(result, expected)


def test_as_index_select_column():
    # GH 5764
    df = DataFrame([[1, 2], [1, 4], [5, 6]], columns=["A", "B"])
    result = df.groupby("A", as_index=False)["B"].get_group(1)
    expected = Series([2, 4], name="B")
    tm.assert_series_equal(result, expected)

    result = df.groupby("A", as_index=False)["B"].apply(lambda x: x.cumsum())
    expected = Series(
        [2, 6, 6], name="B", index=MultiIndex.from_tuples([(0, 0), (0, 1), (1, 2)])
    )
    tm.assert_series_equal(result, expected)


def test_groupby_as_index_select_column_sum_empty_df():
    # GH 35246
    df = DataFrame(columns=Index(["A", "B", "C"], name="alpha"))
    left = df.groupby(by="A", as_index=False)["B"].sum(numeric_only=False)

    expected = DataFrame(columns=df.columns[:2], index=range(0))
    tm.assert_frame_equal(left, expected)


def test_groupby_as_index_agg(df):
    grouped = df.groupby("A", as_index=False)

    # single-key

    result = grouped.agg(np.mean)
    expected = grouped.mean()
    tm.assert_frame_equal(result, expected)

    result2 = grouped.agg({"C": np.mean, "D": np.sum})
    expected2 = grouped.mean()
    expected2["D"] = grouped.sum()["D"]
    tm.assert_frame_equal(result2, expected2)

    grouped = df.groupby("A", as_index=True)

    msg = r"nested renamer is not supported"
    with pytest.raises(SpecificationError, match=msg):
        grouped["C"].agg({"Q": np.sum})

    # multi-key

    grouped = df.groupby(["A", "B"], as_index=False)

    result = grouped.agg(np.mean)
    expected = grouped.mean()
    tm.assert_frame_equal(result, expected)

    result2 = grouped.agg({"C": np.mean, "D": np.sum})
    expected2 = grouped.mean()
    expected2["D"] = grouped.sum()["D"]
    tm.assert_frame_equal(result2, expected2)

    expected3 = grouped["C"].sum()
    expected3 = DataFrame(expected3).rename(columns={"C": "Q"})
    result3 = grouped["C"].agg({"Q": np.sum})
    tm.assert_frame_equal(result3, expected3)

    # GH7115 & GH8112 & GH8582
    df = DataFrame(np.random.randint(0, 100, (50, 3)), columns=["jim", "joe", "jolie"])
    ts = Series(np.random.randint(5, 10, 50), name="jim")

    gr = df.groupby(ts)
    gr.nth(0)  # invokes set_selection_from_grouper internally
    tm.assert_frame_equal(gr.apply(sum), df.groupby(ts).apply(sum))

    for attr in ["mean", "max", "count", "idxmax", "cumsum", "all"]:
        gr = df.groupby(ts, as_index=False)
        left = getattr(gr, attr)()

        gr = df.groupby(ts.values, as_index=True)
        right = getattr(gr, attr)().reset_index(drop=True)

        tm.assert_frame_equal(left, right)


def test_ops_not_as_index(reduction_func):
    # GH 10355, 21090
    # Using as_index=False should not modify grouped column

    if reduction_func in ("corrwith",):
        pytest.skip("Test not applicable")

    if reduction_func in ("nth", "ngroup"):
        pytest.skip("Skip until behavior is determined (GH #5755)")

    df = DataFrame(np.random.randint(0, 5, size=(100, 2)), columns=["a", "b"])
    expected = getattr(df.groupby("a"), reduction_func)()
    if reduction_func == "size":
        expected = expected.rename("size")
    expected = expected.reset_index()

    if reduction_func != "size":
        # 32 bit compat -> groupby preserves dtype whereas reset_index casts to int64
        expected["a"] = expected["a"].astype(df["a"].dtype)

    g = df.groupby("a", as_index=False)

    result = getattr(g, reduction_func)()
    tm.assert_frame_equal(result, expected)

    result = g.agg(reduction_func)
    tm.assert_frame_equal(result, expected)

    result = getattr(g["b"], reduction_func)()
    tm.assert_frame_equal(result, expected)

    result = g["b"].agg(reduction_func)
    tm.assert_frame_equal(result, expected)


def test_as_index_series_return_frame(df):
    grouped = df.groupby("A", as_index=False)
    grouped2 = df.groupby(["A", "B"], as_index=False)

    result = grouped["C"].agg(np.sum)
    expected = grouped.agg(np.sum).loc[:, ["A", "C"]]
    assert isinstance(result, DataFrame)
    tm.assert_frame_equal(result, expected)

    result2 = grouped2["C"].agg(np.sum)
    expected2 = grouped2.agg(np.sum).loc[:, ["A", "B", "C"]]
    assert isinstance(result2, DataFrame)
    tm.assert_frame_equal(result2, expected2)

    result = grouped["C"].sum()
    expected = grouped.sum().loc[:, ["A", "C"]]
    assert isinstance(result, DataFrame)
    tm.assert_frame_equal(result, expected)

    result2 = grouped2["C"].sum()
    expected2 = grouped2.sum().loc[:, ["A", "B", "C"]]
    assert isinstance(result2, DataFrame)
    tm.assert_frame_equal(result2, expected2)


def test_as_index_series_column_slice_raises(df):
    # GH15072
    grouped = df.groupby("A", as_index=False)
    msg = r"Column\(s\) C already selected"

    with pytest.raises(IndexError, match=msg):
        grouped["C"].__getitem__("D")


def test_groupby_as_index_cython(df):
    data = df

    # single-key
    grouped = data.groupby("A", as_index=False)
    result = grouped.mean()
    expected = data.groupby(["A"]).mean()
    expected.insert(0, "A", expected.index)
    expected.index = np.arange(len(expected))
    tm.assert_frame_equal(result, expected)

    # multi-key
    grouped = data.groupby(["A", "B"], as_index=False)
    result = grouped.mean()
    expected = data.groupby(["A", "B"]).mean()

    arrays = list(zip(*expected.index.values))
    expected.insert(0, "A", arrays[0])
    expected.insert(1, "B", arrays[1])
    expected.index = np.arange(len(expected))
    tm.assert_frame_equal(result, expected)


def test_groupby_as_index_series_scalar(df):
    grouped = df.groupby(["A", "B"], as_index=False)

    # GH #421

    result = grouped["C"].agg(len)
    expected = grouped.agg(len).loc[:, ["A", "B", "C"]]
    tm.assert_frame_equal(result, expected)


def test_groupby_as_index_corner(df, ts):
    msg = "as_index=False only valid with DataFrame"
    with pytest.raises(TypeError, match=msg):
        ts.groupby(lambda x: x.weekday(), as_index=False)

    msg = "as_index=False only valid for axis=0"
    with pytest.raises(ValueError, match=msg):
        df.groupby(lambda x: x.lower(), as_index=False, axis=1)


def test_groupby_multiple_key(df):
    df = tm.makeTimeDataFrame()
    grouped = df.groupby([lambda x: x.year, lambda x: x.month, lambda x: x.day])
    agged = grouped.sum()
    tm.assert_almost_equal(df.values, agged.values)

    grouped = df.T.groupby(
        [lambda x: x.year, lambda x: x.month, lambda x: x.day], axis=1
    )

    agged = grouped.agg(lambda x: x.sum())
    tm.assert_index_equal(agged.index, df.columns)
    tm.assert_almost_equal(df.T.values, agged.values)

    agged = grouped.agg(lambda x: x.sum())
    tm.assert_almost_equal(df.T.values, agged.values)


def test_groupby_multi_corner(df):
    # test that having an all-NA column doesn't mess you up
    df = df.copy()
    df["bad"] = np.nan
    agged = df.groupby(["A", "B"]).mean()

    expected = df.groupby(["A", "B"]).mean()
    expected["bad"] = np.nan

    tm.assert_frame_equal(agged, expected)


def test_omit_nuisance(df):
    grouped = df.groupby("A")

    result = grouped.mean()
    expected = df.loc[:, ["A", "C", "D"]].groupby("A").mean()
    tm.assert_frame_equal(result, expected)

    agged = grouped.agg(np.mean)
    exp = grouped.mean()
    tm.assert_frame_equal(agged, exp)

    df = df.loc[:, ["A", "C", "D"]]
    df["E"] = datetime.now()
    grouped = df.groupby("A")
    result = grouped.agg(np.sum)
    expected = grouped.sum()
    tm.assert_frame_equal(result, expected)

    # won't work with axis = 1
    grouped = df.groupby({"A": 0, "C": 0, "D": 1, "E": 1}, axis=1)
    msg = "'DatetimeArray' does not implement reduction 'sum'"
    with pytest.raises(TypeError, match=msg):
        grouped.agg(lambda x: x.sum(0, numeric_only=False))


def test_omit_nuisance_sem(df):
    # GH 38774 - sem should work with nuisance columns
    grouped = df.groupby("A")
    result = grouped.sem()
    expected = df.loc[:, ["A", "C", "D"]].groupby("A").sem()
    tm.assert_frame_equal(result, expected)


def test_omit_nuisance_python_multiple(three_group):
    grouped = three_group.groupby(["A", "B"])

    agged = grouped.agg(np.mean)
    exp = grouped.mean()
    tm.assert_frame_equal(agged, exp)


def test_empty_groups_corner(mframe):
    # handle empty groups
    df = DataFrame(
        {
            "k1": np.array(["b", "b", "b", "a", "a", "a"]),
            "k2": np.array(["1", "1", "1", "2", "2", "2"]),
            "k3": ["foo", "bar"] * 3,
            "v1": np.random.randn(6),
            "v2": np.random.randn(6),
        }
    )

    grouped = df.groupby(["k1", "k2"])
    result = grouped.agg(np.mean)
    expected = grouped.mean()
    tm.assert_frame_equal(result, expected)

    grouped = mframe[3:5].groupby(level=0)
    agged = grouped.apply(lambda x: x.mean())
    agged_A = grouped["A"].apply(np.mean)
    tm.assert_series_equal(agged["A"], agged_A)
    assert agged.index.name == "first"


def test_nonsense_func():
    df = DataFrame([0])
    msg = r"unsupported operand type\(s\) for \+: 'int' and 'str'"
    with pytest.raises(TypeError, match=msg):
        df.groupby(lambda x: x + "foo")


def test_wrap_aggregated_output_multindex(mframe):
    df = mframe.T
    df["baz", "two"] = "peekaboo"

    keys = [np.array([0, 0, 1]), np.array([0, 0, 1])]
    agged = df.groupby(keys).agg(np.mean)
    assert isinstance(agged.columns, MultiIndex)

    def aggfun(ser):
        if ser.name == ("foo", "one"):
            raise TypeError
        else:
            return ser.sum()

    with tm.assert_produces_warning(FutureWarning, match="Dropping invalid columns"):
        agged2 = df.groupby(keys).aggregate(aggfun)
    assert len(agged2.columns) + 1 == len(df.columns)


def test_groupby_level_apply(mframe):

    result = mframe.groupby(level=0).count()
    assert result.index.name == "first"
    result = mframe.groupby(level=1).count()
    assert result.index.name == "second"

    result = mframe["A"].groupby(level=0).count()
    assert result.index.name == "first"


def test_groupby_level_mapper(mframe):
    deleveled = mframe.reset_index()

    mapper0 = {"foo": 0, "bar": 0, "baz": 1, "qux": 1}
    mapper1 = {"one": 0, "two": 0, "three": 1}

    result0 = mframe.groupby(mapper0, level=0).sum()
    result1 = mframe.groupby(mapper1, level=1).sum()

    mapped_level0 = np.array([mapper0.get(x) for x in deleveled["first"]])
    mapped_level1 = np.array([mapper1.get(x) for x in deleveled["second"]])
    expected0 = mframe.groupby(mapped_level0).sum()
    expected1 = mframe.groupby(mapped_level1).sum()
    expected0.index.name, expected1.index.name = "first", "second"

    tm.assert_frame_equal(result0, expected0)
    tm.assert_frame_equal(result1, expected1)


def test_groupby_level_nonmulti():
    # GH 1313, GH 13901
    s = Series([1, 2, 3, 10, 4, 5, 20, 6], Index([1, 2, 3, 1, 4, 5, 2, 6], name="foo"))
    expected = Series([11, 22, 3, 4, 5, 6], Index(range(1, 7), name="foo"))

    result = s.groupby(level=0).sum()
    tm.assert_series_equal(result, expected)
    result = s.groupby(level=[0]).sum()
    tm.assert_series_equal(result, expected)
    result = s.groupby(level=-1).sum()
    tm.assert_series_equal(result, expected)
    result = s.groupby(level=[-1]).sum()
    tm.assert_series_equal(result, expected)

    msg = "level > 0 or level < -1 only valid with MultiIndex"
    with pytest.raises(ValueError, match=msg):
        s.groupby(level=1)
    with pytest.raises(ValueError, match=msg):
        s.groupby(level=-2)
    msg = "No group keys passed!"
    with pytest.raises(ValueError, match=msg):
        s.groupby(level=[])
    msg = "multiple levels only valid with MultiIndex"
    with pytest.raises(ValueError, match=msg):
        s.groupby(level=[0, 0])
    with pytest.raises(ValueError, match=msg):
        s.groupby(level=[0, 1])
    msg = "level > 0 or level < -1 only valid with MultiIndex"
    with pytest.raises(ValueError, match=msg):
        s.groupby(level=[1])


def test_groupby_complex():
    # GH 12902
    a = Series(data=np.arange(4) * (1 + 2j), index=[0, 0, 1, 1])
    expected = Series((1 + 2j, 5 + 10j))

    result = a.groupby(level=0).sum()
    tm.assert_series_equal(result, expected)

    with tm.assert_produces_warning(FutureWarning):
        result = a.sum(level=0)
    tm.assert_series_equal(result, expected)


def test_groupby_complex_numbers():
    # GH 17927
    df = DataFrame(
        [
            {"a": 1, "b": 1 + 1j},
            {"a": 1, "b": 1 + 2j},
            {"a": 4, "b": 1},
        ]
    )
    expected = DataFrame(
        np.array([1, 1, 1], dtype=np.int64),
        index=Index([(1 + 1j), (1 + 2j), (1 + 0j)], dtype="object", name="b"),
        columns=Index(["a"], dtype="object"),
    )
    result = df.groupby("b", sort=False).count()
    tm.assert_frame_equal(result, expected)

    # Sorted by the magnitude of the complex numbers
    # Complex Index dtype is cast to object
    expected.index = Index([(1 + 0j), (1 + 1j), (1 + 2j)], dtype="object", name="b")
    result = df.groupby("b", sort=True).count()
    tm.assert_frame_equal(result, expected)


def test_groupby_series_indexed_differently():
    s1 = Series(
        [5.0, -9.0, 4.0, 100.0, -5.0, 55.0, 6.7],
        index=Index(["a", "b", "c", "d", "e", "f", "g"]),
    )
    s2 = Series(
        [1.0, 1.0, 4.0, 5.0, 5.0, 7.0], index=Index(["a", "b", "d", "f", "g", "h"])
    )

    grouped = s1.groupby(s2)
    agged = grouped.mean()
    exp = s1.groupby(s2.reindex(s1.index).get).mean()
    tm.assert_series_equal(agged, exp)


def test_groupby_with_hier_columns():
    tuples = list(
        zip(
            *[
                ["bar", "bar", "baz", "baz", "foo", "foo", "qux", "qux"],
                ["one", "two", "one", "two", "one", "two", "one", "two"],
            ]
        )
    )
    index = MultiIndex.from_tuples(tuples)
    columns = MultiIndex.from_tuples(
        [("A", "cat"), ("B", "dog"), ("B", "cat"), ("A", "dog")]
    )
    df = DataFrame(np.random.randn(8, 4), index=index, columns=columns)

    result = df.groupby(level=0).mean()
    tm.assert_index_equal(result.columns, columns)

    result = df.groupby(level=0, axis=1).mean()
    tm.assert_index_equal(result.index, df.index)

    result = df.groupby(level=0).agg(np.mean)
    tm.assert_index_equal(result.columns, columns)

    result = df.groupby(level=0).apply(lambda x: x.mean())
    tm.assert_index_equal(result.columns, columns)

    result = df.groupby(level=0, axis=1).agg(lambda x: x.mean(1))
    tm.assert_index_equal(result.columns, Index(["A", "B"]))
    tm.assert_index_equal(result.index, df.index)

    # add a nuisance column
    sorted_columns, _ = columns.sortlevel(0)
    df["A", "foo"] = "bar"
    result = df.groupby(level=0).mean()
    tm.assert_index_equal(result.columns, df.columns[:-1])


def test_grouping_ndarray(df):
    grouped = df.groupby(df["A"].values)

    result = grouped.sum()
    expected = df.groupby("A").sum()
    tm.assert_frame_equal(
        result, expected, check_names=False
    )  # Note: no names when grouping by value


def test_groupby_wrong_multi_labels():
    data = """index,foo,bar,baz,spam,data
0,foo1,bar1,baz1,spam2,20
1,foo1,bar2,baz1,spam3,30
2,foo2,bar2,baz1,spam2,40
3,foo1,bar1,baz2,spam1,50
4,foo3,bar1,baz2,spam1,60"""

    data = read_csv(StringIO(data), index_col=0)

    grouped = data.groupby(["foo", "bar", "baz", "spam"])

    result = grouped.agg(np.mean)
    expected = grouped.mean()
    tm.assert_frame_equal(result, expected)


def test_groupby_series_with_name(df):
    result = df.groupby(df["A"]).mean()
    result2 = df.groupby(df["A"], as_index=False).mean()
    assert result.index.name == "A"
    assert "A" in result2

    result = df.groupby([df["A"], df["B"]]).mean()
    result2 = df.groupby([df["A"], df["B"]], as_index=False).mean()
    assert result.index.names == ("A", "B")
    assert "A" in result2
    assert "B" in result2


def test_seriesgroupby_name_attr(df):
    # GH 6265
    result = df.groupby("A")["C"]
    assert result.count().name == "C"
    assert result.mean().name == "C"

    testFunc = lambda x: np.sum(x) * 2
    assert result.agg(testFunc).name == "C"


def test_consistency_name():
    # GH 12363

    df = DataFrame(
        {
            "A": ["foo", "bar", "foo", "bar", "foo", "bar", "foo", "foo"],
            "B": ["one", "one", "two", "two", "two", "two", "one", "two"],
            "C": np.random.randn(8) + 1.0,
            "D": np.arange(8),
        }
    )

    expected = df.groupby(["A"]).B.count()
    result = df.B.groupby(df.A).count()
    tm.assert_series_equal(result, expected)


def test_groupby_name_propagation(df):
    # GH 6124
    def summarize(df, name=None):
        return Series({"count": 1, "mean": 2, "omissions": 3}, name=name)

    def summarize_random_name(df):
        # Provide a different name for each Series.  In this case, groupby
        # should not attempt to propagate the Series name since they are
        # inconsistent.
        return Series({"count": 1, "mean": 2, "omissions": 3}, name=df.iloc[0]["A"])

    metrics = df.groupby("A").apply(summarize)
    assert metrics.columns.name is None
    metrics = df.groupby("A").apply(summarize, "metrics")
    assert metrics.columns.name == "metrics"
    metrics = df.groupby("A").apply(summarize_random_name)
    assert metrics.columns.name is None


def test_groupby_nonstring_columns():
    df = DataFrame([np.arange(10) for x in range(10)])
    grouped = df.groupby(0)
    result = grouped.mean()
    expected = df.groupby(df[0]).mean()
    tm.assert_frame_equal(result, expected)


def test_groupby_mixed_type_columns():
    # GH 13432, unorderable types in py3
    df = DataFrame([[0, 1, 2]], columns=["A", "B", 0])
    expected = DataFrame([[1, 2]], columns=["B", 0], index=Index([0], name="A"))

    result = df.groupby("A").first()
    tm.assert_frame_equal(result, expected)

    result = df.groupby("A").sum()
    tm.assert_frame_equal(result, expected)


# TODO: Ensure warning isn't emitted in the first place
@pytest.mark.filterwarnings("ignore:Mean of:RuntimeWarning")
def test_cython_grouper_series_bug_noncontig():
    arr = np.empty((100, 100))
    arr.fill(np.nan)
    obj = Series(arr[:, 0])
    inds = np.tile(range(10), 10)

    result = obj.groupby(inds).agg(Series.median)
    assert result.isna().all()


def test_series_grouper_noncontig_index():
    index = Index(tm.rands_array(10, 100))

    values = Series(np.random.randn(50), index=index[::2])
    labels = np.random.randint(0, 5, 50)

    # it works!
    grouped = values.groupby(labels)

    # accessing the index elements causes segfault
    f = lambda x: len(set(map(id, x.index)))
    grouped.agg(f)


def test_convert_objects_leave_decimal_alone():

    s = Series(range(5))
    labels = np.array(["a", "b", "c", "d", "e"], dtype="O")

    def convert_fast(x):
        return Decimal(str(x.mean()))

    def convert_force_pure(x):
        # base will be length 0
        assert len(x.values.base) > 0
        return Decimal(str(x.mean()))

    grouped = s.groupby(labels)

    result = grouped.agg(convert_fast)
    assert result.dtype == np.object_
    assert isinstance(result[0], Decimal)

    result = grouped.agg(convert_force_pure)
    assert result.dtype == np.object_
    assert isinstance(result[0], Decimal)


def test_groupby_dtype_inference_empty():
    # GH 6733
    df = DataFrame({"x": [], "range": np.arange(0, dtype="int64")})
    assert df["x"].dtype == np.float64

    result = df.groupby("x").first()
    exp_index = Index([], name="x", dtype=np.float64)
    expected = DataFrame({"range": Series([], index=exp_index, dtype="int64")})
    tm.assert_frame_equal(result, expected, by_blocks=True)


def test_groupby_unit64_float_conversion():
    #  GH: 30859 groupby converts unit64 to floats sometimes
    df = DataFrame({"first": [1], "second": [1], "value": [16148277970000000000]})
    result = df.groupby(["first", "second"])["value"].max()
    expected = Series(
        [16148277970000000000],
        MultiIndex.from_product([[1], [1]], names=["first", "second"]),
        name="value",
    )
    tm.assert_series_equal(result, expected)


def test_groupby_list_infer_array_like(df):
    result = df.groupby(list(df["A"])).mean()
    expected = df.groupby(df["A"]).mean()
    tm.assert_frame_equal(result, expected, check_names=False)

    with pytest.raises(KeyError, match=r"^'foo'$"):
        df.groupby(list(df["A"][:-1]))

    # pathological case of ambiguity
    df = DataFrame({"foo": [0, 1], "bar": [3, 4], "val": np.random.randn(2)})

    result = df.groupby(["foo", "bar"]).mean()
    expected = df.groupby([df["foo"], df["bar"]]).mean()[["val"]]


def test_groupby_keys_same_size_as_index():
    # GH 11185
    freq = "s"
    index = date_range(
        start=Timestamp("2015-09-29T11:34:44-0700"), periods=2, freq=freq
    )
    df = DataFrame([["A", 10], ["B", 15]], columns=["metric", "values"], index=index)
    result = df.groupby([Grouper(level=0, freq=freq), "metric"]).mean()
    expected = df.set_index([df.index, "metric"]).astype(float)

    tm.assert_frame_equal(result, expected)


def test_groupby_one_row():
    # GH 11741
    msg = r"^'Z'$"
    df1 = DataFrame(np.random.randn(1, 4), columns=list("ABCD"))
    with pytest.raises(KeyError, match=msg):
        df1.groupby("Z")
    df2 = DataFrame(np.random.randn(2, 4), columns=list("ABCD"))
    with pytest.raises(KeyError, match=msg):
        df2.groupby("Z")


def test_groupby_nat_exclude():
    # GH 6992
    df = DataFrame(
        {
            "values": np.random.randn(8),
            "dt": [
                np.nan,
                Timestamp("2013-01-01"),
                np.nan,
                Timestamp("2013-02-01"),
                np.nan,
                Timestamp("2013-02-01"),
                np.nan,
                Timestamp("2013-01-01"),
            ],
            "str": [np.nan, "a", np.nan, "a", np.nan, "a", np.nan, "b"],
        }
    )
    grouped = df.groupby("dt")

    expected = [Index([1, 7]), Index([3, 5])]
    keys = sorted(grouped.groups.keys())
    assert len(keys) == 2
    for k, e in zip(keys, expected):
        # grouped.groups keys are np.datetime64 with system tz
        # not to be affected by tz, only compare values
        tm.assert_index_equal(grouped.groups[k], e)

    # confirm obj is not filtered
    tm.assert_frame_equal(grouped.grouper.groupings[0].obj, df)
    assert grouped.ngroups == 2

    expected = {
        Timestamp("2013-01-01 00:00:00"): np.array([1, 7], dtype=np.intp),
        Timestamp("2013-02-01 00:00:00"): np.array([3, 5], dtype=np.intp),
    }

    for k in grouped.indices:
        tm.assert_numpy_array_equal(grouped.indices[k], expected[k])

    tm.assert_frame_equal(grouped.get_group(Timestamp("2013-01-01")), df.iloc[[1, 7]])
    tm.assert_frame_equal(grouped.get_group(Timestamp("2013-02-01")), df.iloc[[3, 5]])

    with pytest.raises(KeyError, match=r"^NaT$"):
        grouped.get_group(pd.NaT)

    nan_df = DataFrame(
        {"nan": [np.nan, np.nan, np.nan], "nat": [pd.NaT, pd.NaT, pd.NaT]}
    )
    assert nan_df["nan"].dtype == "float64"
    assert nan_df["nat"].dtype == "datetime64[ns]"

    for key in ["nan", "nat"]:
        grouped = nan_df.groupby(key)
        assert grouped.groups == {}
        assert grouped.ngroups == 0
        assert grouped.indices == {}
        with pytest.raises(KeyError, match=r"^nan$"):
            grouped.get_group(np.nan)
        with pytest.raises(KeyError, match=r"^NaT$"):
            grouped.get_group(pd.NaT)


def test_groupby_two_group_keys_all_nan():
    # GH #36842: Grouping over two group keys shouldn't raise an error
    df = DataFrame({"a": [np.nan, np.nan], "b": [np.nan, np.nan], "c": [1, 2]})
    result = df.groupby(["a", "b"]).indices
    assert result == {}


def test_groupby_2d_malformed():
    d = DataFrame(index=range(2))
    d["group"] = ["g1", "g2"]
    d["zeros"] = [0, 0]
    d["ones"] = [1, 1]
    d["label"] = ["l1", "l2"]
    tmp = d.groupby(["group"]).mean()
    res_values = np.array([[0.0, 1.0], [0.0, 1.0]])
    tm.assert_index_equal(tmp.columns, Index(["zeros", "ones"]))
    tm.assert_numpy_array_equal(tmp.values, res_values)


def test_int32_overflow():
    B = np.concatenate((np.arange(10000), np.arange(10000), np.arange(5000)))
    A = np.arange(25000)
    df = DataFrame({"A": A, "B": B, "C": A, "D": B, "E": np.random.randn(25000)})

    left = df.groupby(["A", "B", "C", "D"]).sum()
    right = df.groupby(["D", "C", "B", "A"]).sum()
    assert len(left) == len(right)


def test_groupby_sort_multi():
    df = DataFrame(
        {
            "a": ["foo", "bar", "baz"],
            "b": [3, 2, 1],
            "c": [0, 1, 2],
            "d": np.random.randn(3),
        }
    )

    tups = [tuple(row) for row in df[["a", "b", "c"]].values]
    tups = com.asarray_tuplesafe(tups)
    result = df.groupby(["a", "b", "c"], sort=True).sum()
    tm.assert_numpy_array_equal(result.index.values, tups[[1, 2, 0]])

    tups = [tuple(row) for row in df[["c", "a", "b"]].values]
    tups = com.asarray_tuplesafe(tups)
    result = df.groupby(["c", "a", "b"], sort=True).sum()
    tm.assert_numpy_array_equal(result.index.values, tups)

    tups = [tuple(x) for x in df[["b", "c", "a"]].values]
    tups = com.asarray_tuplesafe(tups)
    result = df.groupby(["b", "c", "a"], sort=True).sum()
    tm.assert_numpy_array_equal(result.index.values, tups[[2, 1, 0]])

    df = DataFrame(
        {"a": [0, 1, 2, 0, 1, 2], "b": [0, 0, 0, 1, 1, 1], "d": np.random.randn(6)}
    )
    grouped = df.groupby(["a", "b"])["d"]
    result = grouped.sum()

    def _check_groupby(df, result, keys, field, f=lambda x: x.sum()):
        tups = [tuple(row) for row in df[keys].values]
        tups = com.asarray_tuplesafe(tups)
        expected = f(df.groupby(tups)[field])
        for k, v in expected.items():
            assert result[k] == v

    _check_groupby(df, result, ["a", "b"], "d")


def test_dont_clobber_name_column():
    df = DataFrame(
        {"key": ["a", "a", "a", "b", "b", "b"], "name": ["foo", "bar", "baz"] * 2}
    )

    result = df.groupby("key").apply(lambda x: x)
    tm.assert_frame_equal(result, df)


def test_skip_group_keys():

    tsf = tm.makeTimeDataFrame()

    grouped = tsf.groupby(lambda x: x.month, group_keys=False)
    result = grouped.apply(lambda x: x.sort_values(by="A")[:3])

    pieces = [group.sort_values(by="A")[:3] for key, group in grouped]

    expected = pd.concat(pieces)
    tm.assert_frame_equal(result, expected)

    grouped = tsf["A"].groupby(lambda x: x.month, group_keys=False)
    result = grouped.apply(lambda x: x.sort_values()[:3])

    pieces = [group.sort_values()[:3] for key, group in grouped]

    expected = pd.concat(pieces)
    tm.assert_series_equal(result, expected)


def test_no_nonsense_name(float_frame):
    # GH #995
    s = float_frame["C"].copy()
    s.name = None

    result = s.groupby(float_frame["A"]).agg(np.sum)
    assert result.name is None


def test_multifunc_sum_bug():
    # GH #1065
    x = DataFrame(np.arange(9).reshape(3, 3))
    x["test"] = 0
    x["fl"] = [1.3, 1.5, 1.6]

    grouped = x.groupby("test")
    result = grouped.agg({"fl": "sum", 2: "size"})
    assert result["fl"].dtype == np.float64


def test_handle_dict_return_value(df):
    def f(group):
        return {"max": group.max(), "min": group.min()}

    def g(group):
        return Series({"max": group.max(), "min": group.min()})

    result = df.groupby("A")["C"].apply(f)
    expected = df.groupby("A")["C"].apply(g)

    assert isinstance(result, Series)
    tm.assert_series_equal(result, expected)


@pytest.mark.parametrize("grouper", ["A", ["A", "B"]])
def test_set_group_name(df, grouper):
    def f(group):
        assert group.name is not None
        return group

    def freduce(group):
        assert group.name is not None
        return group.sum()

    def foo(x):
        return freduce(x)

    grouped = df.groupby(grouper)

    # make sure all these work
    grouped.apply(f)
    grouped.aggregate(freduce)
    grouped.aggregate({"C": freduce, "D": freduce})
    grouped.transform(f)

    grouped["C"].apply(f)
    grouped["C"].aggregate(freduce)
    grouped["C"].aggregate([freduce, foo])
    grouped["C"].transform(f)


def test_group_name_available_in_inference_pass():
    # gh-15062
    df = DataFrame({"a": [0, 0, 1, 1, 2, 2], "b": np.arange(6)})

    names = []

    def f(group):
        names.append(group.name)
        return group.copy()

    df.groupby("a", sort=False, group_keys=False).apply(f)

    expected_names = [0, 1, 2]
    assert names == expected_names


def test_no_dummy_key_names(df):
    # see gh-1291
    result = df.groupby(df["A"].values).sum()
    assert result.index.name is None

    result = df.groupby([df["A"].values, df["B"].values]).sum()
    assert result.index.names == (None, None)


def test_groupby_sort_multiindex_series():
    # series multiindex groupby sort argument was not being passed through
    # _compress_group_index
    # GH 9444
    index = MultiIndex(
        levels=[[1, 2], [1, 2]],
        codes=[[0, 0, 0, 0, 1, 1], [1, 1, 0, 0, 0, 0]],
        names=["a", "b"],
    )
    mseries = Series([0, 1, 2, 3, 4, 5], index=index)
    index = MultiIndex(
        levels=[[1, 2], [1, 2]], codes=[[0, 0, 1], [1, 0, 0]], names=["a", "b"]
    )
    mseries_result = Series([0, 2, 4], index=index)

    result = mseries.groupby(level=["a", "b"], sort=False).first()
    tm.assert_series_equal(result, mseries_result)
    result = mseries.groupby(level=["a", "b"], sort=True).first()
    tm.assert_series_equal(result, mseries_result.sort_index())


def test_groupby_reindex_inside_function():

    periods = 1000
    ind = date_range(start="2012/1/1", freq="5min", periods=periods)
    df = DataFrame({"high": np.arange(periods), "low": np.arange(periods)}, index=ind)

    def agg_before(func, fix=False):
        """
        Run an aggregate func on the subset of data.
        """

        def _func(data):
            d = data.loc[data.index.map(lambda x: x.hour < 11)].dropna()
            if fix:
                data[data.index[0]]
            if len(d) == 0:
                return None
            return func(d)

        return _func

    grouped = df.groupby(lambda x: datetime(x.year, x.month, x.day))
    closure_bad = grouped.agg({"high": agg_before(np.max)})
    closure_good = grouped.agg({"high": agg_before(np.max, True)})

    tm.assert_frame_equal(closure_bad, closure_good)


def test_groupby_multiindex_missing_pair():
    # GH9049
    df = DataFrame(
        {
            "group1": ["a", "a", "a", "b"],
            "group2": ["c", "c", "d", "c"],
            "value": [1, 1, 1, 5],
        }
    )
    df = df.set_index(["group1", "group2"])
    df_grouped = df.groupby(level=["group1", "group2"], sort=True)

    res = df_grouped.agg("sum")
    idx = MultiIndex.from_tuples(
        [("a", "c"), ("a", "d"), ("b", "c")], names=["group1", "group2"]
    )
    exp = DataFrame([[2], [1], [5]], index=idx, columns=["value"])

    tm.assert_frame_equal(res, exp)


def test_groupby_multiindex_not_lexsorted():
    # GH 11640

    # define the lexsorted version
    lexsorted_mi = MultiIndex.from_tuples(
        [("a", ""), ("b1", "c1"), ("b2", "c2")], names=["b", "c"]
    )
    lexsorted_df = DataFrame([[1, 3, 4]], columns=lexsorted_mi)
    assert lexsorted_df.columns._is_lexsorted()

    # define the non-lexsorted version
    not_lexsorted_df = DataFrame(
        columns=["a", "b", "c", "d"], data=[[1, "b1", "c1", 3], [1, "b2", "c2", 4]]
    )
    not_lexsorted_df = not_lexsorted_df.pivot_table(
        index="a", columns=["b", "c"], values="d"
    )
    not_lexsorted_df = not_lexsorted_df.reset_index()
    assert not not_lexsorted_df.columns._is_lexsorted()

    # compare the results
    tm.assert_frame_equal(lexsorted_df, not_lexsorted_df)

    expected = lexsorted_df.groupby("a").mean()
    with tm.assert_produces_warning(PerformanceWarning):
        result = not_lexsorted_df.groupby("a").mean()
    tm.assert_frame_equal(expected, result)

    # a transforming function should work regardless of sort
    # GH 14776
    df = DataFrame(
        {"x": ["a", "a", "b", "a"], "y": [1, 1, 2, 2], "z": [1, 2, 3, 4]}
    ).set_index(["x", "y"])
    assert not df.index._is_lexsorted()

    for level in [0, 1, [0, 1]]:
        for sort in [False, True]:
            result = df.groupby(level=level, sort=sort).apply(DataFrame.drop_duplicates)
            expected = df
            tm.assert_frame_equal(expected, result)

            result = (
                df.sort_index()
                .groupby(level=level, sort=sort)
                .apply(DataFrame.drop_duplicates)
            )
            expected = df.sort_index()
            tm.assert_frame_equal(expected, result)


def test_index_label_overlaps_location():
    # checking we don't have any label/location confusion in the
    # wake of GH5375
    df = DataFrame(list("ABCDE"), index=[2, 0, 2, 1, 1])
    g = df.groupby(list("ababb"))
    actual = g.filter(lambda x: len(x) > 2)
    expected = df.iloc[[1, 3, 4]]
    tm.assert_frame_equal(actual, expected)

    ser = df[0]
    g = ser.groupby(list("ababb"))
    actual = g.filter(lambda x: len(x) > 2)
    expected = ser.take([1, 3, 4])
    tm.assert_series_equal(actual, expected)

    #  and again, with a generic Index of floats
    df.index = df.index.astype(float)
    g = df.groupby(list("ababb"))
    actual = g.filter(lambda x: len(x) > 2)
    expected = df.iloc[[1, 3, 4]]
    tm.assert_frame_equal(actual, expected)

    ser = df[0]
    g = ser.groupby(list("ababb"))
    actual = g.filter(lambda x: len(x) > 2)
    expected = ser.take([1, 3, 4])
    tm.assert_series_equal(actual, expected)


def test_transform_doesnt_clobber_ints():
    # GH 7972
    n = 6
    x = np.arange(n)
    df = DataFrame({"a": x // 2, "b": 2.0 * x, "c": 3.0 * x})
    df2 = DataFrame({"a": x // 2 * 1.0, "b": 2.0 * x, "c": 3.0 * x})

    gb = df.groupby("a")
    result = gb.transform("mean")

    gb2 = df2.groupby("a")
    expected = gb2.transform("mean")
    tm.assert_frame_equal(result, expected)


@pytest.mark.parametrize(
    "sort_column",
    ["ints", "floats", "strings", ["ints", "floats"], ["ints", "strings"]],
)
@pytest.mark.parametrize(
    "group_column", ["int_groups", "string_groups", ["int_groups", "string_groups"]]
)
def test_groupby_preserves_sort(sort_column, group_column):
    # Test to ensure that groupby always preserves sort order of original
    # object. Issue #8588 and #9651

    df = DataFrame(
        {
            "int_groups": [3, 1, 0, 1, 0, 3, 3, 3],
            "string_groups": ["z", "a", "z", "a", "a", "g", "g", "g"],
            "ints": [8, 7, 4, 5, 2, 9, 1, 1],
            "floats": [2.3, 5.3, 6.2, -2.4, 2.2, 1.1, 1.1, 5],
            "strings": ["z", "d", "a", "e", "word", "word2", "42", "47"],
        }
    )

    # Try sorting on different types and with different group types

    df = df.sort_values(by=sort_column)
    g = df.groupby(group_column)

    def test_sort(x):
        tm.assert_frame_equal(x, x.sort_values(by=sort_column))

    g.apply(test_sort)


def test_pivot_table_values_key_error():
    # This test is designed to replicate the error in issue #14938
    df = DataFrame(
        {
            "eventDate": date_range(datetime.today(), periods=20, freq="M").tolist(),
            "thename": range(0, 20),
        }
    )

    df["year"] = df.set_index("eventDate").index.year
    df["month"] = df.set_index("eventDate").index.month

    with pytest.raises(KeyError, match="'badname'"):
        df.reset_index().pivot_table(
            index="year", columns="month", values="badname", aggfunc="count"
        )


@pytest.mark.parametrize("columns", ["C", ["C"]])
@pytest.mark.parametrize("keys", [["A"], ["A", "B"]])
@pytest.mark.parametrize(
    "values",
    [
        [True],
        [0],
        [0.0],
        ["a"],
        Categorical([0]),
        [to_datetime(0)],
        date_range(0, 1, 1, tz="US/Eastern"),
        pd.array([0], dtype="Int64"),
        pd.array([0], dtype="Float64"),
        pd.array([False], dtype="boolean"),
    ],
)
@pytest.mark.parametrize("method", ["attr", "agg", "apply"])
@pytest.mark.parametrize(
    "op", ["idxmax", "idxmin", "mad", "min", "max", "sum", "prod", "skew"]
)
@pytest.mark.filterwarnings("ignore:Dropping invalid columns:FutureWarning")
@pytest.mark.filterwarnings("ignore:.*Select only valid:FutureWarning")
def test_empty_groupby(columns, keys, values, method, op, request):
    # GH8093 & GH26411
    override_dtype = None

    if (
        isinstance(values, Categorical)
        and not isinstance(columns, list)
        and op in ["sum", "prod"]
    ):
        # handled below GH#41291
        pass
    elif (
        isinstance(values, Categorical)
        and len(keys) == 1
        and op in ["idxmax", "idxmin"]
    ):
        mark = pytest.mark.xfail(
            raises=ValueError, match="attempt to get arg(min|max) of an empty sequence"
        )
        request.node.add_marker(mark)
    elif (
        isinstance(values, Categorical)
        and len(keys) == 1
        and not isinstance(columns, list)
    ):
        mark = pytest.mark.xfail(
            raises=TypeError, match="'Categorical' does not implement"
        )
        request.node.add_marker(mark)
    elif (
        isinstance(values, Categorical)
        and len(keys) == 1
        and op in ["mad", "min", "max", "sum", "prod", "skew"]
    ):
        mark = pytest.mark.xfail(
            raises=AssertionError, match="(DataFrame|Series) are different"
        )
        request.node.add_marker(mark)
    elif (
        isinstance(values, Categorical)
        and len(keys) == 2
        and op in ["min", "max", "sum"]
    ):
        mark = pytest.mark.xfail(
            raises=AssertionError, match="(DataFrame|Series) are different"
        )
        request.node.add_marker(mark)
    elif isinstance(values, pd.core.arrays.BooleanArray) and op in ["sum", "prod"]:
        # We expect to get Int64 back for these
        override_dtype = "Int64"

    if isinstance(values[0], bool) and op in ("prod", "sum"):
        # sum/product of bools is an integer
        override_dtype = "int64"

    df = DataFrame({"A": values, "B": values, "C": values}, columns=list("ABC"))

    if hasattr(values, "dtype"):
        # check that we did the construction right
        assert (df.dtypes == values.dtype).all()

    df = df.iloc[:0]

    gb = df.groupby(keys)[columns]

    def get_result():
        if method == "attr":
            return getattr(gb, op)()
        else:
            return getattr(gb, method)(op)

    if columns == "C":
        # i.e. SeriesGroupBy
        if op in ["prod", "sum"]:
            # ops that require more than just ordered-ness
            if df.dtypes[0].kind == "M":
                # GH#41291
                # datetime64 -> prod and sum are invalid
                msg = "datetime64 type does not support"
                with pytest.raises(TypeError, match=msg):
                    get_result()

                return
            elif isinstance(values, Categorical):
                # GH#41291
                msg = "category type does not support"
                with pytest.raises(TypeError, match=msg):
                    get_result()

                return
    else:
        # ie. DataFrameGroupBy
        if op in ["prod", "sum"]:
            # ops that require more than just ordered-ness
            if df.dtypes[0].kind == "M":
                # GH#41291
                # datetime64 -> prod and sum are invalid
                result = get_result()

                # with numeric_only=True, these are dropped, and we get
                # an empty DataFrame back
                expected = df.set_index(keys)[[]]
                tm.assert_equal(result, expected)
                return

            elif isinstance(values, Categorical):
                # GH#41291
                # Categorical doesn't implement sum or prod
                result = get_result()

                # with numeric_only=True, these are dropped, and we get
                # an empty DataFrame back
                expected = df.set_index(keys)[[]]
                if len(keys) != 1 and op == "prod":
                    # TODO: why just prod and not sum?
                    # Categorical is special without 'observed=True'
                    lev = Categorical([0], dtype=values.dtype)
                    mi = MultiIndex.from_product([lev, lev], names=["A", "B"])
                    expected = DataFrame([], columns=[], index=mi)

                tm.assert_equal(result, expected)
                return

            elif df.dtypes[0] == object:
                # FIXME: the test is actually wrong here, xref #41341
                result = get_result()
                # In this case we have list-of-list, will raise TypeError,
                # and subsequently be dropped as nuisance columns
                expected = df.set_index(keys)[[]]
                tm.assert_equal(result, expected)
                return

    result = get_result()
    expected = df.set_index(keys)[columns]
    if override_dtype is not None:
        expected = expected.astype(override_dtype)
    if len(keys) == 1:
        expected.index.name = keys[0]
    tm.assert_equal(result, expected)


def test_tuple_as_grouping():
    # https://github.com/pandas-dev/pandas/issues/18314
    df = DataFrame(
        {
            ("a", "b"): [1, 1, 1, 1],
            "a": [2, 2, 2, 2],
            "b": [2, 2, 2, 2],
            "c": [1, 1, 1, 1],
        }
    )

    with pytest.raises(KeyError, match=r"('a', 'b')"):
        df[["a", "b", "c"]].groupby(("a", "b"))

    result = df.groupby(("a", "b"))["c"].sum()
    expected = Series([4], name="c", index=Index([1], name=("a", "b")))
    tm.assert_series_equal(result, expected)


def test_tuple_correct_keyerror():
    # https://github.com/pandas-dev/pandas/issues/18798
    df = DataFrame(1, index=range(3), columns=MultiIndex.from_product([[1, 2], [3, 4]]))
    with pytest.raises(KeyError, match=r"^\(7, 8\)$"):
        df.groupby((7, 8)).mean()


def test_groupby_agg_ohlc_non_first():
    # GH 21716
    df = DataFrame(
        [[1], [1]],
        columns=Index(["foo"], name="mycols"),
        index=date_range("2018-01-01", periods=2, freq="D", name="dti"),
    )

    expected = DataFrame(
        [[1, 1, 1, 1, 1], [1, 1, 1, 1, 1]],
        columns=MultiIndex.from_tuples(
            (
                ("foo", "sum", "foo"),
                ("foo", "ohlc", "open"),
                ("foo", "ohlc", "high"),
                ("foo", "ohlc", "low"),
                ("foo", "ohlc", "close"),
            ),
            names=["mycols", None, None],
        ),
        index=date_range("2018-01-01", periods=2, freq="D", name="dti"),
    )

    if get_option("future_udf_behavior"):
        # TODO (GH 35725): This will not raise when agg-must-agg is implemented
        msg = "Cannot concat indices that do not have the same number of levels"
        with pytest.raises(AssertionError, match=msg):
            df.groupby(Grouper(freq="D")).agg(["sum", "ohlc"])
    else:
        result = df.groupby(Grouper(freq="D")).agg(["sum", "ohlc"])
        tm.assert_frame_equal(result, expected)


def test_groupby_multiindex_nat():
    # GH 9236
    values = [
        (pd.NaT, "a"),
        (datetime(2012, 1, 2), "a"),
        (datetime(2012, 1, 2), "b"),
        (datetime(2012, 1, 3), "a"),
    ]
    mi = MultiIndex.from_tuples(values, names=["date", None])
    ser = Series([3, 2, 2.5, 4], index=mi)

    result = ser.groupby(level=1).mean()
    expected = Series([3.0, 2.5], index=["a", "b"])
    tm.assert_series_equal(result, expected)


def test_groupby_empty_list_raises():
    # GH 5289
    values = zip(range(10), range(10))
    df = DataFrame(values, columns=["apple", "b"])
    msg = "Grouper and axis must be same length"
    with pytest.raises(ValueError, match=msg):
        df.groupby([[]])


def test_groupby_multiindex_series_keys_len_equal_group_axis():
    # GH 25704
    index_array = [["x", "x"], ["a", "b"], ["k", "k"]]
    index_names = ["first", "second", "third"]
    ri = MultiIndex.from_arrays(index_array, names=index_names)
    s = Series(data=[1, 2], index=ri)
    result = s.groupby(["first", "third"]).sum()

    index_array = [["x"], ["k"]]
    index_names = ["first", "third"]
    ei = MultiIndex.from_arrays(index_array, names=index_names)
    expected = Series([3], index=ei)

    tm.assert_series_equal(result, expected)


def test_groupby_groups_in_BaseGrouper():
    # GH 26326
    # Test if DataFrame grouped with a pandas.Grouper has correct groups
    mi = MultiIndex.from_product([["A", "B"], ["C", "D"]], names=["alpha", "beta"])
    df = DataFrame({"foo": [1, 2, 1, 2], "bar": [1, 2, 3, 4]}, index=mi)
    result = df.groupby([Grouper(level="alpha"), "beta"])
    expected = df.groupby(["alpha", "beta"])
    assert result.groups == expected.groups

    result = df.groupby(["beta", Grouper(level="alpha")])
    expected = df.groupby(["beta", "alpha"])
    assert result.groups == expected.groups


@pytest.mark.parametrize("group_name", ["x", ["x"]])
def test_groupby_axis_1(group_name):
    # GH 27614
    df = DataFrame(
        np.arange(12).reshape(3, 4), index=[0, 1, 0], columns=[10, 20, 10, 20]
    )
    df.index.name = "y"
    df.columns.name = "x"

    results = df.groupby(group_name, axis=1).sum()
    expected = df.T.groupby(group_name).sum().T
    tm.assert_frame_equal(results, expected)

    # test on MI column
    iterables = [["bar", "baz", "foo"], ["one", "two"]]
    mi = MultiIndex.from_product(iterables=iterables, names=["x", "x1"])
    df = DataFrame(np.arange(18).reshape(3, 6), index=[0, 1, 0], columns=mi)
    results = df.groupby(group_name, axis=1).sum()
    expected = df.T.groupby(group_name).sum().T
    tm.assert_frame_equal(results, expected)


@pytest.mark.parametrize(
    "op, expected",
    [
        (
            "shift",
            {
                "time": [
                    None,
                    None,
                    Timestamp("2019-01-01 12:00:00"),
                    Timestamp("2019-01-01 12:30:00"),
                    None,
                    None,
                ]
            },
        ),
        (
            "bfill",
            {
                "time": [
                    Timestamp("2019-01-01 12:00:00"),
                    Timestamp("2019-01-01 12:30:00"),
                    Timestamp("2019-01-01 14:00:00"),
                    Timestamp("2019-01-01 14:30:00"),
                    Timestamp("2019-01-01 14:00:00"),
                    Timestamp("2019-01-01 14:30:00"),
                ]
            },
        ),
        (
            "ffill",
            {
                "time": [
                    Timestamp("2019-01-01 12:00:00"),
                    Timestamp("2019-01-01 12:30:00"),
                    Timestamp("2019-01-01 12:00:00"),
                    Timestamp("2019-01-01 12:30:00"),
                    Timestamp("2019-01-01 14:00:00"),
                    Timestamp("2019-01-01 14:30:00"),
                ]
            },
        ),
    ],
)
def test_shift_bfill_ffill_tz(tz_naive_fixture, op, expected):
    # GH19995, GH27992: Check that timezone does not drop in shift, bfill, and ffill
    tz = tz_naive_fixture
    data = {
        "id": ["A", "B", "A", "B", "A", "B"],
        "time": [
            Timestamp("2019-01-01 12:00:00"),
            Timestamp("2019-01-01 12:30:00"),
            None,
            None,
            Timestamp("2019-01-01 14:00:00"),
            Timestamp("2019-01-01 14:30:00"),
        ],
    }
    df = DataFrame(data).assign(time=lambda x: x.time.dt.tz_localize(tz))

    grouped = df.groupby("id")
    result = getattr(grouped, op)()
    expected = DataFrame(expected).assign(time=lambda x: x.time.dt.tz_localize(tz))
    tm.assert_frame_equal(result, expected)


def test_groupby_only_none_group():
    # see GH21624
    # this was crashing with "ValueError: Length of passed values is 1, index implies 0"
    df = DataFrame({"g": [None], "x": 1})
    actual = df.groupby("g")["x"].transform("sum")
    expected = Series([np.nan], name="x")

    tm.assert_series_equal(actual, expected)


def test_groupby_duplicate_index():
    # GH#29189 the groupby call here used to raise
    ser = Series([2, 5, 6, 8], index=[2.0, 4.0, 4.0, 5.0])
    gb = ser.groupby(level=0)

    result = gb.mean()
    expected = Series([2, 5.5, 8], index=[2.0, 4.0, 5.0])
    tm.assert_series_equal(result, expected)


@pytest.mark.parametrize(
    "idx",
    [
        Index(["a", "a"], name="foo"),
        MultiIndex.from_tuples((("a", "a"), ("a", "a")), names=["foo", "bar"]),
    ],
)
@pytest.mark.filterwarnings("ignore:tshift is deprecated:FutureWarning")
def test_dup_labels_output_shape(groupby_func, idx):
    if groupby_func in {"size", "ngroup", "cumcount"}:
        pytest.skip("Not applicable")

    df = DataFrame([[1, 1]], columns=idx)
    grp_by = df.groupby([0])

    args = []
    if groupby_func in {"fillna", "nth"}:
        args.append(0)
    elif groupby_func == "corrwith":
        args.append(df)
    elif groupby_func == "tshift":
        df.index = [Timestamp("today")]
        args.extend([1, "D"])

    result = getattr(grp_by, groupby_func)(*args)

    assert result.shape == (1, 2)
    tm.assert_index_equal(result.columns, idx)


def test_groupby_crash_on_nunique(axis):
    # Fix following 30253
    dti = date_range("2016-01-01", periods=2, name="foo")
    df = DataFrame({("A", "B"): [1, 2], ("A", "C"): [1, 3], ("D", "B"): [0, 0]})
    df.columns.names = ("bar", "baz")
    df.index = dti

    axis_number = df._get_axis_number(axis)
    if not axis_number:
        df = df.T

    gb = df.groupby(axis=axis_number, level=0)
    result = gb.nunique()

    expected = DataFrame({"A": [1, 2], "D": [1, 1]}, index=dti)
    expected.columns.name = "bar"
    if not axis_number:
        expected = expected.T

    tm.assert_frame_equal(result, expected)

    if axis_number == 0:
        # same thing, but empty columns
        gb2 = df[[]].groupby(axis=axis_number, level=0)
        exp = expected[[]]
    else:
        # same thing, but empty rows
        gb2 = df.loc[[]].groupby(axis=axis_number, level=0)
        # default for empty when we can't infer a dtype is float64
        exp = expected.loc[[]].astype(np.float64)

    res = gb2.nunique()
    tm.assert_frame_equal(res, exp)


def test_groupby_list_level():
    # GH 9790
    expected = DataFrame(np.arange(0, 9).reshape(3, 3), dtype=float)
    result = expected.groupby(level=[0]).mean()
    tm.assert_frame_equal(result, expected)


@pytest.mark.parametrize(
    "max_seq_items, expected",
    [
        (5, "{0: [0], 1: [1], 2: [2], 3: [3], 4: [4]}"),
        (4, "{0: [0], 1: [1], 2: [2], 3: [3], ...}"),
        (1, "{0: [0], ...}"),
    ],
)
def test_groups_repr_truncates(max_seq_items, expected):
    # GH 1135
    df = DataFrame(np.random.randn(5, 1))
    df["a"] = df.index

    with pd.option_context("display.max_seq_items", max_seq_items):
        result = df.groupby("a").groups.__repr__()
        assert result == expected

        result = df.groupby(np.array(df.a)).groups.__repr__()
        assert result == expected


def test_group_on_two_row_multiindex_returns_one_tuple_key():
    # GH 18451
    df = DataFrame([{"a": 1, "b": 2, "c": 99}, {"a": 1, "b": 2, "c": 88}])
    df = df.set_index(["a", "b"])

    grp = df.groupby(["a", "b"])
    result = grp.indices
    expected = {(1, 2): np.array([0, 1], dtype=np.int64)}

    assert len(result) == 1
    key = (1, 2)
    assert (result[key] == expected[key]).all()


@pytest.mark.parametrize(
    "klass, attr, value",
    [
        (DataFrame, "level", "a"),
        (DataFrame, "as_index", False),
        (DataFrame, "sort", False),
        (DataFrame, "group_keys", False),
        (DataFrame, "squeeze", True),
        (DataFrame, "observed", True),
        (DataFrame, "dropna", False),
        pytest.param(
            Series,
            "axis",
            1,
            marks=pytest.mark.xfail(
                reason="GH 35443: Attribute currently not passed on to series"
            ),
        ),
        (Series, "level", "a"),
        (Series, "as_index", False),
        (Series, "sort", False),
        (Series, "group_keys", False),
        (Series, "squeeze", True),
        (Series, "observed", True),
        (Series, "dropna", False),
    ],
)
@pytest.mark.filterwarnings(
    "ignore:The `squeeze` parameter is deprecated:FutureWarning"
)
def test_subsetting_columns_keeps_attrs(klass, attr, value):
    # GH 9959 - When subsetting columns, don't drop attributes
    df = DataFrame({"a": [1], "b": [2], "c": [3]})
    if attr != "axis":
        df = df.set_index("a")

    expected = df.groupby("a", **{attr: value})
    result = expected[["b"]] if klass is DataFrame else expected["b"]
    assert getattr(result, attr) == getattr(expected, attr)


def test_subsetting_columns_axis_1():
    # GH 37725
    g = DataFrame({"A": [1], "B": [2], "C": [3]}).groupby([0, 0, 1], axis=1)
    match = "Cannot subset columns when using axis=1"
    with pytest.raises(ValueError, match=match):
        g[["A", "B"]].sum()


@pytest.mark.parametrize("func", ["sum", "any", "shift"])
def test_groupby_column_index_name_lost(func):
    # GH: 29764 groupby loses index sometimes
    expected = Index(["a"], name="idx")
    df = DataFrame([[1]], columns=expected)
    df_grouped = df.groupby([1])
    result = getattr(df_grouped, func)().columns
    tm.assert_index_equal(result, expected)


def test_groupby_duplicate_columns():
    # GH: 31735
    df = DataFrame(
        {"A": ["f", "e", "g", "h"], "B": ["a", "b", "c", "d"], "C": [1, 2, 3, 4]}
    ).astype(object)
    df.columns = ["A", "B", "B"]
    result = df.groupby([0, 0, 0, 0]).min()
    expected = DataFrame([["e", "a", 1]], columns=["A", "B", "B"])
    tm.assert_frame_equal(result, expected)


def test_groupby_series_with_tuple_name():
    # GH 37755
    ser = Series([1, 2, 3, 4], index=[1, 1, 2, 2], name=("a", "a"))
    ser.index.name = ("b", "b")
    result = ser.groupby(level=0).last()
    expected = Series([2, 4], index=[1, 2], name=("a", "a"))
    expected.index.name = ("b", "b")
    tm.assert_series_equal(result, expected)


@pytest.mark.xfail(not IS64, reason="GH#38778: fail on 32-bit system")
@pytest.mark.parametrize(
    "func, values", [("sum", [97.0, 98.0]), ("mean", [24.25, 24.5])]
)
def test_groupby_numerical_stability_sum_mean(func, values):
    # GH#38778
    data = [1e16, 1e16, 97, 98, -5e15, -5e15, -5e15, -5e15]
    df = DataFrame({"group": [1, 2] * 4, "a": data, "b": data})
    result = getattr(df.groupby("group"), func)()
    expected = DataFrame({"a": values, "b": values}, index=Index([1, 2], name="group"))
    tm.assert_frame_equal(result, expected)


@pytest.mark.xfail(not IS64, reason="GH#38778: fail on 32-bit system")
def test_groupby_numerical_stability_cumsum():
    # GH#38934
    data = [1e16, 1e16, 97, 98, -5e15, -5e15, -5e15, -5e15]
    df = DataFrame({"group": [1, 2] * 4, "a": data, "b": data})
    result = df.groupby("group").cumsum()
    exp_data = (
        [1e16] * 2 + [1e16 + 96, 1e16 + 98] + [5e15 + 97, 5e15 + 98] + [97.0, 98.0]
    )
    expected = DataFrame({"a": exp_data, "b": exp_data})
    tm.assert_frame_equal(result, expected, check_exact=True)


def test_groupby_mean_duplicate_index(rand_series_with_duplicate_datetimeindex):
    dups = rand_series_with_duplicate_datetimeindex
    result = dups.groupby(level=0).mean()
    expected = dups.groupby(dups.index).mean()
    tm.assert_series_equal(result, expected)


def test_groupby_all_nan_groups_drop():
    # GH 15036
    s = Series([1, 2, 3], [np.nan, np.nan, np.nan])
    result = s.groupby(s.index).sum()
    expected = Series([], index=Index([], dtype=np.float64), dtype=np.int64)
    tm.assert_series_equal(result, expected)


@pytest.mark.parametrize("numeric_only", [True, False])
def test_groupby_empty_multi_column(as_index, numeric_only):
    # GH 15106 & GH 41998
    df = DataFrame(data=[], columns=["A", "B", "C"])
    gb = df.groupby(["A", "B"], as_index=as_index)
    result = gb.sum(numeric_only=numeric_only)
    if as_index:
        index = MultiIndex([[], []], [[], []], names=["A", "B"])
        columns = ["C"] if not numeric_only else []
    else:
        index = RangeIndex(0)
        columns = ["A", "B", "C"] if not numeric_only else ["A", "B"]
    expected = DataFrame([], columns=columns, index=index)
    tm.assert_frame_equal(result, expected)


def test_groupby_aggregation_non_numeric_dtype():
    # GH #43108
    df = DataFrame(
        [["M", [1]], ["M", [1]], ["W", [10]], ["W", [20]]], columns=["MW", "v"]
    )

    expected = DataFrame(
        {
            "v": [[1, 1], [10, 20]],
        },
        index=Index(["M", "W"], dtype="object", name="MW"),
    )

    gb = df.groupby(by=["MW"])
    result = gb.sum()
    tm.assert_frame_equal(result, expected)


def test_groupby_aggregation_multi_non_numeric_dtype():
    # GH #42395
    df = DataFrame(
        {
            "x": [1, 0, 1, 1, 0],
            "y": [Timedelta(i, "days") for i in range(1, 6)],
            "z": [Timedelta(i * 10, "days") for i in range(1, 6)],
        }
    )

    expected = DataFrame(
        {
            "y": [Timedelta(i, "days") for i in range(7, 9)],
            "z": [Timedelta(i * 10, "days") for i in range(7, 9)],
        },
        index=Index([0, 1], dtype="int64", name="x"),
    )

    gb = df.groupby(by=["x"])
    result = gb.sum()
    tm.assert_frame_equal(result, expected)


def test_groupby_aggregation_numeric_with_non_numeric_dtype():
    # GH #43108
    df = DataFrame(
        {
            "x": [1, 0, 1, 1, 0],
            "y": [Timedelta(i, "days") for i in range(1, 6)],
            "z": list(range(1, 6)),
        }
    )

    expected = DataFrame(
        {"z": [7, 8]},
        index=Index([0, 1], dtype="int64", name="x"),
    )

    gb = df.groupby(by=["x"])
    result = gb.sum()
    tm.assert_frame_equal(result, expected)


def test_groupby_filtered_df_std():
    # GH 16174
    dicts = [
        {"filter_col": False, "groupby_col": True, "bool_col": True, "float_col": 10.5},
        {"filter_col": True, "groupby_col": True, "bool_col": True, "float_col": 20.5},
        {"filter_col": True, "groupby_col": True, "bool_col": True, "float_col": 30.5},
    ]
    df = DataFrame(dicts)

    df_filter = df[df["filter_col"] == True]  # noqa:E712
    dfgb = df_filter.groupby("groupby_col")
    result = dfgb.std()
    expected = DataFrame(
        [[0.0, 0.0, 7.071068]],
        columns=["filter_col", "bool_col", "float_col"],
        index=Index([True], name="groupby_col"),
    )
    tm.assert_frame_equal(result, expected)


def test_datetime_categorical_multikey_groupby_indices():
    # GH 26859
    df = DataFrame(
        {
            "a": Series(list("abc")),
            "b": Series(
                to_datetime(["2018-01-01", "2018-02-01", "2018-03-01"]),
                dtype="category",
            ),
            "c": Categorical.from_codes([-1, 0, 1], categories=[0, 1]),
        }
    )
    result = df.groupby(["a", "b"]).indices
    expected = {
        ("a", Timestamp("2018-01-01 00:00:00")): np.array([0]),
        ("b", Timestamp("2018-02-01 00:00:00")): np.array([1]),
        ("c", Timestamp("2018-03-01 00:00:00")): np.array([2]),
    }
    assert result == expected


def test_rolling_wrong_param_min_period():
    # GH34037
    name_l = ["Alice"] * 5 + ["Bob"] * 5
    val_l = [np.nan, np.nan, 1, 2, 3] + [np.nan, 1, 2, 3, 4]
    test_df = DataFrame([name_l, val_l]).T
    test_df.columns = ["name", "val"]

    result_error_msg = r"__init__\(\) got an unexpected keyword argument 'min_period'"
    with pytest.raises(TypeError, match=result_error_msg):
        test_df.groupby("name")["val"].rolling(window=2, min_period=1).sum()<|MERGE_RESOLUTION|>--- conflicted
+++ resolved
@@ -584,8 +584,10 @@
 
     grouped = data.groupby(["A", "B"])
     funcs = [np.mean, np.std]
-<<<<<<< HEAD
-    agged = grouped.agg(funcs)
+    with tm.assert_produces_warning(
+        FutureWarning, match=r"\['C'\] did not aggregate successfully"
+    ):
+        agged = grouped.agg(funcs)
     if get_option("future_udf_behavior"):
         expected = pd.concat(
             [grouped.agg(funcs[0]), grouped.agg(funcs[1])],
@@ -598,17 +600,6 @@
             keys=["D", "E", "F"],
             axis=1,
         )
-=======
-    with tm.assert_produces_warning(
-        FutureWarning, match=r"\['C'\] did not aggregate successfully"
-    ):
-        agged = grouped.agg(funcs)
-    expected = pd.concat(
-        [grouped["D"].agg(funcs), grouped["E"].agg(funcs), grouped["F"].agg(funcs)],
-        keys=["D", "E", "F"],
-        axis=1,
-    )
->>>>>>> 562df33d
     assert isinstance(agged.index, MultiIndex)
     assert isinstance(expected.index, MultiIndex)
     tm.assert_frame_equal(agged, expected)
