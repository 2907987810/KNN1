# -*- coding: utf-8 -*-
from __future__ import print_function

import pytest

from warnings import catch_warnings
from datetime import datetime

from pandas import (date_range, bdate_range, Timestamp,
                    Index, MultiIndex, DataFrame, Series,
                    concat, Panel, DatetimeIndex, read_csv)
from pandas.errors import UnsupportedFunctionCall, PerformanceWarning
from pandas.util.testing import (assert_frame_equal, assert_index_equal,
                                 assert_series_equal, assert_almost_equal)
from pandas.compat import (range, lrange, StringIO, lmap, lzip, map, zip,
                           builtins, OrderedDict)
from pandas import compat
from collections import defaultdict
import pandas.core.common as com
import numpy as np

import pandas.core.nanops as nanops
import pandas.util.testing as tm
import pandas as pd
from .common import MixIn


class TestGroupBy(MixIn):

    def test_basic(self):
        def checkit(dtype):
            data = Series(np.arange(9) // 3, index=np.arange(9), dtype=dtype)

            index = np.arange(9)
            np.random.shuffle(index)
            data = data.reindex(index)

            grouped = data.groupby(lambda x: x // 3)

            for k, v in grouped:
                assert len(v) == 3

            agged = grouped.aggregate(np.mean)
            assert agged[1] == 1

            assert_series_equal(agged, grouped.agg(np.mean))  # shorthand
            assert_series_equal(agged, grouped.mean())
            assert_series_equal(grouped.agg(np.sum), grouped.sum())

            expected = grouped.apply(lambda x: x * x.sum())
            transformed = grouped.transform(lambda x: x * x.sum())
            assert transformed[7] == 12
            assert_series_equal(transformed, expected)

            value_grouped = data.groupby(data)
            assert_series_equal(value_grouped.aggregate(np.mean), agged,
                                check_index_type=False)

            # complex agg
            agged = grouped.aggregate([np.mean, np.std])

            with tm.assert_produces_warning(FutureWarning,
                                            check_stacklevel=False):
                agged = grouped.aggregate({'one': np.mean, 'two': np.std})

            group_constants = {0: 10, 1: 20, 2: 30}
            agged = grouped.agg(lambda x: group_constants[x.name] + x.mean())
            assert agged[1] == 21

            # corner cases
            pytest.raises(Exception, grouped.aggregate, lambda x: x * 2)

        for dtype in ['int64', 'int32', 'float64', 'float32']:
            checkit(dtype)

    def test_groupby_nonobject_dtype(self):
        key = self.mframe.index.labels[0]
        grouped = self.mframe.groupby(key)
        result = grouped.sum()

        expected = self.mframe.groupby(key.astype('O')).sum()
        assert_frame_equal(result, expected)

        # GH 3911, mixed frame non-conversion
        df = self.df_mixed_floats.copy()
        df['value'] = lrange(len(df))

        def max_value(group):
            return group.loc[group['value'].idxmax()]

        applied = df.groupby('A').apply(max_value)
        result = applied.get_dtype_counts().sort_values()
        expected = Series({'object': 2,
                           'float64': 2,
                           'int64': 1}).sort_values()
        assert_series_equal(result, expected)

    def test_groupby_return_type(self):

        # GH2893, return a reduced type
        df1 = DataFrame(
            [{"val1": 1, "val2": 20},
             {"val1": 1, "val2": 19},
             {"val1": 2, "val2": 27},
             {"val1": 2, "val2": 12}
             ])

        def func(dataf):
            return dataf["val2"] - dataf["val2"].mean()

        result = df1.groupby("val1", squeeze=True).apply(func)
        assert isinstance(result, Series)

        df2 = DataFrame(
            [{"val1": 1, "val2": 20},
             {"val1": 1, "val2": 19},
             {"val1": 1, "val2": 27},
             {"val1": 1, "val2": 12}
             ])

        def func(dataf):
            return dataf["val2"] - dataf["val2"].mean()

        result = df2.groupby("val1", squeeze=True).apply(func)
        assert isinstance(result, Series)

        # GH3596, return a consistent type (regression in 0.11 from 0.10.1)
        df = DataFrame([[1, 1], [1, 1]], columns=['X', 'Y'])
        result = df.groupby('X', squeeze=False).count()
        assert isinstance(result, DataFrame)

        # GH5592
        # inconcistent return type
        df = DataFrame(dict(A=['Tiger', 'Tiger', 'Tiger', 'Lamb', 'Lamb',
                               'Pony', 'Pony'], B=Series(
                                   np.arange(7), dtype='int64'), C=date_range(
                                       '20130101', periods=7)))

        def f(grp):
            return grp.iloc[0]

        expected = df.groupby('A').first()[['B']]
        result = df.groupby('A').apply(f)[['B']]
        assert_frame_equal(result, expected)

        def f(grp):
            if grp.name == 'Tiger':
                return None
            return grp.iloc[0]

        result = df.groupby('A').apply(f)[['B']]
        e = expected.copy()
        e.loc['Tiger'] = np.nan
        assert_frame_equal(result, e)

        def f(grp):
            if grp.name == 'Pony':
                return None
            return grp.iloc[0]

        result = df.groupby('A').apply(f)[['B']]
        e = expected.copy()
        e.loc['Pony'] = np.nan
        assert_frame_equal(result, e)

        # 5592 revisited, with datetimes
        def f(grp):
            if grp.name == 'Pony':
                return None
            return grp.iloc[0]

        result = df.groupby('A').apply(f)[['C']]
        e = df.groupby('A').first()[['C']]
        e.loc['Pony'] = pd.NaT
        assert_frame_equal(result, e)

        # scalar outputs
        def f(grp):
            if grp.name == 'Pony':
                return None
            return grp.iloc[0].loc['C']

        result = df.groupby('A').apply(f)
        e = df.groupby('A').first()['C'].copy()
        e.loc['Pony'] = np.nan
        e.name = None
        assert_series_equal(result, e)

    def test_apply_issues(self):
        # GH 5788

        s = """2011.05.16,00:00,1.40893
2011.05.16,01:00,1.40760
2011.05.16,02:00,1.40750
2011.05.16,03:00,1.40649
2011.05.17,02:00,1.40893
2011.05.17,03:00,1.40760
2011.05.17,04:00,1.40750
2011.05.17,05:00,1.40649
2011.05.18,02:00,1.40893
2011.05.18,03:00,1.40760
2011.05.18,04:00,1.40750
2011.05.18,05:00,1.40649"""

        df = pd.read_csv(
            StringIO(s), header=None, names=['date', 'time', 'value'],
            parse_dates=[['date', 'time']])
        df = df.set_index('date_time')

        expected = df.groupby(df.index.date).idxmax()
        result = df.groupby(df.index.date).apply(lambda x: x.idxmax())
        assert_frame_equal(result, expected)

        # GH 5789
        # don't auto coerce dates
        df = pd.read_csv(
            StringIO(s), header=None, names=['date', 'time', 'value'])
        exp_idx = pd.Index(
            ['2011.05.16', '2011.05.17', '2011.05.18'
             ], dtype=object, name='date')
        expected = Series(['00:00', '02:00', '02:00'], index=exp_idx)
        result = df.groupby('date').apply(
            lambda x: x['time'][x['value'].idxmax()])
        assert_series_equal(result, expected)

    def test_time_field_bug(self):
        # Test a fix for the following error related to GH issue 11324 When
        # non-key fields in a group-by dataframe contained time-based fields
        # that were not returned by the apply function, an exception would be
        # raised.

        df = pd.DataFrame({'a': 1, 'b': [datetime.now() for nn in range(10)]})

        def func_with_no_date(batch):
            return pd.Series({'c': 2})

        def func_with_date(batch):
            return pd.Series({'c': 2, 'b': datetime(2015, 1, 1)})

        dfg_no_conversion = df.groupby(by=['a']).apply(func_with_no_date)
        dfg_no_conversion_expected = pd.DataFrame({'c': 2}, index=[1])
        dfg_no_conversion_expected.index.name = 'a'

        dfg_conversion = df.groupby(by=['a']).apply(func_with_date)
        dfg_conversion_expected = pd.DataFrame(
            {'b': datetime(2015, 1, 1),
             'c': 2}, index=[1])
        dfg_conversion_expected.index.name = 'a'

        tm.assert_frame_equal(dfg_no_conversion, dfg_no_conversion_expected)
        tm.assert_frame_equal(dfg_conversion, dfg_conversion_expected)

    def test_len(self):
        df = tm.makeTimeDataFrame()
        grouped = df.groupby([lambda x: x.year, lambda x: x.month,
                              lambda x: x.day])
        assert len(grouped) == len(df)

        grouped = df.groupby([lambda x: x.year, lambda x: x.month])
        expected = len(set([(x.year, x.month) for x in df.index]))
        assert len(grouped) == expected

        # issue 11016
        df = pd.DataFrame(dict(a=[np.nan] * 3, b=[1, 2, 3]))
        assert len(df.groupby(('a'))) == 0
        assert len(df.groupby(('b'))) == 3
        assert len(df.groupby(['a', 'b'])) == 3

    def test_basic_regression(self):
        # regression
        T = [1.0 * x for x in lrange(1, 10) * 10][:1095]
        result = Series(T, lrange(0, len(T)))

        groupings = np.random.random((1100, ))
        groupings = Series(groupings, lrange(0, len(groupings))) * 10.

        grouped = result.groupby(groupings)
        grouped.mean()

    def test_with_na_groups(self):
        index = Index(np.arange(10))

        for dtype in ['float64', 'float32', 'int64', 'int32', 'int16', 'int8']:
            values = Series(np.ones(10), index, dtype=dtype)
            labels = Series([np.nan, 'foo', 'bar', 'bar', np.nan, np.nan,
                             'bar', 'bar', np.nan, 'foo'], index=index)

            # this SHOULD be an int
            grouped = values.groupby(labels)
            agged = grouped.agg(len)
            expected = Series([4, 2], index=['bar', 'foo'])

            assert_series_equal(agged, expected, check_dtype=False)

            # assert issubclass(agged.dtype.type, np.integer)

            # explicity return a float from my function
            def f(x):
                return float(len(x))

            agged = grouped.agg(f)
            expected = Series([4, 2], index=['bar', 'foo'])

            assert_series_equal(agged, expected, check_dtype=False)
            assert issubclass(agged.dtype.type, np.dtype(dtype).type)

    def test_indices_concatenation_order(self):

        # GH 2808

        def f1(x):
            y = x[(x.b % 2) == 1] ** 2
            if y.empty:
                multiindex = MultiIndex(levels=[[]] * 2, labels=[[]] * 2,
                                        names=['b', 'c'])
                res = DataFrame(None, columns=['a'], index=multiindex)
                return res
            else:
                y = y.set_index(['b', 'c'])
                return y

        def f2(x):
            y = x[(x.b % 2) == 1] ** 2
            if y.empty:
                return DataFrame()
            else:
                y = y.set_index(['b', 'c'])
                return y

        def f3(x):
            y = x[(x.b % 2) == 1] ** 2
            if y.empty:
                multiindex = MultiIndex(levels=[[]] * 2, labels=[[]] * 2,
                                        names=['foo', 'bar'])
                res = DataFrame(None, columns=['a', 'b'], index=multiindex)
                return res
            else:
                return y

        df = DataFrame({'a': [1, 2, 2, 2], 'b': lrange(4), 'c': lrange(5, 9)})

        df2 = DataFrame({'a': [3, 2, 2, 2], 'b': lrange(4), 'c': lrange(5, 9)})

        # correct result
        result1 = df.groupby('a').apply(f1)
        result2 = df2.groupby('a').apply(f1)
        assert_frame_equal(result1, result2)

        # should fail (not the same number of levels)
        pytest.raises(AssertionError, df.groupby('a').apply, f2)
        pytest.raises(AssertionError, df2.groupby('a').apply, f2)

        # should fail (incorrect shape)
        pytest.raises(AssertionError, df.groupby('a').apply, f3)
        pytest.raises(AssertionError, df2.groupby('a').apply, f3)

    def test_attr_wrapper(self):
        grouped = self.ts.groupby(lambda x: x.weekday())

        result = grouped.std()
        expected = grouped.agg(lambda x: np.std(x, ddof=1))
        assert_series_equal(result, expected)

        # this is pretty cool
        result = grouped.describe()
        expected = {}
        for name, gp in grouped:
            expected[name] = gp.describe()
        expected = DataFrame(expected).T
        assert_frame_equal(result, expected)

        # get attribute
        result = grouped.dtype
        expected = grouped.agg(lambda x: x.dtype)

        # make sure raises error
        pytest.raises(AttributeError, getattr, grouped, 'foo')

    def test_frame_groupby(self):
        grouped = self.tsframe.groupby(lambda x: x.weekday())

        # aggregate
        aggregated = grouped.aggregate(np.mean)
        assert len(aggregated) == 5
        assert len(aggregated.columns) == 4

        # by string
        tscopy = self.tsframe.copy()
        tscopy['weekday'] = [x.weekday() for x in tscopy.index]
        stragged = tscopy.groupby('weekday').aggregate(np.mean)
        assert_frame_equal(stragged, aggregated, check_names=False)

        # transform
        grouped = self.tsframe.head(30).groupby(lambda x: x.weekday())
        transformed = grouped.transform(lambda x: x - x.mean())
        assert len(transformed) == 30
        assert len(transformed.columns) == 4

        # transform propagate
        transformed = grouped.transform(lambda x: x.mean())
        for name, group in grouped:
            mean = group.mean()
            for idx in group.index:
                tm.assert_series_equal(transformed.xs(idx), mean,
                                       check_names=False)

        # iterate
        for weekday, group in grouped:
            assert group.index[0].weekday() == weekday

        # groups / group_indices
        groups = grouped.groups
        indices = grouped.indices

        for k, v in compat.iteritems(groups):
            samething = self.tsframe.index.take(indices[k])
            assert (samething == v).all()

    def test_frame_groupby_columns(self):
        mapping = {'A': 0, 'B': 0, 'C': 1, 'D': 1}
        grouped = self.tsframe.groupby(mapping, axis=1)

        # aggregate
        aggregated = grouped.aggregate(np.mean)
        assert len(aggregated) == len(self.tsframe)
        assert len(aggregated.columns) == 2

        # transform
        tf = lambda x: x - x.mean()
        groupedT = self.tsframe.T.groupby(mapping, axis=0)
        assert_frame_equal(groupedT.transform(tf).T, grouped.transform(tf))

        # iterate
        for k, v in grouped:
            assert len(v.columns) == 2

    def test_frame_set_name_single(self):
        grouped = self.df.groupby('A')

        result = grouped.mean()
        assert result.index.name == 'A'

        result = self.df.groupby('A', as_index=False).mean()
        assert result.index.name != 'A'

        result = grouped.agg(np.mean)
        assert result.index.name == 'A'

        result = grouped.agg({'C': np.mean, 'D': np.std})
        assert result.index.name == 'A'

        result = grouped['C'].mean()
        assert result.index.name == 'A'
        result = grouped['C'].agg(np.mean)
        assert result.index.name == 'A'
        result = grouped['C'].agg([np.mean, np.std])
        assert result.index.name == 'A'

        with tm.assert_produces_warning(FutureWarning,
                                        check_stacklevel=False):
            result = grouped['C'].agg({'foo': np.mean, 'bar': np.std})
        assert result.index.name == 'A'

    def test_multi_func(self):
        col1 = self.df['A']
        col2 = self.df['B']

        grouped = self.df.groupby([col1.get, col2.get])
        agged = grouped.mean()
        expected = self.df.groupby(['A', 'B']).mean()

        # TODO groupby get drops names
        assert_frame_equal(agged.loc[:, ['C', 'D']],
                           expected.loc[:, ['C', 'D']],
                           check_names=False)

        # some "groups" with no data
        df = DataFrame({'v1': np.random.randn(6),
                        'v2': np.random.randn(6),
                        'k1': np.array(['b', 'b', 'b', 'a', 'a', 'a']),
                        'k2': np.array(['1', '1', '1', '2', '2', '2'])},
                       index=['one', 'two', 'three', 'four', 'five', 'six'])
        # only verify that it works for now
        grouped = df.groupby(['k1', 'k2'])
        grouped.agg(np.sum)

    def test_multi_key_multiple_functions(self):
        grouped = self.df.groupby(['A', 'B'])['C']

        agged = grouped.agg([np.mean, np.std])
        expected = DataFrame({'mean': grouped.agg(np.mean),
                              'std': grouped.agg(np.std)})
        assert_frame_equal(agged, expected)

    def test_frame_multi_key_function_list(self):
        data = DataFrame(
            {'A': ['foo', 'foo', 'foo', 'foo', 'bar', 'bar', 'bar', 'bar',
                   'foo', 'foo', 'foo'],
             'B': ['one', 'one', 'one', 'two', 'one', 'one', 'one', 'two',
                   'two', 'two', 'one'],
             'C': ['dull', 'dull', 'shiny', 'dull', 'dull', 'shiny', 'shiny',
                   'dull', 'shiny', 'shiny', 'shiny'],
             'D': np.random.randn(11),
             'E': np.random.randn(11),
             'F': np.random.randn(11)})

        grouped = data.groupby(['A', 'B'])
        funcs = [np.mean, np.std]
        agged = grouped.agg(funcs)
        expected = concat([grouped['D'].agg(funcs), grouped['E'].agg(funcs),
                           grouped['F'].agg(funcs)],
                          keys=['D', 'E', 'F'], axis=1)
        assert (isinstance(agged.index, MultiIndex))
        assert (isinstance(expected.index, MultiIndex))
        assert_frame_equal(agged, expected)

    def test_groupby_multiple_columns(self):
        data = self.df
        grouped = data.groupby(['A', 'B'])

        def _check_op(op):

            with catch_warnings(record=True):
                result1 = op(grouped)

                expected = defaultdict(dict)
                for n1, gp1 in data.groupby('A'):
                    for n2, gp2 in gp1.groupby('B'):
                        expected[n1][n2] = op(gp2.loc[:, ['C', 'D']])
                expected = dict((k, DataFrame(v))
                                for k, v in compat.iteritems(expected))
                expected = Panel.fromDict(expected).swapaxes(0, 1)
                expected.major_axis.name, expected.minor_axis.name = 'A', 'B'

                # a little bit crude
                for col in ['C', 'D']:
                    result_col = op(grouped[col])
                    exp = expected[col]
                    pivoted = result1[col].unstack()
                    pivoted2 = result_col.unstack()
                    assert_frame_equal(pivoted.reindex_like(exp), exp)
                    assert_frame_equal(pivoted2.reindex_like(exp), exp)

        _check_op(lambda x: x.sum())
        _check_op(lambda x: x.mean())

        # test single series works the same
        result = data['C'].groupby([data['A'], data['B']]).mean()
        expected = data.groupby(['A', 'B']).mean()['C']

        assert_series_equal(result, expected)

    def test_groupby_as_index_agg(self):
        grouped = self.df.groupby('A', as_index=False)

        # single-key

        result = grouped.agg(np.mean)
        expected = grouped.mean()
        assert_frame_equal(result, expected)

        result2 = grouped.agg(OrderedDict([['C', np.mean], ['D', np.sum]]))
        expected2 = grouped.mean()
        expected2['D'] = grouped.sum()['D']
        assert_frame_equal(result2, expected2)

        grouped = self.df.groupby('A', as_index=True)
        expected3 = grouped['C'].sum()
        expected3 = DataFrame(expected3).rename(columns={'C': 'Q'})

        with tm.assert_produces_warning(FutureWarning,
                                        check_stacklevel=False):
            result3 = grouped['C'].agg({'Q': np.sum})
        assert_frame_equal(result3, expected3)

        # multi-key

        grouped = self.df.groupby(['A', 'B'], as_index=False)

        result = grouped.agg(np.mean)
        expected = grouped.mean()
        assert_frame_equal(result, expected)

        result2 = grouped.agg(OrderedDict([['C', np.mean], ['D', np.sum]]))
        expected2 = grouped.mean()
        expected2['D'] = grouped.sum()['D']
        assert_frame_equal(result2, expected2)

        expected3 = grouped['C'].sum()
        expected3 = DataFrame(expected3).rename(columns={'C': 'Q'})
        result3 = grouped['C'].agg({'Q': np.sum})
        assert_frame_equal(result3, expected3)

        # GH7115 & GH8112 & GH8582
        df = DataFrame(np.random.randint(0, 100, (50, 3)),
                       columns=['jim', 'joe', 'jolie'])
        ts = Series(np.random.randint(5, 10, 50), name='jim')

        gr = df.groupby(ts)
        gr.nth(0)  # invokes set_selection_from_grouper internally
        assert_frame_equal(gr.apply(sum), df.groupby(ts).apply(sum))

        for attr in ['mean', 'max', 'count', 'idxmax', 'cumsum', 'all']:
            gr = df.groupby(ts, as_index=False)
            left = getattr(gr, attr)()

            gr = df.groupby(ts.values, as_index=True)
            right = getattr(gr, attr)().reset_index(drop=True)

            assert_frame_equal(left, right)

    def test_as_index_series_return_frame(self):
        grouped = self.df.groupby('A', as_index=False)
        grouped2 = self.df.groupby(['A', 'B'], as_index=False)

        result = grouped['C'].agg(np.sum)
        expected = grouped.agg(np.sum).loc[:, ['A', 'C']]
        assert isinstance(result, DataFrame)
        assert_frame_equal(result, expected)

        result2 = grouped2['C'].agg(np.sum)
        expected2 = grouped2.agg(np.sum).loc[:, ['A', 'B', 'C']]
        assert isinstance(result2, DataFrame)
        assert_frame_equal(result2, expected2)

        result = grouped['C'].sum()
        expected = grouped.sum().loc[:, ['A', 'C']]
        assert isinstance(result, DataFrame)
        assert_frame_equal(result, expected)

        result2 = grouped2['C'].sum()
        expected2 = grouped2.sum().loc[:, ['A', 'B', 'C']]
        assert isinstance(result2, DataFrame)
        assert_frame_equal(result2, expected2)

        # corner case
        pytest.raises(Exception, grouped['C'].__getitem__, 'D')

    def test_groupby_as_index_cython(self):
        data = self.df

        # single-key
        grouped = data.groupby('A', as_index=False)
        result = grouped.mean()
        expected = data.groupby(['A']).mean()
        expected.insert(0, 'A', expected.index)
        expected.index = np.arange(len(expected))
        assert_frame_equal(result, expected)

        # multi-key
        grouped = data.groupby(['A', 'B'], as_index=False)
        result = grouped.mean()
        expected = data.groupby(['A', 'B']).mean()

        arrays = lzip(*expected.index.values)
        expected.insert(0, 'A', arrays[0])
        expected.insert(1, 'B', arrays[1])
        expected.index = np.arange(len(expected))
        assert_frame_equal(result, expected)

    def test_groupby_as_index_series_scalar(self):
        grouped = self.df.groupby(['A', 'B'], as_index=False)

        # GH #421

        result = grouped['C'].agg(len)
        expected = grouped.agg(len).loc[:, ['A', 'B', 'C']]
        assert_frame_equal(result, expected)

    def test_groupby_as_index_corner(self):
        pytest.raises(TypeError, self.ts.groupby, lambda x: x.weekday(),
                      as_index=False)

        pytest.raises(ValueError, self.df.groupby, lambda x: x.lower(),
                      as_index=False, axis=1)

    def test_groupby_as_index_apply(self):
        # GH #4648 and #3417
        df = DataFrame({'item_id': ['b', 'b', 'a', 'c', 'a', 'b'],
                        'user_id': [1, 2, 1, 1, 3, 1],
                        'time': range(6)})

        g_as = df.groupby('user_id', as_index=True)
        g_not_as = df.groupby('user_id', as_index=False)

        res_as = g_as.head(2).index
        res_not_as = g_not_as.head(2).index
        exp = Index([0, 1, 2, 4])
        assert_index_equal(res_as, exp)
        assert_index_equal(res_not_as, exp)

        res_as_apply = g_as.apply(lambda x: x.head(2)).index
        res_not_as_apply = g_not_as.apply(lambda x: x.head(2)).index

        # apply doesn't maintain the original ordering
        # changed in GH5610 as the as_index=False returns a MI here
        exp_not_as_apply = MultiIndex.from_tuples([(0, 0), (0, 2), (1, 1), (
            2, 4)])
        tp = [(1, 0), (1, 2), (2, 1), (3, 4)]
        exp_as_apply = MultiIndex.from_tuples(tp, names=['user_id', None])

        assert_index_equal(res_as_apply, exp_as_apply)
        assert_index_equal(res_not_as_apply, exp_not_as_apply)

        ind = Index(list('abcde'))
        df = DataFrame([[1, 2], [2, 3], [1, 4], [1, 5], [2, 6]], index=ind)
        res = df.groupby(0, as_index=False).apply(lambda x: x).index
        assert_index_equal(res, ind)

    def test_groupby_multiple_key(self):
        df = tm.makeTimeDataFrame()
        grouped = df.groupby([lambda x: x.year, lambda x: x.month,
                              lambda x: x.day])
        agged = grouped.sum()
        assert_almost_equal(df.values, agged.values)

        grouped = df.T.groupby([lambda x: x.year,
                                lambda x: x.month,
                                lambda x: x.day], axis=1)

        agged = grouped.agg(lambda x: x.sum())
        tm.assert_index_equal(agged.index, df.columns)
        assert_almost_equal(df.T.values, agged.values)

        agged = grouped.agg(lambda x: x.sum())
        assert_almost_equal(df.T.values, agged.values)

    def test_groupby_multi_corner(self):
        # test that having an all-NA column doesn't mess you up
        df = self.df.copy()
        df['bad'] = np.nan
        agged = df.groupby(['A', 'B']).mean()

        expected = self.df.groupby(['A', 'B']).mean()
        expected['bad'] = np.nan

        assert_frame_equal(agged, expected)

    def test_omit_nuisance(self):
        grouped = self.df.groupby('A')

        result = grouped.mean()
        expected = self.df.loc[:, ['A', 'C', 'D']].groupby('A').mean()
        assert_frame_equal(result, expected)

        agged = grouped.agg(np.mean)
        exp = grouped.mean()
        assert_frame_equal(agged, exp)

        df = self.df.loc[:, ['A', 'C', 'D']]
        df['E'] = datetime.now()
        grouped = df.groupby('A')
        result = grouped.agg(np.sum)
        expected = grouped.sum()
        assert_frame_equal(result, expected)

        # won't work with axis = 1
        grouped = df.groupby({'A': 0, 'C': 0, 'D': 1, 'E': 1}, axis=1)
        result = pytest.raises(TypeError, grouped.agg,
                               lambda x: x.sum(0, numeric_only=False))

    def test_omit_nuisance_python_multiple(self):
        grouped = self.three_group.groupby(['A', 'B'])

        agged = grouped.agg(np.mean)
        exp = grouped.mean()
        assert_frame_equal(agged, exp)

    def test_empty_groups_corner(self):
        # handle empty groups
        df = DataFrame({'k1': np.array(['b', 'b', 'b', 'a', 'a', 'a']),
                        'k2': np.array(['1', '1', '1', '2', '2', '2']),
                        'k3': ['foo', 'bar'] * 3,
                        'v1': np.random.randn(6),
                        'v2': np.random.randn(6)})

        grouped = df.groupby(['k1', 'k2'])
        result = grouped.agg(np.mean)
        expected = grouped.mean()
        assert_frame_equal(result, expected)

        grouped = self.mframe[3:5].groupby(level=0)
        agged = grouped.apply(lambda x: x.mean())
        agged_A = grouped['A'].apply(np.mean)
        assert_series_equal(agged['A'], agged_A)
        assert agged.index.name == 'first'

    def test_apply_concat_preserve_names(self):
        grouped = self.three_group.groupby(['A', 'B'])

        def desc(group):
            result = group.describe()
            result.index.name = 'stat'
            return result

        def desc2(group):
            result = group.describe()
            result.index.name = 'stat'
            result = result[:len(group)]
            # weirdo
            return result

        def desc3(group):
            result = group.describe()

            # names are different
            result.index.name = 'stat_%d' % len(group)

            result = result[:len(group)]
            # weirdo
            return result

        result = grouped.apply(desc)
        assert result.index.names == ('A', 'B', 'stat')

        result2 = grouped.apply(desc2)
        assert result2.index.names == ('A', 'B', 'stat')

        result3 = grouped.apply(desc3)
        assert result3.index.names == ('A', 'B', None)

    def test_nonsense_func(self):
        df = DataFrame([0])
        pytest.raises(Exception, df.groupby, lambda x: x + 'foo')

    def test_builtins_apply(self):  # GH8155
        df = pd.DataFrame(np.random.randint(1, 50, (1000, 2)),
                          columns=['jim', 'joe'])
        df['jolie'] = np.random.randn(1000)

        for keys in ['jim', ['jim', 'joe']]:  # single key & multi-key
            if keys == 'jim':
                continue
            for f in [max, min, sum]:
                fname = f.__name__
                result = df.groupby(keys).apply(f)
                result.shape
                ngroups = len(df.drop_duplicates(subset=keys))
                assert result.shape == (ngroups, 3), 'invalid frame shape: '\
                    '{} (expected ({}, 3))'.format(result.shape, ngroups)

                assert_frame_equal(result,  # numpy's equivalent function
                                   df.groupby(keys).apply(getattr(np, fname)))

                if f != sum:
                    expected = df.groupby(keys).agg(fname).reset_index()
                    expected.set_index(keys, inplace=True, drop=False)
                    assert_frame_equal(result, expected, check_dtype=False)

                assert_series_equal(getattr(result, fname)(),
                                    getattr(df, fname)())

    def test_max_min_non_numeric(self):
        # #2700
        aa = DataFrame({'nn': [11, 11, 22, 22],
                        'ii': [1, 2, 3, 4],
                        'ss': 4 * ['mama']})

        result = aa.groupby('nn').max()
        assert 'ss' in result

        result = aa.groupby('nn').max(numeric_only=False)
        assert 'ss' in result

        result = aa.groupby('nn').min()
        assert 'ss' in result

        result = aa.groupby('nn').min(numeric_only=False)
        assert 'ss' in result

    def test_arg_passthru(self):
        # make sure that we are passing thru kwargs
        # to our agg functions

        # GH3668
        # GH5724
        df = pd.DataFrame(
            {'group': [1, 1, 2],
             'int': [1, 2, 3],
             'float': [4., 5., 6.],
             'string': list('abc'),
             'category_string': pd.Series(list('abc')).astype('category'),
             'category_int': [7, 8, 9],
             'datetime': pd.date_range('20130101', periods=3),
             'datetimetz': pd.date_range('20130101',
                                         periods=3,
                                         tz='US/Eastern'),
             'timedelta': pd.timedelta_range('1 s', periods=3, freq='s')},
            columns=['group', 'int', 'float', 'string',
                     'category_string', 'category_int',
                     'datetime', 'datetimetz',
                     'timedelta'])

        expected_columns_numeric = Index(['int', 'float', 'category_int'])

        # mean / median
        expected = pd.DataFrame(
            {'category_int': [7.5, 9],
             'float': [4.5, 6.],
             'timedelta': [pd.Timedelta('1.5s'),
                           pd.Timedelta('3s')],
             'int': [1.5, 3],
             'datetime': [pd.Timestamp('2013-01-01 12:00:00'),
                          pd.Timestamp('2013-01-03 00:00:00')],
             'datetimetz': [
                 pd.Timestamp('2013-01-01 12:00:00', tz='US/Eastern'),
                 pd.Timestamp('2013-01-03 00:00:00', tz='US/Eastern')]},
            index=Index([1, 2], name='group'),
            columns=['int', 'float', 'category_int',
                     'datetime', 'datetimetz', 'timedelta'])
        for attr in ['mean', 'median']:
            f = getattr(df.groupby('group'), attr)
            result = f()
            tm.assert_index_equal(result.columns, expected_columns_numeric)

            result = f(numeric_only=False)
            assert_frame_equal(result.reindex_like(expected), expected)

        # TODO: min, max *should* handle
        # categorical (ordered) dtype
        expected_columns = Index(['int', 'float', 'string',
                                  'category_int',
                                  'datetime', 'datetimetz',
                                  'timedelta'])
        for attr in ['min', 'max']:
            f = getattr(df.groupby('group'), attr)
            result = f()
            tm.assert_index_equal(result.columns, expected_columns)

            result = f(numeric_only=False)
            tm.assert_index_equal(result.columns, expected_columns)

        expected_columns = Index(['int', 'float', 'string',
                                  'category_string', 'category_int',
                                  'datetime', 'datetimetz',
                                  'timedelta'])
        for attr in ['first', 'last']:
            f = getattr(df.groupby('group'), attr)
            result = f()
            tm.assert_index_equal(result.columns, expected_columns)

            result = f(numeric_only=False)
            tm.assert_index_equal(result.columns, expected_columns)

        expected_columns = Index(['int', 'float', 'string',
                                  'category_int', 'timedelta'])
        for attr in ['sum']:
            f = getattr(df.groupby('group'), attr)
            result = f()
            tm.assert_index_equal(result.columns, expected_columns_numeric)

            result = f(numeric_only=False)
            tm.assert_index_equal(result.columns, expected_columns)

        expected_columns = Index(['int', 'float', 'category_int'])
        for attr in ['prod', 'cumprod']:
            f = getattr(df.groupby('group'), attr)
            result = f()
            tm.assert_index_equal(result.columns, expected_columns_numeric)

            result = f(numeric_only=False)
            tm.assert_index_equal(result.columns, expected_columns)

        # like min, max, but don't include strings
        expected_columns = Index(['int', 'float',
                                  'category_int',
                                  'datetime', 'datetimetz',
                                  'timedelta'])
        for attr in ['cummin', 'cummax']:
            f = getattr(df.groupby('group'), attr)
            result = f()
            # GH 15561: numeric_only=False set by default like min/max
            tm.assert_index_equal(result.columns, expected_columns)

            result = f(numeric_only=False)
            tm.assert_index_equal(result.columns, expected_columns)

        expected_columns = Index(['int', 'float', 'category_int',
                                  'timedelta'])
        for attr in ['cumsum']:
            f = getattr(df.groupby('group'), attr)
            result = f()
            tm.assert_index_equal(result.columns, expected_columns_numeric)

            result = f(numeric_only=False)
            tm.assert_index_equal(result.columns, expected_columns)

    def test_wrap_aggregated_output_multindex(self):
        df = self.mframe.T
        df['baz', 'two'] = 'peekaboo'

        keys = [np.array([0, 0, 1]), np.array([0, 0, 1])]
        agged = df.groupby(keys).agg(np.mean)
        assert isinstance(agged.columns, MultiIndex)

        def aggfun(ser):
            if ser.name == ('foo', 'one'):
                raise TypeError
            else:
                return ser.sum()

        agged2 = df.groupby(keys).aggregate(aggfun)
        assert len(agged2.columns) + 1 == len(df.columns)

    def test_groupby_level_apply(self):
        frame = self.mframe

        result = frame.groupby(level=0).count()
        assert result.index.name == 'first'
        result = frame.groupby(level=1).count()
        assert result.index.name == 'second'

        result = frame['A'].groupby(level=0).count()
        assert result.index.name == 'first'

    def test_groupby_level_mapper(self):
        frame = self.mframe
        deleveled = frame.reset_index()

        mapper0 = {'foo': 0, 'bar': 0, 'baz': 1, 'qux': 1}
        mapper1 = {'one': 0, 'two': 0, 'three': 1}

        result0 = frame.groupby(mapper0, level=0).sum()
        result1 = frame.groupby(mapper1, level=1).sum()

        mapped_level0 = np.array([mapper0.get(x) for x in deleveled['first']])
        mapped_level1 = np.array([mapper1.get(x) for x in deleveled['second']])
        expected0 = frame.groupby(mapped_level0).sum()
        expected1 = frame.groupby(mapped_level1).sum()
        expected0.index.name, expected1.index.name = 'first', 'second'

        assert_frame_equal(result0, expected0)
        assert_frame_equal(result1, expected1)

    def test_groupby_level_nonmulti(self):
        # GH 1313, GH 13901
        s = Series([1, 2, 3, 10, 4, 5, 20, 6],
                   Index([1, 2, 3, 1, 4, 5, 2, 6], name='foo'))
        expected = Series([11, 22, 3, 4, 5, 6],
                          Index(range(1, 7), name='foo'))

        result = s.groupby(level=0).sum()
        tm.assert_series_equal(result, expected)
        result = s.groupby(level=[0]).sum()
        tm.assert_series_equal(result, expected)
        result = s.groupby(level=-1).sum()
        tm.assert_series_equal(result, expected)
        result = s.groupby(level=[-1]).sum()
        tm.assert_series_equal(result, expected)

        pytest.raises(ValueError, s.groupby, level=1)
        pytest.raises(ValueError, s.groupby, level=-2)
        pytest.raises(ValueError, s.groupby, level=[])
        pytest.raises(ValueError, s.groupby, level=[0, 0])
        pytest.raises(ValueError, s.groupby, level=[0, 1])
        pytest.raises(ValueError, s.groupby, level=[1])

    def test_groupby_complex(self):
        # GH 12902
        a = Series(data=np.arange(4) * (1 + 2j), index=[0, 0, 1, 1])
        expected = Series((1 + 2j, 5 + 10j))

        result = a.groupby(level=0).sum()
        assert_series_equal(result, expected)

        result = a.sum(level=0)
        assert_series_equal(result, expected)

    def test_apply_series_to_frame(self):
        def f(piece):
            with np.errstate(invalid='ignore'):
                logged = np.log(piece)
            return DataFrame({'value': piece,
                              'demeaned': piece - piece.mean(),
                              'logged': logged})

        dr = bdate_range('1/1/2000', periods=100)
        ts = Series(np.random.randn(100), index=dr)

        grouped = ts.groupby(lambda x: x.month)
        result = grouped.apply(f)

        assert isinstance(result, DataFrame)
        tm.assert_index_equal(result.index, ts.index)

    def test_apply_series_yield_constant(self):
        result = self.df.groupby(['A', 'B'])['C'].apply(len)
        assert result.index.names[:2] == ('A', 'B')

    def test_apply_frame_yield_constant(self):
        # GH13568
        result = self.df.groupby(['A', 'B']).apply(len)
        assert isinstance(result, Series)
        assert result.name is None

        result = self.df.groupby(['A', 'B'])[['C', 'D']].apply(len)
        assert isinstance(result, Series)
        assert result.name is None

    def test_apply_frame_to_series(self):
        grouped = self.df.groupby(['A', 'B'])
        result = grouped.apply(len)
        expected = grouped.count()['C']
        tm.assert_index_equal(result.index, expected.index)
        tm.assert_numpy_array_equal(result.values, expected.values)

    def test_apply_frame_concat_series(self):
        def trans(group):
            return group.groupby('B')['C'].sum().sort_values()[:2]

        def trans2(group):
            grouped = group.groupby(df.reindex(group.index)['B'])
            return grouped.sum().sort_values()[:2]

        df = DataFrame({'A': np.random.randint(0, 5, 1000),
                        'B': np.random.randint(0, 5, 1000),
                        'C': np.random.randn(1000)})

        result = df.groupby('A').apply(trans)
        exp = df.groupby('A')['C'].apply(trans2)
        assert_series_equal(result, exp, check_names=False)
        assert result.name == 'C'

    def test_apply_transform(self):
        grouped = self.ts.groupby(lambda x: x.month)
        result = grouped.apply(lambda x: x * 2)
        expected = grouped.transform(lambda x: x * 2)
        assert_series_equal(result, expected)

    def test_apply_multikey_corner(self):
        grouped = self.tsframe.groupby([lambda x: x.year, lambda x: x.month])

        def f(group):
            return group.sort_values('A')[-5:]

        result = grouped.apply(f)
        for key, group in grouped:
            assert_frame_equal(result.loc[key], f(group))

    def test_mutate_groups(self):

        # GH3380

        mydf = DataFrame({
            'cat1': ['a'] * 8 + ['b'] * 6,
            'cat2': ['c'] * 2 + ['d'] * 2 + ['e'] * 2 + ['f'] * 2 + ['c'] * 2 +
            ['d'] * 2 + ['e'] * 2,
            'cat3': lmap(lambda x: 'g%s' % x, lrange(1, 15)),
            'val': np.random.randint(100, size=14),
        })

        def f_copy(x):
            x = x.copy()
            x['rank'] = x.val.rank(method='min')
            return x.groupby('cat2')['rank'].min()

        def f_no_copy(x):
            x['rank'] = x.val.rank(method='min')
            return x.groupby('cat2')['rank'].min()

        grpby_copy = mydf.groupby('cat1').apply(f_copy)
        grpby_no_copy = mydf.groupby('cat1').apply(f_no_copy)
        assert_series_equal(grpby_copy, grpby_no_copy)

    def test_no_mutate_but_looks_like(self):

        # GH 8467
        # first show's mutation indicator
        # second does not, but should yield the same results
        df = DataFrame({'key': [1, 1, 1, 2, 2, 2, 3, 3, 3], 'value': range(9)})

        result1 = df.groupby('key', group_keys=True).apply(lambda x: x[:].key)
        result2 = df.groupby('key', group_keys=True).apply(lambda x: x.key)
        assert_series_equal(result1, result2)

    def test_apply_chunk_view(self):
        # Low level tinkering could be unsafe, make sure not
        df = DataFrame({'key': [1, 1, 1, 2, 2, 2, 3, 3, 3],
                        'value': lrange(9)})

        # return view
        f = lambda x: x[:2]

        result = df.groupby('key', group_keys=False).apply(f)
        expected = df.take([0, 1, 3, 4, 6, 7])
        assert_frame_equal(result, expected)

    def test_apply_no_name_column_conflict(self):
        df = DataFrame({'name': [1, 1, 1, 1, 1, 1, 2, 2, 2, 2],
                        'name2': [0, 0, 0, 1, 1, 1, 0, 0, 1, 1],
                        'value': lrange(10)[::-1]})

        # it works! #2605
        grouped = df.groupby(['name', 'name2'])
        grouped.apply(lambda x: x.sort_values('value', inplace=True))

    def test_groupby_series_indexed_differently(self):
        s1 = Series([5.0, -9.0, 4.0, 100., -5., 55., 6.7],
                    index=Index(['a', 'b', 'c', 'd', 'e', 'f', 'g']))
        s2 = Series([1.0, 1.0, 4.0, 5.0, 5.0, 7.0],
                    index=Index(['a', 'b', 'd', 'f', 'g', 'h']))

        grouped = s1.groupby(s2)
        agged = grouped.mean()
        exp = s1.groupby(s2.reindex(s1.index).get).mean()
        assert_series_equal(agged, exp)

    def test_groupby_with_hier_columns(self):
        tuples = list(zip(*[['bar', 'bar', 'baz', 'baz', 'foo', 'foo', 'qux',
                             'qux'], ['one', 'two', 'one', 'two', 'one', 'two',
                                      'one', 'two']]))
        index = MultiIndex.from_tuples(tuples)
        columns = MultiIndex.from_tuples([('A', 'cat'), ('B', 'dog'), (
            'B', 'cat'), ('A', 'dog')])
        df = DataFrame(np.random.randn(8, 4), index=index, columns=columns)

        result = df.groupby(level=0).mean()
        tm.assert_index_equal(result.columns, columns)

        result = df.groupby(level=0, axis=1).mean()
        tm.assert_index_equal(result.index, df.index)

        result = df.groupby(level=0).agg(np.mean)
        tm.assert_index_equal(result.columns, columns)

        result = df.groupby(level=0).apply(lambda x: x.mean())
        tm.assert_index_equal(result.columns, columns)

        result = df.groupby(level=0, axis=1).agg(lambda x: x.mean(1))
        tm.assert_index_equal(result.columns, Index(['A', 'B']))
        tm.assert_index_equal(result.index, df.index)

        # add a nuisance column
        sorted_columns, _ = columns.sortlevel(0)
        df['A', 'foo'] = 'bar'
        result = df.groupby(level=0).mean()
        tm.assert_index_equal(result.columns, df.columns[:-1])

    def test_pass_args_kwargs(self):
        from numpy import percentile

        def f(x, q=None, axis=0):
            return percentile(x, q, axis=axis)

        g = lambda x: percentile(x, 80, axis=0)

        # Series
        ts_grouped = self.ts.groupby(lambda x: x.month)
        agg_result = ts_grouped.agg(percentile, 80, axis=0)
        apply_result = ts_grouped.apply(percentile, 80, axis=0)
        trans_result = ts_grouped.transform(percentile, 80, axis=0)

        agg_expected = ts_grouped.quantile(.8)
        trans_expected = ts_grouped.transform(g)

        assert_series_equal(apply_result, agg_expected)
        assert_series_equal(agg_result, agg_expected, check_names=False)
        assert_series_equal(trans_result, trans_expected)

        agg_result = ts_grouped.agg(f, q=80)
        apply_result = ts_grouped.apply(f, q=80)
        trans_result = ts_grouped.transform(f, q=80)
        assert_series_equal(agg_result, agg_expected)
        assert_series_equal(apply_result, agg_expected)
        assert_series_equal(trans_result, trans_expected)

        # DataFrame
        df_grouped = self.tsframe.groupby(lambda x: x.month)
        agg_result = df_grouped.agg(percentile, 80, axis=0)
        apply_result = df_grouped.apply(DataFrame.quantile, .8)
        expected = df_grouped.quantile(.8)
        assert_frame_equal(apply_result, expected)
        assert_frame_equal(agg_result, expected, check_names=False)

        agg_result = df_grouped.agg(f, q=80)
        apply_result = df_grouped.apply(DataFrame.quantile, q=.8)
        assert_frame_equal(agg_result, expected, check_names=False)
        assert_frame_equal(apply_result, expected)

    def test_non_cython_api(self):

        # GH5610
        # non-cython calls should not include the grouper

        df = DataFrame(
            [[1, 2, 'foo'],
             [1, np.nan, 'bar'],
             [3, np.nan, 'baz']],
            columns=['A', 'B', 'C'])
        g = df.groupby('A')
        gni = df.groupby('A', as_index=False)

        # mad
        expected = DataFrame([[0], [np.nan]], columns=['B'], index=[1, 3])
        expected.index.name = 'A'
        result = g.mad()
        assert_frame_equal(result, expected)

        expected = DataFrame([[0., 0.], [0, np.nan]], columns=['A', 'B'],
                             index=[0, 1])
        result = gni.mad()
        assert_frame_equal(result, expected)

        # describe
        expected_index = pd.Index([1, 3], name='A')
        expected_col = pd.MultiIndex(levels=[['B'],
                                             ['count', 'mean', 'std', 'min',
                                              '25%', '50%', '75%', 'max']],
                                     labels=[[0] * 8, list(range(8))])
        expected = pd.DataFrame([[1.0, 2.0, np.nan, 2.0, 2.0, 2.0, 2.0, 2.0],
                                 [0.0, np.nan, np.nan, np.nan, np.nan, np.nan,
                                  np.nan, np.nan]],
                                index=expected_index,
                                columns=expected_col)
        result = g.describe()
        assert_frame_equal(result, expected)

        expected = pd.concat([df[df.A == 1].describe().unstack().to_frame().T,
                              df[df.A == 3].describe().unstack().to_frame().T])
        expected.index = pd.Index([0, 1])
        result = gni.describe()
        assert_frame_equal(result, expected)

        # any
        expected = DataFrame([[True, True], [False, True]], columns=['B', 'C'],
                             index=[1, 3])
        expected.index.name = 'A'
        result = g.any()
        assert_frame_equal(result, expected)

        # idxmax
        expected = DataFrame([[0.0], [np.nan]], columns=['B'], index=[1, 3])
        expected.index.name = 'A'
        result = g.idxmax()
        assert_frame_equal(result, expected)

    def test_cython_api2(self):

        # this takes the fast apply path

        # cumsum (GH5614)
        df = DataFrame(
            [[1, 2, np.nan], [1, np.nan, 9], [3, 4, 9]
             ], columns=['A', 'B', 'C'])
        expected = DataFrame(
            [[2, np.nan], [np.nan, 9], [4, 9]], columns=['B', 'C'])
        result = df.groupby('A').cumsum()
        assert_frame_equal(result, expected)

        # GH 5755 - cumsum is a transformer and should ignore as_index
        result = df.groupby('A', as_index=False).cumsum()
        assert_frame_equal(result, expected)

        # GH 13994
        result = df.groupby('A').cumsum(axis=1)
        expected = df.cumsum(axis=1)
        assert_frame_equal(result, expected)
        result = df.groupby('A').cumprod(axis=1)
        expected = df.cumprod(axis=1)
        assert_frame_equal(result, expected)

    def test_grouping_ndarray(self):
        grouped = self.df.groupby(self.df['A'].values)

        result = grouped.sum()
        expected = self.df.groupby('A').sum()
        assert_frame_equal(result, expected, check_names=False
                           )  # Note: no names when grouping by value

    def test_apply_typecast_fail(self):
        df = DataFrame({'d': [1., 1., 1., 2., 2., 2.],
                        'c': np.tile(
                            ['a', 'b', 'c'], 2),
                        'v': np.arange(1., 7.)})

        def f(group):
            v = group['v']
            group['v2'] = (v - v.min()) / (v.max() - v.min())
            return group

        result = df.groupby('d').apply(f)

        expected = df.copy()
        expected['v2'] = np.tile([0., 0.5, 1], 2)

        assert_frame_equal(result, expected)

    def test_apply_multiindex_fail(self):
        index = MultiIndex.from_arrays([[0, 0, 0, 1, 1, 1], [1, 2, 3, 1, 2, 3]
                                        ])
        df = DataFrame({'d': [1., 1., 1., 2., 2., 2.],
                        'c': np.tile(['a', 'b', 'c'], 2),
                        'v': np.arange(1., 7.)}, index=index)

        def f(group):
            v = group['v']
            group['v2'] = (v - v.min()) / (v.max() - v.min())
            return group

        result = df.groupby('d').apply(f)

        expected = df.copy()
        expected['v2'] = np.tile([0., 0.5, 1], 2)

        assert_frame_equal(result, expected)

    def test_apply_corner(self):
        result = self.tsframe.groupby(lambda x: x.year).apply(lambda x: x * 2)
        expected = self.tsframe * 2
        assert_frame_equal(result, expected)

    def test_apply_without_copy(self):
        # GH 5545
        # returning a non-copy in an applied function fails

        data = DataFrame({'id_field': [100, 100, 200, 300],
                          'category': ['a', 'b', 'c', 'c'],
                          'value': [1, 2, 3, 4]})

        def filt1(x):
            if x.shape[0] == 1:
                return x.copy()
            else:
                return x[x.category == 'c']

        def filt2(x):
            if x.shape[0] == 1:
                return x
            else:
                return x[x.category == 'c']

        expected = data.groupby('id_field').apply(filt1)
        result = data.groupby('id_field').apply(filt2)
        assert_frame_equal(result, expected)

    def test_apply_corner_cases(self):
        # #535, can't use sliding iterator

        N = 1000
        labels = np.random.randint(0, 100, size=N)
        df = DataFrame({'key': labels,
                        'value1': np.random.randn(N),
                        'value2': ['foo', 'bar', 'baz', 'qux'] * (N // 4)})

        grouped = df.groupby('key')

        def f(g):
            g['value3'] = g['value1'] * 2
            return g

        result = grouped.apply(f)
        assert 'value3' in result

    def test_groupby_wrong_multi_labels(self):
        data = """index,foo,bar,baz,spam,data
0,foo1,bar1,baz1,spam2,20
1,foo1,bar2,baz1,spam3,30
2,foo2,bar2,baz1,spam2,40
3,foo1,bar1,baz2,spam1,50
4,foo3,bar1,baz2,spam1,60"""

        data = read_csv(StringIO(data), index_col=0)

        grouped = data.groupby(['foo', 'bar', 'baz', 'spam'])

        result = grouped.agg(np.mean)
        expected = grouped.mean()
        assert_frame_equal(result, expected)

    def test_groupby_series_with_name(self):
        result = self.df.groupby(self.df['A']).mean()
        result2 = self.df.groupby(self.df['A'], as_index=False).mean()
        assert result.index.name == 'A'
        assert 'A' in result2

        result = self.df.groupby([self.df['A'], self.df['B']]).mean()
        result2 = self.df.groupby([self.df['A'], self.df['B']],
                                  as_index=False).mean()
        assert result.index.names == ('A', 'B')
        assert 'A' in result2
        assert 'B' in result2

    def test_seriesgroupby_name_attr(self):
        # GH 6265
        result = self.df.groupby('A')['C']
        assert result.count().name == 'C'
        assert result.mean().name == 'C'

        testFunc = lambda x: np.sum(x) * 2
        assert result.agg(testFunc).name == 'C'

    def test_consistency_name(self):
        # GH 12363

        df = DataFrame({'A': ['foo', 'bar', 'foo', 'bar',
                              'foo', 'bar', 'foo', 'foo'],
                        'B': ['one', 'one', 'two', 'two',
                              'two', 'two', 'one', 'two'],
                        'C': np.random.randn(8) + 1.0,
                        'D': np.arange(8)})

        expected = df.groupby(['A']).B.count()
        result = df.B.groupby(df.A).count()
        assert_series_equal(result, expected)

    def test_groupby_name_propagation(self):
        # GH 6124
        def summarize(df, name=None):
            return Series({'count': 1, 'mean': 2, 'omissions': 3, }, name=name)

        def summarize_random_name(df):
            # Provide a different name for each Series.  In this case, groupby
            # should not attempt to propagate the Series name since they are
            # inconsistent.
            return Series({
                'count': 1,
                'mean': 2,
                'omissions': 3,
            }, name=df.iloc[0]['A'])

        metrics = self.df.groupby('A').apply(summarize)
        assert metrics.columns.name is None
        metrics = self.df.groupby('A').apply(summarize, 'metrics')
        assert metrics.columns.name == 'metrics'
        metrics = self.df.groupby('A').apply(summarize_random_name)
        assert metrics.columns.name is None

    def test_groupby_nonstring_columns(self):
        df = DataFrame([np.arange(10) for x in range(10)])
        grouped = df.groupby(0)
        result = grouped.mean()
        expected = df.groupby(df[0]).mean()
        assert_frame_equal(result, expected)

    def test_groupby_mixed_type_columns(self):
        # GH 13432, unorderable types in py3
        df = DataFrame([[0, 1, 2]], columns=['A', 'B', 0])
        expected = DataFrame([[1, 2]], columns=['B', 0],
                             index=Index([0], name='A'))

        result = df.groupby('A').first()
        tm.assert_frame_equal(result, expected)

        result = df.groupby('A').sum()
        tm.assert_frame_equal(result, expected)

    def test_cython_grouper_series_bug_noncontig(self):
        arr = np.empty((100, 100))
        arr.fill(np.nan)
        obj = Series(arr[:, 0], index=lrange(100))
        inds = np.tile(lrange(10), 10)

        result = obj.groupby(inds).agg(Series.median)
        assert result.isna().all()

    def test_series_grouper_noncontig_index(self):
        index = Index(tm.rands_array(10, 100))

        values = Series(np.random.randn(50), index=index[::2])
        labels = np.random.randint(0, 5, 50)

        # it works!
        grouped = values.groupby(labels)

        # accessing the index elements causes segfault
        f = lambda x: len(set(map(id, x.index)))
        grouped.agg(f)

    def test_convert_objects_leave_decimal_alone(self):

        from decimal import Decimal

        s = Series(lrange(5))
        labels = np.array(['a', 'b', 'c', 'd', 'e'], dtype='O')

        def convert_fast(x):
            return Decimal(str(x.mean()))

        def convert_force_pure(x):
            # base will be length 0
            assert (len(x.base) > 0)
            return Decimal(str(x.mean()))

        grouped = s.groupby(labels)

        result = grouped.agg(convert_fast)
        assert result.dtype == np.object_
        assert isinstance(result[0], Decimal)

        result = grouped.agg(convert_force_pure)
        assert result.dtype == np.object_
        assert isinstance(result[0], Decimal)

    def test_fast_apply(self):
        # make sure that fast apply is correctly called
        # rather than raising any kind of error
        # otherwise the python path will be callsed
        # which slows things down
        N = 1000
        labels = np.random.randint(0, 2000, size=N)
        labels2 = np.random.randint(0, 3, size=N)
        df = DataFrame({'key': labels,
                        'key2': labels2,
                        'value1': np.random.randn(N),
                        'value2': ['foo', 'bar', 'baz', 'qux'] * (N // 4)})

        def f(g):
            return 1

        g = df.groupby(['key', 'key2'])

        grouper = g.grouper

        splitter = grouper._get_splitter(g._selected_obj, axis=g.axis)
        group_keys = grouper._get_group_keys()

        values, mutated = splitter.fast_apply(f, group_keys)
        assert not mutated

    def test_apply_with_mixed_dtype(self):
        # GH3480, apply with mixed dtype on axis=1 breaks in 0.11
        df = DataFrame({'foo1': ['one', 'two', 'two', 'three', 'one', 'two'],
                        'foo2': np.random.randn(6)})
        result = df.apply(lambda x: x, axis=1)
        assert_series_equal(df.get_dtype_counts(), result.get_dtype_counts())

        # GH 3610 incorrect dtype conversion with as_index=False
        df = DataFrame({"c1": [1, 2, 6, 6, 8]})
        df["c2"] = df.c1 / 2.0
        result1 = df.groupby("c2").mean().reset_index().c2
        result2 = df.groupby("c2", as_index=False).mean().c2
        assert_series_equal(result1, result2)

    def test_groupby_aggregation_mixed_dtype(self):

        # GH 6212
        expected = DataFrame({
            'v1': [5, 5, 7, np.nan, 3, 3, 4, 1],
            'v2': [55, 55, 77, np.nan, 33, 33, 44, 11]},
            index=MultiIndex.from_tuples([(1, 95), (1, 99), (2, 95), (2, 99),
                                          ('big', 'damp'),
                                          ('blue', 'dry'),
                                          ('red', 'red'), ('red', 'wet')],
                                         names=['by1', 'by2']))

        df = DataFrame({
            'v1': [1, 3, 5, 7, 8, 3, 5, np.nan, 4, 5, 7, 9],
            'v2': [11, 33, 55, 77, 88, 33, 55, np.nan, 44, 55, 77, 99],
            'by1': ["red", "blue", 1, 2, np.nan, "big", 1, 2, "red", 1, np.nan,
                    12],
            'by2': ["wet", "dry", 99, 95, np.nan, "damp", 95, 99, "red", 99,
                    np.nan, np.nan]
        })

        g = df.groupby(['by1', 'by2'])
        result = g[['v1', 'v2']].mean()
        assert_frame_equal(result, expected)

    def test_groupby_dtype_inference_empty(self):
        # GH 6733
        df = DataFrame({'x': [], 'range': np.arange(0, dtype='int64')})
        assert df['x'].dtype == np.float64

        result = df.groupby('x').first()
        exp_index = Index([], name='x', dtype=np.float64)
        expected = DataFrame({'range': Series(
            [], index=exp_index, dtype='int64')})
        assert_frame_equal(result, expected, by_blocks=True)

    def test_groupby_list_infer_array_like(self):
        result = self.df.groupby(list(self.df['A'])).mean()
        expected = self.df.groupby(self.df['A']).mean()
        assert_frame_equal(result, expected, check_names=False)

        pytest.raises(Exception, self.df.groupby, list(self.df['A'][:-1]))

        # pathological case of ambiguity
        df = DataFrame({'foo': [0, 1],
                        'bar': [3, 4],
                        'val': np.random.randn(2)})

        result = df.groupby(['foo', 'bar']).mean()
        expected = df.groupby([df['foo'], df['bar']]).mean()[['val']]

    def test_groupby_keys_same_size_as_index(self):
        # GH 11185
        freq = 's'
        index = pd.date_range(start=pd.Timestamp('2015-09-29T11:34:44-0700'),
                              periods=2, freq=freq)
        df = pd.DataFrame([['A', 10], ['B', 15]], columns=[
            'metric', 'values'
        ], index=index)
        result = df.groupby([pd.Grouper(level=0, freq=freq), 'metric']).mean()
        expected = df.set_index([df.index, 'metric'])

        assert_frame_equal(result, expected)

    def test_groupby_one_row(self):
        # GH 11741
        df1 = pd.DataFrame(np.random.randn(1, 4), columns=list('ABCD'))
        pytest.raises(KeyError, df1.groupby, 'Z')
        df2 = pd.DataFrame(np.random.randn(2, 4), columns=list('ABCD'))
        pytest.raises(KeyError, df2.groupby, 'Z')

    def test_groupby_nat_exclude(self):
        # GH 6992
        df = pd.DataFrame(
            {'values': np.random.randn(8),
             'dt': [np.nan, pd.Timestamp('2013-01-01'), np.nan, pd.Timestamp(
                 '2013-02-01'), np.nan, pd.Timestamp('2013-02-01'), np.nan,
                pd.Timestamp('2013-01-01')],
             'str': [np.nan, 'a', np.nan, 'a', np.nan, 'a', np.nan, 'b']})
        grouped = df.groupby('dt')

        expected = [pd.Index([1, 7]), pd.Index([3, 5])]
        keys = sorted(grouped.groups.keys())
        assert len(keys) == 2
        for k, e in zip(keys, expected):
            # grouped.groups keys are np.datetime64 with system tz
            # not to be affected by tz, only compare values
            tm.assert_index_equal(grouped.groups[k], e)

        # confirm obj is not filtered
        tm.assert_frame_equal(grouped.grouper.groupings[0].obj, df)
        assert grouped.ngroups == 2

        expected = {
            Timestamp('2013-01-01 00:00:00'): np.array([1, 7], dtype=np.int64),
            Timestamp('2013-02-01 00:00:00'): np.array([3, 5], dtype=np.int64)
        }

        for k in grouped.indices:
            tm.assert_numpy_array_equal(grouped.indices[k], expected[k])

        tm.assert_frame_equal(
            grouped.get_group(Timestamp('2013-01-01')), df.iloc[[1, 7]])
        tm.assert_frame_equal(
            grouped.get_group(Timestamp('2013-02-01')), df.iloc[[3, 5]])

        pytest.raises(KeyError, grouped.get_group, pd.NaT)

        nan_df = DataFrame({'nan': [np.nan, np.nan, np.nan],
                            'nat': [pd.NaT, pd.NaT, pd.NaT]})
        assert nan_df['nan'].dtype == 'float64'
        assert nan_df['nat'].dtype == 'datetime64[ns]'

        for key in ['nan', 'nat']:
            grouped = nan_df.groupby(key)
            assert grouped.groups == {}
            assert grouped.ngroups == 0
            assert grouped.indices == {}
            pytest.raises(KeyError, grouped.get_group, np.nan)
            pytest.raises(KeyError, grouped.get_group, pd.NaT)

    def test_sparse_friendly(self):
        sdf = self.df[['C', 'D']].to_sparse()
        with catch_warnings(record=True):
            panel = tm.makePanel()
            tm.add_nans(panel)

        def _check_work(gp):
            gp.mean()
            gp.agg(np.mean)
            dict(iter(gp))

        # it works!
        _check_work(sdf.groupby(lambda x: x // 2))
        _check_work(sdf['C'].groupby(lambda x: x // 2))
        _check_work(sdf.groupby(self.df['A']))

        # do this someday
        # _check_work(panel.groupby(lambda x: x.month, axis=1))

    def test_panel_groupby(self):
        with catch_warnings(record=True):
            self.panel = tm.makePanel()
            tm.add_nans(self.panel)
            grouped = self.panel.groupby({'ItemA': 0, 'ItemB': 0, 'ItemC': 1},
                                         axis='items')
            agged = grouped.mean()
            agged2 = grouped.agg(lambda x: x.mean('items'))

            tm.assert_panel_equal(agged, agged2)

            tm.assert_index_equal(agged.items, Index([0, 1]))

            grouped = self.panel.groupby(lambda x: x.month, axis='major')
            agged = grouped.mean()

            exp = Index(sorted(list(set(self.panel.major_axis.month))))
            tm.assert_index_equal(agged.major_axis, exp)

            grouped = self.panel.groupby({'A': 0, 'B': 0, 'C': 1, 'D': 1},
                                         axis='minor')
            agged = grouped.mean()
            tm.assert_index_equal(agged.minor_axis, Index([0, 1]))

    def test_groupby_2d_malformed(self):
        d = DataFrame(index=lrange(2))
        d['group'] = ['g1', 'g2']
        d['zeros'] = [0, 0]
        d['ones'] = [1, 1]
        d['label'] = ['l1', 'l2']
        tmp = d.groupby(['group']).mean()
        res_values = np.array([[0, 1], [0, 1]], dtype=np.int64)
        tm.assert_index_equal(tmp.columns, Index(['zeros', 'ones']))
        tm.assert_numpy_array_equal(tmp.values, res_values)

    def test_int32_overflow(self):
        B = np.concatenate((np.arange(10000), np.arange(10000), np.arange(5000)
                            ))
        A = np.arange(25000)
        df = DataFrame({'A': A,
                        'B': B,
                        'C': A,
                        'D': B,
                        'E': np.random.randn(25000)})

        left = df.groupby(['A', 'B', 'C', 'D']).sum()
        right = df.groupby(['D', 'C', 'B', 'A']).sum()
        assert len(left) == len(right)

    def test_groupby_sort_multi(self):
        df = DataFrame({'a': ['foo', 'bar', 'baz'],
                        'b': [3, 2, 1],
                        'c': [0, 1, 2],
                        'd': np.random.randn(3)})

        tups = lmap(tuple, df[['a', 'b', 'c']].values)
        tups = com._asarray_tuplesafe(tups)
        result = df.groupby(['a', 'b', 'c'], sort=True).sum()
        tm.assert_numpy_array_equal(result.index.values, tups[[1, 2, 0]])

        tups = lmap(tuple, df[['c', 'a', 'b']].values)
        tups = com._asarray_tuplesafe(tups)
        result = df.groupby(['c', 'a', 'b'], sort=True).sum()
        tm.assert_numpy_array_equal(result.index.values, tups)

        tups = lmap(tuple, df[['b', 'c', 'a']].values)
        tups = com._asarray_tuplesafe(tups)
        result = df.groupby(['b', 'c', 'a'], sort=True).sum()
        tm.assert_numpy_array_equal(result.index.values, tups[[2, 1, 0]])

        df = DataFrame({'a': [0, 1, 2, 0, 1, 2],
                        'b': [0, 0, 0, 1, 1, 1],
                        'd': np.random.randn(6)})
        grouped = df.groupby(['a', 'b'])['d']
        result = grouped.sum()
        _check_groupby(df, result, ['a', 'b'], 'd')

    def test_intercept_builtin_sum(self):
        s = Series([1., 2., np.nan, 3.])
        grouped = s.groupby([0, 1, 2, 2])

        result = grouped.agg(builtins.sum)
        result2 = grouped.apply(builtins.sum)
        expected = grouped.sum()
        assert_series_equal(result, expected)
        assert_series_equal(result2, expected)

    def test_rank_apply(self):
        lev1 = tm.rands_array(10, 100)
        lev2 = tm.rands_array(10, 130)
        lab1 = np.random.randint(0, 100, size=500)
        lab2 = np.random.randint(0, 130, size=500)

        df = DataFrame({'value': np.random.randn(500),
                        'key1': lev1.take(lab1),
                        'key2': lev2.take(lab2)})

        result = df.groupby(['key1', 'key2']).value.rank()

        expected = []
        for key, piece in df.groupby(['key1', 'key2']):
            expected.append(piece.value.rank())
        expected = concat(expected, axis=0)
        expected = expected.reindex(result.index)
        assert_series_equal(result, expected)

        result = df.groupby(['key1', 'key2']).value.rank(pct=True)

        expected = []
        for key, piece in df.groupby(['key1', 'key2']):
            expected.append(piece.value.rank(pct=True))
        expected = concat(expected, axis=0)
        expected = expected.reindex(result.index)
        assert_series_equal(result, expected)

    def test_dont_clobber_name_column(self):
        df = DataFrame({'key': ['a', 'a', 'a', 'b', 'b', 'b'],
                        'name': ['foo', 'bar', 'baz'] * 2})

        result = df.groupby('key').apply(lambda x: x)
        assert_frame_equal(result, df)

    def test_skip_group_keys(self):
        from pandas import concat

        tsf = tm.makeTimeDataFrame()

        grouped = tsf.groupby(lambda x: x.month, group_keys=False)
        result = grouped.apply(lambda x: x.sort_values(by='A')[:3])

        pieces = []
        for key, group in grouped:
            pieces.append(group.sort_values(by='A')[:3])

        expected = concat(pieces)
        assert_frame_equal(result, expected)

        grouped = tsf['A'].groupby(lambda x: x.month, group_keys=False)
        result = grouped.apply(lambda x: x.sort_values()[:3])

        pieces = []
        for key, group in grouped:
            pieces.append(group.sort_values()[:3])

        expected = concat(pieces)
        assert_series_equal(result, expected)

    def test_no_nonsense_name(self):
        # GH #995
        s = self.frame['C'].copy()
        s.name = None

        result = s.groupby(self.frame['A']).agg(np.sum)
        assert result.name is None

    def test_multifunc_sum_bug(self):
        # GH #1065
        x = DataFrame(np.arange(9).reshape(3, 3))
        x['test'] = 0
        x['fl'] = [1.3, 1.5, 1.6]

        grouped = x.groupby('test')
        result = grouped.agg({'fl': 'sum', 2: 'size'})
        assert result['fl'].dtype == np.float64

    def test_handle_dict_return_value(self):
        def f(group):
            return {'min': group.min(), 'max': group.max()}

        def g(group):
            return Series({'min': group.min(), 'max': group.max()})

        result = self.df.groupby('A')['C'].apply(f)
        expected = self.df.groupby('A')['C'].apply(g)

        assert isinstance(result, Series)
        assert_series_equal(result, expected)

    def test_set_group_name(self):
        def f(group):
            assert group.name is not None
            return group

        def freduce(group):
            assert group.name is not None
            return group.sum()

        def foo(x):
            return freduce(x)

        def _check_all(grouped):
            # make sure all these work
            grouped.apply(f)
            grouped.aggregate(freduce)
            grouped.aggregate({'C': freduce, 'D': freduce})
            grouped.transform(f)

            grouped['C'].apply(f)
            grouped['C'].aggregate(freduce)
            grouped['C'].aggregate([freduce, foo])
            grouped['C'].transform(f)

        _check_all(self.df.groupby('A'))
        _check_all(self.df.groupby(['A', 'B']))

    def test_group_name_available_in_inference_pass(self):
        # gh-15062
        df = pd.DataFrame({'a': [0, 0, 1, 1, 2, 2], 'b': np.arange(6)})

        names = []

        def f(group):
            names.append(group.name)
            return group.copy()

        df.groupby('a', sort=False, group_keys=False).apply(f)
        # we expect 2 zeros because we call ``f`` once to see if a faster route
        # can be used.
        expected_names = [0, 0, 1, 2]
        assert names == expected_names

    def test_no_dummy_key_names(self):
        # see gh-1291
        result = self.df.groupby(self.df['A'].values).sum()
        assert result.index.name is None

        result = self.df.groupby([self.df['A'].values, self.df['B'].values
                                  ]).sum()
        assert result.index.names == (None, None)

    def test_groupby_sort_multiindex_series(self):
        # series multiindex groupby sort argument was not being passed through
        # _compress_group_index
        # GH 9444
        index = MultiIndex(levels=[[1, 2], [1, 2]],
                           labels=[[0, 0, 0, 0, 1, 1], [1, 1, 0, 0, 0, 0]],
                           names=['a', 'b'])
        mseries = Series([0, 1, 2, 3, 4, 5], index=index)
        index = MultiIndex(levels=[[1, 2], [1, 2]],
                           labels=[[0, 0, 1], [1, 0, 0]], names=['a', 'b'])
        mseries_result = Series([0, 2, 4], index=index)

        result = mseries.groupby(level=['a', 'b'], sort=False).first()
        assert_series_equal(result, mseries_result)
        result = mseries.groupby(level=['a', 'b'], sort=True).first()
        assert_series_equal(result, mseries_result.sort_index())

    def test_groupby_reindex_inside_function(self):

        periods = 1000
        ind = DatetimeIndex(start='2012/1/1', freq='5min', periods=periods)
        df = DataFrame({'high': np.arange(
            periods), 'low': np.arange(periods)}, index=ind)

        def agg_before(hour, func, fix=False):
            """
                Run an aggregate func on the subset of data.
            """

            def _func(data):
                d = data.loc[data.index.map(
                    lambda x: x.hour < 11)].dropna()
                if fix:
                    data[data.index[0]]
                if len(d) == 0:
                    return None
                return func(d)

            return _func

        def afunc(data):
            d = data.select(lambda x: x.hour < 11).dropna()
            return np.max(d)

        grouped = df.groupby(lambda x: datetime(x.year, x.month, x.day))
        closure_bad = grouped.agg({'high': agg_before(11, np.max)})
        closure_good = grouped.agg({'high': agg_before(11, np.max, True)})

        assert_frame_equal(closure_bad, closure_good)

    def test_cython_median(self):
        df = DataFrame(np.random.randn(1000))
        df.values[::2] = np.nan

        labels = np.random.randint(0, 50, size=1000).astype(float)
        labels[::17] = np.nan

        result = df.groupby(labels).median()
        exp = df.groupby(labels).agg(nanops.nanmedian)
        assert_frame_equal(result, exp)

        df = DataFrame(np.random.randn(1000, 5))
        rs = df.groupby(labels).agg(np.median)
        xp = df.groupby(labels).median()
        assert_frame_equal(rs, xp)

    def test_median_empty_bins(self):
        df = pd.DataFrame(np.random.randint(0, 44, 500))

        grps = range(0, 55, 5)
        bins = pd.cut(df[0], grps)

        result = df.groupby(bins).median()
        expected = df.groupby(bins).agg(lambda x: x.median())
        assert_frame_equal(result, expected)

    def test_groupby_non_arithmetic_agg_types(self):
        # GH9311, GH6620
        df = pd.DataFrame(
            [{'a': 1, 'b': 1},
             {'a': 1, 'b': 2},
             {'a': 2, 'b': 3},
             {'a': 2, 'b': 4}])

        dtypes = ['int8', 'int16', 'int32', 'int64', 'float32', 'float64']

        grp_exp = {'first': {'df': [{'a': 1, 'b': 1}, {'a': 2, 'b': 3}]},
                   'last': {'df': [{'a': 1, 'b': 2}, {'a': 2, 'b': 4}]},
                   'min': {'df': [{'a': 1, 'b': 1}, {'a': 2, 'b': 3}]},
                   'max': {'df': [{'a': 1, 'b': 2}, {'a': 2, 'b': 4}]},
                   'nth': {'df': [{'a': 1, 'b': 2}, {'a': 2, 'b': 4}],
                           'args': [1]},
                   'count': {'df': [{'a': 1, 'b': 2}, {'a': 2, 'b': 2}],
                             'out_type': 'int64'}}

        for dtype in dtypes:
            df_in = df.copy()
            df_in['b'] = df_in.b.astype(dtype)

            for method, data in compat.iteritems(grp_exp):
                if 'args' not in data:
                    data['args'] = []

                if 'out_type' in data:
                    out_type = data['out_type']
                else:
                    out_type = dtype

                exp = data['df']
                df_out = pd.DataFrame(exp)

                df_out['b'] = df_out.b.astype(out_type)
                df_out.set_index('a', inplace=True)

                grpd = df_in.groupby('a')
                t = getattr(grpd, method)(*data['args'])
                assert_frame_equal(t, df_out)

    def test_groupby_non_arithmetic_agg_intlike_precision(self):
        # GH9311, GH6620
        c = 24650000000000000

        inputs = ((Timestamp('2011-01-15 12:50:28.502376'),
                   Timestamp('2011-01-20 12:50:28.593448')), (1 + c, 2 + c))

        for i in inputs:
            df = pd.DataFrame([{'a': 1, 'b': i[0]}, {'a': 1, 'b': i[1]}])

            grp_exp = {'first': {'expected': i[0]},
                       'last': {'expected': i[1]},
                       'min': {'expected': i[0]},
                       'max': {'expected': i[1]},
                       'nth': {'expected': i[1],
                               'args': [1]},
                       'count': {'expected': 2}}

            for method, data in compat.iteritems(grp_exp):
                if 'args' not in data:
                    data['args'] = []

                grpd = df.groupby('a')
                res = getattr(grpd, method)(*data['args'])
                assert res.iloc[0].b == data['expected']

    def test_groupby_multiindex_missing_pair(self):
        # GH9049
        df = DataFrame({'group1': ['a', 'a', 'a', 'b'],
                        'group2': ['c', 'c', 'd', 'c'],
                        'value': [1, 1, 1, 5]})
        df = df.set_index(['group1', 'group2'])
        df_grouped = df.groupby(level=['group1', 'group2'], sort=True)

        res = df_grouped.agg('sum')
        idx = MultiIndex.from_tuples(
            [('a', 'c'), ('a', 'd'), ('b', 'c')], names=['group1', 'group2'])
        exp = DataFrame([[2], [1], [5]], index=idx, columns=['value'])

        tm.assert_frame_equal(res, exp)

    def test_groupby_multiindex_not_lexsorted(self):
        # GH 11640

        # define the lexsorted version
        lexsorted_mi = MultiIndex.from_tuples(
            [('a', ''), ('b1', 'c1'), ('b2', 'c2')], names=['b', 'c'])
        lexsorted_df = DataFrame([[1, 3, 4]], columns=lexsorted_mi)
        assert lexsorted_df.columns.is_lexsorted()

        # define the non-lexsorted version
        not_lexsorted_df = DataFrame(columns=['a', 'b', 'c', 'd'],
                                     data=[[1, 'b1', 'c1', 3],
                                           [1, 'b2', 'c2', 4]])
        not_lexsorted_df = not_lexsorted_df.pivot_table(
            index='a', columns=['b', 'c'], values='d')
        not_lexsorted_df = not_lexsorted_df.reset_index()
        assert not not_lexsorted_df.columns.is_lexsorted()

        # compare the results
        tm.assert_frame_equal(lexsorted_df, not_lexsorted_df)

        expected = lexsorted_df.groupby('a').mean()
        with tm.assert_produces_warning(PerformanceWarning):
            result = not_lexsorted_df.groupby('a').mean()
        tm.assert_frame_equal(expected, result)

        # a transforming function should work regardless of sort
        # GH 14776
        df = DataFrame({'x': ['a', 'a', 'b', 'a'],
                        'y': [1, 1, 2, 2],
                        'z': [1, 2, 3, 4]}).set_index(['x', 'y'])
        assert not df.index.is_lexsorted()

        for level in [0, 1, [0, 1]]:
            for sort in [False, True]:
                result = df.groupby(level=level, sort=sort).apply(
                    DataFrame.drop_duplicates)
                expected = df
                tm.assert_frame_equal(expected, result)

                result = df.sort_index().groupby(level=level, sort=sort).apply(
                    DataFrame.drop_duplicates)
                expected = df.sort_index()
                tm.assert_frame_equal(expected, result)

    def test_gb_apply_list_of_unequal_len_arrays(self):

        # GH1738
        df = DataFrame({'group1': ['a', 'a', 'a', 'b', 'b', 'b', 'a', 'a', 'a',
                                   'b', 'b', 'b'],
                        'group2': ['c', 'c', 'd', 'd', 'd', 'e', 'c', 'c', 'd',
                                   'd', 'd', 'e'],
                        'weight': [1.1, 2, 3, 4, 5, 6, 2, 4, 6, 8, 1, 2],
                        'value': [7.1, 8, 9, 10, 11, 12, 8, 7, 6, 5, 4, 3]})
        df = df.set_index(['group1', 'group2'])
        df_grouped = df.groupby(level=['group1', 'group2'], sort=True)

        def noddy(value, weight):
            out = np.array(value * weight).repeat(3)
            return out

        # the kernel function returns arrays of unequal length
        # pandas sniffs the first one, sees it's an array and not
        # a list, and assumed the rest are of equal length
        # and so tries a vstack

        # don't die
        df_grouped.apply(lambda x: noddy(x.value, x.weight))

    def test_fill_constistency(self):

        # GH9221
        # pass thru keyword arguments to the generated wrapper
        # are set if the passed kw is None (only)
        df = DataFrame(index=pd.MultiIndex.from_product(
            [['value1', 'value2'], date_range('2014-01-01', '2014-01-06')]),
            columns=Index(
            ['1', '2'], name='id'))
        df['1'] = [np.nan, 1, np.nan, np.nan, 11, np.nan, np.nan, 2, np.nan,
                   np.nan, 22, np.nan]
        df['2'] = [np.nan, 3, np.nan, np.nan, 33, np.nan, np.nan, 4, np.nan,
                   np.nan, 44, np.nan]

        expected = df.groupby(level=0, axis=0).fillna(method='ffill')
        result = df.T.groupby(level=0, axis=1).fillna(method='ffill').T
        assert_frame_equal(result, expected)

    def test_index_label_overlaps_location(self):
        # checking we don't have any label/location confusion in the
        # the wake of GH5375
        df = DataFrame(list('ABCDE'), index=[2, 0, 2, 1, 1])
        g = df.groupby(list('ababb'))
        actual = g.filter(lambda x: len(x) > 2)
        expected = df.iloc[[1, 3, 4]]
        assert_frame_equal(actual, expected)

        ser = df[0]
        g = ser.groupby(list('ababb'))
        actual = g.filter(lambda x: len(x) > 2)
        expected = ser.take([1, 3, 4])
        assert_series_equal(actual, expected)

        # ... and again, with a generic Index of floats
        df.index = df.index.astype(float)
        g = df.groupby(list('ababb'))
        actual = g.filter(lambda x: len(x) > 2)
        expected = df.iloc[[1, 3, 4]]
        assert_frame_equal(actual, expected)

        ser = df[0]
        g = ser.groupby(list('ababb'))
        actual = g.filter(lambda x: len(x) > 2)
        expected = ser.take([1, 3, 4])
        assert_series_equal(actual, expected)

    def test_groupby_cumprod(self):
        # GH 4095
        df = pd.DataFrame({'key': ['b'] * 10, 'value': 2})

        actual = df.groupby('key')['value'].cumprod()
        expected = df.groupby('key')['value'].apply(lambda x: x.cumprod())
        expected.name = 'value'
        tm.assert_series_equal(actual, expected)

        df = pd.DataFrame({'key': ['b'] * 100, 'value': 2})
        actual = df.groupby('key')['value'].cumprod()
        # if overflows, groupby product casts to float
        # while numpy passes back invalid values
        df['value'] = df['value'].astype(float)
        expected = df.groupby('key')['value'].apply(lambda x: x.cumprod())
        expected.name = 'value'
        tm.assert_series_equal(actual, expected)

    def test_ops_general(self):
        ops = [('mean', np.mean),
               ('median', np.median),
               ('std', np.std),
               ('var', np.var),
               ('sum', np.sum),
               ('prod', np.prod),
               ('min', np.min),
               ('max', np.max),
               ('first', lambda x: x.iloc[0]),
               ('last', lambda x: x.iloc[-1]),
               ('count', np.size), ]
        try:
            from scipy.stats import sem
        except ImportError:
            pass
        else:
            ops.append(('sem', sem))
        df = DataFrame(np.random.randn(1000))
        labels = np.random.randint(0, 50, size=1000).astype(float)

        for op, targop in ops:
            result = getattr(df.groupby(labels), op)().astype(float)
            expected = df.groupby(labels).agg(targop)
            try:
                tm.assert_frame_equal(result, expected)
            except BaseException as exc:
                exc.args += ('operation: %s' % op, )
                raise

    def test_max_nan_bug(self):
        raw = """,Date,app,File
2013-04-23,2013-04-23 00:00:00,,log080001.log
2013-05-06,2013-05-06 00:00:00,,log.log
2013-05-07,2013-05-07 00:00:00,OE,xlsx"""

        df = pd.read_csv(StringIO(raw), parse_dates=[0])
        gb = df.groupby('Date')
        r = gb[['File']].max()
        e = gb['File'].max().to_frame()
        tm.assert_frame_equal(r, e)
        assert not r['File'].isna().any()

    def test_nlargest(self):
        a = Series([1, 3, 5, 7, 2, 9, 0, 4, 6, 10])
        b = Series(list('a' * 5 + 'b' * 5))
        gb = a.groupby(b)
        r = gb.nlargest(3)
        e = Series([
            7, 5, 3, 10, 9, 6
        ], index=MultiIndex.from_arrays([list('aaabbb'), [3, 2, 1, 9, 5, 8]]))
        tm.assert_series_equal(r, e)

        a = Series([1, 1, 3, 2, 0, 3, 3, 2, 1, 0])
        gb = a.groupby(b)
        e = Series([
            3, 2, 1, 3, 3, 2
        ], index=MultiIndex.from_arrays([list('aaabbb'), [2, 3, 1, 6, 5, 7]]))
        assert_series_equal(gb.nlargest(3, keep='last'), e)

    def test_nsmallest(self):
        a = Series([1, 3, 5, 7, 2, 9, 0, 4, 6, 10])
        b = Series(list('a' * 5 + 'b' * 5))
        gb = a.groupby(b)
        r = gb.nsmallest(3)
        e = Series([
            1, 2, 3, 0, 4, 6
        ], index=MultiIndex.from_arrays([list('aaabbb'), [0, 4, 1, 6, 7, 8]]))
        tm.assert_series_equal(r, e)

        a = Series([1, 1, 3, 2, 0, 3, 3, 2, 1, 0])
        gb = a.groupby(b)
        e = Series([
            0, 1, 1, 0, 1, 2
        ], index=MultiIndex.from_arrays([list('aaabbb'), [4, 1, 0, 9, 8, 7]]))
        assert_series_equal(gb.nsmallest(3, keep='last'), e)

    def test_transform_doesnt_clobber_ints(self):
        # GH 7972
        n = 6
        x = np.arange(n)
        df = DataFrame({'a': x // 2, 'b': 2.0 * x, 'c': 3.0 * x})
        df2 = DataFrame({'a': x // 2 * 1.0, 'b': 2.0 * x, 'c': 3.0 * x})

        gb = df.groupby('a')
        result = gb.transform('mean')

        gb2 = df2.groupby('a')
        expected = gb2.transform('mean')
        tm.assert_frame_equal(result, expected)

    def test_groupby_apply_all_none(self):
        # Tests to make sure no errors if apply function returns all None
        # values. Issue 9684.
        test_df = DataFrame({'groups': [0, 0, 1, 1],
                             'random_vars': [8, 7, 4, 5]})

        def test_func(x):
            pass

        result = test_df.groupby('groups').apply(test_func)
        expected = DataFrame()
        tm.assert_frame_equal(result, expected)

    def test_groupby_apply_none_first(self):
        # GH 12824. Tests if apply returns None first.
        test_df1 = DataFrame({'groups': [1, 1, 1, 2], 'vars': [0, 1, 2, 3]})
        test_df2 = DataFrame({'groups': [1, 2, 2, 2], 'vars': [0, 1, 2, 3]})

        def test_func(x):
            if x.shape[0] < 2:
                return None
            return x.iloc[[0, -1]]

        result1 = test_df1.groupby('groups').apply(test_func)
        result2 = test_df2.groupby('groups').apply(test_func)
        index1 = MultiIndex.from_arrays([[1, 1], [0, 2]],
                                        names=['groups', None])
        index2 = MultiIndex.from_arrays([[2, 2], [1, 3]],
                                        names=['groups', None])
        expected1 = DataFrame({'groups': [1, 1], 'vars': [0, 2]},
                              index=index1)
        expected2 = DataFrame({'groups': [2, 2], 'vars': [1, 3]},
                              index=index2)
        tm.assert_frame_equal(result1, expected1)
        tm.assert_frame_equal(result2, expected2)

    def test_groupby_preserves_sort(self):
        # Test to ensure that groupby always preserves sort order of original
        # object. Issue #8588 and #9651

        df = DataFrame(
            {'int_groups': [3, 1, 0, 1, 0, 3, 3, 3],
             'string_groups': ['z', 'a', 'z', 'a', 'a', 'g', 'g', 'g'],
             'ints': [8, 7, 4, 5, 2, 9, 1, 1],
             'floats': [2.3, 5.3, 6.2, -2.4, 2.2, 1.1, 1.1, 5],
             'strings': ['z', 'd', 'a', 'e', 'word', 'word2', '42', '47']})

        # Try sorting on different types and with different group types
        for sort_column in ['ints', 'floats', 'strings', ['ints', 'floats'],
                            ['ints', 'strings']]:
            for group_column in ['int_groups', 'string_groups',
                                 ['int_groups', 'string_groups']]:

                df = df.sort_values(by=sort_column)

                g = df.groupby(group_column)

                def test_sort(x):
                    assert_frame_equal(x, x.sort_values(by=sort_column))

                g.apply(test_sort)

    def test_numpy_compat(self):
        # see gh-12811
        df = pd.DataFrame({'A': [1, 2, 1], 'B': [1, 2, 3]})
        g = df.groupby('A')

        msg = "numpy operations are not valid with groupby"

        for func in ('mean', 'var', 'std', 'cumprod', 'cumsum'):
            tm.assert_raises_regex(UnsupportedFunctionCall, msg,
                                   getattr(g, func), 1, 2, 3)
            tm.assert_raises_regex(UnsupportedFunctionCall, msg,
                                   getattr(g, func), foo=1)

    def test_group_shift_with_null_key(self):
        # This test is designed to replicate the segfault in issue #13813.
        n_rows = 1200

        # Generate a moderately large dataframe with occasional missing
        # values in column `B`, and then group by [`A`, `B`]. This should
        # force `-1` in `labels` array of `g.grouper.group_info` exactly
        # at those places, where the group-by key is partilly missing.
        df = DataFrame([(i % 12, i % 3 if i % 3 else np.nan, i)
                        for i in range(n_rows)], dtype=float,
                       columns=["A", "B", "Z"], index=None)
        g = df.groupby(["A", "B"])

        expected = DataFrame([(i + 12 if i % 3 and i < n_rows - 12
                               else np.nan)
                              for i in range(n_rows)], dtype=float,
                             columns=["Z"], index=None)
        result = g.shift(-1)

        assert_frame_equal(result, expected)

    def test_pivot_table_values_key_error(self):
        # This test is designed to replicate the error in issue #14938
        df = pd.DataFrame({'eventDate':
                           pd.date_range(pd.datetime.today(),
                                         periods=20, freq='M').tolist(),
                           'thename': range(0, 20)})

        df['year'] = df.set_index('eventDate').index.year
        df['month'] = df.set_index('eventDate').index.month

        with pytest.raises(KeyError):
            df.reset_index().pivot_table(index='year', columns='month',
                                         values='badname', aggfunc='count')

    def test_cummin_cummax(self):
        # GH 15048
        num_types = [np.int32, np.int64, np.float32, np.float64]
        num_mins = [np.iinfo(np.int32).min, np.iinfo(np.int64).min,
                    np.finfo(np.float32).min, np.finfo(np.float64).min]
        num_max = [np.iinfo(np.int32).max, np.iinfo(np.int64).max,
                   np.finfo(np.float32).max, np.finfo(np.float64).max]
        base_df = pd.DataFrame({'A': [1, 1, 1, 1, 2, 2, 2, 2],
                                'B': [3, 4, 3, 2, 2, 3, 2, 1]})
        expected_mins = [3, 3, 3, 2, 2, 2, 2, 1]
        expected_maxs = [3, 4, 4, 4, 2, 3, 3, 3]

        for dtype, min_val, max_val in zip(num_types, num_mins, num_max):
            df = base_df.astype(dtype)

            # cummin
            expected = pd.DataFrame({'B': expected_mins}).astype(dtype)
            result = df.groupby('A').cummin()
            tm.assert_frame_equal(result, expected)
            result = df.groupby('A').B.apply(lambda x: x.cummin()).to_frame()
            tm.assert_frame_equal(result, expected)

            # Test cummin w/ min value for dtype
            df.loc[[2, 6], 'B'] = min_val
            expected.loc[[2, 3, 6, 7], 'B'] = min_val
            result = df.groupby('A').cummin()
            tm.assert_frame_equal(result, expected)
            expected = df.groupby('A').B.apply(lambda x: x.cummin()).to_frame()
            tm.assert_frame_equal(result, expected)

            # cummax
            expected = pd.DataFrame({'B': expected_maxs}).astype(dtype)
            result = df.groupby('A').cummax()
            tm.assert_frame_equal(result, expected)
            result = df.groupby('A').B.apply(lambda x: x.cummax()).to_frame()
            tm.assert_frame_equal(result, expected)

            # Test cummax w/ max value for dtype
            df.loc[[2, 6], 'B'] = max_val
            expected.loc[[2, 3, 6, 7], 'B'] = max_val
            result = df.groupby('A').cummax()
            tm.assert_frame_equal(result, expected)
            expected = df.groupby('A').B.apply(lambda x: x.cummax()).to_frame()
            tm.assert_frame_equal(result, expected)

        # Test nan in some values
        base_df.loc[[0, 2, 4, 6], 'B'] = np.nan
        expected = pd.DataFrame({'B': [np.nan, 4, np.nan, 2,
                                       np.nan, 3, np.nan, 1]})
        result = base_df.groupby('A').cummin()
        tm.assert_frame_equal(result, expected)
        expected = (base_df.groupby('A')
                           .B
                           .apply(lambda x: x.cummin())
                           .to_frame())
        tm.assert_frame_equal(result, expected)

        expected = pd.DataFrame({'B': [np.nan, 4, np.nan, 4,
                                       np.nan, 3, np.nan, 3]})
        result = base_df.groupby('A').cummax()
        tm.assert_frame_equal(result, expected)
        expected = (base_df.groupby('A')
                           .B
                           .apply(lambda x: x.cummax())
                           .to_frame())
        tm.assert_frame_equal(result, expected)

        # Test nan in entire column
        base_df['B'] = np.nan
        expected = pd.DataFrame({'B': [np.nan] * 8})
        result = base_df.groupby('A').cummin()
        tm.assert_frame_equal(expected, result)
        result = base_df.groupby('A').B.apply(lambda x: x.cummin()).to_frame()
        tm.assert_frame_equal(expected, result)
        result = base_df.groupby('A').cummax()
        tm.assert_frame_equal(expected, result)
        result = base_df.groupby('A').B.apply(lambda x: x.cummax()).to_frame()
        tm.assert_frame_equal(expected, result)

        # GH 15561
        df = pd.DataFrame(dict(a=[1], b=pd.to_datetime(['2001'])))
        expected = pd.Series(pd.to_datetime('2001'), index=[0], name='b')
        for method in ['cummax', 'cummin']:
            result = getattr(df.groupby('a')['b'], method)()
            tm.assert_series_equal(expected, result)

        # GH 15635
        df = pd.DataFrame(dict(a=[1, 2, 1], b=[2, 1, 1]))
        result = df.groupby('a').b.cummax()
        expected = pd.Series([2, 1, 2], name='b')
        tm.assert_series_equal(result, expected)

        df = pd.DataFrame(dict(a=[1, 2, 1], b=[1, 2, 2]))
        result = df.groupby('a').b.cummin()
        expected = pd.Series([1, 2, 1], name='b')
        tm.assert_series_equal(result, expected)

    @pytest.mark.parametrize('in_vals, out_vals', [
        # Basics: strictly increasing (T), strictly decreasing (F),
        # abs val increasing (F), non-strictly increasing (T)
        ([1, 2, 5, 3, 2, 0, 4, 5, -6, 1, 1],
         [True, False, False, True]),
        # Test with inf vals
        ([1, 2.1, np.inf, 3, 2, np.inf, -np.inf, 5, 11, 1, -np.inf],
         [True, False, True, False]),
        # Test with nan vals; should always be False
        ([1, 2, np.nan, 3, 2, np.nan, np.nan, 5, -np.inf, 1, np.nan],
         [False, False, False, False]),
    ])
    def test_is_monotonic_increasing(self, in_vals, out_vals):
        # GH 17015
        source_dict = {
            'A': ['1', '2', '3', '4', '5', '6', '7', '8', '9', '10', '11'],
            'B': ['a', 'a', 'a', 'b', 'b', 'b', 'c', 'c', 'c', 'd', 'd'],
            'C': in_vals}
        df = pd.DataFrame(source_dict)
        result = df.groupby(['B']).C.is_monotonic_increasing()
<<<<<<< HEAD
        expected = pd.Series(index=list('abcd'), name='B')
=======
        expected = pd.Series(index=['a', 'b', 'c', 'd'],
                             data=out_vals,
                             name='C')
        expected.index.name = 'B'
>>>>>>> ea426972
        tm.assert_series_equal(result, expected)

        # Also check result equal to manually taking x.is_monotonic_increasing.
        expected = (
            df.groupby(['B']).C.apply(lambda x: x.is_monotonic_increasing))
        tm.assert_series_equal(result, expected)

    @pytest.mark.parametrize('in_vals, out_vals', [
        # Basics: strictly decreasing (T), strictly increasing (F),
        # abs val decreasing (F), non-strictly increasing (T)
        ([10, 9, 7, 3, 4, 5, -3, 2, 0, 1, 1],
         [True, False, False, True]),
        # Test with inf vals
        ([np.inf, 1, -np.inf, np.inf, 2, -3, -np.inf, 5, -3, -np.inf, -np.inf],
         [True, True, False, True]),
        # Test with nan vals; should always be False
        ([1, 2, np.nan, 3, 2, np.nan, np.nan, 5, -np.inf, 1, np.nan],
         [False, False, False, False]),
    ])
    def test_is_monotonic_decreasing(self, in_vals, out_vals):
        # GH 17015
        source_dict = {
            'A': ['1', '2', '3', '4', '5', '6', '7', '8', '9', '10', '11'],
            'B': ['a', 'a', 'a', 'b', 'b', 'b', 'c', 'c', 'c', 'd', 'd'],
            'C': in_vals}

        df = pd.DataFrame(source_dict)
        result = df.groupby('B').C.is_monotonic_decreasing()
<<<<<<< HEAD
        expected = pd.Series(index=list('abcd'), name='B')
=======
        expected = pd.Series(index=['a', 'b', 'c', 'd'],
                             data=out_vals,
                             name='C')
        expected.index.name = 'B'
>>>>>>> ea426972
        tm.assert_series_equal(result, expected)

    def test_apply_numeric_coercion_when_datetime(self):
        # In the past, group-by/apply operations have been over-eager
        # in converting dtypes to numeric, in the presence of datetime
        # columns.  Various GH issues were filed, the reproductions
        # for which are here.

        # GH 15670
        df = pd.DataFrame({'Number': [1, 2],
                           'Date': ["2017-03-02"] * 2,
                           'Str': ["foo", "inf"]})
        expected = df.groupby(['Number']).apply(lambda x: x.iloc[0])
        df.Date = pd.to_datetime(df.Date)
        result = df.groupby(['Number']).apply(lambda x: x.iloc[0])
        tm.assert_series_equal(result['Str'], expected['Str'])

        # GH 15421
        df = pd.DataFrame({'A': [10, 20, 30],
                           'B': ['foo', '3', '4'],
                           'T': [pd.Timestamp("12:31:22")] * 3})

        def get_B(g):
            return g.iloc[0][['B']]
        result = df.groupby('A').apply(get_B)['B']
        expected = df.B
        expected.index = df.A
        tm.assert_series_equal(result, expected)

        # GH 14423
        def predictions(tool):
            out = pd.Series(index=['p1', 'p2', 'useTime'], dtype=object)
            if 'step1' in list(tool.State):
                out['p1'] = str(tool[tool.State == 'step1'].Machine.values[0])
            if 'step2' in list(tool.State):
                out['p2'] = str(tool[tool.State == 'step2'].Machine.values[0])
                out['useTime'] = str(
                    tool[tool.State == 'step2'].oTime.values[0])
            return out
        df1 = pd.DataFrame({'Key': ['B', 'B', 'A', 'A'],
                            'State': ['step1', 'step2', 'step1', 'step2'],
                            'oTime': ['', '2016-09-19 05:24:33',
                                      '', '2016-09-19 23:59:04'],
                            'Machine': ['23', '36L', '36R', '36R']})
        df2 = df1.copy()
        df2.oTime = pd.to_datetime(df2.oTime)
        expected = df1.groupby('Key').apply(predictions).p1
        result = df2.groupby('Key').apply(predictions).p1
        tm.assert_series_equal(expected, result)

    def test_pipe(self):
        # Test the pipe method of DataFrameGroupBy.
        # Issue #17871

        random_state = np.random.RandomState(1234567890)

        df = DataFrame({'A': ['foo', 'bar', 'foo', 'bar',
                              'foo', 'bar', 'foo', 'foo'],
                        'B': random_state.randn(8),
                        'C': random_state.randn(8)})

        def f(dfgb):
            return dfgb.B.max() - dfgb.C.min().min()

        def square(srs):
            return srs ** 2

        # Note that the transformations are
        # GroupBy -> Series
        # Series -> Series
        # This then chains the GroupBy.pipe and the
        # NDFrame.pipe methods
        result = df.groupby('A').pipe(f).pipe(square)

        index = Index([u'bar', u'foo'], dtype='object', name=u'A')
        expected = pd.Series([8.99110003361, 8.17516964785], name='B',
                             index=index)

        assert_series_equal(expected, result)

    def test_pipe_args(self):
        # Test passing args to the pipe method of DataFrameGroupBy.
        # Issue #17871

        df = pd.DataFrame({'group': ['A', 'A', 'B', 'B', 'C'],
                           'x': [1.0, 2.0, 3.0, 2.0, 5.0],
                           'y': [10.0, 100.0, 1000.0, -100.0, -1000.0]})

        def f(dfgb, arg1):
            return (dfgb.filter(lambda grp: grp.y.mean() > arg1, dropna=False)
                        .groupby(dfgb.grouper))

        def g(dfgb, arg2):
            return dfgb.sum() / dfgb.sum().sum() + arg2

        def h(df, arg3):
            return df.x + df.y - arg3

        result = (df
                  .groupby('group')
                  .pipe(f, 0)
                  .pipe(g, 10)
                  .pipe(h, 100))

        # Assert the results here
        index = pd.Index(['A', 'B', 'C'], name='group')
        expected = pd.Series([-79.5160891089, -78.4839108911, None],
                             index=index)

        assert_series_equal(expected, result)

        # test SeriesGroupby.pipe
        ser = pd.Series([1, 1, 2, 2, 3, 3])
        result = ser.groupby(ser).pipe(lambda grp: grp.sum() * grp.count())

        expected = pd.Series([4, 8, 12], index=pd.Int64Index([1, 2, 3]))

        assert_series_equal(result, expected)

    def test_empty_dataframe_groupby(self):
        # GH8093
        df = DataFrame(columns=['A', 'B', 'C'])

        result = df.groupby('A').sum()
        expected = DataFrame(columns=['B', 'C'], dtype=np.float64)
        expected.index.name = 'A'

        assert_frame_equal(result, expected)


def _check_groupby(df, result, keys, field, f=lambda x: x.sum()):
    tups = lmap(tuple, df[keys].values)
    tups = com._asarray_tuplesafe(tups)
    expected = f(df.groupby(tups)[field])
    for k, v in compat.iteritems(expected):
        assert (result[k] == v)<|MERGE_RESOLUTION|>--- conflicted
+++ resolved
@@ -2611,14 +2611,8 @@
             'C': in_vals}
         df = pd.DataFrame(source_dict)
         result = df.groupby(['B']).C.is_monotonic_increasing()
-<<<<<<< HEAD
         expected = pd.Series(index=list('abcd'), name='B')
-=======
-        expected = pd.Series(index=['a', 'b', 'c', 'd'],
-                             data=out_vals,
-                             name='C')
-        expected.index.name = 'B'
->>>>>>> ea426972
+
         tm.assert_series_equal(result, expected)
 
         # Also check result equal to manually taking x.is_monotonic_increasing.
@@ -2647,14 +2641,7 @@
 
         df = pd.DataFrame(source_dict)
         result = df.groupby('B').C.is_monotonic_decreasing()
-<<<<<<< HEAD
         expected = pd.Series(index=list('abcd'), name='B')
-=======
-        expected = pd.Series(index=['a', 'b', 'c', 'd'],
-                             data=out_vals,
-                             name='C')
-        expected.index.name = 'B'
->>>>>>> ea426972
         tm.assert_series_equal(result, expected)
 
     def test_apply_numeric_coercion_when_datetime(self):
