--- conflicted
+++ resolved
@@ -1953,7 +1953,6 @@
     tm.assert_series_equal(actual, expected)
 
 
-<<<<<<< HEAD
 def test_groupby_duplicate_index():
     # GH#29189 the groupby call here used to raise
     ser = pd.Series([2, 5, 6, 8], index=[2.0, 4.0, 4.0, 5.0])
@@ -1962,7 +1961,8 @@
     result = gb.mean()
     expected = pd.Series([2, 5.5, 8], index=[2.0, 4.0, 5.0])
     tm.assert_series_equal(result, expected)
-=======
+
+
 @pytest.mark.parametrize("bool_agg_func", ["any", "all"])
 def test_bool_aggs_dup_column_labels(bool_agg_func):
     # 21668
@@ -1996,5 +1996,4 @@
     result = getattr(grp_by, groupby_func)(*args)
 
     assert result.shape == (1, 2)
-    tm.assert_index_equal(result.columns, idx)
->>>>>>> 2570c1d9
+    tm.assert_index_equal(result.columns, idx)