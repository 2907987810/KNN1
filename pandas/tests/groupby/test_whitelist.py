--- conflicted
+++ resolved
@@ -238,21 +238,6 @@
 
 def test_tab_completion(mframe):
     grp = mframe.groupby(level='second')
-<<<<<<< HEAD
-    results = set([v for v in dir(grp) if not v.startswith('_')])
-    expected = set(
-        ['A', 'B', 'C', 'agg', 'aggregate', 'apply', 'boxplot', 'filter',
-         'first', 'get_group', 'groups', 'hist', 'indices', 'last', 'max',
-         'mean', 'median', 'min', 'ngroups', 'nth', 'ohlc', 'plot',
-         'prod', 'size', 'std', 'sum', 'transform', 'var', 'sem', 'count',
-         'nunique', 'head', 'describe', 'cummax', 'quantile',
-         'rank', 'cumprod', 'tail', 'resample', 'cummin', 'fillna',
-         'cumsum', 'cumcount', 'ngroup', 'all', 'shift', 'skew',
-         'take', 'tshift', 'pct_change', 'any', 'mad', 'corr', 'corrwith',
-         'cov', 'dtypes', 'ndim', 'diff', 'idxmax', 'idxmin',
-         'ffill', 'bfill', 'pad', 'backfill', 'rolling', 'expanding', 'pipe',
-         'is_monotonic_increasing', 'is_monotonic_decreasing'])
-=======
     results = {v for v in dir(grp) if not v.startswith('_')}
     expected = {
         'A', 'B', 'C', 'agg', 'aggregate', 'apply', 'boxplot', 'filter',
@@ -264,8 +249,8 @@
         'cumsum', 'cumcount', 'ngroup', 'all', 'shift', 'skew',
         'take', 'tshift', 'pct_change', 'any', 'mad', 'corr', 'corrwith',
         'cov', 'dtypes', 'ndim', 'diff', 'idxmax', 'idxmin',
-        'ffill', 'bfill', 'pad', 'backfill', 'rolling', 'expanding', 'pipe'}
->>>>>>> 2a0e54bc
+        'ffill', 'bfill', 'pad', 'backfill', 'rolling', 'expanding', 'pipe',
+        'is_monotonic_increasing', 'is_monotonic_decreasing'}
     assert results == expected
 
 
