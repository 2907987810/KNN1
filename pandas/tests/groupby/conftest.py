--- conflicted
+++ resolved
@@ -2,13 +2,8 @@
 import pytest
 
 from pandas import DataFrame, MultiIndex
-<<<<<<< HEAD
 from pandas.core.groupby.base import reduction_kernels, transformation_kernels
-from pandas.util import testing as tm
-=======
-from pandas.core.groupby.base import reduction_kernels
 import pandas.util.testing as tm
->>>>>>> 5f77f5f2
 
 
 @pytest.fixture
