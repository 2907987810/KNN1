# Test GroupBy._positional_selector positional grouped indexing GH#42864

import numpy as np
import pytest

import pandas as pd
import pandas._testing as tm


@pytest.mark.parametrize(
    "arg, expected_rows",
    [
        [0, [0, 1, 4]],
        [2, [5]],
        [5, []],
        [-1, [3, 4, 7]],
        [-2, [1, 6]],
        [-6, []],
    ],
)
def test_int(slice_test_df, slice_test_grouped, arg, expected_rows):
    # Test single integer
    result = slice_test_grouped._positional_selector[arg]
    expected = slice_test_df.iloc[expected_rows]

    tm.assert_frame_equal(result, expected)


def test_slice(slice_test_df, slice_test_grouped):
    # Test single slice
    result = slice_test_grouped._positional_selector[0:3:2]
    expected = slice_test_df.iloc[[0, 1, 4, 5]]

    tm.assert_frame_equal(result, expected)


@pytest.mark.parametrize(
    "arg, expected_rows",
    [
        [[0, 2], [0, 1, 4, 5]],
        [[0, 2, -1], [0, 1, 3, 4, 5, 7]],
        [range(0, 3, 2), [0, 1, 4, 5]],
        [{0, 2}, [0, 1, 4, 5]],
    ],
    ids=[
        "list",
        "negative",
        "range",
        "set",
    ],
)
def test_list(slice_test_df, slice_test_grouped, arg, expected_rows):
    # Test lists of integers and integer valued iterables
    result = slice_test_grouped._positional_selector[arg]
    expected = slice_test_df.iloc[expected_rows]

    tm.assert_frame_equal(result, expected)


def test_ints(slice_test_df, slice_test_grouped):
    # Test tuple of ints
    result = slice_test_grouped._positional_selector[0, 2, -1]
    expected = slice_test_df.iloc[[0, 1, 3, 4, 5, 7]]

    tm.assert_frame_equal(result, expected)


def test_slices(slice_test_df, slice_test_grouped):
    # Test tuple of slices
    result = slice_test_grouped._positional_selector[:2, -2:]
    expected = slice_test_df.iloc[[0, 1, 2, 3, 4, 6, 7]]

    tm.assert_frame_equal(result, expected)


def test_mix(slice_test_df, slice_test_grouped):
    # Test mixed tuple of ints and slices
    result = slice_test_grouped._positional_selector[0, 1, -2:]
    expected = slice_test_df.iloc[[0, 1, 2, 3, 4, 6, 7]]

    tm.assert_frame_equal(result, expected)


@pytest.mark.parametrize(
    "arg, expected_rows",
    [
        [0, [0, 1, 4]],
        [[0, 2, -1], [0, 1, 3, 4, 5, 7]],
        [(slice(None, 2), slice(-2, None)), [0, 1, 2, 3, 4, 6, 7]],
    ],
)
def test_as_index(slice_test_df, arg, expected_rows):
    # Test the default as_index behaviour
    result = slice_test_df.groupby("Group", sort=False)._positional_selector[arg]
    expected = slice_test_df.iloc[expected_rows]

    tm.assert_frame_equal(result, expected)


def test_doc_examples():
    # Test the examples in the documentation
    df = pd.DataFrame(
        [["a", 1], ["a", 2], ["a", 3], ["b", 4], ["b", 5]], columns=["A", "B"]
    )

    grouped = df.groupby("A", as_index=False)

    result = grouped._positional_selector[1:2]
    expected = pd.DataFrame([["a", 2], ["b", 5]], columns=["A", "B"], index=[1, 4])

    tm.assert_frame_equal(result, expected)

    result = grouped._positional_selector[1, -1]
    expected = pd.DataFrame(
        [["a", 2], ["a", 3], ["b", 5]], columns=["A", "B"], index=[1, 2, 4]
    )

    tm.assert_frame_equal(result, expected)


<<<<<<< HEAD
@pytest.fixture
def multiindex_data():
=======
def test_multiindex():
    # Test the multiindex mentioned as the use-case in the documentation

    def _make_df_from_data(data):
        rows = {}
        for date in data:
            for level in data[date]:
                rows[(date, level[0])] = {"A": level[1], "B": level[2]}

        df = pd.DataFrame.from_dict(rows, orient="index")
        df.index.names = ("Date", "Item")
        return df

>>>>>>> c4b6bed5
    rng = np.random.default_rng(2)
    ndates = 100
    nitems = 20
    dates = pd.date_range("20130101", periods=ndates, freq="D")
    items = [f"item {i}" for i in range(nitems)]

    multiindex_data = {}
    for date in dates:
        nitems_for_date = nitems - rng.integers(0, 12)
        levels = [
            (item, rng.integers(0, 10000) / 100, rng.integers(0, 10000) / 100)
            for item in items[:nitems_for_date]
        ]
        levels.sort(key=lambda x: x[1])
        multiindex_data[date] = levels

    df = _make_df_from_data(multiindex_data)
    result = df.groupby("Date", as_index=False).nth(slice(3, -3))

    sliced = {date: values[3:-3] for date, values in multiindex_data.items()}
    expected = _make_df_from_data(sliced)

    tm.assert_frame_equal(result, expected)


@pytest.mark.parametrize("arg", [1, 5, 30, 1000, -1, -5, -30, -1000])
@pytest.mark.parametrize("method", ["head", "tail"])
@pytest.mark.parametrize("simulated", [True, False])
def test_against_head_and_tail(arg, method, simulated):
    # Test gives the same results as grouped head and tail
    n_groups = 100
    n_rows_per_group = 30

    data = {
        "group": [
            f"group {g}" for j in range(n_rows_per_group) for g in range(n_groups)
        ],
        "value": [
            f"group {g} row {j}"
            for j in range(n_rows_per_group)
            for g in range(n_groups)
        ],
    }
    df = pd.DataFrame(data)
    grouped = df.groupby("group", as_index=False)
    size = arg if arg >= 0 else n_rows_per_group + arg

    if method == "head":
        result = grouped._positional_selector[:arg]

        if simulated:
            indices = [
                j * n_groups + i
                for j in range(size)
                for i in range(n_groups)
                if j * n_groups + i < n_groups * n_rows_per_group
            ]
            expected = df.iloc[indices]

        else:
            expected = grouped.head(arg)

    else:
        result = grouped._positional_selector[-arg:]

        if simulated:
            indices = [
                (n_rows_per_group + j - size) * n_groups + i
                for j in range(size)
                for i in range(n_groups)
                if (n_rows_per_group + j - size) * n_groups + i >= 0
            ]
            expected = df.iloc[indices]

        else:
            expected = grouped.tail(arg)

    tm.assert_frame_equal(result, expected)


@pytest.mark.parametrize("start", [None, 0, 1, 10, -1, -10])
@pytest.mark.parametrize("stop", [None, 0, 1, 10, -1, -10])
@pytest.mark.parametrize("step", [None, 1, 5])
def test_against_df_iloc(start, stop, step):
    # Test that a single group gives the same results as DataFrame.iloc
    n_rows = 30

    data = {
        "group": ["group 0"] * n_rows,
        "value": list(range(n_rows)),
    }
    df = pd.DataFrame(data)
    grouped = df.groupby("group", as_index=False)

    result = grouped._positional_selector[start:stop:step]
    expected = df.iloc[start:stop:step]

    tm.assert_frame_equal(result, expected)


def test_series():
    # Test grouped Series
    ser = pd.Series([1, 2, 3, 4, 5], index=["a", "a", "a", "b", "b"])
    grouped = ser.groupby(level=0)
    result = grouped._positional_selector[1:2]
    expected = pd.Series([2, 5], index=["a", "b"])

    tm.assert_series_equal(result, expected)


@pytest.mark.parametrize("step", [1, 2, 3, 4, 5])
def test_step(step):
    # Test slice with various step values
    data = [["x", f"x{i}"] for i in range(5)]
    data += [["y", f"y{i}"] for i in range(4)]
    data += [["z", f"z{i}"] for i in range(3)]
    df = pd.DataFrame(data, columns=["A", "B"])

    grouped = df.groupby("A", as_index=False)

    result = grouped._positional_selector[::step]

    data = [["x", f"x{i}"] for i in range(0, 5, step)]
    data += [["y", f"y{i}"] for i in range(0, 4, step)]
    data += [["z", f"z{i}"] for i in range(0, 3, step)]

    index = [0 + i for i in range(0, 5, step)]
    index += [5 + i for i in range(0, 4, step)]
    index += [9 + i for i in range(0, 3, step)]

    expected = pd.DataFrame(data, columns=["A", "B"], index=index)

    tm.assert_frame_equal(result, expected)


<<<<<<< HEAD
@pytest.fixture
def column_group_df():
    return pd.DataFrame(
=======
def test_column_axis():
    column_group_df = pd.DataFrame(
>>>>>>> c4b6bed5
        [[0, 1, 2, 3, 4, 5, 6], [0, 0, 1, 0, 1, 0, 2]],
        columns=["A", "B", "C", "D", "E", "F", "G"],
    )
    msg = "DataFrame.groupby with axis=1"
    with tm.assert_produces_warning(FutureWarning, match=msg):
        g = column_group_df.groupby(column_group_df.iloc[1], axis=1)
    result = g._positional_selector[1:-1]
    expected = column_group_df.iloc[:, [1, 3]]

    tm.assert_frame_equal(result, expected)


def test_columns_on_iter():
    # GitHub issue #44821
    df = pd.DataFrame({k: range(10) for k in "ABC"})

    # Group-by and select columns
    cols = ["A", "B"]
    for _, dg in df.groupby(df.A < 4)[cols]:
        tm.assert_index_equal(dg.columns, pd.Index(cols))
        assert "C" not in dg.columns


@pytest.mark.parametrize("func", [list, pd.Index, pd.Series, np.array])
def test_groupby_duplicated_columns(func):
    # GH#44924
    df = pd.DataFrame(
        {
            "A": [1, 2],
            "B": [3, 3],
            "C": ["G", "G"],
        }
    )
    result = df.groupby("C")[func(["A", "B", "A"])].mean()
    expected = pd.DataFrame(
        [[1.5, 3.0, 1.5]], columns=["A", "B", "A"], index=pd.Index(["G"], name="C")
    )
    tm.assert_frame_equal(result, expected)


def test_groupby_get_nonexisting_groups():
    # GH#32492
    df = pd.DataFrame(
        data={
            "A": ["a1", "a2", None],
            "B": ["b1", "b2", "b1"],
            "val": [1, 2, 3],
        }
    )
    grps = df.groupby(by=["A", "B"])

    msg = "('a2', 'b1')"
    with pytest.raises(KeyError, match=msg):
        grps.get_group(("a2", "b1"))<|MERGE_RESOLUTION|>--- conflicted
+++ resolved
@@ -118,10 +118,6 @@
     tm.assert_frame_equal(result, expected)
 
 
-<<<<<<< HEAD
-@pytest.fixture
-def multiindex_data():
-=======
 def test_multiindex():
     # Test the multiindex mentioned as the use-case in the documentation
 
@@ -135,7 +131,6 @@
         df.index.names = ("Date", "Item")
         return df
 
->>>>>>> c4b6bed5
     rng = np.random.default_rng(2)
     ndates = 100
     nitems = 20
@@ -271,14 +266,8 @@
     tm.assert_frame_equal(result, expected)
 
 
-<<<<<<< HEAD
-@pytest.fixture
-def column_group_df():
-    return pd.DataFrame(
-=======
 def test_column_axis():
     column_group_df = pd.DataFrame(
->>>>>>> c4b6bed5
         [[0, 1, 2, 3, 4, 5, 6], [0, 0, 1, 0, 1, 0, 2]],
         columns=["A", "B", "C", "D", "E", "F", "G"],
     )
