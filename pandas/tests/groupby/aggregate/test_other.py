"""
test all other .agg behavior
"""

import datetime as dt
from functools import partial

import numpy as np
import pytest

from pandas._config import get_option

import pandas as pd
from pandas import (
    DataFrame,
    Index,
    MultiIndex,
    PeriodIndex,
    Series,
    date_range,
    period_range,
)
import pandas._testing as tm
from pandas.core.base import SpecificationError

from pandas.io.formats.printing import pprint_thing


def test_agg_api():
    # GH 6337
    # https://stackoverflow.com/questions/21706030/pandas-groupby-agg-function-column-dtype-error
    # different api for agg when passed custom function with mixed frame

    df = DataFrame(
        {
            "data1": np.random.randn(5),
            "data2": np.random.randn(5),
            "key1": ["a", "a", "b", "b", "a"],
            "key2": ["one", "two", "one", "two", "one"],
        }
    )
    grouped = df.groupby("key1")

    def peak_to_peak(arr):
        return arr.max() - arr.min()

<<<<<<< HEAD
    if get_option("use_hom_api"):
=======
    if get_option("api.use_hom"):
>>>>>>> f00e37a2
        msg = "Dropping invalid columns"
    else:
        msg = r"\['key2'\] did not aggregate successfully"

    with tm.assert_produces_warning(
        FutureWarning,
        match=msg,
    ):
        expected = grouped.agg([peak_to_peak])
    expected.columns = ["data1", "data2"]

    with tm.assert_produces_warning(
        FutureWarning,
        match=msg,
    ):
        result = grouped.agg(peak_to_peak)
    tm.assert_frame_equal(result, expected)


def test_agg_datetimes_mixed():
    data = [[1, "2012-01-01", 1.0], [2, "2012-01-02", 2.0], [3, None, 3.0]]

    df1 = DataFrame(
        {
            "key": [x[0] for x in data],
            "date": [x[1] for x in data],
            "value": [x[2] for x in data],
        }
    )

    data = [
        [
            row[0],
            (dt.datetime.strptime(row[1], "%Y-%m-%d").date() if row[1] else None),
            row[2],
        ]
        for row in data
    ]

    df2 = DataFrame(
        {
            "key": [x[0] for x in data],
            "date": [x[1] for x in data],
            "value": [x[2] for x in data],
        }
    )

    df1["weights"] = df1["value"] / df1["value"].sum()
    gb1 = df1.groupby("date").aggregate(np.sum)

    df2["weights"] = df1["value"] / df1["value"].sum()
    gb2 = df2.groupby("date").aggregate(np.sum)

    assert len(gb1) == len(gb2)


def test_agg_period_index():
    prng = period_range("2012-1-1", freq="M", periods=3)
    df = DataFrame(np.random.randn(3, 2), index=prng)
    rs = df.groupby(level=0).sum()
    assert isinstance(rs.index, PeriodIndex)

    # GH 3579
    index = period_range(start="1999-01", periods=5, freq="M")
    s1 = Series(np.random.rand(len(index)), index=index)
    s2 = Series(np.random.rand(len(index)), index=index)
    df = DataFrame.from_dict({"s1": s1, "s2": s2})
    grouped = df.groupby(df.index.month)
    list(grouped)


def test_agg_dict_parameter_cast_result_dtypes():
    # GH 12821

    df = DataFrame(
        {
            "class": ["A", "A", "B", "B", "C", "C", "D", "D"],
            "time": date_range("1/1/2011", periods=8, freq="H"),
        }
    )
    df.loc[[0, 1, 2, 5], "time"] = None

    # test for `first` function
    exp = df.loc[[0, 3, 4, 6]].set_index("class")
    grouped = df.groupby("class")
    tm.assert_frame_equal(grouped.first(), exp)
    tm.assert_frame_equal(grouped.agg("first"), exp)
    tm.assert_frame_equal(grouped.agg({"time": "first"}), exp)
    tm.assert_series_equal(grouped.time.first(), exp["time"])
    tm.assert_series_equal(grouped.time.agg("first"), exp["time"])

    # test for `last` function
    exp = df.loc[[0, 3, 4, 7]].set_index("class")
    grouped = df.groupby("class")
    tm.assert_frame_equal(grouped.last(), exp)
    tm.assert_frame_equal(grouped.agg("last"), exp)
    tm.assert_frame_equal(grouped.agg({"time": "last"}), exp)
    tm.assert_series_equal(grouped.time.last(), exp["time"])
    tm.assert_series_equal(grouped.time.agg("last"), exp["time"])

    # count
    exp = Series([2, 2, 2, 2], index=Index(list("ABCD"), name="class"), name="time")
    tm.assert_series_equal(grouped.time.agg(len), exp)
    tm.assert_series_equal(grouped.time.size(), exp)

    exp = Series([0, 1, 1, 2], index=Index(list("ABCD"), name="class"), name="time")
    tm.assert_series_equal(grouped.time.count(), exp)


def test_agg_cast_results_dtypes():
    # similar to GH12821
    # xref #11444
    u = [dt.datetime(2015, x + 1, 1) for x in range(12)]
    v = list("aaabbbbbbccd")
    df = DataFrame({"X": v, "Y": u})

    result = df.groupby("X")["Y"].agg(len)
    expected = df.groupby("X")["Y"].count()
    tm.assert_series_equal(result, expected)


def test_aggregate_float64_no_int64():
    # see gh-11199
    df = DataFrame({"a": [1, 2, 3, 4, 5], "b": [1, 2, 2, 4, 5], "c": [1, 2, 3, 4, 5]})

    expected = DataFrame({"a": [1, 2.5, 4, 5]}, index=[1, 2, 4, 5])
    expected.index.name = "b"

    result = df.groupby("b")[["a"]].mean()
    tm.assert_frame_equal(result, expected)

    expected = DataFrame({"a": [1, 2.5, 4, 5], "c": [1, 2.5, 4, 5]}, index=[1, 2, 4, 5])
    expected.index.name = "b"

    result = df.groupby("b")[["a", "c"]].mean()
    tm.assert_frame_equal(result, expected)


def test_aggregate_api_consistency():
    # GH 9052
    # make sure that the aggregates via dict
    # are consistent
    df = DataFrame(
        {
            "A": ["foo", "bar", "foo", "bar", "foo", "bar", "foo", "foo"],
            "B": ["one", "one", "two", "two", "two", "two", "one", "two"],
            "C": np.random.randn(8) + 1.0,
            "D": np.arange(8),
        }
    )

    grouped = df.groupby(["A", "B"])
    c_mean = grouped["C"].mean()
    c_sum = grouped["C"].sum()
    d_mean = grouped["D"].mean()
    d_sum = grouped["D"].sum()

    result = grouped["D"].agg(["sum", "mean"])
    expected = pd.concat([d_sum, d_mean], axis=1)
    expected.columns = ["sum", "mean"]
    tm.assert_frame_equal(result, expected, check_like=True)

    result = grouped.agg([np.sum, np.mean])
<<<<<<< HEAD
    if get_option("use_hom_api"):
=======
    if get_option("api.use_hom"):
>>>>>>> f00e37a2
        expected = pd.concat([c_sum, d_sum, c_mean, d_mean], axis=1)
        expected.columns = MultiIndex.from_product([["sum", "mean"], ["C", "D"]])
    else:
        expected = pd.concat([c_sum, c_mean, d_sum, d_mean], axis=1)
        expected.columns = MultiIndex.from_product([["C", "D"], ["sum", "mean"]])
    tm.assert_frame_equal(result, expected, check_like=True)

    result = grouped[["D", "C"]].agg([np.sum, np.mean])
<<<<<<< HEAD
    if get_option("use_hom_api"):
=======
    if get_option("api.use_hom"):
>>>>>>> f00e37a2
        expected = pd.concat([d_sum, c_sum, d_mean, c_mean], axis=1)
        expected.columns = MultiIndex.from_product([["sum", "mean"], ["D", "C"]])
    else:
        expected = pd.concat([d_sum, d_mean, c_sum, c_mean], axis=1)
        expected.columns = MultiIndex.from_product([["D", "C"], ["sum", "mean"]])
    tm.assert_frame_equal(result, expected, check_like=True)

    result = grouped.agg({"C": "mean", "D": "sum"})
    expected = pd.concat([d_sum, c_mean], axis=1)
    tm.assert_frame_equal(result, expected, check_like=True)

    result = grouped.agg({"C": ["mean", "sum"], "D": ["mean", "sum"]})
    expected = pd.concat([c_mean, c_sum, d_mean, d_sum], axis=1)
    expected.columns = MultiIndex.from_product([["C", "D"], ["mean", "sum"]])

    msg = r"Column\(s\) \['r', 'r2'\] do not exist"
    with pytest.raises(KeyError, match=msg):
        grouped[["D", "C"]].agg({"r": np.sum, "r2": np.mean})


def test_agg_dict_renaming_deprecation():
    # 15931
    df = DataFrame({"A": [1, 1, 1, 2, 2], "B": range(5), "C": range(5)})

    msg = r"nested renamer is not supported"
    with pytest.raises(SpecificationError, match=msg):
        df.groupby("A").agg(
            {"B": {"foo": ["sum", "max"]}, "C": {"bar": ["count", "min"]}}
        )

    msg = r"Column\(s\) \['ma'\] do not exist"
    with pytest.raises(KeyError, match=msg):
        df.groupby("A")[["B", "C"]].agg({"ma": "max"})

    msg = r"nested renamer is not supported"
    with pytest.raises(SpecificationError, match=msg):
        df.groupby("A").B.agg({"foo": "count"})


def test_agg_compat():
    # GH 12334
    df = DataFrame(
        {
            "A": ["foo", "bar", "foo", "bar", "foo", "bar", "foo", "foo"],
            "B": ["one", "one", "two", "two", "two", "two", "one", "two"],
            "C": np.random.randn(8) + 1.0,
            "D": np.arange(8),
        }
    )

    g = df.groupby(["A", "B"])

    msg = r"nested renamer is not supported"
    with pytest.raises(SpecificationError, match=msg):
        g["D"].agg({"C": ["sum", "std"]})

    with pytest.raises(SpecificationError, match=msg):
        g["D"].agg({"C": "sum", "D": "std"})


def test_agg_nested_dicts():
    # API change for disallowing these types of nested dicts
    df = DataFrame(
        {
            "A": ["foo", "bar", "foo", "bar", "foo", "bar", "foo", "foo"],
            "B": ["one", "one", "two", "two", "two", "two", "one", "two"],
            "C": np.random.randn(8) + 1.0,
            "D": np.arange(8),
        }
    )

    g = df.groupby(["A", "B"])

    msg = r"nested renamer is not supported"
    with pytest.raises(SpecificationError, match=msg):
        g.aggregate({"r1": {"C": ["mean", "sum"]}, "r2": {"D": ["mean", "sum"]}})

    with pytest.raises(SpecificationError, match=msg):
        g.agg({"C": {"ra": ["mean", "std"]}, "D": {"rb": ["mean", "std"]}})

    # same name as the original column
    # GH9052
    with pytest.raises(SpecificationError, match=msg):
        g["D"].agg({"result1": np.sum, "result2": np.mean})

    with pytest.raises(SpecificationError, match=msg):
        g["D"].agg({"D": np.sum, "result2": np.mean})


def test_agg_item_by_item_raise_typeerror():
    df = DataFrame(np.random.randint(10, size=(20, 10)))

    def raiseException(df):
        pprint_thing("----------------------------------------")
        pprint_thing(df.to_string())
        raise TypeError("test")

    with pytest.raises(TypeError, match="test"):
        with tm.assert_produces_warning(FutureWarning, match="Dropping invalid"):
            df.groupby(0).agg(raiseException)


def test_series_agg_multikey():
    ts = tm.makeTimeSeries()
    grouped = ts.groupby([lambda x: x.year, lambda x: x.month])

    result = grouped.agg(np.sum)
    expected = grouped.sum()
    tm.assert_series_equal(result, expected)


def test_series_agg_multi_pure_python():
    data = DataFrame(
        {
            "A": [
                "foo",
                "foo",
                "foo",
                "foo",
                "bar",
                "bar",
                "bar",
                "bar",
                "foo",
                "foo",
                "foo",
            ],
            "B": [
                "one",
                "one",
                "one",
                "two",
                "one",
                "one",
                "one",
                "two",
                "two",
                "two",
                "one",
            ],
            "C": [
                "dull",
                "dull",
                "shiny",
                "dull",
                "dull",
                "shiny",
                "shiny",
                "dull",
                "shiny",
                "shiny",
                "shiny",
            ],
            "D": np.random.randn(11),
            "E": np.random.randn(11),
            "F": np.random.randn(11),
        }
    )

    def bad(x):
        assert len(x.values.base) > 0
        return "foo"

    result = data.groupby(["A", "B"]).agg(bad)
    expected = data.groupby(["A", "B"]).agg(lambda x: "foo")
    tm.assert_frame_equal(result, expected)


def test_agg_consistency():
    # agg with ([]) and () not consistent
    # GH 6715
    def P1(a):
        return np.percentile(a.dropna(), q=1)

    df = DataFrame(
        {
            "col1": [1, 2, 3, 4],
            "col2": [10, 25, 26, 31],
            "date": [
                dt.date(2013, 2, 10),
                dt.date(2013, 2, 10),
                dt.date(2013, 2, 11),
                dt.date(2013, 2, 11),
            ],
        }
    )

    g = df.groupby("date")

    expected = g.agg([P1])
<<<<<<< HEAD
    if get_option("use_hom_api"):
=======
    if get_option("api.use_hom"):
>>>>>>> f00e37a2
        expected.columns = expected.columns.levels[1]
    else:
        expected.columns = expected.columns.levels[0]

    result = g.agg(P1)
    tm.assert_frame_equal(result, expected)


def test_agg_callables():
    # GH 7929
    df = DataFrame({"foo": [1, 2], "bar": [3, 4]}).astype(np.int64)

    class fn_class:
        def __call__(self, x):
            return sum(x)

    equiv_callables = [
        sum,
        np.sum,
        lambda x: sum(x),
        lambda x: x.sum(),
        partial(sum),
        fn_class(),
    ]

    expected = df.groupby("foo").agg(sum)
    for ecall in equiv_callables:
        result = df.groupby("foo").agg(ecall)
        tm.assert_frame_equal(result, expected)


def test_agg_over_numpy_arrays():
    # GH 3788
    df = DataFrame(
        [
            [1, np.array([10, 20, 30])],
            [1, np.array([40, 50, 60])],
            [2, np.array([20, 30, 40])],
        ],
        columns=["category", "arraydata"],
    )
    gb = df.groupby("category")

    expected_data = [[np.array([50, 70, 90])], [np.array([20, 30, 40])]]
    expected_index = Index([1, 2], name="category")
    expected_column = ["arraydata"]
    expected = DataFrame(expected_data, index=expected_index, columns=expected_column)

    alt = gb.sum(numeric_only=False)
    tm.assert_frame_equal(alt, expected)

    result = gb.agg("sum", numeric_only=False)
    tm.assert_frame_equal(result, expected)

    # FIXME: the original version of this test called `gb.agg(sum)`
    #  and that raises TypeError if `numeric_only=False` is passed


@pytest.mark.parametrize("as_period", [True, False])
def test_agg_tzaware_non_datetime_result(as_period):
    # discussed in GH#29589, fixed in GH#29641, operating on tzaware values
    #  with function that is not dtype-preserving
    dti = date_range("2012-01-01", periods=4, tz="UTC")
    if as_period:
        dti = dti.tz_localize(None).to_period("D")

    df = DataFrame({"a": [0, 0, 1, 1], "b": dti})
    gb = df.groupby("a")

    # Case that _does_ preserve the dtype
    result = gb["b"].agg(lambda x: x.iloc[0])
    expected = Series(dti[::2], name="b")
    expected.index.name = "a"
    tm.assert_series_equal(result, expected)

    # Cases that do _not_ preserve the dtype
    result = gb["b"].agg(lambda x: x.iloc[0].year)
    expected = Series([2012, 2012], name="b")
    expected.index.name = "a"
    tm.assert_series_equal(result, expected)

    result = gb["b"].agg(lambda x: x.iloc[-1] - x.iloc[0])
    expected = Series([pd.Timedelta(days=1), pd.Timedelta(days=1)], name="b")
    expected.index.name = "a"
    if as_period:
        expected = Series([pd.offsets.Day(1), pd.offsets.Day(1)], name="b")
        expected.index.name = "a"
    tm.assert_series_equal(result, expected)


def test_agg_timezone_round_trip():
    # GH 15426
    ts = pd.Timestamp("2016-01-01 12:00:00", tz="US/Pacific")
    df = DataFrame({"a": 1, "b": [ts + dt.timedelta(minutes=nn) for nn in range(10)]})

    result1 = df.groupby("a")["b"].agg(np.min).iloc[0]
    result2 = df.groupby("a")["b"].agg(lambda x: np.min(x)).iloc[0]
    result3 = df.groupby("a")["b"].min().iloc[0]

    assert result1 == ts
    assert result2 == ts
    assert result3 == ts

    dates = [
        pd.Timestamp(f"2016-01-0{i:d} 12:00:00", tz="US/Pacific") for i in range(1, 5)
    ]
    df = DataFrame({"A": ["a", "b"] * 2, "B": dates})
    grouped = df.groupby("A")

    ts = df["B"].iloc[0]
    assert ts == grouped.nth(0)["B"].iloc[0]
    assert ts == grouped.head(1)["B"].iloc[0]
    assert ts == grouped.first()["B"].iloc[0]

    # GH#27110 applying iloc should return a DataFrame
    assert ts == grouped.apply(lambda x: x.iloc[0]).iloc[0, 1]

    ts = df["B"].iloc[2]
    assert ts == grouped.last()["B"].iloc[0]

    # GH#27110 applying iloc should return a DataFrame
    assert ts == grouped.apply(lambda x: x.iloc[-1]).iloc[0, 1]


def test_sum_uint64_overflow():
    # see gh-14758
    # Convert to uint64 and don't overflow
    df = DataFrame([[1, 2], [3, 4], [5, 6]], dtype=object)
    df = df + 9223372036854775807

    index = Index(
        [9223372036854775808, 9223372036854775810, 9223372036854775812], dtype=np.uint64
    )
    expected = DataFrame(
        {1: [9223372036854775809, 9223372036854775811, 9223372036854775813]},
        index=index,
    )

    expected.index.name = 0
    result = df.groupby(0).sum(numeric_only=False)
    tm.assert_frame_equal(result, expected)

    # out column is non-numeric, so with numeric_only=True it is dropped
    result2 = df.groupby(0).sum(numeric_only=True)
    expected2 = expected[[]]
    tm.assert_frame_equal(result2, expected2)


@pytest.mark.parametrize(
    "structure, expected",
    [
        (tuple, DataFrame({"C": {(1, 1): (1, 1, 1), (3, 4): (3, 4, 4)}})),
        (list, DataFrame({"C": {(1, 1): [1, 1, 1], (3, 4): [3, 4, 4]}})),
        (
            lambda x: tuple(x),
            DataFrame({"C": {(1, 1): (1, 1, 1), (3, 4): (3, 4, 4)}}),
        ),
        (
            lambda x: list(x),
            DataFrame({"C": {(1, 1): [1, 1, 1], (3, 4): [3, 4, 4]}}),
        ),
    ],
)
def test_agg_structs_dataframe(structure, expected):
    df = DataFrame(
        {"A": [1, 1, 1, 3, 3, 3], "B": [1, 1, 1, 4, 4, 4], "C": [1, 1, 1, 3, 4, 4]}
    )

    result = df.groupby(["A", "B"]).aggregate(structure)
    expected.index.names = ["A", "B"]
    tm.assert_frame_equal(result, expected)


@pytest.mark.parametrize(
    "structure, expected",
    [
        (tuple, Series([(1, 1, 1), (3, 4, 4)], index=[1, 3], name="C")),
        (list, Series([[1, 1, 1], [3, 4, 4]], index=[1, 3], name="C")),
        (lambda x: tuple(x), Series([(1, 1, 1), (3, 4, 4)], index=[1, 3], name="C")),
        (lambda x: list(x), Series([[1, 1, 1], [3, 4, 4]], index=[1, 3], name="C")),
    ],
)
def test_agg_structs_series(structure, expected):
    # Issue #18079
    df = DataFrame(
        {"A": [1, 1, 1, 3, 3, 3], "B": [1, 1, 1, 4, 4, 4], "C": [1, 1, 1, 3, 4, 4]}
    )

    result = df.groupby("A")["C"].aggregate(structure)
    expected.index.name = "A"
    tm.assert_series_equal(result, expected)


def test_agg_category_nansum(observed):
    categories = ["a", "b", "c"]
    df = DataFrame(
        {"A": pd.Categorical(["a", "a", "b"], categories=categories), "B": [1, 2, 3]}
    )
    result = df.groupby("A", observed=observed).B.agg(np.nansum)
    expected = Series(
        [3, 3, 0],
        index=pd.CategoricalIndex(["a", "b", "c"], categories=categories, name="A"),
        name="B",
    )
    if observed:
        expected = expected[expected != 0]
    tm.assert_series_equal(result, expected)


def test_agg_list_like_func():
    # GH 18473
    df = DataFrame({"A": [str(x) for x in range(3)], "B": [str(x) for x in range(3)]})
    grouped = df.groupby("A", as_index=False, sort=False)
    result = grouped.agg({"B": lambda x: list(x)})
    expected = DataFrame(
        {"A": [str(x) for x in range(3)], "B": [[str(x)] for x in range(3)]}
    )
    tm.assert_frame_equal(result, expected)


def test_agg_lambda_with_timezone():
    # GH 23683
    df = DataFrame(
        {
            "tag": [1, 1],
            "date": [
                pd.Timestamp("2018-01-01", tz="UTC"),
                pd.Timestamp("2018-01-02", tz="UTC"),
            ],
        }
    )
    result = df.groupby("tag").agg({"date": lambda e: e.head(1)})
    expected = DataFrame(
        [pd.Timestamp("2018-01-01", tz="UTC")],
        index=Index([1], name="tag"),
        columns=["date"],
    )
    tm.assert_frame_equal(result, expected)


@pytest.mark.parametrize(
    "err_cls",
    [
        NotImplementedError,
        RuntimeError,
        KeyError,
        IndexError,
        OSError,
        ValueError,
        ArithmeticError,
        AttributeError,
    ],
)
def test_groupby_agg_err_catching(err_cls):
    # make sure we suppress anything other than TypeError or AssertionError
    #  in _python_agg_general

    # Use a non-standard EA to make sure we don't go down ndarray paths
    from pandas.tests.extension.decimal.array import (
        DecimalArray,
        make_data,
        to_decimal,
    )

    data = make_data()[:5]
    df = DataFrame(
        {"id1": [0, 0, 0, 1, 1], "id2": [0, 1, 0, 1, 1], "decimals": DecimalArray(data)}
    )

    expected = Series(to_decimal([data[0], data[3]]))

    def weird_func(x):
        # weird function that raise something other than TypeError or IndexError
        #  in _python_agg_general
        if len(x) == 0:
            raise err_cls
        return x.iloc[0]

    result = df["decimals"].groupby(df["id1"]).agg(weird_func)
    tm.assert_series_equal(result, expected, check_names=False)<|MERGE_RESOLUTION|>--- conflicted
+++ resolved
@@ -44,11 +44,7 @@
     def peak_to_peak(arr):
         return arr.max() - arr.min()
 
-<<<<<<< HEAD
-    if get_option("use_hom_api"):
-=======
     if get_option("api.use_hom"):
->>>>>>> f00e37a2
         msg = "Dropping invalid columns"
     else:
         msg = r"\['key2'\] did not aggregate successfully"
@@ -212,11 +208,7 @@
     tm.assert_frame_equal(result, expected, check_like=True)
 
     result = grouped.agg([np.sum, np.mean])
-<<<<<<< HEAD
-    if get_option("use_hom_api"):
-=======
     if get_option("api.use_hom"):
->>>>>>> f00e37a2
         expected = pd.concat([c_sum, d_sum, c_mean, d_mean], axis=1)
         expected.columns = MultiIndex.from_product([["sum", "mean"], ["C", "D"]])
     else:
@@ -225,11 +217,7 @@
     tm.assert_frame_equal(result, expected, check_like=True)
 
     result = grouped[["D", "C"]].agg([np.sum, np.mean])
-<<<<<<< HEAD
-    if get_option("use_hom_api"):
-=======
     if get_option("api.use_hom"):
->>>>>>> f00e37a2
         expected = pd.concat([d_sum, c_sum, d_mean, c_mean], axis=1)
         expected.columns = MultiIndex.from_product([["sum", "mean"], ["D", "C"]])
     else:
@@ -420,11 +408,7 @@
     g = df.groupby("date")
 
     expected = g.agg([P1])
-<<<<<<< HEAD
-    if get_option("use_hom_api"):
-=======
     if get_option("api.use_hom"):
->>>>>>> f00e37a2
         expected.columns = expected.columns.levels[1]
     else:
         expected.columns = expected.columns.levels[0]
