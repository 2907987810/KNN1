"""
test .agg behavior / note that .apply is tested generally in test_groupby.py
"""
import functools

import numpy as np
import pytest

import pandas as pd
from pandas import DataFrame, Index, MultiIndex, Series, concat
<<<<<<< HEAD
from pandas.core.aggregation import _make_unique, maybe_mangle_lambdas
=======
import pandas._testing as tm
>>>>>>> c55a7399
from pandas.core.base import SpecificationError
from pandas.core.groupby.grouper import Grouping


def test_agg_regression1(tsframe):
    grouped = tsframe.groupby([lambda x: x.year, lambda x: x.month])
    result = grouped.agg(np.mean)
    expected = grouped.mean()
    tm.assert_frame_equal(result, expected)


def test_agg_must_agg(df):
    grouped = df.groupby("A")["C"]

    msg = "Must produce aggregated value"
    with pytest.raises(Exception, match=msg):
        grouped.agg(lambda x: x.describe())
    with pytest.raises(Exception, match=msg):
        grouped.agg(lambda x: x.index[:2])


def test_agg_ser_multi_key(df):
    # TODO(wesm): unused
    ser = df.C  # noqa

    f = lambda x: x.sum()
    results = df.C.groupby([df.A, df.B]).aggregate(f)
    expected = df.groupby(["A", "B"]).sum()["C"]
    tm.assert_series_equal(results, expected)


def test_groupby_aggregation_mixed_dtype():

    # GH 6212
    expected = DataFrame(
        {
            "v1": [5, 5, 7, np.nan, 3, 3, 4, 1],
            "v2": [55, 55, 77, np.nan, 33, 33, 44, 11],
        },
        index=MultiIndex.from_tuples(
            [
                (1, 95),
                (1, 99),
                (2, 95),
                (2, 99),
                ("big", "damp"),
                ("blue", "dry"),
                ("red", "red"),
                ("red", "wet"),
            ],
            names=["by1", "by2"],
        ),
    )

    df = DataFrame(
        {
            "v1": [1, 3, 5, 7, 8, 3, 5, np.nan, 4, 5, 7, 9],
            "v2": [11, 33, 55, 77, 88, 33, 55, np.nan, 44, 55, 77, 99],
            "by1": ["red", "blue", 1, 2, np.nan, "big", 1, 2, "red", 1, np.nan, 12],
            "by2": [
                "wet",
                "dry",
                99,
                95,
                np.nan,
                "damp",
                95,
                99,
                "red",
                99,
                np.nan,
                np.nan,
            ],
        }
    )

    g = df.groupby(["by1", "by2"])
    result = g[["v1", "v2"]].mean()
    tm.assert_frame_equal(result, expected)


def test_groupby_aggregation_multi_level_column():
    # GH 29772
    lst = [
        [True, True, True, False],
        [True, False, np.nan, False],
        [True, True, np.nan, False],
        [True, True, np.nan, False],
    ]
    df = pd.DataFrame(
        data=lst,
        columns=pd.MultiIndex.from_tuples([("A", 0), ("A", 1), ("B", 0), ("B", 1)]),
    )

    result = df.groupby(level=1, axis=1).sum()
    expected = pd.DataFrame({0: [2.0, 1, 1, 1], 1: [1, 0, 1, 1]})

    tm.assert_frame_equal(result, expected)


def test_agg_apply_corner(ts, tsframe):
    # nothing to group, all NA
    grouped = ts.groupby(ts * np.nan)
    assert ts.dtype == np.float64

    # groupby float64 values results in Float64Index
    exp = Series([], dtype=np.float64, index=pd.Index([], dtype=np.float64))
    tm.assert_series_equal(grouped.sum(), exp)
    tm.assert_series_equal(grouped.agg(np.sum), exp)
    tm.assert_series_equal(grouped.apply(np.sum), exp, check_index_type=False)

    # DataFrame
    grouped = tsframe.groupby(tsframe["A"] * np.nan)
    exp_df = DataFrame(
        columns=tsframe.columns, dtype=float, index=pd.Index([], dtype=np.float64)
    )
    tm.assert_frame_equal(grouped.sum(), exp_df, check_names=False)
    tm.assert_frame_equal(grouped.agg(np.sum), exp_df, check_names=False)
    tm.assert_frame_equal(grouped.apply(np.sum), exp_df.iloc[:, :0], check_names=False)


def test_agg_grouping_is_list_tuple(ts):
    df = tm.makeTimeDataFrame()

    grouped = df.groupby(lambda x: x.year)
    grouper = grouped.grouper.groupings[0].grouper
    grouped.grouper.groupings[0] = Grouping(ts.index, list(grouper))

    result = grouped.agg(np.mean)
    expected = grouped.mean()
    tm.assert_frame_equal(result, expected)

    grouped.grouper.groupings[0] = Grouping(ts.index, tuple(grouper))

    result = grouped.agg(np.mean)
    expected = grouped.mean()
    tm.assert_frame_equal(result, expected)


def test_agg_python_multiindex(mframe):
    grouped = mframe.groupby(["A", "B"])

    result = grouped.agg(np.mean)
    expected = grouped.mean()
    tm.assert_frame_equal(result, expected)


@pytest.mark.parametrize(
    "groupbyfunc", [lambda x: x.weekday(), [lambda x: x.month, lambda x: x.weekday()]]
)
def test_aggregate_str_func(tsframe, groupbyfunc):
    grouped = tsframe.groupby(groupbyfunc)

    # single series
    result = grouped["A"].agg("std")
    expected = grouped["A"].std()
    tm.assert_series_equal(result, expected)

    # group frame by function name
    result = grouped.aggregate("var")
    expected = grouped.var()
    tm.assert_frame_equal(result, expected)

    # group frame by function dict
    result = grouped.agg({"A": "var", "B": "std", "C": "mean", "D": "sem"})
    expected = DataFrame(
        {
            "A": grouped["A"].var(),
            "B": grouped["B"].std(),
            "C": grouped["C"].mean(),
            "D": grouped["D"].sem(),
        }
    )
    tm.assert_frame_equal(result, expected)


def test_aggregate_item_by_item(df):
    grouped = df.groupby("A")

    aggfun = lambda ser: ser.size
    result = grouped.agg(aggfun)
    foo = (df.A == "foo").sum()
    bar = (df.A == "bar").sum()
    K = len(result.columns)

    # GH5782
    # odd comparisons can result here, so cast to make easy
    exp = pd.Series(
        np.array([foo] * K), index=list("BCD"), dtype=np.float64, name="foo"
    )
    tm.assert_series_equal(result.xs("foo"), exp)

    exp = pd.Series(
        np.array([bar] * K), index=list("BCD"), dtype=np.float64, name="bar"
    )
    tm.assert_almost_equal(result.xs("bar"), exp)

    def aggfun(ser):
        return ser.size

    result = DataFrame().groupby(df.A).agg(aggfun)
    assert isinstance(result, DataFrame)
    assert len(result) == 0


def test_wrap_agg_out(three_group):
    grouped = three_group.groupby(["A", "B"])

    def func(ser):
        if ser.dtype == np.object:
            raise TypeError
        else:
            return ser.sum()

    result = grouped.aggregate(func)
    exp_grouped = three_group.loc[:, three_group.columns != "C"]
    expected = exp_grouped.groupby(["A", "B"]).aggregate(func)
    tm.assert_frame_equal(result, expected)


def test_agg_multiple_functions_maintain_order(df):
    # GH #610
    funcs = [("mean", np.mean), ("max", np.max), ("min", np.min)]
    result = df.groupby("A")["C"].agg(funcs)
    exp_cols = Index(["mean", "max", "min"])

    tm.assert_index_equal(result.columns, exp_cols)


def test_multiple_functions_tuples_and_non_tuples(df):
    # #1359
    funcs = [("foo", "mean"), "std"]
    ex_funcs = [("foo", "mean"), ("std", "std")]

    result = df.groupby("A")["C"].agg(funcs)
    expected = df.groupby("A")["C"].agg(ex_funcs)
    tm.assert_frame_equal(result, expected)

    result = df.groupby("A").agg(funcs)
    expected = df.groupby("A").agg(ex_funcs)
    tm.assert_frame_equal(result, expected)


def test_more_flexible_frame_multi_function(df):
    grouped = df.groupby("A")

    exmean = grouped.agg({"C": np.mean, "D": np.mean})
    exstd = grouped.agg({"C": np.std, "D": np.std})

    expected = concat([exmean, exstd], keys=["mean", "std"], axis=1)
    expected = expected.swaplevel(0, 1, axis=1).sort_index(level=0, axis=1)

    d = {"C": [np.mean, np.std], "D": [np.mean, np.std]}
    result = grouped.aggregate(d)

    tm.assert_frame_equal(result, expected)

    # be careful
    result = grouped.aggregate({"C": np.mean, "D": [np.mean, np.std]})
    expected = grouped.aggregate({"C": np.mean, "D": [np.mean, np.std]})
    tm.assert_frame_equal(result, expected)

    def foo(x):
        return np.mean(x)

    def bar(x):
        return np.std(x, ddof=1)

    # this uses column selection & renaming
    msg = r"nested renamer is not supported"
    with pytest.raises(SpecificationError, match=msg):
        d = dict([["C", np.mean], ["D", dict([["foo", np.mean], ["bar", np.std]])]])
        grouped.aggregate(d)

    # But without renaming, these functions are OK
    d = {"C": [np.mean], "D": [foo, bar]}
    grouped.aggregate(d)


def test_multi_function_flexible_mix(df):
    # GH #1268
    grouped = df.groupby("A")

    # Expected
    d = {"C": {"foo": "mean", "bar": "std"}, "D": {"sum": "sum"}}
    # this uses column selection & renaming
    msg = r"nested renamer is not supported"
    with pytest.raises(SpecificationError, match=msg):
        grouped.aggregate(d)

    # Test 1
    d = {"C": {"foo": "mean", "bar": "std"}, "D": "sum"}
    # this uses column selection & renaming
    with pytest.raises(SpecificationError, match=msg):
        grouped.aggregate(d)

    # Test 2
    d = {"C": {"foo": "mean", "bar": "std"}, "D": "sum"}
    # this uses column selection & renaming
    with pytest.raises(SpecificationError, match=msg):
        grouped.aggregate(d)


def test_groupby_agg_coercing_bools():
    # issue 14873
    dat = pd.DataFrame({"a": [1, 1, 2, 2], "b": [0, 1, 2, 3], "c": [None, None, 1, 1]})
    gp = dat.groupby("a")

    index = Index([1, 2], name="a")

    result = gp["b"].aggregate(lambda x: (x != 0).all())
    expected = Series([False, True], index=index, name="b")
    tm.assert_series_equal(result, expected)

    result = gp["c"].aggregate(lambda x: x.isnull().all())
    expected = Series([True, False], index=index, name="c")
    tm.assert_series_equal(result, expected)


def test_order_aggregate_multiple_funcs():
    # GH 25692
    df = pd.DataFrame({"A": [1, 1, 2, 2], "B": [1, 2, 3, 4]})

    res = df.groupby("A").agg(["sum", "max", "mean", "ohlc", "min"])
    result = res.columns.levels[1]

    expected = pd.Index(["sum", "max", "mean", "ohlc", "min"])

    tm.assert_index_equal(result, expected)


@pytest.mark.parametrize("dtype", [np.int64, np.uint64])
@pytest.mark.parametrize("how", ["first", "last", "min", "max", "mean", "median"])
def test_uint64_type_handling(dtype, how):
    # GH 26310
    df = pd.DataFrame({"x": 6903052872240755750, "y": [1, 2]})
    expected = df.groupby("y").agg({"x": how})
    df.x = df.x.astype(dtype)
    result = df.groupby("y").agg({"x": how})
    result.x = result.x.astype(np.int64)
    tm.assert_frame_equal(result, expected, check_exact=True)


def test_func_duplicates_raises():
    # GH28426
    msg = "Function names"
    df = pd.DataFrame({"A": [0, 0, 1, 1], "B": [1, 2, 3, 4]})
    with pytest.raises(SpecificationError, match=msg):
        df.groupby("A").agg(["min", "min"])


class TestNamedAggregationSeries:
    def test_series_named_agg(self):
        df = pd.Series([1, 2, 3, 4])
        gr = df.groupby([0, 0, 1, 1])
        result = gr.agg(a="sum", b="min")
        expected = pd.DataFrame(
            {"a": [3, 7], "b": [1, 3]}, columns=["a", "b"], index=[0, 1]
        )
        tm.assert_frame_equal(result, expected)

        result = gr.agg(b="min", a="sum")
        expected = expected[["b", "a"]]
        tm.assert_frame_equal(result, expected)

    def test_no_args_raises(self):
        gr = pd.Series([1, 2]).groupby([0, 1])
        with pytest.raises(TypeError, match="Must provide"):
            gr.agg()

        # but we do allow this
        result = gr.agg([])
        expected = pd.DataFrame()
        tm.assert_frame_equal(result, expected)

    def test_series_named_agg_duplicates_no_raises(self):
        # GH28426
        gr = pd.Series([1, 2, 3]).groupby([0, 0, 1])
        grouped = gr.agg(a="sum", b="sum")
        expected = pd.DataFrame({"a": [3, 3], "b": [3, 3]})
        tm.assert_frame_equal(expected, grouped)

    def test_mangled(self):
        gr = pd.Series([1, 2, 3]).groupby([0, 0, 1])
        result = gr.agg(a=lambda x: 0, b=lambda x: 1)
        expected = pd.DataFrame({"a": [0, 0], "b": [1, 1]})
        tm.assert_frame_equal(result, expected)


class TestNamedAggregationDataFrame:
    def test_agg_relabel(self):
        df = pd.DataFrame(
            {"group": ["a", "a", "b", "b"], "A": [0, 1, 2, 3], "B": [5, 6, 7, 8]}
        )
        result = df.groupby("group").agg(a_max=("A", "max"), b_max=("B", "max"))
        expected = pd.DataFrame(
            {"a_max": [1, 3], "b_max": [6, 8]},
            index=pd.Index(["a", "b"], name="group"),
            columns=["a_max", "b_max"],
        )
        tm.assert_frame_equal(result, expected)

        # order invariance
        p98 = functools.partial(np.percentile, q=98)
        result = df.groupby("group").agg(
            b_min=("B", "min"),
            a_min=("A", min),
            a_mean=("A", np.mean),
            a_max=("A", "max"),
            b_max=("B", "max"),
            a_98=("A", p98),
        )
        expected = pd.DataFrame(
            {
                "b_min": [5, 7],
                "a_min": [0, 2],
                "a_mean": [0.5, 2.5],
                "a_max": [1, 3],
                "b_max": [6, 8],
                "a_98": [0.98, 2.98],
            },
            index=pd.Index(["a", "b"], name="group"),
            columns=["b_min", "a_min", "a_mean", "a_max", "b_max", "a_98"],
        )
        tm.assert_frame_equal(result, expected)

    def test_agg_relabel_non_identifier(self):
        df = pd.DataFrame(
            {"group": ["a", "a", "b", "b"], "A": [0, 1, 2, 3], "B": [5, 6, 7, 8]}
        )

        result = df.groupby("group").agg(**{"my col": ("A", "max")})
        expected = pd.DataFrame(
            {"my col": [1, 3]}, index=pd.Index(["a", "b"], name="group")
        )
        tm.assert_frame_equal(result, expected)

    def test_duplicate_no_raises(self):
        # GH 28426, if use same input function on same column,
        # no error should raise
        df = pd.DataFrame({"A": [0, 0, 1, 1], "B": [1, 2, 3, 4]})

        grouped = df.groupby("A").agg(a=("B", "min"), b=("B", "min"))
        expected = pd.DataFrame(
            {"a": [1, 3], "b": [1, 3]}, index=pd.Index([0, 1], name="A")
        )
        tm.assert_frame_equal(grouped, expected)

        quant50 = functools.partial(np.percentile, q=50)
        quant70 = functools.partial(np.percentile, q=70)
        quant50.__name__ = "quant50"
        quant70.__name__ = "quant70"

        test = pd.DataFrame(
            {"col1": ["a", "a", "b", "b", "b"], "col2": [1, 2, 3, 4, 5]}
        )

        grouped = test.groupby("col1").agg(
            quantile_50=("col2", quant50), quantile_70=("col2", quant70)
        )
        expected = pd.DataFrame(
            {"quantile_50": [1.5, 4.0], "quantile_70": [1.7, 4.4]},
            index=pd.Index(["a", "b"], name="col1"),
        )
        tm.assert_frame_equal(grouped, expected)

    def test_agg_relabel_with_level(self):
        df = pd.DataFrame(
            {"A": [0, 0, 1, 1], "B": [1, 2, 3, 4]},
            index=pd.MultiIndex.from_product([["A", "B"], ["a", "b"]]),
        )
        result = df.groupby(level=0).agg(
            aa=("A", "max"), bb=("A", "min"), cc=("B", "mean")
        )
        expected = pd.DataFrame(
            {"aa": [0, 1], "bb": [0, 1], "cc": [1.5, 3.5]}, index=["A", "B"]
        )
        tm.assert_frame_equal(result, expected)

    def test_agg_relabel_other_raises(self):
        df = pd.DataFrame({"A": [0, 0, 1], "B": [1, 2, 3]})
        grouped = df.groupby("A")
        match = "Must provide"
        with pytest.raises(TypeError, match=match):
            grouped.agg(foo=1)

        with pytest.raises(TypeError, match=match):
            grouped.agg()

        with pytest.raises(TypeError, match=match):
            grouped.agg(a=("B", "max"), b=(1, 2, 3))

    def test_missing_raises(self):
        df = pd.DataFrame({"A": [0, 1], "B": [1, 2]})
        with pytest.raises(KeyError, match="Column 'C' does not exist"):
            df.groupby("A").agg(c=("C", "sum"))

    def test_agg_namedtuple(self):
        df = pd.DataFrame({"A": [0, 1], "B": [1, 2]})
        result = df.groupby("A").agg(
            b=pd.NamedAgg("B", "sum"), c=pd.NamedAgg(column="B", aggfunc="count")
        )
        expected = df.groupby("A").agg(b=("B", "sum"), c=("B", "count"))
        tm.assert_frame_equal(result, expected)

    def test_mangled(self):
        df = pd.DataFrame({"A": [0, 1], "B": [1, 2], "C": [3, 4]})
        result = df.groupby("A").agg(b=("B", lambda x: 0), c=("C", lambda x: 1))
        expected = pd.DataFrame(
            {"b": [0, 0], "c": [1, 1]}, index=pd.Index([0, 1], name="A")
        )
        tm.assert_frame_equal(result, expected)


@pytest.mark.parametrize(
    "agg_col1, agg_col2, agg_col3, agg_result1, agg_result2, agg_result3",
    [
        (
            (("y", "A"), "max"),
            (("y", "A"), np.min),
            (("y", "B"), "mean"),
            [1, 3],
            [0, 2],
            [5.5, 7.5],
        ),
        (
            (("y", "A"), lambda x: max(x)),
            (("y", "A"), lambda x: 1),
            (("y", "B"), "mean"),
            [1, 3],
            [1, 1],
            [5.5, 7.5],
        ),
        (
            pd.NamedAgg(("y", "A"), "max"),
            pd.NamedAgg(("y", "B"), np.mean),
            pd.NamedAgg(("y", "A"), lambda x: 1),
            [1, 3],
            [5.5, 7.5],
            [1, 1],
        ),
    ],
)
def test_agg_relabel_multiindex_column(
    agg_col1, agg_col2, agg_col3, agg_result1, agg_result2, agg_result3
):
    # GH 29422, add tests for multiindex column cases
    df = DataFrame(
        {"group": ["a", "a", "b", "b"], "A": [0, 1, 2, 3], "B": [5, 6, 7, 8]}
    )
    df.columns = pd.MultiIndex.from_tuples([("x", "group"), ("y", "A"), ("y", "B")])
    idx = pd.Index(["a", "b"], name=("x", "group"))

    result = df.groupby(("x", "group")).agg(a_max=(("y", "A"), "max"))
    expected = DataFrame({"a_max": [1, 3]}, index=idx)
    tm.assert_frame_equal(result, expected)

    result = df.groupby(("x", "group")).agg(
        col_1=agg_col1, col_2=agg_col2, col_3=agg_col3
    )
    expected = DataFrame(
        {"col_1": agg_result1, "col_2": agg_result2, "col_3": agg_result3}, index=idx
    )
    tm.assert_frame_equal(result, expected)


def test_agg_relabel_multiindex_raises_not_exist():
    # GH 29422, add test for raises senario when aggregate column does not exist
    df = DataFrame(
        {"group": ["a", "a", "b", "b"], "A": [0, 1, 2, 3], "B": [5, 6, 7, 8]}
    )
    df.columns = pd.MultiIndex.from_tuples([("x", "group"), ("y", "A"), ("y", "B")])

    with pytest.raises(KeyError, match="does not exist"):
        df.groupby(("x", "group")).agg(a=(("Y", "a"), "max"))


def test_agg_relabel_multiindex_duplicates():
    # GH29422, add test for raises senario when getting duplicates
    # GH28426, after this change, duplicates should also work if the relabelling is
    # different
    df = DataFrame(
        {"group": ["a", "a", "b", "b"], "A": [0, 1, 2, 3], "B": [5, 6, 7, 8]}
    )
    df.columns = pd.MultiIndex.from_tuples([("x", "group"), ("y", "A"), ("y", "B")])

    result = df.groupby(("x", "group")).agg(
        a=(("y", "A"), "min"), b=(("y", "A"), "min")
    )
    idx = pd.Index(["a", "b"], name=("x", "group"))
    expected = DataFrame({"a": [0, 2], "b": [0, 2]}, index=idx)
    tm.assert_frame_equal(result, expected)


def myfunc(s):
    return np.percentile(s, q=0.90)


@pytest.mark.parametrize("func", [lambda s: np.percentile(s, q=0.90), myfunc])
def test_lambda_named_agg(func):
    # see gh-28467
    animals = DataFrame(
        {
            "kind": ["cat", "dog", "cat", "dog"],
            "height": [9.1, 6.0, 9.5, 34.0],
            "weight": [7.9, 7.5, 9.9, 198.0],
        }
    )

    result = animals.groupby("kind").agg(
        mean_height=("height", "mean"), perc90=("height", func)
    )
    expected = DataFrame(
        [[9.3, 9.1036], [20.0, 6.252]],
        columns=["mean_height", "perc90"],
        index=Index(["cat", "dog"], name="kind"),
    )

    tm.assert_frame_equal(result, expected)


class TestLambdaMangling:
    def test_maybe_mangle_lambdas_passthrough(self):
        assert maybe_mangle_lambdas("mean") == "mean"
        assert maybe_mangle_lambdas(lambda x: x).__name__ == "<lambda>"
        # don't mangel single lambda.
        assert maybe_mangle_lambdas([lambda x: x])[0].__name__ == "<lambda>"

    def test_maybe_mangle_lambdas_listlike(self):
        aggfuncs = [lambda x: 1, lambda x: 2]
        result = maybe_mangle_lambdas(aggfuncs)
        assert result[0].__name__ == "<lambda_0>"
        assert result[1].__name__ == "<lambda_1>"
        assert aggfuncs[0](None) == result[0](None)
        assert aggfuncs[1](None) == result[1](None)

    def test_maybe_mangle_lambdas(self):
        func = {"A": [lambda x: 0, lambda x: 1]}
        result = maybe_mangle_lambdas(func)
        assert result["A"][0].__name__ == "<lambda_0>"
        assert result["A"][1].__name__ == "<lambda_1>"

    def test_maybe_mangle_lambdas_args(self):
        func = {"A": [lambda x, a, b=1: (0, a, b), lambda x: 1]}
        result = maybe_mangle_lambdas(func)
        assert result["A"][0].__name__ == "<lambda_0>"
        assert result["A"][1].__name__ == "<lambda_1>"

        assert func["A"][0](0, 1) == (0, 1, 1)
        assert func["A"][0](0, 1, 2) == (0, 1, 2)
        assert func["A"][0](0, 2, b=3) == (0, 2, 3)

    def test_maybe_mangle_lambdas_named(self):
        func = {"C": np.mean, "D": {"foo": np.mean, "bar": np.mean}}
        result = maybe_mangle_lambdas(func)
        assert result == func

    def test_basic(self):
        df = pd.DataFrame({"A": [0, 0, 1, 1], "B": [1, 2, 3, 4]})
        result = df.groupby("A").agg({"B": [lambda x: 0, lambda x: 1]})

        expected = pd.DataFrame(
            {("B", "<lambda_0>"): [0, 0], ("B", "<lambda_1>"): [1, 1]},
            index=pd.Index([0, 1], name="A"),
        )
        tm.assert_frame_equal(result, expected)

    def test_mangle_series_groupby(self):
        gr = pd.Series([1, 2, 3, 4]).groupby([0, 0, 1, 1])
        result = gr.agg([lambda x: 0, lambda x: 1])
        expected = pd.DataFrame({"<lambda_0>": [0, 0], "<lambda_1>": [1, 1]})
        tm.assert_frame_equal(result, expected)

    @pytest.mark.xfail(reason="GH-26611. kwargs for multi-agg.")
    def test_with_kwargs(self):
        f1 = lambda x, y, b=1: x.sum() + y + b
        f2 = lambda x, y, b=2: x.sum() + y * b
        result = pd.Series([1, 2]).groupby([0, 0]).agg([f1, f2], 0)
        expected = pd.DataFrame({"<lambda_0>": [4], "<lambda_1>": [6]})
        tm.assert_frame_equal(result, expected)

        result = pd.Series([1, 2]).groupby([0, 0]).agg([f1, f2], 0, b=10)
        expected = pd.DataFrame({"<lambda_0>": [13], "<lambda_1>": [30]})
        tm.assert_frame_equal(result, expected)

    def test_agg_with_one_lambda(self):
        # GH 25719, write tests for DataFrameGroupby.agg with only one lambda
        df = pd.DataFrame(
            {
                "kind": ["cat", "dog", "cat", "dog"],
                "height": [9.1, 6.0, 9.5, 34.0],
                "weight": [7.9, 7.5, 9.9, 198.0],
            }
        )

        columns = ["height_sqr_min", "height_max", "weight_max"]
        expected = pd.DataFrame(
            {
                "height_sqr_min": [82.81, 36.00],
                "height_max": [9.5, 34.0],
                "weight_max": [9.9, 198.0],
            },
            index=pd.Index(["cat", "dog"], name="kind"),
            columns=columns,
        )

        # check pd.NameAgg case
        result1 = df.groupby(by="kind").agg(
            height_sqr_min=pd.NamedAgg(
                column="height", aggfunc=lambda x: np.min(x ** 2)
            ),
            height_max=pd.NamedAgg(column="height", aggfunc="max"),
            weight_max=pd.NamedAgg(column="weight", aggfunc="max"),
        )
        tm.assert_frame_equal(result1, expected)

        # check agg(key=(col, aggfunc)) case
        result2 = df.groupby(by="kind").agg(
            height_sqr_min=("height", lambda x: np.min(x ** 2)),
            height_max=("height", "max"),
            weight_max=("weight", "max"),
        )
        tm.assert_frame_equal(result2, expected)

    def test_agg_multiple_lambda(self):
        # GH25719, test for DataFrameGroupby.agg with multiple lambdas
        # with mixed aggfunc
        df = pd.DataFrame(
            {
                "kind": ["cat", "dog", "cat", "dog"],
                "height": [9.1, 6.0, 9.5, 34.0],
                "weight": [7.9, 7.5, 9.9, 198.0],
            }
        )
        columns = [
            "height_sqr_min",
            "height_max",
            "weight_max",
            "height_max_2",
            "weight_min",
        ]
        expected = pd.DataFrame(
            {
                "height_sqr_min": [82.81, 36.00],
                "height_max": [9.5, 34.0],
                "weight_max": [9.9, 198.0],
                "height_max_2": [9.5, 34.0],
                "weight_min": [7.9, 7.5],
            },
            index=pd.Index(["cat", "dog"], name="kind"),
            columns=columns,
        )

        # check agg(key=(col, aggfunc)) case
        result1 = df.groupby(by="kind").agg(
            height_sqr_min=("height", lambda x: np.min(x ** 2)),
            height_max=("height", "max"),
            weight_max=("weight", "max"),
            height_max_2=("height", lambda x: np.max(x)),
            weight_min=("weight", lambda x: np.min(x)),
        )
        tm.assert_frame_equal(result1, expected)

        # check pd.NamedAgg case
        result2 = df.groupby(by="kind").agg(
            height_sqr_min=pd.NamedAgg(
                column="height", aggfunc=lambda x: np.min(x ** 2)
            ),
            height_max=pd.NamedAgg(column="height", aggfunc="max"),
            weight_max=pd.NamedAgg(column="weight", aggfunc="max"),
            height_max_2=pd.NamedAgg(column="height", aggfunc=lambda x: np.max(x)),
            weight_min=pd.NamedAgg(column="weight", aggfunc=lambda x: np.min(x)),
        )
        tm.assert_frame_equal(result2, expected)

    @pytest.mark.parametrize(
        "order, expected_reorder",
        [
            (
                [
                    ("height", "<lambda>"),
                    ("height", "max"),
                    ("weight", "max"),
                    ("height", "<lambda>"),
                    ("weight", "<lambda>"),
                ],
                [
                    ("height", "<lambda>_0"),
                    ("height", "max"),
                    ("weight", "max"),
                    ("height", "<lambda>_1"),
                    ("weight", "<lambda>"),
                ],
            ),
            (
                [
                    ("col2", "min"),
                    ("col1", "<lambda>"),
                    ("col1", "<lambda>"),
                    ("col1", "<lambda>"),
                ],
                [
                    ("col2", "min"),
                    ("col1", "<lambda>_0"),
                    ("col1", "<lambda>_1"),
                    ("col1", "<lambda>_2"),
                ],
            ),
            (
                [("col", "<lambda>"), ("col", "<lambda>"), ("col", "<lambda>")],
                [("col", "<lambda>_0"), ("col", "<lambda>_1"), ("col", "<lambda>_2")],
            ),
        ],
    )
    def test_make_unique(self, order, expected_reorder):
        # GH 27519, test if make_unique function reorders correctly
        result = _make_unique(order)

        assert result == expected_reorder<|MERGE_RESOLUTION|>--- conflicted
+++ resolved
@@ -8,11 +8,10 @@
 
 import pandas as pd
 from pandas import DataFrame, Index, MultiIndex, Series, concat
-<<<<<<< HEAD
 from pandas.core.aggregation import _make_unique, maybe_mangle_lambdas
-=======
+
 import pandas._testing as tm
->>>>>>> c55a7399
+
 from pandas.core.base import SpecificationError
 from pandas.core.groupby.grouper import Grouping
 
