--- conflicted
+++ resolved
@@ -1301,19 +1301,14 @@
     # GH 13420
     df = DataFrame({"a": [1, 2, 3, 4], "b": [-1, -2, -3, -4], "c": [5, 6, 7, 8]})
     cat = Categorical.from_codes(code, categories=list("abc"))
-<<<<<<< HEAD
-    result = df.groupby(cat, axis=1, observed=False).mean()
-    expected = df.T.groupby(cat, axis=0, observed=False).mean().T
-=======
     msg = "DataFrame.groupby with axis=1 is deprecated"
     with tm.assert_produces_warning(FutureWarning, match=msg):
-        gb = df.groupby(cat, axis=1)
+        gb = df.groupby(cat, axis=1, observed=False)
     result = gb.mean()
     msg = "The 'axis' keyword in DataFrame.groupby is deprecated"
     with tm.assert_produces_warning(FutureWarning, match=msg):
-        gb2 = df.T.groupby(cat, axis=0)
+        gb2 = df.T.groupby(cat, axis=0, observed=False)
     expected = gb2.mean().T
->>>>>>> 64da538b
     tm.assert_frame_equal(result, expected)
 
 
