--- conflicted
+++ resolved
@@ -22,7 +22,7 @@
                                  assert_raises_regex)
 
 import pandas.util.testing as tm
-from pandas.compat import product, lrange
+from pandas.compat import product
 
 from pandas.tests.frame.common import TestData
 
@@ -605,19 +605,6 @@
 
         pytest.raises(ValueError, df.to_period, axis=2)
 
-<<<<<<< HEAD
-
-class TestDataFrameTimestamps(object):
-    def test_frame_setitem_timestamp(self):
-        # GH#2155
-        columns = DatetimeIndex(start='1/1/2012', end='2/1/2012',
-                                freq=offsets.BDay())
-        index = lrange(10)
-        data = DataFrame(columns=columns, index=index)
-        t = datetime(2012, 11, 1)
-        ts = Timestamp(t)
-        data[ts] = np.nan  # works
-=======
     @pytest.mark.parametrize("fn", ['tz_localize', 'tz_convert'])
     def test_tz_convert_and_localize(self, fn):
         l0 = date_range('20140701', periods=5, freq='D')
@@ -689,5 +676,4 @@
         # Invalid level
         with assert_raises_regex(ValueError, 'not valid'):
             df = DataFrame(index=l0)
-            df = getattr(df, fn)('US/Pacific', level=1)
->>>>>>> 488db6f9
+            df = getattr(df, fn)('US/Pacific', level=1)