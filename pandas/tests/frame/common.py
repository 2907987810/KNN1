--- conflicted
+++ resolved
@@ -1,8 +1,5 @@
-<<<<<<< HEAD
-=======
 from typing import List
 
->>>>>>> 6aa311db
 from pandas import DataFrame, concat
 
 
@@ -39,11 +36,7 @@
         assert df.dtypes["D"] == dtypes["D"]
 
 
-<<<<<<< HEAD
-def zip_frames(frames, axis=1):
-=======
 def zip_frames(frames: List[DataFrame], axis: int = 1) -> DataFrame:
->>>>>>> 6aa311db
     """
     take a list of frames, zip them together under the
     assumption that these all have the first frames' index/columns.
