--- conflicted
+++ resolved
@@ -648,30 +648,6 @@
     assert df["b"] is ser
 
 
-<<<<<<< HEAD
-def test_fillna_sets_valid_block_values():
-    # GH#35731 fillna call was setting Block.values to a Series
-    df = pd.DataFrame(
-        {
-            "a": pd.Series([np.nan, 2.0, 3.0, 1.0]).astype("category"),
-            "b": pd.Series(["A", "A", "B", "C"]).astype("category"),
-            "c": pd.Series(["D", "E", "E", np.nan]).astype("category"),
-        }
-    )
-    cats = df["a"].cat.categories.tolist()
-    # append new category
-    cats.append(0.0)
-    df["a"] = df["a"].astype(pd.CategoricalDtype(categories=cats, ordered=False))
-
-    # fillna with that new category
-    df["a"].fillna(0, inplace=True)
-
-    # check we havent put a Series into any block.values
-    assert all(isinstance(blk.values, pd.Categorical) for blk in df._mgr.blocks)
-
-    # smoketest for OP bug from GH#35731
-    df.isnull().sum()
-=======
 def test_update_inplace_sets_valid_block_values():
     # https://github.com/pandas-dev/pandas/issues/33457
     df = pd.DataFrame({"a": pd.Series([1, 2, None], dtype="category")})
@@ -683,5 +659,4 @@
     assert isinstance(df._mgr.blocks[0].values, pd.Categorical)
 
     # smoketest for OP bug from GH#35731
-    assert df.isnull().sum().sum() == 0
->>>>>>> 6043ba54
+    assert df.isnull().sum().sum() == 0