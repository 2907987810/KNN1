--- conflicted
+++ resolved
@@ -1478,39 +1478,15 @@
         expected = Series(data=[False, True])
         tm.assert_series_equal(result, expected)
 
-<<<<<<< HEAD
     def test_reductions_deprecation_skipna_none(self, frame_or_series):
         # GH#44580
         obj = frame_or_series([1, 2, 3])
         with tm.assert_produces_warning(FutureWarning, match="skipna"):
             obj.mad(skipna=None)
 
-    @pytest.mark.parametrize(
-        "func",
-        [
-            "any",
-            "all",
-            "count",
-            "sum",
-            "prod",
-            "max",
-            "min",
-            "mean",
-            "median",
-            "skew",
-            "kurt",
-            "sem",
-            "var",
-            "std",
-            "mad",
-        ],
-    )
-    def test_reductions_deprecation_level_argument(self, frame_or_series, func):
-=======
     def test_reductions_deprecation_level_argument(
         self, frame_or_series, reduction_functions
     ):
->>>>>>> 8374c656
         # GH#39983
         obj = frame_or_series(
             [1, 2, 3], index=MultiIndex.from_arrays([[1, 2, 3], [4, 5, 6]])
