from datetime import timedelta
from decimal import Decimal
import re

from dateutil.tz import tzlocal
import numpy as np
import pytest

from pandas.compat import is_platform_windows
import pandas.util._test_decorators as td

from pandas.core.dtypes.common import is_categorical_dtype

import pandas as pd
from pandas import (
    Categorical,
    DataFrame,
    Index,
    MultiIndex,
    Series,
    Timestamp,
    date_range,
    isna,
    notna,
    to_datetime,
    to_timedelta,
)
import pandas._testing as tm
import pandas.core.algorithms as algorithms
import pandas.core.nanops as nanops


def assert_stat_op_calc(
    opname,
    alternative,
    frame,
    has_skipna=True,
    check_dtype=True,
    check_dates=False,
    rtol=1e-5,
    atol=1e-8,
    skipna_alternative=None,
):
    """
    Check that operator opname works as advertised on frame

    Parameters
    ----------
    opname : str
        Name of the operator to test on frame
    alternative : function
        Function that opname is tested against; i.e. "frame.opname()" should
        equal "alternative(frame)".
    frame : DataFrame
        The object that the tests are executed on
    has_skipna : bool, default True
        Whether the method "opname" has the kwarg "skip_na"
    check_dtype : bool, default True
        Whether the dtypes of the result of "frame.opname()" and
        "alternative(frame)" should be checked.
    check_dates : bool, default false
        Whether opname should be tested on a Datetime Series
    rtol : float, default 1e-5
        Relative tolerance.
    atol : float, default 1e-8
        Absolute tolerance.
    skipna_alternative : function, default None
        NaN-safe version of alternative
    """
    warn = FutureWarning if opname == "mad" else None
    f = getattr(frame, opname)

    if check_dates:
        expected_warning = FutureWarning if opname in ["mean", "median"] else None
        df = DataFrame({"b": date_range("1/1/2001", periods=2)})
        with tm.assert_produces_warning(expected_warning):
            result = getattr(df, opname)()
        assert isinstance(result, Series)

        df["a"] = range(len(df))
        with tm.assert_produces_warning(expected_warning):
            result = getattr(df, opname)()
        assert isinstance(result, Series)
        assert len(result)

    if has_skipna:

        def wrapper(x):
            return alternative(x.values)

        skipna_wrapper = tm._make_skipna_wrapper(alternative, skipna_alternative)
        with tm.assert_produces_warning(warn, match="The 'mad' method is deprecated"):
            result0 = f(axis=0, skipna=False)
            result1 = f(axis=1, skipna=False)
        tm.assert_series_equal(
            result0, frame.apply(wrapper), check_dtype=check_dtype, rtol=rtol, atol=atol
        )
        tm.assert_series_equal(
            result1,
            frame.apply(wrapper, axis=1),
            rtol=rtol,
            atol=atol,
        )
    else:
        skipna_wrapper = alternative

    with tm.assert_produces_warning(warn, match="The 'mad' method is deprecated"):
        result0 = f(axis=0)
        result1 = f(axis=1)
    tm.assert_series_equal(
        result0,
        frame.apply(skipna_wrapper),
        check_dtype=check_dtype,
        rtol=rtol,
        atol=atol,
    )

    if opname in ["sum", "prod"]:
        expected = frame.apply(skipna_wrapper, axis=1)
        tm.assert_series_equal(
            result1, expected, check_dtype=False, rtol=rtol, atol=atol
        )

    # check dtypes
    if check_dtype:
        lcd_dtype = frame.values.dtype
        assert lcd_dtype == result0.dtype
        assert lcd_dtype == result1.dtype

    # bad axis
    with tm.assert_produces_warning(warn, match="The 'mad' method is deprecated"):
        with pytest.raises(ValueError, match="No axis named 2"):
            f(axis=2)

    # all NA case
    if has_skipna:
        all_na = frame * np.NaN
        with tm.assert_produces_warning(
            warn, match="The 'mad' method is deprecated", raise_on_extra_warnings=False
        ):
            r0 = getattr(all_na, opname)(axis=0)
            r1 = getattr(all_na, opname)(axis=1)
        if opname in ["sum", "prod"]:
            unit = 1 if opname == "prod" else 0  # result for empty sum/prod
            expected = Series(unit, index=r0.index, dtype=r0.dtype)
            tm.assert_series_equal(r0, expected)
            expected = Series(unit, index=r1.index, dtype=r1.dtype)
            tm.assert_series_equal(r1, expected)


class TestDataFrameAnalytics:

    # ---------------------------------------------------------------------
    # Reductions
    @pytest.mark.filterwarnings("ignore:Dropping of nuisance:FutureWarning")
    @pytest.mark.parametrize("axis", [0, 1])
    @pytest.mark.parametrize(
        "opname",
        [
            "count",
            "sum",
            "mean",
            "product",
            "median",
            "min",
            "max",
            "nunique",
            "mad",
            "var",
            "std",
            "sem",
            pytest.param("skew", marks=td.skip_if_no_scipy),
            pytest.param("kurt", marks=td.skip_if_no_scipy),
        ],
    )
    def test_stat_op_api_float_string_frame(self, float_string_frame, axis, opname):
        warn = FutureWarning if opname == "mad" else None
        with tm.assert_produces_warning(
            warn, match="The 'mad' method is deprecated", raise_on_extra_warnings=False
        ):
            getattr(float_string_frame, opname)(axis=axis)
            if opname not in ("nunique", "mad"):
                getattr(float_string_frame, opname)(axis=axis, numeric_only=True)

    @pytest.mark.filterwarnings("ignore:Dropping of nuisance:FutureWarning")
    @pytest.mark.parametrize("axis", [0, 1])
    @pytest.mark.parametrize(
        "opname",
        [
            "count",
            "sum",
            "mean",
            "product",
            "median",
            "min",
            "max",
            "var",
            "std",
            "sem",
            pytest.param("skew", marks=td.skip_if_no_scipy),
            pytest.param("kurt", marks=td.skip_if_no_scipy),
        ],
    )
    def test_stat_op_api_float_frame(self, float_frame, axis, opname):
        getattr(float_frame, opname)(axis=axis, numeric_only=False)

    def test_stat_op_calc(self, float_frame_with_na, mixed_float_frame):
        def count(s):
            return notna(s).sum()

        def nunique(s):
            return len(algorithms.unique1d(s.dropna()))

        def mad(x):
            return np.abs(x - x.mean()).mean()

        def var(x):
            return np.var(x, ddof=1)

        def std(x):
            return np.std(x, ddof=1)

        def sem(x):
            return np.std(x, ddof=1) / np.sqrt(len(x))

        assert_stat_op_calc(
            "nunique",
            nunique,
            float_frame_with_na,
            has_skipna=False,
            check_dtype=False,
            check_dates=True,
        )

        # GH#32571 check_less_precise is needed on apparently-random
        #  py37-npdev builds and OSX-PY36-min_version builds
        # mixed types (with upcasting happening)
        assert_stat_op_calc(
            "sum",
            np.sum,
            mixed_float_frame.astype("float32"),
            check_dtype=False,
            rtol=1e-3,
        )

        assert_stat_op_calc(
            "sum", np.sum, float_frame_with_na, skipna_alternative=np.nansum
        )
        assert_stat_op_calc("mean", np.mean, float_frame_with_na, check_dates=True)
        assert_stat_op_calc(
            "product", np.prod, float_frame_with_na, skipna_alternative=np.nanprod
        )

        assert_stat_op_calc("mad", mad, float_frame_with_na)
        assert_stat_op_calc("var", var, float_frame_with_na)
        assert_stat_op_calc("std", std, float_frame_with_na)
        assert_stat_op_calc("sem", sem, float_frame_with_na)

        assert_stat_op_calc(
            "count",
            count,
            float_frame_with_na,
            has_skipna=False,
            check_dtype=False,
            check_dates=True,
        )

    @td.skip_if_no_scipy
    def test_stat_op_calc_skew_kurtosis(self, float_frame_with_na):
        def skewness(x):
            from scipy.stats import skew

            if len(x) < 3:
                return np.nan
            return skew(x, bias=False)

        def kurt(x):
            from scipy.stats import kurtosis

            if len(x) < 4:
                return np.nan
            return kurtosis(x, bias=False)

        assert_stat_op_calc("skew", skewness, float_frame_with_na)
        assert_stat_op_calc("kurt", kurt, float_frame_with_na)

    # TODO: Ensure warning isn't emitted in the first place
    # ignore mean of empty slice and all-NaN
    @pytest.mark.filterwarnings("ignore::RuntimeWarning")
    def test_median(self, float_frame_with_na, int_frame):
        def wrapper(x):
            if isna(x).any():
                return np.nan
            return np.median(x)

        assert_stat_op_calc("median", wrapper, float_frame_with_na, check_dates=True)
        assert_stat_op_calc(
            "median", wrapper, int_frame, check_dtype=False, check_dates=True
        )

    @pytest.mark.parametrize(
        "method", ["sum", "mean", "prod", "var", "std", "skew", "min", "max"]
    )
    @pytest.mark.parametrize(
        "df",
        [
            DataFrame(
                {
                    "a": [
                        -0.00049987540199591344,
                        -0.0016467257772919831,
                        0.00067695870775883013,
                    ],
                    "b": [-0, -0, 0.0],
                    "c": [
                        0.00031111847529610595,
                        0.0014902627951905339,
                        -0.00094099200035979691,
                    ],
                },
                index=["foo", "bar", "baz"],
                dtype="O",
            ),
            DataFrame({0: [np.nan, 2], 1: [np.nan, 3], 2: [np.nan, 4]}, dtype=object),
        ],
    )
    def test_stat_operators_attempt_obj_array(self, method, df):
        # GH#676
        assert df.values.dtype == np.object_
        result = getattr(df, method)(1)
        expected = getattr(df.astype("f8"), method)(1)

        if method in ["sum", "prod"]:
            tm.assert_series_equal(result, expected)

    @pytest.mark.parametrize("op", ["mean", "std", "var", "skew", "kurt", "sem"])
    def test_mixed_ops(self, op):
        # GH#16116
        df = DataFrame(
            {
                "int": [1, 2, 3, 4],
                "float": [1.0, 2.0, 3.0, 4.0],
                "str": ["a", "b", "c", "d"],
            }
        )
        with tm.assert_produces_warning(
            FutureWarning, match="Select only valid columns"
        ):
            result = getattr(df, op)()
        assert len(result) == 2

        with pd.option_context("use_bottleneck", False):
            with tm.assert_produces_warning(
                FutureWarning, match="Select only valid columns"
            ):
                result = getattr(df, op)()
            assert len(result) == 2

    def test_reduce_mixed_frame(self):
        # GH 6806
        df = DataFrame(
            {
                "bool_data": [True, True, False, False, False],
                "int_data": [10, 20, 30, 40, 50],
                "string_data": ["a", "b", "c", "d", "e"],
            }
        )
        df.reindex(columns=["bool_data", "int_data", "string_data"])
        test = df.sum(axis=0)
        tm.assert_numpy_array_equal(
            test.values, np.array([2, 150, "abcde"], dtype=object)
        )
        alt = df.T.sum(axis=1)
        tm.assert_series_equal(test, alt)

    def test_nunique(self):
        df = DataFrame({"A": [1, 1, 1], "B": [1, 2, 3], "C": [1, np.nan, 3]})
        tm.assert_series_equal(df.nunique(), Series({"A": 1, "B": 3, "C": 2}))
        tm.assert_series_equal(
            df.nunique(dropna=False), Series({"A": 1, "B": 3, "C": 3})
        )
        tm.assert_series_equal(df.nunique(axis=1), Series({0: 1, 1: 2, 2: 2}))
        tm.assert_series_equal(
            df.nunique(axis=1, dropna=False), Series({0: 1, 1: 3, 2: 2})
        )

    @pytest.mark.parametrize("tz", [None, "UTC"])
    def test_mean_mixed_datetime_numeric(self, tz):
        # https://github.com/pandas-dev/pandas/issues/24752
        df = DataFrame({"A": [1, 1], "B": [Timestamp("2000", tz=tz)] * 2})
        with tm.assert_produces_warning(FutureWarning):
            result = df.mean()
        expected = Series([1.0], index=["A"])
        tm.assert_series_equal(result, expected)

    @pytest.mark.parametrize("tz", [None, "UTC"])
    def test_mean_excludes_datetimes(self, tz):
        # https://github.com/pandas-dev/pandas/issues/24752
        # Our long-term desired behavior is unclear, but the behavior in
        # 0.24.0rc1 was buggy.
        df = DataFrame({"A": [Timestamp("2000", tz=tz)] * 2})
        with tm.assert_produces_warning(FutureWarning):
            result = df.mean()

        expected = Series(dtype=np.float64)
        tm.assert_series_equal(result, expected)

    def test_mean_mixed_string_decimal(self):
        # GH 11670
        # possible bug when calculating mean of DataFrame?

        d = [
            {"A": 2, "B": None, "C": Decimal("628.00")},
            {"A": 1, "B": None, "C": Decimal("383.00")},
            {"A": 3, "B": None, "C": Decimal("651.00")},
            {"A": 2, "B": None, "C": Decimal("575.00")},
            {"A": 4, "B": None, "C": Decimal("1114.00")},
            {"A": 1, "B": "TEST", "C": Decimal("241.00")},
            {"A": 2, "B": None, "C": Decimal("572.00")},
            {"A": 4, "B": None, "C": Decimal("609.00")},
            {"A": 3, "B": None, "C": Decimal("820.00")},
            {"A": 5, "B": None, "C": Decimal("1223.00")},
        ]

        df = DataFrame(d)

        with tm.assert_produces_warning(
            FutureWarning, match="Select only valid columns"
        ):
            result = df.mean()
        expected = Series([2.7, 681.6], index=["A", "C"])
        tm.assert_series_equal(result, expected)

    def test_var_std(self, datetime_frame):
        result = datetime_frame.std(ddof=4)
        expected = datetime_frame.apply(lambda x: x.std(ddof=4))
        tm.assert_almost_equal(result, expected)

        result = datetime_frame.var(ddof=4)
        expected = datetime_frame.apply(lambda x: x.var(ddof=4))
        tm.assert_almost_equal(result, expected)

        arr = np.repeat(np.random.random((1, 1000)), 1000, 0)
        result = nanops.nanvar(arr, axis=0)
        assert not (result < 0).any()

        with pd.option_context("use_bottleneck", False):
            result = nanops.nanvar(arr, axis=0)
            assert not (result < 0).any()

    @pytest.mark.parametrize("meth", ["sem", "var", "std"])
    def test_numeric_only_flag(self, meth):
        # GH 9201
        df1 = DataFrame(np.random.randn(5, 3), columns=["foo", "bar", "baz"])
        # set one entry to a number in str format
        df1.loc[0, "foo"] = "100"

        df2 = DataFrame(np.random.randn(5, 3), columns=["foo", "bar", "baz"])
        # set one entry to a non-number str
        df2.loc[0, "foo"] = "a"

        result = getattr(df1, meth)(axis=1, numeric_only=True)
        expected = getattr(df1[["bar", "baz"]], meth)(axis=1)
        tm.assert_series_equal(expected, result)

        result = getattr(df2, meth)(axis=1, numeric_only=True)
        expected = getattr(df2[["bar", "baz"]], meth)(axis=1)
        tm.assert_series_equal(expected, result)

        # df1 has all numbers, df2 has a letter inside
        msg = r"unsupported operand type\(s\) for -: 'float' and 'str'"
        with pytest.raises(TypeError, match=msg):
            getattr(df1, meth)(axis=1, numeric_only=False)
        msg = "could not convert string to float: 'a'"
        with pytest.raises(TypeError, match=msg):
            getattr(df2, meth)(axis=1, numeric_only=False)

    def test_sem(self, datetime_frame):
        result = datetime_frame.sem(ddof=4)
        expected = datetime_frame.apply(lambda x: x.std(ddof=4) / np.sqrt(len(x)))
        tm.assert_almost_equal(result, expected)

        arr = np.repeat(np.random.random((1, 1000)), 1000, 0)
        result = nanops.nansem(arr, axis=0)
        assert not (result < 0).any()

        with pd.option_context("use_bottleneck", False):
            result = nanops.nansem(arr, axis=0)
            assert not (result < 0).any()

    @td.skip_if_no_scipy
    def test_kurt(self):
        index = MultiIndex(
            levels=[["bar"], ["one", "two", "three"], [0, 1]],
            codes=[[0, 0, 0, 0, 0, 0], [0, 1, 2, 0, 1, 2], [0, 1, 0, 1, 0, 1]],
        )
        df = DataFrame(np.random.randn(6, 3), index=index)

        kurt = df.kurt()
        with tm.assert_produces_warning(FutureWarning):
            kurt2 = df.kurt(level=0).xs("bar")
        tm.assert_series_equal(kurt, kurt2, check_names=False)
        assert kurt.name is None
        assert kurt2.name == "bar"

    @pytest.mark.parametrize(
        "dropna, expected",
        [
            (
                True,
                {
                    "A": [12],
                    "B": [10.0],
                    "C": [1.0],
                    "D": ["a"],
                    "E": Categorical(["a"], categories=["a"]),
                    "F": to_datetime(["2000-1-2"]),
                    "G": to_timedelta(["1 days"]),
                },
            ),
            (
                False,
                {
                    "A": [12],
                    "B": [10.0],
                    "C": [np.nan],
                    "D": np.array([np.nan], dtype=object),
                    "E": Categorical([np.nan], categories=["a"]),
                    "F": [pd.NaT],
                    "G": to_timedelta([pd.NaT]),
                },
            ),
            (
                True,
                {
                    "H": [8, 9, np.nan, np.nan],
                    "I": [8, 9, np.nan, np.nan],
                    "J": [1, np.nan, np.nan, np.nan],
                    "K": Categorical(["a", np.nan, np.nan, np.nan], categories=["a"]),
                    "L": to_datetime(["2000-1-2", "NaT", "NaT", "NaT"]),
                    "M": to_timedelta(["1 days", "nan", "nan", "nan"]),
                    "N": [0, 1, 2, 3],
                },
            ),
            (
                False,
                {
                    "H": [8, 9, np.nan, np.nan],
                    "I": [8, 9, np.nan, np.nan],
                    "J": [1, np.nan, np.nan, np.nan],
                    "K": Categorical([np.nan, "a", np.nan, np.nan], categories=["a"]),
                    "L": to_datetime(["NaT", "2000-1-2", "NaT", "NaT"]),
                    "M": to_timedelta(["nan", "1 days", "nan", "nan"]),
                    "N": [0, 1, 2, 3],
                },
            ),
        ],
    )
    def test_mode_dropna(self, dropna, expected):

        df = DataFrame(
            {
                "A": [12, 12, 19, 11],
                "B": [10, 10, np.nan, 3],
                "C": [1, np.nan, np.nan, np.nan],
                "D": [np.nan, np.nan, "a", np.nan],
                "E": Categorical([np.nan, np.nan, "a", np.nan]),
                "F": to_datetime(["NaT", "2000-1-2", "NaT", "NaT"]),
                "G": to_timedelta(["1 days", "nan", "nan", "nan"]),
                "H": [8, 8, 9, 9],
                "I": [9, 9, 8, 8],
                "J": [1, 1, np.nan, np.nan],
                "K": Categorical(["a", np.nan, "a", np.nan]),
                "L": to_datetime(["2000-1-2", "2000-1-2", "NaT", "NaT"]),
                "M": to_timedelta(["1 days", "nan", "1 days", "nan"]),
                "N": np.arange(4, dtype="int64"),
            }
        )

        result = df[sorted(expected.keys())].mode(dropna=dropna)
        expected = DataFrame(expected)
        tm.assert_frame_equal(result, expected)

    def test_mode_sortwarning(self):
        # Check for the warning that is raised when the mode
        # results cannot be sorted

        df = DataFrame({"A": [np.nan, np.nan, "a", "a"]})
        expected = DataFrame({"A": ["a", np.nan]})

        with tm.assert_produces_warning(UserWarning):
            result = df.mode(dropna=False)
            result = result.sort_values(by="A").reset_index(drop=True)

        tm.assert_frame_equal(result, expected)

    def test_mode_empty_df(self):
        df = DataFrame([], columns=["a", "b"])
        result = df.mode()
        expected = DataFrame([], columns=["a", "b"], index=Index([], dtype=int))
        tm.assert_frame_equal(result, expected)

    def test_operators_timedelta64(self):
        df = DataFrame(
            {
                "A": date_range("2012-1-1", periods=3, freq="D"),
                "B": date_range("2012-1-2", periods=3, freq="D"),
                "C": Timestamp("20120101") - timedelta(minutes=5, seconds=5),
            }
        )

        diffs = DataFrame({"A": df["A"] - df["C"], "B": df["A"] - df["B"]})

        # min
        result = diffs.min()
        assert result[0] == diffs.loc[0, "A"]
        assert result[1] == diffs.loc[0, "B"]

        result = diffs.min(axis=1)
        assert (result == diffs.loc[0, "B"]).all()

        # max
        result = diffs.max()
        assert result[0] == diffs.loc[2, "A"]
        assert result[1] == diffs.loc[2, "B"]

        result = diffs.max(axis=1)
        assert (result == diffs["A"]).all()

        # abs
        result = diffs.abs()
        result2 = abs(diffs)
        expected = DataFrame({"A": df["A"] - df["C"], "B": df["B"] - df["A"]})
        tm.assert_frame_equal(result, expected)
        tm.assert_frame_equal(result2, expected)

        # mixed frame
        mixed = diffs.copy()
        mixed["C"] = "foo"
        mixed["D"] = 1
        mixed["E"] = 1.0
        mixed["F"] = Timestamp("20130101")

        # results in an object array
        result = mixed.min()
        expected = Series(
            [
                pd.Timedelta(timedelta(seconds=5 * 60 + 5)),
                pd.Timedelta(timedelta(days=-1)),
                "foo",
                1,
                1.0,
                Timestamp("20130101"),
            ],
            index=mixed.columns,
        )
        tm.assert_series_equal(result, expected)

        # excludes numeric
        with tm.assert_produces_warning(FutureWarning, match="Select only valid"):
            result = mixed.min(axis=1)
        expected = Series([1, 1, 1.0], index=[0, 1, 2])
        tm.assert_series_equal(result, expected)

        # works when only those columns are selected
        result = mixed[["A", "B"]].min(1)
        expected = Series([timedelta(days=-1)] * 3)
        tm.assert_series_equal(result, expected)

        result = mixed[["A", "B"]].min()
        expected = Series(
            [timedelta(seconds=5 * 60 + 5), timedelta(days=-1)], index=["A", "B"]
        )
        tm.assert_series_equal(result, expected)

        # GH 3106
        df = DataFrame(
            {
                "time": date_range("20130102", periods=5),
                "time2": date_range("20130105", periods=5),
            }
        )
        df["off1"] = df["time2"] - df["time"]
        assert df["off1"].dtype == "timedelta64[ns]"

        df["off2"] = df["time"] - df["time2"]
        df._consolidate_inplace()
        assert df["off1"].dtype == "timedelta64[ns]"
        assert df["off2"].dtype == "timedelta64[ns]"

    def test_std_timedelta64_skipna_false(self):
        # GH#37392
        tdi = pd.timedelta_range("1 Day", periods=10)
        df = DataFrame({"A": tdi, "B": tdi}, copy=True)
        df.iloc[-2, -1] = pd.NaT

        result = df.std(skipna=False)
        expected = Series(
            [df["A"].std(), pd.NaT], index=["A", "B"], dtype="timedelta64[ns]"
        )
        tm.assert_series_equal(result, expected)

        result = df.std(axis=1, skipna=False)
        expected = Series([pd.Timedelta(0)] * 8 + [pd.NaT, pd.Timedelta(0)])
        tm.assert_series_equal(result, expected)

    def test_sum_corner(self):
        empty_frame = DataFrame()

        axis0 = empty_frame.sum(0)
        axis1 = empty_frame.sum(1)
        assert isinstance(axis0, Series)
        assert isinstance(axis1, Series)
        assert len(axis0) == 0
        assert len(axis1) == 0

    @pytest.mark.parametrize("method, unit", [("sum", 0), ("prod", 1)])
    @pytest.mark.parametrize("numeric_only", [None, True, False])
    def test_sum_prod_nanops(self, method, unit, numeric_only):
        idx = ["a", "b", "c"]
        df = DataFrame({"a": [unit, unit], "b": [unit, np.nan], "c": [np.nan, np.nan]})
        # The default
        result = getattr(df, method)(numeric_only=numeric_only)
        expected = Series([unit, unit, unit], index=idx, dtype="float64")
        tm.assert_series_equal(result, expected)

        # min_count=1
        result = getattr(df, method)(numeric_only=numeric_only, min_count=1)
        expected = Series([unit, unit, np.nan], index=idx)
        tm.assert_series_equal(result, expected)

        # min_count=0
        result = getattr(df, method)(numeric_only=numeric_only, min_count=0)
        expected = Series([unit, unit, unit], index=idx, dtype="float64")
        tm.assert_series_equal(result, expected)

        result = getattr(df.iloc[1:], method)(numeric_only=numeric_only, min_count=1)
        expected = Series([unit, np.nan, np.nan], index=idx)
        tm.assert_series_equal(result, expected)

        # min_count > 1
        df = DataFrame({"A": [unit] * 10, "B": [unit] * 5 + [np.nan] * 5})
        result = getattr(df, method)(numeric_only=numeric_only, min_count=5)
        expected = Series(result, index=["A", "B"])
        tm.assert_series_equal(result, expected)

        result = getattr(df, method)(numeric_only=numeric_only, min_count=6)
        expected = Series(result, index=["A", "B"])
        tm.assert_series_equal(result, expected)

    def test_sum_nanops_timedelta(self):
        # prod isn't defined on timedeltas
        idx = ["a", "b", "c"]
        df = DataFrame({"a": [0, 0], "b": [0, np.nan], "c": [np.nan, np.nan]})

        df2 = df.apply(to_timedelta)

        # 0 by default
        result = df2.sum()
        expected = Series([0, 0, 0], dtype="m8[ns]", index=idx)
        tm.assert_series_equal(result, expected)

        # min_count=0
        result = df2.sum(min_count=0)
        tm.assert_series_equal(result, expected)

        # min_count=1
        result = df2.sum(min_count=1)
        expected = Series([0, 0, np.nan], dtype="m8[ns]", index=idx)
        tm.assert_series_equal(result, expected)

    def test_sum_nanops_min_count(self):
        # https://github.com/pandas-dev/pandas/issues/39738
        df = DataFrame({"x": [1, 2, 3], "y": [4, 5, 6]})
        result = df.sum(min_count=10)
        expected = Series([np.nan, np.nan], index=["x", "y"])
        tm.assert_series_equal(result, expected)

    def test_sum_object(self, float_frame):
        values = float_frame.values.astype(int)
        frame = DataFrame(values, index=float_frame.index, columns=float_frame.columns)
        deltas = frame * timedelta(1)
        deltas.sum()

    def test_sum_bool(self, float_frame):
        # ensure this works, bug report
        bools = np.isnan(float_frame)
        bools.sum(1)
        bools.sum(0)

    def test_sum_mixed_datetime(self):
        # GH#30886
        df = DataFrame({"A": date_range("2000", periods=4), "B": [1, 2, 3, 4]}).reindex(
            [2, 3, 4]
        )
        with tm.assert_produces_warning(FutureWarning, match="Select only valid"):
            result = df.sum()

        expected = Series({"B": 7.0})
        tm.assert_series_equal(result, expected)

    def test_mean_corner(self, float_frame, float_string_frame):
        # unit test when have object data
        with tm.assert_produces_warning(FutureWarning, match="Select only valid"):
            the_mean = float_string_frame.mean(axis=0)
        the_sum = float_string_frame.sum(axis=0, numeric_only=True)
        tm.assert_index_equal(the_sum.index, the_mean.index)
        assert len(the_mean.index) < len(float_string_frame.columns)

        # xs sum mixed type, just want to know it works...
        with tm.assert_produces_warning(FutureWarning, match="Select only valid"):
            the_mean = float_string_frame.mean(axis=1)
        the_sum = float_string_frame.sum(axis=1, numeric_only=True)
        tm.assert_index_equal(the_sum.index, the_mean.index)

        # take mean of boolean column
        float_frame["bool"] = float_frame["A"] > 0
        means = float_frame.mean(0)
        assert means["bool"] == float_frame["bool"].values.mean()

    def test_mean_datetimelike(self):
        # GH#24757 check that datetimelike are excluded by default, handled
        #  correctly with numeric_only=True

        df = DataFrame(
            {
                "A": np.arange(3),
                "B": date_range("2016-01-01", periods=3),
                "C": pd.timedelta_range("1D", periods=3),
                "D": pd.period_range("2016", periods=3, freq="A"),
            }
        )
        result = df.mean(numeric_only=True)
        expected = Series({"A": 1.0})
        tm.assert_series_equal(result, expected)

        with tm.assert_produces_warning(FutureWarning):
            # in the future datetime columns will be included
            result = df.mean()
        expected = Series({"A": 1.0, "C": df.loc[1, "C"]})
        tm.assert_series_equal(result, expected)

    def test_mean_datetimelike_numeric_only_false(self):
        df = DataFrame(
            {
                "A": np.arange(3),
                "B": date_range("2016-01-01", periods=3),
                "C": pd.timedelta_range("1D", periods=3),
            }
        )

        # datetime(tz) and timedelta work
        result = df.mean(numeric_only=False)
        expected = Series({"A": 1, "B": df.loc[1, "B"], "C": df.loc[1, "C"]})
        tm.assert_series_equal(result, expected)

        # mean of period is not allowed
        df["D"] = pd.period_range("2016", periods=3, freq="A")

        with pytest.raises(TypeError, match="mean is not implemented for Period"):
            df.mean(numeric_only=False)

    def test_mean_extensionarray_numeric_only_true(self):
        # https://github.com/pandas-dev/pandas/issues/33256
        arr = np.random.randint(1000, size=(10, 5))
        df = DataFrame(arr, dtype="Int64")
        result = df.mean(numeric_only=True)
        expected = DataFrame(arr).mean()
        tm.assert_series_equal(result, expected)

    def test_stats_mixed_type(self, float_string_frame):
        # don't blow up
        with tm.assert_produces_warning(
            FutureWarning, match="Select only valid columns"
        ):
            float_string_frame.std(1)
            float_string_frame.var(1)
            float_string_frame.mean(1)
            float_string_frame.skew(1)

    def test_sum_bools(self):
        df = DataFrame(index=range(1), columns=range(10))
        bools = isna(df)
        assert bools.sum(axis=1)[0] == 10

    # ----------------------------------------------------------------------
    # Index of max / min

    @pytest.mark.parametrize("skipna", [True, False])
    @pytest.mark.parametrize("axis", [0, 1])
    def test_idxmin(self, float_frame, int_frame, skipna, axis):
        frame = float_frame
        frame.iloc[5:10] = np.nan
        frame.iloc[15:20, -2:] = np.nan
        for df in [frame, int_frame]:
            result = df.idxmin(axis=axis, skipna=skipna)
            expected = df.apply(Series.idxmin, axis=axis, skipna=skipna)
            tm.assert_series_equal(result, expected)

    def test_idxmin_axis_2(self, float_frame):
        frame = float_frame
        msg = "No axis named 2 for object type DataFrame"
        with pytest.raises(ValueError, match=msg):
            frame.idxmin(axis=2)

    @pytest.mark.parametrize("skipna", [True, False])
    @pytest.mark.parametrize("axis", [0, 1])
    def test_idxmax(self, float_frame, int_frame, skipna, axis):
        frame = float_frame
        frame.iloc[5:10] = np.nan
        frame.iloc[15:20, -2:] = np.nan
        for df in [frame, int_frame]:
            result = df.idxmax(axis=axis, skipna=skipna)
            expected = df.apply(Series.idxmax, axis=axis, skipna=skipna)
            tm.assert_series_equal(result, expected)

    def test_idxmax_axis_2(self, float_frame):
        frame = float_frame
        msg = "No axis named 2 for object type DataFrame"
        with pytest.raises(ValueError, match=msg):
            frame.idxmax(axis=2)

    def test_idxmax_mixed_dtype(self):
        # don't cast to object, which would raise in nanops
        dti = date_range("2016-01-01", periods=3)

        # Copying dti is needed for ArrayManager otherwise when we set
        #  df.loc[0, 3] = pd.NaT below it edits dti
        df = DataFrame({1: [0, 2, 1], 2: range(3)[::-1], 3: dti.copy(deep=True)})

        result = df.idxmax()
        expected = Series([1, 0, 2], index=[1, 2, 3])
        tm.assert_series_equal(result, expected)

        result = df.idxmin()
        expected = Series([0, 2, 0], index=[1, 2, 3])
        tm.assert_series_equal(result, expected)

        # with NaTs
        df.loc[0, 3] = pd.NaT
        result = df.idxmax()
        expected = Series([1, 0, 2], index=[1, 2, 3])
        tm.assert_series_equal(result, expected)

        result = df.idxmin()
        expected = Series([0, 2, 1], index=[1, 2, 3])
        tm.assert_series_equal(result, expected)

        # with multi-column dt64 block
        df[4] = dti[::-1]
        df._consolidate_inplace()

        result = df.idxmax()
        expected = Series([1, 0, 2, 0], index=[1, 2, 3, 4])
        tm.assert_series_equal(result, expected)

        result = df.idxmin()
        expected = Series([0, 2, 1, 2], index=[1, 2, 3, 4])
        tm.assert_series_equal(result, expected)

    @pytest.mark.parametrize(
        "op, expected_value",
        [("idxmax", [0, 4]), ("idxmin", [0, 5])],
    )
    def test_idxmax_idxmin_convert_dtypes(self, op, expected_value):
        # GH 40346
        df = DataFrame(
            {
                "ID": [100, 100, 100, 200, 200, 200],
                "value": [0, 0, 0, 1, 2, 0],
            },
            dtype="Int64",
        )
        df = df.groupby("ID")

        result = getattr(df, op)()
        expected = DataFrame(
            {"value": expected_value},
            index=Index([100, 200], name="ID", dtype="Int64"),
        )
        tm.assert_frame_equal(result, expected)

    def test_idxmax_dt64_multicolumn_axis1(self):
        dti = date_range("2016-01-01", periods=3)
        df = DataFrame({3: dti, 4: dti[::-1]}, copy=True)
        df.iloc[0, 0] = pd.NaT

        df._consolidate_inplace()

        result = df.idxmax(axis=1)
        expected = Series([4, 3, 3])
        tm.assert_series_equal(result, expected)

        result = df.idxmin(axis=1)
        expected = Series([4, 3, 4])
        tm.assert_series_equal(result, expected)

    # ----------------------------------------------------------------------
    # Logical reductions

    @pytest.mark.parametrize("opname", ["any", "all"])
    @pytest.mark.parametrize("axis", [0, 1])
    @pytest.mark.parametrize("bool_only", [False, True])
    def test_any_all_mixed_float(self, opname, axis, bool_only, float_string_frame):
        # make sure op works on mixed-type frame
        mixed = float_string_frame
        mixed["_bool_"] = np.random.randn(len(mixed)) > 0.5

        getattr(mixed, opname)(axis=axis, bool_only=bool_only)

    @pytest.mark.parametrize("opname", ["any", "all"])
    @pytest.mark.parametrize("axis", [0, 1])
    def test_any_all_bool_with_na(self, opname, axis, bool_frame_with_na):
        getattr(bool_frame_with_na, opname)(axis=axis, bool_only=False)

    @pytest.mark.parametrize("opname", ["any", "all"])
    def test_any_all_bool_frame(self, opname, bool_frame_with_na):
        # GH#12863: numpy gives back non-boolean data for object type
        # so fill NaNs to compare with pandas behavior
        frame = bool_frame_with_na.fillna(True)
        alternative = getattr(np, opname)
        f = getattr(frame, opname)

        def skipna_wrapper(x):
            nona = x.dropna().values
            return alternative(nona)

        def wrapper(x):
            return alternative(x.values)

        result0 = f(axis=0, skipna=False)
        result1 = f(axis=1, skipna=False)

        tm.assert_series_equal(result0, frame.apply(wrapper))
        tm.assert_series_equal(result1, frame.apply(wrapper, axis=1))

        result0 = f(axis=0)
        result1 = f(axis=1)

        tm.assert_series_equal(result0, frame.apply(skipna_wrapper))
        tm.assert_series_equal(
            result1, frame.apply(skipna_wrapper, axis=1), check_dtype=False
        )

        # bad axis
        with pytest.raises(ValueError, match="No axis named 2"):
            f(axis=2)

        # all NA case
        all_na = frame * np.NaN
        r0 = getattr(all_na, opname)(axis=0)
        r1 = getattr(all_na, opname)(axis=1)
        if opname == "any":
            assert not r0.any()
            assert not r1.any()
        else:
            assert r0.all()
            assert r1.all()

    def test_any_all_extra(self):
        df = DataFrame(
            {
                "A": [True, False, False],
                "B": [True, True, False],
                "C": [True, True, True],
            },
            index=["a", "b", "c"],
        )
        result = df[["A", "B"]].any(axis=1)
        expected = Series([True, True, False], index=["a", "b", "c"])
        tm.assert_series_equal(result, expected)

        result = df[["A", "B"]].any(axis=1, bool_only=True)
        tm.assert_series_equal(result, expected)

        result = df.all(1)
        expected = Series([True, False, False], index=["a", "b", "c"])
        tm.assert_series_equal(result, expected)

        result = df.all(1, bool_only=True)
        tm.assert_series_equal(result, expected)

        # Axis is None
        result = df.all(axis=None).item()
        assert result is False

        result = df.any(axis=None).item()
        assert result is True

        result = df[["C"]].all(axis=None).item()
        assert result is True

    @pytest.mark.parametrize("axis", [0, 1])
    @pytest.mark.parametrize("bool_agg_func", ["any", "all"])
    @pytest.mark.parametrize("skipna", [True, False])
    def test_any_all_object_dtype(self, axis, bool_agg_func, skipna):
        # GH#35450
        df = DataFrame(
            data=[
                [1, np.nan, np.nan, True],
                [np.nan, 2, np.nan, True],
                [np.nan, np.nan, np.nan, True],
                [np.nan, np.nan, "5", np.nan],
            ]
        )
        result = getattr(df, bool_agg_func)(axis=axis, skipna=skipna)
        expected = Series([True, True, True, True])
        tm.assert_series_equal(result, expected)

    def test_any_datetime(self):

        # GH 23070
        float_data = [1, np.nan, 3, np.nan]
        datetime_data = [
            Timestamp("1960-02-15"),
            Timestamp("1960-02-16"),
            pd.NaT,
            pd.NaT,
        ]
        df = DataFrame({"A": float_data, "B": datetime_data})

        result = df.any(axis=1)
        expected = Series([True, True, True, False])
        tm.assert_series_equal(result, expected)

    def test_any_all_bool_only(self):

        # GH 25101
        df = DataFrame(
            {"col1": [1, 2, 3], "col2": [4, 5, 6], "col3": [None, None, None]}
        )

        result = df.all(bool_only=True)
        expected = Series(dtype=np.bool_)
        tm.assert_series_equal(result, expected)

        df = DataFrame(
            {
                "col1": [1, 2, 3],
                "col2": [4, 5, 6],
                "col3": [None, None, None],
                "col4": [False, False, True],
            }
        )

        result = df.all(bool_only=True)
        expected = Series({"col4": False})
        tm.assert_series_equal(result, expected)

    @pytest.mark.parametrize(
        "func, data, expected",
        [
            (np.any, {}, False),
            (np.all, {}, True),
            (np.any, {"A": []}, False),
            (np.all, {"A": []}, True),
            (np.any, {"A": [False, False]}, False),
            (np.all, {"A": [False, False]}, False),
            (np.any, {"A": [True, False]}, True),
            (np.all, {"A": [True, False]}, False),
            (np.any, {"A": [True, True]}, True),
            (np.all, {"A": [True, True]}, True),
            (np.any, {"A": [False], "B": [False]}, False),
            (np.all, {"A": [False], "B": [False]}, False),
            (np.any, {"A": [False, False], "B": [False, True]}, True),
            (np.all, {"A": [False, False], "B": [False, True]}, False),
            # other types
            (np.all, {"A": Series([0.0, 1.0], dtype="float")}, False),
            (np.any, {"A": Series([0.0, 1.0], dtype="float")}, True),
            (np.all, {"A": Series([0, 1], dtype=int)}, False),
            (np.any, {"A": Series([0, 1], dtype=int)}, True),
            pytest.param(np.all, {"A": Series([0, 1], dtype="M8[ns]")}, False),
            pytest.param(np.all, {"A": Series([0, 1], dtype="M8[ns, UTC]")}, False),
            pytest.param(np.any, {"A": Series([0, 1], dtype="M8[ns]")}, True),
            pytest.param(np.any, {"A": Series([0, 1], dtype="M8[ns, UTC]")}, True),
            pytest.param(np.all, {"A": Series([1, 2], dtype="M8[ns]")}, True),
            pytest.param(np.all, {"A": Series([1, 2], dtype="M8[ns, UTC]")}, True),
            pytest.param(np.any, {"A": Series([1, 2], dtype="M8[ns]")}, True),
            pytest.param(np.any, {"A": Series([1, 2], dtype="M8[ns, UTC]")}, True),
            pytest.param(np.all, {"A": Series([0, 1], dtype="m8[ns]")}, False),
            pytest.param(np.any, {"A": Series([0, 1], dtype="m8[ns]")}, True),
            pytest.param(np.all, {"A": Series([1, 2], dtype="m8[ns]")}, True),
            pytest.param(np.any, {"A": Series([1, 2], dtype="m8[ns]")}, True),
            # np.all on Categorical raises, so the reduction drops the
            #  column, so all is being done on an empty Series, so is True
            (np.all, {"A": Series([0, 1], dtype="category")}, True),
            (np.any, {"A": Series([0, 1], dtype="category")}, False),
            (np.all, {"A": Series([1, 2], dtype="category")}, True),
            (np.any, {"A": Series([1, 2], dtype="category")}, False),
            # Mix GH#21484
            pytest.param(
                np.all,
                {
                    "A": Series([10, 20], dtype="M8[ns]"),
                    "B": Series([10, 20], dtype="m8[ns]"),
                },
                True,
            ),
        ],
    )
    def test_any_all_np_func(self, func, data, expected):
        # GH 19976
        data = DataFrame(data)

        warn = None
        if any(is_categorical_dtype(x) for x in data.dtypes):
            warn = FutureWarning

        with tm.assert_produces_warning(
            warn, match="Select only valid columns", check_stacklevel=False
        ):
            result = func(data)
        assert isinstance(result, np.bool_)
        assert result.item() is expected

        # method version
        with tm.assert_produces_warning(
            warn, match="Select only valid columns", check_stacklevel=False
        ):
            result = getattr(DataFrame(data), func.__name__)(axis=None)
        assert isinstance(result, np.bool_)
        assert result.item() is expected

    def test_any_all_object(self):
        # GH 19976
        result = np.all(DataFrame(columns=["a", "b"])).item()
        assert result is True

        result = np.any(DataFrame(columns=["a", "b"])).item()
        assert result is False

    def test_any_all_object_bool_only(self):
        msg = "object-dtype columns with all-bool values"

        df = DataFrame({"A": ["foo", 2], "B": [True, False]}).astype(object)
        df._consolidate_inplace()
        df["C"] = Series([True, True])

        # Categorical of bools is _not_ considered booly
        df["D"] = df["C"].astype("category")

        # The underlying bug is in DataFrame._get_bool_data, so we check
        #  that while we're here
        with tm.assert_produces_warning(FutureWarning, match=msg):
            res = df._get_bool_data()
        expected = df[["B", "C"]]
        tm.assert_frame_equal(res, expected)

        with tm.assert_produces_warning(FutureWarning, match=msg):
            res = df.all(bool_only=True, axis=0)
        expected = Series([False, True], index=["B", "C"])
        tm.assert_series_equal(res, expected)

        # operating on a subset of columns should not produce a _larger_ Series
        with tm.assert_produces_warning(FutureWarning, match=msg):
            res = df[["B", "C"]].all(bool_only=True, axis=0)
        tm.assert_series_equal(res, expected)

        with tm.assert_produces_warning(FutureWarning, match=msg):
            assert not df.all(bool_only=True, axis=None)

        with tm.assert_produces_warning(FutureWarning, match=msg):
            res = df.any(bool_only=True, axis=0)
        expected = Series([True, True], index=["B", "C"])
        tm.assert_series_equal(res, expected)

        # operating on a subset of columns should not produce a _larger_ Series
        with tm.assert_produces_warning(FutureWarning, match=msg):
            res = df[["B", "C"]].any(bool_only=True, axis=0)
        tm.assert_series_equal(res, expected)

        with tm.assert_produces_warning(FutureWarning, match=msg):
            assert df.any(bool_only=True, axis=None)

    @pytest.mark.parametrize("method", ["any", "all"])
    def test_any_all_level_axis_none_raises(self, method):
        df = DataFrame(
            {"A": 1},
            index=MultiIndex.from_product(
                [["A", "B"], ["a", "b"]], names=["out", "in"]
            ),
        )
        xpr = "Must specify 'axis' when aggregating by level."
        with pytest.raises(ValueError, match=xpr):
            with tm.assert_produces_warning(FutureWarning):
                getattr(df, method)(axis=None, level="out")

    # ---------------------------------------------------------------------
    # Unsorted

    def test_series_broadcasting(self):
        # smoke test for numpy warnings
        # GH 16378, GH 16306
        df = DataFrame([1.0, 1.0, 1.0])
        df_nan = DataFrame({"A": [np.nan, 2.0, np.nan]})
        s = Series([1, 1, 1])
        s_nan = Series([np.nan, np.nan, 1])

        with tm.assert_produces_warning(None):
            df_nan.clip(lower=s, axis=0)
            for op in ["lt", "le", "gt", "ge", "eq", "ne"]:
                getattr(df, op)(s_nan, axis=0)


class TestDataFrameReductions:
    def test_min_max_dt64_with_NaT(self):
        # Both NaT and Timestamp are in DataFrame.
        df = DataFrame({"foo": [pd.NaT, pd.NaT, Timestamp("2012-05-01")]})

        res = df.min()
        exp = Series([Timestamp("2012-05-01")], index=["foo"])
        tm.assert_series_equal(res, exp)

        res = df.max()
        exp = Series([Timestamp("2012-05-01")], index=["foo"])
        tm.assert_series_equal(res, exp)

        # GH12941, only NaTs are in DataFrame.
        df = DataFrame({"foo": [pd.NaT, pd.NaT]})

        res = df.min()
        exp = Series([pd.NaT], index=["foo"])
        tm.assert_series_equal(res, exp)

        res = df.max()
        exp = Series([pd.NaT], index=["foo"])
        tm.assert_series_equal(res, exp)

    def test_min_max_dt64_with_NaT_skipna_false(self, request, tz_naive_fixture):
        # GH#36907
        tz = tz_naive_fixture
        if isinstance(tz, tzlocal) and is_platform_windows():
            pytest.skip(
                "GH#37659 OSError raised within tzlocal bc Windows "
                "chokes in times before 1970-01-01"
            )

        df = DataFrame(
            {
                "a": [
                    Timestamp("2020-01-01 08:00:00", tz=tz),
                    Timestamp("1920-02-01 09:00:00", tz=tz),
                ],
                "b": [Timestamp("2020-02-01 08:00:00", tz=tz), pd.NaT],
            }
        )
        res = df.min(axis=1, skipna=False)
        expected = Series([df.loc[0, "a"], pd.NaT])
        assert expected.dtype == df["a"].dtype

        tm.assert_series_equal(res, expected)

        res = df.max(axis=1, skipna=False)
        expected = Series([df.loc[0, "b"], pd.NaT])
        assert expected.dtype == df["a"].dtype

        tm.assert_series_equal(res, expected)

    def test_min_max_dt64_api_consistency_with_NaT(self):
        # Calling the following sum functions returned an error for dataframes but
        # returned NaT for series. These tests check that the API is consistent in
        # min/max calls on empty Series/DataFrames. See GH:33704 for more
        # information
        df = DataFrame({"x": to_datetime([])})
        expected_dt_series = Series(to_datetime([]))
        # check axis 0
        assert (df.min(axis=0).x is pd.NaT) == (expected_dt_series.min() is pd.NaT)
        assert (df.max(axis=0).x is pd.NaT) == (expected_dt_series.max() is pd.NaT)

        # check axis 1
        tm.assert_series_equal(df.min(axis=1), expected_dt_series)
        tm.assert_series_equal(df.max(axis=1), expected_dt_series)

    def test_min_max_dt64_api_consistency_empty_df(self):
        # check DataFrame/Series api consistency when calling min/max on an empty
        # DataFrame/Series.
        df = DataFrame({"x": []})
        expected_float_series = Series([], dtype=float)
        # check axis 0
        assert np.isnan(df.min(axis=0).x) == np.isnan(expected_float_series.min())
        assert np.isnan(df.max(axis=0).x) == np.isnan(expected_float_series.max())
        # check axis 1
        tm.assert_series_equal(df.min(axis=1), expected_float_series)
        tm.assert_series_equal(df.min(axis=1), expected_float_series)

    @pytest.mark.parametrize(
        "initial",
        ["2018-10-08 13:36:45+00:00", "2018-10-08 13:36:45+03:00"],  # Non-UTC timezone
    )
    @pytest.mark.parametrize("method", ["min", "max"])
    def test_preserve_timezone(self, initial: str, method):
        # GH 28552
        initial_dt = to_datetime(initial)
        expected = Series([initial_dt])
        df = DataFrame([expected])
        result = getattr(df, method)(axis=1)
        tm.assert_series_equal(result, expected)

    def test_frame_any_all_with_level(self):
        df = DataFrame(
            {"data": [False, False, True, False, True, False, True]},
            index=[
                ["one", "one", "two", "one", "two", "two", "two"],
                [0, 1, 0, 2, 1, 2, 3],
            ],
        )

        with tm.assert_produces_warning(FutureWarning, match="Using the level"):
            result = df.any(level=0)
        ex = DataFrame({"data": [False, True]}, index=["one", "two"])
        tm.assert_frame_equal(result, ex)

        with tm.assert_produces_warning(FutureWarning, match="Using the level"):
            result = df.all(level=0)
        ex = DataFrame({"data": [False, False]}, index=["one", "two"])
        tm.assert_frame_equal(result, ex)

    def test_frame_any_with_timedelta(self):
        # GH#17667
        df = DataFrame(
            {
                "a": Series([0, 0]),
                "t": Series([to_timedelta(0, "s"), to_timedelta(1, "ms")]),
            }
        )

        result = df.any(axis=0)
        expected = Series(data=[False, True], index=["a", "t"])
        tm.assert_series_equal(result, expected)

        result = df.any(axis=1)
        expected = Series(data=[False, True])
        tm.assert_series_equal(result, expected)

    def test_reductions_deprecation_skipna_none(self, frame_or_series):
        # GH#44580
        obj = frame_or_series([1, 2, 3])
        with tm.assert_produces_warning(
            FutureWarning, match="skipna", raise_on_extra_warnings=False
        ):
            obj.mad(skipna=None)

    def test_reductions_deprecation_level_argument(
        self, frame_or_series, reduction_functions
    ):
        # GH#39983
        obj = frame_or_series(
            [1, 2, 3], index=MultiIndex.from_arrays([[1, 2, 3], [4, 5, 6]])
        )
        with tm.assert_produces_warning(FutureWarning, match="level"):
            getattr(obj, reduction_functions)(level=0)

    def test_reductions_skipna_none_raises(
        self, request, frame_or_series, reduction_functions
    ):
        if reduction_functions == "count":
            request.node.add_marker(
                pytest.mark.xfail(reason="Count does not accept skipna")
            )
        elif reduction_functions == "mad":
            pytest.skip("Mad is deprecated: GH#11787")
        obj = frame_or_series([1, 2, 3])
        msg = 'For argument "skipna" expected type bool, received type NoneType.'
        with pytest.raises(ValueError, match=msg):
            getattr(obj, reduction_functions)(skipna=None)


class TestNuisanceColumns:
    @pytest.mark.parametrize("method", ["any", "all"])
    def test_any_all_categorical_dtype_nuisance_column(self, method):
        # GH#36076 DataFrame should match Series behavior
        ser = Series([0, 1], dtype="category", name="A")
        df = ser.to_frame()

        # Double-check the Series behavior is to raise
        with pytest.raises(TypeError, match="does not support reduction"):
            getattr(ser, method)()

        with pytest.raises(TypeError, match="does not support reduction"):
            getattr(np, method)(ser)

        with pytest.raises(TypeError, match="does not support reduction"):
            getattr(df, method)(bool_only=False)

        # With bool_only=None, operating on this column raises and is ignored,
        #  so we expect an empty result.
        with tm.assert_produces_warning(
            FutureWarning, match="Select only valid columns"
        ):
            result = getattr(df, method)(bool_only=None)
        expected = Series([], index=Index([]), dtype=bool)
        tm.assert_series_equal(result, expected)

        with tm.assert_produces_warning(
            FutureWarning, match="Select only valid columns", check_stacklevel=False
        ):
            result = getattr(np, method)(df, axis=0)
        tm.assert_series_equal(result, expected)

    def test_median_categorical_dtype_nuisance_column(self):
        # GH#21020 DataFrame.median should match Series.median
        df = DataFrame({"A": Categorical([1, 2, 2, 2, 3])})
        ser = df["A"]

        # Double-check the Series behavior is to raise
        with pytest.raises(TypeError, match="does not support reduction"):
            ser.median()

        with pytest.raises(TypeError, match="does not support reduction"):
            df.median(numeric_only=False)

        with tm.assert_produces_warning(
            FutureWarning, match="Select only valid columns"
        ):
            result = df.median()
        expected = Series([], index=Index([]), dtype=np.float64)
        tm.assert_series_equal(result, expected)

        # same thing, but with an additional non-categorical column
        df["B"] = df["A"].astype(int)

        with pytest.raises(TypeError, match="does not support reduction"):
            df.median(numeric_only=False)

        with tm.assert_produces_warning(
            FutureWarning, match="Select only valid columns"
        ):
            result = df.median()
        expected = Series([2.0], index=["B"])
        tm.assert_series_equal(result, expected)

        # TODO: np.median(df, axis=0) gives np.array([2.0, 2.0]) instead
        #  of expected.values

    @pytest.mark.parametrize("method", ["min", "max"])
    def test_min_max_categorical_dtype_non_ordered_nuisance_column(self, method):
        # GH#28949 DataFrame.min should behave like Series.min
        cat = Categorical(["a", "b", "c", "b"], ordered=False)
        ser = Series(cat)
        df = ser.to_frame("A")

        # Double-check the Series behavior
        with pytest.raises(TypeError, match="is not ordered for operation"):
            getattr(ser, method)()

        with pytest.raises(TypeError, match="is not ordered for operation"):
            getattr(np, method)(ser)

        with pytest.raises(TypeError, match="is not ordered for operation"):
            getattr(df, method)(numeric_only=False)

        with tm.assert_produces_warning(
            FutureWarning, match="Select only valid columns"
        ):
            result = getattr(df, method)()
        expected = Series([], index=Index([]), dtype=np.float64)
        tm.assert_series_equal(result, expected)

        with tm.assert_produces_warning(
            FutureWarning, match="Select only valid columns", check_stacklevel=False
        ):
            result = getattr(np, method)(df)
        tm.assert_series_equal(result, expected)

        # same thing, but with an additional non-categorical column
        df["B"] = df["A"].astype(object)
        with tm.assert_produces_warning(
            FutureWarning, match="Select only valid columns"
        ):
            result = getattr(df, method)()
        if method == "min":
            expected = Series(["a"], index=["B"])
        else:
            expected = Series(["c"], index=["B"])
        tm.assert_series_equal(result, expected)

        with tm.assert_produces_warning(
            FutureWarning, match="Select only valid columns", check_stacklevel=False
        ):
            result = getattr(np, method)(df)
        tm.assert_series_equal(result, expected)

    def test_reduction_object_block_splits_nuisance_columns(self):
        # GH#37827
        df = DataFrame({"A": [0, 1, 2], "B": ["a", "b", "c"]}, dtype=object)

        # We should only exclude "B", not "A"
        with tm.assert_produces_warning(
            FutureWarning, match="Select only valid columns"
        ):
            result = df.mean()
        expected = Series([1.0], index=["A"])
        tm.assert_series_equal(result, expected)

        # Same behavior but heterogeneous dtype
        df["C"] = df["A"].astype(int) + 4

        with tm.assert_produces_warning(
            FutureWarning, match="Select only valid columns"
        ):
            result = df.mean()
        expected = Series([1.0, 5.0], index=["A", "C"])
        tm.assert_series_equal(result, expected)


def test_sum_timedelta64_skipna_false():
    # GH#17235
    arr = np.arange(8).astype(np.int64).view("m8[s]").reshape(4, 2)
    arr[-1, -1] = "Nat"

    df = DataFrame(arr)

    result = df.sum(skipna=False)
    expected = Series([pd.Timedelta(seconds=12), pd.NaT])
    tm.assert_series_equal(result, expected)

    result = df.sum(axis=0, skipna=False)
    tm.assert_series_equal(result, expected)

    result = df.sum(axis=1, skipna=False)
    expected = Series(
        [
            pd.Timedelta(seconds=1),
            pd.Timedelta(seconds=5),
            pd.Timedelta(seconds=9),
            pd.NaT,
        ]
    )
    tm.assert_series_equal(result, expected)


def test_mixed_frame_with_integer_sum():
    # https://github.com/pandas-dev/pandas/issues/34520
    df = DataFrame([["a", 1]], columns=list("ab"))
    df = df.astype({"b": "Int64"})
    result = df.sum()
    expected = Series(["a", 1], index=["a", "b"])
    tm.assert_series_equal(result, expected)


@pytest.mark.parametrize("numeric_only", [True, False, None])
@pytest.mark.parametrize("method", ["min", "max"])
def test_minmax_extensionarray(method, numeric_only):
    # https://github.com/pandas-dev/pandas/issues/32651
    int64_info = np.iinfo("int64")
    ser = Series([int64_info.max, None, int64_info.min], dtype=pd.Int64Dtype())
    df = DataFrame({"Int64": ser})
    result = getattr(df, method)(numeric_only=numeric_only)
    expected = Series(
        [getattr(int64_info, method)], index=Index(["Int64"], dtype="object")
    )
    tm.assert_series_equal(result, expected)


def test_mad_nullable_integer(any_signed_int_ea_dtype):
    # GH#33036
    df = DataFrame(np.random.randn(100, 4).astype(np.int64))
    df2 = df.astype(any_signed_int_ea_dtype)

    with tm.assert_produces_warning(
        FutureWarning, match="The 'mad' method is deprecated"
    ):
        result = df2.mad()
        expected = df.mad()
    tm.assert_series_equal(result, expected)

    with tm.assert_produces_warning(
        FutureWarning, match="The 'mad' method is deprecated"
    ):
        result = df2.mad(axis=1)
        expected = df.mad(axis=1)
    tm.assert_series_equal(result, expected)

    # case with NAs present
    df2.iloc[::2, 1] = pd.NA

    with tm.assert_produces_warning(
        FutureWarning, match="The 'mad' method is deprecated"
    ):
        result = df2.mad()
        expected = df.mad()
        expected[1] = df.iloc[1::2, 1].mad()
    tm.assert_series_equal(result, expected)

    with tm.assert_produces_warning(
        FutureWarning, match="The 'mad' method is deprecated"
    ):
        result = df2.mad(axis=1)
        expected = df.mad(axis=1)
        expected[::2] = df.T.loc[[0, 2, 3], ::2].mad()
    tm.assert_series_equal(result, expected)


@pytest.mark.xfail(reason="GH#42895 caused by lack of 2D EA")
def test_mad_nullable_integer_all_na(any_signed_int_ea_dtype):
    # GH#33036
    df = DataFrame(np.random.randn(100, 4).astype(np.int64))
    df2 = df.astype(any_signed_int_ea_dtype)

    # case with all-NA row/column
<<<<<<< HEAD
    msg = "will attempt to set the values inplace instead"
    with tm.assert_produces_warning(FutureWarning, match=msg):
        df2.iloc[:, 1] = pd.NA  # FIXME(GH#44199): this doesn't operate in-place
        df2.iloc[:, 1] = pd.array([pd.NA] * len(df2), dtype=any_signed_int_ea_dtype)

    result = df2.mad()
    expected = df.mad()
=======
    df2.iloc[:, 1] = pd.NA  # FIXME(GH#44199): this doesn't operate in-place
    df2.iloc[:, 1] = pd.array([pd.NA] * len(df2), dtype=any_signed_int_ea_dtype)
    with tm.assert_produces_warning(
        FutureWarning, match="The 'mad' method is deprecated"
    ):
        result = df2.mad()
        expected = df.mad()
>>>>>>> a2029ce7
    expected[1] = pd.NA
    expected = expected.astype("Float64")
    tm.assert_series_equal(result, expected)


@pytest.mark.parametrize("meth", ["max", "min", "sum", "mean", "median"])
def test_groupby_regular_arithmetic_equivalent(meth):
    # GH#40660
    df = DataFrame(
        {"a": [pd.Timedelta(hours=6), pd.Timedelta(hours=7)], "b": [12.1, 13.3]}
    )
    expected = df.copy()

    with tm.assert_produces_warning(FutureWarning):
        result = getattr(df, meth)(level=0)
    tm.assert_frame_equal(result, expected)

    result = getattr(df.groupby(level=0), meth)(numeric_only=False)
    tm.assert_frame_equal(result, expected)


@pytest.mark.parametrize("ts_value", [Timestamp("2000-01-01"), pd.NaT])
def test_frame_mixed_numeric_object_with_timestamp(ts_value):
    # GH 13912
    df = DataFrame({"a": [1], "b": [1.1], "c": ["foo"], "d": [ts_value]})
    with tm.assert_produces_warning(FutureWarning, match="Dropping of nuisance"):
        result = df.sum()
    expected = Series([1, 1.1, "foo"], index=list("abc"))
    tm.assert_series_equal(result, expected)


def test_prod_sum_min_count_mixed_object():
    # https://github.com/pandas-dev/pandas/issues/41074
    df = DataFrame([1, "a", True])

    result = df.prod(axis=0, min_count=1, numeric_only=False)
    expected = Series(["a"])
    tm.assert_series_equal(result, expected)

    msg = re.escape("unsupported operand type(s) for +: 'int' and 'str'")
    with pytest.raises(TypeError, match=msg):
        df.sum(axis=0, min_count=1, numeric_only=False)


@pytest.mark.parametrize("method", ["min", "max", "mean", "median", "skew", "kurt"])
def test_reduction_axis_none_deprecation(method):
    # GH#21597 deprecate axis=None defaulting to axis=0 so that we can change it
    #  to reducing over all axes.

    df = DataFrame(np.random.randn(4, 4))
    meth = getattr(df, method)

    msg = f"scalar {method} over the entire DataFrame"
    with tm.assert_produces_warning(FutureWarning, match=msg):
        res = meth(axis=None)
    with tm.assert_produces_warning(None):
        expected = meth()
    tm.assert_series_equal(res, expected)
    tm.assert_series_equal(res, meth(axis=0))<|MERGE_RESOLUTION|>--- conflicted
+++ resolved
@@ -1698,23 +1698,17 @@
     df2 = df.astype(any_signed_int_ea_dtype)
 
     # case with all-NA row/column
-<<<<<<< HEAD
     msg = "will attempt to set the values inplace instead"
     with tm.assert_produces_warning(FutureWarning, match=msg):
         df2.iloc[:, 1] = pd.NA  # FIXME(GH#44199): this doesn't operate in-place
         df2.iloc[:, 1] = pd.array([pd.NA] * len(df2), dtype=any_signed_int_ea_dtype)
 
-    result = df2.mad()
-    expected = df.mad()
-=======
-    df2.iloc[:, 1] = pd.NA  # FIXME(GH#44199): this doesn't operate in-place
-    df2.iloc[:, 1] = pd.array([pd.NA] * len(df2), dtype=any_signed_int_ea_dtype)
     with tm.assert_produces_warning(
         FutureWarning, match="The 'mad' method is deprecated"
     ):
         result = df2.mad()
         expected = df.mad()
->>>>>>> a2029ce7
+
     expected[1] = pd.NA
     expected = expected.astype("Float64")
     tm.assert_series_equal(result, expected)
