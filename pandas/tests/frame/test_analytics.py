# -*- coding: utf-8 -*-

from __future__ import print_function

import warnings
from datetime import timedelta
import operator
import pytest

from string import ascii_lowercase
from numpy import nan
from numpy.random import randn
import numpy as np

from pandas.compat import lrange, PY35
from pandas import (compat, isna, notna, DataFrame, Series,
                    MultiIndex, date_range, Timestamp, Categorical,
                    _np_version_under1p12,
                    to_datetime, to_timedelta)
import pandas as pd
import pandas.core.nanops as nanops
import pandas.core.algorithms as algorithms

import pandas.util.testing as tm
import pandas.util._test_decorators as td


<<<<<<< HEAD
def assert_stat_op_calc(opname, alternative, main_frame, has_skipna=True,
                        check_dtype=True, check_dates=False,
                        check_less_precise=False, skipna_alternative=None):

    f = getattr(main_frame, opname)
=======
def assert_stat_op_calc(opname, alternative, frame, has_skipna=True,
                        check_dtype=True, check_dates=False,
                        check_less_precise=False, skipna_alternative=None):
    """
    Check that operator opname works as advertised on frame

    Parameters
    ----------
    opname : string
        Name of the operator to test on frame
    alternative : function
        Function that opname is tested against; i.e. "frame.opname()" should
        equal "alternative(frame)".
    frame : DataFrame
        The object that the tests are executed on
    has_skipna : bool, default True
        Whether the method "opname" has the kwarg "skip_na"
    check_dtype : bool, default True
        Whether the dtypes of the result of "frame.opname()" and
        "alternative(frame)" should be checked.
    check_dates : bool, default false
        Whether opname should be tested on a Datetime Series
    check_less_precise : bool, default False
        Whether results should only be compared approximately;
        passed on to tm.assert_series_equal
    skipna_alternative : function, default None
        NaN-safe version of alternative
    """

    f = getattr(frame, opname)
>>>>>>> 66c2e5fe

    if check_dates:
        df = DataFrame({'b': date_range('1/1/2001', periods=2)})
        result = getattr(df, opname)()
        assert isinstance(result, Series)

        df['a'] = lrange(len(df))
        result = getattr(df, opname)()
        assert isinstance(result, Series)
        assert len(result)

    if has_skipna:
        def wrapper(x):
            return alternative(x.values)

        skipna_wrapper = tm._make_skipna_wrapper(alternative,
                                                 skipna_alternative)
        result0 = f(axis=0, skipna=False)
        result1 = f(axis=1, skipna=False)
<<<<<<< HEAD
        tm.assert_series_equal(result0, main_frame.apply(wrapper),
                               check_dtype=check_dtype,
                               check_less_precise=check_less_precise)
        # HACK: win32
        tm.assert_series_equal(result1, main_frame.apply(wrapper, axis=1),
=======
        tm.assert_series_equal(result0, frame.apply(wrapper),
                               check_dtype=check_dtype,
                               check_less_precise=check_less_precise)
        # HACK: win32
        tm.assert_series_equal(result1, frame.apply(wrapper, axis=1),
>>>>>>> 66c2e5fe
                               check_dtype=False,
                               check_less_precise=check_less_precise)
    else:
        skipna_wrapper = alternative

    result0 = f(axis=0)
    result1 = f(axis=1)
<<<<<<< HEAD
    tm.assert_series_equal(result0, main_frame.apply(skipna_wrapper),
                           check_dtype=check_dtype,
                           check_less_precise=check_less_precise)
    if opname in ['sum', 'prod']:
        expected = main_frame.apply(skipna_wrapper, axis=1)
=======
    tm.assert_series_equal(result0, frame.apply(skipna_wrapper),
                           check_dtype=check_dtype,
                           check_less_precise=check_less_precise)

    if opname in ['sum', 'prod']:
        expected = frame.apply(skipna_wrapper, axis=1)
>>>>>>> 66c2e5fe
        tm.assert_series_equal(result1, expected, check_dtype=False,
                               check_less_precise=check_less_precise)

    # check dtypes
    if check_dtype:
<<<<<<< HEAD
        lcd_dtype = main_frame.values.dtype
=======
        lcd_dtype = frame.values.dtype
>>>>>>> 66c2e5fe
        assert lcd_dtype == result0.dtype
        assert lcd_dtype == result1.dtype

    # bad axis
    tm.assert_raises_regex(ValueError, 'No axis named 2', f, axis=2)

    # all NA case
    if has_skipna:
<<<<<<< HEAD
        all_na = main_frame * np.NaN
=======
        all_na = frame * np.NaN
>>>>>>> 66c2e5fe
        r0 = getattr(all_na, opname)(axis=0)
        r1 = getattr(all_na, opname)(axis=1)
        if opname in ['sum', 'prod']:
            unit = 1 if opname == 'prod' else 0  # result for empty sum/prod
            expected = pd.Series(unit, index=r0.index, dtype=r0.dtype)
            tm.assert_series_equal(r0, expected)
            expected = pd.Series(unit, index=r1.index, dtype=r1.dtype)
            tm.assert_series_equal(r1, expected)


<<<<<<< HEAD
# underscores added to distinguish argument names from fixture names
def assert_stat_op_api(opname, float_frame_, float_string_frame_,
                       has_numeric_only=False):

    # make sure works on mixed-type frame
    getattr(float_string_frame_, opname)(axis=0)
    getattr(float_string_frame_, opname)(axis=1)

    if has_numeric_only:
        getattr(float_string_frame_, opname)(axis=0, numeric_only=True)
        getattr(float_string_frame_, opname)(axis=1, numeric_only=True)
        getattr(float_frame_, opname)(axis=0, numeric_only=False)
        getattr(float_frame_, opname)(axis=1, numeric_only=False)


def assert_bool_op_calc(opname, alternative, main_frame, has_skipna=True):

    f = getattr(main_frame, opname)
=======
def assert_stat_op_api(opname, float_frame, float_string_frame,
                       has_numeric_only=False):
    """
    Check that API for operator opname works as advertised on frame

    Parameters
    ----------
    opname : string
        Name of the operator to test on frame
    float_frame : DataFrame
        DataFrame with columns of type float
    float_string_frame : DataFrame
        DataFrame with both float and string columns
    has_numeric_only : bool, default False
        Whether the method "opname" has the kwarg "numeric_only"
    """

    # make sure works on mixed-type frame
    getattr(float_string_frame, opname)(axis=0)
    getattr(float_string_frame, opname)(axis=1)

    if has_numeric_only:
        getattr(float_string_frame, opname)(axis=0, numeric_only=True)
        getattr(float_string_frame, opname)(axis=1, numeric_only=True)
        getattr(float_frame, opname)(axis=0, numeric_only=False)
        getattr(float_frame, opname)(axis=1, numeric_only=False)


def assert_bool_op_calc(opname, alternative, frame, has_skipna=True):
    """
    Check that bool operator opname works as advertised on frame

    Parameters
    ----------
    opname : string
        Name of the operator to test on frame
    alternative : function
        Function that opname is tested against; i.e. "frame.opname()" should
        equal "alternative(frame)".
    frame : DataFrame
        The object that the tests are executed on
    has_skipna : bool, default True
        Whether the method "opname" has the kwarg "skip_na"
    """

    f = getattr(frame, opname)
>>>>>>> 66c2e5fe

    if has_skipna:
        def skipna_wrapper(x):
            nona = x.dropna().values
            return alternative(nona)

        def wrapper(x):
            return alternative(x.values)

        result0 = f(axis=0, skipna=False)
        result1 = f(axis=1, skipna=False)
<<<<<<< HEAD
        tm.assert_series_equal(result0, main_frame.apply(wrapper))
        tm.assert_series_equal(result1, main_frame.apply(wrapper, axis=1),
=======

        tm.assert_series_equal(result0, frame.apply(wrapper))
        tm.assert_series_equal(result1, frame.apply(wrapper, axis=1),
>>>>>>> 66c2e5fe
                               check_dtype=False)  # HACK: win32
    else:
        skipna_wrapper = alternative
        wrapper = alternative

    result0 = f(axis=0)
    result1 = f(axis=1)
<<<<<<< HEAD
    tm.assert_series_equal(result0, main_frame.apply(skipna_wrapper))
    tm.assert_series_equal(result1, main_frame.apply(skipna_wrapper, axis=1),
=======

    tm.assert_series_equal(result0, frame.apply(skipna_wrapper))
    tm.assert_series_equal(result1, frame.apply(skipna_wrapper, axis=1),
>>>>>>> 66c2e5fe
                           check_dtype=False)

    # bad axis
    tm.assert_raises_regex(ValueError, 'No axis named 2', f, axis=2)

    # all NA case
    if has_skipna:
<<<<<<< HEAD
        all_na = main_frame * np.NaN
=======
        all_na = frame * np.NaN
>>>>>>> 66c2e5fe
        r0 = getattr(all_na, opname)(axis=0)
        r1 = getattr(all_na, opname)(axis=1)
        if opname == 'any':
            assert not r0.any()
            assert not r1.any()
        else:
            assert r0.all()
            assert r1.all()


<<<<<<< HEAD
# underscores added to distinguish argument names from fixture names
def assert_bool_op_api(opname, bool_frame_with_na_, float_string_frame_,
                       has_bool_only=False):
    # make sure op works on mixed-type frame
    mixed = float_string_frame_
=======
def assert_bool_op_api(opname, bool_frame_with_na, float_string_frame,
                       has_bool_only=False):
    """
    Check that API for boolean operator opname works as advertised on frame

    Parameters
    ----------
    opname : string
        Name of the operator to test on frame
    float_frame : DataFrame
        DataFrame with columns of type float
    float_string_frame : DataFrame
        DataFrame with both float and string columns
    has_bool_only : bool, default False
        Whether the method "opname" has the kwarg "bool_only"
    """
    # make sure op works on mixed-type frame
    mixed = float_string_frame
>>>>>>> 66c2e5fe
    mixed['_bool_'] = np.random.randn(len(mixed)) > 0.5
    getattr(mixed, opname)(axis=0)
    getattr(mixed, opname)(axis=1)

    class NonzeroFail(object):

        def __nonzero__(self):
            raise ValueError

    mixed['_nonzero_fail_'] = NonzeroFail()

    if has_bool_only:
        getattr(mixed, opname)(axis=0, bool_only=True)
        getattr(mixed, opname)(axis=1, bool_only=True)
<<<<<<< HEAD
        getattr(bool_frame_with_na_, opname)(axis=0, bool_only=False)
        getattr(bool_frame_with_na_, opname)(axis=1, bool_only=False)
=======
        getattr(bool_frame_with_na, opname)(axis=0, bool_only=False)
        getattr(bool_frame_with_na, opname)(axis=1, bool_only=False)
>>>>>>> 66c2e5fe


class TestDataFrameAnalytics():

    # ---------------------------------------------------------------------=
    # Correlation and covariance

    @td.skip_if_no_scipy
    def test_corr_pearson(self, float_frame):
        float_frame['A'][:5] = nan
        float_frame['B'][5:10] = nan

        self._check_method(float_frame, 'pearson')

    @td.skip_if_no_scipy
    def test_corr_kendall(self, float_frame):
        float_frame['A'][:5] = nan
        float_frame['B'][5:10] = nan

        self._check_method(float_frame, 'kendall')

    @td.skip_if_no_scipy
    def test_corr_spearman(self, float_frame):
        float_frame['A'][:5] = nan
        float_frame['B'][5:10] = nan

        self._check_method(float_frame, 'spearman')

    def _check_method(self, frame, method='pearson'):
        correls = frame.corr(method=method)
        expected = frame['A'].corr(frame['C'], method=method)
        tm.assert_almost_equal(correls['A']['C'], expected)

    @td.skip_if_no_scipy
    def test_corr_non_numeric(self, float_frame, float_string_frame):
        float_frame['A'][:5] = nan
        float_frame['B'][5:10] = nan

        # exclude non-numeric types
        result = float_string_frame.corr()
        expected = float_string_frame.loc[:, ['A', 'B', 'C', 'D']].corr()
        tm.assert_frame_equal(result, expected)

    @td.skip_if_no_scipy
    @pytest.mark.parametrize('meth', ['pearson', 'kendall', 'spearman'])
    def test_corr_nooverlap(self, meth):
        # nothing in common
        df = DataFrame({'A': [1, 1.5, 1, np.nan, np.nan, np.nan],
                        'B': [np.nan, np.nan, np.nan, 1, 1.5, 1],
                        'C': [np.nan, np.nan, np.nan, np.nan,
                              np.nan, np.nan]})
        rs = df.corr(meth)
        assert isna(rs.loc['A', 'B'])
        assert isna(rs.loc['B', 'A'])
        assert rs.loc['A', 'A'] == 1
        assert rs.loc['B', 'B'] == 1
        assert isna(rs.loc['C', 'C'])

    @td.skip_if_no_scipy
    @pytest.mark.parametrize('meth', ['pearson', 'spearman'])
    def test_corr_constant(self, meth):
        # constant --> all NA

        df = DataFrame({'A': [1, 1, 1, np.nan, np.nan, np.nan],
                        'B': [np.nan, np.nan, np.nan, 1, 1, 1]})
        rs = df.corr(meth)
        assert isna(rs.values).all()

    def test_corr_int(self):
        # dtypes other than float64 #1761
        df3 = DataFrame({"a": [1, 2, 3, 4], "b": [1, 2, 3, 4]})

        df3.cov()
        df3.corr()

    @td.skip_if_no_scipy
    def test_corr_int_and_boolean(self):
        # when dtypes of pandas series are different
        # then ndarray will have dtype=object,
        # so it need to be properly handled
        df = DataFrame({"a": [True, False], "b": [1, 0]})

        expected = DataFrame(np.ones((2, 2)), index=[
                             'a', 'b'], columns=['a', 'b'])
        for meth in ['pearson', 'kendall', 'spearman']:

            with warnings.catch_warnings(record=True):
                warnings.simplefilter("ignore", RuntimeWarning)
                result = df.corr(meth)
            tm.assert_frame_equal(result, expected)

    def test_corr_cov_independent_index_column(self):
        # GH 14617
        df = pd.DataFrame(np.random.randn(4 * 10).reshape(10, 4),
                          columns=list("abcd"))
        for method in ['cov', 'corr']:
            result = getattr(df, method)()
            assert result.index is not result.columns
            assert result.index.equals(result.columns)

    def test_corr_invalid_method(self):
        # GH 22298
        df = pd. DataFrame(np.random.normal(size=(10, 2)))
        msg = ("method must be either 'pearson', 'spearman', "
               "or 'kendall'")
        with tm.assert_raises_regex(ValueError, msg):
            df.corr(method="____")

    def test_cov(self, float_frame, float_string_frame):
        # min_periods no NAs (corner case)
        expected = float_frame.cov()
        result = float_frame.cov(min_periods=len(float_frame))

        tm.assert_frame_equal(expected, result)

        result = float_frame.cov(min_periods=len(float_frame) + 1)
        assert isna(result.values).all()

        # with NAs
        frame = float_frame.copy()
        frame['A'][:5] = nan
        frame['B'][5:10] = nan
        result = float_frame.cov(min_periods=len(float_frame) - 8)
        expected = float_frame.cov()
        expected.loc['A', 'B'] = np.nan
        expected.loc['B', 'A'] = np.nan

        # regular
        float_frame['A'][:5] = nan
        float_frame['B'][:10] = nan
        cov = float_frame.cov()

        tm.assert_almost_equal(cov['A']['C'],
                               float_frame['A'].cov(float_frame['C']))

        # exclude non-numeric types
        result = float_string_frame.cov()
        expected = float_string_frame.loc[:, ['A', 'B', 'C', 'D']].cov()
        tm.assert_frame_equal(result, expected)

        # Single column frame
        df = DataFrame(np.linspace(0.0, 1.0, 10))
        result = df.cov()
        expected = DataFrame(np.cov(df.values.T).reshape((1, 1)),
                             index=df.columns, columns=df.columns)
        tm.assert_frame_equal(result, expected)
        df.loc[0] = np.nan
        result = df.cov()
        expected = DataFrame(np.cov(df.values[1:].T).reshape((1, 1)),
                             index=df.columns, columns=df.columns)
        tm.assert_frame_equal(result, expected)

    def test_corrwith(self, datetime_frame):
        a = datetime_frame
        noise = Series(randn(len(a)), index=a.index)

        b = datetime_frame.add(noise, axis=0)

        # make sure order does not matter
        b = b.reindex(columns=b.columns[::-1], index=b.index[::-1][10:])
        del b['B']

        colcorr = a.corrwith(b, axis=0)
        tm.assert_almost_equal(colcorr['A'], a['A'].corr(b['A']))

        rowcorr = a.corrwith(b, axis=1)
        tm.assert_series_equal(rowcorr, a.T.corrwith(b.T, axis=0))

        dropped = a.corrwith(b, axis=0, drop=True)
        tm.assert_almost_equal(dropped['A'], a['A'].corr(b['A']))
        assert 'B' not in dropped

        dropped = a.corrwith(b, axis=1, drop=True)
        assert a.index[-1] not in dropped.index

        # non time-series data
        index = ['a', 'b', 'c', 'd', 'e']
        columns = ['one', 'two', 'three', 'four']
        df1 = DataFrame(randn(5, 4), index=index, columns=columns)
        df2 = DataFrame(randn(4, 4), index=index[:4], columns=columns)
        correls = df1.corrwith(df2, axis=1)
        for row in index[:4]:
            tm.assert_almost_equal(correls[row],
                                   df1.loc[row].corr(df2.loc[row]))

    def test_corrwith_with_objects(self):
        df1 = tm.makeTimeDataFrame()
        df2 = tm.makeTimeDataFrame()
        cols = ['A', 'B', 'C', 'D']

        df1['obj'] = 'foo'
        df2['obj'] = 'bar'

        result = df1.corrwith(df2)
        expected = df1.loc[:, cols].corrwith(df2.loc[:, cols])
        tm.assert_series_equal(result, expected)

        result = df1.corrwith(df2, axis=1)
        expected = df1.loc[:, cols].corrwith(df2.loc[:, cols], axis=1)
        tm.assert_series_equal(result, expected)

    def test_corrwith_series(self, datetime_frame):
        result = datetime_frame.corrwith(datetime_frame['A'])
        expected = datetime_frame.apply(datetime_frame['A'].corr)

        tm.assert_series_equal(result, expected)

    def test_corrwith_matches_corrcoef(self):
        df1 = DataFrame(np.arange(10000), columns=['a'])
        df2 = DataFrame(np.arange(10000) ** 2, columns=['a'])
        c1 = df1.corrwith(df2)['a']
        c2 = np.corrcoef(df1['a'], df2['a'])[0][1]

        tm.assert_almost_equal(c1, c2)
        assert c1 < 1

    def test_corrwith_mixed_dtypes(self):
        # GH 18570
        df = pd.DataFrame({'a': [1, 4, 3, 2], 'b': [4, 6, 7, 3],
                           'c': ['a', 'b', 'c', 'd']})
        s = pd.Series([0, 6, 7, 3])
        result = df.corrwith(s)
        corrs = [df['a'].corr(s), df['b'].corr(s)]
        expected = pd.Series(data=corrs, index=['a', 'b'])
        tm.assert_series_equal(result, expected)

    def test_bool_describe_in_mixed_frame(self):
        df = DataFrame({
            'string_data': ['a', 'b', 'c', 'd', 'e'],
            'bool_data': [True, True, False, False, False],
            'int_data': [10, 20, 30, 40, 50],
        })

        # Integer data are included in .describe() output,
        # Boolean and string data are not.
        result = df.describe()
        expected = DataFrame({'int_data': [5, 30, df.int_data.std(),
                                           10, 20, 30, 40, 50]},
                             index=['count', 'mean', 'std', 'min', '25%',
                                    '50%', '75%', 'max'])
        tm.assert_frame_equal(result, expected)

        # Top value is a boolean value that is False
        result = df.describe(include=['bool'])

        expected = DataFrame({'bool_data': [5, 2, False, 3]},
                             index=['count', 'unique', 'top', 'freq'])
        tm.assert_frame_equal(result, expected)

    def test_describe_bool_frame(self):
        # GH 13891
        df = pd.DataFrame({
            'bool_data_1': [False, False, True, True],
            'bool_data_2': [False, True, True, True]
        })
        result = df.describe()
        expected = DataFrame({'bool_data_1': [4, 2, True, 2],
                              'bool_data_2': [4, 2, True, 3]},
                             index=['count', 'unique', 'top', 'freq'])
        tm.assert_frame_equal(result, expected)

        df = pd.DataFrame({
            'bool_data': [False, False, True, True, False],
            'int_data': [0, 1, 2, 3, 4]
        })
        result = df.describe()
        expected = DataFrame({'int_data': [5, 2, df.int_data.std(), 0, 1,
                                           2, 3, 4]},
                             index=['count', 'mean', 'std', 'min', '25%',
                                    '50%', '75%', 'max'])
        tm.assert_frame_equal(result, expected)

        df = pd.DataFrame({
            'bool_data': [False, False, True, True],
            'str_data': ['a', 'b', 'c', 'a']
        })
        result = df.describe()
        expected = DataFrame({'bool_data': [4, 2, True, 2],
                              'str_data': [4, 3, 'a', 2]},
                             index=['count', 'unique', 'top', 'freq'])
        tm.assert_frame_equal(result, expected)

    def test_describe_categorical(self):
        df = DataFrame({'value': np.random.randint(0, 10000, 100)})
        labels = ["{0} - {1}".format(i, i + 499) for i in range(0, 10000, 500)]
        cat_labels = Categorical(labels, labels)

        df = df.sort_values(by=['value'], ascending=True)
        df['value_group'] = pd.cut(df.value, range(0, 10500, 500),
                                   right=False, labels=cat_labels)
        cat = df

        # Categoricals should not show up together with numerical columns
        result = cat.describe()
        assert len(result.columns) == 1

        # In a frame, describe() for the cat should be the same as for string
        # arrays (count, unique, top, freq)

        cat = Categorical(["a", "b", "b", "b"], categories=['a', 'b', 'c'],
                          ordered=True)
        s = Series(cat)
        result = s.describe()
        expected = Series([4, 2, "b", 3],
                          index=['count', 'unique', 'top', 'freq'])
        tm.assert_series_equal(result, expected)

        cat = Series(Categorical(["a", "b", "c", "c"]))
        df3 = DataFrame({"cat": cat, "s": ["a", "b", "c", "c"]})
        result = df3.describe()
        tm.assert_numpy_array_equal(result["cat"].values, result["s"].values)

    def test_describe_categorical_columns(self):
        # GH 11558
        columns = pd.CategoricalIndex(['int1', 'int2', 'obj'],
                                      ordered=True, name='XXX')
        df = DataFrame({'int1': [10, 20, 30, 40, 50],
                        'int2': [10, 20, 30, 40, 50],
                        'obj': ['A', 0, None, 'X', 1]},
                       columns=columns)
        result = df.describe()

        exp_columns = pd.CategoricalIndex(['int1', 'int2'],
                                          categories=['int1', 'int2', 'obj'],
                                          ordered=True, name='XXX')
        expected = DataFrame({'int1': [5, 30, df.int1.std(),
                                       10, 20, 30, 40, 50],
                              'int2': [5, 30, df.int2.std(),
                                       10, 20, 30, 40, 50]},
                             index=['count', 'mean', 'std', 'min', '25%',
                                    '50%', '75%', 'max'],
                             columns=exp_columns)
        tm.assert_frame_equal(result, expected)
        tm.assert_categorical_equal(result.columns.values,
                                    expected.columns.values)

    def test_describe_datetime_columns(self):
        columns = pd.DatetimeIndex(['2011-01-01', '2011-02-01', '2011-03-01'],
                                   freq='MS', tz='US/Eastern', name='XXX')
        df = DataFrame({0: [10, 20, 30, 40, 50],
                        1: [10, 20, 30, 40, 50],
                        2: ['A', 0, None, 'X', 1]})
        df.columns = columns
        result = df.describe()

        exp_columns = pd.DatetimeIndex(['2011-01-01', '2011-02-01'],
                                       freq='MS', tz='US/Eastern', name='XXX')
        expected = DataFrame({0: [5, 30, df.iloc[:, 0].std(),
                                  10, 20, 30, 40, 50],
                              1: [5, 30, df.iloc[:, 1].std(),
                                  10, 20, 30, 40, 50]},
                             index=['count', 'mean', 'std', 'min', '25%',
                                    '50%', '75%', 'max'])
        expected.columns = exp_columns
        tm.assert_frame_equal(result, expected)
        assert result.columns.freq == 'MS'
        assert result.columns.tz == expected.columns.tz

    def test_describe_timedelta_values(self):
        # GH 6145
        t1 = pd.timedelta_range('1 days', freq='D', periods=5)
        t2 = pd.timedelta_range('1 hours', freq='H', periods=5)
        df = pd.DataFrame({'t1': t1, 't2': t2})

        expected = DataFrame({'t1': [5, pd.Timedelta('3 days'),
                                     df.iloc[:, 0].std(),
                                     pd.Timedelta('1 days'),
                                     pd.Timedelta('2 days'),
                                     pd.Timedelta('3 days'),
                                     pd.Timedelta('4 days'),
                                     pd.Timedelta('5 days')],
                              't2': [5, pd.Timedelta('3 hours'),
                                     df.iloc[:, 1].std(),
                                     pd.Timedelta('1 hours'),
                                     pd.Timedelta('2 hours'),
                                     pd.Timedelta('3 hours'),
                                     pd.Timedelta('4 hours'),
                                     pd.Timedelta('5 hours')]},
                             index=['count', 'mean', 'std', 'min', '25%',
                                    '50%', '75%', 'max'])

        result = df.describe()
        tm.assert_frame_equal(result, expected)

        exp_repr = ("                           t1                      t2\n"
                    "count                       5                       5\n"
                    "mean          3 days 00:00:00         0 days 03:00:00\n"
                    "std    1 days 13:56:50.394919  0 days 01:34:52.099788\n"
                    "min           1 days 00:00:00         0 days 01:00:00\n"
                    "25%           2 days 00:00:00         0 days 02:00:00\n"
                    "50%           3 days 00:00:00         0 days 03:00:00\n"
                    "75%           4 days 00:00:00         0 days 04:00:00\n"
                    "max           5 days 00:00:00         0 days 05:00:00")
        assert repr(result) == exp_repr

    def test_describe_tz_values(self, tz_naive_fixture):
        # GH 21332
        tz = tz_naive_fixture
        s1 = Series(range(5))
        start = Timestamp(2018, 1, 1)
        end = Timestamp(2018, 1, 5)
        s2 = Series(date_range(start, end, tz=tz))
        df = pd.DataFrame({'s1': s1, 's2': s2})

        expected = DataFrame({'s1': [5, np.nan, np.nan, np.nan, np.nan, np.nan,
                                     2, 1.581139, 0, 1, 2, 3, 4],
                              's2': [5, 5, s2.value_counts().index[0], 1,
                                     start.tz_localize(tz),
                                     end.tz_localize(tz), np.nan, np.nan,
                                     np.nan, np.nan, np.nan, np.nan, np.nan]},
                             index=['count', 'unique', 'top', 'freq', 'first',
                                    'last', 'mean', 'std', 'min', '25%', '50%',
                                    '75%', 'max']
                             )
        result = df.describe(include='all')
        tm.assert_frame_equal(result, expected)

    def test_reduce_mixed_frame(self):
        # GH 6806
        df = DataFrame({
            'bool_data': [True, True, False, False, False],
            'int_data': [10, 20, 30, 40, 50],
            'string_data': ['a', 'b', 'c', 'd', 'e'],
        })
        df.reindex(columns=['bool_data', 'int_data', 'string_data'])
        test = df.sum(axis=0)
        tm.assert_numpy_array_equal(test.values,
                                    np.array([2, 150, 'abcde'], dtype=object))
        tm.assert_series_equal(test, df.T.sum(axis=1))

    def test_count(self, float_frame_with_na, float_frame, float_string_frame):
        f = lambda s: notna(s).sum()
        assert_stat_op_calc('count', f, float_frame_with_na, has_skipna=False,
                            check_dtype=False, check_dates=True)
        assert_stat_op_api('count', float_frame, float_string_frame,
                           has_numeric_only=True)

        # corner case
        frame = DataFrame()
        ct1 = frame.count(1)
        assert isinstance(ct1, Series)

        ct2 = frame.count(0)
        assert isinstance(ct2, Series)

        # GH 423
        df = DataFrame(index=lrange(10))
        result = df.count(1)
        expected = Series(0, index=df.index)
        tm.assert_series_equal(result, expected)

        df = DataFrame(columns=lrange(10))
        result = df.count(0)
        expected = Series(0, index=df.columns)
        tm.assert_series_equal(result, expected)

        df = DataFrame()
        result = df.count()
        expected = Series(0, index=[])
        tm.assert_series_equal(result, expected)

    def test_nunique(self, float_frame_with_na, float_frame,
                     float_string_frame):
        f = lambda s: len(algorithms.unique1d(s.dropna()))
        assert_stat_op_calc('nunique', f, float_frame_with_na,
                            has_skipna=False, check_dtype=False,
                            check_dates=True)
        assert_stat_op_api('nunique', float_frame, float_string_frame)

        df = DataFrame({'A': [1, 1, 1],
                        'B': [1, 2, 3],
                        'C': [1, np.nan, 3]})
        tm.assert_series_equal(df.nunique(), Series({'A': 1, 'B': 3, 'C': 2}))
        tm.assert_series_equal(df.nunique(dropna=False),
                               Series({'A': 1, 'B': 3, 'C': 3}))
        tm.assert_series_equal(df.nunique(axis=1), Series({0: 1, 1: 2, 2: 2}))
        tm.assert_series_equal(df.nunique(axis=1, dropna=False),
                               Series({0: 1, 1: 3, 2: 2}))

    def test_sum(self, float_frame_with_na, mixed_float_frame,
                 float_frame, float_string_frame):
        assert_stat_op_api('sum', float_frame, float_string_frame,
                           has_numeric_only=True)
        assert_stat_op_calc('sum', np.sum, float_frame_with_na,
                            skipna_alternative=np.nansum)
        # mixed types (with upcasting happening)
        assert_stat_op_calc('sum', np.sum, mixed_float_frame.astype('float32'),
                            check_dtype=False, check_less_precise=True)

    @pytest.mark.parametrize('method', ['sum', 'mean', 'prod', 'var',
                                        'std', 'skew', 'min', 'max'])
    def test_stat_operators_attempt_obj_array(self, method):
        # GH 676
        data = {
            'a': [-0.00049987540199591344, -0.0016467257772919831,
                  0.00067695870775883013],
            'b': [-0, -0, 0.0],
            'c': [0.00031111847529610595, 0.0014902627951905339,
                  -0.00094099200035979691]
        }
        df1 = DataFrame(data, index=['foo', 'bar', 'baz'], dtype='O')

        df2 = DataFrame({0: [np.nan, 2], 1: [np.nan, 3],
                         2: [np.nan, 4]}, dtype=object)

        for df in [df1, df2]:
            assert df.values.dtype == np.object_
            result = getattr(df, method)(1)
            expected = getattr(df.astype('f8'), method)(1)

            if method in ['sum', 'prod']:
                tm.assert_series_equal(result, expected)

    def test_mean(self, float_frame_with_na, float_frame, float_string_frame):
        assert_stat_op_calc('mean', np.mean, float_frame_with_na,
                            check_dates=True)
        assert_stat_op_api('mean', float_frame, float_string_frame)

    def test_product(self, float_frame_with_na, float_frame,
                     float_string_frame):
        assert_stat_op_calc('product', np.prod, float_frame_with_na)
        assert_stat_op_api('product', float_frame, float_string_frame)

    # TODO: Ensure warning isn't emitted in the first place
    @pytest.mark.filterwarnings("ignore:All-NaN:RuntimeWarning")
    def test_median(self, float_frame_with_na, float_frame,
                    float_string_frame):
        def wrapper(x):
            if isna(x).any():
                return np.nan
            return np.median(x)

        assert_stat_op_calc('median', wrapper, float_frame_with_na,
                            check_dates=True)
        assert_stat_op_api('median', float_frame, float_string_frame)

    def test_min(self, float_frame_with_na, int_frame,
                 float_frame, float_string_frame):
        with warnings.catch_warnings(record=True):
            warnings.simplefilter("ignore", RuntimeWarning)
            assert_stat_op_calc('min', np.min, float_frame_with_na,
                                check_dates=True)
        assert_stat_op_calc('min', np.min, int_frame)
        assert_stat_op_api('min', float_frame, float_string_frame)

    def test_cummin(self, datetime_frame):
        datetime_frame.loc[5:10, 0] = nan
        datetime_frame.loc[10:15, 1] = nan
        datetime_frame.loc[15:, 2] = nan

        # axis = 0
        cummin = datetime_frame.cummin()
        expected = datetime_frame.apply(Series.cummin)
        tm.assert_frame_equal(cummin, expected)

        # axis = 1
        cummin = datetime_frame.cummin(axis=1)
        expected = datetime_frame.apply(Series.cummin, axis=1)
        tm.assert_frame_equal(cummin, expected)

        # it works
        df = DataFrame({'A': np.arange(20)}, index=np.arange(20))
        result = df.cummin()  # noqa

        # fix issue
        cummin_xs = datetime_frame.cummin(axis=1)
        assert np.shape(cummin_xs) == np.shape(datetime_frame)

    def test_cummax(self, datetime_frame):
        datetime_frame.loc[5:10, 0] = nan
        datetime_frame.loc[10:15, 1] = nan
        datetime_frame.loc[15:, 2] = nan

        # axis = 0
        cummax = datetime_frame.cummax()
        expected = datetime_frame.apply(Series.cummax)
        tm.assert_frame_equal(cummax, expected)

        # axis = 1
        cummax = datetime_frame.cummax(axis=1)
        expected = datetime_frame.apply(Series.cummax, axis=1)
        tm.assert_frame_equal(cummax, expected)

        # it works
        df = DataFrame({'A': np.arange(20)}, index=np.arange(20))
        result = df.cummax()  # noqa

        # fix issue
        cummax_xs = datetime_frame.cummax(axis=1)
        assert np.shape(cummax_xs) == np.shape(datetime_frame)

    def test_max(self, float_frame_with_na, int_frame,
                 float_frame, float_string_frame):
        with warnings.catch_warnings(record=True):
            warnings.simplefilter("ignore", RuntimeWarning)
            assert_stat_op_calc('max', np.max, float_frame_with_na,
                                check_dates=True)
        assert_stat_op_calc('max', np.max, int_frame)
        assert_stat_op_api('max', float_frame, float_string_frame)

    def test_mad(self, float_frame_with_na, float_frame, float_string_frame):
        f = lambda x: np.abs(x - x.mean()).mean()
        assert_stat_op_calc('mad', f, float_frame_with_na)
        assert_stat_op_api('mad', float_frame, float_string_frame)

    def test_var_std(self, float_frame_with_na, datetime_frame, float_frame,
                     float_string_frame):
        alt = lambda x: np.var(x, ddof=1)
        assert_stat_op_calc('var', alt, float_frame_with_na)
        assert_stat_op_api('var', float_frame, float_string_frame)

        alt = lambda x: np.std(x, ddof=1)
        assert_stat_op_calc('std', alt, float_frame_with_na)
        assert_stat_op_api('std', float_frame, float_string_frame)

        result = datetime_frame.std(ddof=4)
        expected = datetime_frame.apply(lambda x: x.std(ddof=4))
        tm.assert_almost_equal(result, expected)

        result = datetime_frame.var(ddof=4)
        expected = datetime_frame.apply(lambda x: x.var(ddof=4))
        tm.assert_almost_equal(result, expected)

        arr = np.repeat(np.random.random((1, 1000)), 1000, 0)
        result = nanops.nanvar(arr, axis=0)
        assert not (result < 0).any()

        with pd.option_context('use_bottleneck', False):
            result = nanops.nanvar(arr, axis=0)
            assert not (result < 0).any()

    @pytest.mark.parametrize(
        "meth", ['sem', 'var', 'std'])
    def test_numeric_only_flag(self, meth):
        # GH 9201
        df1 = DataFrame(np.random.randn(5, 3), columns=['foo', 'bar', 'baz'])
        # set one entry to a number in str format
        df1.loc[0, 'foo'] = '100'

        df2 = DataFrame(np.random.randn(5, 3), columns=['foo', 'bar', 'baz'])
        # set one entry to a non-number str
        df2.loc[0, 'foo'] = 'a'

        result = getattr(df1, meth)(axis=1, numeric_only=True)
        expected = getattr(df1[['bar', 'baz']], meth)(axis=1)
        tm.assert_series_equal(expected, result)

        result = getattr(df2, meth)(axis=1, numeric_only=True)
        expected = getattr(df2[['bar', 'baz']], meth)(axis=1)
        tm.assert_series_equal(expected, result)

        # df1 has all numbers, df2 has a letter inside
        pytest.raises(TypeError, lambda: getattr(df1, meth)(
            axis=1, numeric_only=False))
        pytest.raises(TypeError, lambda: getattr(df2, meth)(
            axis=1, numeric_only=False))

    @pytest.mark.parametrize('op', ['mean', 'std', 'var',
                                    'skew', 'kurt', 'sem'])
    def test_mixed_ops(self, op):
        # GH 16116
        df = DataFrame({'int': [1, 2, 3, 4],
                        'float': [1., 2., 3., 4.],
                        'str': ['a', 'b', 'c', 'd']})

        result = getattr(df, op)()
        assert len(result) == 2

        with pd.option_context('use_bottleneck', False):
            result = getattr(df, op)()
            assert len(result) == 2

    def test_cumsum(self, datetime_frame):
        datetime_frame.loc[5:10, 0] = nan
        datetime_frame.loc[10:15, 1] = nan
        datetime_frame.loc[15:, 2] = nan

        # axis = 0
        cumsum = datetime_frame.cumsum()
        expected = datetime_frame.apply(Series.cumsum)
        tm.assert_frame_equal(cumsum, expected)

        # axis = 1
        cumsum = datetime_frame.cumsum(axis=1)
        expected = datetime_frame.apply(Series.cumsum, axis=1)
        tm.assert_frame_equal(cumsum, expected)

        # works
        df = DataFrame({'A': np.arange(20)}, index=np.arange(20))
        result = df.cumsum()  # noqa

        # fix issue
        cumsum_xs = datetime_frame.cumsum(axis=1)
        assert np.shape(cumsum_xs) == np.shape(datetime_frame)

    def test_cumprod(self, datetime_frame):
        datetime_frame.loc[5:10, 0] = nan
        datetime_frame.loc[10:15, 1] = nan
        datetime_frame.loc[15:, 2] = nan

        # axis = 0
        cumprod = datetime_frame.cumprod()
        expected = datetime_frame.apply(Series.cumprod)
        tm.assert_frame_equal(cumprod, expected)

        # axis = 1
        cumprod = datetime_frame.cumprod(axis=1)
        expected = datetime_frame.apply(Series.cumprod, axis=1)
        tm.assert_frame_equal(cumprod, expected)

        # fix issue
        cumprod_xs = datetime_frame.cumprod(axis=1)
        assert np.shape(cumprod_xs) == np.shape(datetime_frame)

        # ints
        df = datetime_frame.fillna(0).astype(int)
        df.cumprod(0)
        df.cumprod(1)

        # ints32
        df = datetime_frame.fillna(0).astype(np.int32)
        df.cumprod(0)
        df.cumprod(1)

    def test_sem(self, float_frame_with_na, datetime_frame,
                 float_frame, float_string_frame):
        alt = lambda x: np.std(x, ddof=1) / np.sqrt(len(x))
        assert_stat_op_calc('sem', alt, float_frame_with_na)
        assert_stat_op_api('sem', float_frame, float_string_frame)

        result = datetime_frame.sem(ddof=4)
        expected = datetime_frame.apply(
            lambda x: x.std(ddof=4) / np.sqrt(len(x)))
        tm.assert_almost_equal(result, expected)

        arr = np.repeat(np.random.random((1, 1000)), 1000, 0)
        result = nanops.nansem(arr, axis=0)
        assert not (result < 0).any()

        with pd.option_context('use_bottleneck', False):
            result = nanops.nansem(arr, axis=0)
            assert not (result < 0).any()

    @td.skip_if_no_scipy
    def test_skew(self, float_frame_with_na, float_frame, float_string_frame):
        from scipy.stats import skew

        def alt(x):
            if len(x) < 3:
                return np.nan
            return skew(x, bias=False)

        assert_stat_op_calc('skew', alt, float_frame_with_na)
        assert_stat_op_api('skew', float_frame, float_string_frame)

    @td.skip_if_no_scipy
    def test_kurt(self, float_frame_with_na, float_frame, float_string_frame):
        from scipy.stats import kurtosis

        def alt(x):
            if len(x) < 4:
                return np.nan
            return kurtosis(x, bias=False)

        assert_stat_op_calc('kurt', alt, float_frame_with_na)
        assert_stat_op_api('kurt', float_frame, float_string_frame)

        index = MultiIndex(levels=[['bar'], ['one', 'two', 'three'], [0, 1]],
                           labels=[[0, 0, 0, 0, 0, 0],
                                   [0, 1, 2, 0, 1, 2],
                                   [0, 1, 0, 1, 0, 1]])
        df = DataFrame(np.random.randn(6, 3), index=index)

        kurt = df.kurt()
        kurt2 = df.kurt(level=0).xs('bar')
        tm.assert_series_equal(kurt, kurt2, check_names=False)
        assert kurt.name is None
        assert kurt2.name == 'bar'

    @pytest.mark.parametrize("dropna, expected", [
        (True, {'A': [12],
                'B': [10.0],
                'C': [1.0],
                'D': ['a'],
                'E': Categorical(['a'], categories=['a']),
                'F': to_datetime(['2000-1-2']),
                'G': to_timedelta(['1 days'])}),
        (False, {'A': [12],
                 'B': [10.0],
                 'C': [np.nan],
                 'D': np.array([np.nan], dtype=object),
                 'E': Categorical([np.nan], categories=['a']),
                 'F': [pd.NaT],
                 'G': to_timedelta([pd.NaT])}),
        (True, {'H': [8, 9, np.nan, np.nan],
                'I': [8, 9, np.nan, np.nan],
                'J': [1, np.nan, np.nan, np.nan],
                'K': Categorical(['a', np.nan, np.nan, np.nan],
                                 categories=['a']),
                'L': to_datetime(['2000-1-2', 'NaT', 'NaT', 'NaT']),
                'M': to_timedelta(['1 days', 'nan', 'nan', 'nan']),
                'N': [0, 1, 2, 3]}),
        (False, {'H': [8, 9, np.nan, np.nan],
                 'I': [8, 9, np.nan, np.nan],
                 'J': [1, np.nan, np.nan, np.nan],
                 'K': Categorical([np.nan, 'a', np.nan, np.nan],
                                  categories=['a']),
                 'L': to_datetime(['NaT', '2000-1-2', 'NaT', 'NaT']),
                 'M': to_timedelta(['nan', '1 days', 'nan', 'nan']),
                 'N': [0, 1, 2, 3]})
    ])
    def test_mode_dropna(self, dropna, expected):

        df = DataFrame({"A": [12, 12, 19, 11],
                        "B": [10, 10, np.nan, 3],
                        "C": [1, np.nan, np.nan, np.nan],
                        "D": [np.nan, np.nan, 'a', np.nan],
                        "E": Categorical([np.nan, np.nan, 'a', np.nan]),
                        "F": to_datetime(['NaT', '2000-1-2', 'NaT', 'NaT']),
                        "G": to_timedelta(['1 days', 'nan', 'nan', 'nan']),
                        "H": [8, 8, 9, 9],
                        "I": [9, 9, 8, 8],
                        "J": [1, 1, np.nan, np.nan],
                        "K": Categorical(['a', np.nan, 'a', np.nan]),
                        "L": to_datetime(['2000-1-2', '2000-1-2',
                                          'NaT', 'NaT']),
                        "M": to_timedelta(['1 days', 'nan',
                                           '1 days', 'nan']),
                        "N": np.arange(4, dtype='int64')})

        result = df[sorted(list(expected.keys()))].mode(dropna=dropna)
        expected = DataFrame(expected)
        tm.assert_frame_equal(result, expected)

    @pytest.mark.skipif(not compat.PY3, reason="only PY3")
    def test_mode_sortwarning(self):
        # Check for the warning that is raised when the mode
        # results cannot be sorted

        df = DataFrame({"A": [np.nan, np.nan, 'a', 'a']})
        expected = DataFrame({'A': ['a', np.nan]})

        with tm.assert_produces_warning(UserWarning, check_stacklevel=False):
            result = df.mode(dropna=False)
            result = result.sort_values(by='A').reset_index(drop=True)

        tm.assert_frame_equal(result, expected)

    def test_operators_timedelta64(self):
        from datetime import timedelta
        df = DataFrame(dict(A=date_range('2012-1-1', periods=3, freq='D'),
                            B=date_range('2012-1-2', periods=3, freq='D'),
                            C=Timestamp('20120101') -
                            timedelta(minutes=5, seconds=5)))

        diffs = DataFrame(dict(A=df['A'] - df['C'],
                               B=df['A'] - df['B']))

        # min
        result = diffs.min()
        assert result[0] == diffs.loc[0, 'A']
        assert result[1] == diffs.loc[0, 'B']

        result = diffs.min(axis=1)
        assert (result == diffs.loc[0, 'B']).all()

        # max
        result = diffs.max()
        assert result[0] == diffs.loc[2, 'A']
        assert result[1] == diffs.loc[2, 'B']

        result = diffs.max(axis=1)
        assert (result == diffs['A']).all()

        # abs
        result = diffs.abs()
        result2 = abs(diffs)
        expected = DataFrame(dict(A=df['A'] - df['C'],
                                  B=df['B'] - df['A']))
        tm.assert_frame_equal(result, expected)
        tm.assert_frame_equal(result2, expected)

        # mixed frame
        mixed = diffs.copy()
        mixed['C'] = 'foo'
        mixed['D'] = 1
        mixed['E'] = 1.
        mixed['F'] = Timestamp('20130101')

        # results in an object array
        from pandas.core.tools.timedeltas import (
            _coerce_scalar_to_timedelta_type as _coerce)

        result = mixed.min()
        expected = Series([_coerce(timedelta(seconds=5 * 60 + 5)),
                           _coerce(timedelta(days=-1)),
                           'foo', 1, 1.0,
                           Timestamp('20130101')],
                          index=mixed.columns)
        tm.assert_series_equal(result, expected)

        # excludes numeric
        result = mixed.min(axis=1)
        expected = Series([1, 1, 1.], index=[0, 1, 2])
        tm.assert_series_equal(result, expected)

        # works when only those columns are selected
        result = mixed[['A', 'B']].min(1)
        expected = Series([timedelta(days=-1)] * 3)
        tm.assert_series_equal(result, expected)

        result = mixed[['A', 'B']].min()
        expected = Series([timedelta(seconds=5 * 60 + 5),
                           timedelta(days=-1)], index=['A', 'B'])
        tm.assert_series_equal(result, expected)

        # GH 3106
        df = DataFrame({'time': date_range('20130102', periods=5),
                        'time2': date_range('20130105', periods=5)})
        df['off1'] = df['time2'] - df['time']
        assert df['off1'].dtype == 'timedelta64[ns]'

        df['off2'] = df['time'] - df['time2']
        df._consolidate_inplace()
        assert df['off1'].dtype == 'timedelta64[ns]'
        assert df['off2'].dtype == 'timedelta64[ns]'

    def test_sum_corner(self, empty_frame):
        axis0 = empty_frame.sum(0)
        axis1 = empty_frame.sum(1)
        assert isinstance(axis0, Series)
        assert isinstance(axis1, Series)
        assert len(axis0) == 0
        assert len(axis1) == 0

    @pytest.mark.parametrize('method, unit', [
        ('sum', 0),
        ('prod', 1),
    ])
    def test_sum_prod_nanops(self, method, unit):
        idx = ['a', 'b', 'c']
        df = pd.DataFrame({"a": [unit, unit],
                           "b": [unit, np.nan],
                           "c": [np.nan, np.nan]})
        # The default
        result = getattr(df, method)
        expected = pd.Series([unit, unit, unit], index=idx, dtype='float64')

        # min_count=1
        result = getattr(df, method)(min_count=1)
        expected = pd.Series([unit, unit, np.nan], index=idx)
        tm.assert_series_equal(result, expected)

        # min_count=0
        result = getattr(df, method)(min_count=0)
        expected = pd.Series([unit, unit, unit], index=idx, dtype='float64')
        tm.assert_series_equal(result, expected)

        result = getattr(df.iloc[1:], method)(min_count=1)
        expected = pd.Series([unit, np.nan, np.nan], index=idx)
        tm.assert_series_equal(result, expected)

        # min_count > 1
        df = pd.DataFrame({"A": [unit] * 10, "B": [unit] * 5 + [np.nan] * 5})
        result = getattr(df, method)(min_count=5)
        expected = pd.Series(result, index=['A', 'B'])
        tm.assert_series_equal(result, expected)

        result = getattr(df, method)(min_count=6)
        expected = pd.Series(result, index=['A', 'B'])
        tm.assert_series_equal(result, expected)

    def test_sum_nanops_timedelta(self):
        # prod isn't defined on timedeltas
        idx = ['a', 'b', 'c']
        df = pd.DataFrame({"a": [0, 0],
                           "b": [0, np.nan],
                           "c": [np.nan, np.nan]})

        df2 = df.apply(pd.to_timedelta)

        # 0 by default
        result = df2.sum()
        expected = pd.Series([0, 0, 0], dtype='m8[ns]', index=idx)
        tm.assert_series_equal(result, expected)

        # min_count=0
        result = df2.sum(min_count=0)
        tm.assert_series_equal(result, expected)

        # min_count=1
        result = df2.sum(min_count=1)
        expected = pd.Series([0, 0, np.nan], dtype='m8[ns]', index=idx)
        tm.assert_series_equal(result, expected)

    def test_sum_object(self, float_frame):
        values = float_frame.values.astype(int)
        frame = DataFrame(values, index=float_frame.index,
                          columns=float_frame.columns)
        deltas = frame * timedelta(1)
        deltas.sum()

    def test_sum_bool(self, float_frame):
        # ensure this works, bug report
        bools = np.isnan(float_frame)
        bools.sum(1)
        bools.sum(0)

    def test_mean_corner(self, float_frame, float_string_frame):
        # unit test when have object data
        the_mean = float_string_frame.mean(axis=0)
        the_sum = float_string_frame.sum(axis=0, numeric_only=True)
        tm.assert_index_equal(the_sum.index, the_mean.index)
        assert len(the_mean.index) < len(float_string_frame.columns)

        # xs sum mixed type, just want to know it works...
        the_mean = float_string_frame.mean(axis=1)
        the_sum = float_string_frame.sum(axis=1, numeric_only=True)
        tm.assert_index_equal(the_sum.index, the_mean.index)

        # take mean of boolean column
        float_frame['bool'] = float_frame['A'] > 0
        means = float_frame.mean(0)
        assert means['bool'] == float_frame['bool'].values.mean()

    def test_stats_mixed_type(self, float_string_frame):
        # don't blow up
        float_string_frame.std(1)
        float_string_frame.var(1)
        float_string_frame.mean(1)
        float_string_frame.skew(1)

    # TODO: Ensure warning isn't emitted in the first place
    @pytest.mark.filterwarnings("ignore:All-NaN:RuntimeWarning")
    def test_median_corner(self, int_frame, float_frame, float_string_frame):
        def wrapper(x):
            if isna(x).any():
                return np.nan
            return np.median(x)

        assert_stat_op_calc('median', wrapper, int_frame, check_dtype=False,
                            check_dates=True)
        assert_stat_op_api('median', float_frame, float_string_frame)

    # Miscellanea

    def test_count_objects(self, float_string_frame):
        dm = DataFrame(float_string_frame._series)
        df = DataFrame(float_string_frame._series)

        tm.assert_series_equal(dm.count(), df.count())
        tm.assert_series_equal(dm.count(1), df.count(1))

    def test_cumsum_corner(self):
        dm = DataFrame(np.arange(20).reshape(4, 5),
                       index=lrange(4), columns=lrange(5))
        # ?(wesm)
        result = dm.cumsum()  # noqa

    def test_sum_bools(self):
        df = DataFrame(index=lrange(1), columns=lrange(10))
        bools = isna(df)
        assert bools.sum(axis=1)[0] == 10

    # Index of max / min

    def test_idxmin(self, float_frame, int_frame):
        frame = float_frame
        frame.loc[5:10] = np.nan
        frame.loc[15:20, -2:] = np.nan
        for skipna in [True, False]:
            for axis in [0, 1]:
                for df in [frame, int_frame]:
                    result = df.idxmin(axis=axis, skipna=skipna)
                    expected = df.apply(Series.idxmin, axis=axis,
                                        skipna=skipna)
                    tm.assert_series_equal(result, expected)

        pytest.raises(ValueError, frame.idxmin, axis=2)

    def test_idxmax(self, float_frame, int_frame):
        frame = float_frame
        frame.loc[5:10] = np.nan
        frame.loc[15:20, -2:] = np.nan
        for skipna in [True, False]:
            for axis in [0, 1]:
                for df in [frame, int_frame]:
                    result = df.idxmax(axis=axis, skipna=skipna)
                    expected = df.apply(Series.idxmax, axis=axis,
                                        skipna=skipna)
                    tm.assert_series_equal(result, expected)

        pytest.raises(ValueError, frame.idxmax, axis=2)

    # ----------------------------------------------------------------------
    # Logical reductions

    @pytest.mark.parametrize('opname', ['any', 'all'])
    def test_any_all(self, opname, bool_frame_with_na, float_string_frame):
        assert_bool_op_calc(opname, getattr(np, opname), bool_frame_with_na,
                            has_skipna=True)
        assert_bool_op_api(opname, bool_frame_with_na, float_string_frame,
                           has_bool_only=True)

    def test_any_all_extra(self):
        df = DataFrame({
            'A': [True, False, False],
            'B': [True, True, False],
            'C': [True, True, True],
        }, index=['a', 'b', 'c'])
        result = df[['A', 'B']].any(1)
        expected = Series([True, True, False], index=['a', 'b', 'c'])
        tm.assert_series_equal(result, expected)

        result = df[['A', 'B']].any(1, bool_only=True)
        tm.assert_series_equal(result, expected)

        result = df.all(1)
        expected = Series([True, False, False], index=['a', 'b', 'c'])
        tm.assert_series_equal(result, expected)

        result = df.all(1, bool_only=True)
        tm.assert_series_equal(result, expected)

        # Axis is None
        result = df.all(axis=None).item()
        assert result is False

        result = df.any(axis=None).item()
        assert result is True

        result = df[['C']].all(axis=None).item()
        assert result is True

        # skip pathological failure cases
        # class CantNonzero(object):

        #     def __nonzero__(self):
        #         raise ValueError

        # df[4] = CantNonzero()

        # it works!
        # df.any(1)
        # df.all(1)
        # df.any(1, bool_only=True)
        # df.all(1, bool_only=True)

        # df[4][4] = np.nan
        # df.any(1)
        # df.all(1)
        # df.any(1, bool_only=True)
        # df.all(1, bool_only=True)

    @pytest.mark.parametrize('func, data, expected', [
        (np.any, {}, False),
        (np.all, {}, True),
        (np.any, {'A': []}, False),
        (np.all, {'A': []}, True),
        (np.any, {'A': [False, False]}, False),
        (np.all, {'A': [False, False]}, False),
        (np.any, {'A': [True, False]}, True),
        (np.all, {'A': [True, False]}, False),
        (np.any, {'A': [True, True]}, True),
        (np.all, {'A': [True, True]}, True),

        (np.any, {'A': [False], 'B': [False]}, False),
        (np.all, {'A': [False], 'B': [False]}, False),

        (np.any, {'A': [False, False], 'B': [False, True]}, True),
        (np.all, {'A': [False, False], 'B': [False, True]}, False),

        # other types
        (np.all, {'A': pd.Series([0.0, 1.0], dtype='float')}, False),
        (np.any, {'A': pd.Series([0.0, 1.0], dtype='float')}, True),
        (np.all, {'A': pd.Series([0, 1], dtype=int)}, False),
        (np.any, {'A': pd.Series([0, 1], dtype=int)}, True),
        pytest.param(np.all, {'A': pd.Series([0, 1], dtype='M8[ns]')}, False,
                     marks=[td.skip_if_np_lt_115]),
        pytest.param(np.any, {'A': pd.Series([0, 1], dtype='M8[ns]')}, True,
                     marks=[td.skip_if_np_lt_115]),
        pytest.param(np.all, {'A': pd.Series([1, 2], dtype='M8[ns]')}, True,
                     marks=[td.skip_if_np_lt_115]),
        pytest.param(np.any, {'A': pd.Series([1, 2], dtype='M8[ns]')}, True,
                     marks=[td.skip_if_np_lt_115]),
        pytest.param(np.all, {'A': pd.Series([0, 1], dtype='m8[ns]')}, False,
                     marks=[td.skip_if_np_lt_115]),
        pytest.param(np.any, {'A': pd.Series([0, 1], dtype='m8[ns]')}, True,
                     marks=[td.skip_if_np_lt_115]),
        pytest.param(np.all, {'A': pd.Series([1, 2], dtype='m8[ns]')}, True,
                     marks=[td.skip_if_np_lt_115]),
        pytest.param(np.any, {'A': pd.Series([1, 2], dtype='m8[ns]')}, True,
                     marks=[td.skip_if_np_lt_115]),
        (np.all, {'A': pd.Series([0, 1], dtype='category')}, False),
        (np.any, {'A': pd.Series([0, 1], dtype='category')}, True),
        (np.all, {'A': pd.Series([1, 2], dtype='category')}, True),
        (np.any, {'A': pd.Series([1, 2], dtype='category')}, True),

        # # Mix
        # GH 21484
        # (np.all, {'A': pd.Series([10, 20], dtype='M8[ns]'),
        #           'B': pd.Series([10, 20], dtype='m8[ns]')}, True),
    ])
    def test_any_all_np_func(self, func, data, expected):
        # GH 19976
        data = DataFrame(data)
        result = func(data)
        assert isinstance(result, np.bool_)
        assert result.item() is expected

        # method version
        result = getattr(DataFrame(data), func.__name__)(axis=None)
        assert isinstance(result, np.bool_)
        assert result.item() is expected

    def test_any_all_object(self):
        # GH 19976
        result = np.all(DataFrame(columns=['a', 'b'])).item()
        assert result is True

        result = np.any(DataFrame(columns=['a', 'b'])).item()
        assert result is False

    @pytest.mark.parametrize('method', ['any', 'all'])
    def test_any_all_level_axis_none_raises(self, method):
        df = DataFrame(
            {"A": 1},
            index=MultiIndex.from_product([['A', 'B'], ['a', 'b']],
                                          names=['out', 'in'])
        )
        xpr = "Must specify 'axis' when aggregating by level."
        with tm.assert_raises_regex(ValueError, xpr):
            getattr(df, method)(axis=None, level='out')

    # ----------------------------------------------------------------------
    # Isin

    def test_isin(self):
        # GH 4211
        df = DataFrame({'vals': [1, 2, 3, 4], 'ids': ['a', 'b', 'f', 'n'],
                        'ids2': ['a', 'n', 'c', 'n']},
                       index=['foo', 'bar', 'baz', 'qux'])
        other = ['a', 'b', 'c']

        result = df.isin(other)
        expected = DataFrame([df.loc[s].isin(other) for s in df.index])
        tm.assert_frame_equal(result, expected)

    @pytest.mark.parametrize("empty", [[], Series(), np.array([])])
    def test_isin_empty(self, empty):
        # GH 16991
        df = DataFrame({'A': ['a', 'b', 'c'], 'B': ['a', 'e', 'f']})
        expected = DataFrame(False, df.index, df.columns)

        result = df.isin(empty)
        tm.assert_frame_equal(result, expected)

    def test_isin_dict(self):
        df = DataFrame({'A': ['a', 'b', 'c'], 'B': ['a', 'e', 'f']})
        d = {'A': ['a']}

        expected = DataFrame(False, df.index, df.columns)
        expected.loc[0, 'A'] = True

        result = df.isin(d)
        tm.assert_frame_equal(result, expected)

        # non unique columns
        df = DataFrame({'A': ['a', 'b', 'c'], 'B': ['a', 'e', 'f']})
        df.columns = ['A', 'A']
        expected = DataFrame(False, df.index, df.columns)
        expected.loc[0, 'A'] = True
        result = df.isin(d)
        tm.assert_frame_equal(result, expected)

    def test_isin_with_string_scalar(self):
        # GH 4763
        df = DataFrame({'vals': [1, 2, 3, 4], 'ids': ['a', 'b', 'f', 'n'],
                        'ids2': ['a', 'n', 'c', 'n']},
                       index=['foo', 'bar', 'baz', 'qux'])
        with pytest.raises(TypeError):
            df.isin('a')

        with pytest.raises(TypeError):
            df.isin('aaa')

    def test_isin_df(self):
        df1 = DataFrame({'A': [1, 2, 3, 4], 'B': [2, np.nan, 4, 4]})
        df2 = DataFrame({'A': [0, 2, 12, 4], 'B': [2, np.nan, 4, 5]})
        expected = DataFrame(False, df1.index, df1.columns)
        result = df1.isin(df2)
        expected['A'].loc[[1, 3]] = True
        expected['B'].loc[[0, 2]] = True
        tm.assert_frame_equal(result, expected)

        # partial overlapping columns
        df2.columns = ['A', 'C']
        result = df1.isin(df2)
        expected['B'] = False
        tm.assert_frame_equal(result, expected)

    def test_isin_tuples(self):
        # GH 16394
        df = pd.DataFrame({'A': [1, 2, 3], 'B': ['a', 'b', 'f']})
        df['C'] = list(zip(df['A'], df['B']))
        result = df['C'].isin([(1, 'a')])
        tm.assert_series_equal(result,
                               Series([True, False, False], name="C"))

    def test_isin_df_dupe_values(self):
        df1 = DataFrame({'A': [1, 2, 3, 4], 'B': [2, np.nan, 4, 4]})
        # just cols duped
        df2 = DataFrame([[0, 2], [12, 4], [2, np.nan], [4, 5]],
                        columns=['B', 'B'])
        with pytest.raises(ValueError):
            df1.isin(df2)

        # just index duped
        df2 = DataFrame([[0, 2], [12, 4], [2, np.nan], [4, 5]],
                        columns=['A', 'B'], index=[0, 0, 1, 1])
        with pytest.raises(ValueError):
            df1.isin(df2)

        # cols and index:
        df2.columns = ['B', 'B']
        with pytest.raises(ValueError):
            df1.isin(df2)

    def test_isin_dupe_self(self):
        other = DataFrame({'A': [1, 0, 1, 0], 'B': [1, 1, 0, 0]})
        df = DataFrame([[1, 1], [1, 0], [0, 0]], columns=['A', 'A'])
        result = df.isin(other)
        expected = DataFrame(False, index=df.index, columns=df.columns)
        expected.loc[0] = True
        expected.iloc[1, 1] = True
        tm.assert_frame_equal(result, expected)

    def test_isin_against_series(self):
        df = pd.DataFrame({'A': [1, 2, 3, 4], 'B': [2, np.nan, 4, 4]},
                          index=['a', 'b', 'c', 'd'])
        s = pd.Series([1, 3, 11, 4], index=['a', 'b', 'c', 'd'])
        expected = DataFrame(False, index=df.index, columns=df.columns)
        expected['A'].loc['a'] = True
        expected.loc['d'] = True
        result = df.isin(s)
        tm.assert_frame_equal(result, expected)

    def test_isin_multiIndex(self):
        idx = MultiIndex.from_tuples([(0, 'a', 'foo'), (0, 'a', 'bar'),
                                      (0, 'b', 'bar'), (0, 'b', 'baz'),
                                      (2, 'a', 'foo'), (2, 'a', 'bar'),
                                      (2, 'c', 'bar'), (2, 'c', 'baz'),
                                      (1, 'b', 'foo'), (1, 'b', 'bar'),
                                      (1, 'c', 'bar'), (1, 'c', 'baz')])
        df1 = DataFrame({'A': np.ones(12),
                         'B': np.zeros(12)}, index=idx)
        df2 = DataFrame({'A': [1, 1, 0, 0, 0, 0, 0, 0, 0, 0, 1, 1],
                         'B': [1, 1, 0, 1, 1, 0, 0, 1, 1, 1, 1, 1]})
        # against regular index
        expected = DataFrame(False, index=df1.index, columns=df1.columns)
        result = df1.isin(df2)
        tm.assert_frame_equal(result, expected)

        df2.index = idx
        expected = df2.values.astype(np.bool)
        expected[:, 1] = ~expected[:, 1]
        expected = DataFrame(expected, columns=['A', 'B'], index=idx)

        result = df1.isin(df2)
        tm.assert_frame_equal(result, expected)

    def test_isin_empty_datetimelike(self):
        # GH 15473
        df1_ts = DataFrame({'date':
                            pd.to_datetime(['2014-01-01', '2014-01-02'])})
        df1_td = DataFrame({'date':
                            [pd.Timedelta(1, 's'), pd.Timedelta(2, 's')]})
        df2 = DataFrame({'date': []})
        df3 = DataFrame()

        expected = DataFrame({'date': [False, False]})

        result = df1_ts.isin(df2)
        tm.assert_frame_equal(result, expected)
        result = df1_ts.isin(df3)
        tm.assert_frame_equal(result, expected)

        result = df1_td.isin(df2)
        tm.assert_frame_equal(result, expected)
        result = df1_td.isin(df3)
        tm.assert_frame_equal(result, expected)

    # Rounding
    def test_round(self):
        # GH 2665

        # Test that rounding an empty DataFrame does nothing
        df = DataFrame()
        tm.assert_frame_equal(df, df.round())

        # Here's the test frame we'll be working with
        df = DataFrame({'col1': [1.123, 2.123, 3.123],
                        'col2': [1.234, 2.234, 3.234]})

        # Default round to integer (i.e. decimals=0)
        expected_rounded = DataFrame(
            {'col1': [1., 2., 3.], 'col2': [1., 2., 3.]})
        tm.assert_frame_equal(df.round(), expected_rounded)

        # Round with an integer
        decimals = 2
        expected_rounded = DataFrame({'col1': [1.12, 2.12, 3.12],
                                      'col2': [1.23, 2.23, 3.23]})
        tm.assert_frame_equal(df.round(decimals), expected_rounded)

        # This should also work with np.round (since np.round dispatches to
        # df.round)
        tm.assert_frame_equal(np.round(df, decimals), expected_rounded)

        # Round with a list
        round_list = [1, 2]
        with pytest.raises(TypeError):
            df.round(round_list)

        # Round with a dictionary
        expected_rounded = DataFrame(
            {'col1': [1.1, 2.1, 3.1], 'col2': [1.23, 2.23, 3.23]})
        round_dict = {'col1': 1, 'col2': 2}
        tm.assert_frame_equal(df.round(round_dict), expected_rounded)

        # Incomplete dict
        expected_partially_rounded = DataFrame(
            {'col1': [1.123, 2.123, 3.123], 'col2': [1.2, 2.2, 3.2]})
        partial_round_dict = {'col2': 1}
        tm.assert_frame_equal(df.round(partial_round_dict),
                              expected_partially_rounded)

        # Dict with unknown elements
        wrong_round_dict = {'col3': 2, 'col2': 1}
        tm.assert_frame_equal(df.round(wrong_round_dict),
                              expected_partially_rounded)

        # float input to `decimals`
        non_int_round_dict = {'col1': 1, 'col2': 0.5}
        with pytest.raises(TypeError):
            df.round(non_int_round_dict)

        # String input
        non_int_round_dict = {'col1': 1, 'col2': 'foo'}
        with pytest.raises(TypeError):
            df.round(non_int_round_dict)

        non_int_round_Series = Series(non_int_round_dict)
        with pytest.raises(TypeError):
            df.round(non_int_round_Series)

        # List input
        non_int_round_dict = {'col1': 1, 'col2': [1, 2]}
        with pytest.raises(TypeError):
            df.round(non_int_round_dict)

        non_int_round_Series = Series(non_int_round_dict)
        with pytest.raises(TypeError):
            df.round(non_int_round_Series)

        # Non integer Series inputs
        non_int_round_Series = Series(non_int_round_dict)
        with pytest.raises(TypeError):
            df.round(non_int_round_Series)

        non_int_round_Series = Series(non_int_round_dict)
        with pytest.raises(TypeError):
            df.round(non_int_round_Series)

        # Negative numbers
        negative_round_dict = {'col1': -1, 'col2': -2}
        big_df = df * 100
        expected_neg_rounded = DataFrame(
            {'col1': [110., 210, 310], 'col2': [100., 200, 300]})
        tm.assert_frame_equal(big_df.round(negative_round_dict),
                              expected_neg_rounded)

        # nan in Series round
        nan_round_Series = Series({'col1': nan, 'col2': 1})

        # TODO(wesm): unused?
        expected_nan_round = DataFrame({  # noqa
            'col1': [1.123, 2.123, 3.123],
            'col2': [1.2, 2.2, 3.2]})

        with pytest.raises(TypeError):
            df.round(nan_round_Series)

        # Make sure this doesn't break existing Series.round
        tm.assert_series_equal(df['col1'].round(1), expected_rounded['col1'])

        # named columns
        # GH 11986
        decimals = 2
        expected_rounded = DataFrame(
            {'col1': [1.12, 2.12, 3.12], 'col2': [1.23, 2.23, 3.23]})
        df.columns.name = "cols"
        expected_rounded.columns.name = "cols"
        tm.assert_frame_equal(df.round(decimals), expected_rounded)

        # interaction of named columns & series
        tm.assert_series_equal(df['col1'].round(decimals),
                               expected_rounded['col1'])
        tm.assert_series_equal(df.round(decimals)['col1'],
                               expected_rounded['col1'])

    def test_numpy_round(self):
        # GH 12600
        df = DataFrame([[1.53, 1.36], [0.06, 7.01]])
        out = np.round(df, decimals=0)
        expected = DataFrame([[2., 1.], [0., 7.]])
        tm.assert_frame_equal(out, expected)

        msg = "the 'out' parameter is not supported"
        with tm.assert_raises_regex(ValueError, msg):
            np.round(df, decimals=0, out=df)

    def test_round_mixed_type(self):
        # GH 11885
        df = DataFrame({'col1': [1.1, 2.2, 3.3, 4.4],
                        'col2': ['1', 'a', 'c', 'f'],
                        'col3': date_range('20111111', periods=4)})
        round_0 = DataFrame({'col1': [1., 2., 3., 4.],
                             'col2': ['1', 'a', 'c', 'f'],
                             'col3': date_range('20111111', periods=4)})
        tm.assert_frame_equal(df.round(), round_0)
        tm.assert_frame_equal(df.round(1), df)
        tm.assert_frame_equal(df.round({'col1': 1}), df)
        tm.assert_frame_equal(df.round({'col1': 0}), round_0)
        tm.assert_frame_equal(df.round({'col1': 0, 'col2': 1}), round_0)
        tm.assert_frame_equal(df.round({'col3': 1}), df)

    def test_round_issue(self):
        # GH 11611

        df = pd.DataFrame(np.random.random([3, 3]), columns=['A', 'B', 'C'],
                          index=['first', 'second', 'third'])

        dfs = pd.concat((df, df), axis=1)
        rounded = dfs.round()
        tm.assert_index_equal(rounded.index, dfs.index)

        decimals = pd.Series([1, 0, 2], index=['A', 'B', 'A'])
        pytest.raises(ValueError, df.round, decimals)

    def test_built_in_round(self):
        if not compat.PY3:
            pytest.skip("build in round cannot be overridden "
                        "prior to Python 3")

        # GH 11763
        # Here's the test frame we'll be working with
        df = DataFrame(
            {'col1': [1.123, 2.123, 3.123], 'col2': [1.234, 2.234, 3.234]})

        # Default round to integer (i.e. decimals=0)
        expected_rounded = DataFrame(
            {'col1': [1., 2., 3.], 'col2': [1., 2., 3.]})
        tm.assert_frame_equal(round(df), expected_rounded)

    def test_pct_change(self):
        # GH 11150
        pnl = DataFrame([np.arange(0, 40, 10), np.arange(0, 40, 10), np.arange(
            0, 40, 10)]).astype(np.float64)
        pnl.iat[1, 0] = np.nan
        pnl.iat[1, 1] = np.nan
        pnl.iat[2, 3] = 60

        for axis in range(2):
            expected = pnl.ffill(axis=axis) / pnl.ffill(axis=axis).shift(
                axis=axis) - 1
            result = pnl.pct_change(axis=axis, fill_method='pad')

            tm.assert_frame_equal(result, expected)

    # Clip

    def test_clip(self, float_frame):
        median = float_frame.median().median()
        original = float_frame.copy()

        capped = float_frame.clip_upper(median)
        assert not (capped.values > median).any()

        floored = float_frame.clip_lower(median)
        assert not (floored.values < median).any()

        double = float_frame.clip(upper=median, lower=median)
        assert not (double.values != median).any()

        # Verify that float_frame was not changed inplace
        assert (float_frame.values == original.values).all()

    def test_inplace_clip(self, float_frame):
<<<<<<< HEAD
        # GH 15388
=======
        # GH #15388
>>>>>>> 66c2e5fe
        median = float_frame.median().median()
        frame_copy = float_frame.copy()

        frame_copy.clip_upper(median, inplace=True)
        assert not (frame_copy.values > median).any()
        frame_copy = float_frame.copy()

        frame_copy.clip_lower(median, inplace=True)
        assert not (frame_copy.values < median).any()
        frame_copy = float_frame.copy()

        frame_copy.clip(upper=median, lower=median, inplace=True)
        assert not (frame_copy.values != median).any()

    def test_dataframe_clip(self):
        # GH 2747
        df = DataFrame(np.random.randn(1000, 2))

        for lb, ub in [(-1, 1), (1, -1)]:
            clipped_df = df.clip(lb, ub)

            lb, ub = min(lb, ub), max(ub, lb)
            lb_mask = df.values <= lb
            ub_mask = df.values >= ub
            mask = ~lb_mask & ~ub_mask
            assert (clipped_df.values[lb_mask] == lb).all()
            assert (clipped_df.values[ub_mask] == ub).all()
            assert (clipped_df.values[mask] == df.values[mask]).all()

    def test_clip_mixed_numeric(self):
        # TODO(jreback)
        # clip on mixed integer or floats
        # with integer clippers coerces to float
        df = DataFrame({'A': [1, 2, 3],
                        'B': [1., np.nan, 3.]})
        result = df.clip(1, 2)
        expected = DataFrame({'A': [1, 2, 2.],
                              'B': [1., np.nan, 2.]})
        tm.assert_frame_equal(result, expected, check_like=True)

    @pytest.mark.parametrize("inplace", [True, False])
    def test_clip_against_series(self, inplace):
        # GH 6966

        df = DataFrame(np.random.randn(1000, 2))
        lb = Series(np.random.randn(1000))
        ub = lb + 1

        original = df.copy()
        clipped_df = df.clip(lb, ub, axis=0, inplace=inplace)

        if inplace:
            clipped_df = df

        for i in range(2):
            lb_mask = original.iloc[:, i] <= lb
            ub_mask = original.iloc[:, i] >= ub
            mask = ~lb_mask & ~ub_mask

            result = clipped_df.loc[lb_mask, i]
            tm.assert_series_equal(result, lb[lb_mask], check_names=False)
            assert result.name == i

            result = clipped_df.loc[ub_mask, i]
            tm.assert_series_equal(result, ub[ub_mask], check_names=False)
            assert result.name == i

            tm.assert_series_equal(clipped_df.loc[mask, i], df.loc[mask, i])

    @pytest.mark.parametrize("inplace", [True, False])
    @pytest.mark.parametrize("lower", [[2, 3, 4], np.asarray([2, 3, 4])])
    @pytest.mark.parametrize("axis,res", [
        (0, [[2., 2., 3.], [4., 5., 6.], [7., 7., 7.]]),
        (1, [[2., 3., 4.], [4., 5., 6.], [5., 6., 7.]])
    ])
    def test_clip_against_list_like(self, simple_frame,
                                    inplace, lower, axis, res):
<<<<<<< HEAD
        # GH 15390
=======
        # GH #15390
>>>>>>> 66c2e5fe
        original = simple_frame.copy(deep=True)

        result = original.clip(lower=lower, upper=[5, 6, 7],
                               axis=axis, inplace=inplace)

        expected = pd.DataFrame(res,
                                columns=original.columns,
                                index=original.index)
        if inplace:
            result = original
        tm.assert_frame_equal(result, expected, check_exact=True)

    @pytest.mark.parametrize("axis", [0, 1, None])
    def test_clip_against_frame(self, axis):
        df = DataFrame(np.random.randn(1000, 2))
        lb = DataFrame(np.random.randn(1000, 2))
        ub = lb + 1

        clipped_df = df.clip(lb, ub, axis=axis)

        lb_mask = df <= lb
        ub_mask = df >= ub
        mask = ~lb_mask & ~ub_mask

        tm.assert_frame_equal(clipped_df[lb_mask], lb[lb_mask])
        tm.assert_frame_equal(clipped_df[ub_mask], ub[ub_mask])
        tm.assert_frame_equal(clipped_df[mask], df[mask])

    def test_clip_with_na_args(self, float_frame):
        """Should process np.nan argument as None """
<<<<<<< HEAD
        # GH 17276
=======
        # GH # 17276
>>>>>>> 66c2e5fe
        tm.assert_frame_equal(float_frame.clip(np.nan), float_frame)
        tm.assert_frame_equal(float_frame.clip(upper=np.nan, lower=np.nan),
                              float_frame)

        # GH 19992
        df = DataFrame({'col_0': [1, 2, 3], 'col_1': [4, 5, 6],
                        'col_2': [7, 8, 9]})

        result = df.clip(lower=[4, 5, np.nan], axis=0)
        expected = DataFrame({'col_0': [4, 5, np.nan], 'col_1': [4, 5, np.nan],
                              'col_2': [7, 8, np.nan]})
        tm.assert_frame_equal(result, expected)

        result = df.clip(lower=[4, 5, np.nan], axis=1)
        expected = DataFrame({'col_0': [4, 4, 4], 'col_1': [5, 5, 6],
                              'col_2': [np.nan, np.nan, np.nan]})
        tm.assert_frame_equal(result, expected)

    # Matrix-like
    def test_dot(self):
        a = DataFrame(np.random.randn(3, 4), index=['a', 'b', 'c'],
                      columns=['p', 'q', 'r', 's'])
        b = DataFrame(np.random.randn(4, 2), index=['p', 'q', 'r', 's'],
                      columns=['one', 'two'])

        result = a.dot(b)
        expected = DataFrame(np.dot(a.values, b.values),
                             index=['a', 'b', 'c'],
                             columns=['one', 'two'])
        # Check alignment
        b1 = b.reindex(index=reversed(b.index))
        result = a.dot(b)
        tm.assert_frame_equal(result, expected)

        # Check series argument
        result = a.dot(b['one'])
        tm.assert_series_equal(result, expected['one'], check_names=False)
        assert result.name is None

        result = a.dot(b1['one'])
        tm.assert_series_equal(result, expected['one'], check_names=False)
        assert result.name is None

        # can pass correct-length arrays
        row = a.iloc[0].values

        result = a.dot(row)
        expected = a.dot(a.iloc[0])
        tm.assert_series_equal(result, expected)

        with tm.assert_raises_regex(ValueError,
                                    'Dot product shape mismatch'):
            a.dot(row[:-1])

        a = np.random.rand(1, 5)
        b = np.random.rand(5, 1)
        A = DataFrame(a)

        # TODO(wesm): unused
        B = DataFrame(b)  # noqa

        # it works
        result = A.dot(b)

        # unaligned
        df = DataFrame(randn(3, 4), index=[1, 2, 3], columns=lrange(4))
        df2 = DataFrame(randn(5, 3), index=lrange(5), columns=[1, 2, 3])

        with tm.assert_raises_regex(ValueError, 'aligned'):
            df.dot(df2)

    @pytest.mark.skipif(not PY35,
                        reason='matmul supported for Python>=3.5')
    @pytest.mark.xfail(
        _np_version_under1p12,
        reason="unpredictable return types under numpy < 1.12")
    def test_matmul(self):
        # matmul test is for GH 10259
        a = DataFrame(np.random.randn(3, 4), index=['a', 'b', 'c'],
                      columns=['p', 'q', 'r', 's'])
        b = DataFrame(np.random.randn(4, 2), index=['p', 'q', 'r', 's'],
                      columns=['one', 'two'])

        # DataFrame @ DataFrame
        result = operator.matmul(a, b)
        expected = DataFrame(np.dot(a.values, b.values),
                             index=['a', 'b', 'c'],
                             columns=['one', 'two'])
        tm.assert_frame_equal(result, expected)

        # DataFrame @ Series
        result = operator.matmul(a, b.one)
        expected = Series(np.dot(a.values, b.one.values),
                          index=['a', 'b', 'c'])
        tm.assert_series_equal(result, expected)

        # np.array @ DataFrame
        result = operator.matmul(a.values, b)
        expected = np.dot(a.values, b.values)
        tm.assert_almost_equal(result, expected)

        # nested list @ DataFrame (__rmatmul__)
        result = operator.matmul(a.values.tolist(), b)
        expected = DataFrame(np.dot(a.values, b.values),
                             index=['a', 'b', 'c'],
                             columns=['one', 'two'])
        tm.assert_almost_equal(result.values, expected.values)

        # mixed dtype DataFrame @ DataFrame
        a['q'] = a.q.round().astype(int)
        result = operator.matmul(a, b)
        expected = DataFrame(np.dot(a.values, b.values),
                             index=['a', 'b', 'c'],
                             columns=['one', 'two'])
        tm.assert_frame_equal(result, expected)

        # different dtypes DataFrame @ DataFrame
        a = a.astype(int)
        result = operator.matmul(a, b)
        expected = DataFrame(np.dot(a.values, b.values),
                             index=['a', 'b', 'c'],
                             columns=['one', 'two'])
        tm.assert_frame_equal(result, expected)

        # unaligned
        df = DataFrame(randn(3, 4), index=[1, 2, 3], columns=lrange(4))
        df2 = DataFrame(randn(5, 3), index=lrange(5), columns=[1, 2, 3])

        with tm.assert_raises_regex(ValueError, 'aligned'):
            operator.matmul(df, df2)


@pytest.fixture
def df_duplicates():
    return pd.DataFrame({'a': [1, 2, 3, 4, 4],
                         'b': [1, 1, 1, 1, 1],
                         'c': [0, 1, 2, 5, 4]},
                        index=[0, 0, 1, 1, 1])


@pytest.fixture
def df_strings():
    return pd.DataFrame({'a': np.random.permutation(10),
                         'b': list(ascii_lowercase[:10]),
                         'c': np.random.permutation(10).astype('float64')})


@pytest.fixture
def df_main_dtypes():
    return pd.DataFrame(
        {'group': [1, 1, 2],
         'int': [1, 2, 3],
         'float': [4., 5., 6.],
         'string': list('abc'),
         'category_string': pd.Series(list('abc')).astype('category'),
         'category_int': [7, 8, 9],
         'datetime': pd.date_range('20130101', periods=3),
         'datetimetz': pd.date_range('20130101',
                                     periods=3,
                                     tz='US/Eastern'),
         'timedelta': pd.timedelta_range('1 s', periods=3, freq='s')},
        columns=['group', 'int', 'float', 'string',
                 'category_string', 'category_int',
                 'datetime', 'datetimetz',
                 'timedelta'])


class TestNLargestNSmallest(object):

    dtype_error_msg_template = ("Column {column!r} has dtype {dtype}, cannot "
                                "use method {method!r} with this dtype")

    # ----------------------------------------------------------------------
    # Top / bottom
    @pytest.mark.parametrize('order', [
        ['a'],
        ['c'],
        ['a', 'b'],
        ['a', 'c'],
        ['b', 'a'],
        ['b', 'c'],
        ['a', 'b', 'c'],
        ['c', 'a', 'b'],
        ['c', 'b', 'a'],
        ['b', 'c', 'a'],
        ['b', 'a', 'c'],

        # dups!
        ['b', 'c', 'c']])
    @pytest.mark.parametrize('n', range(1, 11))
    def test_n(self, df_strings, nselect_method, n, order):
        # GH 10393
        df = df_strings
        if 'b' in order:

            error_msg = self.dtype_error_msg_template.format(
                column='b', method=nselect_method, dtype='object')
            with tm.assert_raises_regex(TypeError, error_msg):
                getattr(df, nselect_method)(n, order)
        else:
            ascending = nselect_method == 'nsmallest'
            result = getattr(df, nselect_method)(n, order)
            expected = df.sort_values(order, ascending=ascending).head(n)
            tm.assert_frame_equal(result, expected)

    @pytest.mark.parametrize('columns', [
        ('group', 'category_string'), ('group', 'string')])
    def test_n_error(self, df_main_dtypes, nselect_method, columns):
        df = df_main_dtypes
        col = columns[1]
        error_msg = self.dtype_error_msg_template.format(
            column=col, method=nselect_method, dtype=df[col].dtype)
        # escape some characters that may be in the repr
        error_msg = (error_msg.replace('(', '\\(').replace(")", "\\)")
                              .replace("[", "\\[").replace("]", "\\]"))
        with tm.assert_raises_regex(TypeError, error_msg):
            getattr(df, nselect_method)(2, columns)

    def test_n_all_dtypes(self, df_main_dtypes):
        df = df_main_dtypes
        df.nsmallest(2, list(set(df) - {'category_string', 'string'}))
        df.nlargest(2, list(set(df) - {'category_string', 'string'}))

    @pytest.mark.parametrize('method,expected', [
        ('nlargest',
         pd.DataFrame({'a': [2, 2, 2, 1], 'b': [3, 2, 1, 3]},
                      index=[2, 1, 0, 3])),
        ('nsmallest',
         pd.DataFrame({'a': [1, 1, 1, 2], 'b': [1, 2, 3, 1]},
                      index=[5, 4, 3, 0]))])
    def test_duplicates_on_starter_columns(self, method, expected):
        # regression test for #22752

        df = pd.DataFrame({
            'a': [2, 2, 2, 1, 1, 1],
            'b': [1, 2, 3, 3, 2, 1]
        })

        result = getattr(df, method)(4, columns=['a', 'b'])
        tm.assert_frame_equal(result, expected)

    def test_n_identical_values(self):
        # GH 15297
        df = pd.DataFrame({'a': [1] * 5, 'b': [1, 2, 3, 4, 5]})

        result = df.nlargest(3, 'a')
        expected = pd.DataFrame(
            {'a': [1] * 3, 'b': [1, 2, 3]}, index=[0, 1, 2]
        )
        tm.assert_frame_equal(result, expected)

        result = df.nsmallest(3, 'a')
        expected = pd.DataFrame({'a': [1] * 3, 'b': [1, 2, 3]})
        tm.assert_frame_equal(result, expected)

    @pytest.mark.parametrize('order', [
        ['a', 'b', 'c'],
        ['c', 'b', 'a'],
        ['a'],
        ['b'],
        ['a', 'b'],
        ['c', 'b']])
    @pytest.mark.parametrize('n', range(1, 6))
    def test_n_duplicate_index(self, df_duplicates, n, order):
        # GH 13412

        df = df_duplicates
        result = df.nsmallest(n, order)
        expected = df.sort_values(order).head(n)
        tm.assert_frame_equal(result, expected)

        result = df.nlargest(n, order)
        expected = df.sort_values(order, ascending=False).head(n)
        tm.assert_frame_equal(result, expected)

    def test_duplicate_keep_all_ties(self):
        # GH 16818
        df = pd.DataFrame({'a': [5, 4, 4, 2, 3, 3, 3, 3],
                           'b': [10, 9, 8, 7, 5, 50, 10, 20]})
        result = df.nlargest(4, 'a', keep='all')
        expected = pd.DataFrame({'a': {0: 5, 1: 4, 2: 4, 4: 3,
                                       5: 3, 6: 3, 7: 3},
                                 'b': {0: 10, 1: 9, 2: 8, 4: 5,
                                       5: 50, 6: 10, 7: 20}})
        tm.assert_frame_equal(result, expected)

        result = df.nsmallest(2, 'a', keep='all')
        expected = pd.DataFrame({'a': {3: 2, 4: 3, 5: 3, 6: 3, 7: 3},
                                 'b': {3: 7, 4: 5, 5: 50, 6: 10, 7: 20}})
        tm.assert_frame_equal(result, expected)

    def test_series_broadcasting(self):
        # smoke test for numpy warnings
        # GH 16378, GH 16306
        df = DataFrame([1.0, 1.0, 1.0])
        df_nan = DataFrame({'A': [np.nan, 2.0, np.nan]})
        s = Series([1, 1, 1])
        s_nan = Series([np.nan, np.nan, 1])

        with tm.assert_produces_warning(None):
            df_nan.clip_lower(s, axis=0)
            for op in ['lt', 'le', 'gt', 'ge', 'eq', 'ne']:
                getattr(df, op)(s_nan, axis=0)

    def test_series_nat_conversion(self):
        # GH 18521
        # Check rank does not mutate DataFrame
        df = DataFrame(np.random.randn(10, 3), dtype='float64')
        expected = df.copy()
        df.rank()
        result = df
        tm.assert_frame_equal(result, expected)<|MERGE_RESOLUTION|>--- conflicted
+++ resolved
@@ -25,13 +25,6 @@
 import pandas.util._test_decorators as td
 
 
-<<<<<<< HEAD
-def assert_stat_op_calc(opname, alternative, main_frame, has_skipna=True,
-                        check_dtype=True, check_dates=False,
-                        check_less_precise=False, skipna_alternative=None):
-
-    f = getattr(main_frame, opname)
-=======
 def assert_stat_op_calc(opname, alternative, frame, has_skipna=True,
                         check_dtype=True, check_dates=False,
                         check_less_precise=False, skipna_alternative=None):
@@ -62,7 +55,6 @@
     """
 
     f = getattr(frame, opname)
->>>>>>> 66c2e5fe
 
     if check_dates:
         df = DataFrame({'b': date_range('1/1/2001', periods=2)})
@@ -82,19 +74,11 @@
                                                  skipna_alternative)
         result0 = f(axis=0, skipna=False)
         result1 = f(axis=1, skipna=False)
-<<<<<<< HEAD
-        tm.assert_series_equal(result0, main_frame.apply(wrapper),
-                               check_dtype=check_dtype,
-                               check_less_precise=check_less_precise)
-        # HACK: win32
-        tm.assert_series_equal(result1, main_frame.apply(wrapper, axis=1),
-=======
         tm.assert_series_equal(result0, frame.apply(wrapper),
                                check_dtype=check_dtype,
                                check_less_precise=check_less_precise)
         # HACK: win32
         tm.assert_series_equal(result1, frame.apply(wrapper, axis=1),
->>>>>>> 66c2e5fe
                                check_dtype=False,
                                check_less_precise=check_less_precise)
     else:
@@ -102,30 +86,18 @@
 
     result0 = f(axis=0)
     result1 = f(axis=1)
-<<<<<<< HEAD
-    tm.assert_series_equal(result0, main_frame.apply(skipna_wrapper),
-                           check_dtype=check_dtype,
-                           check_less_precise=check_less_precise)
-    if opname in ['sum', 'prod']:
-        expected = main_frame.apply(skipna_wrapper, axis=1)
-=======
     tm.assert_series_equal(result0, frame.apply(skipna_wrapper),
                            check_dtype=check_dtype,
                            check_less_precise=check_less_precise)
 
     if opname in ['sum', 'prod']:
         expected = frame.apply(skipna_wrapper, axis=1)
->>>>>>> 66c2e5fe
         tm.assert_series_equal(result1, expected, check_dtype=False,
                                check_less_precise=check_less_precise)
 
     # check dtypes
     if check_dtype:
-<<<<<<< HEAD
-        lcd_dtype = main_frame.values.dtype
-=======
         lcd_dtype = frame.values.dtype
->>>>>>> 66c2e5fe
         assert lcd_dtype == result0.dtype
         assert lcd_dtype == result1.dtype
 
@@ -134,11 +106,7 @@
 
     # all NA case
     if has_skipna:
-<<<<<<< HEAD
-        all_na = main_frame * np.NaN
-=======
         all_na = frame * np.NaN
->>>>>>> 66c2e5fe
         r0 = getattr(all_na, opname)(axis=0)
         r1 = getattr(all_na, opname)(axis=1)
         if opname in ['sum', 'prod']:
@@ -149,26 +117,6 @@
             tm.assert_series_equal(r1, expected)
 
 
-<<<<<<< HEAD
-# underscores added to distinguish argument names from fixture names
-def assert_stat_op_api(opname, float_frame_, float_string_frame_,
-                       has_numeric_only=False):
-
-    # make sure works on mixed-type frame
-    getattr(float_string_frame_, opname)(axis=0)
-    getattr(float_string_frame_, opname)(axis=1)
-
-    if has_numeric_only:
-        getattr(float_string_frame_, opname)(axis=0, numeric_only=True)
-        getattr(float_string_frame_, opname)(axis=1, numeric_only=True)
-        getattr(float_frame_, opname)(axis=0, numeric_only=False)
-        getattr(float_frame_, opname)(axis=1, numeric_only=False)
-
-
-def assert_bool_op_calc(opname, alternative, main_frame, has_skipna=True):
-
-    f = getattr(main_frame, opname)
-=======
 def assert_stat_op_api(opname, float_frame, float_string_frame,
                        has_numeric_only=False):
     """
@@ -215,7 +163,6 @@
     """
 
     f = getattr(frame, opname)
->>>>>>> 66c2e5fe
 
     if has_skipna:
         def skipna_wrapper(x):
@@ -227,14 +174,9 @@
 
         result0 = f(axis=0, skipna=False)
         result1 = f(axis=1, skipna=False)
-<<<<<<< HEAD
-        tm.assert_series_equal(result0, main_frame.apply(wrapper))
-        tm.assert_series_equal(result1, main_frame.apply(wrapper, axis=1),
-=======
 
         tm.assert_series_equal(result0, frame.apply(wrapper))
         tm.assert_series_equal(result1, frame.apply(wrapper, axis=1),
->>>>>>> 66c2e5fe
                                check_dtype=False)  # HACK: win32
     else:
         skipna_wrapper = alternative
@@ -242,14 +184,9 @@
 
     result0 = f(axis=0)
     result1 = f(axis=1)
-<<<<<<< HEAD
-    tm.assert_series_equal(result0, main_frame.apply(skipna_wrapper))
-    tm.assert_series_equal(result1, main_frame.apply(skipna_wrapper, axis=1),
-=======
 
     tm.assert_series_equal(result0, frame.apply(skipna_wrapper))
     tm.assert_series_equal(result1, frame.apply(skipna_wrapper, axis=1),
->>>>>>> 66c2e5fe
                            check_dtype=False)
 
     # bad axis
@@ -257,11 +194,7 @@
 
     # all NA case
     if has_skipna:
-<<<<<<< HEAD
-        all_na = main_frame * np.NaN
-=======
         all_na = frame * np.NaN
->>>>>>> 66c2e5fe
         r0 = getattr(all_na, opname)(axis=0)
         r1 = getattr(all_na, opname)(axis=1)
         if opname == 'any':
@@ -272,13 +205,6 @@
             assert r1.all()
 
 
-<<<<<<< HEAD
-# underscores added to distinguish argument names from fixture names
-def assert_bool_op_api(opname, bool_frame_with_na_, float_string_frame_,
-                       has_bool_only=False):
-    # make sure op works on mixed-type frame
-    mixed = float_string_frame_
-=======
 def assert_bool_op_api(opname, bool_frame_with_na, float_string_frame,
                        has_bool_only=False):
     """
@@ -297,7 +223,6 @@
     """
     # make sure op works on mixed-type frame
     mixed = float_string_frame
->>>>>>> 66c2e5fe
     mixed['_bool_'] = np.random.randn(len(mixed)) > 0.5
     getattr(mixed, opname)(axis=0)
     getattr(mixed, opname)(axis=1)
@@ -312,13 +237,8 @@
     if has_bool_only:
         getattr(mixed, opname)(axis=0, bool_only=True)
         getattr(mixed, opname)(axis=1, bool_only=True)
-<<<<<<< HEAD
-        getattr(bool_frame_with_na_, opname)(axis=0, bool_only=False)
-        getattr(bool_frame_with_na_, opname)(axis=1, bool_only=False)
-=======
         getattr(bool_frame_with_na, opname)(axis=0, bool_only=False)
         getattr(bool_frame_with_na, opname)(axis=1, bool_only=False)
->>>>>>> 66c2e5fe
 
 
 class TestDataFrameAnalytics():
@@ -1918,11 +1838,7 @@
         assert (float_frame.values == original.values).all()
 
     def test_inplace_clip(self, float_frame):
-<<<<<<< HEAD
         # GH 15388
-=======
-        # GH #15388
->>>>>>> 66c2e5fe
         median = float_frame.median().median()
         frame_copy = float_frame.copy()
 
@@ -2000,11 +1916,7 @@
     ])
     def test_clip_against_list_like(self, simple_frame,
                                     inplace, lower, axis, res):
-<<<<<<< HEAD
         # GH 15390
-=======
-        # GH #15390
->>>>>>> 66c2e5fe
         original = simple_frame.copy(deep=True)
 
         result = original.clip(lower=lower, upper=[5, 6, 7],
@@ -2035,11 +1947,7 @@
 
     def test_clip_with_na_args(self, float_frame):
         """Should process np.nan argument as None """
-<<<<<<< HEAD
         # GH 17276
-=======
-        # GH # 17276
->>>>>>> 66c2e5fe
         tm.assert_frame_equal(float_frame.clip(np.nan), float_frame)
         tm.assert_frame_equal(float_frame.clip(upper=np.nan, lower=np.nan),
                               float_frame)
