# -*- coding: utf-8 -*-
from collections import deque
from datetime import datetime
import operator

import pytest
import numpy as np

from pandas.compat import range

import pandas as pd
import pandas.util.testing as tm

from pandas.tests.frame.common import _check_mixed_float, _check_mixed_int


# -------------------------------------------------------------------
# Comparisons

class TestFrameComparisons(object):
    # Specifically _not_ flex-comparisons

    def test_comparison_invalid(self):

        def check(df, df2):

            for (x, y) in [(df, df2), (df2, df)]:
                # we expect the result to match Series comparisons for
                # == and !=, inequalities should raise
                result = x == y
                expected = pd.DataFrame({col: x[col] == y[col]
                                         for col in x.columns},
                                        index=x.index, columns=x.columns)
                tm.assert_frame_equal(result, expected)

                result = x != y
                expected = pd.DataFrame({col: x[col] != y[col]
                                         for col in x.columns},
                                        index=x.index, columns=x.columns)
                tm.assert_frame_equal(result, expected)

                with pytest.raises(TypeError):
                    x >= y
                with pytest.raises(TypeError):
                    x > y
                with pytest.raises(TypeError):
                    x < y
                with pytest.raises(TypeError):
                    x <= y

        # GH4968
        # invalid date/int comparisons
        df = pd.DataFrame(np.random.randint(10, size=(10, 1)), columns=['a'])
        df['dates'] = pd.date_range('20010101', periods=len(df))

        df2 = df.copy()
        df2['dates'] = df['a']
        check(df, df2)

        df = pd.DataFrame(np.random.randint(10, size=(10, 2)),
                          columns=['a', 'b'])
        df2 = pd.DataFrame({'a': pd.date_range('20010101', periods=len(df)),
                            'b': pd.date_range('20100101', periods=len(df))})
        check(df, df2)

    def test_timestamp_compare(self):
        # make sure we can compare Timestamps on the right AND left hand side
        # GH#4982
        df = pd. DataFrame({'dates1': pd.date_range('20010101', periods=10),
                            'dates2': pd.date_range('20010102', periods=10),
                            'intcol': np.random.randint(1000000000, size=10),
                            'floatcol': np.random.randn(10),
                            'stringcol': list(tm.rands(10))})
        df.loc[np.random.rand(len(df)) > 0.5, 'dates2'] = pd.NaT
        ops = {'gt': 'lt', 'lt': 'gt', 'ge': 'le', 'le': 'ge', 'eq': 'eq',
               'ne': 'ne'}

        for left, right in ops.items():
            left_f = getattr(operator, left)
            right_f = getattr(operator, right)

            # no nats
            if left in ['eq', 'ne']:
                expected = left_f(df, pd.Timestamp('20010109'))
                result = right_f(pd.Timestamp('20010109'), df)
                tm.assert_frame_equal(result, expected)
            else:
                with pytest.raises(TypeError):
                    left_f(df, pd.Timestamp('20010109'))
                with pytest.raises(TypeError):
                    right_f(pd.Timestamp('20010109'), df)
            # nats
            expected = left_f(df, pd.Timestamp('nat'))
            result = right_f(pd.Timestamp('nat'), df)
            tm.assert_frame_equal(result, expected)

    def test_mixed_comparison(self):
        # GH#13128, GH#22163 != datetime64 vs non-dt64 should be False,
        # not raise TypeError
        # (this appears to be fixed before GH#22163, not sure when)
        df = pd.DataFrame([['1989-08-01', 1], ['1989-08-01', 2]])
        other = pd.DataFrame([['a', 'b'], ['c', 'd']])

        result = df == other
        assert not result.any().any()

        result = df != other
        assert result.all().all()

<<<<<<< HEAD
=======
    def test_df_boolean_comparison_error(self):
        # GH#4576, GH#22880
        # comparing DataFrame against list/tuple with len(obj) matching
        #  len(df.columns) is supported as of GH#22800
        df = pd.DataFrame(np.arange(6).reshape((3, 2)))

        expected = pd.DataFrame([[False, False],
                                 [True, False],
                                 [False, False]])

        result = df == (2, 2)
        tm.assert_frame_equal(result, expected)

        result = df == [2, 2]
        tm.assert_frame_equal(result, expected)

>>>>>>> 9308c7ce
    def test_df_float_none_comparison(self):
        df = pd.DataFrame(np.random.randn(8, 3), index=range(8),
                          columns=['A', 'B', 'C'])

        result = df.__eq__(None)
        assert not result.any().any()

    def test_df_string_comparison(self):
        df = pd.DataFrame([{"a": 1, "b": "foo"}, {"a": 2, "b": "bar"}])
        mask_a = df.a > 1
        tm.assert_frame_equal(df[mask_a], df.loc[1:1, :])
        tm.assert_frame_equal(df[-mask_a], df.loc[0:0, :])

        mask_b = df.b == "foo"
        tm.assert_frame_equal(df[mask_b], df.loc[0:0, :])
        tm.assert_frame_equal(df[-mask_b], df.loc[1:1, :])

    def test_df_boolean_comparison_error(self):
        # GH#4576
        # boolean comparisons with a tuple/list give unexpected results
        df = pd.DataFrame(np.arange(6).reshape((3, 2)))

        # not shape compatible
        with pytest.raises(ValueError):
            df == (2, 2)
        with pytest.raises(ValueError):
            df == [2, 2]


class TestFrameFlexComparisons(object):
    # TODO: test_bool_flex_frame needs a better name
    def test_bool_flex_frame(self):
        data = np.random.randn(5, 3)
        other_data = np.random.randn(5, 3)
        df = pd.DataFrame(data)
        other = pd.DataFrame(other_data)
        ndim_5 = np.ones(df.shape + (1, 3))

        # Unaligned
        def _check_unaligned_frame(meth, op, df, other):
            part_o = other.loc[3:, 1:].copy()
            rs = meth(part_o)
            xp = op(df, part_o.reindex(index=df.index, columns=df.columns))
            tm.assert_frame_equal(rs, xp)

        # DataFrame
        assert df.eq(df).values.all()
        assert not df.ne(df).values.any()
        for op in ['eq', 'ne', 'gt', 'lt', 'ge', 'le']:
            f = getattr(df, op)
            o = getattr(operator, op)
            # No NAs
            tm.assert_frame_equal(f(other), o(df, other))
            _check_unaligned_frame(f, o, df, other)
            # ndarray
            tm.assert_frame_equal(f(other.values), o(df, other.values))
            # scalar
            tm.assert_frame_equal(f(0), o(df, 0))
            # NAs
            msg = "Unable to coerce to Series/DataFrame"
            tm.assert_frame_equal(f(np.nan), o(df, np.nan))
            with tm.assert_raises_regex(ValueError, msg):
                f(ndim_5)

        # Series
        def _test_seq(df, idx_ser, col_ser):
            idx_eq = df.eq(idx_ser, axis=0)
            col_eq = df.eq(col_ser)
            idx_ne = df.ne(idx_ser, axis=0)
            col_ne = df.ne(col_ser)
            tm.assert_frame_equal(col_eq, df == pd.Series(col_ser))
            tm.assert_frame_equal(col_eq, -col_ne)
            tm.assert_frame_equal(idx_eq, -idx_ne)
            tm.assert_frame_equal(idx_eq, df.T.eq(idx_ser).T)
            tm.assert_frame_equal(col_eq, df.eq(list(col_ser)))
            tm.assert_frame_equal(idx_eq, df.eq(pd.Series(idx_ser), axis=0))
            tm.assert_frame_equal(idx_eq, df.eq(list(idx_ser), axis=0))

            idx_gt = df.gt(idx_ser, axis=0)
            col_gt = df.gt(col_ser)
            idx_le = df.le(idx_ser, axis=0)
            col_le = df.le(col_ser)

            tm.assert_frame_equal(col_gt, df > pd.Series(col_ser))
            tm.assert_frame_equal(col_gt, -col_le)
            tm.assert_frame_equal(idx_gt, -idx_le)
            tm.assert_frame_equal(idx_gt, df.T.gt(idx_ser).T)

            idx_ge = df.ge(idx_ser, axis=0)
            col_ge = df.ge(col_ser)
            idx_lt = df.lt(idx_ser, axis=0)
            col_lt = df.lt(col_ser)
            tm.assert_frame_equal(col_ge, df >= pd.Series(col_ser))
            tm.assert_frame_equal(col_ge, -col_lt)
            tm.assert_frame_equal(idx_ge, -idx_lt)
            tm.assert_frame_equal(idx_ge, df.T.ge(idx_ser).T)

        idx_ser = pd.Series(np.random.randn(5))
        col_ser = pd.Series(np.random.randn(3))
        _test_seq(df, idx_ser, col_ser)

        # list/tuple
        _test_seq(df, idx_ser.values, col_ser.values)

        # NA
        df.loc[0, 0] = np.nan
        rs = df.eq(df)
        assert not rs.loc[0, 0]
        rs = df.ne(df)
        assert rs.loc[0, 0]
        rs = df.gt(df)
        assert not rs.loc[0, 0]
        rs = df.lt(df)
        assert not rs.loc[0, 0]
        rs = df.ge(df)
        assert not rs.loc[0, 0]
        rs = df.le(df)
        assert not rs.loc[0, 0]

        # complex
        arr = np.array([np.nan, 1, 6, np.nan])
        arr2 = np.array([2j, np.nan, 7, None])
        df = pd.DataFrame({'a': arr})
        df2 = pd.DataFrame({'a': arr2})
        rs = df.gt(df2)
        assert not rs.values.any()
        rs = df.ne(df2)
        assert rs.values.all()

        arr3 = np.array([2j, np.nan, None])
        df3 = pd.DataFrame({'a': arr3})
        rs = df3.gt(2j)
        assert not rs.values.any()

        # corner, dtype=object
        df1 = pd.DataFrame({'col': ['foo', np.nan, 'bar']})
        df2 = pd.DataFrame({'col': ['foo', datetime.now(), 'bar']})
        result = df1.ne(df2)
        exp = pd.DataFrame({'col': [False, True, False]})
        tm.assert_frame_equal(result, exp)

    def test_flex_comparison_nat(self):
        # GH 15697, GH 22163 df.eq(pd.NaT) should behave like df == pd.NaT,
        # and _definitely_ not be NaN
        df = pd.DataFrame([pd.NaT])

        result = df == pd.NaT
        # result.iloc[0, 0] is a np.bool_ object
        assert result.iloc[0, 0].item() is False

        result = df.eq(pd.NaT)
        assert result.iloc[0, 0].item() is False

        result = df != pd.NaT
        assert result.iloc[0, 0].item() is True

        result = df.ne(pd.NaT)
        assert result.iloc[0, 0].item() is True

    @pytest.mark.parametrize('opname', ['eq', 'ne', 'gt', 'lt', 'ge', 'le'])
    def test_df_flex_cmp_constant_return_types(self, opname):
        # GH 15077, non-empty DataFrame
        df = pd.DataFrame({'x': [1, 2, 3], 'y': [1., 2., 3.]})
        const = 2

        result = getattr(df, opname)(const).get_dtype_counts()
        tm.assert_series_equal(result, pd.Series([2], ['bool']))

    @pytest.mark.parametrize('opname', ['eq', 'ne', 'gt', 'lt', 'ge', 'le'])
    def test_df_flex_cmp_constant_return_types_empty(self, opname):
        # GH 15077 empty DataFrame
        df = pd.DataFrame({'x': [1, 2, 3], 'y': [1., 2., 3.]})
        const = 2

        empty = df.iloc[:0]
        result = getattr(empty, opname)(const).get_dtype_counts()
        tm.assert_series_equal(result, pd.Series([2], ['bool']))


# -------------------------------------------------------------------
# Arithmetic

class TestFrameFlexArithmetic(object):

    def test_df_add_td64_columnwise(self):
        # GH 22534 Check that column-wise addition broadcasts correctly
        dti = pd.date_range('2016-01-01', periods=10)
        tdi = pd.timedelta_range('1', periods=10)
        tser = pd.Series(tdi)
        df = pd.DataFrame({0: dti, 1: tdi})

        result = df.add(tser, axis=0)
        expected = pd.DataFrame({0: dti + tdi,
                                 1: tdi + tdi})
        tm.assert_frame_equal(result, expected)

    def test_df_add_flex_filled_mixed_dtypes(self):
        # GH 19611
        dti = pd.date_range('2016-01-01', periods=3)
        ser = pd.Series(['1 Day', 'NaT', '2 Days'], dtype='timedelta64[ns]')
        df = pd.DataFrame({'A': dti, 'B': ser})
        other = pd.DataFrame({'A': ser, 'B': ser})
        fill = pd.Timedelta(days=1).to_timedelta64()
        result = df.add(other, fill_value=fill)

        expected = pd.DataFrame(
            {'A': pd.Series(['2016-01-02', '2016-01-03', '2016-01-05'],
                            dtype='datetime64[ns]'),
             'B': ser * 2})
        tm.assert_frame_equal(result, expected)

    def test_arith_flex_frame(self, all_arithmetic_operators, float_frame,
                              mixed_float_frame):
        # one instance of parametrized fixture
        op = all_arithmetic_operators

        def f(x, y):
            # r-versions not in operator-stdlib; get op without "r" and invert
            if op.startswith('__r'):
                return getattr(operator, op.replace('__r', '__'))(y, x)
            return getattr(operator, op)(x, y)

        result = getattr(float_frame, op)(2 * float_frame)
        expected = f(float_frame, 2 * float_frame)
        tm.assert_frame_equal(result, expected)

        # vs mix float
        result = getattr(mixed_float_frame, op)(2 * mixed_float_frame)
        expected = f(mixed_float_frame, 2 * mixed_float_frame)
        tm.assert_frame_equal(result, expected)
        _check_mixed_float(result, dtype=dict(C=None))

    @pytest.mark.parametrize('op', ['__add__', '__sub__', '__mul__'])
    def test_arith_flex_frame_mixed(self, op, int_frame, mixed_int_frame,
                                    mixed_float_frame):
        f = getattr(operator, op)

        # vs mix int
        result = getattr(mixed_int_frame, op)(2 + mixed_int_frame)
        expected = f(mixed_int_frame, 2 + mixed_int_frame)

        # no overflow in the uint
        dtype = None
        if op in ['__sub__']:
            dtype = dict(B='uint64', C=None)
        elif op in ['__add__', '__mul__']:
            dtype = dict(C=None)
        tm.assert_frame_equal(result, expected)
        _check_mixed_int(result, dtype=dtype)

        # vs mix float
        result = getattr(mixed_float_frame, op)(2 * mixed_float_frame)
        expected = f(mixed_float_frame, 2 * mixed_float_frame)
        tm.assert_frame_equal(result, expected)
        _check_mixed_float(result, dtype=dict(C=None))

        # vs plain int
        result = getattr(int_frame, op)(2 * int_frame)
        expected = f(int_frame, 2 * int_frame)
        tm.assert_frame_equal(result, expected)

    def test_arith_flex_frame_raise(self, all_arithmetic_operators,
                                    float_frame):
        # one instance of parametrized fixture
        op = all_arithmetic_operators

        # Check that arrays with dim >= 3 raise
        for dim in range(3, 6):
            arr = np.ones((1,) * dim)
            msg = "Unable to coerce to Series/DataFrame"
            with tm.assert_raises_regex(ValueError, msg):
                getattr(float_frame, op)(arr)

    def test_arith_flex_frame_corner(self, float_frame):

        const_add = float_frame.add(1)
        tm.assert_frame_equal(const_add, float_frame + 1)

        # corner cases
        result = float_frame.add(float_frame[:0])
        tm.assert_frame_equal(result, float_frame * np.nan)

        result = float_frame[:0].add(float_frame)
        tm.assert_frame_equal(result, float_frame * np.nan)

        with tm.assert_raises_regex(NotImplementedError, 'fill_value'):
            float_frame.add(float_frame.iloc[0], fill_value=3)

        with tm.assert_raises_regex(NotImplementedError, 'fill_value'):
            float_frame.add(float_frame.iloc[0], axis='index', fill_value=3)

    def test_arith_flex_series(self, simple_frame):
        df = simple_frame

        row = df.xs('a')
        col = df['two']
        # after arithmetic refactor, add truediv here
        ops = ['add', 'sub', 'mul', 'mod']
        for op in ops:
            f = getattr(df, op)
            op = getattr(operator, op)
            tm.assert_frame_equal(f(row), op(df, row))
            tm.assert_frame_equal(f(col, axis=0), op(df.T, col).T)

        # special case for some reason
        tm.assert_frame_equal(df.add(row, axis=None), df + row)

        # cases which will be refactored after big arithmetic refactor
        tm.assert_frame_equal(df.div(row), df / row)
        tm.assert_frame_equal(df.div(col, axis=0), (df.T / col).T)

        # broadcasting issue in GH 7325
        df = pd.DataFrame(np.arange(3 * 2).reshape((3, 2)), dtype='int64')
        expected = pd.DataFrame([[np.nan, np.inf], [1.0, 1.5], [1.0, 1.25]])
        result = df.div(df[0], axis='index')
        tm.assert_frame_equal(result, expected)

        df = pd.DataFrame(np.arange(3 * 2).reshape((3, 2)), dtype='float64')
        expected = pd.DataFrame([[np.nan, np.inf], [1.0, 1.5], [1.0, 1.25]])
        result = df.div(df[0], axis='index')
        tm.assert_frame_equal(result, expected)

    def test_arith_flex_zero_len_raises(self):
        # GH 19522 passing fill_value to frame flex arith methods should
        # raise even in the zero-length special cases
        ser_len0 = pd.Series([])
        df_len0 = pd.DataFrame([], columns=['A', 'B'])
        df = pd.DataFrame([[1, 2], [3, 4]], columns=['A', 'B'])

        with tm.assert_raises_regex(NotImplementedError, 'fill_value'):
            df.add(ser_len0, fill_value='E')

        with tm.assert_raises_regex(NotImplementedError, 'fill_value'):
            df_len0.sub(df['A'], axis=None, fill_value=3)


class TestFrameArithmetic(object):
    def test_df_add_2d_array_rowlike_broadcasts(self):
        # GH#23000
        arr = np.arange(6).reshape(3, 2)
        df = pd.DataFrame(arr, columns=[True, False], index=['A', 'B', 'C'])

        rowlike = arr[[1], :]  # shape --> (1, ncols)
        assert rowlike.shape == (1, df.shape[1])

        expected = pd.DataFrame([[2, 4],
                                 [4, 6],
                                 [6, 8]],
                                columns=df.columns, index=df.index,
                                # specify dtype explicitly to avoid failing
                                # on 32bit builds
                                dtype=arr.dtype)
        result = df + rowlike
        tm.assert_frame_equal(result, expected)
        result = rowlike + df
        tm.assert_frame_equal(result, expected)

    def test_df_add_2d_array_collike_broadcasts(self):
        # GH#23000
        arr = np.arange(6).reshape(3, 2)
        df = pd.DataFrame(arr, columns=[True, False], index=['A', 'B', 'C'])

        collike = arr[:, [1]]  # shape --> (nrows, 1)
        assert collike.shape == (df.shape[0], 1)

        expected = pd.DataFrame([[1, 2],
                                 [5, 6],
                                 [9, 10]],
                                columns=df.columns, index=df.index,
                                # specify dtype explicitly to avoid failing
                                # on 32bit builds
                                dtype=arr.dtype)
        result = df + collike
        tm.assert_frame_equal(result, expected)
        result = collike + df
        tm.assert_frame_equal(result, expected)

    def test_df_arith_2d_array_rowlike_broadcasts(self,
                                                  all_arithmetic_operators):
        # GH#23000
        opname = all_arithmetic_operators

        arr = np.arange(6).reshape(3, 2)
        df = pd.DataFrame(arr, columns=[True, False], index=['A', 'B', 'C'])

        rowlike = arr[[1], :]  # shape --> (1, ncols)
        assert rowlike.shape == (1, df.shape[1])

        exvals = [getattr(df.loc['A'], opname)(rowlike.squeeze()),
                  getattr(df.loc['B'], opname)(rowlike.squeeze()),
                  getattr(df.loc['C'], opname)(rowlike.squeeze())]

        expected = pd.DataFrame(exvals, columns=df.columns, index=df.index)

        if opname in ['__rmod__', '__rfloordiv__']:
            # exvals will have dtypes [f8, i8, i8] so expected will be
            #   all-f8, but the DataFrame operation will return mixed dtypes
            # use exvals[-1].dtype instead of "i8" for compat with 32-bit
            # systems/pythons
            expected[False] = expected[False].astype(exvals[-1].dtype)

        result = getattr(df, opname)(rowlike)
        tm.assert_frame_equal(result, expected)

    def test_df_arith_2d_array_collike_broadcasts(self,
                                                  all_arithmetic_operators):
        # GH#23000
        opname = all_arithmetic_operators

        arr = np.arange(6).reshape(3, 2)
        df = pd.DataFrame(arr, columns=[True, False], index=['A', 'B', 'C'])

        collike = arr[:, [1]]  # shape --> (nrows, 1)
        assert collike.shape == (df.shape[0], 1)

        exvals = {True: getattr(df[True], opname)(collike.squeeze()),
                  False: getattr(df[False], opname)(collike.squeeze())}

        dtype = None
        if opname in ['__rmod__', '__rfloordiv__']:
            # Series ops may return mixed int/float dtypes in cases where
            #   DataFrame op will return all-float.  So we upcast `expected`
            dtype = np.common_type(*[x.values for x in exvals.values()])

        expected = pd.DataFrame(exvals, columns=df.columns, index=df.index,
                                dtype=dtype)

        result = getattr(df, opname)(collike)
        tm.assert_frame_equal(result, expected)

    def test_df_bool_mul_int(self):
        # GH 22047, GH 22163 multiplication by 1 should result in int dtype,
        # not object dtype
        df = pd.DataFrame([[False, True], [False, False]])
        result = df * 1

        # On appveyor this comes back as np.int32 instead of np.int64,
        # so we check dtype.kind instead of just dtype
        kinds = result.dtypes.apply(lambda x: x.kind)
        assert (kinds == 'i').all()

        result = 1 * df
        kinds = result.dtypes.apply(lambda x: x.kind)
        assert (kinds == 'i').all()

    def test_td64_df_add_int_frame(self):
        # GH#22696 Check that we don't dispatch to numpy implementation,
        # which treats int64 as m8[ns]
        tdi = pd.timedelta_range('1', periods=3)
        df = tdi.to_frame()
        other = pd.DataFrame([1, 2, 3], index=tdi)  # indexed like `df`
        with pytest.raises(TypeError):
            df + other
        with pytest.raises(TypeError):
            other + df
        with pytest.raises(TypeError):
            df - other
        with pytest.raises(TypeError):
            other - df

    def test_arith_mixed(self):

        left = pd.DataFrame({'A': ['a', 'b', 'c'],
                             'B': [1, 2, 3]})

        result = left + left
        expected = pd.DataFrame({'A': ['aa', 'bb', 'cc'],
                                 'B': [2, 4, 6]})
        tm.assert_frame_equal(result, expected)

    def test_arith_getitem_commute(self):
        df = pd.DataFrame({'A': [1.1, 3.3], 'B': [2.5, -3.9]})

        def _test_op(df, op):
            result = op(df, 1)

            if not df.columns.is_unique:
                raise ValueError("Only unique columns supported by this test")

            for col in result.columns:
                tm.assert_series_equal(result[col], op(df[col], 1))

        _test_op(df, operator.add)
        _test_op(df, operator.sub)
        _test_op(df, operator.mul)
        _test_op(df, operator.truediv)
        _test_op(df, operator.floordiv)
        _test_op(df, operator.pow)

        _test_op(df, lambda x, y: y + x)
        _test_op(df, lambda x, y: y - x)
        _test_op(df, lambda x, y: y * x)
        _test_op(df, lambda x, y: y / x)
        _test_op(df, lambda x, y: y ** x)

        _test_op(df, lambda x, y: x + y)
        _test_op(df, lambda x, y: x - y)
        _test_op(df, lambda x, y: x * y)
        _test_op(df, lambda x, y: x / y)
        _test_op(df, lambda x, y: x ** y)

    @pytest.mark.parametrize('values', [[1, 2], (1, 2), np.array([1, 2]),
                                        range(1, 3), deque([1, 2])])
    def test_arith_alignment_non_pandas_object(self, values):
        # GH#17901
        df = pd.DataFrame({'A': [1, 1], 'B': [1, 1]})
        expected = pd.DataFrame({'A': [2, 2], 'B': [3, 3]})
        result = df + values
        tm.assert_frame_equal(result, expected)

    def test_arith_non_pandas_object(self):
        df = pd.DataFrame(np.arange(1, 10, dtype='f8').reshape(3, 3),
                          columns=['one', 'two', 'three'],
                          index=['a', 'b', 'c'])

        val1 = df.xs('a').values
        added = pd.DataFrame(df.values + val1,
                             index=df.index, columns=df.columns)
        tm.assert_frame_equal(df + val1, added)

        added = pd.DataFrame((df.values.T + val1).T,
                             index=df.index, columns=df.columns)
        tm.assert_frame_equal(df.add(val1, axis=0), added)

        val2 = list(df['two'])

        added = pd.DataFrame(df.values + val2,
                             index=df.index, columns=df.columns)
        tm.assert_frame_equal(df + val2, added)

        added = pd.DataFrame((df.values.T + val2).T, index=df.index,
                             columns=df.columns)
        tm.assert_frame_equal(df.add(val2, axis='index'), added)

        val3 = np.random.rand(*df.shape)
        added = pd.DataFrame(df.values + val3,
                             index=df.index, columns=df.columns)
        tm.assert_frame_equal(df.add(val3), added)<|MERGE_RESOLUTION|>--- conflicted
+++ resolved
@@ -107,8 +107,6 @@
         result = df != other
         assert result.all().all()
 
-<<<<<<< HEAD
-=======
     def test_df_boolean_comparison_error(self):
         # GH#4576, GH#22880
         # comparing DataFrame against list/tuple with len(obj) matching
@@ -125,7 +123,6 @@
         result = df == [2, 2]
         tm.assert_frame_equal(result, expected)
 
->>>>>>> 9308c7ce
     def test_df_float_none_comparison(self):
         df = pd.DataFrame(np.random.randn(8, 3), index=range(8),
                           columns=['A', 'B', 'C'])
@@ -142,17 +139,6 @@
         mask_b = df.b == "foo"
         tm.assert_frame_equal(df[mask_b], df.loc[0:0, :])
         tm.assert_frame_equal(df[-mask_b], df.loc[1:1, :])
-
-    def test_df_boolean_comparison_error(self):
-        # GH#4576
-        # boolean comparisons with a tuple/list give unexpected results
-        df = pd.DataFrame(np.arange(6).reshape((3, 2)))
-
-        # not shape compatible
-        with pytest.raises(ValueError):
-            df == (2, 2)
-        with pytest.raises(ValueError):
-            df == [2, 2]
 
 
 class TestFrameFlexComparisons(object):
