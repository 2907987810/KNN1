import datetime

import dateutil
import numpy as np
import pytest

import pandas as pd
from pandas import (
    DataFrame,
    Series,
)
import pandas._testing as tm


class TestDataFrameMissingData:
    def test_dropEmptyRows(self, float_frame):
        N = len(float_frame.index)
        mat = np.random.randn(N)
        mat[:5] = np.nan

        frame = DataFrame({"foo": mat}, index=float_frame.index)
        original = Series(mat, index=float_frame.index, name="foo")
        expected = original.dropna()
        inplace_frame1, inplace_frame2 = frame.copy(), frame.copy()

        smaller_frame = frame.dropna(how="all")
        # check that original was preserved
        tm.assert_series_equal(frame["foo"], original)
        return_value = inplace_frame1.dropna(how="all", inplace=True)
        tm.assert_series_equal(smaller_frame["foo"], expected)
        tm.assert_series_equal(inplace_frame1["foo"], expected)
        assert return_value is None

        smaller_frame = frame.dropna(how="all", subset=["foo"])
        return_value = inplace_frame2.dropna(how="all", subset=["foo"], inplace=True)
        tm.assert_series_equal(smaller_frame["foo"], expected)
        tm.assert_series_equal(inplace_frame2["foo"], expected)
        assert return_value is None

    def test_dropIncompleteRows(self, float_frame):
        N = len(float_frame.index)
        mat = np.random.randn(N)
        mat[:5] = np.nan

        frame = DataFrame({"foo": mat}, index=float_frame.index)
        frame["bar"] = 5
        original = Series(mat, index=float_frame.index, name="foo")
        inp_frame1, inp_frame2 = frame.copy(), frame.copy()

        smaller_frame = frame.dropna()
        tm.assert_series_equal(frame["foo"], original)
        return_value = inp_frame1.dropna(inplace=True)

        exp = Series(mat[5:], index=float_frame.index[5:], name="foo")
        tm.assert_series_equal(smaller_frame["foo"], exp)
        tm.assert_series_equal(inp_frame1["foo"], exp)
        assert return_value is None

        samesize_frame = frame.dropna(subset=["bar"])
        tm.assert_series_equal(frame["foo"], original)
        assert (frame["bar"] == 5).all()
        return_value = inp_frame2.dropna(subset=["bar"], inplace=True)
        tm.assert_index_equal(samesize_frame.index, float_frame.index)
        tm.assert_index_equal(inp_frame2.index, float_frame.index)
        assert return_value is None

    def test_dropna(self):
        df = DataFrame(np.random.randn(6, 4))
        df.iloc[:2, 2] = np.nan

        dropped = df.dropna(axis=1)
        expected = df.loc[:, [0, 1, 3]]
        inp = df.copy()
        return_value = inp.dropna(axis=1, inplace=True)
        tm.assert_frame_equal(dropped, expected)
        tm.assert_frame_equal(inp, expected)
        assert return_value is None

        dropped = df.dropna(axis=0)
        expected = df.loc[list(range(2, 6))]
        inp = df.copy()
        return_value = inp.dropna(axis=0, inplace=True)
        tm.assert_frame_equal(dropped, expected)
        tm.assert_frame_equal(inp, expected)
        assert return_value is None

        # threshold
        dropped = df.dropna(axis=1, thresh=5)
        expected = df.loc[:, [0, 1, 3]]
        inp = df.copy()
        return_value = inp.dropna(axis=1, thresh=5, inplace=True)
        tm.assert_frame_equal(dropped, expected)
        tm.assert_frame_equal(inp, expected)
        assert return_value is None

        dropped = df.dropna(axis=0, thresh=4)
        expected = df.loc[range(2, 6)]
        inp = df.copy()
        return_value = inp.dropna(axis=0, thresh=4, inplace=True)
        tm.assert_frame_equal(dropped, expected)
        tm.assert_frame_equal(inp, expected)
        assert return_value is None

        dropped = df.dropna(axis=1, thresh=4)
        tm.assert_frame_equal(dropped, df)

        dropped = df.dropna(axis=1, thresh=3)
        tm.assert_frame_equal(dropped, df)

        # subset
        dropped = df.dropna(axis=0, subset=[0, 1, 3])
        inp = df.copy()
        return_value = inp.dropna(axis=0, subset=[0, 1, 3], inplace=True)
        tm.assert_frame_equal(dropped, df)
        tm.assert_frame_equal(inp, df)
        assert return_value is None

        # all
        dropped = df.dropna(axis=1, how="all")
        tm.assert_frame_equal(dropped, df)

        df[2] = np.nan
        dropped = df.dropna(axis=1, how="all")
        expected = df.loc[:, [0, 1, 3]]
        tm.assert_frame_equal(dropped, expected)

        # bad input
        msg = "No axis named 3 for object type DataFrame"
        with pytest.raises(ValueError, match=msg):
            df.dropna(axis=3)

    def test_drop_and_dropna_caching(self):
        # tst that cacher updates
        original = Series([1, 2, np.nan], name="A")
        expected = Series([1, 2], dtype=original.dtype, name="A")
        df = DataFrame({"A": original.values.copy()})
        df2 = df.copy()
        df["A"].dropna()
        tm.assert_series_equal(df["A"], original)

        ser = df["A"]
        return_value = ser.dropna(inplace=True)
        tm.assert_series_equal(ser, expected)
        tm.assert_series_equal(df["A"], original)
        assert return_value is None

        df2["A"].drop([1])
        tm.assert_series_equal(df2["A"], original)

        ser = df2["A"]
        return_value = ser.drop([1], inplace=True)
        tm.assert_series_equal(ser, original.drop([1]))
        tm.assert_series_equal(df2["A"], original)
        assert return_value is None

    def test_dropna_corner(self, float_frame):
        # bad input
        msg = "invalid how option: foo"
        with pytest.raises(ValueError, match=msg):
            float_frame.dropna(how="foo")
        msg = "must specify how or thresh"
        with pytest.raises(TypeError, match=msg):
            float_frame.dropna(how=None)
        # non-existent column - 8303
        with pytest.raises(KeyError, match=r"^\['X'\]$"):
            float_frame.dropna(subset=["A", "X"])

    def test_dropna_multiple_axes(self):
        df = DataFrame(
            [
                [1, np.nan, 2, 3],
                [4, np.nan, 5, 6],
                [np.nan, np.nan, np.nan, np.nan],
                [7, np.nan, 8, 9],
            ]
        )

        # GH20987
        with pytest.raises(TypeError, match="supplying multiple axes"):
            df.dropna(how="all", axis=[0, 1])
        with pytest.raises(TypeError, match="supplying multiple axes"):
            df.dropna(how="all", axis=(0, 1))

        inp = df.copy()
        with pytest.raises(TypeError, match="supplying multiple axes"):
            inp.dropna(how="all", axis=(0, 1), inplace=True)

    def test_dropna_tz_aware_datetime(self):
        # GH13407
        df = DataFrame()
        dt1 = datetime.datetime(2015, 1, 1, tzinfo=dateutil.tz.tzutc())
        dt2 = datetime.datetime(2015, 2, 2, tzinfo=dateutil.tz.tzutc())
        df["Time"] = [dt1]
        result = df.dropna(axis=0)
        expected = DataFrame({"Time": [dt1]})
        tm.assert_frame_equal(result, expected)

        # Ex2
        df = DataFrame({"Time": [dt1, None, np.nan, dt2]})
        result = df.dropna(axis=0)
        expected = DataFrame([dt1, dt2], columns=["Time"], index=[0, 3])
        tm.assert_frame_equal(result, expected)

    def test_dropna_categorical_interval_index(self):
        # GH 25087
        ii = pd.IntervalIndex.from_breaks([0, 2.78, 3.14, 6.28])
        ci = pd.CategoricalIndex(ii)
        df = DataFrame({"A": list("abc")}, index=ci)

        expected = df
        result = df.dropna()
        tm.assert_frame_equal(result, expected)

    def test_dropna_with_duplicate_columns(self):
        df = DataFrame(
            {
                "A": np.random.randn(5),
                "B": np.random.randn(5),
                "C": np.random.randn(5),
                "D": ["a", "b", "c", "d", "e"],
            }
        )
        df.iloc[2, [0, 1, 2]] = np.nan
        df.iloc[0, 0] = np.nan
        df.iloc[1, 1] = np.nan
        df.iloc[:, 3] = np.nan
        expected = df.dropna(subset=["A", "B", "C"], how="all")
        expected.columns = ["A", "A", "B", "C"]

        df.columns = ["A", "A", "B", "C"]

        result = df.dropna(subset=["A", "C"], how="all")
        tm.assert_frame_equal(result, expected)

<<<<<<< HEAD
    def test_set_single_column_subset(self):
        # GH 41021
        df = DataFrame({"A": [1, 2, 3], "B": list("abc"), "C": [4, np.NaN, 5]})
        expected = DataFrame(
            {"A": [1, 3], "B": list("ac"), "C": [4.0, 5.0]}, index=[0, 2]
        )
        result = df.dropna(subset="C")
        tm.assert_frame_equal(result, expected)

    def test_single_column_not_present_in_axis(self):
        # GH 41021
        df = DataFrame({"A": [1, 2, 3]})

        # Column not present
        with pytest.raises(KeyError, match="['D']"):
            df.dropna(subset="D", axis=0)
=======
    def test_dropna_pos_args_deprecation(self):
        # https://github.com/pandas-dev/pandas/issues/41485
        df = DataFrame({"a": [1, 2, 3]})
        msg = (
            r"In a future version of pandas all arguments of DataFrame\.dropna "
            r"will be keyword-only"
        )
        with tm.assert_produces_warning(FutureWarning, match=msg):
            result = df.dropna(1)
        expected = DataFrame({"a": [1, 2, 3]})
        tm.assert_frame_equal(result, expected)
>>>>>>> d30aeeba
<|MERGE_RESOLUTION|>--- conflicted
+++ resolved
@@ -232,24 +232,6 @@
         result = df.dropna(subset=["A", "C"], how="all")
         tm.assert_frame_equal(result, expected)
 
-<<<<<<< HEAD
-    def test_set_single_column_subset(self):
-        # GH 41021
-        df = DataFrame({"A": [1, 2, 3], "B": list("abc"), "C": [4, np.NaN, 5]})
-        expected = DataFrame(
-            {"A": [1, 3], "B": list("ac"), "C": [4.0, 5.0]}, index=[0, 2]
-        )
-        result = df.dropna(subset="C")
-        tm.assert_frame_equal(result, expected)
-
-    def test_single_column_not_present_in_axis(self):
-        # GH 41021
-        df = DataFrame({"A": [1, 2, 3]})
-
-        # Column not present
-        with pytest.raises(KeyError, match="['D']"):
-            df.dropna(subset="D", axis=0)
-=======
     def test_dropna_pos_args_deprecation(self):
         # https://github.com/pandas-dev/pandas/issues/41485
         df = DataFrame({"a": [1, 2, 3]})
@@ -261,4 +243,20 @@
             result = df.dropna(1)
         expected = DataFrame({"a": [1, 2, 3]})
         tm.assert_frame_equal(result, expected)
->>>>>>> d30aeeba
+
+    def test_set_single_column_subset(self):
+        # GH 41021
+        df = DataFrame({"A": [1, 2, 3], "B": list("abc"), "C": [4, np.NaN, 5]})
+        expected = DataFrame(
+            {"A": [1, 3], "B": list("ac"), "C": [4.0, 5.0]}, index=[0, 2]
+        )
+        result = df.dropna(subset="C")
+        tm.assert_frame_equal(result, expected)
+
+    def test_single_column_not_present_in_axis(self):
+        # GH 41021
+        df = DataFrame({"A": [1, 2, 3]})
+
+        # Column not present
+        with pytest.raises(KeyError, match="['D']"):
+            df.dropna(subset="D", axis=0)