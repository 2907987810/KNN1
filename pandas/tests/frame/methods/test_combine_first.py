--- conflicted
+++ resolved
@@ -103,7 +103,6 @@
         combined = frame1.combine_first(frame2)
         assert len(combined.columns) == 5
 
-    def test_combine_first_same_as_in_update(self):
         # gh 3016 (same as in update)
         df = DataFrame(
             [[1.0, 2.0, False, True], [4.0, 5.0, True, False]],
@@ -119,7 +118,6 @@
         df.loc[0, "A"] = 45
         tm.assert_frame_equal(result, df)
 
-    def test_combine_first_doc_example(self):
         # doc example
         df1 = DataFrame(
             {"A": [1.0, np.nan, 3.0, 5.0, np.nan], "B": [np.nan, 2.0, 3.0, np.nan, 6.0]}
@@ -136,23 +134,16 @@
         expected = DataFrame({"A": [1, 2, 3, 5, 3, 7.0], "B": [np.nan, 2, 3, 4, 6, 8]})
         tm.assert_frame_equal(result, expected)
 
-    def test_combine_first_return_obj_type_with_bools(self):
         # GH3552, return object dtype with bools
         df1 = DataFrame(
             [[np.nan, 3.0, True], [-4.6, np.nan, True], [np.nan, 7.0, False]]
         )
         df2 = DataFrame([[-42.6, np.nan, True], [-5.0, 1.6, False]], index=[1, 2])
 
-        expected1 = pd.Series([True, True, False], name=2, dtype=object)
-        expected2 = pd.Series([True, True, False], name=2, dtype=object)
-
-        result1 = df1.combine_first(df2)[2]
-        result2 = df2.combine_first(df1)[2]
-
-        tm.assert_series_equal(result1, expected1)
-        tm.assert_series_equal(result2, expected2)
-
-    def test_combine_first_convert_datatime_correctly(self):
+        result = df1.combine_first(df2)[2]
+        expected = Series([True, True, False], name=2)
+        tm.assert_series_equal(result, expected)
+
         # GH 3593, converting datetime64[ns] incorrectly
         df0 = DataFrame(
             {"a": [datetime(2000, 1, 1), datetime(2000, 1, 2), datetime(2000, 1, 3)]}
@@ -348,14 +339,9 @@
         df1 = DataFrame({"a": [0, 1, 3, 5]}, dtype="int64")
         df2 = DataFrame({"a": [1, 4]}, dtype="int64")
 
-        exp1 = pd.DataFrame({"a": [0, 1, 3, 5]}, dtype="float64")
-        exp2 = pd.DataFrame({"a": [1, 4, 3, 5]}, dtype="float64")
-
-        res1 = df1.combine_first(df2)
-        res2 = df2.combine_first(df1)
-
-        tm.assert_frame_equal(res1, exp1)
-        tm.assert_frame_equal(res2, exp2)
+        res = df1.combine_first(df2)
+        tm.assert_frame_equal(res, df1)
+        assert res["a"].dtype == "int64"
 
     @pytest.mark.parametrize("val", [1, 1.0])
     def test_combine_first_with_asymmetric_other(self, val):
@@ -381,28 +367,6 @@
         tm.assert_frame_equal(result, expected)
 
 
-<<<<<<< HEAD
-        tm.assert_frame_equal(res, exp)
-
-
-@pytest.mark.parametrize(
-    "val1, val2",
-    [
-        (datetime(2020, 1, 1), datetime(2020, 1, 2)),
-        (pd.Period("2020-01-01", "D"), pd.Period("2020-01-02", "D")),
-        (pd.Timedelta("89 days"), pd.Timedelta("60 min")),
-    ],
-)
-def test_combine_first_timestamp_bug(val1, val2, nulls_fixture):
-
-    df1 = pd.DataFrame([[nulls_fixture, nulls_fixture]], columns=["a", "b"])
-    df2 = pd.DataFrame([[val1, val2]], columns=["b", "c"])
-
-    res = df1.combine_first(df2)
-    exp = pd.DataFrame([[nulls_fixture, val1, val2]], columns=["a", "b", "c"])
-
-    tm.assert_frame_equal(res, exp)
-=======
 def test_combine_first_with_nan_multiindex():
     # gh-36562
 
@@ -429,5 +393,4 @@
         },
         index=mi_expected,
     )
-    tm.assert_frame_equal(res, expected)
->>>>>>> 65319af6
+    tm.assert_frame_equal(res, expected)