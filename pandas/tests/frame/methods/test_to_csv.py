import csv
from io import StringIO
import os

import numpy as np
import pytest

from pandas.errors import ParserError

import pandas as pd
from pandas import (
    DataFrame,
    Index,
    MultiIndex,
    NaT,
    Series,
    Timestamp,
    date_range,
    period_range,
    read_csv,
    to_datetime,
)
import pandas._testing as tm
import pandas.core.common as com

from pandas.io.common import get_handle


class TestDataFrameToCSV:
    def read_csv(self, path, **kwargs):
        params = {"index_col": 0}
        params.update(**kwargs)

        return read_csv(path, **params)

<<<<<<< HEAD
    def test_to_csv_from_csv1(self, float_frame, datetime_frame):
        with tm.ensure_clean("__tmp_to_csv_from_csv1__") as path:
            float_frame.iloc[:5, float_frame.columns.get_loc("A")] = np.nan

            float_frame.to_csv(path)
            float_frame.to_csv(path, columns=["A", "B"])
            float_frame.to_csv(path, header=False)
            float_frame.to_csv(path, index=False)

            # test roundtrip
            # freq does not roundtrip
            datetime_frame.index = datetime_frame.index._with_freq(None)
            datetime_frame.to_csv(path)
            recons = self.read_csv(path, parse_dates=True)
            expected = datetime_frame.copy()
            expected.index = expected.index.as_unit("s")
            tm.assert_frame_equal(expected, recons)

            datetime_frame.to_csv(path, index_label="index")
            recons = self.read_csv(path, index_col=None, parse_dates=True)

            assert len(recons.columns) == len(datetime_frame.columns) + 1

            # no index
            datetime_frame.to_csv(path, index=False)
            recons = self.read_csv(path, index_col=None, parse_dates=True)
            tm.assert_almost_equal(datetime_frame.values, recons.values)

            # corner case
            dm = DataFrame(
                {
                    "s1": Series(range(3), index=np.arange(3, dtype=np.int64)),
                    "s2": Series(range(2), index=np.arange(2, dtype=np.int64)),
                }
            )
            dm.to_csv(path)
=======
    def test_to_csv_from_csv1(self, temp_file, float_frame, datetime_frame):
        path = str(temp_file)
        float_frame.iloc[:5, float_frame.columns.get_loc("A")] = np.nan

        float_frame.to_csv(path)
        float_frame.to_csv(path, columns=["A", "B"])
        float_frame.to_csv(path, header=False)
        float_frame.to_csv(path, index=False)

        # test roundtrip
        # freq does not roundtrip
        datetime_frame.index = datetime_frame.index._with_freq(None)
        datetime_frame.to_csv(path)
        recons = self.read_csv(path, parse_dates=True)
        tm.assert_frame_equal(datetime_frame, recons)

        datetime_frame.to_csv(path, index_label="index")
        recons = self.read_csv(path, index_col=None, parse_dates=True)

        assert len(recons.columns) == len(datetime_frame.columns) + 1

        # no index
        datetime_frame.to_csv(path, index=False)
        recons = self.read_csv(path, index_col=None, parse_dates=True)
        tm.assert_almost_equal(datetime_frame.values, recons.values)

        # corner case
        dm = DataFrame(
            {
                "s1": Series(range(3), index=np.arange(3, dtype=np.int64)),
                "s2": Series(range(2), index=np.arange(2, dtype=np.int64)),
            }
        )
        dm.to_csv(path)
>>>>>>> 654c6dd5

        recons = self.read_csv(path)
        tm.assert_frame_equal(dm, recons)

    def test_to_csv_from_csv2(self, temp_file, float_frame):
        path = str(temp_file)
        # duplicate index
        df = DataFrame(
            np.random.default_rng(2).standard_normal((3, 3)),
            index=["a", "a", "b"],
            columns=["x", "y", "z"],
        )
        df.to_csv(path)
        result = self.read_csv(path)
        tm.assert_frame_equal(result, df)

        midx = MultiIndex.from_tuples([("A", 1, 2), ("A", 1, 2), ("B", 1, 2)])
        df = DataFrame(
            np.random.default_rng(2).standard_normal((3, 3)),
            index=midx,
            columns=["x", "y", "z"],
        )

        df.to_csv(path)
        result = self.read_csv(path, index_col=[0, 1, 2], parse_dates=False)
        tm.assert_frame_equal(result, df, check_names=False)

        # column aliases
        col_aliases = Index(["AA", "X", "Y", "Z"])
        float_frame.to_csv(path, header=col_aliases)

        rs = self.read_csv(path)
        xp = float_frame.copy()
        xp.columns = col_aliases
        tm.assert_frame_equal(xp, rs)

        msg = "Writing 4 cols but got 2 aliases"
        with pytest.raises(ValueError, match=msg):
            float_frame.to_csv(path, header=["AA", "X"])

    def test_to_csv_from_csv3(self, temp_file):
        path = str(temp_file)
        df1 = DataFrame(np.random.default_rng(2).standard_normal((3, 1)))
        df2 = DataFrame(np.random.default_rng(2).standard_normal((3, 1)))

        df1.to_csv(path)
        df2.to_csv(path, mode="a", header=False)
        xp = pd.concat([df1, df2])
        rs = read_csv(path, index_col=0)
        rs.columns = [int(label) for label in rs.columns]
        xp.columns = [int(label) for label in xp.columns]
        tm.assert_frame_equal(xp, rs)

    def test_to_csv_from_csv4(self, temp_file):
        path = str(temp_file)
        # GH 10833 (TimedeltaIndex formatting)
        dt = pd.Timedelta(seconds=1)
        df = DataFrame(
            {"dt_data": [i * dt for i in range(3)]},
            index=Index([i * dt for i in range(3)], name="dt_index"),
        )
        df.to_csv(path)

        result = read_csv(path, index_col="dt_index")
        result.index = pd.to_timedelta(result.index)
        result["dt_data"] = pd.to_timedelta(result["dt_data"])

        tm.assert_frame_equal(df, result, check_index_type=True)

    def test_to_csv_from_csv5(self, temp_file, timezone_frame):
        # tz, 8260
<<<<<<< HEAD
        with tm.ensure_clean("__tmp_to_csv_from_csv5__") as path:
            timezone_frame.to_csv(path)
            result = read_csv(path, index_col=0, parse_dates=["A"])
=======
        path = str(temp_file)
        timezone_frame.to_csv(path)
        result = read_csv(path, index_col=0, parse_dates=["A"])
>>>>>>> 654c6dd5

        converter = (
            lambda c: to_datetime(result[c])
            .dt.tz_convert("UTC")
            .dt.tz_convert(timezone_frame[c].dt.tz)
<<<<<<< HEAD
            .dt.as_unit("ns")
        )
        result["B"] = converter("B")
        result["C"] = converter("C")
        result["A"] = result["A"].dt.as_unit("ns")
=======
        )
        result["B"] = converter("B")
        result["C"] = converter("C")
>>>>>>> 654c6dd5
        tm.assert_frame_equal(result, timezone_frame)

    def test_to_csv_cols_reordering(self, temp_file):
        # GH3454
        chunksize = 5
        N = int(chunksize * 2.5)

        df = DataFrame(
            np.ones((N, 3)),
            index=Index([f"i-{i}" for i in range(N)], name="a"),
            columns=Index([f"i-{i}" for i in range(3)], name="a"),
        )
        cs = df.columns
        cols = [cs[2], cs[0]]

        path = str(temp_file)
        df.to_csv(path, columns=cols, chunksize=chunksize)
        rs_c = read_csv(path, index_col=0)

        tm.assert_frame_equal(df[cols], rs_c, check_names=False)

    @pytest.mark.parametrize("cols", [None, ["b", "a"]])
    def test_to_csv_new_dupe_cols(self, temp_file, cols):
        chunksize = 5
        N = int(chunksize * 2.5)

        # dupe cols
        df = DataFrame(
            np.ones((N, 3)),
            index=Index([f"i-{i}" for i in range(N)], name="a"),
            columns=["a", "a", "b"],
        )
        path = str(temp_file)
        df.to_csv(path, columns=cols, chunksize=chunksize)
        rs_c = read_csv(path, index_col=0)

        # we wrote them in a different order
        # so compare them in that order
        if cols is not None:
            if df.columns.is_unique:
                rs_c.columns = cols
            else:
                indexer, missing = df.columns.get_indexer_non_unique(cols)
                rs_c.columns = df.columns.take(indexer)

            for c in cols:
                obj_df = df[c]
                obj_rs = rs_c[c]
                if isinstance(obj_df, Series):
                    tm.assert_series_equal(obj_df, obj_rs)
                else:
                    tm.assert_frame_equal(obj_df, obj_rs, check_names=False)

        # wrote in the same order
        else:
            rs_c.columns = df.columns
            tm.assert_frame_equal(df, rs_c, check_names=False)

    @pytest.mark.slow
    def test_to_csv_dtnat(self, temp_file):
        # GH3437
        def make_dtnat_arr(n, nnat=None):
            if nnat is None:
                nnat = int(n * 0.1)  # 10%
            s = list(date_range("2000", freq="5min", periods=n))
            if nnat:
                for i in np.random.default_rng(2).integers(0, len(s), nnat):
                    s[i] = NaT
                i = np.random.default_rng(2).integers(100)
                s[-i] = NaT
                s[i] = NaT
            return s

        chunksize = 1000
        s1 = make_dtnat_arr(chunksize + 5)
        s2 = make_dtnat_arr(chunksize + 5, 0)

<<<<<<< HEAD
        df = DataFrame({"a": s1, "b": s2})
        with tm.ensure_clean("1.csv") as pth:
            df.to_csv(pth, chunksize=chunksize)

            result = self.read_csv(pth).apply(to_datetime)

        expected = df[:]
        expected["a"] = expected["a"].astype("M8[s]")
        expected["b"] = expected["b"].astype("M8[s]")
        tm.assert_frame_equal(result, expected, check_names=False)
=======
        path = str(temp_file)
        df = DataFrame({"a": s1, "b": s2})
        df.to_csv(path, chunksize=chunksize)

        recons = self.read_csv(path).apply(to_datetime)
        tm.assert_frame_equal(df, recons, check_names=False)
>>>>>>> 654c6dd5

    def _return_result_expected(
        self,
        df,
        chunksize,
        r_dtype=None,
        c_dtype=None,
        rnlvl=None,
        cnlvl=None,
        dupe_col=False,
    ):
        kwargs = {"parse_dates": False}
        if cnlvl:
            if rnlvl is not None:
                kwargs["index_col"] = list(range(rnlvl))
            kwargs["header"] = list(range(cnlvl))

            with tm.ensure_clean("__tmp_to_csv_moar__") as path:
                df.to_csv(path, encoding="utf8", chunksize=chunksize)
                recons = self.read_csv(path, **kwargs)
        else:
            kwargs["header"] = 0

            with tm.ensure_clean("__tmp_to_csv_moar__") as path:
                df.to_csv(path, encoding="utf8", chunksize=chunksize)
                recons = self.read_csv(path, **kwargs)

        def _to_uni(x):
            if not isinstance(x, str):
                return x.decode("utf8")
            return x

        if dupe_col:
            # read_Csv disambiguates the columns by
            # labeling them dupe.1,dupe.2, etc'. monkey patch columns
            recons.columns = df.columns
        if rnlvl and not cnlvl:
            delta_lvl = [recons.iloc[:, i].values for i in range(rnlvl - 1)]
            ix = MultiIndex.from_arrays([list(recons.index)] + delta_lvl)
            recons.index = ix
            recons = recons.iloc[:, rnlvl - 1 :]

        type_map = {"i": "i", "f": "f", "s": "O", "u": "O", "dt": "O", "p": "O"}
        if r_dtype:
            if r_dtype == "u":  # unicode
                r_dtype = "O"
                recons.index = np.array(
                    [_to_uni(label) for label in recons.index], dtype=r_dtype
                )
                df.index = np.array(
                    [_to_uni(label) for label in df.index], dtype=r_dtype
                )
            elif r_dtype == "dt":  # unicode
                r_dtype = "O"
                recons.index = np.array(
                    [Timestamp(label) for label in recons.index], dtype=r_dtype
                )
                df.index = np.array(
                    [Timestamp(label) for label in df.index], dtype=r_dtype
                )
            elif r_dtype == "p":
                r_dtype = "O"
                idx_list = to_datetime(recons.index)
                recons.index = np.array(
                    [Timestamp(label) for label in idx_list], dtype=r_dtype
                )
                df.index = np.array(
                    list(map(Timestamp, df.index.to_timestamp())), dtype=r_dtype
                )
            else:
                r_dtype = type_map.get(r_dtype)
                recons.index = np.array(recons.index, dtype=r_dtype)
                df.index = np.array(df.index, dtype=r_dtype)
        if c_dtype:
            if c_dtype == "u":
                c_dtype = "O"
                recons.columns = np.array(
                    [_to_uni(label) for label in recons.columns], dtype=c_dtype
                )
                df.columns = np.array(
                    [_to_uni(label) for label in df.columns], dtype=c_dtype
                )
            elif c_dtype == "dt":
                c_dtype = "O"
                recons.columns = np.array(
                    [Timestamp(label) for label in recons.columns], dtype=c_dtype
                )
                df.columns = np.array(
                    [Timestamp(label) for label in df.columns], dtype=c_dtype
                )
            elif c_dtype == "p":
                c_dtype = "O"
                col_list = to_datetime(recons.columns)
                recons.columns = np.array(
                    [Timestamp(label) for label in col_list], dtype=c_dtype
                )
                col_list = df.columns.to_timestamp()
                df.columns = np.array(
                    [Timestamp(label) for label in col_list], dtype=c_dtype
                )
            else:
                c_dtype = type_map.get(c_dtype)
                recons.columns = np.array(recons.columns, dtype=c_dtype)
                df.columns = np.array(df.columns, dtype=c_dtype)
        return df, recons

    @pytest.mark.slow
    @pytest.mark.parametrize(
        "nrows", [2, 10, 99, 100, 101, 102, 198, 199, 200, 201, 202, 249, 250, 251]
    )
    def test_to_csv_nrows(self, nrows):
        df = DataFrame(
            np.ones((nrows, 4)),
            index=date_range("2020-01-01", periods=nrows),
            columns=Index(list("abcd"), dtype=object),
        )
        result, expected = self._return_result_expected(df, 1000, "dt", "s")
        expected.index = expected.index.astype("M8[ns]")
        tm.assert_frame_equal(result, expected, check_names=False)

    @pytest.mark.slow
    @pytest.mark.parametrize(
        "nrows", [2, 10, 99, 100, 101, 102, 198, 199, 200, 201, 202, 249, 250, 251]
    )
    @pytest.mark.parametrize(
        "r_idx_type, c_idx_type", [("i", "i"), ("s", "s"), ("s", "dt"), ("p", "p")]
    )
    @pytest.mark.parametrize("ncols", [1, 2, 3, 4])
    @pytest.mark.filterwarnings(r"ignore:PeriodDtype\[B\] is deprecated:FutureWarning")
    def test_to_csv_idx_types(self, nrows, r_idx_type, c_idx_type, ncols):
        axes = {
            "i": lambda n: Index(np.arange(n), dtype=np.int64),
            "s": lambda n: Index([f"{i}_{chr(i)}" for i in range(97, 97 + n)]),
            "dt": lambda n: date_range("2020-01-01", periods=n),
            "p": lambda n: period_range("2020-01-01", periods=n, freq="D"),
        }
        df = DataFrame(
            np.ones((nrows, ncols)),
            index=axes[r_idx_type](nrows),
            columns=axes[c_idx_type](ncols),
        )
        result, expected = self._return_result_expected(
            df,
            1000,
            r_idx_type,
            c_idx_type,
        )
        if r_idx_type in ["dt", "p"]:
            expected.index = expected.index.astype("M8[ns]")
        if c_idx_type in ["dt", "p"]:
            expected.columns = expected.columns.astype("M8[ns]")
        tm.assert_frame_equal(result, expected, check_names=False)

    @pytest.mark.slow
    @pytest.mark.parametrize(
        "nrows", [10, 98, 99, 100, 101, 102, 198, 199, 200, 201, 202, 249, 250, 251]
    )
    @pytest.mark.parametrize("ncols", [1, 2, 3, 4])
    def test_to_csv_idx_ncols(self, nrows, ncols):
        df = DataFrame(
            np.ones((nrows, ncols)),
            index=Index([f"i-{i}" for i in range(nrows)], name="a"),
            columns=Index([f"i-{i}" for i in range(ncols)], name="a"),
        )
        result, expected = self._return_result_expected(df, 1000)
        tm.assert_frame_equal(result, expected, check_names=False)

    @pytest.mark.slow
    @pytest.mark.parametrize("nrows", [10, 98, 99, 100, 101, 102])
    def test_to_csv_dup_cols(self, nrows):
        df = DataFrame(
            np.ones((nrows, 3)),
            index=Index([f"i-{i}" for i in range(nrows)], name="a"),
            columns=Index([f"i-{i}" for i in range(3)], name="a"),
        )

        cols = list(df.columns)
        cols[:2] = ["dupe", "dupe"]
        cols[-2:] = ["dupe", "dupe"]
        ix = list(df.index)
        ix[:2] = ["rdupe", "rdupe"]
        ix[-2:] = ["rdupe", "rdupe"]
        df.index = ix
        df.columns = cols
        result, expected = self._return_result_expected(df, 1000, dupe_col=True)
        tm.assert_frame_equal(result, expected, check_names=False)

    @pytest.mark.slow
    def test_to_csv_empty(self):
        df = DataFrame(index=np.arange(10, dtype=np.int64))
        result, expected = self._return_result_expected(df, 1000)
        tm.assert_frame_equal(result, expected, check_column_type=False)

    @pytest.mark.slow
    def test_to_csv_chunksize(self):
        chunksize = 1000
        rows = chunksize // 2 + 1
        df = DataFrame(
            np.ones((rows, 2)),
            columns=Index(list("ab"), dtype=object),
            index=MultiIndex.from_arrays([range(rows) for _ in range(2)]),
        )
        result, expected = self._return_result_expected(df, chunksize, rnlvl=2)
        tm.assert_frame_equal(result, expected, check_names=False)

    @pytest.mark.slow
    @pytest.mark.parametrize(
        "nrows", [2, 10, 99, 100, 101, 102, 198, 199, 200, 201, 202, 249, 250, 251]
    )
    @pytest.mark.parametrize("ncols", [2, 3, 4])
    @pytest.mark.parametrize(
        "df_params, func_params",
        [
            [{"r_idx_nlevels": 2}, {"rnlvl": 2}],
            [{"c_idx_nlevels": 2}, {"cnlvl": 2}],
            [{"r_idx_nlevels": 2, "c_idx_nlevels": 2}, {"rnlvl": 2, "cnlvl": 2}],
        ],
    )
    def test_to_csv_params(self, nrows, df_params, func_params, ncols):
        if df_params.get("r_idx_nlevels"):
            index = MultiIndex.from_arrays(
                [f"i-{i}" for i in range(nrows)]
                for _ in range(df_params["r_idx_nlevels"])
            )
        else:
            index = None

        if df_params.get("c_idx_nlevels"):
            columns = MultiIndex.from_arrays(
                [f"i-{i}" for i in range(ncols)]
                for _ in range(df_params["c_idx_nlevels"])
            )
        else:
            columns = Index([f"i-{i}" for i in range(ncols)], dtype=object)
        df = DataFrame(np.ones((nrows, ncols)), index=index, columns=columns)
        result, expected = self._return_result_expected(df, 1000, **func_params)
        tm.assert_frame_equal(result, expected, check_names=False)

    def test_to_csv_from_csv_w_some_infs(self, temp_file, float_frame):
        # test roundtrip with inf, -inf, nan, as full columns and mix
        float_frame["G"] = np.nan
        f = lambda x: [np.inf, np.nan][np.random.default_rng(2).random() < 0.5]
        float_frame["h"] = float_frame.index.map(f)

        path = str(temp_file)
        float_frame.to_csv(path)
        recons = self.read_csv(path)

        tm.assert_frame_equal(float_frame, recons)
        tm.assert_frame_equal(np.isinf(float_frame), np.isinf(recons))

    def test_to_csv_from_csv_w_all_infs(self, temp_file, float_frame):
        # test roundtrip with inf, -inf, nan, as full columns and mix
        float_frame["E"] = np.inf
        float_frame["F"] = -np.inf

        path = str(temp_file)
        float_frame.to_csv(path)
        recons = self.read_csv(path)

        tm.assert_frame_equal(float_frame, recons)
        tm.assert_frame_equal(np.isinf(float_frame), np.isinf(recons))

    def test_to_csv_no_index(self, temp_file):
        # GH 3624, after appending columns, to_csv fails
        path = str(temp_file)
        df = DataFrame({"c1": [1, 2, 3], "c2": [4, 5, 6]})
        df.to_csv(path, index=False)
        result = read_csv(path)
        tm.assert_frame_equal(df, result)
        df["c3"] = Series([7, 8, 9], dtype="int64")
        df.to_csv(path, index=False)
        result = read_csv(path)
        tm.assert_frame_equal(df, result)

    def test_to_csv_with_mix_columns(self):
        # gh-11637: incorrect output when a mix of integer and string column
        # names passed as columns parameter in to_csv

        df = DataFrame({0: ["a", "b", "c"], 1: ["aa", "bb", "cc"]})
        df["test"] = "txt"
        assert df.to_csv() == df.to_csv(columns=[0, 1, "test"])

    def test_to_csv_headers(self, temp_file):
        # GH6186, the presence or absence of `index` incorrectly
        # causes to_csv to have different header semantics.
        from_df = DataFrame([[1, 2], [3, 4]], columns=["A", "B"])
        to_df = DataFrame([[1, 2], [3, 4]], columns=["X", "Y"])
        path = str(temp_file)
        from_df.to_csv(path, header=["X", "Y"])
        recons = self.read_csv(path)

        tm.assert_frame_equal(to_df, recons)

        from_df.to_csv(path, index=False, header=["X", "Y"])
        recons = self.read_csv(path)

        return_value = recons.reset_index(inplace=True)
        assert return_value is None
        tm.assert_frame_equal(to_df, recons)

    def test_to_csv_multiindex(self, temp_file, float_frame, datetime_frame):
        frame = float_frame
        old_index = frame.index
        arrays = np.arange(len(old_index) * 2, dtype=np.int64).reshape(2, -1)
        new_index = MultiIndex.from_arrays(arrays, names=["first", "second"])
        frame.index = new_index

        path = str(temp_file)
        frame.to_csv(path, header=False)
        frame.to_csv(path, columns=["A", "B"])

        # round trip
        frame.to_csv(path)

        df = self.read_csv(path, index_col=[0, 1], parse_dates=False)

        # TODO to_csv drops column name
        tm.assert_frame_equal(frame, df, check_names=False)
        assert frame.index.names == df.index.names

        # needed if setUp becomes a class method
        float_frame.index = old_index

        # try multiindex with dates
        tsframe = datetime_frame
        old_index = tsframe.index
        new_index = [old_index, np.arange(len(old_index), dtype=np.int64)]
        tsframe.index = MultiIndex.from_arrays(new_index)

        tsframe.to_csv(path, index_label=["time", "foo"])
        with tm.assert_produces_warning(UserWarning, match="Could not infer format"):
            recons = self.read_csv(path, index_col=[0, 1], parse_dates=True)

<<<<<<< HEAD
            # TODO to_csv drops column name
            expected = tsframe.copy()
            expected.index = MultiIndex.from_arrays(
                [old_index.as_unit("s"), new_index[1]]
            )
            tm.assert_frame_equal(recons, expected, check_names=False)
=======
        # TODO to_csv drops column name
        tm.assert_frame_equal(tsframe, recons, check_names=False)
>>>>>>> 654c6dd5

        # do not load index
        tsframe.to_csv(path)
        recons = self.read_csv(path, index_col=None)
        assert len(recons.columns) == len(tsframe.columns) + 2

        # no index
        tsframe.to_csv(path, index=False)
        recons = self.read_csv(path, index_col=None)
        tm.assert_almost_equal(recons.values, datetime_frame.values)

        # needed if setUp becomes class method
        datetime_frame.index = old_index

        with tm.ensure_clean("__tmp_to_csv_multiindex__") as path:
            # GH3571, GH1651, GH3141

            def _make_frame(names=None):
                if names is True:
                    names = ["first", "second"]
                return DataFrame(
                    np.random.default_rng(2).integers(0, 10, size=(3, 3)),
                    columns=MultiIndex.from_tuples(
                        [("bah", "foo"), ("bah", "bar"), ("ban", "baz")], names=names
                    ),
                    dtype="int64",
                )

            # column & index are multi-index
            df = DataFrame(
                np.ones((5, 3)),
                columns=MultiIndex.from_arrays(
                    [[f"i-{i}" for i in range(3)] for _ in range(4)], names=list("abcd")
                ),
                index=MultiIndex.from_arrays(
                    [[f"i-{i}" for i in range(5)] for _ in range(2)], names=list("ab")
                ),
            )
            df.to_csv(path)
            result = read_csv(path, header=[0, 1, 2, 3], index_col=[0, 1])
            tm.assert_frame_equal(df, result)

            # column is mi
            df = DataFrame(
                np.ones((5, 3)),
                columns=MultiIndex.from_arrays(
                    [[f"i-{i}" for i in range(3)] for _ in range(4)], names=list("abcd")
                ),
            )
            df.to_csv(path)
            result = read_csv(path, header=[0, 1, 2, 3], index_col=0)
            tm.assert_frame_equal(df, result)

            # dup column names?
            df = DataFrame(
                np.ones((5, 3)),
                columns=MultiIndex.from_arrays(
                    [[f"i-{i}" for i in range(3)] for _ in range(4)], names=list("abcd")
                ),
                index=MultiIndex.from_arrays(
                    [[f"i-{i}" for i in range(5)] for _ in range(3)], names=list("abc")
                ),
            )
            df.to_csv(path)
            result = read_csv(path, header=[0, 1, 2, 3], index_col=[0, 1, 2])
            tm.assert_frame_equal(df, result)

            # writing with no index
            df = _make_frame()
            df.to_csv(path, index=False)
            result = read_csv(path, header=[0, 1])
            tm.assert_frame_equal(df, result)

            # we lose the names here
            df = _make_frame(True)
            df.to_csv(path, index=False)
            result = read_csv(path, header=[0, 1])
            assert com.all_none(*result.columns.names)
            result.columns.names = df.columns.names
            tm.assert_frame_equal(df, result)

            # whatsnew example
            df = _make_frame()
            df.to_csv(path)
            result = read_csv(path, header=[0, 1], index_col=[0])
            tm.assert_frame_equal(df, result)

            df = _make_frame(True)
            df.to_csv(path)
            result = read_csv(path, header=[0, 1], index_col=[0])
            tm.assert_frame_equal(df, result)

            # invalid options
            df = _make_frame(True)
            df.to_csv(path)

            for i in [6, 7]:
                msg = f"len of {i}, but only 5 lines in file"
                with pytest.raises(ParserError, match=msg):
                    read_csv(path, header=list(range(i)), index_col=0)

            # write with cols
            msg = "cannot specify cols with a MultiIndex"
            with pytest.raises(TypeError, match=msg):
                df.to_csv(path, columns=["foo", "bar"])

        with tm.ensure_clean("__tmp_to_csv_multiindex__") as path:
            # empty
            tsframe[:0].to_csv(path)
            recons = self.read_csv(path)

            exp = tsframe[:0]
            exp.index = []

            tm.assert_index_equal(recons.columns, exp.columns)
            assert len(recons) == 0

    def test_to_csv_interval_index(self, temp_file, using_infer_string):
        # GH 28210
        df = DataFrame({"A": list("abc"), "B": range(3)}, index=pd.interval_range(0, 3))

        path = str(temp_file)
        df.to_csv(path)
        result = self.read_csv(path, index_col=0)

        # can't roundtrip intervalindex via read_csv so check string repr (GH 23595)
        expected = df.copy()
        if using_infer_string:
            expected.index = expected.index.astype("string[pyarrow_numpy]")
        else:
            expected.index = expected.index.astype(str)

        tm.assert_frame_equal(result, expected)

    def test_to_csv_float32_nanrep(self, temp_file):
        df = DataFrame(
            np.random.default_rng(2).standard_normal((1, 4)).astype(np.float32)
        )
        df[1] = np.nan

        path = str(temp_file)
        df.to_csv(path, na_rep=999)

        with open(path, encoding="utf-8") as f:
            lines = f.readlines()
            assert lines[1].split(",")[2] == "999"

    def test_to_csv_withcommas(self, temp_file):
        # Commas inside fields should be correctly escaped when saving as CSV.
        df = DataFrame({"A": [1, 2, 3], "B": ["5,6", "7,8", "9,0"]})

        path = str(temp_file)
        df.to_csv(path)
        df2 = self.read_csv(path)
        tm.assert_frame_equal(df2, df)

    def test_to_csv_mixed(self, temp_file):
        def create_cols(name):
            return [f"{name}{i:03d}" for i in range(5)]

        df_float = DataFrame(
            np.random.default_rng(2).standard_normal((100, 5)),
            dtype="float64",
            columns=create_cols("float"),
        )
        df_int = DataFrame(
            np.random.default_rng(2).standard_normal((100, 5)).astype("int64"),
            dtype="int64",
            columns=create_cols("int"),
        )
        df_bool = DataFrame(True, index=df_float.index, columns=create_cols("bool"))
        df_object = DataFrame(
            "foo", index=df_float.index, columns=create_cols("object")
        )
        df_dt = DataFrame(
            Timestamp("20010101"),
            index=df_float.index,
            columns=create_cols("date"),
        )

        # add in some nans
        df_float.iloc[30:50, 1:3] = np.nan
        df_dt.iloc[30:50, 1:3] = np.nan

        df = pd.concat([df_float, df_int, df_bool, df_object, df_dt], axis=1)

        # dtype
        dtypes = {}
        for n, dtype in [
            ("float", np.float64),
            ("int", np.int64),
            ("bool", np.bool_),
            ("object", object),
        ]:
            for c in create_cols(n):
                dtypes[c] = dtype

        path = str(temp_file)
        df.to_csv(path)
        rs = read_csv(path, index_col=0, dtype=dtypes, parse_dates=create_cols("date"))
        tm.assert_frame_equal(rs, df)

    def test_to_csv_dups_cols(self, temp_file):
        df = DataFrame(
            np.random.default_rng(2).standard_normal((1000, 30)),
            columns=list(range(15)) + list(range(15)),
            dtype="float64",
        )

        path = str(temp_file)
        df.to_csv(path)  # single dtype, fine
        result = read_csv(path, index_col=0)
        result.columns = df.columns
        tm.assert_frame_equal(result, df)

        df_float = DataFrame(
            np.random.default_rng(2).standard_normal((1000, 3)), dtype="float64"
        )
        df_int = DataFrame(np.random.default_rng(2).standard_normal((1000, 3))).astype(
            "int64"
        )
        df_bool = DataFrame(True, index=df_float.index, columns=range(3))
        df_object = DataFrame("foo", index=df_float.index, columns=range(3))
        df_dt = DataFrame(Timestamp("20010101"), index=df_float.index, columns=range(3))
        df = pd.concat(
            [df_float, df_int, df_bool, df_object, df_dt], axis=1, ignore_index=True
        )

        df.columns = [0, 1, 2] * 5

        with tm.ensure_clean() as filename:
            df.to_csv(filename)
            result = read_csv(filename, index_col=0)

            # date cols
            for i in ["0.4", "1.4", "2.4"]:
                result[i] = to_datetime(result[i])

            result.columns = df.columns
            tm.assert_frame_equal(result, df)

    def test_to_csv_dups_cols2(self, temp_file):
        # GH3457
        df = DataFrame(
            np.ones((5, 3)),
            index=Index([f"i-{i}" for i in range(5)], name="foo"),
            columns=Index(["a", "a", "b"], dtype=object),
        )

        path = str(temp_file)
        df.to_csv(path)

        # read_csv will rename the dups columns
        result = read_csv(path, index_col=0)
        result = result.rename(columns={"a.1": "a"})
        tm.assert_frame_equal(result, df)

    @pytest.mark.parametrize("chunksize", [10000, 50000, 100000])
    def test_to_csv_chunking(self, chunksize, temp_file):
        aa = DataFrame({"A": range(100000)})
        aa["B"] = aa.A + 1.0
        aa["C"] = aa.A + 2.0
        aa["D"] = aa.A + 3.0

        path = str(temp_file)
        aa.to_csv(path, chunksize=chunksize)
        rs = read_csv(path, index_col=0)
        tm.assert_frame_equal(rs, aa)

    @pytest.mark.slow
    def test_to_csv_wide_frame_formatting(self, temp_file, monkeypatch):
        # Issue #8621
        chunksize = 100
        df = DataFrame(
            np.random.default_rng(2).standard_normal((1, chunksize + 10)),
            columns=None,
            index=None,
        )
        path = str(temp_file)
        with monkeypatch.context() as m:
            m.setattr("pandas.io.formats.csvs._DEFAULT_CHUNKSIZE_CELLS", chunksize)
            df.to_csv(path, header=False, index=False)
        rs = read_csv(path, header=None)
        tm.assert_frame_equal(rs, df)

    def test_to_csv_bug(self, temp_file):
        f1 = StringIO("a,1.0\nb,2.0")
        df = self.read_csv(f1, header=None)
        newdf = DataFrame({"t": df[df.columns[0]]})

        path = str(temp_file)
        newdf.to_csv(path)

        recons = read_csv(path, index_col=0)
        # don't check_names as t != 1
        tm.assert_frame_equal(recons, newdf, check_names=False)

    def test_to_csv_unicode(self, temp_file):
        df = DataFrame({"c/\u03c3": [1, 2, 3]})
        path = str(temp_file)
        df.to_csv(path, encoding="UTF-8")
        df2 = read_csv(path, index_col=0, encoding="UTF-8")
        tm.assert_frame_equal(df, df2)

        df.to_csv(path, encoding="UTF-8", index=False)
        df2 = read_csv(path, index_col=None, encoding="UTF-8")
        tm.assert_frame_equal(df, df2)

    def test_to_csv_unicode_index_col(self):
        buf = StringIO("")
        df = DataFrame(
            [["\u05d0", "d2", "d3", "d4"], ["a1", "a2", "a3", "a4"]],
            columns=["\u05d0", "\u05d1", "\u05d2", "\u05d3"],
            index=["\u05d0", "\u05d1"],
        )

        df.to_csv(buf, encoding="UTF-8")
        buf.seek(0)

        df2 = read_csv(buf, index_col=0, encoding="UTF-8")
        tm.assert_frame_equal(df, df2)

    def test_to_csv_stringio(self, float_frame):
        buf = StringIO()
        float_frame.to_csv(buf)
        buf.seek(0)
        recons = read_csv(buf, index_col=0)
        tm.assert_frame_equal(recons, float_frame)

    def test_to_csv_float_format(self, temp_file):
        df = DataFrame(
            [[0.123456, 0.234567, 0.567567], [12.32112, 123123.2, 321321.2]],
            index=["A", "B"],
            columns=["X", "Y", "Z"],
        )

        path = str(temp_file)
        df.to_csv(path, float_format="%.2f")

        rs = read_csv(path, index_col=0)
        xp = DataFrame(
            [[0.12, 0.23, 0.57], [12.32, 123123.20, 321321.20]],
            index=["A", "B"],
            columns=["X", "Y", "Z"],
        )
        tm.assert_frame_equal(rs, xp)

    def test_to_csv_float_format_over_decimal(self):
        # GH#47436
        df = DataFrame({"a": [0.5, 1.0]})
        result = df.to_csv(
            decimal=",",
            float_format=lambda x: np.format_float_positional(x, trim="-"),
            index=False,
        )
        expected_rows = ["a", "0.5", "1"]
        expected = tm.convert_rows_list_to_csv_str(expected_rows)
        assert result == expected

    def test_to_csv_unicodewriter_quoting(self):
        df = DataFrame({"A": [1, 2, 3], "B": ["foo", "bar", "baz"]})

        buf = StringIO()
        df.to_csv(buf, index=False, quoting=csv.QUOTE_NONNUMERIC, encoding="utf-8")

        result = buf.getvalue()
        expected_rows = ['"A","B"', '1,"foo"', '2,"bar"', '3,"baz"']
        expected = tm.convert_rows_list_to_csv_str(expected_rows)
        assert result == expected

    @pytest.mark.parametrize("encoding", [None, "utf-8"])
    def test_to_csv_quote_none(self, encoding):
        # GH4328
        df = DataFrame({"A": ["hello", '{"hello"}']})
        buf = StringIO()
        df.to_csv(buf, quoting=csv.QUOTE_NONE, encoding=encoding, index=False)

        result = buf.getvalue()
        expected_rows = ["A", "hello", '{"hello"}']
        expected = tm.convert_rows_list_to_csv_str(expected_rows)
        assert result == expected

    def test_to_csv_index_no_leading_comma(self):
        df = DataFrame({"A": [1, 2, 3], "B": [4, 5, 6]}, index=["one", "two", "three"])

        buf = StringIO()
        df.to_csv(buf, index_label=False)

        expected_rows = ["A,B", "one,1,4", "two,2,5", "three,3,6"]
        expected = tm.convert_rows_list_to_csv_str(expected_rows)
        assert buf.getvalue() == expected

    def test_to_csv_lineterminators(self, temp_file):
        # see gh-20353
        df = DataFrame({"A": [1, 2, 3], "B": [4, 5, 6]}, index=["one", "two", "three"])

        path = str(temp_file)
        # case 1: CRLF as line terminator
        df.to_csv(path, lineterminator="\r\n")
        expected = b",A,B\r\none,1,4\r\ntwo,2,5\r\nthree,3,6\r\n"

        with open(path, mode="rb") as f:
            assert f.read() == expected

    def test_to_csv_lineterminators2(self, temp_file):
        # see gh-20353
        df = DataFrame({"A": [1, 2, 3], "B": [4, 5, 6]}, index=["one", "two", "three"])

        path = str(temp_file)
        # case 2: LF as line terminator
        df.to_csv(path, lineterminator="\n")
        expected = b",A,B\none,1,4\ntwo,2,5\nthree,3,6\n"

        with open(path, mode="rb") as f:
            assert f.read() == expected

    def test_to_csv_lineterminators3(self, temp_file):
        # see gh-20353
        df = DataFrame({"A": [1, 2, 3], "B": [4, 5, 6]}, index=["one", "two", "three"])
        path = str(temp_file)
        # case 3: The default line terminator(=os.linesep)(gh-21406)
        df.to_csv(path)
        os_linesep = os.linesep.encode("utf-8")
        expected = (
            b",A,B"
            + os_linesep
            + b"one,1,4"
            + os_linesep
            + b"two,2,5"
            + os_linesep
            + b"three,3,6"
            + os_linesep
        )

        with open(path, mode="rb") as f:
            assert f.read() == expected

    def test_to_csv_from_csv_categorical(self):
        # CSV with categoricals should result in the same output
        # as when one would add a "normal" Series/DataFrame.
        s = Series(pd.Categorical(["a", "b", "b", "a", "a", "c", "c", "c"]))
        s2 = Series(["a", "b", "b", "a", "a", "c", "c", "c"])
        res = StringIO()

        s.to_csv(res, header=False)
        exp = StringIO()

        s2.to_csv(exp, header=False)
        assert res.getvalue() == exp.getvalue()

        df = DataFrame({"s": s})
        df2 = DataFrame({"s": s2})

        res = StringIO()
        df.to_csv(res)

        exp = StringIO()
        df2.to_csv(exp)

        assert res.getvalue() == exp.getvalue()

    def test_to_csv_path_is_none(self, float_frame):
        # GH 8215
        # Make sure we return string for consistency with
        # Series.to_csv()
        csv_str = float_frame.to_csv(path_or_buf=None)
        assert isinstance(csv_str, str)
        recons = read_csv(StringIO(csv_str), index_col=0)
        tm.assert_frame_equal(float_frame, recons)

    @pytest.mark.parametrize(
        "df,encoding",
        [
            (
                DataFrame(
                    [[0.123456, 0.234567, 0.567567], [12.32112, 123123.2, 321321.2]],
                    index=["A", "B"],
                    columns=["X", "Y", "Z"],
                ),
                None,
            ),
            # GH 21241, 21118
            (DataFrame([["abc", "def", "ghi"]], columns=["X", "Y", "Z"]), "ascii"),
            (DataFrame(5 * [[123, "你好", "世界"]], columns=["X", "Y", "Z"]), "gb2312"),
            (
                DataFrame(
                    5 * [[123, "Γειά σου", "Κόσμε"]],  # noqa: RUF001
                    columns=["X", "Y", "Z"],
                ),
                "cp737",
            ),
        ],
    )
    def test_to_csv_compression(self, temp_file, df, encoding, compression):
        path = str(temp_file)
        df.to_csv(path, compression=compression, encoding=encoding)
        # test the round trip - to_csv -> read_csv
        result = read_csv(path, compression=compression, index_col=0, encoding=encoding)
        tm.assert_frame_equal(df, result)

        # test the round trip using file handle - to_csv -> read_csv
        with get_handle(
            path, "w", compression=compression, encoding=encoding
        ) as handles:
            df.to_csv(handles.handle, encoding=encoding)
            assert not handles.handle.closed

        result = read_csv(
            path,
            compression=compression,
            encoding=encoding,
            index_col=0,
        ).squeeze("columns")
        tm.assert_frame_equal(df, result)

        # explicitly make sure file is compressed
        with tm.decompress_file(path, compression) as fh:
            text = fh.read().decode(encoding or "utf8")
            for col in df.columns:
                assert col in text

        with tm.decompress_file(path, compression) as fh:
            tm.assert_frame_equal(df, read_csv(fh, index_col=0, encoding=encoding))

    def test_to_csv_date_format(self, temp_file, datetime_frame):
        path = str(temp_file)
        dt_index = datetime_frame.index
        datetime_frame = DataFrame(
            {"A": dt_index, "B": dt_index.shift(1)}, index=dt_index
        )
        datetime_frame.to_csv(path, date_format="%Y%m%d")

        # Check that the data was put in the specified format
        test = read_csv(path, index_col=0)

        datetime_frame_int = datetime_frame.map(lambda x: int(x.strftime("%Y%m%d")))
        datetime_frame_int.index = datetime_frame_int.index.map(
            lambda x: int(x.strftime("%Y%m%d"))
        )

        tm.assert_frame_equal(test, datetime_frame_int)

        datetime_frame.to_csv(path, date_format="%Y-%m-%d")

        # Check that the data was put in the specified format
        test = read_csv(path, index_col=0)
        datetime_frame_str = datetime_frame.map(lambda x: x.strftime("%Y-%m-%d"))
        datetime_frame_str.index = datetime_frame_str.index.map(
            lambda x: x.strftime("%Y-%m-%d")
        )

        tm.assert_frame_equal(test, datetime_frame_str)

        # Check that columns get converted
        datetime_frame_columns = datetime_frame.T
        datetime_frame_columns.to_csv(path, date_format="%Y%m%d")

        test = read_csv(path, index_col=0)

        datetime_frame_columns = datetime_frame_columns.map(
            lambda x: int(x.strftime("%Y%m%d"))
        )
        # Columns don't get converted to ints by read_csv
        datetime_frame_columns.columns = datetime_frame_columns.columns.map(
            lambda x: x.strftime("%Y%m%d")
        )

        tm.assert_frame_equal(test, datetime_frame_columns)

        # test NaTs
        nat_index = to_datetime(
            ["NaT"] * 10 + ["2000-01-01", "2000-01-01", "2000-01-01"]
        )
        nat_frame = DataFrame({"A": nat_index}, index=nat_index)
        nat_frame.to_csv(path, date_format="%Y-%m-%d")

        test = read_csv(path, parse_dates=[0, 1], index_col=0)

        tm.assert_frame_equal(test, nat_frame)

    @pytest.mark.parametrize("td", [pd.Timedelta(0), pd.Timedelta("10s")])
<<<<<<< HEAD
    def test_to_csv_with_dst_transitions(self, td):
        with tm.ensure_clean("csv_date_format_with_dst") as path:
            # make sure we are not failing on transitions
            times = date_range(
                "2013-10-26 23:00",
                "2013-10-27 01:00",
                tz="Europe/London",
                freq="h",
                ambiguous="infer",
            )
            i = times + td
            i = i._with_freq(None)  # freq is not preserved by read_csv
            time_range = np.array(range(len(i)), dtype="int64")
            df = DataFrame({"A": time_range}, index=i)
            df.to_csv(path, index=True)
            # we have to reconvert the index as we
            # don't parse the tz's
            result = read_csv(path, index_col=0)
            result.index = (
                to_datetime(result.index, utc=True)
                .tz_convert("Europe/London")
                .as_unit("ns")
            )
            tm.assert_frame_equal(result, df)

    def test_to_csv_with_dst_transitions_with_pickle(self):
=======
    def test_to_csv_with_dst_transitions(self, td, temp_file):
        path = str(temp_file)
        # make sure we are not failing on transitions
        times = date_range(
            "2013-10-26 23:00",
            "2013-10-27 01:00",
            tz="Europe/London",
            freq="h",
            ambiguous="infer",
        )
        i = times + td
        i = i._with_freq(None)  # freq is not preserved by read_csv
        time_range = np.array(range(len(i)), dtype="int64")
        df = DataFrame({"A": time_range}, index=i)
        df.to_csv(path, index=True)
        # we have to reconvert the index as we
        # don't parse the tz's
        result = read_csv(path, index_col=0)
        result.index = to_datetime(result.index, utc=True).tz_convert("Europe/London")
        tm.assert_frame_equal(result, df)

    def test_to_csv_with_dst_transitions_with_pickle(self, temp_file):
>>>>>>> 654c6dd5
        # GH11619
        idx = date_range("2015-01-01", "2015-12-31", freq="h", tz="Europe/Paris")
        idx = idx._with_freq(None)  # freq does not round-trip
        idx._data._freq = None  # otherwise there is trouble on unpickle
        df = DataFrame({"values": 1, "idx": idx}, index=idx)
        with tm.ensure_clean("csv_date_format_with_dst") as path:
            df.to_csv(path, index=True)
            result = read_csv(path, index_col=0)
            result.index = (
                to_datetime(result.index, utc=True)
                .tz_convert("Europe/Paris")
                .as_unit("ns")
            )
            result["idx"] = to_datetime(result["idx"], utc=True).astype(
                "datetime64[ns, Europe/Paris]"
            )
            tm.assert_frame_equal(result, df)

        # assert working
        df.astype(str)

        path = str(temp_file)
        df.to_pickle(path)
        result = pd.read_pickle(path)
        tm.assert_frame_equal(result, df)

    def test_to_csv_quoting(self):
        df = DataFrame(
            {
                "c_bool": [True, False],
                "c_float": [1.0, 3.2],
                "c_int": [42, np.nan],
                "c_string": ["a", "b,c"],
            }
        )

        expected_rows = [
            ",c_bool,c_float,c_int,c_string",
            "0,True,1.0,42.0,a",
            '1,False,3.2,,"b,c"',
        ]
        expected = tm.convert_rows_list_to_csv_str(expected_rows)

        result = df.to_csv()
        assert result == expected

        result = df.to_csv(quoting=None)
        assert result == expected

        expected_rows = [
            ",c_bool,c_float,c_int,c_string",
            "0,True,1.0,42.0,a",
            '1,False,3.2,,"b,c"',
        ]
        expected = tm.convert_rows_list_to_csv_str(expected_rows)

        result = df.to_csv(quoting=csv.QUOTE_MINIMAL)
        assert result == expected

        expected_rows = [
            '"","c_bool","c_float","c_int","c_string"',
            '"0","True","1.0","42.0","a"',
            '"1","False","3.2","","b,c"',
        ]
        expected = tm.convert_rows_list_to_csv_str(expected_rows)

        result = df.to_csv(quoting=csv.QUOTE_ALL)
        assert result == expected

        # see gh-12922, gh-13259: make sure changes to
        # the formatters do not break this behaviour
        expected_rows = [
            '"","c_bool","c_float","c_int","c_string"',
            '0,True,1.0,42.0,"a"',
            '1,False,3.2,"","b,c"',
        ]
        expected = tm.convert_rows_list_to_csv_str(expected_rows)
        result = df.to_csv(quoting=csv.QUOTE_NONNUMERIC)
        assert result == expected

        msg = "need to escape, but no escapechar set"
        with pytest.raises(csv.Error, match=msg):
            df.to_csv(quoting=csv.QUOTE_NONE)

        with pytest.raises(csv.Error, match=msg):
            df.to_csv(quoting=csv.QUOTE_NONE, escapechar=None)

        expected_rows = [
            ",c_bool,c_float,c_int,c_string",
            "0,True,1.0,42.0,a",
            "1,False,3.2,,b!,c",
        ]
        expected = tm.convert_rows_list_to_csv_str(expected_rows)
        result = df.to_csv(quoting=csv.QUOTE_NONE, escapechar="!")
        assert result == expected

        expected_rows = [
            ",c_bool,c_ffloat,c_int,c_string",
            "0,True,1.0,42.0,a",
            "1,False,3.2,,bf,c",
        ]
        expected = tm.convert_rows_list_to_csv_str(expected_rows)
        result = df.to_csv(quoting=csv.QUOTE_NONE, escapechar="f")
        assert result == expected

        # see gh-3503: quoting Windows line terminators
        # presents with encoding?
        text_rows = ["a,b,c", '1,"test \r\n",3']
        text = tm.convert_rows_list_to_csv_str(text_rows)
        df = read_csv(StringIO(text))

        buf = StringIO()
        df.to_csv(buf, encoding="utf-8", index=False)
        assert buf.getvalue() == text

        # xref gh-7791: make sure the quoting parameter is passed through
        # with multi-indexes
        df = DataFrame({"a": [1, 2], "b": [3, 4], "c": [5, 6]})
        df = df.set_index(["a", "b"])

        expected_rows = ['"a","b","c"', '"1","3","5"', '"2","4","6"']
        expected = tm.convert_rows_list_to_csv_str(expected_rows)
        assert df.to_csv(quoting=csv.QUOTE_ALL) == expected

    def test_period_index_date_overflow(self):
        # see gh-15982

        dates = ["1990-01-01", "2000-01-01", "3005-01-01"]
        index = pd.PeriodIndex(dates, freq="D")

        df = DataFrame([4, 5, 6], index=index)
        result = df.to_csv()

        expected_rows = [",0", "1990-01-01,4", "2000-01-01,5", "3005-01-01,6"]
        expected = tm.convert_rows_list_to_csv_str(expected_rows)
        assert result == expected

        date_format = "%m-%d-%Y"
        result = df.to_csv(date_format=date_format)

        expected_rows = [",0", "01-01-1990,4", "01-01-2000,5", "01-01-3005,6"]
        expected = tm.convert_rows_list_to_csv_str(expected_rows)
        assert result == expected

        # Overflow with pd.NaT
        dates = ["1990-01-01", NaT, "3005-01-01"]
        index = pd.PeriodIndex(dates, freq="D")

        df = DataFrame([4, 5, 6], index=index)
        result = df.to_csv()

        expected_rows = [",0", "1990-01-01,4", ",5", "3005-01-01,6"]
        expected = tm.convert_rows_list_to_csv_str(expected_rows)
        assert result == expected

    def test_multi_index_header(self):
        # see gh-5539
        columns = MultiIndex.from_tuples([("a", 1), ("a", 2), ("b", 1), ("b", 2)])
        df = DataFrame([[1, 2, 3, 4], [5, 6, 7, 8]])
        df.columns = columns

        header = ["a", "b", "c", "d"]
        result = df.to_csv(header=header)

        expected_rows = [",a,b,c,d", "0,1,2,3,4", "1,5,6,7,8"]
        expected = tm.convert_rows_list_to_csv_str(expected_rows)
        assert result == expected

    def test_to_csv_single_level_multi_index(self):
        # see gh-26303
        index = Index([(1,), (2,), (3,)])
        df = DataFrame([[1, 2, 3]], columns=index)
        df = df.reindex(columns=[(1,), (3,)])
        expected = ",1,3\n0,1,3\n"
        result = df.to_csv(lineterminator="\n")
        tm.assert_almost_equal(result, expected)

    def test_gz_lineend(self, tmp_path):
        # GH 25311
        df = DataFrame({"a": [1, 2]})
        expected_rows = ["a", "1", "2"]
        expected = tm.convert_rows_list_to_csv_str(expected_rows)
        file_path = tmp_path / "__test_gz_lineend.csv.gz"
        file_path.touch()
        path = str(file_path)
        df.to_csv(path, index=False)
        with tm.decompress_file(path, compression="gzip") as f:
            result = f.read().decode("utf-8")

        assert result == expected

    def test_to_csv_numpy_16_bug(self):
        frame = DataFrame({"a": date_range("1/1/2000", periods=10)})

        buf = StringIO()
        frame.to_csv(buf)

        result = buf.getvalue()
        assert "2000-01-01" in result

    def test_to_csv_na_quoting(self):
        # GH 15891
        # Normalize carriage return for Windows OS
        result = (
            DataFrame([None, None])
            .to_csv(None, header=False, index=False, na_rep="")
            .replace("\r\n", "\n")
        )
        expected = '""\n""\n'
        assert result == expected

    def test_to_csv_categorical_and_ea(self):
        # GH#46812
        df = DataFrame({"a": "x", "b": [1, pd.NA]})
        df["b"] = df["b"].astype("Int16")
        df["b"] = df["b"].astype("category")
        result = df.to_csv()
        expected_rows = [",a,b", "0,x,1", "1,x,"]
        expected = tm.convert_rows_list_to_csv_str(expected_rows)
        assert result == expected

    def test_to_csv_categorical_and_interval(self):
        # GH#46297
        df = DataFrame(
            {
                "a": [
                    pd.Interval(
                        Timestamp("2020-01-01"),
                        Timestamp("2020-01-02"),
                        closed="both",
                    )
                ]
            }
        )
        df["a"] = df["a"].astype("category")
        result = df.to_csv()
        expected_rows = [",a", '0,"[2020-01-01 00:00:00, 2020-01-02 00:00:00]"']
        expected = tm.convert_rows_list_to_csv_str(expected_rows)
        assert result == expected<|MERGE_RESOLUTION|>--- conflicted
+++ resolved
@@ -33,44 +33,6 @@
 
         return read_csv(path, **params)
 
-<<<<<<< HEAD
-    def test_to_csv_from_csv1(self, float_frame, datetime_frame):
-        with tm.ensure_clean("__tmp_to_csv_from_csv1__") as path:
-            float_frame.iloc[:5, float_frame.columns.get_loc("A")] = np.nan
-
-            float_frame.to_csv(path)
-            float_frame.to_csv(path, columns=["A", "B"])
-            float_frame.to_csv(path, header=False)
-            float_frame.to_csv(path, index=False)
-
-            # test roundtrip
-            # freq does not roundtrip
-            datetime_frame.index = datetime_frame.index._with_freq(None)
-            datetime_frame.to_csv(path)
-            recons = self.read_csv(path, parse_dates=True)
-            expected = datetime_frame.copy()
-            expected.index = expected.index.as_unit("s")
-            tm.assert_frame_equal(expected, recons)
-
-            datetime_frame.to_csv(path, index_label="index")
-            recons = self.read_csv(path, index_col=None, parse_dates=True)
-
-            assert len(recons.columns) == len(datetime_frame.columns) + 1
-
-            # no index
-            datetime_frame.to_csv(path, index=False)
-            recons = self.read_csv(path, index_col=None, parse_dates=True)
-            tm.assert_almost_equal(datetime_frame.values, recons.values)
-
-            # corner case
-            dm = DataFrame(
-                {
-                    "s1": Series(range(3), index=np.arange(3, dtype=np.int64)),
-                    "s2": Series(range(2), index=np.arange(2, dtype=np.int64)),
-                }
-            )
-            dm.to_csv(path)
-=======
     def test_to_csv_from_csv1(self, temp_file, float_frame, datetime_frame):
         path = str(temp_file)
         float_frame.iloc[:5, float_frame.columns.get_loc("A")] = np.nan
@@ -85,7 +47,9 @@
         datetime_frame.index = datetime_frame.index._with_freq(None)
         datetime_frame.to_csv(path)
         recons = self.read_csv(path, parse_dates=True)
-        tm.assert_frame_equal(datetime_frame, recons)
+        expected = datetime_frame.copy()
+        expected.index = expected.index.as_unit("s")
+        tm.assert_frame_equal(expected, recons)
 
         datetime_frame.to_csv(path, index_label="index")
         recons = self.read_csv(path, index_col=None, parse_dates=True)
@@ -105,7 +69,6 @@
             }
         )
         dm.to_csv(path)
->>>>>>> 654c6dd5
 
         recons = self.read_csv(path)
         tm.assert_frame_equal(dm, recons)
@@ -177,31 +140,19 @@
 
     def test_to_csv_from_csv5(self, temp_file, timezone_frame):
         # tz, 8260
-<<<<<<< HEAD
-        with tm.ensure_clean("__tmp_to_csv_from_csv5__") as path:
-            timezone_frame.to_csv(path)
-            result = read_csv(path, index_col=0, parse_dates=["A"])
-=======
         path = str(temp_file)
         timezone_frame.to_csv(path)
         result = read_csv(path, index_col=0, parse_dates=["A"])
->>>>>>> 654c6dd5
 
         converter = (
             lambda c: to_datetime(result[c])
             .dt.tz_convert("UTC")
             .dt.tz_convert(timezone_frame[c].dt.tz)
-<<<<<<< HEAD
             .dt.as_unit("ns")
         )
         result["B"] = converter("B")
         result["C"] = converter("C")
         result["A"] = result["A"].dt.as_unit("ns")
-=======
-        )
-        result["B"] = converter("B")
-        result["C"] = converter("C")
->>>>>>> 654c6dd5
         tm.assert_frame_equal(result, timezone_frame)
 
     def test_to_csv_cols_reordering(self, temp_file):
@@ -279,25 +230,16 @@
         s1 = make_dtnat_arr(chunksize + 5)
         s2 = make_dtnat_arr(chunksize + 5, 0)
 
-<<<<<<< HEAD
+        path = str(temp_file)
         df = DataFrame({"a": s1, "b": s2})
-        with tm.ensure_clean("1.csv") as pth:
-            df.to_csv(pth, chunksize=chunksize)
-
-            result = self.read_csv(pth).apply(to_datetime)
+        df.to_csv(path, chunksize=chunksize)
+
+        result = self.read_csv(path).apply(to_datetime)
 
         expected = df[:]
         expected["a"] = expected["a"].astype("M8[s]")
         expected["b"] = expected["b"].astype("M8[s]")
         tm.assert_frame_equal(result, expected, check_names=False)
-=======
-        path = str(temp_file)
-        df = DataFrame({"a": s1, "b": s2})
-        df.to_csv(path, chunksize=chunksize)
-
-        recons = self.read_csv(path).apply(to_datetime)
-        tm.assert_frame_equal(df, recons, check_names=False)
->>>>>>> 654c6dd5
 
     def _return_result_expected(
         self,
@@ -632,17 +574,10 @@
         with tm.assert_produces_warning(UserWarning, match="Could not infer format"):
             recons = self.read_csv(path, index_col=[0, 1], parse_dates=True)
 
-<<<<<<< HEAD
-            # TODO to_csv drops column name
-            expected = tsframe.copy()
-            expected.index = MultiIndex.from_arrays(
-                [old_index.as_unit("s"), new_index[1]]
-            )
-            tm.assert_frame_equal(recons, expected, check_names=False)
-=======
         # TODO to_csv drops column name
-        tm.assert_frame_equal(tsframe, recons, check_names=False)
->>>>>>> 654c6dd5
+        expected = tsframe.copy()
+        expected.index = MultiIndex.from_arrays([old_index.as_unit("s"), new_index[1]])
+        tm.assert_frame_equal(recons, expected, check_names=False)
 
         # do not load index
         tsframe.to_csv(path)
@@ -1224,34 +1159,6 @@
         tm.assert_frame_equal(test, nat_frame)
 
     @pytest.mark.parametrize("td", [pd.Timedelta(0), pd.Timedelta("10s")])
-<<<<<<< HEAD
-    def test_to_csv_with_dst_transitions(self, td):
-        with tm.ensure_clean("csv_date_format_with_dst") as path:
-            # make sure we are not failing on transitions
-            times = date_range(
-                "2013-10-26 23:00",
-                "2013-10-27 01:00",
-                tz="Europe/London",
-                freq="h",
-                ambiguous="infer",
-            )
-            i = times + td
-            i = i._with_freq(None)  # freq is not preserved by read_csv
-            time_range = np.array(range(len(i)), dtype="int64")
-            df = DataFrame({"A": time_range}, index=i)
-            df.to_csv(path, index=True)
-            # we have to reconvert the index as we
-            # don't parse the tz's
-            result = read_csv(path, index_col=0)
-            result.index = (
-                to_datetime(result.index, utc=True)
-                .tz_convert("Europe/London")
-                .as_unit("ns")
-            )
-            tm.assert_frame_equal(result, df)
-
-    def test_to_csv_with_dst_transitions_with_pickle(self):
-=======
     def test_to_csv_with_dst_transitions(self, td, temp_file):
         path = str(temp_file)
         # make sure we are not failing on transitions
@@ -1270,11 +1177,14 @@
         # we have to reconvert the index as we
         # don't parse the tz's
         result = read_csv(path, index_col=0)
-        result.index = to_datetime(result.index, utc=True).tz_convert("Europe/London")
+        result.index = (
+            to_datetime(result.index, utc=True)
+            .tz_convert("Europe/London")
+            .as_unit("ns")
+        )
         tm.assert_frame_equal(result, df)
 
     def test_to_csv_with_dst_transitions_with_pickle(self, temp_file):
->>>>>>> 654c6dd5
         # GH11619
         idx = date_range("2015-01-01", "2015-12-31", freq="h", tz="Europe/Paris")
         idx = idx._with_freq(None)  # freq does not round-trip
