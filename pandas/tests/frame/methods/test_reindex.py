from datetime import (
    datetime,
    timedelta,
)
import inspect
from itertools import permutations

import numpy as np
import pytest

<<<<<<< HEAD
import pandas.util._test_decorators as td
=======
from pandas._libs.tslibs.timezones import dateutil_gettz as gettz
>>>>>>> a2aa4771

import pandas as pd
from pandas import (
    Categorical,
    CategoricalIndex,
    DataFrame,
    Index,
    MultiIndex,
    Series,
    date_range,
    isna,
)
import pandas._testing as tm
from pandas.api.types import CategoricalDtype as CDT
import pandas.core.common as com


class TestReindexSetIndex:
    # Tests that check both reindex and set_index

    def test_dti_set_index_reindex_datetimeindex(self):
        # GH#6631
        df = DataFrame(np.random.random(6))
        idx1 = date_range("2011/01/01", periods=6, freq="M", tz="US/Eastern")
        idx2 = date_range("2013", periods=6, freq="A", tz="Asia/Tokyo")

        df = df.set_index(idx1)
        tm.assert_index_equal(df.index, idx1)
        df = df.reindex(idx2)
        tm.assert_index_equal(df.index, idx2)

    def test_dti_set_index_reindex_freq_with_tz(self):
        # GH#11314 with tz
        index = date_range(
            datetime(2015, 10, 1), datetime(2015, 10, 1, 23), freq="H", tz="US/Eastern"
        )
        df = DataFrame(np.random.randn(24, 1), columns=["a"], index=index)
        new_index = date_range(
            datetime(2015, 10, 2), datetime(2015, 10, 2, 23), freq="H", tz="US/Eastern"
        )

        result = df.set_index(new_index)
        assert result.index.freq == index.freq

    def test_set_reset_index_intervalindex(self):

        df = DataFrame({"A": range(10)})
        ser = pd.cut(df.A, 5)
        df["B"] = ser
        df = df.set_index("B")

        df = df.reset_index()

    def test_setitem_reset_index_dtypes(self):
        # GH 22060
        df = DataFrame(columns=["a", "b", "c"]).astype(
            {"a": "datetime64[ns]", "b": np.int64, "c": np.float64}
        )
        df1 = df.set_index(["a"])
        df1["d"] = []
        result = df1.reset_index()
        expected = DataFrame(columns=["a", "b", "c", "d"], index=range(0)).astype(
            {"a": "datetime64[ns]", "b": np.int64, "c": np.float64, "d": np.float64}
        )
        tm.assert_frame_equal(result, expected)

        df2 = df.set_index(["a", "b"])
        df2["d"] = []
        result = df2.reset_index()
        tm.assert_frame_equal(result, expected)

    @pytest.mark.parametrize(
        "timezone, year, month, day, hour",
        [["America/Chicago", 2013, 11, 3, 1], ["America/Santiago", 2021, 4, 3, 23]],
    )
    def test_reindex_timestamp_with_fold(self, timezone, year, month, day, hour):
        # see gh-40817
        test_timezone = gettz(timezone)
        transition_1 = pd.Timestamp(
            year=year,
            month=month,
            day=day,
            hour=hour,
            minute=0,
            fold=0,
            tzinfo=test_timezone,
        )
        transition_2 = pd.Timestamp(
            year=year,
            month=month,
            day=day,
            hour=hour,
            minute=0,
            fold=1,
            tzinfo=test_timezone,
        )
        df = (
            DataFrame({"index": [transition_1, transition_2], "vals": ["a", "b"]})
            .set_index("index")
            .reindex(["1", "2"])
        )
        tm.assert_frame_equal(
            df,
            DataFrame({"index": ["1", "2"], "vals": [None, None]}).set_index("index"),
        )


class TestDataFrameSelectReindex:
    # These are specific reindex-based tests; other indexing tests should go in
    # test_indexing

    def test_reindex_copies(self):
        # based on asv time_reindex_axis1
        N = 10
        df = DataFrame(np.random.randn(N * 10, N))
        cols = np.arange(N)
        np.random.shuffle(cols)

        result = df.reindex(columns=cols, copy=True)
        assert not np.shares_memory(result[0]._values, df[0]._values)

        # pass both columns and index
        result2 = df.reindex(columns=cols, index=df.index, copy=True)
        assert not np.shares_memory(result2[0]._values, df[0]._values)

    @td.skip_array_manager_not_yet_implemented
    def test_reindex_date_fill_value(self):
        # passing date to dt64 is deprecated
        arr = date_range("2016-01-01", periods=6).values.reshape(3, 2)
        df = DataFrame(arr, columns=["A", "B"], index=range(3))

        ts = df.iloc[0, 0]
        fv = ts.date()

        with tm.assert_produces_warning(FutureWarning):
            res = df.reindex(index=range(4), columns=["A", "B", "C"], fill_value=fv)

        expected = DataFrame(
            {"A": df["A"].tolist() + [ts], "B": df["B"].tolist() + [ts], "C": [ts] * 4}
        )
        tm.assert_frame_equal(res, expected)

        # only reindexing rows
        with tm.assert_produces_warning(FutureWarning):
            res = df.reindex(index=range(4), fill_value=fv)
        tm.assert_frame_equal(res, expected[["A", "B"]])

        # same with a datetime-castable str
        res = df.reindex(
            index=range(4), columns=["A", "B", "C"], fill_value="2016-01-01"
        )
        tm.assert_frame_equal(res, expected)

    def test_reindex_with_multi_index(self):
        # https://github.com/pandas-dev/pandas/issues/29896
        # tests for reindexing a multi-indexed DataFrame with a new MultiIndex
        #
        # confirms that we can reindex a multi-indexed DataFrame with a new
        # MultiIndex object correctly when using no filling, backfilling, and
        # padding
        #
        # The DataFrame, `df`, used in this test is:
        #       c
        #  a b
        # -1 0  A
        #    1  B
        #    2  C
        #    3  D
        #    4  E
        #    5  F
        #    6  G
        #  0 0  A
        #    1  B
        #    2  C
        #    3  D
        #    4  E
        #    5  F
        #    6  G
        #  1 0  A
        #    1  B
        #    2  C
        #    3  D
        #    4  E
        #    5  F
        #    6  G
        #
        # and the other MultiIndex, `new_multi_index`, is:
        # 0: 0 0.5
        # 1:   2.0
        # 2:   5.0
        # 3:   5.8
        df = DataFrame(
            {
                "a": [-1] * 7 + [0] * 7 + [1] * 7,
                "b": list(range(7)) * 3,
                "c": ["A", "B", "C", "D", "E", "F", "G"] * 3,
            }
        ).set_index(["a", "b"])
        new_index = [0.5, 2.0, 5.0, 5.8]
        new_multi_index = MultiIndex.from_product([[0], new_index], names=["a", "b"])

        # reindexing w/o a `method` value
        reindexed = df.reindex(new_multi_index)
        expected = DataFrame(
            {"a": [0] * 4, "b": new_index, "c": [np.nan, "C", "F", np.nan]}
        ).set_index(["a", "b"])
        tm.assert_frame_equal(expected, reindexed)

        # reindexing with backfilling
        expected = DataFrame(
            {"a": [0] * 4, "b": new_index, "c": ["B", "C", "F", "G"]}
        ).set_index(["a", "b"])
        reindexed_with_backfilling = df.reindex(new_multi_index, method="bfill")
        tm.assert_frame_equal(expected, reindexed_with_backfilling)

        reindexed_with_backfilling = df.reindex(new_multi_index, method="backfill")
        tm.assert_frame_equal(expected, reindexed_with_backfilling)

        # reindexing with padding
        expected = DataFrame(
            {"a": [0] * 4, "b": new_index, "c": ["A", "C", "F", "F"]}
        ).set_index(["a", "b"])
        reindexed_with_padding = df.reindex(new_multi_index, method="pad")
        tm.assert_frame_equal(expected, reindexed_with_padding)

        reindexed_with_padding = df.reindex(new_multi_index, method="ffill")
        tm.assert_frame_equal(expected, reindexed_with_padding)

    @pytest.mark.parametrize(
        "method,expected_values",
        [
            ("nearest", [0, 1, 1, 2]),
            ("pad", [np.nan, 0, 1, 1]),
            ("backfill", [0, 1, 2, 2]),
        ],
    )
    def test_reindex_methods(self, method, expected_values):
        df = DataFrame({"x": list(range(5))})
        target = np.array([-0.1, 0.9, 1.1, 1.5])

        expected = DataFrame({"x": expected_values}, index=target)
        actual = df.reindex(target, method=method)
        tm.assert_frame_equal(expected, actual)

        actual = df.reindex(target, method=method, tolerance=1)
        tm.assert_frame_equal(expected, actual)
        actual = df.reindex(target, method=method, tolerance=[1, 1, 1, 1])
        tm.assert_frame_equal(expected, actual)

        e2 = expected[::-1]
        actual = df.reindex(target[::-1], method=method)
        tm.assert_frame_equal(e2, actual)

        new_order = [3, 0, 2, 1]
        e2 = expected.iloc[new_order]
        actual = df.reindex(target[new_order], method=method)
        tm.assert_frame_equal(e2, actual)

        switched_method = (
            "pad" if method == "backfill" else "backfill" if method == "pad" else method
        )
        actual = df[::-1].reindex(target, method=switched_method)
        tm.assert_frame_equal(expected, actual)

    def test_reindex_methods_nearest_special(self):
        df = DataFrame({"x": list(range(5))})
        target = np.array([-0.1, 0.9, 1.1, 1.5])

        expected = DataFrame({"x": [0, 1, 1, np.nan]}, index=target)
        actual = df.reindex(target, method="nearest", tolerance=0.2)
        tm.assert_frame_equal(expected, actual)

        expected = DataFrame({"x": [0, np.nan, 1, np.nan]}, index=target)
        actual = df.reindex(target, method="nearest", tolerance=[0.5, 0.01, 0.4, 0.1])
        tm.assert_frame_equal(expected, actual)

    def test_reindex_nearest_tz(self, tz_aware_fixture):
        # GH26683
        tz = tz_aware_fixture
        idx = date_range("2019-01-01", periods=5, tz=tz)
        df = DataFrame({"x": list(range(5))}, index=idx)

        expected = df.head(3)
        actual = df.reindex(idx[:3], method="nearest")
        tm.assert_frame_equal(expected, actual)

    def test_reindex_nearest_tz_empty_frame(self):
        # https://github.com/pandas-dev/pandas/issues/31964
        dti = pd.DatetimeIndex(["2016-06-26 14:27:26+00:00"])
        df = DataFrame(index=pd.DatetimeIndex(["2016-07-04 14:00:59+00:00"]))
        expected = DataFrame(index=dti)
        result = df.reindex(dti, method="nearest")
        tm.assert_frame_equal(result, expected)

    def test_reindex_frame_add_nat(self):
        rng = date_range("1/1/2000 00:00:00", periods=10, freq="10s")
        df = DataFrame({"A": np.random.randn(len(rng)), "B": rng})

        result = df.reindex(range(15))
        assert np.issubdtype(result["B"].dtype, np.dtype("M8[ns]"))

        mask = com.isna(result)["B"]
        assert mask[-5:].all()
        assert not mask[:-5].any()

    @pytest.mark.parametrize(
        "method, exp_values",
        [("ffill", [0, 1, 2, 3]), ("bfill", [1.0, 2.0, 3.0, np.nan])],
    )
    def test_reindex_frame_tz_ffill_bfill(self, frame_or_series, method, exp_values):
        # GH#38566
        obj = frame_or_series(
            [0, 1, 2, 3],
            index=date_range("2020-01-01 00:00:00", periods=4, freq="H", tz="UTC"),
        )
        new_index = date_range("2020-01-01 00:01:00", periods=4, freq="H", tz="UTC")
        result = obj.reindex(new_index, method=method, tolerance=pd.Timedelta("1 hour"))
        expected = frame_or_series(exp_values, index=new_index)
        tm.assert_equal(result, expected)

    def test_reindex_limit(self):
        # GH 28631
        data = [["A", "A", "A"], ["B", "B", "B"], ["C", "C", "C"], ["D", "D", "D"]]
        exp_data = [
            ["A", "A", "A"],
            ["B", "B", "B"],
            ["C", "C", "C"],
            ["D", "D", "D"],
            ["D", "D", "D"],
            [np.nan, np.nan, np.nan],
        ]
        df = DataFrame(data)
        result = df.reindex([0, 1, 2, 3, 4, 5], method="ffill", limit=1)
        expected = DataFrame(exp_data)
        tm.assert_frame_equal(result, expected)

    def test_reindex_level(self):
        icol = ["jim", "joe", "jolie"]

        def verify_first_level(df, level, idx, check_index_type=True):
            def f(val):
                return np.nonzero((df[level] == val).to_numpy())[0]

            i = np.concatenate(list(map(f, idx)))
            left = df.set_index(icol).reindex(idx, level=level)
            right = df.iloc[i].set_index(icol)
            tm.assert_frame_equal(left, right, check_index_type=check_index_type)

        def verify(df, level, idx, indexer, check_index_type=True):
            left = df.set_index(icol).reindex(idx, level=level)
            right = df.iloc[indexer].set_index(icol)
            tm.assert_frame_equal(left, right, check_index_type=check_index_type)

        df = DataFrame(
            {
                "jim": list("B" * 4 + "A" * 2 + "C" * 3),
                "joe": list("abcdeabcd")[::-1],
                "jolie": [10, 20, 30] * 3,
                "joline": np.random.randint(0, 1000, 9),
            }
        )

        target = [
            ["C", "B", "A"],
            ["F", "C", "A", "D"],
            ["A"],
            ["A", "B", "C"],
            ["C", "A", "B"],
            ["C", "B"],
            ["C", "A"],
            ["A", "B"],
            ["B", "A", "C"],
        ]

        for idx in target:
            verify_first_level(df, "jim", idx)

        # reindex by these causes different MultiIndex levels
        for idx in [["D", "F"], ["A", "C", "B"]]:
            verify_first_level(df, "jim", idx, check_index_type=False)

        verify(df, "joe", list("abcde"), [3, 2, 1, 0, 5, 4, 8, 7, 6])
        verify(df, "joe", list("abcd"), [3, 2, 1, 0, 5, 8, 7, 6])
        verify(df, "joe", list("abc"), [3, 2, 1, 8, 7, 6])
        verify(df, "joe", list("eca"), [1, 3, 4, 6, 8])
        verify(df, "joe", list("edc"), [0, 1, 4, 5, 6])
        verify(df, "joe", list("eadbc"), [3, 0, 2, 1, 4, 5, 8, 7, 6])
        verify(df, "joe", list("edwq"), [0, 4, 5])
        verify(df, "joe", list("wq"), [], check_index_type=False)

        df = DataFrame(
            {
                "jim": ["mid"] * 5 + ["btm"] * 8 + ["top"] * 7,
                "joe": ["3rd"] * 2
                + ["1st"] * 3
                + ["2nd"] * 3
                + ["1st"] * 2
                + ["3rd"] * 3
                + ["1st"] * 2
                + ["3rd"] * 3
                + ["2nd"] * 2,
                # this needs to be jointly unique with jim and joe or
                # reindexing will fail ~1.5% of the time, this works
                # out to needing unique groups of same size as joe
                "jolie": np.concatenate(
                    [
                        np.random.choice(1000, x, replace=False)
                        for x in [2, 3, 3, 2, 3, 2, 3, 2]
                    ]
                ),
                "joline": np.random.randn(20).round(3) * 10,
            }
        )

        for idx in permutations(df["jim"].unique()):
            for i in range(3):
                verify_first_level(df, "jim", idx[: i + 1])

        i = [2, 3, 4, 0, 1, 8, 9, 5, 6, 7, 10, 11, 12, 13, 14, 18, 19, 15, 16, 17]
        verify(df, "joe", ["1st", "2nd", "3rd"], i)

        i = [0, 1, 2, 3, 4, 10, 11, 12, 5, 6, 7, 8, 9, 15, 16, 17, 18, 19, 13, 14]
        verify(df, "joe", ["3rd", "2nd", "1st"], i)

        i = [0, 1, 5, 6, 7, 10, 11, 12, 18, 19, 15, 16, 17]
        verify(df, "joe", ["2nd", "3rd"], i)

        i = [0, 1, 2, 3, 4, 10, 11, 12, 8, 9, 15, 16, 17, 13, 14]
        verify(df, "joe", ["3rd", "1st"], i)

    def test_non_monotonic_reindex_methods(self):
        dr = date_range("2013-08-01", periods=6, freq="B")
        data = np.random.randn(6, 1)
        df = DataFrame(data, index=dr, columns=list("A"))
        df_rev = DataFrame(data, index=dr[[3, 4, 5] + [0, 1, 2]], columns=list("A"))
        # index is not monotonic increasing or decreasing
        msg = "index must be monotonic increasing or decreasing"
        with pytest.raises(ValueError, match=msg):
            df_rev.reindex(df.index, method="pad")
        with pytest.raises(ValueError, match=msg):
            df_rev.reindex(df.index, method="ffill")
        with pytest.raises(ValueError, match=msg):
            df_rev.reindex(df.index, method="bfill")
        with pytest.raises(ValueError, match=msg):
            df_rev.reindex(df.index, method="nearest")

    def test_reindex_sparse(self):
        # https://github.com/pandas-dev/pandas/issues/35286
        df = DataFrame(
            {"A": [0, 1], "B": pd.array([0, 1], dtype=pd.SparseDtype("int64", 0))}
        )
        result = df.reindex([0, 2])
        expected = DataFrame(
            {
                "A": [0.0, np.nan],
                "B": pd.array([0.0, np.nan], dtype=pd.SparseDtype("float64", 0.0)),
            },
            index=[0, 2],
        )
        tm.assert_frame_equal(result, expected)

    def test_reindex(self, float_frame):
        datetime_series = tm.makeTimeSeries(nper=30)

        newFrame = float_frame.reindex(datetime_series.index)

        for col in newFrame.columns:
            for idx, val in newFrame[col].items():
                if idx in float_frame.index:
                    if np.isnan(val):
                        assert np.isnan(float_frame[col][idx])
                    else:
                        assert val == float_frame[col][idx]
                else:
                    assert np.isnan(val)

        for col, series in newFrame.items():
            assert tm.equalContents(series.index, newFrame.index)
        emptyFrame = float_frame.reindex(Index([]))
        assert len(emptyFrame.index) == 0

        # Cython code should be unit-tested directly
        nonContigFrame = float_frame.reindex(datetime_series.index[::2])

        for col in nonContigFrame.columns:
            for idx, val in nonContigFrame[col].items():
                if idx in float_frame.index:
                    if np.isnan(val):
                        assert np.isnan(float_frame[col][idx])
                    else:
                        assert val == float_frame[col][idx]
                else:
                    assert np.isnan(val)

        for col, series in nonContigFrame.items():
            assert tm.equalContents(series.index, nonContigFrame.index)

        # corner cases

        # Same index, copies values but not index if copy=False
        newFrame = float_frame.reindex(float_frame.index, copy=False)
        assert newFrame.index is float_frame.index

        # length zero
        newFrame = float_frame.reindex([])
        assert newFrame.empty
        assert len(newFrame.columns) == len(float_frame.columns)

        # length zero with columns reindexed with non-empty index
        newFrame = float_frame.reindex([])
        newFrame = newFrame.reindex(float_frame.index)
        assert len(newFrame.index) == len(float_frame.index)
        assert len(newFrame.columns) == len(float_frame.columns)

        # pass non-Index
        newFrame = float_frame.reindex(list(datetime_series.index))
        expected = datetime_series.index._with_freq(None)
        tm.assert_index_equal(newFrame.index, expected)

        # copy with no axes
        result = float_frame.reindex()
        tm.assert_frame_equal(result, float_frame)
        assert result is not float_frame

    def test_reindex_nan(self):
        df = DataFrame(
            [[1, 2], [3, 5], [7, 11], [9, 23]],
            index=[2, np.nan, 1, 5],
            columns=["joe", "jim"],
        )

        i, j = [np.nan, 5, 5, np.nan, 1, 2, np.nan], [1, 3, 3, 1, 2, 0, 1]
        tm.assert_frame_equal(df.reindex(i), df.iloc[j])

        df.index = df.index.astype("object")
        tm.assert_frame_equal(df.reindex(i), df.iloc[j], check_index_type=False)

        # GH10388
        df = DataFrame(
            {
                "other": ["a", "b", np.nan, "c"],
                "date": ["2015-03-22", np.nan, "2012-01-08", np.nan],
                "amount": [2, 3, 4, 5],
            }
        )

        df["date"] = pd.to_datetime(df.date)
        df["delta"] = (pd.to_datetime("2015-06-18") - df["date"]).shift(1)

        left = df.set_index(["delta", "other", "date"]).reset_index()
        right = df.reindex(columns=["delta", "other", "date", "amount"])
        tm.assert_frame_equal(left, right)

    def test_reindex_name_remains(self):
        s = Series(np.random.rand(10))
        df = DataFrame(s, index=np.arange(len(s)))
        i = Series(np.arange(10), name="iname")

        df = df.reindex(i)
        assert df.index.name == "iname"

        df = df.reindex(Index(np.arange(10), name="tmpname"))
        assert df.index.name == "tmpname"

        s = Series(np.random.rand(10))
        df = DataFrame(s.T, index=np.arange(len(s)))
        i = Series(np.arange(10), name="iname")
        df = df.reindex(columns=i)
        assert df.columns.name == "iname"

    def test_reindex_int(self, int_frame):
        smaller = int_frame.reindex(int_frame.index[::2])

        assert smaller["A"].dtype == np.int64

        bigger = smaller.reindex(int_frame.index)
        assert bigger["A"].dtype == np.float64

        smaller = int_frame.reindex(columns=["A", "B"])
        assert smaller["A"].dtype == np.int64

    def test_reindex_columns(self, float_frame):
        new_frame = float_frame.reindex(columns=["A", "B", "E"])

        tm.assert_series_equal(new_frame["B"], float_frame["B"])
        assert np.isnan(new_frame["E"]).all()
        assert "C" not in new_frame

        # Length zero
        new_frame = float_frame.reindex(columns=[])
        assert new_frame.empty

    def test_reindex_columns_method(self):

        # GH 14992, reindexing over columns ignored method
        df = DataFrame(
            data=[[11, 12, 13], [21, 22, 23], [31, 32, 33]],
            index=[1, 2, 4],
            columns=[1, 2, 4],
            dtype=float,
        )

        # default method
        result = df.reindex(columns=range(6))
        expected = DataFrame(
            data=[
                [np.nan, 11, 12, np.nan, 13, np.nan],
                [np.nan, 21, 22, np.nan, 23, np.nan],
                [np.nan, 31, 32, np.nan, 33, np.nan],
            ],
            index=[1, 2, 4],
            columns=range(6),
            dtype=float,
        )
        tm.assert_frame_equal(result, expected)

        # method='ffill'
        result = df.reindex(columns=range(6), method="ffill")
        expected = DataFrame(
            data=[
                [np.nan, 11, 12, 12, 13, 13],
                [np.nan, 21, 22, 22, 23, 23],
                [np.nan, 31, 32, 32, 33, 33],
            ],
            index=[1, 2, 4],
            columns=range(6),
            dtype=float,
        )
        tm.assert_frame_equal(result, expected)

        # method='bfill'
        result = df.reindex(columns=range(6), method="bfill")
        expected = DataFrame(
            data=[
                [11, 11, 12, 13, 13, np.nan],
                [21, 21, 22, 23, 23, np.nan],
                [31, 31, 32, 33, 33, np.nan],
            ],
            index=[1, 2, 4],
            columns=range(6),
            dtype=float,
        )
        tm.assert_frame_equal(result, expected)

    def test_reindex_axes(self):
        # GH 3317, reindexing by both axes loses freq of the index
        df = DataFrame(
            np.ones((3, 3)),
            index=[datetime(2012, 1, 1), datetime(2012, 1, 2), datetime(2012, 1, 3)],
            columns=["a", "b", "c"],
        )
        time_freq = date_range("2012-01-01", "2012-01-03", freq="d")
        some_cols = ["a", "b"]

        index_freq = df.reindex(index=time_freq).index.freq
        both_freq = df.reindex(index=time_freq, columns=some_cols).index.freq
        seq_freq = df.reindex(index=time_freq).reindex(columns=some_cols).index.freq
        assert index_freq == both_freq
        assert index_freq == seq_freq

    def test_reindex_fill_value(self):
        df = DataFrame(np.random.randn(10, 4))

        # axis=0
        result = df.reindex(list(range(15)))
        assert np.isnan(result.values[-5:]).all()

        result = df.reindex(range(15), fill_value=0)
        expected = df.reindex(range(15)).fillna(0)
        tm.assert_frame_equal(result, expected)

        # axis=1
        result = df.reindex(columns=range(5), fill_value=0.0)
        expected = df.copy()
        expected[4] = 0.0
        tm.assert_frame_equal(result, expected)

        result = df.reindex(columns=range(5), fill_value=0)
        expected = df.copy()
        expected[4] = 0
        tm.assert_frame_equal(result, expected)

        result = df.reindex(columns=range(5), fill_value="foo")
        expected = df.copy()
        expected[4] = "foo"
        tm.assert_frame_equal(result, expected)

        # other dtypes
        df["foo"] = "foo"
        result = df.reindex(range(15), fill_value=0)
        expected = df.reindex(range(15)).fillna(0)
        tm.assert_frame_equal(result, expected)

    def test_reindex_dups(self):

        # GH4746, reindex on duplicate index error messages
        arr = np.random.randn(10)
        df = DataFrame(arr, index=[1, 2, 3, 4, 5, 1, 2, 3, 4, 5])

        # set index is ok
        result = df.copy()
        result.index = list(range(len(df)))
        expected = DataFrame(arr, index=list(range(len(df))))
        tm.assert_frame_equal(result, expected)

        # reindex fails
        msg = "cannot reindex on an axis with duplicate labels"
        with pytest.raises(ValueError, match=msg):
            with tm.assert_produces_warning(FutureWarning, match="non-unique"):
                df.reindex(index=list(range(len(df))))

    def test_reindex_with_duplicate_columns(self):

        # reindex is invalid!
        df = DataFrame(
            [[1, 5, 7.0], [1, 5, 7.0], [1, 5, 7.0]], columns=["bar", "a", "a"]
        )
        msg = "cannot reindex on an axis with duplicate labels"
        with pytest.raises(ValueError, match=msg):
            with tm.assert_produces_warning(FutureWarning, match="non-unique"):
                df.reindex(columns=["bar"])
        with pytest.raises(ValueError, match=msg):
            with tm.assert_produces_warning(FutureWarning, match="non-unique"):
                df.reindex(columns=["bar", "foo"])

    def test_reindex_axis_style(self):
        # https://github.com/pandas-dev/pandas/issues/12392
        df = DataFrame({"A": [1, 2, 3], "B": [4, 5, 6]})
        expected = DataFrame(
            {"A": [1, 2, np.nan], "B": [4, 5, np.nan]}, index=[0, 1, 3]
        )
        result = df.reindex([0, 1, 3])
        tm.assert_frame_equal(result, expected)

        result = df.reindex([0, 1, 3], axis=0)
        tm.assert_frame_equal(result, expected)

        result = df.reindex([0, 1, 3], axis="index")
        tm.assert_frame_equal(result, expected)

    def test_reindex_positional_warns(self):
        # https://github.com/pandas-dev/pandas/issues/12392
        df = DataFrame({"A": [1, 2, 3], "B": [4, 5, 6]})
        expected = DataFrame({"A": [1.0, 2], "B": [4.0, 5], "C": [np.nan, np.nan]})
        with tm.assert_produces_warning(FutureWarning):
            result = df.reindex([0, 1], ["A", "B", "C"])

        tm.assert_frame_equal(result, expected)

    def test_reindex_axis_style_raises(self):
        # https://github.com/pandas-dev/pandas/issues/12392
        df = DataFrame({"A": [1, 2, 3], "B": [4, 5, 6]})
        with pytest.raises(TypeError, match="Cannot specify both 'axis'"):
            df.reindex([0, 1], ["A"], axis=1)

        with pytest.raises(TypeError, match="Cannot specify both 'axis'"):
            df.reindex([0, 1], ["A"], axis="index")

        with pytest.raises(TypeError, match="Cannot specify both 'axis'"):
            df.reindex(index=[0, 1], axis="index")

        with pytest.raises(TypeError, match="Cannot specify both 'axis'"):
            df.reindex(index=[0, 1], axis="columns")

        with pytest.raises(TypeError, match="Cannot specify both 'axis'"):
            df.reindex(columns=[0, 1], axis="columns")

        with pytest.raises(TypeError, match="Cannot specify both 'axis'"):
            df.reindex(index=[0, 1], columns=[0, 1], axis="columns")

        with pytest.raises(TypeError, match="Cannot specify all"):
            df.reindex([0, 1], [0], ["A"])

        # Mixing styles
        with pytest.raises(TypeError, match="Cannot specify both 'axis'"):
            df.reindex(index=[0, 1], axis="index")

        with pytest.raises(TypeError, match="Cannot specify both 'axis'"):
            df.reindex(index=[0, 1], axis="columns")

        # Duplicates
        with pytest.raises(TypeError, match="multiple values"):
            df.reindex([0, 1], labels=[0, 1])

    def test_reindex_single_named_indexer(self):
        # https://github.com/pandas-dev/pandas/issues/12392
        df = DataFrame({"A": [1, 2, 3], "B": [1, 2, 3]})
        result = df.reindex([0, 1], columns=["A"])
        expected = DataFrame({"A": [1, 2]})
        tm.assert_frame_equal(result, expected)

    def test_reindex_api_equivalence(self):
        # https://github.com/pandas-dev/pandas/issues/12392
        # equivalence of the labels/axis and index/columns API's
        df = DataFrame(
            [[1, 2, 3], [3, 4, 5], [5, 6, 7]],
            index=["a", "b", "c"],
            columns=["d", "e", "f"],
        )

        res1 = df.reindex(["b", "a"])
        res2 = df.reindex(index=["b", "a"])
        res3 = df.reindex(labels=["b", "a"])
        res4 = df.reindex(labels=["b", "a"], axis=0)
        res5 = df.reindex(["b", "a"], axis=0)
        for res in [res2, res3, res4, res5]:
            tm.assert_frame_equal(res1, res)

        res1 = df.reindex(columns=["e", "d"])
        res2 = df.reindex(["e", "d"], axis=1)
        res3 = df.reindex(labels=["e", "d"], axis=1)
        for res in [res2, res3]:
            tm.assert_frame_equal(res1, res)

        with tm.assert_produces_warning(FutureWarning) as m:
            res1 = df.reindex(["b", "a"], ["e", "d"])
        assert "reindex" in str(m[0].message)
        res2 = df.reindex(columns=["e", "d"], index=["b", "a"])
        res3 = df.reindex(labels=["b", "a"], axis=0).reindex(labels=["e", "d"], axis=1)
        for res in [res2, res3]:
            tm.assert_frame_equal(res1, res)

    def test_reindex_boolean(self):
        frame = DataFrame(
            np.ones((10, 2), dtype=bool), index=np.arange(0, 20, 2), columns=[0, 2]
        )

        reindexed = frame.reindex(np.arange(10))
        assert reindexed.values.dtype == np.object_
        assert isna(reindexed[0][1])

        reindexed = frame.reindex(columns=range(3))
        assert reindexed.values.dtype == np.object_
        assert isna(reindexed[1]).all()

    def test_reindex_objects(self, float_string_frame):
        reindexed = float_string_frame.reindex(columns=["foo", "A", "B"])
        assert "foo" in reindexed

        reindexed = float_string_frame.reindex(columns=["A", "B"])
        assert "foo" not in reindexed

    def test_reindex_corner(self, int_frame):
        index = Index(["a", "b", "c"])
        dm = DataFrame({}).reindex(index=[1, 2, 3])
        reindexed = dm.reindex(columns=index)
        tm.assert_index_equal(reindexed.columns, index)

        # ints are weird
        smaller = int_frame.reindex(columns=["A", "B", "E"])
        assert smaller["E"].dtype == np.float64

    def test_reindex_with_nans(self):
        df = DataFrame(
            [[1, 2], [3, 4], [np.nan, np.nan], [7, 8], [9, 10]],
            columns=["a", "b"],
            index=[100.0, 101.0, np.nan, 102.0, 103.0],
        )

        result = df.reindex(index=[101.0, 102.0, 103.0])
        expected = df.iloc[[1, 3, 4]]
        tm.assert_frame_equal(result, expected)

        result = df.reindex(index=[103.0])
        expected = df.iloc[[4]]
        tm.assert_frame_equal(result, expected)

        result = df.reindex(index=[101.0])
        expected = df.iloc[[1]]
        tm.assert_frame_equal(result, expected)

    def test_reindex_multi(self):
        df = DataFrame(np.random.randn(3, 3))

        result = df.reindex(index=range(4), columns=range(4))
        expected = df.reindex(list(range(4))).reindex(columns=range(4))

        tm.assert_frame_equal(result, expected)

        df = DataFrame(np.random.randint(0, 10, (3, 3)))

        result = df.reindex(index=range(4), columns=range(4))
        expected = df.reindex(list(range(4))).reindex(columns=range(4))

        tm.assert_frame_equal(result, expected)

        df = DataFrame(np.random.randint(0, 10, (3, 3)))

        result = df.reindex(index=range(2), columns=range(2))
        expected = df.reindex(range(2)).reindex(columns=range(2))

        tm.assert_frame_equal(result, expected)

        df = DataFrame(np.random.randn(5, 3) + 1j, columns=["a", "b", "c"])

        result = df.reindex(index=[0, 1], columns=["a", "b"])
        expected = df.reindex([0, 1]).reindex(columns=["a", "b"])

        tm.assert_frame_equal(result, expected)

    def test_reindex_multi_categorical_time(self):
        # https://github.com/pandas-dev/pandas/issues/21390
        midx = MultiIndex.from_product(
            [
                Categorical(["a", "b", "c"]),
                Categorical(date_range("2012-01-01", periods=3, freq="H")),
            ]
        )
        df = DataFrame({"a": range(len(midx))}, index=midx)
        df2 = df.iloc[[0, 1, 2, 3, 4, 5, 6, 8]]

        result = df2.reindex(midx)
        expected = DataFrame({"a": [0, 1, 2, 3, 4, 5, 6, np.nan, 8]}, index=midx)
        tm.assert_frame_equal(result, expected)

    def test_reindex_with_categoricalindex(self):
        df = DataFrame(
            {
                "A": np.arange(3, dtype="int64"),
            },
            index=CategoricalIndex(list("abc"), dtype=CDT(list("cabe")), name="B"),
        )

        # reindexing
        # convert to a regular index
        result = df.reindex(["a", "b", "e"])
        expected = DataFrame({"A": [0, 1, np.nan], "B": Series(list("abe"))}).set_index(
            "B"
        )
        tm.assert_frame_equal(result, expected, check_index_type=True)

        result = df.reindex(["a", "b"])
        expected = DataFrame({"A": [0, 1], "B": Series(list("ab"))}).set_index("B")
        tm.assert_frame_equal(result, expected, check_index_type=True)

        result = df.reindex(["e"])
        expected = DataFrame({"A": [np.nan], "B": Series(["e"])}).set_index("B")
        tm.assert_frame_equal(result, expected, check_index_type=True)

        result = df.reindex(["d"])
        expected = DataFrame({"A": [np.nan], "B": Series(["d"])}).set_index("B")
        tm.assert_frame_equal(result, expected, check_index_type=True)

        # since we are actually reindexing with a Categorical
        # then return a Categorical
        cats = list("cabe")

        result = df.reindex(Categorical(["a", "e"], categories=cats))
        expected = DataFrame(
            {"A": [0, np.nan], "B": Series(list("ae")).astype(CDT(cats))}
        ).set_index("B")
        tm.assert_frame_equal(result, expected, check_index_type=True)

        result = df.reindex(Categorical(["a"], categories=cats))
        expected = DataFrame(
            {"A": [0], "B": Series(list("a")).astype(CDT(cats))}
        ).set_index("B")
        tm.assert_frame_equal(result, expected, check_index_type=True)

        result = df.reindex(["a", "b", "e"])
        expected = DataFrame({"A": [0, 1, np.nan], "B": Series(list("abe"))}).set_index(
            "B"
        )
        tm.assert_frame_equal(result, expected, check_index_type=True)

        result = df.reindex(["a", "b"])
        expected = DataFrame({"A": [0, 1], "B": Series(list("ab"))}).set_index("B")
        tm.assert_frame_equal(result, expected, check_index_type=True)

        result = df.reindex(["e"])
        expected = DataFrame({"A": [np.nan], "B": Series(["e"])}).set_index("B")
        tm.assert_frame_equal(result, expected, check_index_type=True)

        # give back the type of categorical that we received
        result = df.reindex(Categorical(["a", "e"], categories=cats, ordered=True))
        expected = DataFrame(
            {"A": [0, np.nan], "B": Series(list("ae")).astype(CDT(cats, ordered=True))}
        ).set_index("B")
        tm.assert_frame_equal(result, expected, check_index_type=True)

        result = df.reindex(Categorical(["a", "d"], categories=["a", "d"]))
        expected = DataFrame(
            {"A": [0, np.nan], "B": Series(list("ad")).astype(CDT(["a", "d"]))}
        ).set_index("B")
        tm.assert_frame_equal(result, expected, check_index_type=True)

        df2 = DataFrame(
            {
                "A": np.arange(6, dtype="int64"),
            },
            index=CategoricalIndex(list("aabbca"), dtype=CDT(list("cabe")), name="B"),
        )
        # passed duplicate indexers are not allowed
        msg = "cannot reindex on an axis with duplicate labels"
        with pytest.raises(ValueError, match=msg):
            with tm.assert_produces_warning(FutureWarning, match="non-unique"):
                df2.reindex(["a", "b"])

        # args NotImplemented ATM
        msg = r"argument {} is not implemented for CategoricalIndex\.reindex"
        with pytest.raises(NotImplementedError, match=msg.format("method")):
            df.reindex(["a"], method="ffill")
        with pytest.raises(NotImplementedError, match=msg.format("level")):
            df.reindex(["a"], level=1)
        with pytest.raises(NotImplementedError, match=msg.format("limit")):
            df.reindex(["a"], limit=2)

    def test_reindex_signature(self):
        sig = inspect.signature(DataFrame.reindex)
        parameters = set(sig.parameters)
        assert parameters == {
            "self",
            "labels",
            "index",
            "columns",
            "axis",
            "limit",
            "copy",
            "level",
            "method",
            "fill_value",
            "tolerance",
        }

    def test_reindex_multiindex_ffill_added_rows(self):
        # GH#23693
        # reindex added rows with nan values even when fill method was specified
        mi = MultiIndex.from_tuples([("a", "b"), ("d", "e")])
        df = DataFrame([[0, 7], [3, 4]], index=mi, columns=["x", "y"])
        mi2 = MultiIndex.from_tuples([("a", "b"), ("d", "e"), ("h", "i")])
        result = df.reindex(mi2, axis=0, method="ffill")
        expected = DataFrame([[0, 7], [3, 4], [3, 4]], index=mi2, columns=["x", "y"])
        tm.assert_frame_equal(result, expected)

    @pytest.mark.parametrize(
        "kwargs",
        [
            {"method": "pad", "tolerance": timedelta(seconds=9)},
            {"method": "backfill", "tolerance": timedelta(seconds=9)},
            {"method": "nearest"},
            {"method": None},
        ],
    )
    def test_reindex_empty_frame(self, kwargs):
        # GH#27315
        idx = date_range(start="2020", freq="30s", periods=3)
        df = DataFrame([], index=Index([], name="time"), columns=["a"])
        result = df.reindex(idx, **kwargs)
        expected = DataFrame({"a": [pd.NA] * 3}, index=idx)
        tm.assert_frame_equal(result, expected)

    @pytest.mark.parametrize(
        "src_idx",
        [
            Index([]),
            CategoricalIndex([]),
        ],
    )
    @pytest.mark.parametrize(
        "cat_idx",
        [
            # No duplicates
            Index([]),
            CategoricalIndex([]),
            Index(["A", "B"]),
            CategoricalIndex(["A", "B"]),
            # Duplicates: GH#38906
            Index(["A", "A"]),
            CategoricalIndex(["A", "A"]),
        ],
    )
    def test_reindex_empty(self, src_idx, cat_idx):
        df = DataFrame(columns=src_idx, index=["K"], dtype="f8")

        result = df.reindex(columns=cat_idx)
        expected = DataFrame(index=["K"], columns=cat_idx, dtype="f8")
        tm.assert_frame_equal(result, expected)

    @pytest.mark.parametrize("dtype", ["m8[ns]", "M8[ns]"])
    def test_reindex_datetimelike_to_object(self, dtype):
        # GH#39755 dont cast dt64/td64 to ints
        mi = MultiIndex.from_product([list("ABCDE"), range(2)])

        dti = date_range("2016-01-01", periods=10)
        fv = np.timedelta64("NaT", "ns")
        if dtype == "m8[ns]":
            dti = dti - dti[0]
            fv = np.datetime64("NaT", "ns")

        ser = Series(dti, index=mi)
        ser[::3] = pd.NaT

        df = ser.unstack()

        index = df.index.append(Index([1]))
        columns = df.columns.append(Index(["foo"]))

        res = df.reindex(index=index, columns=columns, fill_value=fv)

        expected = DataFrame(
            {
                0: df[0].tolist() + [fv],
                1: df[1].tolist() + [fv],
                "foo": np.array(["NaT"] * 6, dtype=fv.dtype),
            },
            index=index,
        )
        assert (res.dtypes[[0, 1]] == object).all()
        assert res.iloc[0, 0] is pd.NaT
        assert res.iloc[-1, 0] is fv
        assert res.iloc[-1, 1] is fv
        tm.assert_frame_equal(res, expected)

    @pytest.mark.parametrize(
        "index_df,index_res,index_exp",
        [
            (
                CategoricalIndex([], categories=["A"]),
                Index(["A"]),
                Index(["A"]),
            ),
            (
                CategoricalIndex([], categories=["A"]),
                Index(["B"]),
                Index(["B"]),
            ),
            (
                CategoricalIndex([], categories=["A"]),
                CategoricalIndex(["A"]),
                CategoricalIndex(["A"]),
            ),
            (
                CategoricalIndex([], categories=["A"]),
                CategoricalIndex(["B"]),
                CategoricalIndex(["B"]),
            ),
        ],
    )
    def test_reindex_not_category(self, index_df, index_res, index_exp):
        # GH#28690
        df = DataFrame(index=index_df)
        result = df.reindex(index=index_res)
        expected = DataFrame(index=index_exp)
        tm.assert_frame_equal(result, expected)<|MERGE_RESOLUTION|>--- conflicted
+++ resolved
@@ -8,11 +8,8 @@
 import numpy as np
 import pytest
 
-<<<<<<< HEAD
 import pandas.util._test_decorators as td
-=======
 from pandas._libs.tslibs.timezones import dateutil_gettz as gettz
->>>>>>> a2aa4771
 
 import pandas as pd
 from pandas import (
