--- conflicted
+++ resolved
@@ -1523,26 +1523,14 @@
 
         tm.assert_frame_equal(result, expected)
 
-<<<<<<< HEAD
     @pytest.mark.parametrize("value", [pd.Period("2020-01"), pd.Interval(0, 5)])
     def test_replace_ea_ignore_float(self, frame_or_series, value):
         # GH#34871
-        obj = frame_or_series([value] * 3)
-        result = obj.replace(1.0, 0.0)
-        expected = frame_or_series([value] * 3)
-=======
-    def test_replace_period_ignore_float(self, frame_or_series):
-        """
-        Regression test for GH#34871: if df.replace(1.0, 0.0) is called on a df
-        with a Period column the old, faulty behavior is to raise TypeError.
-        """
-        obj = DataFrame({"Per": [pd.Period("2020-01")] * 3})
+        obj = DataFrame({"Per": [value] * 3})
         if frame_or_series is not DataFrame:
             obj = obj["Per"]
 
         expected = obj.copy()
-        result = obj.replace(1.0, 0.0)
->>>>>>> 613f098b
         tm.assert_equal(expected, result)
 
     def test_replace_value_category_type(self):
