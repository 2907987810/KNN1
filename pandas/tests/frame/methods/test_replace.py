--- conflicted
+++ resolved
@@ -1640,7 +1640,6 @@
         expected = DataFrame({"positive": np.ones(3)})
         tm.assert_frame_equal(result, expected)
 
-<<<<<<< HEAD
     def test_replace_multiple_bool_datetime_type_mismatch(self):
         # See https://github.com/pandas-dev/pandas/pull/32542#discussion_r528338117
         df = DataFrame({"A": [True, False, True], "B": [False, True, False]})
@@ -1649,11 +1648,10 @@
         expected = DataFrame({"A": [False, False, False], "B": [False, False, False]})
 
         tm.assert_frame_equal(result, expected)
-=======
+
     def test_replace_bytes(self, frame_or_series):
         # GH#38900
         obj = frame_or_series(["o"]).astype("|S")
         expected = obj.copy()
         obj = obj.replace({None: np.nan})
-        tm.assert_equal(obj, expected)
->>>>>>> 963cf2b5
+        tm.assert_equal(obj, expected)