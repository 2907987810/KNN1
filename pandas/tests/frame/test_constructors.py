from collections import OrderedDict, abc
from datetime import datetime, timedelta
import functools
import itertools

import numpy as np
import numpy.ma as ma
import numpy.ma.mrecords as mrecords
import pytest

from pandas.compat import PY36, is_platform_little_endian

from pandas.core.dtypes.cast import construct_1d_object_array_from_listlike
from pandas.core.dtypes.common import is_integer_dtype

import pandas as pd
from pandas import (
<<<<<<< HEAD
    Categorical, DataFrame, Index, MultiIndex, Series, Timedelta, Timestamp,
    _np_version_under1p13, compat, date_range, isna)
=======
    Categorical, DataFrame, Index, MultiIndex, RangeIndex, Series, Timedelta,
    Timestamp, date_range, isna)
from pandas.tests.frame.common import TestData
>>>>>>> e9f9ca1f
import pandas.util.testing as tm

MIXED_FLOAT_DTYPES = ['float16', 'float32', 'float64']
MIXED_INT_DTYPES = ['uint8', 'uint16', 'uint32', 'uint64', 'int8', 'int16',
                    'int32', 'int64']


class TestDataFrameConstructors():

    @pytest.mark.parametrize('constructor', [
        lambda: DataFrame(),
        lambda: DataFrame(None),
        lambda: DataFrame({}),
        lambda: DataFrame(()),
        lambda: DataFrame([]),
        lambda: DataFrame((x for x in [])),
        lambda: DataFrame(range(0)),
        lambda: DataFrame(data=None),
        lambda: DataFrame(data={}),
        lambda: DataFrame(data=()),
        lambda: DataFrame(data=[]),
        lambda: DataFrame(data=(x for x in [])),
        lambda: DataFrame(data=range(0)),
    ])
    def test_empty_constructor(self, constructor):
        expected = DataFrame()
        result = constructor()
        assert len(result.index) == 0
        assert len(result.columns) == 0
        tm.assert_frame_equal(result, expected)

    @pytest.mark.parametrize('emptylike,expected_index,expected_columns', [
        ([[]], RangeIndex(1), RangeIndex(0)),
        ([[], []], RangeIndex(2), RangeIndex(0)),
        ([(x for x in [])], RangeIndex(1), RangeIndex(0))
    ])
    def test_emptylike_constructor(
            self, emptylike, expected_index, expected_columns):
        expected = DataFrame(index=expected_index, columns=expected_columns)
        result = DataFrame(emptylike)
        tm.assert_frame_equal(result, expected)

    def test_constructor_mixed(self, float_string_frame):
        index, data = tm.getMixedTypeDict()

        # TODO(wesm), incomplete test?
        indexed_frame = DataFrame(data, index=index)  # noqa
        unindexed_frame = DataFrame(data)  # noqa

        assert float_string_frame['foo'].dtype == np.object_

    def test_constructor_cast_failure(self):
        foo = DataFrame({'a': ['a', 'b', 'c']}, dtype=np.float64)
        assert foo['a'].dtype == object

        # GH 3010, constructing with odd arrays
        df = DataFrame(np.ones((4, 2)))

        # this is ok
        df['foo'] = np.ones((4, 2)).tolist()

        # this is not ok
        msg = "Wrong number of items passed 2, placement implies 1"
        with pytest.raises(ValueError, match=msg):
            df['test'] = np.ones((4, 2))

        # this is ok
        df['foo2'] = np.ones((4, 2)).tolist()

    def test_constructor_dtype_copy(self):
        orig_df = DataFrame({
            'col1': [1.],
            'col2': [2.],
            'col3': [3.]})

        new_df = pd.DataFrame(orig_df, dtype=float, copy=True)

        new_df['col1'] = 200.
        assert orig_df['col1'][0] == 1.

    def test_constructor_dtype_nocast_view(self):
        df = DataFrame([[1, 2]])
        should_be_view = DataFrame(df, dtype=df[0].dtype)
        should_be_view[0][0] = 99
        assert df.values[0, 0] == 99

        should_be_view = DataFrame(df.values, dtype=df[0].dtype)
        should_be_view[0][0] = 97
        assert df.values[0, 0] == 97

    def test_constructor_dtype_list_data(self):
        df = DataFrame([[1, '2'],
                        [None, 'a']], dtype=object)
        assert df.loc[1, 0] is None
        assert df.loc[0, 1] == '2'

    def test_constructor_list_frames(self):
        # see gh-3243
        result = DataFrame([DataFrame()])
        assert result.shape == (1, 0)

        result = DataFrame([DataFrame(dict(A=np.arange(5)))])
        assert isinstance(result.iloc[0, 0], DataFrame)

    def test_constructor_mixed_dtypes(self):

        def _make_mixed_dtypes_df(typ, ad=None):

            if typ == 'int':
                dtypes = MIXED_INT_DTYPES
                arrays = [np.array(np.random.rand(10), dtype=d)
                          for d in dtypes]
            elif typ == 'float':
                dtypes = MIXED_FLOAT_DTYPES
                arrays = [np.array(np.random.randint(
                    10, size=10), dtype=d) for d in dtypes]

            for d, a in zip(dtypes, arrays):
                assert(a.dtype == d)
            if ad is None:
                ad = dict()
            ad.update({d: a for d, a in zip(dtypes, arrays)})
            return DataFrame(ad)

        def _check_mixed_dtypes(df, dtypes=None):
            if dtypes is None:
                dtypes = MIXED_FLOAT_DTYPES + MIXED_INT_DTYPES
            for d in dtypes:
                if d in df:
                    assert(df.dtypes[d] == d)

        # mixed floating and integer coexist in the same frame
        df = _make_mixed_dtypes_df('float')
        _check_mixed_dtypes(df)

        # add lots of types
        df = _make_mixed_dtypes_df('float', dict(A=1, B='foo', C='bar'))
        _check_mixed_dtypes(df)

        # GH 622
        df = _make_mixed_dtypes_df('int')
        _check_mixed_dtypes(df)

    def test_constructor_complex_dtypes(self):
        # GH10952
        a = np.random.rand(10).astype(np.complex64)
        b = np.random.rand(10).astype(np.complex128)

        df = DataFrame({'a': a, 'b': b})
        assert a.dtype == df.a.dtype
        assert b.dtype == df.b.dtype

    def test_constructor_dtype_str_na_values(self, string_dtype):
        # https://github.com/pandas-dev/pandas/issues/21083
        df = DataFrame({'A': ['x', None]}, dtype=string_dtype)
        result = df.isna()
        expected = DataFrame({"A": [False, True]})
        tm.assert_frame_equal(result, expected)
        assert df.iloc[1, 0] is None

        df = DataFrame({'A': ['x', np.nan]}, dtype=string_dtype)
        assert np.isnan(df.iloc[1, 0])

<<<<<<< HEAD
    def test_constructor_rec(self, float_frame):
        rec = float_frame.to_records(index=False)
        if PY3:
            # unicode error under PY2
            rec.dtype.names = list(rec.dtype.names)[::-1]
=======
    def test_constructor_rec(self):
        rec = self.frame.to_records(index=False)
        rec.dtype.names = list(rec.dtype.names)[::-1]
>>>>>>> e9f9ca1f

        index = float_frame.index

        df = DataFrame(rec)
        tm.assert_index_equal(df.columns, pd.Index(rec.dtype.names))

        df2 = DataFrame(rec, index=index)
        tm.assert_index_equal(df2.columns, pd.Index(rec.dtype.names))
        tm.assert_index_equal(df2.index, index)

        rng = np.arange(len(rec))[::-1]
        df3 = DataFrame(rec, index=rng, columns=['C', 'B'])
        expected = DataFrame(rec, index=rng).reindex(columns=['C', 'B'])
        tm.assert_frame_equal(df3, expected)

    def test_constructor_bool(self):
        df = DataFrame({0: np.ones(10, dtype=bool),
                        1: np.zeros(10, dtype=bool)})
        assert df.values.dtype == np.bool_

    def test_constructor_overflow_int64(self):
        # see gh-14881
        values = np.array([2 ** 64 - i for i in range(1, 10)],
                          dtype=np.uint64)

        result = DataFrame({'a': values})
        assert result['a'].dtype == np.uint64

        # see gh-2355
        data_scores = [(6311132704823138710, 273), (2685045978526272070, 23),
                       (8921811264899370420, 45), (17019687244989530680, 270),
                       (9930107427299601010, 273)]
        dtype = [('uid', 'u8'), ('score', 'u8')]
        data = np.zeros((len(data_scores),), dtype=dtype)
        data[:] = data_scores
        df_crawls = DataFrame(data)
        assert df_crawls['uid'].dtype == np.uint64

    @pytest.mark.parametrize("values", [np.array([2**64], dtype=object),
                                        np.array([2**65]), [2**64 + 1],
                                        np.array([-2**63 - 4], dtype=object),
                                        np.array([-2**64 - 1]), [-2**65 - 2]])
    def test_constructor_int_overflow(self, values):
        # see gh-18584
        value = values[0]
        result = DataFrame(values)

        assert result[0].dtype == object
        assert result[0][0] == value

    def test_constructor_ordereddict(self):
        import random
        nitems = 100
        nums = list(range(nitems))
        random.shuffle(nums)
        expected = ['A%d' % i for i in nums]
        df = DataFrame(OrderedDict(zip(expected, [[0]] * nitems)))
        assert expected == list(df.columns)

    def test_constructor_dict(self, datetime_series, datetime_series_short):
        frame = DataFrame({'col1': datetime_series,
                           'col2': datetime_series_short})

        # col2 is padded with NaN
        assert len(datetime_series) == 30
        assert len(datetime_series_short) == 25

        tm.assert_series_equal(frame['col1'], datetime_series.rename('col1'))

        exp = pd.Series(np.concatenate([[np.nan] * 5,
                                        datetime_series_short.values]),
                        index=datetime_series.index, name='col2')
        tm.assert_series_equal(exp, frame['col2'])

        frame = DataFrame({'col1': datetime_series,
                           'col2': datetime_series_short},
                          columns=['col2', 'col3', 'col4'])

        assert len(frame) == len(datetime_series_short)
        assert 'col1' not in frame
        assert isna(frame['col3']).all()

        # Corner cases
        assert len(DataFrame()) == 0

        # mix dict and array, wrong size - no spec for which error should raise
        # first
        with pytest.raises(ValueError):
            DataFrame({'A': {'a': 'a', 'b': 'b'}, 'B': ['a', 'b', 'c']})

        # Length-one dict micro-optimization
        frame = DataFrame({'A': {'1': 1, '2': 2}})
        tm.assert_index_equal(frame.index, pd.Index(['1', '2']))

        # empty dict plus index
        idx = Index([0, 1, 2])
        frame = DataFrame({}, index=idx)
        assert frame.index is idx

        # empty dict with index and columns
        idx = Index([0, 1, 2])
        frame = DataFrame({}, index=idx, columns=idx)
        assert frame.index is idx
        assert frame.columns is idx
        assert len(frame._series) == 3

        # with dict of empty list and Series
        frame = DataFrame({'A': [], 'B': []}, columns=['A', 'B'])
        tm.assert_index_equal(frame.index, Index([], dtype=np.int64))

        # GH 14381
        # Dict with None value
        frame_none = DataFrame(dict(a=None), index=[0])
        frame_none_list = DataFrame(dict(a=[None]), index=[0])
        with tm.assert_produces_warning(FutureWarning,
                                        check_stacklevel=False):
            assert frame_none.get_value(0, 'a') is None
        with tm.assert_produces_warning(FutureWarning,
                                        check_stacklevel=False):
            assert frame_none_list.get_value(0, 'a') is None
        tm.assert_frame_equal(frame_none, frame_none_list)

        # GH10856
        # dict with scalar values should raise error, even if columns passed
        msg = 'If using all scalar values, you must pass an index'
        with pytest.raises(ValueError, match=msg):
            DataFrame({'a': 0.7})

        with pytest.raises(ValueError, match=msg):
            DataFrame({'a': 0.7}, columns=['a'])

    @pytest.mark.parametrize("scalar", [2, np.nan, None, 'D'])
    def test_constructor_invalid_items_unused(self, scalar):
        # No error if invalid (scalar) value is in fact not used:
        result = DataFrame({'a': scalar}, columns=['b'])
        expected = DataFrame(columns=['b'])
        tm.assert_frame_equal(result, expected)

    @pytest.mark.parametrize("value", [2, np.nan, None, float('nan')])
    def test_constructor_dict_nan_key(self, value):
        # GH 18455
        cols = [1, value, 3]
        idx = ['a', value]
        values = [[0, 3], [1, 4], [2, 5]]
        data = {cols[c]: Series(values[c], index=idx) for c in range(3)}
        result = DataFrame(data).sort_values(1).sort_values('a', axis=1)
        expected = DataFrame(np.arange(6, dtype='int64').reshape(2, 3),
                             index=idx, columns=cols)
        tm.assert_frame_equal(result, expected)

        result = DataFrame(data, index=idx).sort_values('a', axis=1)
        tm.assert_frame_equal(result, expected)

        result = DataFrame(data, index=idx, columns=cols)
        tm.assert_frame_equal(result, expected)

    @pytest.mark.parametrize("value", [np.nan, None, float('nan')])
    def test_constructor_dict_nan_tuple_key(self, value):
        # GH 18455
        cols = Index([(11, 21), (value, 22), (13, value)])
        idx = Index([('a', value), (value, 2)])
        values = [[0, 3], [1, 4], [2, 5]]
        data = {cols[c]: Series(values[c], index=idx) for c in range(3)}
        result = (DataFrame(data)
                  .sort_values((11, 21))
                  .sort_values(('a', value), axis=1))
        expected = DataFrame(np.arange(6, dtype='int64').reshape(2, 3),
                             index=idx, columns=cols)
        tm.assert_frame_equal(result, expected)

        result = DataFrame(data, index=idx).sort_values(('a', value), axis=1)
        tm.assert_frame_equal(result, expected)

        result = DataFrame(data, index=idx, columns=cols)
        tm.assert_frame_equal(result, expected)

    @pytest.mark.skipif(not PY36, reason='Insertion order for Python>=3.6')
    def test_constructor_dict_order_insertion(self, datetime_series,
                                              datetime_series_short):
        # GH19018
        # initialization ordering: by insertion order if python>= 3.6
        d = {'b': datetime_series_short, 'a': datetime_series}
        frame = DataFrame(data=d)
        expected = DataFrame(data=d, columns=list('ba'))
        tm.assert_frame_equal(frame, expected)

    @pytest.mark.skipif(PY36, reason='order by value for Python<3.6')
    def test_constructor_dict_order_by_values(self, datetime_series,
                                              datetime_series_short):
        # GH19018
        # initialization ordering: by value if python<3.6
        d = {'b': datetime_series_short, 'a': datetime_series}
        frame = DataFrame(data=d)
        expected = DataFrame(data=d, columns=list('ab'))
        tm.assert_frame_equal(frame, expected)

    def test_constructor_multi_index(self):
        # GH 4078
        # construction error with mi and all-nan frame
        tuples = [(2, 3), (3, 3), (3, 3)]
        mi = MultiIndex.from_tuples(tuples)
        df = DataFrame(index=mi, columns=mi)
        assert pd.isna(df).values.ravel().all()

        tuples = [(3, 3), (2, 3), (3, 3)]
        mi = MultiIndex.from_tuples(tuples)
        df = DataFrame(index=mi, columns=mi)
        assert pd.isna(df).values.ravel().all()

    def test_constructor_error_msgs(self):
        msg = "Empty data passed with indices specified."
        # passing an empty array with columns specified.
        with pytest.raises(ValueError, match=msg):
            DataFrame(np.empty(0), columns=list('abc'))

        msg = "Mixing dicts with non-Series may lead to ambiguous ordering."
        # mix dict and array, wrong size
        with pytest.raises(ValueError, match=msg):
            DataFrame({'A': {'a': 'a', 'b': 'b'},
                       'B': ['a', 'b', 'c']})

        # wrong size ndarray, GH 3105
        msg = r"Shape of passed values is \(4, 3\), indices imply \(3, 3\)"
        with pytest.raises(ValueError, match=msg):
            DataFrame(np.arange(12).reshape((4, 3)),
                      columns=['foo', 'bar', 'baz'],
                      index=pd.date_range('2000-01-01', periods=3))

        arr = np.array([[4, 5, 6]])
        msg = r"Shape of passed values is \(1, 3\), indices imply \(1, 4\)"
        with pytest.raises(ValueError, match=msg):
            DataFrame(index=[0], columns=range(0, 4), data=arr)

        arr = np.array([4, 5, 6])
        msg = r"Shape of passed values is \(3, 1\), indices imply \(1, 4\)"
        with pytest.raises(ValueError, match=msg):
            DataFrame(index=[0], columns=range(0, 4), data=arr)

        # higher dim raise exception
        with pytest.raises(ValueError, match='Must pass 2-d input'):
            DataFrame(np.zeros((3, 3, 3)), columns=['A', 'B', 'C'], index=[1])

        # wrong size axis labels
        msg = ("Shape of passed values "
               r"is \(2, 3\), indices "
               r"imply \(1, 3\)")
        with pytest.raises(ValueError, match=msg):
            DataFrame(np.random.rand(2, 3), columns=['A', 'B', 'C'], index=[1])

        msg = ("Shape of passed values "
               r"is \(2, 3\), indices "
               r"imply \(2, 2\)")
        with pytest.raises(ValueError, match=msg):
            DataFrame(np.random.rand(2, 3), columns=['A', 'B'], index=[1, 2])

        # gh-26429
        msg = "2 columns passed, passed data had 10 columns"
        with pytest.raises(ValueError, match=msg):
            DataFrame((range(10), range(10, 20)), columns=('ones', 'twos'))

        msg = ("If using all scalar "
               "values, you must pass "
               "an index")
        with pytest.raises(ValueError, match=msg):
            DataFrame({'a': False, 'b': True})

    def test_constructor_with_embedded_frames(self):

        # embedded data frames
        df1 = DataFrame({'a': [1, 2, 3], 'b': [3, 4, 5]})
        df2 = DataFrame([df1, df1 + 10])

        df2.dtypes
        str(df2)

        result = df2.loc[0, 0]
        tm.assert_frame_equal(result, df1)

        result = df2.loc[1, 0]
        tm.assert_frame_equal(result, df1 + 10)

    def test_constructor_subclass_dict(self, float_frame):
        # Test for passing dict subclass to constructor
        data = {'col1': tm.TestSubDict((x, 10.0 * x) for x in range(10)),
                'col2': tm.TestSubDict((x, 20.0 * x) for x in range(10))}
        df = DataFrame(data)
        refdf = DataFrame({col: dict(val.items())
                           for col, val in data.items()})
        tm.assert_frame_equal(refdf, df)

        data = tm.TestSubDict(data.items())
        df = DataFrame(data)
        tm.assert_frame_equal(refdf, df)

        # try with defaultdict
        from collections import defaultdict
        data = {}
<<<<<<< HEAD
        float_frame['B'][:10] = np.nan
        for k, v in compat.iteritems(float_frame):
=======
        self.frame['B'][:10] = np.nan
        for k, v in self.frame.items():
>>>>>>> e9f9ca1f
            dct = defaultdict(dict)
            dct.update(v.to_dict())
            data[k] = dct
        frame = DataFrame(data)
        tm.assert_frame_equal(float_frame.sort_index(), frame)

    def test_constructor_dict_block(self):
        expected = np.array([[4., 3., 2., 1.]])
        df = DataFrame({'d': [4.], 'c': [3.], 'b': [2.], 'a': [1.]},
                       columns=['d', 'c', 'b', 'a'])
        tm.assert_numpy_array_equal(df.values, expected)

    def test_constructor_dict_cast(self):
        # cast float tests
        test_data = {
            'A': {'1': 1, '2': 2},
            'B': {'1': '1', '2': '2', '3': '3'},
        }
        frame = DataFrame(test_data, dtype=float)
        assert len(frame) == 3
        assert frame['B'].dtype == np.float64
        assert frame['A'].dtype == np.float64

        frame = DataFrame(test_data)
        assert len(frame) == 3
        assert frame['B'].dtype == np.object_
        assert frame['A'].dtype == np.float64

        # can't cast to float
        test_data = {
            'A': dict(zip(range(20), tm.makeStringIndex(20))),
            'B': dict(zip(range(15), np.random.randn(15)))
        }
        frame = DataFrame(test_data, dtype=float)
        assert len(frame) == 20
        assert frame['A'].dtype == np.object_
        assert frame['B'].dtype == np.float64

    def test_constructor_dict_dont_upcast(self):
        d = {'Col1': {'Row1': 'A String', 'Row2': np.nan}}
        df = DataFrame(d)
        assert isinstance(df['Col1']['Row2'], float)

        dm = DataFrame([[1, 2], ['a', 'b']], index=[1, 2], columns=[1, 2])
        assert isinstance(dm[1][1], int)

    def test_constructor_dict_of_tuples(self):
        # GH #1491
        data = {'a': (1, 2, 3), 'b': (4, 5, 6)}

        result = DataFrame(data)
        expected = DataFrame({k: list(v) for k, v in data.items()})
        tm.assert_frame_equal(result, expected, check_dtype=False)

    def test_constructor_dict_of_ranges(self):
        # GH 26356
        data = {'a': range(3), 'b': range(3, 6)}

        result = DataFrame(data)
        expected = DataFrame({'a': [0, 1, 2], 'b': [3, 4, 5]})
        tm.assert_frame_equal(result, expected)

    def test_constructor_dict_of_iterators(self):
        # GH 26349
        data = {'a': iter(range(3)), 'b': reversed(range(3))}

        result = DataFrame(data)
        expected = DataFrame({'a': [0, 1, 2], 'b': [2, 1, 0]})
        tm.assert_frame_equal(result, expected)

    def test_constructor_dict_of_generators(self):
        # GH 26349
        data = {'a': (i for i in (range(3))),
                'b': (i for i in reversed(range(3)))}
        result = DataFrame(data)
        expected = DataFrame({'a': [0, 1, 2], 'b': [2, 1, 0]})
        tm.assert_frame_equal(result, expected)

    def test_constructor_dict_multiindex(self):
        def check(result, expected):
            return tm.assert_frame_equal(result, expected, check_dtype=True,
                                         check_index_type=True,
                                         check_column_type=True,
                                         check_names=True)
        d = {('a', 'a'): {('i', 'i'): 0, ('i', 'j'): 1, ('j', 'i'): 2},
             ('b', 'a'): {('i', 'i'): 6, ('i', 'j'): 5, ('j', 'i'): 4},
             ('b', 'c'): {('i', 'i'): 7, ('i', 'j'): 8, ('j', 'i'): 9}}
        _d = sorted(d.items())
        df = DataFrame(d)
        expected = DataFrame(
            [x[1] for x in _d],
            index=MultiIndex.from_tuples([x[0] for x in _d])).T
        expected.index = MultiIndex.from_tuples(expected.index)
        check(df, expected)

        d['z'] = {'y': 123., ('i', 'i'): 111, ('i', 'j'): 111, ('j', 'i'): 111}
        _d.insert(0, ('z', d['z']))
        expected = DataFrame(
            [x[1] for x in _d],
            index=Index([x[0] for x in _d], tupleize_cols=False)).T
        expected.index = Index(expected.index, tupleize_cols=False)
        df = DataFrame(d)
        df = df.reindex(columns=expected.columns, index=expected.index)
        check(df, expected)

    def test_constructor_dict_datetime64_index(self):
        # GH 10160
        dates_as_str = ['1984-02-19', '1988-11-06', '1989-12-03', '1990-03-15']

        def create_data(constructor):
            return {i: {constructor(s): 2 * i}
                    for i, s in enumerate(dates_as_str)}

        data_datetime64 = create_data(np.datetime64)
        data_datetime = create_data(lambda x: datetime.strptime(x, '%Y-%m-%d'))
        data_Timestamp = create_data(Timestamp)

        expected = DataFrame([{0: 0, 1: None, 2: None, 3: None},
                              {0: None, 1: 2, 2: None, 3: None},
                              {0: None, 1: None, 2: 4, 3: None},
                              {0: None, 1: None, 2: None, 3: 6}],
                             index=[Timestamp(dt) for dt in dates_as_str])

        result_datetime64 = DataFrame(data_datetime64)
        result_datetime = DataFrame(data_datetime)
        result_Timestamp = DataFrame(data_Timestamp)
        tm.assert_frame_equal(result_datetime64, expected)
        tm.assert_frame_equal(result_datetime, expected)
        tm.assert_frame_equal(result_Timestamp, expected)

    def test_constructor_dict_timedelta64_index(self):
        # GH 10160
        td_as_int = [1, 2, 3, 4]

        def create_data(constructor):
            return {i: {constructor(s): 2 * i}
                    for i, s in enumerate(td_as_int)}

        data_timedelta64 = create_data(lambda x: np.timedelta64(x, 'D'))
        data_timedelta = create_data(lambda x: timedelta(days=x))
        data_Timedelta = create_data(lambda x: Timedelta(x, 'D'))

        expected = DataFrame([{0: 0, 1: None, 2: None, 3: None},
                              {0: None, 1: 2, 2: None, 3: None},
                              {0: None, 1: None, 2: 4, 3: None},
                              {0: None, 1: None, 2: None, 3: 6}],
                             index=[Timedelta(td, 'D') for td in td_as_int])

        result_timedelta64 = DataFrame(data_timedelta64)
        result_timedelta = DataFrame(data_timedelta)
        result_Timedelta = DataFrame(data_Timedelta)
        tm.assert_frame_equal(result_timedelta64, expected)
        tm.assert_frame_equal(result_timedelta, expected)
        tm.assert_frame_equal(result_Timedelta, expected)

    def test_constructor_period(self):
        # PeriodIndex
        a = pd.PeriodIndex(['2012-01', 'NaT', '2012-04'], freq='M')
        b = pd.PeriodIndex(['2012-02-01', '2012-03-01', 'NaT'], freq='D')
        df = pd.DataFrame({'a': a, 'b': b})
        assert df['a'].dtype == a.dtype
        assert df['b'].dtype == b.dtype

        # list of periods
        df = pd.DataFrame({'a': a.astype(object).tolist(),
                           'b': b.astype(object).tolist()})
        assert df['a'].dtype == a.dtype
        assert df['b'].dtype == b.dtype

    def test_nested_dict_frame_constructor(self):
        rng = pd.period_range('1/1/2000', periods=5)
        df = DataFrame(np.random.randn(10, 5), columns=rng)

        data = {}
        for col in df.columns:
            for row in df.index:
                with tm.assert_produces_warning(FutureWarning,
                                                check_stacklevel=False):
                    data.setdefault(col, {})[row] = df.get_value(row, col)

        result = DataFrame(data, columns=rng)
        tm.assert_frame_equal(result, df)

        data = {}
        for col in df.columns:
            for row in df.index:
                with tm.assert_produces_warning(FutureWarning,
                                                check_stacklevel=False):
                    data.setdefault(row, {})[col] = df.get_value(row, col)

        result = DataFrame(data, index=rng).T
        tm.assert_frame_equal(result, df)

    def _check_basic_constructor(self, empty):
        # mat: 2d matrix with shape (3, 2) to input. empty - makes sized
        # objects
        mat = empty((2, 3), dtype=float)
        # 2-D input
        frame = DataFrame(mat, columns=['A', 'B', 'C'], index=[1, 2])

        assert len(frame.index) == 2
        assert len(frame.columns) == 3

        # 1-D input
        frame = DataFrame(empty((3,)), columns=['A'], index=[1, 2, 3])
        assert len(frame.index) == 3
        assert len(frame.columns) == 1

        # cast type
        frame = DataFrame(mat, columns=['A', 'B', 'C'],
                          index=[1, 2], dtype=np.int64)
        assert frame.values.dtype == np.int64

        # wrong size axis labels
        msg = r'Shape of passed values is \(2, 3\), indices imply \(1, 3\)'
        with pytest.raises(ValueError, match=msg):
            DataFrame(mat, columns=['A', 'B', 'C'], index=[1])
        msg = r'Shape of passed values is \(2, 3\), indices imply \(2, 2\)'
        with pytest.raises(ValueError, match=msg):
            DataFrame(mat, columns=['A', 'B'], index=[1, 2])

        # higher dim raise exception
        with pytest.raises(ValueError, match='Must pass 2-d input'):
            DataFrame(empty((3, 3, 3)), columns=['A', 'B', 'C'],
                      index=[1])

        # automatic labeling
        frame = DataFrame(mat)
        tm.assert_index_equal(frame.index, pd.Int64Index(range(2)))
        tm.assert_index_equal(frame.columns, pd.Int64Index(range(3)))

        frame = DataFrame(mat, index=[1, 2])
        tm.assert_index_equal(frame.columns, pd.Int64Index(range(3)))

        frame = DataFrame(mat, columns=['A', 'B', 'C'])
        tm.assert_index_equal(frame.index, pd.Int64Index(range(2)))

        # 0-length axis
        frame = DataFrame(empty((0, 3)))
        assert len(frame.index) == 0

        frame = DataFrame(empty((3, 0)))
        assert len(frame.columns) == 0

    def test_constructor_ndarray(self):
        self._check_basic_constructor(np.ones)

        frame = DataFrame(['foo', 'bar'], index=[0, 1], columns=['A'])
        assert len(frame) == 2

    def test_constructor_maskedarray(self):
        self._check_basic_constructor(ma.masked_all)

        # Check non-masked values
        mat = ma.masked_all((2, 3), dtype=float)
        mat[0, 0] = 1.0
        mat[1, 2] = 2.0
        frame = DataFrame(mat, columns=['A', 'B', 'C'], index=[1, 2])
        assert 1.0 == frame['A'][1]
        assert 2.0 == frame['C'][2]

        # what is this even checking??
        mat = ma.masked_all((2, 3), dtype=float)
        frame = DataFrame(mat, columns=['A', 'B', 'C'], index=[1, 2])
        assert np.all(~np.asarray(frame == frame))

    def test_constructor_maskedarray_nonfloat(self):
        # masked int promoted to float
        mat = ma.masked_all((2, 3), dtype=int)
        # 2-D input
        frame = DataFrame(mat, columns=['A', 'B', 'C'], index=[1, 2])

        assert len(frame.index) == 2
        assert len(frame.columns) == 3
        assert np.all(~np.asarray(frame == frame))

        # cast type
        frame = DataFrame(mat, columns=['A', 'B', 'C'],
                          index=[1, 2], dtype=np.float64)
        assert frame.values.dtype == np.float64

        # Check non-masked values
        mat2 = ma.copy(mat)
        mat2[0, 0] = 1
        mat2[1, 2] = 2
        frame = DataFrame(mat2, columns=['A', 'B', 'C'], index=[1, 2])
        assert 1 == frame['A'][1]
        assert 2 == frame['C'][2]

        # masked np.datetime64 stays (use NaT as null)
        mat = ma.masked_all((2, 3), dtype='M8[ns]')
        # 2-D input
        frame = DataFrame(mat, columns=['A', 'B', 'C'], index=[1, 2])

        assert len(frame.index) == 2
        assert len(frame.columns) == 3
        assert isna(frame).values.all()

        # cast type
        frame = DataFrame(mat, columns=['A', 'B', 'C'],
                          index=[1, 2], dtype=np.int64)
        assert frame.values.dtype == np.int64

        # Check non-masked values
        mat2 = ma.copy(mat)
        mat2[0, 0] = 1
        mat2[1, 2] = 2
        frame = DataFrame(mat2, columns=['A', 'B', 'C'], index=[1, 2])
        assert 1 == frame['A'].view('i8')[1]
        assert 2 == frame['C'].view('i8')[2]

        # masked bool promoted to object
        mat = ma.masked_all((2, 3), dtype=bool)
        # 2-D input
        frame = DataFrame(mat, columns=['A', 'B', 'C'], index=[1, 2])

        assert len(frame.index) == 2
        assert len(frame.columns) == 3
        assert np.all(~np.asarray(frame == frame))

        # cast type
        frame = DataFrame(mat, columns=['A', 'B', 'C'],
                          index=[1, 2], dtype=object)
        assert frame.values.dtype == object

        # Check non-masked values
        mat2 = ma.copy(mat)
        mat2[0, 0] = True
        mat2[1, 2] = False
        frame = DataFrame(mat2, columns=['A', 'B', 'C'], index=[1, 2])
        assert frame['A'][1] is True
        assert frame['C'][2] is False

    def test_constructor_maskedarray_hardened(self):
        # Check numpy masked arrays with hard masks -- from GH24574
        mat_hard = ma.masked_all((2, 2), dtype=float).harden_mask()
        result = pd.DataFrame(mat_hard, columns=['A', 'B'], index=[1, 2])
        expected = pd.DataFrame({
            'A': [np.nan, np.nan],
            'B': [np.nan, np.nan]},
            columns=['A', 'B'],
            index=[1, 2],
            dtype=float)
        tm.assert_frame_equal(result, expected)
        # Check case where mask is hard but no data are masked
        mat_hard = ma.ones((2, 2), dtype=float).harden_mask()
        result = pd.DataFrame(mat_hard, columns=['A', 'B'], index=[1, 2])
        expected = pd.DataFrame({
            'A': [1.0, 1.0],
            'B': [1.0, 1.0]},
            columns=['A', 'B'],
            index=[1, 2],
            dtype=float)
        tm.assert_frame_equal(result, expected)

    def test_constructor_maskedrecarray_dtype(self):
        # Ensure constructor honors dtype
        data = np.ma.array(
            np.ma.zeros(5, dtype=[('date', '<f8'), ('price', '<f8')]),
            mask=[False] * 5)
        data = data.view(mrecords.mrecarray)
        result = pd.DataFrame(data, dtype=int)
        expected = pd.DataFrame(np.zeros((5, 2), dtype=int),
                                columns=['date', 'price'])
        tm.assert_frame_equal(result, expected)

    def test_constructor_mrecarray(self):
        # Ensure mrecarray produces frame identical to dict of masked arrays
        # from GH3479

        assert_fr_equal = functools.partial(tm.assert_frame_equal,
                                            check_index_type=True,
                                            check_column_type=True,
                                            check_frame_type=True)
        arrays = [
            ('float', np.array([1.5, 2.0])),
            ('int', np.array([1, 2])),
            ('str', np.array(['abc', 'def'])),
        ]
        for name, arr in arrays[:]:
            arrays.append(('masked1_' + name,
                           np.ma.masked_array(arr, mask=[False, True])))
        arrays.append(('masked_all', np.ma.masked_all((2,))))
        arrays.append(('masked_none',
                       np.ma.masked_array([1.0, 2.5], mask=False)))

        # call assert_frame_equal for all selections of 3 arrays
        for comb in itertools.combinations(arrays, 3):
            names, data = zip(*comb)
            mrecs = mrecords.fromarrays(data, names=names)

            # fill the comb
            comb = {k: (v.filled() if hasattr(v, 'filled') else v)
                    for k, v in comb}

            expected = DataFrame(comb, columns=names)
            result = DataFrame(mrecs)
            assert_fr_equal(result, expected)

            # specify columns
            expected = DataFrame(comb, columns=names[::-1])
            result = DataFrame(mrecs, columns=names[::-1])
            assert_fr_equal(result, expected)

            # specify index
            expected = DataFrame(comb, columns=names, index=[1, 2])
            result = DataFrame(mrecs, index=[1, 2])
            assert_fr_equal(result, expected)

    def test_constructor_corner_shape(self):
        df = DataFrame(index=[])
        assert df.values.shape == (0, 0)

    @pytest.mark.parametrize("data, index, columns, dtype, expected", [
        (None, list(range(10)), ['a', 'b'], object, np.object_),
        (None, None, ['a', 'b'], 'int64', np.dtype('int64')),
        (None, list(range(10)), ['a', 'b'], int, np.dtype('float64')),
        ({}, None, ['foo', 'bar'], None, np.object_),
        ({'b': 1}, list(range(10)), list('abc'), int, np.dtype('float64'))
    ])
    def test_constructor_dtype(self, data, index, columns, dtype, expected):
        df = DataFrame(data, index, columns, dtype)
        assert df.values.dtype == expected

    def test_constructor_scalar_inference(self):
        data = {'int': 1, 'bool': True,
                'float': 3., 'complex': 4j, 'object': 'foo'}
        df = DataFrame(data, index=np.arange(10))

        assert df['int'].dtype == np.int64
        assert df['bool'].dtype == np.bool_
        assert df['float'].dtype == np.float64
        assert df['complex'].dtype == np.complex128
        assert df['object'].dtype == np.object_

    def test_constructor_arrays_and_scalars(self):
        df = DataFrame({'a': np.random.randn(10), 'b': True})
        exp = DataFrame({'a': df['a'].values, 'b': [True] * 10})

        tm.assert_frame_equal(df, exp)
        with pytest.raises(ValueError, match='must pass an index'):
            DataFrame({'a': False, 'b': True})

    def test_constructor_DataFrame(self, float_frame):
        df = DataFrame(float_frame)
        tm.assert_frame_equal(df, float_frame)

        df_casted = DataFrame(float_frame, dtype=np.int64)
        assert df_casted.values.dtype == np.int64

    def test_constructor_more(self, float_frame):
        # used to be in test_matrix.py
        arr = np.random.randn(10)
        dm = DataFrame(arr, columns=['A'], index=np.arange(10))
        assert dm.values.ndim == 2

        arr = np.random.randn(0)
        dm = DataFrame(arr)
        assert dm.values.ndim == 2
        assert dm.values.ndim == 2

        # no data specified
        dm = DataFrame(columns=['A', 'B'], index=np.arange(10))
        assert dm.values.shape == (10, 2)

        dm = DataFrame(columns=['A', 'B'])
        assert dm.values.shape == (0, 2)

        dm = DataFrame(index=np.arange(10))
        assert dm.values.shape == (10, 0)

        # can't cast
        mat = np.array(['foo', 'bar'], dtype=object).reshape(2, 1)
        with pytest.raises(ValueError, match='cast'):
            DataFrame(mat, index=[0, 1], columns=[0], dtype=float)

        dm = DataFrame(DataFrame(float_frame._series))
        tm.assert_frame_equal(dm, float_frame)

        # int cast
        dm = DataFrame({'A': np.ones(10, dtype=int),
                        'B': np.ones(10, dtype=np.float64)},
                       index=np.arange(10))

        assert len(dm.columns) == 2
        assert dm.values.dtype == np.float64

    def test_constructor_empty_list(self):
        df = DataFrame([], index=[])
        expected = DataFrame(index=[])
        tm.assert_frame_equal(df, expected)

        # GH 9939
        df = DataFrame([], columns=['A', 'B'])
        expected = DataFrame({}, columns=['A', 'B'])
        tm.assert_frame_equal(df, expected)

        # Empty generator: list(empty_gen()) == []
        def empty_gen():
            return
            yield

        df = DataFrame(empty_gen(), columns=['A', 'B'])
        tm.assert_frame_equal(df, expected)

    def test_constructor_list_of_lists(self):
        # GH #484
        df = DataFrame(data=[[1, 'a'], [2, 'b']], columns=["num", "str"])
        assert is_integer_dtype(df['num'])
        assert df['str'].dtype == np.object_

        # GH 4851
        # list of 0-dim ndarrays
        expected = DataFrame({0: np.arange(10)})
        data = [np.array(x) for x in range(10)]
        result = DataFrame(data)
        tm.assert_frame_equal(result, expected)

    def test_constructor_sequence_like(self):
        # GH 3783
        # collections.Squence like

        class DummyContainer(abc.Sequence):

            def __init__(self, lst):
                self._lst = lst

            def __getitem__(self, n):
                return self._lst.__getitem__(n)

            def __len__(self, n):
                return self._lst.__len__()

        lst_containers = [DummyContainer([1, 'a']), DummyContainer([2, 'b'])]
        columns = ["num", "str"]
        result = DataFrame(lst_containers, columns=columns)
        expected = DataFrame([[1, 'a'], [2, 'b']], columns=columns)
        tm.assert_frame_equal(result, expected, check_dtype=False)

        # GH 4297
        # support Array
        import array
        result = DataFrame({'A': array.array('i', range(10))})
        expected = DataFrame({'A': list(range(10))})
        tm.assert_frame_equal(result, expected, check_dtype=False)

        expected = DataFrame([list(range(10)), list(range(10))])
        result = DataFrame([array.array('i', range(10)),
                            array.array('i', range(10))])
        tm.assert_frame_equal(result, expected, check_dtype=False)

    def test_constructor_range(self):
        # GH26342
        result = DataFrame(range(10))
        expected = DataFrame(list(range(10)))
        tm.assert_frame_equal(result, expected)

    def test_constructor_list_of_ranges(self):
        result = DataFrame([range(10), range(10)])
        expected = DataFrame([list(range(10)), list(range(10))])
        tm.assert_frame_equal(result, expected)

    def test_constructor_iterable(self):
        # GH 21987
        class Iter:
            def __iter__(self):
                for i in range(10):
                    yield [1, 2, 3]

        expected = DataFrame([[1, 2, 3]] * 10)
        result = DataFrame(Iter())
        tm.assert_frame_equal(result, expected)

    def test_constructor_iterator(self):
        result = DataFrame(iter(range(10)))
        expected = DataFrame(list(range(10)))
        tm.assert_frame_equal(result, expected)

    def test_constructor_list_of_iterators(self):
        result = DataFrame([iter(range(10)), iter(range(10))])
        expected = DataFrame([list(range(10)), list(range(10))])
        tm.assert_frame_equal(result, expected)

    def test_constructor_generator(self):
        # related #2305

        gen1 = (i for i in range(10))
        gen2 = (i for i in range(10))

        expected = DataFrame([list(range(10)), list(range(10))])
        result = DataFrame([gen1, gen2])
        tm.assert_frame_equal(result, expected)

        gen = ([i, 'a'] for i in range(10))
        result = DataFrame(gen)
        expected = DataFrame({0: range(10), 1: 'a'})
        tm.assert_frame_equal(result, expected, check_dtype=False)

    def test_constructor_list_of_dicts(self):
        data = [OrderedDict([['a', 1.5], ['b', 3], ['c', 4], ['d', 6]]),
                OrderedDict([['a', 1.5], ['b', 3], ['d', 6]]),
                OrderedDict([['a', 1.5], ['d', 6]]),
                OrderedDict(),
                OrderedDict([['a', 1.5], ['b', 3], ['c', 4]]),
                OrderedDict([['b', 3], ['c', 4], ['d', 6]])]

        result = DataFrame(data)
        expected = DataFrame.from_dict(dict(zip(range(len(data)), data)),
                                       orient='index')
        tm.assert_frame_equal(result, expected.reindex(result.index))

        result = DataFrame([{}])
        expected = DataFrame(index=[0])
        tm.assert_frame_equal(result, expected)

    def test_constructor_ordered_dict_preserve_order(self):
        # see gh-13304
        expected = DataFrame([[2, 1]], columns=['b', 'a'])

        data = OrderedDict()
        data['b'] = [2]
        data['a'] = [1]

        result = DataFrame(data)
        tm.assert_frame_equal(result, expected)

        data = OrderedDict()
        data['b'] = 2
        data['a'] = 1

        result = DataFrame([data])
        tm.assert_frame_equal(result, expected)

    def test_constructor_ordered_dict_conflicting_orders(self):
        # the first dict element sets the ordering for the DataFrame,
        # even if there are conflicting orders from subsequent ones
        row_one = OrderedDict()
        row_one['b'] = 2
        row_one['a'] = 1

        row_two = OrderedDict()
        row_two['a'] = 1
        row_two['b'] = 2

        row_three = {'b': 2, 'a': 1}

        expected = DataFrame([[2, 1], [2, 1]], columns=['b', 'a'])
        result = DataFrame([row_one, row_two])
        tm.assert_frame_equal(result, expected)

        expected = DataFrame([[2, 1], [2, 1], [2, 1]], columns=['b', 'a'])
        result = DataFrame([row_one, row_two, row_three])
        tm.assert_frame_equal(result, expected)

    def test_constructor_list_of_series(self):
        data = [OrderedDict([['a', 1.5], ['b', 3.0], ['c', 4.0]]),
                OrderedDict([['a', 1.5], ['b', 3.0], ['c', 6.0]])]
        sdict = OrderedDict(zip(['x', 'y'], data))
        idx = Index(['a', 'b', 'c'])

        # all named
        data2 = [Series([1.5, 3, 4], idx, dtype='O', name='x'),
                 Series([1.5, 3, 6], idx, name='y')]
        result = DataFrame(data2)
        expected = DataFrame.from_dict(sdict, orient='index')
        tm.assert_frame_equal(result, expected)

        # some unnamed
        data2 = [Series([1.5, 3, 4], idx, dtype='O', name='x'),
                 Series([1.5, 3, 6], idx)]
        result = DataFrame(data2)

        sdict = OrderedDict(zip(['x', 'Unnamed 0'], data))
        expected = DataFrame.from_dict(sdict, orient='index')
        tm.assert_frame_equal(result.sort_index(), expected)

        # none named
        data = [OrderedDict([['a', 1.5], ['b', 3], ['c', 4], ['d', 6]]),
                OrderedDict([['a', 1.5], ['b', 3], ['d', 6]]),
                OrderedDict([['a', 1.5], ['d', 6]]),
                OrderedDict(),
                OrderedDict([['a', 1.5], ['b', 3], ['c', 4]]),
                OrderedDict([['b', 3], ['c', 4], ['d', 6]])]
        data = [Series(d) for d in data]

        result = DataFrame(data)
        sdict = OrderedDict(zip(range(len(data)), data))
        expected = DataFrame.from_dict(sdict, orient='index')
        tm.assert_frame_equal(result, expected.reindex(result.index))

        result2 = DataFrame(data, index=np.arange(6))
        tm.assert_frame_equal(result, result2)

        result = DataFrame([Series()])
        expected = DataFrame(index=[0])
        tm.assert_frame_equal(result, expected)

        data = [OrderedDict([['a', 1.5], ['b', 3.0], ['c', 4.0]]),
                OrderedDict([['a', 1.5], ['b', 3.0], ['c', 6.0]])]
        sdict = OrderedDict(zip(range(len(data)), data))

        idx = Index(['a', 'b', 'c'])
        data2 = [Series([1.5, 3, 4], idx, dtype='O'),
                 Series([1.5, 3, 6], idx)]
        result = DataFrame(data2)
        expected = DataFrame.from_dict(sdict, orient='index')
        tm.assert_frame_equal(result, expected)

    def test_constructor_list_of_series_aligned_index(self):
        series = [pd.Series(i, index=['b', 'a', 'c'], name=str(i))
                  for i in range(3)]
        result = pd.DataFrame(series)
        expected = pd.DataFrame({'b': [0, 1, 2],
                                 'a': [0, 1, 2],
                                 'c': [0, 1, 2]},
                                columns=['b', 'a', 'c'],
                                index=['0', '1', '2'])
        tm.assert_frame_equal(result, expected)

    def test_constructor_list_of_derived_dicts(self):
        class CustomDict(dict):
            pass
        d = {'a': 1.5, 'b': 3}

        data_custom = [CustomDict(d)]
        data = [d]

        result_custom = DataFrame(data_custom)
        result = DataFrame(data)
        tm.assert_frame_equal(result, result_custom)

    def test_constructor_ragged(self):
        data = {'A': np.random.randn(10),
                'B': np.random.randn(8)}
        with pytest.raises(ValueError, match='arrays must all be same length'):
            DataFrame(data)

    def test_constructor_scalar(self):
        idx = Index(range(3))
        df = DataFrame({"a": 0}, index=idx)
        expected = DataFrame({"a": [0, 0, 0]}, index=idx)
        tm.assert_frame_equal(df, expected, check_dtype=False)

    def test_constructor_Series_copy_bug(self, float_frame):
        df = DataFrame(float_frame['A'], index=float_frame.index,
                       columns=['A'])
        df.copy()

    def test_constructor_mixed_dict_and_Series(self):
        data = {}
        data['A'] = {'foo': 1, 'bar': 2, 'baz': 3}
        data['B'] = Series([4, 3, 2, 1], index=['bar', 'qux', 'baz', 'foo'])

        result = DataFrame(data)
        assert result.index.is_monotonic

        # ordering ambiguous, raise exception
        with pytest.raises(ValueError, match='ambiguous ordering'):
            DataFrame({'A': ['a', 'b'], 'B': {'a': 'a', 'b': 'b'}})

        # this is OK though
        result = DataFrame({'A': ['a', 'b'],
                            'B': Series(['a', 'b'], index=['a', 'b'])})
        expected = DataFrame({'A': ['a', 'b'], 'B': ['a', 'b']},
                             index=['a', 'b'])
        tm.assert_frame_equal(result, expected)

    def test_constructor_mixed_type_rows(self):
        # Issue 25075
        data = [[1, 2], (3, 4)]
        result = DataFrame(data)
        expected = DataFrame([[1, 2], [3, 4]])
        tm.assert_frame_equal(result, expected)

    @pytest.mark.parametrize("tuples,lists", [
        ((), []),
        ((()), []),
        (((), ()), [(), ()]),
        (((), ()), [[], []]),
        (([], []), [[], []]),
        (([1, 2, 3], [4, 5, 6]), [[1, 2, 3], [4, 5, 6]])
    ])
    def test_constructor_tuple(self, tuples, lists):
        # GH 25691
        result = DataFrame(tuples)
        expected = DataFrame(lists)
        tm.assert_frame_equal(result, expected)

    def test_constructor_list_of_tuples(self):
        result = DataFrame({'A': [(1, 2), (3, 4)]})
        expected = DataFrame({'A': Series([(1, 2), (3, 4)])})
        tm.assert_frame_equal(result, expected)

    def test_constructor_list_of_namedtuples(self):
        # GH11181
        from collections import namedtuple
        named_tuple = namedtuple("Pandas", list('ab'))
        tuples = [named_tuple(1, 3), named_tuple(2, 4)]
        expected = DataFrame({'a': [1, 2], 'b': [3, 4]})
        result = DataFrame(tuples)
        tm.assert_frame_equal(result, expected)

        # with columns
        expected = DataFrame({'y': [1, 2], 'z': [3, 4]})
        result = DataFrame(tuples, columns=['y', 'z'])
        tm.assert_frame_equal(result, expected)

    def test_constructor_orient(self, float_string_frame):
        data_dict = float_string_frame.T._series
        recons = DataFrame.from_dict(data_dict, orient='index')
        expected = float_string_frame.sort_index()
        tm.assert_frame_equal(recons, expected)

        # dict of sequence
        a = {'hi': [32, 3, 3],
             'there': [3, 5, 3]}
        rs = DataFrame.from_dict(a, orient='index')
        xp = DataFrame.from_dict(a).T.reindex(list(a.keys()))
        tm.assert_frame_equal(rs, xp)

    def test_from_dict_columns_parameter(self):
        # GH 18529
        # Test new columns parameter for from_dict that was added to make
        # from_items(..., orient='index', columns=[...]) easier to replicate
        result = DataFrame.from_dict(OrderedDict([('A', [1, 2]),
                                                  ('B', [4, 5])]),
                                     orient='index', columns=['one', 'two'])
        expected = DataFrame([[1, 2], [4, 5]], index=['A', 'B'],
                             columns=['one', 'two'])
        tm.assert_frame_equal(result, expected)

        msg = "cannot use columns parameter with orient='columns'"
        with pytest.raises(ValueError, match=msg):
            DataFrame.from_dict(dict([('A', [1, 2]), ('B', [4, 5])]),
                                orient='columns', columns=['one', 'two'])
        with pytest.raises(ValueError, match=msg):
            DataFrame.from_dict(dict([('A', [1, 2]), ('B', [4, 5])]),
                                columns=['one', 'two'])

    def test_constructor_Series_named(self):
        a = Series([1, 2, 3], index=['a', 'b', 'c'], name='x')
        df = DataFrame(a)
        assert df.columns[0] == 'x'
        tm.assert_index_equal(df.index, a.index)

        # ndarray like
        arr = np.random.randn(10)
        s = Series(arr, name='x')
        df = DataFrame(s)
        expected = DataFrame(dict(x=s))
        tm.assert_frame_equal(df, expected)

        s = Series(arr, index=range(3, 13))
        df = DataFrame(s)
        expected = DataFrame({0: s})
        tm.assert_frame_equal(df, expected)

        msg = r"Shape of passed values is \(10, 1\), indices imply \(10, 2\)"
        with pytest.raises(ValueError, match=msg):
            DataFrame(s, columns=[1, 2])

        # #2234
        a = Series([], name='x')
        df = DataFrame(a)
        assert df.columns[0] == 'x'

        # series with name and w/o
        s1 = Series(arr, name='x')
        df = DataFrame([s1, arr]).T
        expected = DataFrame({'x': s1, 'Unnamed 0': arr},
                             columns=['x', 'Unnamed 0'])
        tm.assert_frame_equal(df, expected)

        # this is a bit non-intuitive here; the series collapse down to arrays
        df = DataFrame([arr, s1]).T
        expected = DataFrame({1: s1, 0: arr}, columns=[0, 1])
        tm.assert_frame_equal(df, expected)

    def test_constructor_Series_named_and_columns(self):
        # GH 9232 validation

        s0 = Series(range(5), name=0)
        s1 = Series(range(5), name=1)

        # matching name and column gives standard frame
        tm.assert_frame_equal(pd.DataFrame(s0, columns=[0]),
                              s0.to_frame())
        tm.assert_frame_equal(pd.DataFrame(s1, columns=[1]),
                              s1.to_frame())

        # non-matching produces empty frame
        assert pd.DataFrame(s0, columns=[1]).empty
        assert pd.DataFrame(s1, columns=[0]).empty

    def test_constructor_Series_differently_indexed(self):
        # name
        s1 = Series([1, 2, 3], index=['a', 'b', 'c'], name='x')

        # no name
        s2 = Series([1, 2, 3], index=['a', 'b', 'c'])

        other_index = Index(['a', 'b'])

        df1 = DataFrame(s1, index=other_index)
        exp1 = DataFrame(s1.reindex(other_index))
        assert df1.columns[0] == 'x'
        tm.assert_frame_equal(df1, exp1)

        df2 = DataFrame(s2, index=other_index)
        exp2 = DataFrame(s2.reindex(other_index))
        assert df2.columns[0] == 0
        tm.assert_index_equal(df2.index, other_index)
        tm.assert_frame_equal(df2, exp2)

    def test_constructor_manager_resize(self, float_frame):
        index = list(float_frame.index[:5])
        columns = list(float_frame.columns[:3])

        result = DataFrame(float_frame._data, index=index,
                           columns=columns)
        tm.assert_index_equal(result.index, Index(index))
        tm.assert_index_equal(result.columns, Index(columns))

    def test_constructor_from_items(self, float_frame, float_string_frame):
        items = [(c, float_frame[c]) for c in float_frame.columns]
        with tm.assert_produces_warning(FutureWarning,
                                        check_stacklevel=False):
            recons = DataFrame.from_items(items)
        tm.assert_frame_equal(recons, float_frame)

        # pass some columns
        with tm.assert_produces_warning(FutureWarning,
                                        check_stacklevel=False):
            recons = DataFrame.from_items(items, columns=['C', 'B', 'A'])
        tm.assert_frame_equal(recons, float_frame.loc[:, ['C', 'B', 'A']])

        # orient='index'

        row_items = [(idx, float_string_frame.xs(idx))
                     for idx in float_string_frame.index]
        with tm.assert_produces_warning(FutureWarning,
                                        check_stacklevel=False):
            recons = DataFrame.from_items(row_items,
                                          columns=float_string_frame.columns,
                                          orient='index')
        tm.assert_frame_equal(recons, float_string_frame)
        assert recons['A'].dtype == np.float64

        msg = "Must pass columns with orient='index'"
        with pytest.raises(TypeError, match=msg):
            with tm.assert_produces_warning(FutureWarning,
                                            check_stacklevel=False):
                DataFrame.from_items(row_items, orient='index')

        # orient='index', but thar be tuples
        arr = construct_1d_object_array_from_listlike(
            [('bar', 'baz')] * len(float_string_frame))
        float_string_frame['foo'] = arr
        row_items = [(idx, list(float_string_frame.xs(idx)))
                     for idx in float_string_frame.index]
        with tm.assert_produces_warning(FutureWarning,
                                        check_stacklevel=False):
            recons = DataFrame.from_items(row_items,
                                          columns=float_string_frame.columns,
                                          orient='index')
        tm.assert_frame_equal(recons, float_string_frame)
        assert isinstance(recons['foo'][0], tuple)

        with tm.assert_produces_warning(FutureWarning,
                                        check_stacklevel=False):
            rs = DataFrame.from_items([('A', [1, 2, 3]), ('B', [4, 5, 6])],
                                      orient='index',
                                      columns=['one', 'two', 'three'])
        xp = DataFrame([[1, 2, 3], [4, 5, 6]], index=['A', 'B'],
                       columns=['one', 'two', 'three'])
        tm.assert_frame_equal(rs, xp)

    def test_constructor_from_items_scalars(self):
        # GH 17312
        msg = (r'The value in each \(key, value\) '
               'pair must be an array, Series, or dict')
        with pytest.raises(ValueError, match=msg):
            with tm.assert_produces_warning(FutureWarning,
                                            check_stacklevel=False):
                DataFrame.from_items([('A', 1), ('B', 4)])

        msg = (r'The value in each \(key, value\) '
               'pair must be an array, Series, or dict')
        with pytest.raises(ValueError, match=msg):
            with tm.assert_produces_warning(FutureWarning,
                                            check_stacklevel=False):
                DataFrame.from_items([('A', 1), ('B', 2)], columns=['col1'],
                                     orient='index')

    def test_from_items_deprecation(self):
        # GH 17320
        with tm.assert_produces_warning(FutureWarning,
                                        check_stacklevel=False):
            DataFrame.from_items([('A', [1, 2, 3]), ('B', [4, 5, 6])])

        with tm.assert_produces_warning(FutureWarning,
                                        check_stacklevel=False):
            DataFrame.from_items([('A', [1, 2, 3]), ('B', [4, 5, 6])],
                                 columns=['col1', 'col2', 'col3'],
                                 orient='index')

    def test_constructor_mix_series_nonseries(self, float_frame):
        df = DataFrame({'A': float_frame['A'],
                        'B': list(float_frame['B'])}, columns=['A', 'B'])
        tm.assert_frame_equal(df, float_frame.loc[:, ['A', 'B']])

        msg = 'does not match index length'
        with pytest.raises(ValueError, match=msg):
            DataFrame({'A': float_frame['A'],
                       'B': list(float_frame['B'])[:-2]})

    def test_constructor_miscast_na_int_dtype(self):
        df = DataFrame([[np.nan, 1], [1, 0]], dtype=np.int64)
        expected = DataFrame([[np.nan, 1], [1, 0]])
        tm.assert_frame_equal(df, expected)

    def test_constructor_column_duplicates(self):
        # it works! #2079
        df = DataFrame([[8, 5]], columns=['a', 'a'])
        edf = DataFrame([[8, 5]])
        edf.columns = ['a', 'a']

        tm.assert_frame_equal(df, edf)

        idf = DataFrame.from_records([(8, 5)],
                                     columns=['a', 'a'])

        tm.assert_frame_equal(idf, edf)

        msg = "If using all scalar values, you must pass an index"
        with pytest.raises(ValueError, match=msg):
            DataFrame.from_dict(
                OrderedDict([('b', 8), ('a', 5), ('a', 6)]))

    def test_constructor_empty_with_string_dtype(self):
        # GH 9428
        expected = DataFrame(index=[0, 1], columns=[0, 1], dtype=object)

        df = DataFrame(index=[0, 1], columns=[0, 1], dtype=str)
        tm.assert_frame_equal(df, expected)
        df = DataFrame(index=[0, 1], columns=[0, 1], dtype=np.str_)
        tm.assert_frame_equal(df, expected)
        df = DataFrame(index=[0, 1], columns=[0, 1], dtype=np.unicode_)
        tm.assert_frame_equal(df, expected)
        df = DataFrame(index=[0, 1], columns=[0, 1], dtype='U5')
        tm.assert_frame_equal(df, expected)

    def test_constructor_single_value(self):
        # expecting single value upcasting here
        df = DataFrame(0., index=[1, 2, 3], columns=['a', 'b', 'c'])
        tm.assert_frame_equal(df,
                              DataFrame(np.zeros(df.shape).astype('float64'),
                                        df.index, df.columns))

        df = DataFrame(0, index=[1, 2, 3], columns=['a', 'b', 'c'])
        tm.assert_frame_equal(df, DataFrame(np.zeros(df.shape).astype('int64'),
                                            df.index, df.columns))

        df = DataFrame('a', index=[1, 2], columns=['a', 'c'])
        tm.assert_frame_equal(df, DataFrame(np.array([['a', 'a'], ['a', 'a']],
                                                     dtype=object),
                                            index=[1, 2], columns=['a', 'c']))

        msg = "DataFrame constructor not properly called!"
        with pytest.raises(ValueError, match=msg):
            DataFrame('a', [1, 2])
        with pytest.raises(ValueError, match=msg):
            DataFrame('a', columns=['a', 'c'])

        msg = 'incompatible data and dtype'
        with pytest.raises(TypeError, match=msg):
            DataFrame('a', [1, 2], ['a', 'c'], float)

    def test_constructor_with_datetimes(self):
        intname = np.dtype(np.int_).name
        floatname = np.dtype(np.float_).name
        datetime64name = np.dtype('M8[ns]').name
        objectname = np.dtype(np.object_).name

        # single item
        df = DataFrame({'A': 1, 'B': 'foo', 'C': 'bar',
                        'D': Timestamp("20010101"),
                        'E': datetime(2001, 1, 2, 0, 0)},
                       index=np.arange(10))
        result = df.get_dtype_counts()
        expected = Series({'int64': 1, datetime64name: 2, objectname: 2})
        result.sort_index()
        expected.sort_index()
        tm.assert_series_equal(result, expected)

        # check with ndarray construction ndim==0 (e.g. we are passing a ndim 0
        # ndarray with a dtype specified)
        df = DataFrame({'a': 1., 'b': 2, 'c': 'foo',
                        floatname: np.array(1., dtype=floatname),
                        intname: np.array(1, dtype=intname)},
                       index=np.arange(10))
        result = df.get_dtype_counts()
        expected = {objectname: 1}
        if intname == 'int64':
            expected['int64'] = 2
        else:
            expected['int64'] = 1
            expected[intname] = 1
        if floatname == 'float64':
            expected['float64'] = 2
        else:
            expected['float64'] = 1
            expected[floatname] = 1

        result = result.sort_index()
        expected = Series(expected).sort_index()
        tm.assert_series_equal(result, expected)

        # check with ndarray construction ndim>0
        df = DataFrame({'a': 1., 'b': 2, 'c': 'foo',
                        floatname: np.array([1.] * 10, dtype=floatname),
                        intname: np.array([1] * 10, dtype=intname)},
                       index=np.arange(10))
        result = df.get_dtype_counts()
        result = result.sort_index()
        tm.assert_series_equal(result, expected)

        # GH 2809
        ind = date_range(start="2000-01-01", freq="D", periods=10)
        datetimes = [ts.to_pydatetime() for ts in ind]
        datetime_s = Series(datetimes)
        assert datetime_s.dtype == 'M8[ns]'
        df = DataFrame({'datetime_s': datetime_s})
        result = df.get_dtype_counts()
        expected = Series({datetime64name: 1})
        result = result.sort_index()
        expected = expected.sort_index()
        tm.assert_series_equal(result, expected)

        # GH 2810
        ind = date_range(start="2000-01-01", freq="D", periods=10)
        datetimes = [ts.to_pydatetime() for ts in ind]
        dates = [ts.date() for ts in ind]
        df = DataFrame({'datetimes': datetimes, 'dates': dates})
        result = df.get_dtype_counts()
        expected = Series({datetime64name: 1, objectname: 1})
        result = result.sort_index()
        expected = expected.sort_index()
        tm.assert_series_equal(result, expected)

        # GH 7594
        # don't coerce tz-aware
        import pytz
        tz = pytz.timezone('US/Eastern')
        dt = tz.localize(datetime(2012, 1, 1))

        df = DataFrame({'End Date': dt}, index=[0])
        assert df.iat[0, 0] == dt
        tm.assert_series_equal(df.dtypes, Series(
            {'End Date': 'datetime64[ns, US/Eastern]'}))

        df = DataFrame([{'End Date': dt}])
        assert df.iat[0, 0] == dt
        tm.assert_series_equal(df.dtypes, Series(
            {'End Date': 'datetime64[ns, US/Eastern]'}))

        # tz-aware (UTC and other tz's)
        # GH 8411
        dr = date_range('20130101', periods=3)
        df = DataFrame({'value': dr})
        assert df.iat[0, 0].tz is None
        dr = date_range('20130101', periods=3, tz='UTC')
        df = DataFrame({'value': dr})
        assert str(df.iat[0, 0].tz) == 'UTC'
        dr = date_range('20130101', periods=3, tz='US/Eastern')
        df = DataFrame({'value': dr})
        assert str(df.iat[0, 0].tz) == 'US/Eastern'

        # GH 7822
        # preserver an index with a tz on dict construction
        i = date_range('1/1/2011', periods=5, freq='10s', tz='US/Eastern')

        expected = DataFrame(
            {'a': i.to_series(keep_tz=True).reset_index(drop=True)})
        df = DataFrame()
        df['a'] = i
        tm.assert_frame_equal(df, expected)

        df = DataFrame({'a': i})
        tm.assert_frame_equal(df, expected)

        # multiples
        i_no_tz = date_range('1/1/2011', periods=5, freq='10s')
        df = DataFrame({'a': i, 'b': i_no_tz})
        expected = DataFrame({'a': i.to_series(keep_tz=True)
                              .reset_index(drop=True), 'b': i_no_tz})
        tm.assert_frame_equal(df, expected)

    def test_constructor_datetimes_with_nulls(self):
        # gh-15869
        for arr in [np.array([None, None, None, None,
                              datetime.now(), None]),
                    np.array([None, None, datetime.now(), None])]:
            result = DataFrame(arr).get_dtype_counts()
            expected = Series({'datetime64[ns]': 1})
            tm.assert_series_equal(result, expected)

    def test_constructor_for_list_with_dtypes(self):
        # TODO(wesm): unused
        intname = np.dtype(np.int_).name  # noqa
        floatname = np.dtype(np.float_).name  # noqa
        datetime64name = np.dtype('M8[ns]').name
        objectname = np.dtype(np.object_).name

        # test list of lists/ndarrays
        df = DataFrame([np.arange(5) for x in range(5)])
        result = df.get_dtype_counts()
        expected = Series({'int64': 5})

        df = DataFrame([np.array(np.arange(5), dtype='int32')
                        for x in range(5)])
        result = df.get_dtype_counts()
        expected = Series({'int32': 5})

        # overflow issue? (we always expecte int64 upcasting here)
        df = DataFrame({'a': [2 ** 31, 2 ** 31 + 1]})
        result = df.get_dtype_counts()
        expected = Series({'int64': 1})
        tm.assert_series_equal(result, expected)

        # GH #2751 (construction with no index specified), make sure we cast to
        # platform values
        df = DataFrame([1, 2])
        result = df.get_dtype_counts()
        expected = Series({'int64': 1})
        tm.assert_series_equal(result, expected)

        df = DataFrame([1., 2.])
        result = df.get_dtype_counts()
        expected = Series({'float64': 1})
        tm.assert_series_equal(result, expected)

        df = DataFrame({'a': [1, 2]})
        result = df.get_dtype_counts()
        expected = Series({'int64': 1})
        tm.assert_series_equal(result, expected)

        df = DataFrame({'a': [1., 2.]})
        result = df.get_dtype_counts()
        expected = Series({'float64': 1})
        tm.assert_series_equal(result, expected)

        df = DataFrame({'a': 1}, index=range(3))
        result = df.get_dtype_counts()
        expected = Series({'int64': 1})
        tm.assert_series_equal(result, expected)

        df = DataFrame({'a': 1.}, index=range(3))
        result = df.get_dtype_counts()
        expected = Series({'float64': 1})
        tm.assert_series_equal(result, expected)

        # with object list
        df = DataFrame({'a': [1, 2, 4, 7], 'b': [1.2, 2.3, 5.1, 6.3],
                        'c': list('abcd'),
                        'd': [datetime(2000, 1, 1) for i in range(4)],
                        'e': [1., 2, 4., 7]})
        result = df.get_dtype_counts()
        expected = Series(
            {'int64': 1, 'float64': 2, datetime64name: 1, objectname: 1})
        result = result.sort_index()
        expected = expected.sort_index()
        tm.assert_series_equal(result, expected)

    def test_constructor_frame_copy(self, float_frame):
        cop = DataFrame(float_frame, copy=True)
        cop['A'] = 5
        assert (cop['A'] == 5).all()
        assert not (float_frame['A'] == 5).all()

    def test_constructor_ndarray_copy(self, float_frame):
        df = DataFrame(float_frame.values)

        float_frame.values[5] = 5
        assert (df.values[5] == 5).all()

        df = DataFrame(float_frame.values, copy=True)
        float_frame.values[6] = 6
        assert not (df.values[6] == 6).all()

    def test_constructor_series_copy(self, float_frame):
        series = float_frame._series

        df = DataFrame({'A': series['A']})
        df['A'][:] = 5

        assert not (series['A'] == 5).all()

    def test_constructor_with_nas(self):
        # GH 5016
        # na's in indices

        def check(df):
            for i in range(len(df.columns)):
                df.iloc[:, i]

            indexer = np.arange(len(df.columns))[isna(df.columns)]

            # No NaN found -> error
            if len(indexer) == 0:
                msg = ("cannot do label indexing on"
                       r" <class 'pandas\.core\.indexes\.range\.RangeIndex'>"
                       r" with these indexers \[nan\] of <class 'float'>")
                with pytest.raises(TypeError, match=msg):
                    df.loc[:, np.nan]
            # single nan should result in Series
            elif len(indexer) == 1:
                tm.assert_series_equal(df.iloc[:, indexer[0]],
                                       df.loc[:, np.nan])
            # multiple nans should result in DataFrame
            else:
                tm.assert_frame_equal(df.iloc[:, indexer],
                                      df.loc[:, np.nan])

        df = DataFrame([[1, 2, 3], [4, 5, 6]], index=[1, np.nan])
        check(df)

        df = DataFrame([[1, 2, 3], [4, 5, 6]], columns=[1.1, 2.2, np.nan])
        check(df)

        df = DataFrame([[0, 1, 2, 3], [4, 5, 6, 7]],
                       columns=[np.nan, 1.1, 2.2, np.nan])
        check(df)

        df = DataFrame([[0.0, 1, 2, 3.0], [4, 5, 6, 7]],
                       columns=[np.nan, 1.1, 2.2, np.nan])
        check(df)

        # GH 21428 (non-unique columns)
        df = DataFrame([[0.0, 1, 2, 3.0], [4, 5, 6, 7]],
                       columns=[np.nan, 1, 2, 2])
        check(df)

    def test_constructor_lists_to_object_dtype(self):
        # from #1074
        d = DataFrame({'a': [np.nan, False]})
        assert d['a'].dtype == np.object_
        assert not d['a'][1]

    def test_constructor_categorical(self):

        # GH8626

        # dict creation
        df = DataFrame({'A': list('abc')}, dtype='category')
        expected = Series(list('abc'), dtype='category', name='A')
        tm.assert_series_equal(df['A'], expected)

        # to_frame
        s = Series(list('abc'), dtype='category')
        result = s.to_frame()
        expected = Series(list('abc'), dtype='category', name=0)
        tm.assert_series_equal(result[0], expected)
        result = s.to_frame(name='foo')
        expected = Series(list('abc'), dtype='category', name='foo')
        tm.assert_series_equal(result['foo'], expected)

        # list-like creation
        df = DataFrame(list('abc'), dtype='category')
        expected = Series(list('abc'), dtype='category', name=0)
        tm.assert_series_equal(df[0], expected)

        # ndim != 1
        df = DataFrame([Categorical(list('abc'))])
        expected = DataFrame({0: Series(list('abc'), dtype='category')})
        tm.assert_frame_equal(df, expected)

        df = DataFrame([Categorical(list('abc')), Categorical(list('abd'))])
        expected = DataFrame({0: Series(list('abc'), dtype='category'),
                              1: Series(list('abd'), dtype='category')},
                             columns=[0, 1])
        tm.assert_frame_equal(df, expected)

        # mixed
        df = DataFrame([Categorical(list('abc')), list('def')])
        expected = DataFrame({0: Series(list('abc'), dtype='category'),
                              1: list('def')}, columns=[0, 1])
        tm.assert_frame_equal(df, expected)

        # invalid (shape)
        msg = r"Shape of passed values is \(6, 2\), indices imply \(3, 2\)"
        with pytest.raises(ValueError, match=msg):
            DataFrame([Categorical(list('abc')),
                       Categorical(list('abdefg'))])

        # ndim > 1
        msg = "> 1 ndim Categorical are not supported at this time"
        with pytest.raises(NotImplementedError, match=msg):
            Categorical(np.array([list('abcd')]))

    def test_constructor_categorical_series(self):

        items = [1, 2, 3, 1]
        exp = Series(items).astype('category')
        res = Series(items, dtype='category')
        tm.assert_series_equal(res, exp)

        items = ["a", "b", "c", "a"]
        exp = Series(items).astype('category')
        res = Series(items, dtype='category')
        tm.assert_series_equal(res, exp)

        # insert into frame with different index
        # GH 8076
        index = date_range('20000101', periods=3)
        expected = Series(Categorical(values=[np.nan, np.nan, np.nan],
                                      categories=['a', 'b', 'c']))
        expected.index = index

        expected = DataFrame({'x': expected})
        df = DataFrame(
            {'x': Series(['a', 'b', 'c'], dtype='category')}, index=index)
        tm.assert_frame_equal(df, expected)

    def test_from_records_to_records(self):
        # from numpy documentation
        arr = np.zeros((2,), dtype=('i4,f4,a10'))
        arr[:] = [(1, 2., 'Hello'), (2, 3., "World")]

        # TODO(wesm): unused
        frame = DataFrame.from_records(arr)  # noqa

        index = pd.Index(np.arange(len(arr))[::-1])
        indexed_frame = DataFrame.from_records(arr, index=index)
        tm.assert_index_equal(indexed_frame.index, index)

        # without names, it should go to last ditch
        arr2 = np.zeros((2, 3))
        tm.assert_frame_equal(DataFrame.from_records(arr2), DataFrame(arr2))

        # wrong length
        msg = r'Shape of passed values is \(2, 3\), indices imply \(1, 3\)'
        with pytest.raises(ValueError, match=msg):
            DataFrame.from_records(arr, index=index[:-1])

        indexed_frame = DataFrame.from_records(arr, index='f1')

        # what to do?
        records = indexed_frame.to_records()
        assert len(records.dtype.names) == 3

        records = indexed_frame.to_records(index=False)
        assert len(records.dtype.names) == 2
        assert 'index' not in records.dtype.names

    def test_from_records_nones(self):
        tuples = [(1, 2, None, 3),
                  (1, 2, None, 3),
                  (None, 2, 5, 3)]

        df = DataFrame.from_records(tuples, columns=['a', 'b', 'c', 'd'])
        assert np.isnan(df['c'][0])

    def test_from_records_iterator(self):
        arr = np.array([(1.0, 1.0, 2, 2), (3.0, 3.0, 4, 4), (5., 5., 6, 6),
                        (7., 7., 8, 8)],
                       dtype=[('x', np.float64), ('u', np.float32),
                              ('y', np.int64), ('z', np.int32)])
        df = DataFrame.from_records(iter(arr), nrows=2)
        xp = DataFrame({'x': np.array([1.0, 3.0], dtype=np.float64),
                        'u': np.array([1.0, 3.0], dtype=np.float32),
                        'y': np.array([2, 4], dtype=np.int64),
                        'z': np.array([2, 4], dtype=np.int32)})
        tm.assert_frame_equal(df.reindex_like(xp), xp)

        # no dtypes specified here, so just compare with the default
        arr = [(1.0, 2), (3.0, 4), (5., 6), (7., 8)]
        df = DataFrame.from_records(iter(arr), columns=['x', 'y'],
                                    nrows=2)
        tm.assert_frame_equal(df, xp.reindex(columns=['x', 'y']),
                              check_dtype=False)

    def test_from_records_tuples_generator(self):
        def tuple_generator(length):
            for i in range(length):
                letters = 'ABCDEFGHIJKLMNOPQRSTUVWXYZ'
                yield (i, letters[i % len(letters)], i / length)

        columns_names = ['Integer', 'String', 'Float']
        columns = [[i[j] for i in tuple_generator(
            10)] for j in range(len(columns_names))]
        data = {'Integer': columns[0],
                'String': columns[1], 'Float': columns[2]}
        expected = DataFrame(data, columns=columns_names)

        generator = tuple_generator(10)
        result = DataFrame.from_records(generator, columns=columns_names)
        tm.assert_frame_equal(result, expected)

    def test_from_records_lists_generator(self):
        def list_generator(length):
            for i in range(length):
                letters = 'ABCDEFGHIJKLMNOPQRSTUVWXYZ'
                yield [i, letters[i % len(letters)], i / length]

        columns_names = ['Integer', 'String', 'Float']
        columns = [[i[j] for i in list_generator(
            10)] for j in range(len(columns_names))]
        data = {'Integer': columns[0],
                'String': columns[1], 'Float': columns[2]}
        expected = DataFrame(data, columns=columns_names)

        generator = list_generator(10)
        result = DataFrame.from_records(generator, columns=columns_names)
        tm.assert_frame_equal(result, expected)

    def test_from_records_columns_not_modified(self):
        tuples = [(1, 2, 3),
                  (1, 2, 3),
                  (2, 5, 3)]

        columns = ['a', 'b', 'c']
        original_columns = list(columns)

        df = DataFrame.from_records(tuples, columns=columns, index='a')  # noqa

        assert columns == original_columns

    def test_from_records_decimal(self):
        from decimal import Decimal

        tuples = [(Decimal('1.5'),), (Decimal('2.5'),), (None,)]

        df = DataFrame.from_records(tuples, columns=['a'])
        assert df['a'].dtype == object

        df = DataFrame.from_records(tuples, columns=['a'], coerce_float=True)
        assert df['a'].dtype == np.float64
        assert np.isnan(df['a'].values[-1])

    def test_from_records_duplicates(self):
        result = DataFrame.from_records([(1, 2, 3), (4, 5, 6)],
                                        columns=['a', 'b', 'a'])

        expected = DataFrame([(1, 2, 3), (4, 5, 6)],
                             columns=['a', 'b', 'a'])

        tm.assert_frame_equal(result, expected)

    def test_from_records_set_index_name(self):
        def create_dict(order_id):
            return {'order_id': order_id, 'quantity': np.random.randint(1, 10),
                    'price': np.random.randint(1, 10)}
        documents = [create_dict(i) for i in range(10)]
        # demo missing data
        documents.append({'order_id': 10, 'quantity': 5})

        result = DataFrame.from_records(documents, index='order_id')
        assert result.index.name == 'order_id'

        # MultiIndex
        result = DataFrame.from_records(documents,
                                        index=['order_id', 'quantity'])
        assert result.index.names == ('order_id', 'quantity')

    def test_from_records_misc_brokenness(self):
        # #2179

        data = {1: ['foo'], 2: ['bar']}

        result = DataFrame.from_records(data, columns=['a', 'b'])
        exp = DataFrame(data, columns=['a', 'b'])
        tm.assert_frame_equal(result, exp)

        # overlap in index/index_names

        data = {'a': [1, 2, 3], 'b': [4, 5, 6]}

        result = DataFrame.from_records(data, index=['a', 'b', 'c'])
        exp = DataFrame(data, index=['a', 'b', 'c'])
        tm.assert_frame_equal(result, exp)

        # GH 2623
        rows = []
        rows.append([datetime(2010, 1, 1), 1])
        rows.append([datetime(2010, 1, 2), 'hi'])  # test col upconverts to obj
        df2_obj = DataFrame.from_records(rows, columns=['date', 'test'])
        results = df2_obj.get_dtype_counts()
        expected = Series({'datetime64[ns]': 1, 'object': 1})

        rows = []
        rows.append([datetime(2010, 1, 1), 1])
        rows.append([datetime(2010, 1, 2), 1])
        df2_obj = DataFrame.from_records(rows, columns=['date', 'test'])
        results = df2_obj.get_dtype_counts().sort_index()
        expected = Series({'datetime64[ns]': 1, 'int64': 1})
        tm.assert_series_equal(results, expected)

    def test_from_records_empty(self):
        # 3562
        result = DataFrame.from_records([], columns=['a', 'b', 'c'])
        expected = DataFrame(columns=['a', 'b', 'c'])
        tm.assert_frame_equal(result, expected)

        result = DataFrame.from_records([], columns=['a', 'b', 'b'])
        expected = DataFrame(columns=['a', 'b', 'b'])
        tm.assert_frame_equal(result, expected)

    def test_from_records_empty_with_nonempty_fields_gh3682(self):
        a = np.array([(1, 2)], dtype=[('id', np.int64), ('value', np.int64)])
        df = DataFrame.from_records(a, index='id')
        tm.assert_index_equal(df.index, Index([1], name='id'))
        assert df.index.name == 'id'
        tm.assert_index_equal(df.columns, Index(['value']))

        b = np.array([], dtype=[('id', np.int64), ('value', np.int64)])
        df = DataFrame.from_records(b, index='id')
        tm.assert_index_equal(df.index, Index([], name='id'))
        assert df.index.name == 'id'

    def test_from_records_with_datetimes(self):

        # this may fail on certain platforms because of a numpy issue
        # related GH6140
        if not is_platform_little_endian():
            pytest.skip("known failure of test on non-little endian")

        # construction with a null in a recarray
        # GH 6140
        expected = DataFrame({'EXPIRY': [datetime(2005, 3, 1, 0, 0), None]})

        arrdata = [np.array([datetime(2005, 3, 1, 0, 0), None])]
        dtypes = [('EXPIRY', '<M8[ns]')]

        try:
            recarray = np.core.records.fromarrays(arrdata, dtype=dtypes)
        except (ValueError):
            pytest.skip("known failure of numpy rec array creation")

        result = DataFrame.from_records(recarray)
        tm.assert_frame_equal(result, expected)

        # coercion should work too
        arrdata = [np.array([datetime(2005, 3, 1, 0, 0), None])]
        dtypes = [('EXPIRY', '<M8[m]')]
        recarray = np.core.records.fromarrays(arrdata, dtype=dtypes)
        result = DataFrame.from_records(recarray)
        tm.assert_frame_equal(result, expected)

    def test_from_records_sequencelike(self):
        df = DataFrame({'A': np.array(np.random.randn(6), dtype=np.float64),
                        'A1': np.array(np.random.randn(6), dtype=np.float64),
                        'B': np.array(np.arange(6), dtype=np.int64),
                        'C': ['foo'] * 6,
                        'D': np.array([True, False] * 3, dtype=bool),
                        'E': np.array(np.random.randn(6), dtype=np.float32),
                        'E1': np.array(np.random.randn(6), dtype=np.float32),
                        'F': np.array(np.arange(6), dtype=np.int32)})

        # this is actually tricky to create the recordlike arrays and
        # have the dtypes be intact
        blocks = df._to_dict_of_blocks()
        tuples = []
        columns = []
        dtypes = []
        for dtype, b in blocks.items():
            columns.extend(b.columns)
            dtypes.extend([(c, np.dtype(dtype).descr[0][1])
                           for c in b.columns])
        for i in range(len(df.index)):
            tup = []
            for _, b in blocks.items():
                tup.extend(b.iloc[i].values)
            tuples.append(tuple(tup))

        recarray = np.array(tuples, dtype=dtypes).view(np.recarray)
        recarray2 = df.to_records()
        lists = [list(x) for x in tuples]

        # tuples (lose the dtype info)
        result = (DataFrame.from_records(tuples, columns=columns)
                  .reindex(columns=df.columns))

        # created recarray and with to_records recarray (have dtype info)
        result2 = (DataFrame.from_records(recarray, columns=columns)
                   .reindex(columns=df.columns))
        result3 = (DataFrame.from_records(recarray2, columns=columns)
                   .reindex(columns=df.columns))

        # list of tupels (no dtype info)
        result4 = (DataFrame.from_records(lists, columns=columns)
                   .reindex(columns=df.columns))

        tm.assert_frame_equal(result, df, check_dtype=False)
        tm.assert_frame_equal(result2, df)
        tm.assert_frame_equal(result3, df)
        tm.assert_frame_equal(result4, df, check_dtype=False)

        # tuples is in the order of the columns
        result = DataFrame.from_records(tuples)
        tm.assert_index_equal(result.columns, pd.RangeIndex(8))

        # test exclude parameter & we are casting the results here (as we don't
        # have dtype info to recover)
        columns_to_test = [columns.index('C'), columns.index('E1')]

        exclude = list(set(range(8)) - set(columns_to_test))
        result = DataFrame.from_records(tuples, exclude=exclude)
        result.columns = [columns[i] for i in sorted(columns_to_test)]
        tm.assert_series_equal(result['C'], df['C'])
        tm.assert_series_equal(result['E1'], df['E1'].astype('float64'))

        # empty case
        result = DataFrame.from_records([], columns=['foo', 'bar', 'baz'])
        assert len(result) == 0
        tm.assert_index_equal(result.columns,
                              pd.Index(['foo', 'bar', 'baz']))

        result = DataFrame.from_records([])
        assert len(result) == 0
        assert len(result.columns) == 0

    def test_from_records_dictlike(self):

        # test the dict methods
        df = DataFrame({'A': np.array(np.random.randn(6), dtype=np.float64),
                        'A1': np.array(np.random.randn(6), dtype=np.float64),
                        'B': np.array(np.arange(6), dtype=np.int64),
                        'C': ['foo'] * 6,
                        'D': np.array([True, False] * 3, dtype=bool),
                        'E': np.array(np.random.randn(6), dtype=np.float32),
                        'E1': np.array(np.random.randn(6), dtype=np.float32),
                        'F': np.array(np.arange(6), dtype=np.int32)})

        # columns is in a different order here than the actual items iterated
        # from the dict
        blocks = df._to_dict_of_blocks()
        columns = []
        for dtype, b in blocks.items():
            columns.extend(b.columns)

        asdict = {x: y for x, y in df.items()}
        asdict2 = {x: y.values for x, y in df.items()}

        # dict of series & dict of ndarrays (have dtype info)
        results = []
        results.append(DataFrame.from_records(
            asdict).reindex(columns=df.columns))
        results.append(DataFrame.from_records(asdict, columns=columns)
                       .reindex(columns=df.columns))
        results.append(DataFrame.from_records(asdict2, columns=columns)
                       .reindex(columns=df.columns))

        for r in results:
            tm.assert_frame_equal(r, df)

    def test_from_records_with_index_data(self):
        df = DataFrame(np.random.randn(10, 3), columns=['A', 'B', 'C'])

        data = np.random.randn(10)
        df1 = DataFrame.from_records(df, index=data)
        tm.assert_index_equal(df1.index, Index(data))

    def test_from_records_bad_index_column(self):
        df = DataFrame(np.random.randn(10, 3), columns=['A', 'B', 'C'])

        # should pass
        df1 = DataFrame.from_records(df, index=['C'])
        tm.assert_index_equal(df1.index, Index(df.C))

        df1 = DataFrame.from_records(df, index='C')
        tm.assert_index_equal(df1.index, Index(df.C))

        # should fail
        msg = r"Shape of passed values is \(10, 3\), indices imply \(1, 3\)"
        with pytest.raises(ValueError, match=msg):
            DataFrame.from_records(df, index=[2])
        with pytest.raises(KeyError, match=r"^2$"):
            DataFrame.from_records(df, index=2)

    def test_from_records_non_tuple(self):
        class Record:

            def __init__(self, *args):
                self.args = args

            def __getitem__(self, i):
                return self.args[i]

            def __iter__(self):
                return iter(self.args)

        recs = [Record(1, 2, 3), Record(4, 5, 6), Record(7, 8, 9)]
        tups = [tuple(rec) for rec in recs]

        result = DataFrame.from_records(recs)
        expected = DataFrame.from_records(tups)
        tm.assert_frame_equal(result, expected)

    def test_from_records_len0_with_columns(self):
        # #2633
        result = DataFrame.from_records([], index='foo',
                                        columns=['foo', 'bar'])
        expected = Index(['bar'])

        assert len(result) == 0
        assert result.index.name == 'foo'
        tm.assert_index_equal(result.columns, expected)

    def test_to_frame_with_falsey_names(self):
        # GH 16114
        result = Series(name=0).to_frame().dtypes
        expected = Series({0: np.float64})
        tm.assert_series_equal(result, expected)

        result = DataFrame(Series(name=0)).dtypes
        tm.assert_series_equal(result, expected)

    @pytest.mark.parametrize('dtype', [None, 'uint8', 'category'])
    def test_constructor_range_dtype(self, dtype):
        expected = DataFrame({'A': [0, 1, 2, 3, 4]}, dtype=dtype or 'int64')

        # GH 26342
        result = DataFrame(range(5), columns=['A'], dtype=dtype)
        tm.assert_frame_equal(result, expected)

        # GH 16804
        result = DataFrame({'A': range(5)}, dtype=dtype)
        tm.assert_frame_equal(result, expected)

    def test_frame_from_list_subclass(self):
        # GH21226
        class List(list):
            pass

        expected = DataFrame([[1, 2, 3], [4, 5, 6]])
        result = DataFrame(List([List([1, 2, 3]), List([4, 5, 6])]))
        tm.assert_frame_equal(result, expected)


class TestDataFrameConstructorWithDatetimeTZ():

    def test_from_dict(self):

        # 8260
        # support datetime64 with tz

        idx = Index(date_range('20130101', periods=3, tz='US/Eastern'),
                    name='foo')
        dr = date_range('20130110', periods=3)

        # construction
        df = DataFrame({'A': idx, 'B': dr})
        assert df['A'].dtype, 'M8[ns, US/Eastern'
        assert df['A'].name == 'A'
        tm.assert_series_equal(df['A'], Series(idx, name='A'))
        tm.assert_series_equal(df['B'], Series(dr, name='B'))

    def test_from_index(self):

        # from index
        idx2 = date_range('20130101', periods=3, tz='US/Eastern', name='foo')
        df2 = DataFrame(idx2)
        tm.assert_series_equal(df2['foo'], Series(idx2, name='foo'))
        df2 = DataFrame(Series(idx2))
        tm.assert_series_equal(df2['foo'], Series(idx2, name='foo'))

        idx2 = date_range('20130101', periods=3, tz='US/Eastern')
        df2 = DataFrame(idx2)
        tm.assert_series_equal(df2[0], Series(idx2, name=0))
        df2 = DataFrame(Series(idx2))
        tm.assert_series_equal(df2[0], Series(idx2, name=0))

    def test_frame_dict_constructor_datetime64_1680(self):
        dr = date_range('1/1/2012', periods=10)
        s = Series(dr, index=dr)

        # it works!
        DataFrame({'a': 'foo', 'b': s}, index=dr)
        DataFrame({'a': 'foo', 'b': s.values}, index=dr)

    def test_frame_datetime64_mixed_index_ctor_1681(self):
        dr = date_range('2011/1/1', '2012/1/1', freq='W-FRI')
        ts = Series(dr)

        # it works!
        d = DataFrame({'A': 'foo', 'B': ts}, index=dr)
        assert d['B'].isna().all()

    def test_frame_timeseries_to_records(self):
        index = date_range('1/1/2000', periods=10)
        df = DataFrame(np.random.randn(10, 3), index=index,
                       columns=['a', 'b', 'c'])

        result = df.to_records()
        result['index'].dtype == 'M8[ns]'

        result = df.to_records(index=False)

    def test_frame_timeseries_column(self):
        # GH19157
        dr = date_range(start='20130101T10:00:00', periods=3, freq='T',
                        tz='US/Eastern')
        result = DataFrame(dr, columns=['timestamps'])
        expected = DataFrame({'timestamps': [
            Timestamp('20130101T10:00:00', tz='US/Eastern'),
            Timestamp('20130101T10:01:00', tz='US/Eastern'),
            Timestamp('20130101T10:02:00', tz='US/Eastern')]})
        tm.assert_frame_equal(result, expected)

    def test_nested_dict_construction(self):
        # GH22227
        columns = ['Nevada', 'Ohio']
        pop = {'Nevada': {2001: 2.4, 2002: 2.9},
               'Ohio': {2000: 1.5, 2001: 1.7, 2002: 3.6}}
        result = pd.DataFrame(pop, index=[2001, 2002, 2003], columns=columns)
        expected = pd.DataFrame(
            [(2.4, 1.7), (2.9, 3.6), (np.nan, np.nan)],
            columns=columns,
            index=pd.Index([2001, 2002, 2003])
        )
        tm.assert_frame_equal(result, expected)

    def test_from_tzaware_object_array(self):
        # GH#26825 2D object array of tzaware timestamps should not raise
        dti = pd.date_range('2016-04-05 04:30', periods=3, tz='UTC')
        data = dti._data.astype(object).reshape(1, -1)
        df = pd.DataFrame(data)
        assert df.shape == (1, 3)
        assert (df.dtypes == dti.dtype).all()
        assert (df == dti).all().all()

    def test_from_tzaware_mixed_object_array(self):
        # GH#26825
        arr = np.array([
            [Timestamp('2013-01-01 00:00:00'),
             Timestamp('2013-01-02 00:00:00'),
             Timestamp('2013-01-03 00:00:00')],
            [Timestamp('2013-01-01 00:00:00-0500', tz='US/Eastern'),
             pd.NaT,
             Timestamp('2013-01-03 00:00:00-0500', tz='US/Eastern')],
            [Timestamp('2013-01-01 00:00:00+0100', tz='CET'),
             pd.NaT,
             Timestamp('2013-01-03 00:00:00+0100', tz='CET')]],
            dtype=object).T
        res = DataFrame(arr, columns=['A', 'B', 'C'])

        expected_dtypes = ['datetime64[ns]',
                           'datetime64[ns, US/Eastern]',
                           'datetime64[ns, CET]']
        assert (res.dtypes == expected_dtypes).all()<|MERGE_RESOLUTION|>--- conflicted
+++ resolved
@@ -15,14 +15,8 @@
 
 import pandas as pd
 from pandas import (
-<<<<<<< HEAD
-    Categorical, DataFrame, Index, MultiIndex, Series, Timedelta, Timestamp,
-    _np_version_under1p13, compat, date_range, isna)
-=======
     Categorical, DataFrame, Index, MultiIndex, RangeIndex, Series, Timedelta,
     Timestamp, date_range, isna)
-from pandas.tests.frame.common import TestData
->>>>>>> e9f9ca1f
 import pandas.util.testing as tm
 
 MIXED_FLOAT_DTYPES = ['float16', 'float32', 'float64']
@@ -186,17 +180,9 @@
         df = DataFrame({'A': ['x', np.nan]}, dtype=string_dtype)
         assert np.isnan(df.iloc[1, 0])
 
-<<<<<<< HEAD
     def test_constructor_rec(self, float_frame):
         rec = float_frame.to_records(index=False)
-        if PY3:
-            # unicode error under PY2
-            rec.dtype.names = list(rec.dtype.names)[::-1]
-=======
-    def test_constructor_rec(self):
-        rec = self.frame.to_records(index=False)
         rec.dtype.names = list(rec.dtype.names)[::-1]
->>>>>>> e9f9ca1f
 
         index = float_frame.index
 
@@ -256,7 +242,9 @@
         df = DataFrame(OrderedDict(zip(expected, [[0]] * nitems)))
         assert expected == list(df.columns)
 
-    def test_constructor_dict(self, datetime_series, datetime_series_short):
+    def test_constructor_dict(self):
+        datetime_series = tm.makeTimeSeries(nper=30)
+        datetime_series_short = tm.makeTimeSeries(nper=25)
         frame = DataFrame({'col1': datetime_series,
                            'col2': datetime_series_short})
 
@@ -374,8 +362,10 @@
         tm.assert_frame_equal(result, expected)
 
     @pytest.mark.skipif(not PY36, reason='Insertion order for Python>=3.6')
-    def test_constructor_dict_order_insertion(self, datetime_series,
-                                              datetime_series_short):
+    def test_constructor_dict_order_insertion(self):
+        datetime_series = tm.makeTimeSeries(nper=30)
+        datetime_series_short = tm.makeTimeSeries(nper=25)
+
         # GH19018
         # initialization ordering: by insertion order if python>= 3.6
         d = {'b': datetime_series_short, 'a': datetime_series}
@@ -384,8 +374,10 @@
         tm.assert_frame_equal(frame, expected)
 
     @pytest.mark.skipif(PY36, reason='order by value for Python<3.6')
-    def test_constructor_dict_order_by_values(self, datetime_series,
-                                              datetime_series_short):
+    def test_constructor_dict_order_by_values(self):
+        datetime_series = tm.makeTimeSeries(nper=30)
+        datetime_series_short = tm.makeTimeSeries(nper=25)
+
         # GH19018
         # initialization ordering: by value if python<3.6
         d = {'b': datetime_series_short, 'a': datetime_series}
@@ -494,13 +486,8 @@
         # try with defaultdict
         from collections import defaultdict
         data = {}
-<<<<<<< HEAD
         float_frame['B'][:10] = np.nan
-        for k, v in compat.iteritems(float_frame):
-=======
-        self.frame['B'][:10] = np.nan
-        for k, v in self.frame.items():
->>>>>>> e9f9ca1f
+        for k, v in float_frame.items():
             dct = defaultdict(dict)
             dct.update(v.to_dict())
             data[k] = dct
