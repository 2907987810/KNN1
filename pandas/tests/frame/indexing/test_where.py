--- conflicted
+++ resolved
@@ -812,7 +812,6 @@
     tm.assert_frame_equal(expected, result)
 
 
-<<<<<<< HEAD
 @pytest.mark.parametrize("as_cat", [True, False])
 def test_where_period_invalid_na(frame_or_series, as_cat, request):
     # GH#44697
@@ -873,7 +872,8 @@
 
         with pytest.raises(TypeError, match=msg):
             obj.mask(mask, null)
-=======
+
+
 @given(
     data=st.one_of(
         OPTIONAL_DICTS, OPTIONAL_FLOATS, OPTIONAL_INTS, OPTIONAL_LISTS, OPTIONAL_TEXT
@@ -884,5 +884,4 @@
     df = DataFrame({"a": data})
     df_copy = df.where(pd.notnull(df), None).copy()
     df.where(pd.notnull(df), None, inplace=True)
-    tm.assert_equal(df, df_copy)
->>>>>>> 9db55a75
+    tm.assert_equal(df, df_copy)