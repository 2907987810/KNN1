from datetime import (
    datetime,
    timedelta,
)
import re

import numpy as np
import pytest

from pandas._libs import iNaT
import pandas.util._test_decorators as td

from pandas.core.dtypes.common import is_integer

import pandas as pd
from pandas import (
    Categorical,
    DataFrame,
    DatetimeIndex,
    Index,
    MultiIndex,
    Series,
    Timestamp,
    date_range,
    isna,
    notna,
)
import pandas._testing as tm
import pandas.core.common as com

# We pass through a TypeError raised by numpy
_slice_msg = "slice indices must be integers or None or have an __index__ method"


class TestDataFrameIndexing:
    def test_getitem(self, float_frame):
        # Slicing
        sl = float_frame[:20]
        assert len(sl.index) == 20

        # Column access
        for _, series in sl.items():
            assert len(series.index) == 20
            assert tm.equalContents(series.index, sl.index)

        for key, _ in float_frame._series.items():
            assert float_frame[key] is not None

        assert "random" not in float_frame
        with pytest.raises(KeyError, match="random"):
            float_frame["random"]

    def test_getitem2(self, float_frame):

        df = float_frame.copy()
        df["$10"] = np.random.randn(len(df))

        ad = np.random.randn(len(df))
        df["@awesome_domain"] = ad

        with pytest.raises(KeyError, match=re.escape("'df[\"$10\"]'")):
            df.__getitem__('df["$10"]')

        res = df["@awesome_domain"]
        tm.assert_numpy_array_equal(ad, res.values)

    def test_setitem_list(self, float_frame):

        float_frame["E"] = "foo"
        data = float_frame[["A", "B"]]
        float_frame[["B", "A"]] = data

        tm.assert_series_equal(float_frame["B"], data["A"], check_names=False)
        tm.assert_series_equal(float_frame["A"], data["B"], check_names=False)

        msg = "Columns must be same length as key"
        with pytest.raises(ValueError, match=msg):
            data[["A"]] = float_frame[["A", "B"]]
        newcolumndata = range(len(data.index) - 1)
        msg = (
            rf"Length of values \({len(newcolumndata)}\) "
            rf"does not match length of index \({len(data)}\)"
        )
        with pytest.raises(ValueError, match=msg):
            data["A"] = newcolumndata

    def test_setitem_list2(self):

        df = DataFrame(0, index=range(3), columns=["tt1", "tt2"], dtype=np.int_)
        df.loc[1, ["tt1", "tt2"]] = [1, 2]

        result = df.loc[df.index[1], ["tt1", "tt2"]]
        expected = Series([1, 2], df.columns, dtype=np.int_, name=1)
        tm.assert_series_equal(result, expected)

        df["tt1"] = df["tt2"] = "0"
        df.loc[df.index[1], ["tt1", "tt2"]] = ["1", "2"]
        result = df.loc[df.index[1], ["tt1", "tt2"]]
        expected = Series(["1", "2"], df.columns, name=1)
        tm.assert_series_equal(result, expected)

    def test_getitem_boolean(self, mixed_float_frame, mixed_int_frame, datetime_frame):
        # boolean indexing
        d = datetime_frame.index[10]
        indexer = datetime_frame.index > d
        indexer_obj = indexer.astype(object)

        subindex = datetime_frame.index[indexer]
        subframe = datetime_frame[indexer]

        tm.assert_index_equal(subindex, subframe.index)
        with pytest.raises(ValueError, match="Item wrong length"):
            datetime_frame[indexer[:-1]]

        subframe_obj = datetime_frame[indexer_obj]
        tm.assert_frame_equal(subframe_obj, subframe)

        with pytest.raises(ValueError, match="Boolean array expected"):
            datetime_frame[datetime_frame]

        # test that Series work
        indexer_obj = Series(indexer_obj, datetime_frame.index)

        subframe_obj = datetime_frame[indexer_obj]
        tm.assert_frame_equal(subframe_obj, subframe)

        # test that Series indexers reindex
        # we are producing a warning that since the passed boolean
        # key is not the same as the given index, we will reindex
        # not sure this is really necessary
        with tm.assert_produces_warning(UserWarning):
            indexer_obj = indexer_obj.reindex(datetime_frame.index[::-1])
            subframe_obj = datetime_frame[indexer_obj]
            tm.assert_frame_equal(subframe_obj, subframe)

        # test df[df > 0]
        for df in [
            datetime_frame,
            mixed_float_frame,
            mixed_int_frame,
        ]:

            data = df._get_numeric_data()
            bif = df[df > 0]
            bifw = DataFrame(
                {c: np.where(data[c] > 0, data[c], np.nan) for c in data.columns},
                index=data.index,
                columns=data.columns,
            )

            # add back other columns to compare
            for c in df.columns:
                if c not in bifw:
                    bifw[c] = df[c]
            bifw = bifw.reindex(columns=df.columns)

            tm.assert_frame_equal(bif, bifw, check_dtype=False)
            for c in df.columns:
                if bif[c].dtype != bifw[c].dtype:
                    assert bif[c].dtype == df[c].dtype

    def test_getitem_boolean_casting(self, datetime_frame):

        # don't upcast if we don't need to
        df = datetime_frame.copy()
        df["E"] = 1
        df["E"] = df["E"].astype("int32")
        df["E1"] = df["E"].copy()
        df["F"] = 1
        df["F"] = df["F"].astype("int64")
        df["F1"] = df["F"].copy()

        casted = df[df > 0]
        result = casted.dtypes
        expected = Series(
            [np.dtype("float64")] * 4
            + [np.dtype("int32")] * 2
            + [np.dtype("int64")] * 2,
            index=["A", "B", "C", "D", "E", "E1", "F", "F1"],
        )
        tm.assert_series_equal(result, expected)

        # int block splitting
        df.loc[df.index[1:3], ["E1", "F1"]] = 0
        casted = df[df > 0]
        result = casted.dtypes
        expected = Series(
            [np.dtype("float64")] * 4
            + [np.dtype("int32")]
            + [np.dtype("float64")]
            + [np.dtype("int64")]
            + [np.dtype("float64")],
            index=["A", "B", "C", "D", "E", "E1", "F", "F1"],
        )
        tm.assert_series_equal(result, expected)

    def test_getitem_boolean_list(self):
        df = DataFrame(np.arange(12).reshape(3, 4))

        def _checkit(lst):
            result = df[lst]
            expected = df.loc[df.index[lst]]
            tm.assert_frame_equal(result, expected)

        _checkit([True, False, True])
        _checkit([True, True, True])
        _checkit([False, False, False])

    def test_getitem_boolean_iadd(self):
        arr = np.random.randn(5, 5)

        df = DataFrame(arr.copy(), columns=["A", "B", "C", "D", "E"])

        df[df < 0] += 1
        arr[arr < 0] += 1

        tm.assert_almost_equal(df.values, arr)

    def test_boolean_index_empty_corner(self):
        # #2096
        blah = DataFrame(np.empty([0, 1]), columns=["A"], index=DatetimeIndex([]))

        # both of these should succeed trivially
        k = np.array([], bool)

        blah[k]
        blah[k] = 0

    def test_getitem_ix_mixed_integer(self):
        df = DataFrame(
            np.random.randn(4, 3), index=[1, 10, "C", "E"], columns=[1, 2, 3]
        )

        result = df.iloc[:-1]
        expected = df.loc[df.index[:-1]]
        tm.assert_frame_equal(result, expected)

        result = df.loc[[1, 10]]
        expected = df.loc[Index([1, 10])]
        tm.assert_frame_equal(result, expected)

    def test_getitem_ix_mixed_integer2(self):
        # 11320
        df = DataFrame(
            {
                "rna": (1.5, 2.2, 3.2, 4.5),
                -1000: [11, 21, 36, 40],
                0: [10, 22, 43, 34],
                1000: [0, 10, 20, 30],
            },
            columns=["rna", -1000, 0, 1000],
        )
        result = df[[1000]]
        expected = df.iloc[:, [3]]
        tm.assert_frame_equal(result, expected)
        result = df[[-1000]]
        expected = df.iloc[:, [1]]
        tm.assert_frame_equal(result, expected)

    def test_getattr(self, float_frame):
        tm.assert_series_equal(float_frame.A, float_frame["A"])
        msg = "'DataFrame' object has no attribute 'NONEXISTENT_NAME'"
        with pytest.raises(AttributeError, match=msg):
            float_frame.NONEXISTENT_NAME

    def test_setattr_column(self):
        df = DataFrame({"foobar": 1}, index=range(10))

        df.foobar = 5
        assert (df.foobar == 5).all()

    def test_setitem(self, float_frame):
        # not sure what else to do here
        series = float_frame["A"][::2]
        float_frame["col5"] = series
        assert "col5" in float_frame

        assert len(series) == 15
        assert len(float_frame) == 30

        exp = np.ravel(np.column_stack((series.values, [np.nan] * 15)))
        exp = Series(exp, index=float_frame.index, name="col5")
        tm.assert_series_equal(float_frame["col5"], exp)

        series = float_frame["A"]
        float_frame["col6"] = series
        tm.assert_series_equal(series, float_frame["col6"], check_names=False)

        # set ndarray
        arr = np.random.randn(len(float_frame))
        float_frame["col9"] = arr
        assert (float_frame["col9"] == arr).all()

        float_frame["col7"] = 5
        assert (float_frame["col7"] == 5).all()

        float_frame["col0"] = 3.14
        assert (float_frame["col0"] == 3.14).all()

        float_frame["col8"] = "foo"
        assert (float_frame["col8"] == "foo").all()

        # this is partially a view (e.g. some blocks are view)
        # so raise/warn
        smaller = float_frame[:2]

        msg = r"\nA value is trying to be set on a copy of a slice from a DataFrame"
        with pytest.raises(com.SettingWithCopyError, match=msg):
            smaller["col10"] = ["1", "2"]

        assert smaller["col10"].dtype == np.object_
        assert (smaller["col10"] == ["1", "2"]).all()

    def test_setitem2(self):
        # dtype changing GH4204
        df = DataFrame([[0, 0]])
        df.iloc[0] = np.nan
        expected = DataFrame([[np.nan, np.nan]])
        tm.assert_frame_equal(df, expected)

        df = DataFrame([[0, 0]])
        df.loc[0] = np.nan
        tm.assert_frame_equal(df, expected)

    def test_setitem_boolean(self, float_frame):
        df = float_frame.copy()
        values = float_frame.values

        df[df["A"] > 0] = 4
        values[values[:, 0] > 0] = 4
        tm.assert_almost_equal(df.values, values)

        # test that column reindexing works
        series = df["A"] == 4
        series = series.reindex(df.index[::-1])
        df[series] = 1
        values[values[:, 0] == 4] = 1
        tm.assert_almost_equal(df.values, values)

        df[df > 0] = 5
        values[values > 0] = 5
        tm.assert_almost_equal(df.values, values)

        df[df == 5] = 0
        values[values == 5] = 0
        tm.assert_almost_equal(df.values, values)

        # a df that needs alignment first
        df[df[:-1] < 0] = 2
        np.putmask(values[:-1], values[:-1] < 0, 2)
        tm.assert_almost_equal(df.values, values)

        # indexed with same shape but rows-reversed df
        df[df[::-1] == 2] = 3
        values[values == 2] = 3
        tm.assert_almost_equal(df.values, values)

        msg = "Must pass DataFrame or 2-d ndarray with boolean values only"
        with pytest.raises(TypeError, match=msg):
            df[df * 0] = 2

        # index with DataFrame
        mask = df > np.abs(df)
        expected = df.copy()
        df[df > np.abs(df)] = np.nan
        expected.values[mask.values] = np.nan
        tm.assert_frame_equal(df, expected)

        # set from DataFrame
        expected = df.copy()
        df[df > np.abs(df)] = df * 2
        np.putmask(expected.values, mask.values, df.values * 2)
        tm.assert_frame_equal(df, expected)

    def test_setitem_cast(self, float_frame):
        float_frame["D"] = float_frame["D"].astype("i8")
        assert float_frame["D"].dtype == np.int64

        # #669, should not cast?
        # this is now set to int64, which means a replacement of the column to
        # the value dtype (and nothing to do with the existing dtype)
        float_frame["B"] = 0
        assert float_frame["B"].dtype == np.int64

        # cast if pass array of course
        float_frame["B"] = np.arange(len(float_frame))
        assert issubclass(float_frame["B"].dtype.type, np.integer)

        float_frame["foo"] = "bar"
        float_frame["foo"] = 0
        assert float_frame["foo"].dtype == np.int64

        float_frame["foo"] = "bar"
        float_frame["foo"] = 2.5
        assert float_frame["foo"].dtype == np.float64

        float_frame["something"] = 0
        assert float_frame["something"].dtype == np.int64
        float_frame["something"] = 2
        assert float_frame["something"].dtype == np.int64
        float_frame["something"] = 2.5
        assert float_frame["something"].dtype == np.float64

    def test_setitem_corner(self, float_frame):
        # corner case
        df = DataFrame({"B": [1.0, 2.0, 3.0], "C": ["a", "b", "c"]}, index=np.arange(3))
        del df["B"]
        df["B"] = [1.0, 2.0, 3.0]
        assert "B" in df
        assert len(df.columns) == 2

        df["A"] = "beginning"
        df["E"] = "foo"
        df["D"] = "bar"
        df[datetime.now()] = "date"
        df[datetime.now()] = 5.0

        # what to do when empty frame with index
        dm = DataFrame(index=float_frame.index)
        dm["A"] = "foo"
        dm["B"] = "bar"
        assert len(dm.columns) == 2
        assert dm.values.dtype == np.object_

        # upcast
        dm["C"] = 1
        assert dm["C"].dtype == np.int64

        dm["E"] = 1.0
        assert dm["E"].dtype == np.float64

        # set existing column
        dm["A"] = "bar"
        assert "bar" == dm["A"][0]

        dm = DataFrame(index=np.arange(3))
        dm["A"] = 1
        dm["foo"] = "bar"
        del dm["foo"]
        dm["foo"] = "bar"
        assert dm["foo"].dtype == np.object_

        dm["coercible"] = ["1", "2", "3"]
        assert dm["coercible"].dtype == np.object_

    def test_setitem_corner2(self):
        data = {
            "title": ["foobar", "bar", "foobar"] + ["foobar"] * 17,
            "cruft": np.random.random(20),
        }

        df = DataFrame(data)
        ix = df[df["title"] == "bar"].index

        df.loc[ix, ["title"]] = "foobar"
        df.loc[ix, ["cruft"]] = 0

        assert df.loc[1, "title"] == "foobar"
        assert df.loc[1, "cruft"] == 0

    def test_setitem_ambig(self):
        # Difficulties with mixed-type data
        from decimal import Decimal

        # Created as float type
        dm = DataFrame(index=range(3), columns=range(3))

        coercable_series = Series([Decimal(1) for _ in range(3)], index=range(3))
        uncoercable_series = Series(["foo", "bzr", "baz"], index=range(3))

        dm[0] = np.ones(3)
        assert len(dm.columns) == 3

        dm[1] = coercable_series
        assert len(dm.columns) == 3

        dm[2] = uncoercable_series
        assert len(dm.columns) == 3
        assert dm[2].dtype == np.object_

    def test_setitem_None(self, float_frame):
        # GH #766
        float_frame[None] = float_frame["A"]
        tm.assert_series_equal(
            float_frame.iloc[:, -1], float_frame["A"], check_names=False
        )
        tm.assert_series_equal(
            float_frame.loc[:, None], float_frame["A"], check_names=False
        )
        tm.assert_series_equal(float_frame[None], float_frame["A"], check_names=False)
        repr(float_frame)

    def test_loc_setitem_boolean_mask_allfalse(self):
        # GH 9596
        df = DataFrame(
            {"a": ["1", "2", "3"], "b": ["11", "22", "33"], "c": ["111", "222", "333"]}
        )

        result = df.copy()
        result.loc[result.b.isna(), "a"] = result.a
        tm.assert_frame_equal(result, df)

    def test_getitem_fancy_slice_integers_step(self):
        df = DataFrame(np.random.randn(10, 5))

        # this is OK
        result = df.iloc[:8:2]  # noqa
        df.iloc[:8:2] = np.nan
        assert isna(df.iloc[:8:2]).values.all()

    def test_getitem_setitem_integer_slice_keyerrors(self):
        df = DataFrame(np.random.randn(10, 5), index=range(0, 20, 2))

        # this is OK
        cp = df.copy()
        cp.iloc[4:10] = 0
        assert (cp.iloc[4:10] == 0).values.all()

        # so is this
        cp = df.copy()
        cp.iloc[3:11] = 0
        assert (cp.iloc[3:11] == 0).values.all()

        result = df.iloc[2:6]
        result2 = df.loc[3:11]
        expected = df.reindex([4, 6, 8, 10])

        tm.assert_frame_equal(result, expected)
        tm.assert_frame_equal(result2, expected)

        # non-monotonic, raise KeyError
        df2 = df.iloc[list(range(5)) + list(range(5, 10))[::-1]]
        with pytest.raises(KeyError, match=r"^3$"):
            df2.loc[3:11]
        with pytest.raises(KeyError, match=r"^3$"):
            df2.loc[3:11] = 0

    @td.skip_array_manager_invalid_test  # already covered in test_iloc_col_slice_view
    def test_fancy_getitem_slice_mixed(self, float_frame, float_string_frame):

        sliced = float_string_frame.iloc[:, -3:]
        assert sliced["D"].dtype == np.float64

        # get view with single block
        # setting it triggers setting with copy
        sliced = float_frame.iloc[:, -3:]

<<<<<<< HEAD
        # check that the setitem below is not a no-op
        assert not (float_frame["C"] == 4).all()
=======
        assert np.shares_memory(sliced["C"]._values, float_frame["C"]._values)
>>>>>>> d64f1177

        msg = r"\nA value is trying to be set on a copy of a slice from a DataFrame"
        with pytest.raises(com.SettingWithCopyError, match=msg):
            sliced.loc[:, "C"] = 4.0
<<<<<<< HEAD

        assert (float_frame["C"] == 4).all()
=======
>>>>>>> d64f1177

        # GH#35417 setting with setitem creates a new array, so we get the warning
        #  but do not modify the original
        with pytest.raises(com.SettingWithCopyError, match=msg):
            sliced["C"] = 5.0
        assert (float_frame["C"] == 4).all()

    def test_getitem_setitem_non_ix_labels(self):
        df = tm.makeTimeDataFrame()

        start, end = df.index[[5, 10]]

        result = df.loc[start:end]
        result2 = df[start:end]
        expected = df[5:11]
        tm.assert_frame_equal(result, expected)
        tm.assert_frame_equal(result2, expected)

        result = df.copy()
        result.loc[start:end] = 0
        result2 = df.copy()
        result2[start:end] = 0
        expected = df.copy()
        expected[5:11] = 0
        tm.assert_frame_equal(result, expected)
        tm.assert_frame_equal(result2, expected)

    def test_ix_multi_take(self):
        df = DataFrame(np.random.randn(3, 2))
        rs = df.loc[df.index == 0, :]
        xp = df.reindex([0])
        tm.assert_frame_equal(rs, xp)

        # GH#1321
        df = DataFrame(np.random.randn(3, 2))
        rs = df.loc[df.index == 0, df.columns == 1]
        xp = df.reindex(index=[0], columns=[1])
        tm.assert_frame_equal(rs, xp)

    def test_getitem_fancy_scalar(self, float_frame):
        f = float_frame
        ix = f.loc

        # individual value
        for col in f.columns:
            ts = f[col]
            for idx in f.index[::5]:
                assert ix[idx, col] == ts[idx]

    @td.skip_array_manager_invalid_test  # TODO(ArrayManager) rewrite not using .values
    def test_setitem_fancy_scalar(self, float_frame):
        f = float_frame
        expected = float_frame.copy()
        ix = f.loc

        # individual value
        for j, col in enumerate(f.columns):
            ts = f[col]  # noqa
            for idx in f.index[::5]:
                i = f.index.get_loc(idx)
                val = np.random.randn()
                expected.values[i, j] = val

                ix[idx, col] = val
                tm.assert_frame_equal(f, expected)

    def test_getitem_fancy_boolean(self, float_frame):
        f = float_frame
        ix = f.loc

        expected = f.reindex(columns=["B", "D"])
        result = ix[:, [False, True, False, True]]
        tm.assert_frame_equal(result, expected)

        expected = f.reindex(index=f.index[5:10], columns=["B", "D"])
        result = ix[f.index[5:10], [False, True, False, True]]
        tm.assert_frame_equal(result, expected)

        boolvec = f.index > f.index[7]
        expected = f.reindex(index=f.index[boolvec])
        result = ix[boolvec]
        tm.assert_frame_equal(result, expected)
        result = ix[boolvec, :]
        tm.assert_frame_equal(result, expected)

        result = ix[boolvec, f.columns[2:]]
        expected = f.reindex(index=f.index[boolvec], columns=["C", "D"])
        tm.assert_frame_equal(result, expected)

    @td.skip_array_manager_invalid_test  # TODO(ArrayManager) rewrite not using .values
    def test_setitem_fancy_boolean(self, float_frame):
        # from 2d, set with booleans
        frame = float_frame.copy()
        expected = float_frame.copy()

        mask = frame["A"] > 0
        frame.loc[mask] = 0.0
        expected.values[mask.values] = 0.0
        tm.assert_frame_equal(frame, expected)

        frame = float_frame.copy()
        expected = float_frame.copy()
        frame.loc[mask, ["A", "B"]] = 0.0
        expected.values[mask.values, :2] = 0.0
        tm.assert_frame_equal(frame, expected)

    def test_getitem_fancy_ints(self, float_frame):
        result = float_frame.iloc[[1, 4, 7]]
        expected = float_frame.loc[float_frame.index[[1, 4, 7]]]
        tm.assert_frame_equal(result, expected)

        result = float_frame.iloc[:, [2, 0, 1]]
        expected = float_frame.loc[:, float_frame.columns[[2, 0, 1]]]
        tm.assert_frame_equal(result, expected)

    def test_getitem_setitem_boolean_misaligned(self, float_frame):
        # boolean index misaligned labels
        mask = float_frame["A"][::-1] > 1

        result = float_frame.loc[mask]
        expected = float_frame.loc[mask[::-1]]
        tm.assert_frame_equal(result, expected)

        cp = float_frame.copy()
        expected = float_frame.copy()
        cp.loc[mask] = 0
        expected.loc[mask] = 0
        tm.assert_frame_equal(cp, expected)

    def test_getitem_setitem_boolean_multi(self):
        df = DataFrame(np.random.randn(3, 2))

        # get
        k1 = np.array([True, False, True])
        k2 = np.array([False, True])
        result = df.loc[k1, k2]
        expected = df.loc[[0, 2], [1]]
        tm.assert_frame_equal(result, expected)

        expected = df.copy()
        df.loc[np.array([True, False, True]), np.array([False, True])] = 5
        expected.loc[[0, 2], [1]] = 5
        tm.assert_frame_equal(df, expected)

    def test_getitem_setitem_float_labels(self):
        index = Index([1.5, 2, 3, 4, 5])
        df = DataFrame(np.random.randn(5, 5), index=index)

        result = df.loc[1.5:4]
        expected = df.reindex([1.5, 2, 3, 4])
        tm.assert_frame_equal(result, expected)
        assert len(result) == 4

        result = df.loc[4:5]
        expected = df.reindex([4, 5])  # reindex with int
        tm.assert_frame_equal(result, expected, check_index_type=False)
        assert len(result) == 2

        result = df.loc[4:5]
        expected = df.reindex([4.0, 5.0])  # reindex with float
        tm.assert_frame_equal(result, expected)
        assert len(result) == 2

        # loc_float changes this to work properly
        result = df.loc[1:2]
        expected = df.iloc[0:2]
        tm.assert_frame_equal(result, expected)

        df.loc[1:2] = 0
        result = df[1:2]
        assert (result == 0).all().all()

        # #2727
        index = Index([1.0, 2.5, 3.5, 4.5, 5.0])
        df = DataFrame(np.random.randn(5, 5), index=index)

        # positional slicing only via iloc!
        msg = (
            "cannot do positional indexing on Float64Index with "
            r"these indexers \[1.0\] of type float"
        )
        with pytest.raises(TypeError, match=msg):
            df.iloc[1.0:5]

        result = df.iloc[4:5]
        expected = df.reindex([5.0])
        tm.assert_frame_equal(result, expected)
        assert len(result) == 1

        cp = df.copy()

        with pytest.raises(TypeError, match=_slice_msg):
            cp.iloc[1.0:5] = 0

        with pytest.raises(TypeError, match=msg):
            result = cp.iloc[1.0:5] == 0

        assert result.values.all()
        assert (cp.iloc[0:1] == df.iloc[0:1]).values.all()

        cp = df.copy()
        cp.iloc[4:5] = 0
        assert (cp.iloc[4:5] == 0).values.all()
        assert (cp.iloc[0:4] == df.iloc[0:4]).values.all()

        # float slicing
        result = df.loc[1.0:5]
        expected = df
        tm.assert_frame_equal(result, expected)
        assert len(result) == 5

        result = df.loc[1.1:5]
        expected = df.reindex([2.5, 3.5, 4.5, 5.0])
        tm.assert_frame_equal(result, expected)
        assert len(result) == 4

        result = df.loc[4.51:5]
        expected = df.reindex([5.0])
        tm.assert_frame_equal(result, expected)
        assert len(result) == 1

        result = df.loc[1.0:5.0]
        expected = df.reindex([1.0, 2.5, 3.5, 4.5, 5.0])
        tm.assert_frame_equal(result, expected)
        assert len(result) == 5

        cp = df.copy()
        cp.loc[1.0:5.0] = 0
        result = cp.loc[1.0:5.0]
        assert (result == 0).values.all()

    def test_setitem_single_column_mixed_datetime(self):
        df = DataFrame(
            np.random.randn(5, 3),
            index=["a", "b", "c", "d", "e"],
            columns=["foo", "bar", "baz"],
        )

        df["timestamp"] = Timestamp("20010102")

        # check our dtypes
        result = df.dtypes
        expected = Series(
            [np.dtype("float64")] * 3 + [np.dtype("datetime64[ns]")],
            index=["foo", "bar", "baz", "timestamp"],
        )
        tm.assert_series_equal(result, expected)

        # GH#16674 iNaT is treated as an integer when given by the user
        df.loc["b", "timestamp"] = iNaT
        assert not isna(df.loc["b", "timestamp"])
        assert df["timestamp"].dtype == np.object_
        assert df.loc["b", "timestamp"] == iNaT

        # allow this syntax
        df.loc["c", "timestamp"] = np.nan
        assert isna(df.loc["c", "timestamp"])

        # allow this syntax
        df.loc["d", :] = np.nan
        assert not isna(df.loc["c", :]).all()

        # FIXME: don't leave commented-out
        # as of GH 3216 this will now work!
        # try to set with a list like item
        # pytest.raises(
        #    Exception, df.loc.__setitem__, ('d', 'timestamp'), [np.nan])

    def test_setitem_mixed_datetime(self):
        # GH 9336
        expected = DataFrame(
            {
                "a": [0, 0, 0, 0, 13, 14],
                "b": [
                    datetime(2012, 1, 1),
                    1,
                    "x",
                    "y",
                    datetime(2013, 1, 1),
                    datetime(2014, 1, 1),
                ],
            }
        )
        df = DataFrame(0, columns=list("ab"), index=range(6))
        df["b"] = pd.NaT
        df.loc[0, "b"] = datetime(2012, 1, 1)
        df.loc[1, "b"] = 1
        df.loc[[2, 3], "b"] = "x", "y"
        A = np.array(
            [
                [13, np.datetime64("2013-01-01T00:00:00")],
                [14, np.datetime64("2014-01-01T00:00:00")],
            ]
        )
        df.loc[[4, 5], ["a", "b"]] = A
        tm.assert_frame_equal(df, expected)

    def test_setitem_frame_float(self, float_frame):
        piece = float_frame.loc[float_frame.index[:2], ["A", "B"]]
        float_frame.loc[float_frame.index[-2] :, ["A", "B"]] = piece.values
        result = float_frame.loc[float_frame.index[-2:], ["A", "B"]].values
        expected = piece.values
        tm.assert_almost_equal(result, expected)

    def test_setitem_frame_mixed(self, float_string_frame):
        # GH 3216

        # already aligned
        f = float_string_frame.copy()
        piece = DataFrame(
            [[1.0, 2.0], [3.0, 4.0]], index=f.index[0:2], columns=["A", "B"]
        )
        key = (f.index[slice(None, 2)], ["A", "B"])
        f.loc[key] = piece
        tm.assert_almost_equal(f.loc[f.index[0:2], ["A", "B"]].values, piece.values)

    def test_setitem_frame_mixed_rows_unaligned(self, float_string_frame):
        # GH#3216 rows unaligned
        f = float_string_frame.copy()
        piece = DataFrame(
            [[1.0, 2.0], [3.0, 4.0], [5.0, 6.0], [7.0, 8.0]],
            index=list(f.index[0:2]) + ["foo", "bar"],
            columns=["A", "B"],
        )
        key = (f.index[slice(None, 2)], ["A", "B"])
        f.loc[key] = piece
        tm.assert_almost_equal(
            f.loc[f.index[0:2:], ["A", "B"]].values, piece.values[0:2]
        )

    def test_setitem_frame_mixed_key_unaligned(self, float_string_frame):
        # GH#3216 key is unaligned with values
        f = float_string_frame.copy()
        piece = f.loc[f.index[:2], ["A"]]
        piece.index = f.index[-2:]
        key = (f.index[slice(-2, None)], ["A", "B"])
        f.loc[key] = piece
        piece["B"] = np.nan
        tm.assert_almost_equal(f.loc[f.index[-2:], ["A", "B"]].values, piece.values)

    def test_setitem_frame_mixed_ndarray(self, float_string_frame):
        # GH#3216 ndarray
        f = float_string_frame.copy()
        piece = float_string_frame.loc[f.index[:2], ["A", "B"]]
        key = (f.index[slice(-2, None)], ["A", "B"])
        f.loc[key] = piece.values
        tm.assert_almost_equal(f.loc[f.index[-2:], ["A", "B"]].values, piece.values)

    def test_setitem_frame_upcast(self):
        # needs upcasting
        df = DataFrame([[1, 2, "foo"], [3, 4, "bar"]], columns=["A", "B", "C"])
        df2 = df.copy()
        df2.loc[:, ["A", "B"]] = df.loc[:, ["A", "B"]] + 0.5
        expected = df.reindex(columns=["A", "B"])
        expected += 0.5
        expected["C"] = df["C"]
        tm.assert_frame_equal(df2, expected)

    def test_setitem_frame_align(self, float_frame):
        piece = float_frame.loc[float_frame.index[:2], ["A", "B"]]
        piece.index = float_frame.index[-2:]
        piece.columns = ["A", "B"]
        float_frame.loc[float_frame.index[-2:], ["A", "B"]] = piece
        result = float_frame.loc[float_frame.index[-2:], ["A", "B"]].values
        expected = piece.values
        tm.assert_almost_equal(result, expected)

    def test_getitem_setitem_ix_duplicates(self):
        # #1201
        df = DataFrame(np.random.randn(5, 3), index=["foo", "foo", "bar", "baz", "bar"])

        result = df.loc["foo"]
        expected = df[:2]
        tm.assert_frame_equal(result, expected)

        result = df.loc["bar"]
        expected = df.iloc[[2, 4]]
        tm.assert_frame_equal(result, expected)

        result = df.loc["baz"]
        expected = df.iloc[3]
        tm.assert_series_equal(result, expected)

    def test_getitem_ix_boolean_duplicates_multiple(self):
        # #1201
        df = DataFrame(np.random.randn(5, 3), index=["foo", "foo", "bar", "baz", "bar"])

        result = df.loc[["bar"]]
        exp = df.iloc[[2, 4]]
        tm.assert_frame_equal(result, exp)

        result = df.loc[df[1] > 0]
        exp = df[df[1] > 0]
        tm.assert_frame_equal(result, exp)

        result = df.loc[df[0] > 0]
        exp = df[df[0] > 0]
        tm.assert_frame_equal(result, exp)

    @pytest.mark.parametrize("bool_value", [True, False])
    def test_getitem_setitem_ix_bool_keyerror(self, bool_value):
        # #2199
        df = DataFrame({"a": [1, 2, 3]})
        message = f"{bool_value}: boolean label can not be used without a boolean index"
        with pytest.raises(KeyError, match=message):
            df.loc[bool_value]

        msg = "cannot use a single bool to index into setitem"
        with pytest.raises(KeyError, match=msg):
            df.loc[bool_value] = 0

    # TODO: rename?  remove?
    def test_single_element_ix_dont_upcast(self, float_frame):
        float_frame["E"] = 1
        assert issubclass(float_frame["E"].dtype.type, (int, np.integer))

        result = float_frame.loc[float_frame.index[5], "E"]
        assert is_integer(result)

        # GH 11617
        df = DataFrame({"a": [1.23]})
        df["b"] = 666

        result = df.loc[0, "b"]
        assert is_integer(result)

        expected = Series([666], [0], name="b")
        result = df.loc[[0], "b"]
        tm.assert_series_equal(result, expected)

    def test_iloc_row(self):
        df = DataFrame(np.random.randn(10, 4), index=range(0, 20, 2))

        result = df.iloc[1]
        exp = df.loc[2]
        tm.assert_series_equal(result, exp)

        result = df.iloc[2]
        exp = df.loc[4]
        tm.assert_series_equal(result, exp)

        # slice
        result = df.iloc[slice(4, 8)]
        expected = df.loc[8:14]
        tm.assert_frame_equal(result, expected)

        # list of integers
        result = df.iloc[[1, 2, 4, 6]]
        expected = df.reindex(df.index[[1, 2, 4, 6]])
        tm.assert_frame_equal(result, expected)

    def test_iloc_row_slice_view(self, using_array_manager):
        df = DataFrame(np.random.randn(10, 4), index=range(0, 20, 2))
        original = df.copy()

        # verify slice is view
        # setting it makes it raise/warn
        subset = df.iloc[slice(4, 8)]

        assert np.shares_memory(df[2], subset[2])

        msg = r"\nA value is trying to be set on a copy of a slice from a DataFrame"
        with pytest.raises(com.SettingWithCopyError, match=msg):
            subset.loc[:, 2] = 0.0

        exp_col = original[2].copy()
        # TODO(ArrayManager) verify it is expected that the original didn't change
        if not using_array_manager:
            exp_col[4:8] = 0.0
        tm.assert_series_equal(df[2], exp_col)

    def test_iloc_col(self):

        df = DataFrame(np.random.randn(4, 10), columns=range(0, 20, 2))

        result = df.iloc[:, 1]
        exp = df.loc[:, 2]
        tm.assert_series_equal(result, exp)

        result = df.iloc[:, 2]
        exp = df.loc[:, 4]
        tm.assert_series_equal(result, exp)

        # slice
        result = df.iloc[:, slice(4, 8)]
        expected = df.loc[:, 8:14]
        tm.assert_frame_equal(result, expected)

        # list of integers
        result = df.iloc[:, [1, 2, 4, 6]]
        expected = df.reindex(columns=df.columns[[1, 2, 4, 6]])
        tm.assert_frame_equal(result, expected)

    def test_iloc_col_slice_view(self, using_array_manager):
        df = DataFrame(np.random.randn(4, 10), columns=range(0, 20, 2))
        original = df.copy()
        subset = df.iloc[:, slice(4, 8)]

        if not using_array_manager:
            # verify slice is view

            assert np.shares_memory(df[8]._values, subset[8]._values)

            # and that we are setting a copy
            msg = r"\nA value is trying to be set on a copy of a slice from a DataFrame"
            with pytest.raises(com.SettingWithCopyError, match=msg):
                subset.loc[:, 8] = 0.0

            assert (df[8] == 0).all()
        else:
            # TODO(ArrayManager) verify this is the desired behaviour
            subset[8] = 0.0
            # subset changed
            assert (subset[8] == 0).all()
            # but df itself did not change (setitem replaces full column)
            tm.assert_frame_equal(df, original)

    def test_loc_duplicates(self):
        # gh-17105

        # insert a duplicate element to the index
        trange = date_range(
            start=Timestamp(year=2017, month=1, day=1),
            end=Timestamp(year=2017, month=1, day=5),
        )

        trange = trange.insert(loc=5, item=Timestamp(year=2017, month=1, day=5))

        df = DataFrame(0, index=trange, columns=["A", "B"])
        bool_idx = np.array([False, False, False, False, False, True])

        # assignment
        df.loc[trange[bool_idx], "A"] = 6

        expected = DataFrame(
            {"A": [0, 0, 0, 0, 6, 6], "B": [0, 0, 0, 0, 0, 0]}, index=trange
        )
        tm.assert_frame_equal(df, expected)

        # in-place
        df = DataFrame(0, index=trange, columns=["A", "B"])
        df.loc[trange[bool_idx], "A"] += 6
        tm.assert_frame_equal(df, expected)

    def test_setitem_with_unaligned_tz_aware_datetime_column(self):
        # GH 12981
        # Assignment of unaligned offset-aware datetime series.
        # Make sure timezone isn't lost
        column = Series(date_range("2015-01-01", periods=3, tz="utc"), name="dates")
        df = DataFrame({"dates": column})
        df["dates"] = column[[1, 0, 2]]
        tm.assert_series_equal(df["dates"], column)

        df = DataFrame({"dates": column})
        df.loc[[0, 1, 2], "dates"] = column[[1, 0, 2]]
        tm.assert_series_equal(df["dates"], column)

    def test_loc_setitem_datetimelike_with_inference(self):
        # GH 7592
        # assignment of timedeltas with NaT

        one_hour = timedelta(hours=1)
        df = DataFrame(index=date_range("20130101", periods=4))
        df["A"] = np.array([1 * one_hour] * 4, dtype="m8[ns]")
        df.loc[:, "B"] = np.array([2 * one_hour] * 4, dtype="m8[ns]")
        df.loc[df.index[:3], "C"] = np.array([3 * one_hour] * 3, dtype="m8[ns]")
        df.loc[:, "D"] = np.array([4 * one_hour] * 4, dtype="m8[ns]")
        df.loc[df.index[:3], "E"] = np.array([5 * one_hour] * 3, dtype="m8[ns]")
        df["F"] = np.timedelta64("NaT")
        df.loc[df.index[:-1], "F"] = np.array([6 * one_hour] * 3, dtype="m8[ns]")
        df.loc[df.index[-3] :, "G"] = date_range("20130101", periods=3)
        df["H"] = np.datetime64("NaT")
        result = df.dtypes
        expected = Series(
            [np.dtype("timedelta64[ns]")] * 6 + [np.dtype("datetime64[ns]")] * 2,
            index=list("ABCDEFGH"),
        )
        tm.assert_series_equal(result, expected)

    def test_getitem_boolean_indexing_mixed(self):
        df = DataFrame(
            {
                0: {35: np.nan, 40: np.nan, 43: np.nan, 49: np.nan, 50: np.nan},
                1: {
                    35: np.nan,
                    40: 0.32632316859446198,
                    43: np.nan,
                    49: 0.32632316859446198,
                    50: 0.39114724480578139,
                },
                2: {
                    35: np.nan,
                    40: np.nan,
                    43: 0.29012581014105987,
                    49: np.nan,
                    50: np.nan,
                },
                3: {35: np.nan, 40: np.nan, 43: np.nan, 49: np.nan, 50: np.nan},
                4: {
                    35: 0.34215328467153283,
                    40: np.nan,
                    43: np.nan,
                    49: np.nan,
                    50: np.nan,
                },
                "y": {35: 0, 40: 0, 43: 0, 49: 0, 50: 1},
            }
        )

        # mixed int/float ok
        df2 = df.copy()
        df2[df2 > 0.3] = 1
        expected = df.copy()
        expected.loc[40, 1] = 1
        expected.loc[49, 1] = 1
        expected.loc[50, 1] = 1
        expected.loc[35, 4] = 1
        tm.assert_frame_equal(df2, expected)

        df["foo"] = "test"
        msg = "not supported between instances|unorderable types"

        with pytest.raises(TypeError, match=msg):
            df[df > 0.3] = 1

    def test_type_error_multiindex(self):
        # See gh-12218
        mi = MultiIndex.from_product([["x", "y"], [0, 1]], names=[None, "c"])
        dg = DataFrame(
            [[1, 1, 2, 2], [3, 3, 4, 4]], columns=mi, index=Index([0, 1], name="i")
        )
        with pytest.raises(TypeError, match="unhashable type"):
            dg[:, 0]

        index = Index(range(2), name="i")
        columns = MultiIndex(
            levels=[["x", "y"], [0, 1]], codes=[[0, 1], [0, 0]], names=[None, "c"]
        )
        expected = DataFrame([[1, 2], [3, 4]], columns=columns, index=index)

        result = dg.loc[:, (slice(None), 0)]
        tm.assert_frame_equal(result, expected)

        name = ("x", 0)
        index = Index(range(2), name="i")
        expected = Series([1, 3], index=index, name=name)

        result = dg["x", 0]
        tm.assert_series_equal(result, expected)

    def test_getitem_interval_index_partial_indexing(self):
        # GH#36490
        df = DataFrame(
            np.ones((3, 4)), columns=pd.IntervalIndex.from_breaks(np.arange(5))
        )

        expected = df.iloc[:, 0]

        res = df[0.5]
        tm.assert_series_equal(res, expected)

        res = df.loc[:, 0.5]
        tm.assert_series_equal(res, expected)

    def test_setitem_array_as_cell_value(self):
        # GH#43422
        df = DataFrame(columns=["a", "b"], dtype=object)
        df.loc[0] = {"a": np.zeros((2,)), "b": np.zeros((2, 2))}
        expected = DataFrame({"a": [np.zeros((2,))], "b": [np.zeros((2, 2))]})
        tm.assert_frame_equal(df, expected)


class TestDataFrameIndexingUInt64:
    def test_setitem(self, uint64_frame):

        df = uint64_frame
        idx = df["A"].rename("foo")

        # setitem
        assert "C" not in df.columns
        df["C"] = idx
        tm.assert_series_equal(df["C"], Series(idx, name="C"))

        assert "D" not in df.columns
        df["D"] = "foo"
        df["D"] = idx
        tm.assert_series_equal(df["D"], Series(idx, name="D"))
        del df["D"]

        # With NaN: because uint64 has no NaN element,
        # the column should be cast to object.
        df2 = df.copy()
        df2.iloc[1, 1] = pd.NaT
        df2.iloc[1, 2] = pd.NaT
        result = df2["B"]
        tm.assert_series_equal(notna(result), Series([True, False, True], name="B"))
        tm.assert_series_equal(
            df2.dtypes,
            Series(
                [np.dtype("uint64"), np.dtype("O"), np.dtype("O")],
                index=["A", "B", "C"],
            ),
        )


def test_object_casting_indexing_wraps_datetimelike(using_array_manager):
    # GH#31649, check the indexing methods all the way down the stack
    df = DataFrame(
        {
            "A": [1, 2],
            "B": date_range("2000", periods=2),
            "C": pd.timedelta_range("1 Day", periods=2),
        }
    )

    ser = df.loc[0]
    assert isinstance(ser.values[1], Timestamp)
    assert isinstance(ser.values[2], pd.Timedelta)

    ser = df.iloc[0]
    assert isinstance(ser.values[1], Timestamp)
    assert isinstance(ser.values[2], pd.Timedelta)

    ser = df.xs(0, axis=0)
    assert isinstance(ser.values[1], Timestamp)
    assert isinstance(ser.values[2], pd.Timedelta)

    if using_array_manager:
        # remainder of the test checking BlockManager internals
        return

    mgr = df._mgr
    mgr._rebuild_blknos_and_blklocs()
    arr = mgr.fast_xs(0)
    assert isinstance(arr[1], Timestamp)
    assert isinstance(arr[2], pd.Timedelta)

    blk = mgr.blocks[mgr.blknos[1]]
    assert blk.dtype == "M8[ns]"  # we got the right block
    val = blk.iget((0, 0))
    assert isinstance(val, Timestamp)

    blk = mgr.blocks[mgr.blknos[2]]
    assert blk.dtype == "m8[ns]"  # we got the right block
    val = blk.iget((0, 0))
    assert isinstance(val, pd.Timedelta)


msg1 = r"Cannot setitem on a Categorical with a new category( \(.*\))?, set the"
msg2 = "Cannot set a Categorical with another, without identical categories"


class TestLocILocDataFrameCategorical:
    @pytest.fixture
    def orig(self):
        cats = Categorical(["a", "a", "a", "a", "a", "a", "a"], categories=["a", "b"])
        idx = Index(["h", "i", "j", "k", "l", "m", "n"])
        values = [1, 1, 1, 1, 1, 1, 1]
        orig = DataFrame({"cats": cats, "values": values}, index=idx)
        return orig

    @pytest.fixture
    def exp_single_row(self):
        # The expected values if we change a single row
        cats1 = Categorical(["a", "a", "b", "a", "a", "a", "a"], categories=["a", "b"])
        idx1 = Index(["h", "i", "j", "k", "l", "m", "n"])
        values1 = [1, 1, 2, 1, 1, 1, 1]
        exp_single_row = DataFrame({"cats": cats1, "values": values1}, index=idx1)
        return exp_single_row

    @pytest.fixture
    def exp_multi_row(self):
        # assign multiple rows (mixed values) (-> array) -> exp_multi_row
        # changed multiple rows
        cats2 = Categorical(["a", "a", "b", "b", "a", "a", "a"], categories=["a", "b"])
        idx2 = Index(["h", "i", "j", "k", "l", "m", "n"])
        values2 = [1, 1, 2, 2, 1, 1, 1]
        exp_multi_row = DataFrame({"cats": cats2, "values": values2}, index=idx2)
        return exp_multi_row

    @pytest.fixture
    def exp_parts_cats_col(self):
        # changed part of the cats column
        cats3 = Categorical(["a", "a", "b", "b", "a", "a", "a"], categories=["a", "b"])
        idx3 = Index(["h", "i", "j", "k", "l", "m", "n"])
        values3 = [1, 1, 1, 1, 1, 1, 1]
        exp_parts_cats_col = DataFrame({"cats": cats3, "values": values3}, index=idx3)
        return exp_parts_cats_col

    @pytest.fixture
    def exp_single_cats_value(self):
        # changed single value in cats col
        cats4 = Categorical(["a", "a", "b", "a", "a", "a", "a"], categories=["a", "b"])
        idx4 = Index(["h", "i", "j", "k", "l", "m", "n"])
        values4 = [1, 1, 1, 1, 1, 1, 1]
        exp_single_cats_value = DataFrame(
            {"cats": cats4, "values": values4}, index=idx4
        )
        return exp_single_cats_value

    @pytest.mark.parametrize("indexer", [tm.loc, tm.iloc])
    def test_loc_iloc_setitem_list_of_lists(self, orig, exp_multi_row, indexer):
        #   - assign multiple rows (mixed values) -> exp_multi_row
        df = orig.copy()

        key = slice(2, 4)
        if indexer is tm.loc:
            key = slice("j", "k")

        indexer(df)[key, :] = [["b", 2], ["b", 2]]
        tm.assert_frame_equal(df, exp_multi_row)

        df = orig.copy()
        with pytest.raises(TypeError, match=msg1):
            indexer(df)[key, :] = [["c", 2], ["c", 2]]

    @pytest.mark.parametrize("indexer", [tm.loc, tm.iloc, tm.at, tm.iat])
    def test_loc_iloc_at_iat_setitem_single_value_in_categories(
        self, orig, exp_single_cats_value, indexer
    ):
        #   - assign a single value -> exp_single_cats_value
        df = orig.copy()

        key = (2, 0)
        if indexer in [tm.loc, tm.at]:
            key = (df.index[2], df.columns[0])

        # "b" is among the categories for df["cat"}]
        indexer(df)[key] = "b"
        tm.assert_frame_equal(df, exp_single_cats_value)

        # "c" is not among the categories for df["cat"]
        with pytest.raises(TypeError, match=msg1):
            indexer(df)[key] = "c"

    @pytest.mark.parametrize("indexer", [tm.loc, tm.iloc])
    def test_loc_iloc_setitem_mask_single_value_in_categories(
        self, orig, exp_single_cats_value, indexer
    ):
        # mask with single True
        df = orig.copy()

        mask = df.index == "j"
        key = 0
        if indexer is tm.loc:
            key = df.columns[key]

        indexer(df)[mask, key] = "b"
        tm.assert_frame_equal(df, exp_single_cats_value)

    @pytest.mark.parametrize("indexer", [tm.loc, tm.iloc])
    def test_loc_iloc_setitem_full_row_non_categorical_rhs(
        self, orig, exp_single_row, indexer
    ):
        #   - assign a complete row (mixed values) -> exp_single_row
        df = orig.copy()

        key = 2
        if indexer is tm.loc:
            key = df.index[2]

        # not categorical dtype, but "b" _is_ among the categories for df["cat"]
        indexer(df)[key, :] = ["b", 2]
        tm.assert_frame_equal(df, exp_single_row)

        # "c" is not among the categories for df["cat"]
        with pytest.raises(TypeError, match=msg1):
            indexer(df)[key, :] = ["c", 2]

    @pytest.mark.parametrize("indexer", [tm.loc, tm.iloc])
    def test_loc_iloc_setitem_partial_col_categorical_rhs(
        self, orig, exp_parts_cats_col, indexer
    ):
        # assign a part of a column with dtype == categorical ->
        # exp_parts_cats_col
        df = orig.copy()

        key = (slice(2, 4), 0)
        if indexer is tm.loc:
            key = (slice("j", "k"), df.columns[0])

        # same categories as we currently have in df["cats"]
        compat = Categorical(["b", "b"], categories=["a", "b"])
        indexer(df)[key] = compat
        tm.assert_frame_equal(df, exp_parts_cats_col)

        # categories do not match df["cat"]'s, but "b" is among them
        semi_compat = Categorical(list("bb"), categories=list("abc"))
        with pytest.raises(TypeError, match=msg2):
            # different categories but holdable values
            #  -> not sure if this should fail or pass
            indexer(df)[key] = semi_compat

        # categories do not match df["cat"]'s, and "c" is not among them
        incompat = Categorical(list("cc"), categories=list("abc"))
        with pytest.raises(TypeError, match=msg2):
            # different values
            indexer(df)[key] = incompat

    @pytest.mark.parametrize("indexer", [tm.loc, tm.iloc])
    def test_loc_iloc_setitem_non_categorical_rhs(
        self, orig, exp_parts_cats_col, indexer
    ):
        # assign a part of a column with dtype != categorical -> exp_parts_cats_col
        df = orig.copy()

        key = (slice(2, 4), 0)
        if indexer is tm.loc:
            key = (slice("j", "k"), df.columns[0])

        # "b" is among the categories for df["cat"]
        indexer(df)[key] = ["b", "b"]
        tm.assert_frame_equal(df, exp_parts_cats_col)

        # "c" not part of the categories
        with pytest.raises(TypeError, match=msg1):
            indexer(df)[key] = ["c", "c"]<|MERGE_RESOLUTION|>--- conflicted
+++ resolved
@@ -545,21 +545,16 @@
         # setting it triggers setting with copy
         sliced = float_frame.iloc[:, -3:]
 
-<<<<<<< HEAD
         # check that the setitem below is not a no-op
         assert not (float_frame["C"] == 4).all()
-=======
+
         assert np.shares_memory(sliced["C"]._values, float_frame["C"]._values)
->>>>>>> d64f1177
 
         msg = r"\nA value is trying to be set on a copy of a slice from a DataFrame"
         with pytest.raises(com.SettingWithCopyError, match=msg):
             sliced.loc[:, "C"] = 4.0
-<<<<<<< HEAD
 
         assert (float_frame["C"] == 4).all()
-=======
->>>>>>> d64f1177
 
         # GH#35417 setting with setitem creates a new array, so we get the warning
         #  but do not modify the original
