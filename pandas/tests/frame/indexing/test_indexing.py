--- conflicted
+++ resolved
@@ -1535,14 +1535,10 @@
         assert Timestamp("2008-08-08") == df.loc[0, "c"]
         assert Timestamp("2008-08-08") == df.loc[1, "c"]
         df.loc[2, "c"] = date(2005, 5, 5)
-<<<<<<< HEAD
         with tm.assert_produces_warning(FutureWarning):
             # Comparing Timestamp to date obj is deprecated
-            assert pd.Timestamp("2005-05-05") == df.loc[2, "c"]
-        assert pd.Timestamp("2005-05-05").date() == df.loc[2, "c"]
-=======
-        assert Timestamp("2005-05-05") == df.loc[2, "c"]
->>>>>>> 22799d7b
+            assert Timestamp("2005-05-05") == df.loc[2, "c"]
+        assert Timestamp("2005-05-05").date() == df.loc[2, "c"]
 
     def test_loc_setitem_datetimelike_with_inference(self):
         # GH 7592
