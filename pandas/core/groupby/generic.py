--- conflicted
+++ resolved
@@ -95,11 +95,7 @@
 
     from pandas._typing import (
         ArrayLike,
-<<<<<<< HEAD
-=======
-        AxisInt,
         BlockManager,
->>>>>>> c3014abb
         CorrelationMethod,
         IndexLabel,
         Manager,
@@ -1528,13 +1524,7 @@
         # We have multi-block tests
         #  e.g. test_rank_min_int, test_cython_transform_frame
         #  test_transform_numeric_ret
-<<<<<<< HEAD
-        mgr: Manager2D = self._get_data_to_aggregate(
-=======
-        # With self.axis == 1, _get_data_to_aggregate does a transpose
-        #  so we always have a single block.
         mgr: BlockManager = self._get_data_to_aggregate(
->>>>>>> c3014abb
             numeric_only=numeric_only, name=how
         )
 
