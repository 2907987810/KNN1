--- conflicted
+++ resolved
@@ -51,15 +51,11 @@
 )
 from pandas.core.dtypes.missing import _isna_ndarraylike, isna, notna
 
-<<<<<<< HEAD
-from pandas.core.aggregation import maybe_mangle_lambdas, reconstruct_func
-=======
 from pandas.core.aggregation import (
     is_multi_agg_with_relabel,
     maybe_mangle_lambdas,
     normalize_keyword_aggregation,
 )
->>>>>>> bbcda98c
 import pandas.core.algorithms as algorithms
 from pandas.core.base import DataError, SpecificationError
 import pandas.core.common as com
@@ -925,11 +921,6 @@
     @Appender(_shared_docs["aggregate"])
     def aggregate(self, func=None, *args, **kwargs):
 
-<<<<<<< HEAD
-        relabeling, func, columns, order = reconstruct_func(func, *args, **kwargs)
-        if relabeling:
-            kwargs = {}
-=======
         relabeling = func is None and is_multi_agg_with_relabel(**kwargs)
         if relabeling:
             func, columns, order = normalize_keyword_aggregation(kwargs)
@@ -948,7 +939,6 @@
             raise TypeError("Must provide 'func' or tuples of '(column, aggfunc).")
 
         func = maybe_mangle_lambdas(func)
->>>>>>> bbcda98c
 
         result, how = self._aggregate(func, *args, **kwargs)
         if how is None:
