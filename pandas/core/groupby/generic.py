--- conflicted
+++ resolved
@@ -1038,28 +1038,19 @@
         if axis != obj._info_axis_number:
             try:
                 for name, data in self:
-<<<<<<< HEAD
-                    result[name] = self._try_cast(func(data, *args, **kwargs), data)
+                    fres = func(data, *args, **kwargs)
+                    result[name] = self._try_cast(fres, data)
             except AssertionError:
                 raise
-=======
-                    fres = func(data, *args, **kwargs)
-                    result[name] = self._try_cast(fres, data)
->>>>>>> 46e89b07
             except Exception:
                 return self._aggregate_item_by_item(func, *args, **kwargs)
         else:
             for name in self.indices:
                 data = self.get_group(name, obj=obj)
                 try:
-<<<<<<< HEAD
-                    data = self.get_group(name, obj=obj)
-                    result[name] = self._try_cast(func(data, *args, **kwargs), data)
+                    fres = func(data, *args, **kwargs)
                 except AssertionError:
                     raise
-=======
-                    fres = func(data, *args, **kwargs)
->>>>>>> 46e89b07
                 except Exception:
                     wrapper = lambda x: func(x, *args, **kwargs)
                     result[name] = data.apply(wrapper, axis=axis)
@@ -1441,12 +1432,8 @@
         for i, col in enumerate(obj):
             try:
                 output[col] = self[col].transform(wrapper)
-<<<<<<< HEAD
-                inds.append(i)
             except AssertionError:
                 raise
-=======
->>>>>>> 46e89b07
             except Exception:
                 pass
             else:
