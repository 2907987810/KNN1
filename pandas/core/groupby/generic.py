--- conflicted
+++ resolved
@@ -1261,21 +1261,10 @@
     def _transform_general(self, func, *args, **kwargs):
         from pandas.core.reshape.concat import concat
 
-<<<<<<< HEAD
-        # multi-index components
-        try:
-            labels = list(map(rep, self.grouper.recons_labels)) + [llab(lab, inc)]
-        except ValueError:
-            # If applying rep to recons_labels go fail, use unique ids
-            labels = list(map(rep, [np.unique(ids)])) + [llab(lab, inc)]
-        levels = [ping.group_index for ping in self.grouper.groupings] + [lev]
-        names = self.grouper.names + [self._selection_name]
-=======
         applied = []
         obj = self._obj_with_exclusions
         gen = self.grouper.get_iterator(obj, axis=self.axis)
         fast_path, slow_path = self._define_paths(func, *args, **kwargs)
->>>>>>> 18a9e4c8
 
         path = None
         for name, group in gen:
