--- conflicted
+++ resolved
@@ -665,22 +665,14 @@
         ascending: bool = False,
         bins=None,
         dropna: bool = True,
-<<<<<<< HEAD
-    ) -> Series:
+    ) -> Series | DataFrame:
         name = "proportion" if normalize else "count"
 
-=======
-    ) -> Series | DataFrame:
->>>>>>> 87f069a2
         if bins is None:
             result = self._value_counts(
                 normalize=normalize, sort=sort, ascending=ascending, dropna=dropna
             )
-<<<<<<< HEAD
-            assert isinstance(result, Series)
             result.name = name
-=======
->>>>>>> 87f069a2
             return result
 
         from pandas.core.reshape.merge import get_join_indexers
@@ -821,15 +813,10 @@
 
         if is_integer_dtype(out.dtype):
             out = ensure_int64(out)
-<<<<<<< HEAD
-        return self.obj._constructor(out, index=mi, name=name)
-=======
-        result = self.obj._constructor(out, index=mi, name=self.obj.name)
+        result = self.obj._constructor(out, index=mi, name=name)
         if not self.as_index:
-            result.name = "proportion" if normalize else "count"
             result = result.reset_index()
         return result
->>>>>>> 87f069a2
 
     def fillna(
         self,
