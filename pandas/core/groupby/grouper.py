"""
Provide user facing operators for doing the split part of the
split-apply-combine paradigm.
"""

<<<<<<< HEAD
from typing import Generic, Hashable, List, Optional, Tuple
=======
from typing import Dict, Hashable, List, Optional, Tuple
>>>>>>> aab7d7c4

import numpy as np

from pandas._typing import FrameOrSeries
from pandas.util._decorators import cache_readonly

from pandas.core.dtypes.common import (
    ensure_categorical,
    is_categorical_dtype,
    is_datetime64_dtype,
    is_list_like,
    is_scalar,
    is_timedelta64_dtype,
)
from pandas.core.dtypes.generic import ABCSeries

import pandas.core.algorithms as algorithms
from pandas.core.arrays import Categorical, ExtensionArray
import pandas.core.common as com
from pandas.core.frame import DataFrame
from pandas.core.groupby import ops
from pandas.core.groupby.categorical import recode_for_groupby, recode_from_groupby
from pandas.core.indexes.api import CategoricalIndex, Index, MultiIndex
from pandas.core.series import Series

from pandas.io.formats.printing import pprint_thing


class Grouper(Generic[FrameOrSeries]):
    """
    A Grouper allows the user to specify a groupby instruction for a target
    object.

    This specification will select a column via the key parameter, or if the
    level and/or axis parameters are given, a level of the index of the target
    object.

    If `axis` and/or `level` are passed as keywords to both `Grouper` and
    `groupby`, the values passed to `Grouper` take precedence.

    Parameters
    ----------
    key : str, defaults to None
        groupby key, which selects the grouping column of the target
    level : name/number, defaults to None
        the level for the target index
    freq : str / frequency object, defaults to None
        This will groupby the specified frequency if the target selection
        (via key or level) is a datetime-like object. For full specification
        of available frequencies, please see `here
        <http://pandas.pydata.org/pandas-docs/stable/user_guide/timeseries.html#offset-aliases>`_.
    axis : number/name of the axis, defaults to 0
    sort : bool, default to False
        whether to sort the resulting labels
    closed : {'left' or 'right'}
        Closed end of interval. Only when `freq` parameter is passed.
    label : {'left' or 'right'}
        Interval boundary to use for labeling.
        Only when `freq` parameter is passed.
    convention : {'start', 'end', 'e', 's'}
        If grouper is PeriodIndex and `freq` parameter is passed.
    base : int, default 0
        Only when `freq` parameter is passed.
    loffset : str, DateOffset, timedelta object
        Only when `freq` parameter is passed.

    Returns
    -------
    A specification for a groupby instruction

    Examples
    --------

    Syntactic sugar for ``df.groupby('A')``

    >>> df.groupby(Grouper(key='A'))

    Specify a resample operation on the column 'date'

    >>> df.groupby(Grouper(key='date', freq='60s'))

    Specify a resample operation on the level 'date' on the columns axis
    with a frequency of 60s

    >>> df.groupby(Grouper(level='date', freq='60s', axis=1))
    """

    _attributes: Tuple[str, ...] = ("key", "level", "freq", "axis", "sort")

    def __new__(cls, *args, **kwargs):
        if kwargs.get("freq") is not None:
            from pandas.core.resample import TimeGrouper

            cls = TimeGrouper
        return super().__new__(cls)

    def __init__(self, key=None, level=None, freq=None, axis=0, sort=False):
        self.key = key
        self.level = level
        self.freq = freq
        self.axis = axis
        self.sort = sort

        self.grouper = None
        self.obj: Optional[FrameOrSeries] = None
        self.indexer = None
        self.binner = None
        self._grouper = None

    @property
    def ax(self):
        return self.grouper

    def _get_grouper(self, obj, validate: bool = True):
        """
        Parameters
        ----------
        obj : the subject object
        validate : boolean, default True
            if True, validate the grouper

        Returns
        -------
        a tuple of binner, grouper, obj (possibly sorted)
        """

        self._set_grouper(obj)
        assert self.obj is not None
        self.grouper, _, self.obj = get_grouper(
            self.obj,
            [self.key],
            axis=self.axis,
            level=self.level,
            sort=self.sort,
            validate=validate,
        )
        return self.binner, self.grouper, self.obj

    def _set_grouper(self, obj: FrameOrSeries, sort: bool = False):
        """
        given an object and the specifications, setup the internal grouper
        for this particular specification

        Parameters
        ----------
        obj : Series or DataFrame
        sort : bool, default False
            whether the resulting grouper should be sorted
        """
        if self.key is not None and self.level is not None:
            raise ValueError("The Grouper cannot specify both a key and a level!")

        # Keep self.grouper value before overriding
        if self._grouper is None:
            self._grouper = self.grouper

        # the key must be a valid info item
        if self.key is not None:
            key = self.key
            # The 'on' is already defined
            if getattr(self.grouper, "name", None) == key and isinstance(
                obj, ABCSeries
            ):
                ax = self._grouper.take(obj.index)
            else:
                if key not in obj._info_axis:
                    raise KeyError(f"The grouper name {key} is not found")
                ax = Index(obj[key], name=key)

        else:
            ax = obj._get_axis(self.axis)
            if self.level is not None:
                level = self.level

                # if a level is given it must be a mi level or
                # equivalent to the axis name
                if isinstance(ax, MultiIndex):
                    level = ax._get_level_number(level)
                    ax = Index(ax._get_level_values(level), name=ax.names[level])

                else:
                    if level not in (0, ax.name):
                        raise ValueError(f"The level {level} is not valid")

        # possibly sort
        if (self.sort or sort) and not ax.is_monotonic:
            # use stable sort to support first, last, nth
            indexer = self.indexer = ax.argsort(kind="mergesort")
            ax = ax.take(indexer)
            obj = obj.take(indexer, axis=self.axis, is_copy=False)

        self.obj = obj
        self.grouper = ax
        return self.grouper

    @property
    def groups(self):
        return self.grouper.groups

    def __repr__(self) -> str:
        attrs_list = (
            f"{attr_name}={repr(getattr(self, attr_name))}"
            for attr_name in self._attributes
            if getattr(self, attr_name) is not None
        )
        attrs = ", ".join(attrs_list)
        cls_name = type(self).__name__
        return f"{cls_name}({attrs})"


class Grouping:
    """
    Holds the grouping information for a single key

    Parameters
    ----------
    index : Index
    grouper :
    obj Union[DataFrame, Series]:
    name :
    level :
    observed : bool, default False
        If we are a Categorical, use the observed values
    in_axis : if the Grouping is a column in self.obj and hence among
        Groupby.exclusions list

    Returns
    -------
    **Attributes**:
      * indices : dict of {group -> index_list}
      * codes : ndarray, group codes
      * group_index : unique groups
      * groups : dict of {group -> label_list}
    """

    def __init__(
        self,
        index: Index,
        grouper=None,
        obj: Optional[FrameOrSeries] = None,
        name=None,
        level=None,
        sort: bool = True,
        observed: bool = False,
        in_axis: bool = False,
    ):
        self.name = name
        self.level = level
        self.grouper = _convert_grouper(index, grouper)
        self.all_grouper = None
        self.index = index
        self.sort = sort
        self.obj = obj
        self.observed = observed
        self.in_axis = in_axis

        # right place for this?
        if isinstance(grouper, (Series, Index)) and name is None:
            self.name = grouper.name

        if isinstance(grouper, MultiIndex):
            self.grouper = grouper.values

        # we have a single grouper which may be a myriad of things,
        # some of which are dependent on the passing in level

        if level is not None:
            if not isinstance(level, int):
                if level not in index.names:
                    raise AssertionError(f"Level {level} not in index")
                level = index.names.index(level)

            if self.name is None:
                self.name = index.names[level]

            (
                self.grouper,
                self._codes,
                self._group_index,
            ) = index._get_grouper_for_level(self.grouper, level)

        # a passed Grouper like, directly get the grouper in the same way
        # as single grouper groupby, use the group_info to get codes
        elif isinstance(self.grouper, Grouper):
            # get the new grouper; we already have disambiguated
            # what key/level refer to exactly, don't need to
            # check again as we have by this point converted these
            # to an actual value (rather than a pd.Grouper)
            _, grouper, _ = self.grouper._get_grouper(self.obj, validate=False)
            if self.name is None:
                self.name = grouper.result_index.name
            self.obj = self.grouper.obj
            self.grouper = grouper._get_grouper()

        else:
            if self.grouper is None and self.name is not None and self.obj is not None:
                self.grouper = self.obj[self.name]

            elif isinstance(self.grouper, (list, tuple)):
                self.grouper = com.asarray_tuplesafe(self.grouper)

            # a passed Categorical
            elif is_categorical_dtype(self.grouper):

                self.grouper, self.all_grouper = recode_for_groupby(
                    self.grouper, self.sort, observed
                )
                categories = self.grouper.categories

                # we make a CategoricalIndex out of the cat grouper
                # preserving the categories / ordered attributes
                self._codes = self.grouper.codes
                if observed:
                    codes = algorithms.unique1d(self.grouper.codes)
                    codes = codes[codes != -1]
                    if sort or self.grouper.ordered:
                        codes = np.sort(codes)
                else:
                    codes = np.arange(len(categories))

                self._group_index = CategoricalIndex(
                    Categorical.from_codes(
                        codes=codes, categories=categories, ordered=self.grouper.ordered
                    ),
                    name=self.name,
                )

            # we are done
            if isinstance(self.grouper, Grouping):
                self.grouper = self.grouper.grouper

            # no level passed
            elif not isinstance(
                self.grouper, (Series, Index, ExtensionArray, np.ndarray)
            ):
                if getattr(self.grouper, "ndim", 1) != 1:
                    t = self.name or str(type(self.grouper))
                    raise ValueError(f"Grouper for '{t}' not 1-dimensional")
                self.grouper = self.index.map(self.grouper)
                if not (
                    hasattr(self.grouper, "__len__")
                    and len(self.grouper) == len(self.index)
                ):
                    grper = pprint_thing(self.grouper)
                    errmsg = (
                        "Grouper result violates len(labels) == "
                        f"len(data)\nresult: {grper}"
                    )
                    self.grouper = None  # Try for sanity
                    raise AssertionError(errmsg)

        # if we have a date/time-like grouper, make sure that we have
        # Timestamps like
        if getattr(self.grouper, "dtype", None) is not None:
            if is_datetime64_dtype(self.grouper):
                self.grouper = self.grouper.astype("datetime64[ns]")
            elif is_timedelta64_dtype(self.grouper):

                self.grouper = self.grouper.astype("timedelta64[ns]")

    def __repr__(self) -> str:
        return f"Grouping({self.name})"

    def __iter__(self):
        return iter(self.indices)

    _codes: Optional[np.ndarray] = None
    _group_index: Optional[Index] = None

    @property
    def ngroups(self) -> int:
        return len(self.group_index)

    @cache_readonly
    def indices(self):
        # we have a list of groupers
        if isinstance(self.grouper, ops.BaseGrouper):
            return self.grouper.indices

        values = ensure_categorical(self.grouper)
        return values._reverse_indexer()

    @property
    def codes(self) -> np.ndarray:
        if self._codes is None:
            self._make_codes()
        return self._codes

    @cache_readonly
    def result_index(self) -> Index:
        if self.all_grouper is not None:
            return recode_from_groupby(self.all_grouper, self.sort, self.group_index)
        return self.group_index

    @property
    def group_index(self) -> Index:
        if self._group_index is None:
            self._make_codes()
        assert self._group_index is not None
        return self._group_index

    def _make_codes(self) -> None:
        if self._codes is None or self._group_index is None:
            # we have a list of groupers
            if isinstance(self.grouper, ops.BaseGrouper):
                codes = self.grouper.codes_info
                uniques = self.grouper.result_index
            else:
                codes, uniques = algorithms.factorize(self.grouper, sort=self.sort)
                uniques = Index(uniques, name=self.name)
            self._codes = codes
            self._group_index = uniques

    @cache_readonly
    def groups(self) -> Dict[Hashable, np.ndarray]:
        return self.index.groupby(Categorical.from_codes(self.codes, self.group_index))


def get_grouper(
    obj: FrameOrSeries,
    key=None,
    axis: int = 0,
    level=None,
    sort: bool = True,
    observed: bool = False,
    mutated: bool = False,
    validate: bool = True,
) -> "Tuple[ops.BaseGrouper, List[Hashable], FrameOrSeries]":
    """
    Create and return a BaseGrouper, which is an internal
    mapping of how to create the grouper indexers.
    This may be composed of multiple Grouping objects, indicating
    multiple groupers

    Groupers are ultimately index mappings. They can originate as:
    index mappings, keys to columns, functions, or Groupers

    Groupers enable local references to axis,level,sort, while
    the passed in axis, level, and sort are 'global'.

    This routine tries to figure out what the passing in references
    are and then creates a Grouping for each one, combined into
    a BaseGrouper.

    If observed & we have a categorical grouper, only show the observed
    values.

    If validate, then check for key/level overlaps.

    """
    group_axis = obj._get_axis(axis)

    # validate that the passed single level is compatible with the passed
    # axis of the object
    if level is not None:
        # TODO: These if-block and else-block are almost same.
        # MultiIndex instance check is removable, but it seems that there are
        # some processes only for non-MultiIndex in else-block,
        # eg. `obj.index.name != level`. We have to consider carefully whether
        # these are applicable for MultiIndex. Even if these are applicable,
        # we need to check if it makes no side effect to subsequent processes
        # on the outside of this condition.
        # (GH 17621)
        if isinstance(group_axis, MultiIndex):
            if is_list_like(level) and len(level) == 1:
                level = level[0]

            if key is None and is_scalar(level):
                # Get the level values from group_axis
                key = group_axis.get_level_values(level)
                level = None

        else:
            # allow level to be a length-one list-like object
            # (e.g., level=[0])
            # GH 13901
            if is_list_like(level):
                nlevels = len(level)
                if nlevels == 1:
                    level = level[0]
                elif nlevels == 0:
                    raise ValueError("No group keys passed!")
                else:
                    raise ValueError("multiple levels only valid with MultiIndex")

            if isinstance(level, str):
                if obj._get_axis(axis).name != level:
                    raise ValueError(
                        f"level name {level} is not the name "
                        f"of the {obj._get_axis_name(axis)}"
                    )
            elif level > 0 or level < -1:
                raise ValueError("level > 0 or level < -1 only valid with MultiIndex")

            # NOTE: `group_axis` and `group_axis.get_level_values(level)`
            # are same in this section.
            level = None
            key = group_axis

    # a passed-in Grouper, directly convert
    if isinstance(key, Grouper):
        binner, grouper, obj = key._get_grouper(obj, validate=False)
        if key.key is None:
            return grouper, [], obj
        else:
            return grouper, [key.key], obj

    # already have a BaseGrouper, just return it
    elif isinstance(key, ops.BaseGrouper):
        return key, [], obj

    if not isinstance(key, list):
        keys = [key]
        match_axis_length = False
    else:
        keys = key
        match_axis_length = len(keys) == len(group_axis)

    # what are we after, exactly?
    any_callable = any(callable(g) or isinstance(g, dict) for g in keys)
    any_groupers = any(isinstance(g, Grouper) for g in keys)
    any_arraylike = any(
        isinstance(g, (list, tuple, Series, Index, np.ndarray)) for g in keys
    )

    # is this an index replacement?
    if (
        not any_callable
        and not any_arraylike
        and not any_groupers
        and match_axis_length
        and level is None
    ):
        if isinstance(obj, DataFrame):
            all_in_columns_index = all(
                g in obj.columns or g in obj.index.names for g in keys
            )
        else:
            assert isinstance(obj, Series)
            all_in_columns_index = all(g in obj.index.names for g in keys)

        if not all_in_columns_index:
            keys = [com.asarray_tuplesafe(keys)]

    if isinstance(level, (tuple, list)):
        if key is None:
            keys = [None] * len(level)
        levels = level
    else:
        levels = [level] * len(keys)

    groupings: List[Grouping] = []
    exclusions: List[Hashable] = []

    # if the actual grouper should be obj[key]
    def is_in_axis(key) -> bool:
        if not _is_label_like(key):
            items = obj._data.items
            try:
                items.get_loc(key)
            except (KeyError, TypeError):
                # TypeError shows up here if we pass e.g. Int64Index
                return False

        return True

    # if the grouper is obj[name]
    def is_in_obj(gpr) -> bool:
        if not hasattr(gpr, "name"):
            return False
        try:
            return gpr is obj[gpr.name]
        except (KeyError, IndexError):
            return False

    for i, (gpr, level) in enumerate(zip(keys, levels)):

        if is_in_obj(gpr):  # df.groupby(df['name'])
            in_axis, name = True, gpr.name
            exclusions.append(name)

        elif is_in_axis(gpr):  # df.groupby('name')
            if gpr in obj:
                if validate:
                    obj._check_label_or_level_ambiguity(gpr, axis=axis)
                in_axis, name, gpr = True, gpr, obj[gpr]
                exclusions.append(name)
            elif obj._is_level_reference(gpr, axis=axis):
                in_axis, name, level, gpr = False, None, gpr, None
            else:
                raise KeyError(gpr)
        elif isinstance(gpr, Grouper) and gpr.key is not None:
            # Add key to exclusions
            exclusions.append(gpr.key)
            in_axis, name = False, None
        else:
            in_axis, name = False, None

        if is_categorical_dtype(gpr) and len(gpr) != obj.shape[axis]:
            raise ValueError(
                f"Length of grouper ({len(gpr)}) and axis ({obj.shape[axis]})"
                " must be same length"
            )

        # create the Grouping
        # allow us to passing the actual Grouping as the gpr
        ping = (
            Grouping(
                group_axis,
                gpr,
                obj=obj,
                name=name,
                level=level,
                sort=sort,
                observed=observed,
                in_axis=in_axis,
            )
            if not isinstance(gpr, Grouping)
            else gpr
        )

        groupings.append(ping)

    if len(groupings) == 0 and len(obj):
        raise ValueError("No group keys passed!")
    elif len(groupings) == 0:
        groupings.append(Grouping(Index([], dtype="int"), np.array([], dtype=np.intp)))

    # create the internals grouper
    grouper = ops.BaseGrouper(group_axis, groupings, sort=sort, mutated=mutated)
    return grouper, exclusions, obj


def _is_label_like(val) -> bool:
    return isinstance(val, (str, tuple)) or (val is not None and is_scalar(val))


def _convert_grouper(axis: Index, grouper):
    if isinstance(grouper, dict):
        return grouper.get
    elif isinstance(grouper, Series):
        if grouper.index.equals(axis):
            return grouper._values
        else:
            return grouper.reindex(axis)._values
    elif isinstance(grouper, (list, Series, Index, np.ndarray)):
        if len(grouper) != len(axis):
            raise ValueError("Grouper and axis must be same length")
        return grouper
    else:
        return grouper<|MERGE_RESOLUTION|>--- conflicted
+++ resolved
@@ -3,11 +3,7 @@
 split-apply-combine paradigm.
 """
 
-<<<<<<< HEAD
-from typing import Generic, Hashable, List, Optional, Tuple
-=======
-from typing import Dict, Hashable, List, Optional, Tuple
->>>>>>> aab7d7c4
+from typing import Dict, Generic, Hashable, List, Optional, Tuple
 
 import numpy as np
 
