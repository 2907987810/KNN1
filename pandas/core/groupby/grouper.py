--- conflicted
+++ resolved
@@ -561,12 +561,8 @@
     # if the actual grouper should be obj[key]
     def is_in_axis(key) -> bool:
         if not _is_label_like(key):
-<<<<<<< HEAD
-            items = obj._mgr.items
-=======
             # items -> .columns for DataFrame, .index for Series
             items = obj.axes[-1]
->>>>>>> 39e34127
             try:
                 items.get_loc(key)
             except (KeyError, TypeError, InvalidIndexError):
