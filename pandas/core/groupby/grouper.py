"""
Provide user facing operators for doing the split part of the
split-apply-combine paradigm.
"""
from __future__ import annotations

from typing import (
    TYPE_CHECKING,
    Any,
    Hashable,
    Iterator,
    final,
)

import numpy as np

from pandas._typing import (
    ArrayLike,
    Axis,
    NDFrameT,
    npt,
)
from pandas.errors import InvalidIndexError
from pandas.util._decorators import cache_readonly

from pandas.core.dtypes.common import (
    is_categorical_dtype,
    is_list_like,
    is_scalar,
)

from pandas.core import algorithms
from pandas.core.arrays import (
    Categorical,
    ExtensionArray,
)
import pandas.core.common as com
from pandas.core.frame import DataFrame
from pandas.core.groupby import ops
from pandas.core.groupby.categorical import recode_for_groupby
from pandas.core.indexes.api import (
    CategoricalIndex,
    Index,
    MultiIndex,
)
from pandas.core.series import Series

from pandas.io.formats.printing import pprint_thing

if TYPE_CHECKING:
    from pandas.core.generic import NDFrame


class Grouper:
    """
    A Grouper allows the user to specify a groupby instruction for an object.

    This specification will select a column via the key parameter, or if the
    level and/or axis parameters are given, a level of the index of the target
    object.

    If `axis` and/or `level` are passed as keywords to both `Grouper` and
    `groupby`, the values passed to `Grouper` take precedence.

    Parameters
    ----------
    key : str, defaults to None
        Groupby key, which selects the grouping column of the target.
    level : name/number, defaults to None
        The level for the target index.
    freq : str / frequency object, defaults to None
        This will groupby the specified frequency if the target selection
        (via key or level) is a datetime-like object. For full specification
        of available frequencies, please see `here
        <https://pandas.pydata.org/pandas-docs/stable/user_guide/timeseries.html#offset-aliases>`_.
    axis : str, int, defaults to 0
        Number/name of the axis.
    sort : bool, default to False
        Whether to sort the resulting labels.
    closed : {'left' or 'right'}
        Closed end of interval. Only when `freq` parameter is passed.
    label : {'left' or 'right'}
        Interval boundary to use for labeling.
        Only when `freq` parameter is passed.
    convention : {'start', 'end', 'e', 's'}
        If grouper is PeriodIndex and `freq` parameter is passed.

    origin : Timestamp or str, default 'start_day'
        The timestamp on which to adjust the grouping. The timezone of origin must
        match the timezone of the index.
        If string, must be one of the following:

        - 'epoch': `origin` is 1970-01-01
        - 'start': `origin` is the first value of the timeseries
        - 'start_day': `origin` is the first day at midnight of the timeseries

        .. versionadded:: 1.1.0

        - 'end': `origin` is the last value of the timeseries
        - 'end_day': `origin` is the ceiling midnight of the last day

        .. versionadded:: 1.3.0

    offset : Timedelta or str, default is None
        An offset timedelta added to the origin.

        .. versionadded:: 1.1.0

    dropna : bool, default True
        If True, and if group keys contain NA values, NA values together with
        row/column will be dropped. If False, NA values will also be treated as
        the key in groups.

        .. versionadded:: 1.2.0

    Returns
    -------
    A specification for a groupby instruction

    Examples
    --------
    Syntactic sugar for ``df.groupby('A')``

    >>> df = pd.DataFrame(
    ...     {
    ...         "Animal": ["Falcon", "Parrot", "Falcon", "Falcon", "Parrot"],
    ...         "Speed": [100, 5, 200, 300, 15],
    ...     }
    ... )
    >>> df
       Animal  Speed
    0  Falcon    100
    1  Parrot      5
    2  Falcon    200
    3  Falcon    300
    4  Parrot     15
    >>> df.groupby(pd.Grouper(key="Animal")).mean()
            Speed
    Animal
    Falcon  200.0
    Parrot   10.0

    Specify a resample operation on the column 'Publish date'

    >>> df = pd.DataFrame(
    ...    {
    ...        "Publish date": [
    ...             pd.Timestamp("2000-01-02"),
    ...             pd.Timestamp("2000-01-02"),
    ...             pd.Timestamp("2000-01-09"),
    ...             pd.Timestamp("2000-01-16")
    ...         ],
    ...         "ID": [0, 1, 2, 3],
    ...         "Price": [10, 20, 30, 40]
    ...     }
    ... )
    >>> df
      Publish date  ID  Price
    0   2000-01-02   0     10
    1   2000-01-02   1     20
    2   2000-01-09   2     30
    3   2000-01-16   3     40
    >>> df.groupby(pd.Grouper(key="Publish date", freq="1W")).mean()
                   ID  Price
    Publish date
    2000-01-02    0.5   15.0
    2000-01-09    2.0   30.0
    2000-01-16    3.0   40.0

    If you want to adjust the start of the bins based on a fixed timestamp:

    >>> start, end = '2000-10-01 23:30:00', '2000-10-02 00:30:00'
    >>> rng = pd.date_range(start, end, freq='7min')
    >>> ts = pd.Series(np.arange(len(rng)) * 3, index=rng)
    >>> ts
    2000-10-01 23:30:00     0
    2000-10-01 23:37:00     3
    2000-10-01 23:44:00     6
    2000-10-01 23:51:00     9
    2000-10-01 23:58:00    12
    2000-10-02 00:05:00    15
    2000-10-02 00:12:00    18
    2000-10-02 00:19:00    21
    2000-10-02 00:26:00    24
    Freq: 7T, dtype: int64

    >>> ts.groupby(pd.Grouper(freq='17min')).sum()
    2000-10-01 23:14:00     0
    2000-10-01 23:31:00     9
    2000-10-01 23:48:00    21
    2000-10-02 00:05:00    54
    2000-10-02 00:22:00    24
    Freq: 17T, dtype: int64

    >>> ts.groupby(pd.Grouper(freq='17min', origin='epoch')).sum()
    2000-10-01 23:18:00     0
    2000-10-01 23:35:00    18
    2000-10-01 23:52:00    27
    2000-10-02 00:09:00    39
    2000-10-02 00:26:00    24
    Freq: 17T, dtype: int64

    >>> ts.groupby(pd.Grouper(freq='17min', origin='2000-01-01')).sum()
    2000-10-01 23:24:00     3
    2000-10-01 23:41:00    15
    2000-10-01 23:58:00    45
    2000-10-02 00:15:00    45
    Freq: 17T, dtype: int64

    If you want to adjust the start of the bins with an `offset` Timedelta, the two
    following lines are equivalent:

    >>> ts.groupby(pd.Grouper(freq='17min', origin='start')).sum()
    2000-10-01 23:30:00     9
    2000-10-01 23:47:00    21
    2000-10-02 00:04:00    54
    2000-10-02 00:21:00    24
    Freq: 17T, dtype: int64

    >>> ts.groupby(pd.Grouper(freq='17min', offset='23h30min')).sum()
    2000-10-01 23:30:00     9
    2000-10-01 23:47:00    21
    2000-10-02 00:04:00    54
    2000-10-02 00:21:00    24
    Freq: 17T, dtype: int64

    To replace the use of the deprecated `base` argument, you can now use `offset`,
    in this example it is equivalent to have `base=2`:

    >>> ts.groupby(pd.Grouper(freq='17min', offset='2min')).sum()
    2000-10-01 23:16:00     0
    2000-10-01 23:33:00     9
    2000-10-01 23:50:00    36
    2000-10-02 00:07:00    39
    2000-10-02 00:24:00    24
    Freq: 17T, dtype: int64
    """

    sort: bool
    dropna: bool
    _gpr_index: Index | None
    _grouper: Index | None

    _attributes: tuple[str, ...] = ("key", "level", "freq", "axis", "sort", "dropna")

    def __new__(cls, *args, **kwargs):
        if kwargs.get("freq") is not None:
            from pandas.core.resample import TimeGrouper

            cls = TimeGrouper
        return super().__new__(cls)

    def __init__(
        self,
        key=None,
        level=None,
        freq=None,
        axis: Axis = 0,
        sort: bool = False,
        dropna: bool = True,
    ) -> None:
        self.key = key
        self.level = level
        self.freq = freq
        self.axis = axis
        self.sort = sort
        self.dropna = dropna

        self.grouper = None
        self._gpr_index = None
        self.obj = None
        self.indexer = None
        self.binner = None
        self._grouper = None
        self._indexer = None

    @final
    @property
    def ax(self) -> Index:
        index = self._gpr_index
        if index is None:
            raise ValueError("_set_grouper must be called before ax is accessed")
        return index

    def _get_grouper(
        self, obj: NDFrameT, validate: bool = True
    ) -> tuple[Any, ops.BaseGrouper, NDFrameT]:
        """
        Parameters
        ----------
        obj : Series or DataFrame
        validate : bool, default True
            if True, validate the grouper

        Returns
        -------
        a tuple of binner, grouper, obj (possibly sorted)
        """
        self._set_grouper(obj)
        # error: Value of type variable "NDFrameT" of "get_grouper" cannot be
        # "Optional[Any]"
        # error: Incompatible types in assignment (expression has type "BaseGrouper",
        # variable has type "None")
        self.grouper, _, self.obj = get_grouper(  # type: ignore[type-var,assignment]
            self.obj,
            [self.key],
            axis=self.axis,
            level=self.level,
            sort=self.sort,
            validate=validate,
            dropna=self.dropna,
        )

        # error: Incompatible return value type (got "Tuple[None, None, None]",
        # expected "Tuple[Any, BaseGrouper, NDFrameT]")
        return self.binner, self.grouper, self.obj  # type: ignore[return-value]

    @final
    def _set_grouper(self, obj: NDFrame, sort: bool = False) -> None:
        """
        given an object and the specifications, setup the internal grouper
        for this particular specification

        Parameters
        ----------
        obj : Series or DataFrame
        sort : bool, default False
            whether the resulting grouper should be sorted
        """
        assert obj is not None

        if self.key is not None and self.level is not None:
            raise ValueError("The Grouper cannot specify both a key and a level!")

        # Keep self.grouper value before overriding
        if self._grouper is None:
            # TODO: What are we assuming about subsequent calls?
            self._grouper = self._gpr_index
            self._indexer = self.indexer

        # the key must be a valid info item
        if self.key is not None:
            key = self.key
            # The 'on' is already defined
            if getattr(self._gpr_index, "name", None) == key and isinstance(
                obj, Series
            ):
                # Sometimes self._grouper will have been resorted while
                # obj has not. In this case there is a mismatch when we
                # call self._grouper.take(obj.index) so we need to undo the sorting
                # before we call _grouper.take.
                assert self._grouper is not None
                if self._indexer is not None:
                    reverse_indexer = self._indexer.argsort()
                    unsorted_ax = self._grouper.take(reverse_indexer)
                    ax = unsorted_ax.take(obj.index)
                else:
                    ax = self._grouper.take(obj.index)
            else:
                if key not in obj._info_axis:
                    raise KeyError(f"The grouper name {key} is not found")
                ax = Index(obj[key], name=key)

        else:
            ax = obj._get_axis(self.axis)
            if self.level is not None:
                level = self.level

                # if a level is given it must be a mi level or
                # equivalent to the axis name
                if isinstance(ax, MultiIndex):
                    level = ax._get_level_number(level)
                    ax = Index(ax._get_level_values(level), name=ax.names[level])

                else:
                    if level not in (0, ax.name):
                        raise ValueError(f"The level {level} is not valid")

        # possibly sort
        if (self.sort or sort) and not ax.is_monotonic_increasing:
            # use stable sort to support first, last, nth
            # TODO: why does putting na_position="first" fix datetimelike cases?
            indexer = self.indexer = ax.array.argsort(
                kind="mergesort", na_position="first"
            )
            ax = ax.take(indexer)
            obj = obj.take(indexer, axis=self.axis)

        # error: Incompatible types in assignment (expression has type
        # "NDFrameT", variable has type "None")
        self.obj = obj  # type: ignore[assignment]
        self._gpr_index = ax

    @final
    @property
    def groups(self):
        # error: "None" has no attribute "groups"
        return self.grouper.groups  # type: ignore[attr-defined]

    @final
    def __repr__(self) -> str:
        attrs_list = (
            f"{attr_name}={repr(getattr(self, attr_name))}"
            for attr_name in self._attributes
            if getattr(self, attr_name) is not None
        )
        attrs = ", ".join(attrs_list)
        cls_name = type(self).__name__
        return f"{cls_name}({attrs})"


@final
class Grouping:
    """
    Holds the grouping information for a single key

    Parameters
    ----------
    index : Index
    grouper :
    obj : DataFrame or Series
    name : Label
    level :
    observed : bool, default False
        If we are a Categorical, use the observed values
    in_axis : if the Grouping is a column in self.obj and hence among
        Groupby.exclusions list

    Returns
    -------
    **Attributes**:
      * indices : dict of {group -> index_list}
      * codes : ndarray, group codes
      * group_index : unique groups
      * groups : dict of {group -> label_list}
    """

    _codes: npt.NDArray[np.signedinteger] | None = None
    _group_index: Index | None = None
    _passed_categorical: bool
    _all_grouper: Categorical | None
    _orig_cats: Index | None
    _index: Index

    def __init__(
        self,
        index: Index,
        grouper=None,
        obj: NDFrame | None = None,
        level=None,
        sort: bool = True,
        observed: bool = False,
        in_axis: bool = False,
        dropna: bool = True,
    ) -> None:
        self.level = level
        self._orig_grouper = grouper
        self.grouping_vector = _convert_grouper(index, grouper)
        self._all_grouper = None
        self._orig_cats = None
        self._index = index
        self._sort = sort
        self.obj = obj
        self._observed = observed
        self.in_axis = in_axis
        self._dropna = dropna

        self._passed_categorical = False

        # we have a single grouper which may be a myriad of things,
        # some of which are dependent on the passing in level

        ilevel = self._ilevel
        if ilevel is not None:
            # In extant tests, the new self.grouping_vector matches
            #  `index.get_level_values(ilevel)` whenever
            #  mapper is None and isinstance(index, MultiIndex)
            if isinstance(index, MultiIndex):
                index_level = index.get_level_values(ilevel)
            else:
                index_level = index

            if self.grouping_vector is None:
                self.grouping_vector = index_level
            else:
                mapper = self.grouping_vector
                self.grouping_vector = index_level.map(mapper)

        # a passed Grouper like, directly get the grouper in the same way
        # as single grouper groupby, use the group_info to get codes
        elif isinstance(self.grouping_vector, Grouper):
            # get the new grouper; we already have disambiguated
            # what key/level refer to exactly, don't need to
            # check again as we have by this point converted these
            # to an actual value (rather than a pd.Grouper)
            assert self.obj is not None  # for mypy
            _, newgrouper, newobj = self.grouping_vector._get_grouper(
                self.obj, validate=False
            )
            self.obj = newobj

            ng = newgrouper._get_grouper()
            if isinstance(newgrouper, ops.BinGrouper):
                # in this case we have `ng is newgrouper`
                self.grouping_vector = ng
            else:
                # ops.BaseGrouper
                # use Index instead of ndarray so we can recover the name
                self.grouping_vector = Index(ng, name=newgrouper.result_index.name)

        elif not isinstance(
            self.grouping_vector, (Series, Index, ExtensionArray, np.ndarray)
        ):
            # no level passed
            if getattr(self.grouping_vector, "ndim", 1) != 1:
                t = self.name or str(type(self.grouping_vector))
                raise ValueError(f"Grouper for '{t}' not 1-dimensional")

            self.grouping_vector = index.map(self.grouping_vector)

            if not (
                hasattr(self.grouping_vector, "__len__")
                and len(self.grouping_vector) == len(index)
            ):
                grper = pprint_thing(self.grouping_vector)
                errmsg = (
                    "Grouper result violates len(labels) == "
                    f"len(data)\nresult: {grper}"
                )
                self.grouping_vector = None  # Try for sanity
                raise AssertionError(errmsg)

        if isinstance(self.grouping_vector, np.ndarray):
            if self.grouping_vector.dtype.kind in ["m", "M"]:
                # if we have a date/time-like grouper, make sure that we have
                # Timestamps like
                # TODO 2022-10-08 we only have one test that gets here and
                #  values are already in nanoseconds in that case.
                self.grouping_vector = Series(self.grouping_vector).to_numpy()
        elif is_categorical_dtype(self.grouping_vector):
            # a passed Categorical
            self._passed_categorical = True

            self._orig_cats = self.grouping_vector.categories
            self.grouping_vector, self._all_grouper = recode_for_groupby(
                self.grouping_vector, sort, observed
            )

    def __repr__(self) -> str:
        return f"Grouping({self.name})"

    def __iter__(self) -> Iterator:
        return iter(self.indices)

    @cache_readonly
    def name(self) -> Hashable:
        ilevel = self._ilevel
        if ilevel is not None:
            return self._index.names[ilevel]

        if isinstance(self._orig_grouper, (Index, Series)):
            return self._orig_grouper.name

        elif isinstance(self.grouping_vector, ops.BaseGrouper):
            return self.grouping_vector.result_index.name

        elif isinstance(self.grouping_vector, Index):
            return self.grouping_vector.name

        # otherwise we have ndarray or ExtensionArray -> no name
        return None

    @cache_readonly
    def _ilevel(self) -> int | None:
        """
        If necessary, converted index level name to index level position.
        """
        level = self.level
        if level is None:
            return None
        if not isinstance(level, int):
            index = self._index
            if level not in index.names:
                raise AssertionError(f"Level {level} not in index")
            return index.names.index(level)
        return level

    @property
    def ngroups(self) -> int:
        return len(self.group_index)

    @cache_readonly
    def indices(self) -> dict[Hashable, npt.NDArray[np.intp]]:
        # we have a list of groupers
        if isinstance(self.grouping_vector, ops.BaseGrouper):
            return self.grouping_vector.indices

        values = Categorical(self.grouping_vector)
        return values._reverse_indexer()

    @property
    def codes(self) -> npt.NDArray[np.signedinteger]:
        return self._codes_and_uniques[0]

    @cache_readonly
    def group_arraylike(self) -> ArrayLike:
        """
        Analogous to result_index, but holding an ArrayLike to ensure
        we can retain ExtensionDtypes.
        """
        if self._all_grouper is not None:
            # retain dtype for categories, including unobserved ones
            return self.result_index._values

        elif self._passed_categorical:
            return self.group_index._values

        return self._codes_and_uniques[1]

    @cache_readonly
    def result_index(self) -> Index:
        # result_index retains dtype for categories, including unobserved ones,
        #  which group_index does not
        if self._all_grouper is not None:
            group_idx = self.group_index
            assert isinstance(group_idx, CategoricalIndex)
            cats = self._orig_cats
            # set_categories is dynamically added
            return group_idx.set_categories(cats)  # type: ignore[attr-defined]
        return self.group_index

    @cache_readonly
    def group_index(self) -> Index:
<<<<<<< HEAD
        if self._group_index is not None and self._all_grouper is None:
            # _group_index is set in __init__ for MultiIndex cases
            return self._group_index

        codes, uniques = self._codes_and_uniques
        if not self._dropna and self._passed_categorical:
            assert isinstance(uniques, Categorical)
            if self._sort and (codes == len(uniques)).any():
                # Add NA value on the end when sorting
                uniques = Categorical.from_codes(
                    np.append(uniques.codes, [-1]), uniques.categories
                )
            else:
                # Need to determine proper placement of NA value when not sorting
                cat = self.grouping_vector
                na_idx = (cat.codes < 0).argmax()
                if cat.codes[na_idx] < 0:
                    # count number of unique codes that comes before the nan value
                    na_unique_idx = algorithms.nunique_ints(cat.codes[:na_idx])
                    uniques = Categorical.from_codes(
                        np.insert(uniques.codes, na_unique_idx, -1), uniques.categories
                    )
=======
        uniques = self._codes_and_uniques[1]
>>>>>>> 7f47d336
        return Index._with_infer(uniques, name=self.name)

    @cache_readonly
    def _codes_and_uniques(self) -> tuple[npt.NDArray[np.signedinteger], ArrayLike]:
        if self._passed_categorical:
            # we make a CategoricalIndex out of the cat grouper
            # preserving the categories / ordered attributes;
            # doesn't (yet - GH#46909) handle dropna=False
            cat = self.grouping_vector
            categories = cat.categories

            if self._observed:
                ucodes = algorithms.unique1d(cat.codes)
                ucodes = ucodes[ucodes != -1]
                if self._sort:
                    ucodes = np.sort(ucodes)
            else:
                ucodes = np.arange(len(categories))

            uniques = Categorical.from_codes(
                codes=ucodes, categories=categories, ordered=cat.ordered
            )
            if not self._dropna and np.any(cat.codes < 0):
                if self._sort:
                    # Replace NA (negative) codes with `largest code + 1`
                    na_code = len(categories)
                    codes = np.where(cat.codes < 0, na_code, cat.codes)
                else:
                    # Insert NA code into the codes based on first appearance
                    # A negative code must exist, no need to check codes[na_idx] < 0
                    na_idx = (cat.codes < 0).argmax()
                    # count number of unique codes that comes before the nan value
                    na_code = algorithms.nunique_ints(cat.codes[:na_idx])
                    codes = np.where(cat.codes >= na_code, cat.codes + 1, cat.codes)
                    codes = np.where(codes < 0, na_code, codes)
            else:
                codes = cat.codes

            if not self._observed:
                uniques = uniques.reorder_categories(self._orig_cats)

            return codes, uniques

        elif isinstance(self.grouping_vector, ops.BaseGrouper):
            # we have a list of groupers
            codes = self.grouping_vector.codes_info
            # error: Incompatible types in assignment (expression has type "Union
            # [ExtensionArray, ndarray[Any, Any]]", variable has type "Categorical")
            uniques = (
                self.grouping_vector.result_index._values  # type: ignore[assignment]
            )
        else:
            # GH35667, replace dropna=False with use_na_sentinel=False
            # error: Incompatible types in assignment (expression has type "Union[
            # ndarray[Any, Any], Index]", variable has type "Categorical")
            codes, uniques = algorithms.factorize(  # type: ignore[assignment]
                self.grouping_vector, sort=self._sort, use_na_sentinel=self._dropna
            )
        return codes, uniques

    @cache_readonly
    def groups(self) -> dict[Hashable, np.ndarray]:
        return self._index.groupby(Categorical.from_codes(self.codes, self.group_index))


def get_grouper(
    obj: NDFrameT,
    key=None,
    axis: Axis = 0,
    level=None,
    sort: bool = True,
    observed: bool = False,
    mutated: bool = False,
    validate: bool = True,
    dropna: bool = True,
) -> tuple[ops.BaseGrouper, frozenset[Hashable], NDFrameT]:
    """
    Create and return a BaseGrouper, which is an internal
    mapping of how to create the grouper indexers.
    This may be composed of multiple Grouping objects, indicating
    multiple groupers

    Groupers are ultimately index mappings. They can originate as:
    index mappings, keys to columns, functions, or Groupers

    Groupers enable local references to axis,level,sort, while
    the passed in axis, level, and sort are 'global'.

    This routine tries to figure out what the passing in references
    are and then creates a Grouping for each one, combined into
    a BaseGrouper.

    If observed & we have a categorical grouper, only show the observed
    values.

    If validate, then check for key/level overlaps.

    """
    group_axis = obj._get_axis(axis)

    # validate that the passed single level is compatible with the passed
    # axis of the object
    if level is not None:
        # TODO: These if-block and else-block are almost same.
        # MultiIndex instance check is removable, but it seems that there are
        # some processes only for non-MultiIndex in else-block,
        # eg. `obj.index.name != level`. We have to consider carefully whether
        # these are applicable for MultiIndex. Even if these are applicable,
        # we need to check if it makes no side effect to subsequent processes
        # on the outside of this condition.
        # (GH 17621)
        if isinstance(group_axis, MultiIndex):
            if is_list_like(level) and len(level) == 1:
                level = level[0]

            if key is None and is_scalar(level):
                # Get the level values from group_axis
                key = group_axis.get_level_values(level)
                level = None

        else:
            # allow level to be a length-one list-like object
            # (e.g., level=[0])
            # GH 13901
            if is_list_like(level):
                nlevels = len(level)
                if nlevels == 1:
                    level = level[0]
                elif nlevels == 0:
                    raise ValueError("No group keys passed!")
                else:
                    raise ValueError("multiple levels only valid with MultiIndex")

            if isinstance(level, str):
                if obj._get_axis(axis).name != level:
                    raise ValueError(
                        f"level name {level} is not the name "
                        f"of the {obj._get_axis_name(axis)}"
                    )
            elif level > 0 or level < -1:
                raise ValueError("level > 0 or level < -1 only valid with MultiIndex")

            # NOTE: `group_axis` and `group_axis.get_level_values(level)`
            # are same in this section.
            level = None
            key = group_axis

    # a passed-in Grouper, directly convert
    if isinstance(key, Grouper):
        binner, grouper, obj = key._get_grouper(obj, validate=False)
        if key.key is None:
            return grouper, frozenset(), obj
        else:
            return grouper, frozenset({key.key}), obj

    # already have a BaseGrouper, just return it
    elif isinstance(key, ops.BaseGrouper):
        return key, frozenset(), obj

    if not isinstance(key, list):
        keys = [key]
        match_axis_length = False
    else:
        keys = key
        match_axis_length = len(keys) == len(group_axis)

    # what are we after, exactly?
    any_callable = any(callable(g) or isinstance(g, dict) for g in keys)
    any_groupers = any(isinstance(g, (Grouper, Grouping)) for g in keys)
    any_arraylike = any(
        isinstance(g, (list, tuple, Series, Index, np.ndarray)) for g in keys
    )

    # is this an index replacement?
    if (
        not any_callable
        and not any_arraylike
        and not any_groupers
        and match_axis_length
        and level is None
    ):
        if isinstance(obj, DataFrame):
            all_in_columns_index = all(
                g in obj.columns or g in obj.index.names for g in keys
            )
        else:
            assert isinstance(obj, Series)
            all_in_columns_index = all(g in obj.index.names for g in keys)

        if not all_in_columns_index:
            keys = [com.asarray_tuplesafe(keys)]

    if isinstance(level, (tuple, list)):
        if key is None:
            keys = [None] * len(level)
        levels = level
    else:
        levels = [level] * len(keys)

    groupings: list[Grouping] = []
    exclusions: set[Hashable] = set()

    # if the actual grouper should be obj[key]
    def is_in_axis(key) -> bool:

        if not _is_label_like(key):
            if obj.ndim == 1:
                return False

            # items -> .columns for DataFrame, .index for Series
            items = obj.axes[-1]
            try:
                items.get_loc(key)
            except (KeyError, TypeError, InvalidIndexError):
                # TypeError shows up here if we pass e.g. Int64Index
                return False

        return True

    # if the grouper is obj[name]
    def is_in_obj(gpr) -> bool:
        if not hasattr(gpr, "name"):
            return False
        try:
            return gpr is obj[gpr.name]
        except (KeyError, IndexError, InvalidIndexError):
            # IndexError reached in e.g. test_skip_group_keys when we pass
            #  lambda here
            # InvalidIndexError raised on key-types inappropriate for index,
            #  e.g. DatetimeIndex.get_loc(tuple())
            return False

    for gpr, level in zip(keys, levels):

        if is_in_obj(gpr):  # df.groupby(df['name'])
            in_axis = True
            exclusions.add(gpr.name)

        elif is_in_axis(gpr):  # df.groupby('name')
            if obj.ndim != 1 and gpr in obj:
                if validate:
                    obj._check_label_or_level_ambiguity(gpr, axis=axis)
                in_axis, name, gpr = True, gpr, obj[gpr]
                if gpr.ndim != 1:
                    # non-unique columns; raise here to get the name in the
                    # exception message
                    raise ValueError(f"Grouper for '{name}' not 1-dimensional")
                exclusions.add(name)
            elif obj._is_level_reference(gpr, axis=axis):
                in_axis, level, gpr = False, gpr, None
            else:
                raise KeyError(gpr)
        elif isinstance(gpr, Grouper) and gpr.key is not None:
            # Add key to exclusions
            exclusions.add(gpr.key)
            in_axis = False
        else:
            in_axis = False

        # create the Grouping
        # allow us to passing the actual Grouping as the gpr
        ping = (
            Grouping(
                group_axis,
                gpr,
                obj=obj,
                level=level,
                sort=sort,
                observed=observed,
                in_axis=in_axis,
                dropna=dropna,
            )
            if not isinstance(gpr, Grouping)
            else gpr
        )

        groupings.append(ping)

    if len(groupings) == 0 and len(obj):
        raise ValueError("No group keys passed!")
    if len(groupings) == 0:
        groupings.append(Grouping(Index([], dtype="int"), np.array([], dtype=np.intp)))

    # create the internals grouper
    grouper = ops.BaseGrouper(
        group_axis, groupings, sort=sort, mutated=mutated, dropna=dropna
    )
    return grouper, frozenset(exclusions), obj


def _is_label_like(val) -> bool:
    return isinstance(val, (str, tuple)) or (val is not None and is_scalar(val))


def _convert_grouper(axis: Index, grouper):
    if isinstance(grouper, dict):
        return grouper.get
    elif isinstance(grouper, Series):
        if grouper.index.equals(axis):
            return grouper._values
        else:
            return grouper.reindex(axis)._values
    elif isinstance(grouper, MultiIndex):
        return grouper._values
    elif isinstance(grouper, (list, tuple, Index, Categorical, np.ndarray)):
        if len(grouper) != len(axis):
            raise ValueError("Grouper and axis must be same length")

        if isinstance(grouper, (list, tuple)):
            grouper = com.asarray_tuplesafe(grouper)
        return grouper
    else:
        return grouper<|MERGE_RESOLUTION|>--- conflicted
+++ resolved
@@ -631,11 +631,6 @@
 
     @cache_readonly
     def group_index(self) -> Index:
-<<<<<<< HEAD
-        if self._group_index is not None and self._all_grouper is None:
-            # _group_index is set in __init__ for MultiIndex cases
-            return self._group_index
-
         codes, uniques = self._codes_and_uniques
         if not self._dropna and self._passed_categorical:
             assert isinstance(uniques, Categorical)
@@ -654,9 +649,6 @@
                     uniques = Categorical.from_codes(
                         np.insert(uniques.codes, na_unique_idx, -1), uniques.categories
                     )
-=======
-        uniques = self._codes_and_uniques[1]
->>>>>>> 7f47d336
         return Index._with_infer(uniques, name=self.name)
 
     @cache_readonly
