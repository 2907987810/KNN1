"""
Provide the groupby split-apply-combine paradigm. Define the GroupBy
class providing the base-class of operations.

The SeriesGroupBy and DataFrameGroupBy sub-class
(defined in pandas.core.groupby.generic)
expose these user-facing objects to provide specific functionailty.
"""

import types
from functools import wraps, partial
import datetime
import collections
import warnings
from contextlib import contextmanager

import numpy as np

from pandas._libs import groupby as libgroupby, Timestamp
from pandas.util._validators import validate_kwargs
from pandas.util._decorators import (
    cache_readonly, Substitution, Appender)

from pandas import compat
from pandas.compat import zip, range, callable, set_function_name
from pandas.compat.numpy import function as nv

from pandas.core.dtypes.common import (
    is_numeric_dtype,
    is_scalar,
    is_integer,
    ensure_float)
from pandas.core.dtypes.cast import maybe_downcast_to_dtype
from pandas.core.dtypes.missing import isna, notna

from pandas.core.groupby import base
from pandas.core.base import (PandasObject, SelectionMixin, GroupByError,
                              DataError, SpecificationError)
from pandas.core.index import Index, MultiIndex
from pandas.core.generic import NDFrame
from pandas.core.frame import DataFrame
from pandas.core.series import Series
from pandas.core.sorting import get_group_index_sorter
import pandas.core.common as com
import pandas.core.algorithms as algorithms
from pandas.core.config import option_context

_doc_template = """

        See also
        --------
        pandas.Series.%(name)s
        pandas.DataFrame.%(name)s
        pandas.Panel.%(name)s
"""

_apply_docs = dict(
    template="""
    Apply function `func`  group-wise and combine the results together.

    The function passed to `apply` must take a {input} as its first
    argument and return a DataFrame, Series or scalar. `apply` will
    then take care of combining the results back together into a single
    dataframe or series. `apply` is therefore a highly flexible
    grouping method.

    While `apply` is a very flexible method, its downside is that
    using it can be quite a bit slower than using more specific methods
    like `agg` or `transform`. Pandas offers a wide range of method that will
    be much faster than using `apply` for their specific purposes, so try to
    use them before reaching for `apply`.

    Parameters
    ----------
    func : callable
        A callable that takes a {input} as its first argument, and
        returns a dataframe, a series or a scalar. In addition the
        callable may take positional and keyword arguments.
    args, kwargs : tuple and dict
        Optional positional and keyword arguments to pass to `func`.

    Returns
    -------
    applied : Series or DataFrame

    Notes
    -----
    In the current implementation `apply` calls `func` twice on the
    first group to decide whether it can take a fast or slow code
    path. This can lead to unexpected behavior if `func` has
    side-effects, as they will take effect twice for the first
    group.

    Examples
    --------
    {examples}

    See also
    --------
    pipe : Apply function to the full GroupBy object instead of to each
        group.
    aggregate : Apply aggregate function to the GroupBy object.
    transform : Apply function column-by-column to the GroupBy object.
    Series.apply : Apply a function to a Series.
    DataFrame.apply : Apply a function to each row or column of a DataFrame.
    """,
    dataframe_examples="""
    >>> df = pd.DataFrame({'A': 'a a b'.split(),
                           'B': [1,2,3],
                           'C': [4,6, 5]})
    >>> g = df.groupby('A')

    Notice that ``g`` has two groups, ``a`` and ``b``.
    Calling `apply` in various ways, we can get different grouping results:

    Example 1: below the function passed to `apply` takes a DataFrame as
    its argument and returns a DataFrame. `apply` combines the result for
    each group together into a new DataFrame:

    >>> g[['B', 'C']].apply(lambda x: x / x.sum())
              B    C
    0  0.333333  0.4
    1  0.666667  0.6
    2  1.000000  1.0

    Example 2: The function passed to `apply` takes a DataFrame as
    its argument and returns a Series.  `apply` combines the result for
    each group together into a new DataFrame:

    >>> g[['B', 'C']].apply(lambda x: x.max() - x.min())
       B  C
    A
    a  1  2
    b  0  0

    Example 3: The function passed to `apply` takes a DataFrame as
    its argument and returns a scalar. `apply` combines the result for
    each group together into a Series, including setting the index as
    appropriate:

    >>> g.apply(lambda x: x.C.max() - x.B.min())
    A
    a    5
    b    2
    dtype: int64
    """,
    series_examples="""
    >>> s = pd.Series([0, 1, 2], index='a a b'.split())
    >>> g = s.groupby(s.index)

    From ``s`` above we can see that ``g`` has two groups, ``a`` and ``b``.
    Calling `apply` in various ways, we can get different grouping results:

    Example 1: The function passed to `apply` takes a Series as
    its argument and returns a Series.  `apply` combines the result for
    each group together into a new Series:

    >>> g.apply(lambda x:  x*2 if x.name == 'b' else x/2)
    0    0.0
    1    0.5
    2    4.0
    dtype: float64

    Example 2: The function passed to `apply` takes a Series as
    its argument and returns a scalar. `apply` combines the result for
    each group together into a Series, including setting the index as
    appropriate:

    >>> g.apply(lambda x: x.max() - x.min())
    a    1
    b    0
    dtype: int64
    """)

_pipe_template = """\
Apply a function `func` with arguments to this %(klass)s object and return
the function's result.

%(versionadded)s

Use `.pipe` when you want to improve readability by chaining together
functions that expect Series, DataFrames, GroupBy or Resampler objects.
Instead of writing

>>> h(g(f(df.groupby('group')), arg1=a), arg2=b, arg3=c)

You can write

>>> (df.groupby('group')
...    .pipe(f)
...    .pipe(g, arg1=a)
...    .pipe(h, arg2=b, arg3=c))

which is much more readable.

Parameters
----------
func : callable or tuple of (callable, string)
    Function to apply to this %(klass)s object or, alternatively,
    a `(callable, data_keyword)` tuple where `data_keyword` is a
    string indicating the keyword of `callable` that expects the
    %(klass)s object.
args : iterable, optional
       positional arguments passed into `func`.
kwargs : dict, optional
         a dictionary of keyword arguments passed into `func`.

Returns
-------
object : the return type of `func`.

Notes
-----
See more `here
<http://pandas.pydata.org/pandas-docs/stable/groupby.html#piping-function-calls>`_

Examples
--------
%(examples)s

See Also
--------
pandas.Series.pipe : Apply a function with arguments to a series
pandas.DataFrame.pipe: Apply a function with arguments to a dataframe
apply : Apply function to each group instead of to the
    full %(klass)s object.
"""

_transform_template = """
Call function producing a like-indexed %(klass)s on each group and
return a %(klass)s having the same indexes as the original object
filled with the transformed values

Parameters
----------
f : function
    Function to apply to each group

Notes
-----
Each group is endowed the attribute 'name' in case you need to know
which group you are working on.

The current implementation imposes three requirements on f:

* f must return a value that either has the same shape as the input
  subframe or can be broadcast to the shape of the input subframe.
  For example, f returns a scalar it will be broadcast to have the
  same shape as the input subframe.
* if this is a DataFrame, f must support application column-by-column
  in the subframe. If f also supports application to the entire subframe,
  then a fast path is used starting from the second chunk.
* f must not mutate groups. Mutation is not supported and may
  produce unexpected results.

Returns
-------
%(klass)s

See also
--------
aggregate, transform

Examples
--------

# Same shape
>>> df = pd.DataFrame({'A' : ['foo', 'bar', 'foo', 'bar',
...                           'foo', 'bar'],
...                    'B' : ['one', 'one', 'two', 'three',
...                          'two', 'two'],
...                    'C' : [1, 5, 5, 2, 5, 5],
...                    'D' : [2.0, 5., 8., 1., 2., 9.]})
>>> grouped = df.groupby('A')
>>> grouped.transform(lambda x: (x - x.mean()) / x.std())
          C         D
0 -1.154701 -0.577350
1  0.577350  0.000000
2  0.577350  1.154701
3 -1.154701 -1.000000
4  0.577350 -0.577350
5  0.577350  1.000000

# Broadcastable
>>> grouped.transform(lambda x: x.max() - x.min())
   C    D
0  4  6.0
1  3  8.0
2  4  6.0
3  3  8.0
4  4  6.0
5  3  8.0

"""


class GroupByPlot(PandasObject):
    """
    Class implementing the .plot attribute for groupby objects
    """

    def __init__(self, groupby):
        self._groupby = groupby

    def __call__(self, *args, **kwargs):
        def f(self):
            return self.plot(*args, **kwargs)
        f.__name__ = 'plot'
        return self._groupby.apply(f)

    def __getattr__(self, name):
        def attr(*args, **kwargs):
            def f(self):
                return getattr(self.plot, name)(*args, **kwargs)
            return self._groupby.apply(f)
        return attr


@contextmanager
def _group_selection_context(groupby):
    """
    set / reset the _group_selection_context
    """
    groupby._set_group_selection()
    yield groupby
    groupby._reset_group_selection()


class _GroupBy(PandasObject, SelectionMixin):
    _group_selection = None
    _apply_whitelist = frozenset([])

    def __init__(self, obj, keys=None, axis=0, level=None,
                 grouper=None, exclusions=None, selection=None, as_index=True,
                 sort=True, group_keys=True, squeeze=False,
                 observed=False, **kwargs):

        self._selection = selection

        if isinstance(obj, NDFrame):
            obj._consolidate_inplace()

        self.level = level

        if not as_index:
            if not isinstance(obj, DataFrame):
                raise TypeError('as_index=False only valid with DataFrame')
            if axis != 0:
                raise ValueError('as_index=False only valid for axis=0')

        self.as_index = as_index
        self.keys = keys
        self.sort = sort
        self.group_keys = group_keys
        self.squeeze = squeeze
        self.observed = observed
        self.mutated = kwargs.pop('mutated', False)

        if grouper is None:
            from pandas.core.groupby.grouper import _get_grouper
            grouper, exclusions, obj = _get_grouper(obj, keys,
                                                    axis=axis,
                                                    level=level,
                                                    sort=sort,
                                                    observed=observed,
                                                    mutated=self.mutated)

        self.obj = obj
        self.axis = obj._get_axis_number(axis)
        self.grouper = grouper
        self.exclusions = set(exclusions) if exclusions else set()

        # we accept no other args
        validate_kwargs('group', kwargs, {})

    def __len__(self):
        return len(self.groups)

    def __unicode__(self):
        # TODO: Better unicode/repr for GroupBy object
        return object.__repr__(self)

    def _assure_grouper(self):
        """
        we create the grouper on instantiation
        sub-classes may have a different policy
        """
        pass

    @property
    def groups(self):
        """ dict {group name -> group labels} """
        self._assure_grouper()
        return self.grouper.groups

    @property
    def ngroups(self):
        self._assure_grouper()
        return self.grouper.ngroups

    @property
    def indices(self):
        """ dict {group name -> group indices} """
        self._assure_grouper()
        return self.grouper.indices

    def _get_indices(self, names):
        """
        safe get multiple indices, translate keys for
        datelike to underlying repr
        """

        def get_converter(s):
            # possibly convert to the actual key types
            # in the indices, could be a Timestamp or a np.datetime64
            if isinstance(s, (Timestamp, datetime.datetime)):
                return lambda key: Timestamp(key)
            elif isinstance(s, np.datetime64):
                return lambda key: Timestamp(key).asm8
            else:
                return lambda key: key

        if len(names) == 0:
            return []

        if len(self.indices) > 0:
            index_sample = next(iter(self.indices))
        else:
            index_sample = None     # Dummy sample

        name_sample = names[0]
        if isinstance(index_sample, tuple):
            if not isinstance(name_sample, tuple):
                msg = ("must supply a tuple to get_group with multiple"
                       " grouping keys")
                raise ValueError(msg)
            if not len(name_sample) == len(index_sample):
                try:
                    # If the original grouper was a tuple
                    return [self.indices[name] for name in names]
                except KeyError:
                    # turns out it wasn't a tuple
                    msg = ("must supply a a same-length tuple to get_group"
                           " with multiple grouping keys")
                    raise ValueError(msg)

            converters = [get_converter(s) for s in index_sample]
            names = [tuple(f(n) for f, n in zip(converters, name))
                     for name in names]

        else:
            converter = get_converter(index_sample)
            names = [converter(name) for name in names]

        return [self.indices.get(name, []) for name in names]

    def _get_index(self, name):
        """ safe get index, translate keys for datelike to underlying repr """
        return self._get_indices([name])[0]

    @cache_readonly
    def _selected_obj(self):

        if self._selection is None or isinstance(self.obj, Series):
            if self._group_selection is not None:
                return self.obj[self._group_selection]
            return self.obj
        else:
            return self.obj[self._selection]

    def _reset_group_selection(self):
        """
        Clear group based selection. Used for methods needing to return info on
        each group regardless of whether a group selection was previously set.
        """
        if self._group_selection is not None:
            # GH12839 clear cached selection too when changing group selection
            self._group_selection = None
            self._reset_cache('_selected_obj')

    def _set_group_selection(self):
        """
        Create group based selection. Used when selection is not passed
        directly but instead via a grouper.

        NOTE: this should be paired with a call to _reset_group_selection
        """
        grp = self.grouper
        if not (self.as_index and
                getattr(grp, 'groupings', None) is not None and
                self.obj.ndim > 1 and
                self._group_selection is None):
            return

        ax = self.obj._info_axis
        groupers = [g.name for g in grp.groupings
                    if g.level is None and g.in_axis]

        if len(groupers):
            # GH12839 clear selected obj cache when group selection changes
            self._group_selection = ax.difference(Index(groupers)).tolist()
            self._reset_cache('_selected_obj')

    def _set_result_index_ordered(self, result):
        # set the result index on the passed values object and
        # return the new object, xref 8046

        # the values/counts are repeated according to the group index
        # shortcut if we have an already ordered grouper
        if not self.grouper.is_monotonic:
            index = Index(np.concatenate(
                self._get_indices(self.grouper.result_index)))
            result.set_axis(index, axis=self.axis, inplace=True)
            result = result.sort_index(axis=self.axis)

        result.set_axis(self.obj._get_axis(self.axis), axis=self.axis,
                        inplace=True)
        return result

    def _dir_additions(self):
        return self.obj._dir_additions() | self._apply_whitelist

    def __getattr__(self, attr):
        if attr in self._internal_names_set:
            return object.__getattribute__(self, attr)
        if attr in self.obj:
            return self[attr]
        if hasattr(self.obj, attr):
            return self._make_wrapper(attr)

        raise AttributeError("%r object has no attribute %r" %
                             (type(self).__name__, attr))

    @Substitution(klass='GroupBy',
                  versionadded='.. versionadded:: 0.21.0',
                  examples="""\
>>> df = pd.DataFrame({'A': 'a b a b'.split(), 'B': [1, 2, 3, 4]})
>>> df
   A  B
0  a  1
1  b  2
2  a  3
3  b  4

To get the difference between each groups maximum and minimum value in one
pass, you can do

>>> df.groupby('A').pipe(lambda x: x.max() - x.min())
   B
A
a  2
b  2""")
    @Appender(_pipe_template)
    def pipe(self, func, *args, **kwargs):
        return com._pipe(self, func, *args, **kwargs)

    plot = property(GroupByPlot)

    def _make_wrapper(self, name):
        if name not in self._apply_whitelist:
            is_callable = callable(getattr(self._selected_obj, name, None))
            kind = ' callable ' if is_callable else ' '
            msg = ("Cannot access{0}attribute {1!r} of {2!r} objects, try "
                   "using the 'apply' method".format(kind, name,
                                                     type(self).__name__))
            raise AttributeError(msg)

        self._set_group_selection()

        # need to setup the selection
        # as are not passed directly but in the grouper
        f = getattr(self._selected_obj, name)
        if not isinstance(f, types.MethodType):
            return self.apply(lambda self: getattr(self, name))

        f = getattr(type(self._selected_obj), name)

        def wrapper(*args, **kwargs):
            # a little trickery for aggregation functions that need an axis
            # argument
            kwargs_with_axis = kwargs.copy()
<<<<<<< HEAD
            kwargs_wo_axis = kwargs.copy()
=======
>>>>>>> a5a287f0

            if 'axis' not in kwargs_with_axis or \
               kwargs_with_axis['axis'] is None:
                kwargs_with_axis['axis'] = self.axis
            if (name == 'hist' and
                    kwargs.get('equal_bins', False) is True):
                # GH-22222
                bins = kwargs.get('bins')
                if bins is None:
                    bins = 10  # use default value used in `hist_series`
                if is_integer(bins):
                    # share the same numpy array for all group bins
                    bins = np.linspace(self.obj.min(),
                                       self.obj.max(), bins + 1)
                kwargs['bins'] = bins

            if (name == 'hist' and
                    kwargs_wo_axis.pop('equal_bins', False) is True):
                # GH-22222
                bins = kwargs_wo_axis.get('bins')
                if bins is None:
                    bins = 10  # use default value used in `hist_series`
                if is_integer(bins):
                    # share the same numpy array for all group bins
                    bins = np.linspace(self.obj.min(),
                                       self.obj.max(), bins + 1)
                kwargs_wo_axis['bins'] = bins

            def curried_with_axis(x):
                return f(x, *args, **kwargs_with_axis)

            def curried(x):
                return f(x, *args, **kwargs_wo_axis)

            # preserve the name so we can detect it when calling plot methods,
            # to avoid duplicates
            curried.__name__ = curried_with_axis.__name__ = name

            # special case otherwise extra plots are created when catching the
            # exception below
            if name in base.plotting_methods:
                return self.apply(curried)

            try:
                return self.apply(curried_with_axis)
            except Exception:
                try:
                    return self.apply(curried)
                except Exception:

                    # related to : GH3688
                    # try item-by-item
                    # this can be called recursively, so need to raise
                    # ValueError
                    # if we don't have this method to indicated to aggregate to
                    # mark this column as an error
                    try:
                        return self._aggregate_item_by_item(name,
                                                            *args, **kwargs)
                    except (AttributeError):
                        raise ValueError

        return wrapper

    def get_group(self, name, obj=None):
        """
        Constructs NDFrame from group with provided name

        Parameters
        ----------
        name : object
            the name of the group to get as a DataFrame
        obj : NDFrame, default None
            the NDFrame to take the DataFrame out of.  If
            it is None, the object groupby was called on will
            be used

        Returns
        -------
        group : same type as obj
        """
        if obj is None:
            obj = self._selected_obj

        inds = self._get_index(name)
        if not len(inds):
            raise KeyError(name)

        return obj._take(inds, axis=self.axis)

    def __iter__(self):
        """
        Groupby iterator

        Returns
        -------
        Generator yielding sequence of (name, subsetted object)
        for each group
        """
        return self.grouper.get_iterator(self.obj, axis=self.axis)

    @Appender(_apply_docs['template']
              .format(input="dataframe",
                      examples=_apply_docs['dataframe_examples']))
    def apply(self, func, *args, **kwargs):
        func = self._is_builtin_func(func)

        # this is needed so we don't try and wrap strings. If we could
        # resolve functions to their callable functions prior, this
        # wouldn't be needed
        if args or kwargs:
            if callable(func):

                @wraps(func)
                def f(g):
                    with np.errstate(all='ignore'):
                        return func(g, *args, **kwargs)
            else:
                raise ValueError('func must be a callable if args or '
                                 'kwargs are supplied')
        else:
            f = func

        # ignore SettingWithCopy here in case the user mutates
        with option_context('mode.chained_assignment', None):
            try:
                result = self._python_apply_general(f)
            except Exception:

                # gh-20949
                # try again, with .apply acting as a filtering
                # operation, by excluding the grouping column
                # This would normally not be triggered
                # except if the udf is trying an operation that
                # fails on *some* columns, e.g. a numeric operation
                # on a string grouper column

                with _group_selection_context(self):
                    return self._python_apply_general(f)

        return result

    def _python_apply_general(self, f):
        keys, values, mutated = self.grouper.apply(f, self._selected_obj,
                                                   self.axis)

        return self._wrap_applied_output(
            keys,
            values,
            not_indexed_same=mutated or self.mutated)

    def _iterate_slices(self):
        yield self._selection_name, self._selected_obj

    def transform(self, func, *args, **kwargs):
        raise com.AbstractMethodError(self)

    def _cumcount_array(self, ascending=True):
        """
        Parameters
        ----------
        ascending : bool, default True
            If False, number in reverse, from length of group - 1 to 0.

        Notes
        -----
        this is currently implementing sort=False
        (though the default is sort=True) for groupby in general
        """
        ids, _, ngroups = self.grouper.group_info
        sorter = get_group_index_sorter(ids, ngroups)
        ids, count = ids[sorter], len(ids)

        if count == 0:
            return np.empty(0, dtype=np.int64)

        run = np.r_[True, ids[:-1] != ids[1:]]
        rep = np.diff(np.r_[np.nonzero(run)[0], count])
        out = (~run).cumsum()

        if ascending:
            out -= np.repeat(out[run], rep)
        else:
            out = np.repeat(out[np.r_[run[1:], True]], rep) - out

        rev = np.empty(count, dtype=np.intp)
        rev[sorter] = np.arange(count, dtype=np.intp)
        return out[rev].astype(np.int64, copy=False)

    def _try_cast(self, result, obj, numeric_only=False):
        """
        try to cast the result to our obj original type,
        we may have roundtripped thru object in the mean-time

        if numeric_only is True, then only try to cast numerics
        and not datetimelikes

        """
        if obj.ndim > 1:
            dtype = obj.values.dtype
        else:
            dtype = obj.dtype

        if not is_scalar(result):
            if numeric_only and is_numeric_dtype(dtype) or not numeric_only:
                result = maybe_downcast_to_dtype(result, dtype)

        return result

    def _transform_should_cast(self, func_nm):
        """
        Parameters:
        -----------
        func_nm: str
            The name of the aggregation function being performed

        Returns:
        --------
        bool
            Whether transform should attempt to cast the result of aggregation
        """
        return (self.size().fillna(0) > 0).any() and (
            func_nm not in base.cython_cast_blacklist)

    def _cython_transform(self, how, numeric_only=True, **kwargs):
        output = collections.OrderedDict()
        for name, obj in self._iterate_slices():
            is_numeric = is_numeric_dtype(obj.dtype)
            if numeric_only and not is_numeric:
                continue

            try:
                result, names = self.grouper.transform(obj.values, how,
                                                       **kwargs)
            except NotImplementedError:
                continue
            except AssertionError as e:
                raise GroupByError(str(e))
            if self._transform_should_cast(how):
                output[name] = self._try_cast(result, obj)
            else:
                output[name] = result

        if len(output) == 0:
            raise DataError('No numeric types to aggregate')

        return self._wrap_transformed_output(output, names)

    def _cython_agg_general(self, how, alt=None, numeric_only=True,
                            min_count=-1):
        output = {}
        for name, obj in self._iterate_slices():
            is_numeric = is_numeric_dtype(obj.dtype)
            if numeric_only and not is_numeric:
                continue

            try:
                result, names = self.grouper.aggregate(obj.values, how,
                                                       min_count=min_count)
            except AssertionError as e:
                raise GroupByError(str(e))
            output[name] = self._try_cast(result, obj)

        if len(output) == 0:
            raise DataError('No numeric types to aggregate')

        return self._wrap_aggregated_output(output, names)

    def _python_agg_general(self, func, *args, **kwargs):
        func = self._is_builtin_func(func)
        f = lambda x: func(x, *args, **kwargs)

        # iterate through "columns" ex exclusions to populate output dict
        output = {}
        for name, obj in self._iterate_slices():
            try:
                result, counts = self.grouper.agg_series(obj, f)
                output[name] = self._try_cast(result, obj, numeric_only=True)
            except TypeError:
                continue

        if len(output) == 0:
            return self._python_apply_general(f)

        if self.grouper._filter_empty_groups:

            mask = counts.ravel() > 0
            for name, result in compat.iteritems(output):

                # since we are masking, make sure that we have a float object
                values = result
                if is_numeric_dtype(values.dtype):
                    values = ensure_float(values)

                output[name] = self._try_cast(values[mask], result)

        return self._wrap_aggregated_output(output)

    def _wrap_applied_output(self, *args, **kwargs):
        raise com.AbstractMethodError(self)

    def _concat_objects(self, keys, values, not_indexed_same=False):
        from pandas.core.reshape.concat import concat

        def reset_identity(values):
            # reset the identities of the components
            # of the values to prevent aliasing
            for v in com._not_none(*values):
                ax = v._get_axis(self.axis)
                ax._reset_identity()
            return values

        if not not_indexed_same:
            result = concat(values, axis=self.axis)
            ax = self._selected_obj._get_axis(self.axis)

            if isinstance(result, Series):
                result = result.reindex(ax)
            else:

                # this is a very unfortunate situation
                # we have a multi-index that is NOT lexsorted
                # and we have a result which is duplicated
                # we can't reindex, so we resort to this
                # GH 14776
                if isinstance(ax, MultiIndex) and not ax.is_unique:
                    indexer = algorithms.unique1d(
                        result.index.get_indexer_for(ax.values))
                    result = result.take(indexer, axis=self.axis)
                else:
                    result = result.reindex(ax, axis=self.axis)

        elif self.group_keys:

            values = reset_identity(values)
            if self.as_index:

                # possible MI return case
                group_keys = keys
                group_levels = self.grouper.levels
                group_names = self.grouper.names

                result = concat(values, axis=self.axis, keys=group_keys,
                                levels=group_levels, names=group_names,
                                sort=False)
            else:

                # GH5610, returns a MI, with the first level being a
                # range index
                keys = list(range(len(values)))
                result = concat(values, axis=self.axis, keys=keys)
        else:
            values = reset_identity(values)
            result = concat(values, axis=self.axis)

        if (isinstance(result, Series) and
                getattr(self, '_selection_name', None) is not None):

            result.name = self._selection_name

        return result

    def _apply_filter(self, indices, dropna):
        if len(indices) == 0:
            indices = np.array([], dtype='int64')
        else:
            indices = np.sort(np.concatenate(indices))
        if dropna:
            filtered = self._selected_obj.take(indices, axis=self.axis)
        else:
            mask = np.empty(len(self._selected_obj.index), dtype=bool)
            mask.fill(False)
            mask[indices.astype(int)] = True
            # mask fails to broadcast when passed to where; broadcast manually.
            mask = np.tile(mask, list(self._selected_obj.shape[1:]) + [1]).T
            filtered = self._selected_obj.where(mask)  # Fill with NaNs.
        return filtered


class GroupBy(_GroupBy):

    """
    Class for grouping and aggregating relational data. See aggregate,
    transform, and apply functions on this object.

    It's easiest to use obj.groupby(...) to use GroupBy, but you can also do:

    ::

        grouped = groupby(obj, ...)

    Parameters
    ----------
    obj : pandas object
    axis : int, default 0
    level : int, default None
        Level of MultiIndex
    groupings : list of Grouping objects
        Most users should ignore this
    exclusions : array-like, optional
        List of columns to exclude
    name : string
        Most users should ignore this

    Notes
    -----
    After grouping, see aggregate, apply, and transform functions. Here are
    some other brief notes about usage. When grouping by multiple groups, the
    result index will be a MultiIndex (hierarchical) by default.

    Iteration produces (key, group) tuples, i.e. chunking the data by group. So
    you can write code like:

    ::

        grouped = obj.groupby(keys, axis=axis)
        for key, group in grouped:
            # do something with the data

    Function calls on GroupBy, if not specially implemented, "dispatch" to the
    grouped data. So if you group a DataFrame and wish to invoke the std()
    method on each group, you can simply do:

    ::

        df.groupby(mapper).std()

    rather than

    ::

        df.groupby(mapper).aggregate(np.std)

    You can pass arguments to these "wrapped" functions, too.

    See the online documentation for full exposition on these topics and much
    more

    Returns
    -------
    **Attributes**
    groups : dict
        {group name -> group labels}
    len(grouped) : int
        Number of groups
    """
    def _bool_agg(self, val_test, skipna):
        """Shared func to call any / all Cython GroupBy implementations"""

        def objs_to_bool(vals):
            try:
                vals = vals.astype(np.bool)
            except ValueError:  # for objects
                vals = np.array([bool(x) for x in vals])

            return vals.view(np.uint8)

        def result_to_bool(result):
            return result.astype(np.bool, copy=False)

        return self._get_cythonized_result('group_any_all', self.grouper,
                                           aggregate=True,
                                           cython_dtype=np.uint8,
                                           needs_values=True,
                                           needs_mask=True,
                                           pre_processing=objs_to_bool,
                                           post_processing=result_to_bool,
                                           val_test=val_test, skipna=skipna)

    @Substitution(name='groupby')
    @Appender(_doc_template)
    def any(self, skipna=True):
        """
        Returns True if any value in the group is truthful, else False

        Parameters
        ----------
        skipna : bool, default True
            Flag to ignore nan values during truth testing
        """
        return self._bool_agg('any', skipna)

    @Substitution(name='groupby')
    @Appender(_doc_template)
    def all(self, skipna=True):
        """Returns True if all values in the group are truthful, else False

        Parameters
        ----------
        skipna : bool, default True
            Flag to ignore nan values during truth testing
        """
        return self._bool_agg('all', skipna)

    @Substitution(name='groupby')
    @Appender(_doc_template)
    def count(self):
        """Compute count of group, excluding missing values"""

        # defined here for API doc
        raise NotImplementedError

    @Substitution(name='groupby')
    @Appender(_doc_template)
    def mean(self, *args, **kwargs):
        """
        Compute mean of groups, excluding missing values.

        Returns
        -------
        pandas.Series or pandas.DataFrame

        Examples
        --------
        >>> df = pd.DataFrame({'A': [1, 1, 2, 1, 2],
        ...                    'B': [np.nan, 2, 3, 4, 5],
        ...                    'C': [1, 2, 1, 1, 2]}, columns=['A', 'B', 'C'])

        Groupby one column and return the mean of the remaining columns in
        each group.

        >>> df.groupby('A').mean()
        >>>
             B         C
        A
        1  3.0  1.333333
        2  4.0  1.500000

        Groupby two columns and return the mean of the remaining column.

        >>> df.groupby(['A', 'B']).mean()
        >>>
               C
        A B
        1 2.0  2
          4.0  1
        2 3.0  1
          5.0  2

        Groupby one column and return the mean of only particular column in
        the group.

        >>> df.groupby('A')['B'].mean()
        >>>
        A
        1    3.0
        2    4.0
        Name: B, dtype: float64
        """
        nv.validate_groupby_func('mean', args, kwargs, ['numeric_only'])
        try:
            return self._cython_agg_general('mean', **kwargs)
        except GroupByError:
            raise
        except Exception:  # pragma: no cover
            with _group_selection_context(self):
                f = lambda x: x.mean(axis=self.axis, **kwargs)
                return self._python_agg_general(f)

    @Substitution(name='groupby')
    @Appender(_doc_template)
    def median(self, **kwargs):
        """
        Compute median of groups, excluding missing values

        For multiple groupings, the result index will be a MultiIndex
        """
        try:
            return self._cython_agg_general('median', **kwargs)
        except GroupByError:
            raise
        except Exception:  # pragma: no cover

            def f(x):
                if isinstance(x, np.ndarray):
                    x = Series(x)
                return x.median(axis=self.axis, **kwargs)
            with _group_selection_context(self):
                return self._python_agg_general(f)

    @Substitution(name='groupby')
    @Appender(_doc_template)
    def std(self, ddof=1, *args, **kwargs):
        """
        Compute standard deviation of groups, excluding missing values

        For multiple groupings, the result index will be a MultiIndex

        Parameters
        ----------
        ddof : integer, default 1
            degrees of freedom
        """

        # TODO: implement at Cython level?
        nv.validate_groupby_func('std', args, kwargs)
        return np.sqrt(self.var(ddof=ddof, **kwargs))

    @Substitution(name='groupby')
    @Appender(_doc_template)
    def var(self, ddof=1, *args, **kwargs):
        """
        Compute variance of groups, excluding missing values

        For multiple groupings, the result index will be a MultiIndex

        Parameters
        ----------
        ddof : integer, default 1
            degrees of freedom
        """
        nv.validate_groupby_func('var', args, kwargs)
        if ddof == 1:
            return self._cython_agg_general('var', **kwargs)
        else:
            f = lambda x: x.var(ddof=ddof, **kwargs)
            with _group_selection_context(self):
                return self._python_agg_general(f)

    @Substitution(name='groupby')
    @Appender(_doc_template)
    def sem(self, ddof=1):
        """
        Compute standard error of the mean of groups, excluding missing values

        For multiple groupings, the result index will be a MultiIndex

        Parameters
        ----------
        ddof : integer, default 1
            degrees of freedom
        """

        return self.std(ddof=ddof) / np.sqrt(self.count())

    @Substitution(name='groupby')
    @Appender(_doc_template)
    def size(self):
        """Compute group sizes"""
        result = self.grouper.size()

        if isinstance(self.obj, Series):
            result.name = getattr(self.obj, 'name', None)
        return result

    @classmethod
    def _add_numeric_operations(cls):
        """ add numeric operations to the GroupBy generically """

        def groupby_function(name, alias, npfunc,
                             numeric_only=True, _convert=False,
                             min_count=-1):

            _local_template = "Compute %(f)s of group values"

            @Substitution(name='groupby', f=name)
            @Appender(_doc_template)
            @Appender(_local_template)
            def f(self, **kwargs):
                if 'numeric_only' not in kwargs:
                    kwargs['numeric_only'] = numeric_only
                if 'min_count' not in kwargs:
                    kwargs['min_count'] = min_count

                self._set_group_selection()
                try:
                    return self._cython_agg_general(
                        alias, alt=npfunc, **kwargs)
                except AssertionError as e:
                    raise SpecificationError(str(e))
                except Exception:
                    result = self.aggregate(
                        lambda x: npfunc(x, axis=self.axis))
                    if _convert:
                        result = result._convert(datetime=True)
                    return result

            set_function_name(f, name, cls)

            return f

        def first_compat(x, axis=0):

            def first(x):

                x = np.asarray(x)
                x = x[notna(x)]
                if len(x) == 0:
                    return np.nan
                return x[0]

            if isinstance(x, DataFrame):
                return x.apply(first, axis=axis)
            else:
                return first(x)

        def last_compat(x, axis=0):

            def last(x):

                x = np.asarray(x)
                x = x[notna(x)]
                if len(x) == 0:
                    return np.nan
                return x[-1]

            if isinstance(x, DataFrame):
                return x.apply(last, axis=axis)
            else:
                return last(x)

        cls.sum = groupby_function('sum', 'add', np.sum, min_count=0)
        cls.prod = groupby_function('prod', 'prod', np.prod, min_count=0)
        cls.min = groupby_function('min', 'min', np.min, numeric_only=False)
        cls.max = groupby_function('max', 'max', np.max, numeric_only=False)
        cls.first = groupby_function('first', 'first', first_compat,
                                     numeric_only=False)
        cls.last = groupby_function('last', 'last', last_compat,
                                    numeric_only=False)

    @Substitution(name='groupby')
    @Appender(_doc_template)
    def ohlc(self):
        """
        Compute sum of values, excluding missing values
        For multiple groupings, the result index will be a MultiIndex
        """

        return self._apply_to_column_groupbys(
            lambda x: x._cython_agg_general('ohlc'))

    @Appender(DataFrame.describe.__doc__)
    def describe(self, **kwargs):
        with _group_selection_context(self):
            result = self.apply(lambda x: x.describe(**kwargs))
            if self.axis == 1:
                return result.T
            return result.unstack()

    @Substitution(name='groupby')
    @Appender(_doc_template)
    def resample(self, rule, *args, **kwargs):
        """
        Provide resampling when using a TimeGrouper
        Return a new grouper with our resampler appended
        """
        from pandas.core.resample import get_resampler_for_grouping
        return get_resampler_for_grouping(self, rule, *args, **kwargs)

    @Substitution(name='groupby')
    @Appender(_doc_template)
    def rolling(self, *args, **kwargs):
        """
        Return a rolling grouper, providing rolling
        functionality per group

        """
        from pandas.core.window import RollingGroupby
        return RollingGroupby(self, *args, **kwargs)

    @Substitution(name='groupby')
    @Appender(_doc_template)
    def expanding(self, *args, **kwargs):
        """
        Return an expanding grouper, providing expanding
        functionality per group

        """
        from pandas.core.window import ExpandingGroupby
        return ExpandingGroupby(self, *args, **kwargs)

    def _fill(self, direction, limit=None):
        """Shared function for `pad` and `backfill` to call Cython method

        Parameters
        ----------
        direction : {'ffill', 'bfill'}
            Direction passed to underlying Cython function. `bfill` will cause
            values to be filled backwards. `ffill` and any other values will
            default to a forward fill
        limit : int, default None
            Maximum number of consecutive values to fill. If `None`, this
            method will convert to -1 prior to passing to Cython

        Returns
        -------
        `Series` or `DataFrame` with filled values

        See Also
        --------
        pad
        backfill
        """
        # Need int value for Cython
        if limit is None:
            limit = -1

        return self._get_cythonized_result('group_fillna_indexer',
                                           self.grouper, needs_mask=True,
                                           cython_dtype=np.int64,
                                           result_is_index=True,
                                           direction=direction, limit=limit)

    @Substitution(name='groupby')
    def pad(self, limit=None):
        """
        Forward fill the values

        Parameters
        ----------
        limit : integer, optional
            limit of how many values to fill

        See Also
        --------
        Series.pad
        DataFrame.pad
        Series.fillna
        DataFrame.fillna
        """
        return self._fill('ffill', limit=limit)
    ffill = pad

    @Substitution(name='groupby')
    def backfill(self, limit=None):
        """
        Backward fill the values

        Parameters
        ----------
        limit : integer, optional
            limit of how many values to fill

        See Also
        --------
        Series.backfill
        DataFrame.backfill
        Series.fillna
        DataFrame.fillna
        """
        return self._fill('bfill', limit=limit)
    bfill = backfill

    @Substitution(name='groupby')
    @Appender(_doc_template)
    def nth(self, n, dropna=None):
        """
        Take the nth row from each group if n is an int, or a subset of rows
        if n is a list of ints.

        If dropna, will take the nth non-null row, dropna is either
        Truthy (if a Series) or 'all', 'any' (if a DataFrame);
        this is equivalent to calling dropna(how=dropna) before the
        groupby.

        Parameters
        ----------
        n : int or list of ints
            a single nth value for the row or a list of nth values
        dropna : None or str, optional
            apply the specified dropna operation before counting which row is
            the nth row. Needs to be None, 'any' or 'all'

        Examples
        --------

        >>> df = pd.DataFrame({'A': [1, 1, 2, 1, 2],
        ...                    'B': [np.nan, 2, 3, 4, 5]}, columns=['A', 'B'])
        >>> g = df.groupby('A')
        >>> g.nth(0)
             B
        A
        1  NaN
        2  3.0
        >>> g.nth(1)
             B
        A
        1  2.0
        2  5.0
        >>> g.nth(-1)
             B
        A
        1  4.0
        2  5.0
        >>> g.nth([0, 1])
             B
        A
        1  NaN
        1  2.0
        2  3.0
        2  5.0

        Specifying `dropna` allows count ignoring ``NaN``

        >>> g.nth(0, dropna='any')
             B
        A
        1  2.0
        2  3.0

        NaNs denote group exhausted when using dropna

        >>> g.nth(3, dropna='any')
            B
        A
        1 NaN
        2 NaN

        Specifying `as_index=False` in `groupby` keeps the original index.

        >>> df.groupby('A', as_index=False).nth(1)
           A    B
        1  1  2.0
        4  2  5.0
        """

        if isinstance(n, int):
            nth_values = [n]
        elif isinstance(n, (set, list, tuple)):
            nth_values = list(set(n))
            if dropna is not None:
                raise ValueError(
                    "dropna option with a list of nth values is not supported")
        else:
            raise TypeError("n needs to be an int or a list/set/tuple of ints")

        nth_values = np.array(nth_values, dtype=np.intp)
        self._set_group_selection()

        if not dropna:
            mask = np.in1d(self._cumcount_array(), nth_values) | \
                np.in1d(self._cumcount_array(ascending=False) + 1, -nth_values)

            out = self._selected_obj[mask]
            if not self.as_index:
                return out

            ids, _, _ = self.grouper.group_info
            out.index = self.grouper.result_index[ids[mask]]

            return out.sort_index() if self.sort else out

        if dropna not in ['any', 'all']:
            if isinstance(self._selected_obj, Series) and dropna is True:
                warnings.warn("the dropna={dropna} keyword is deprecated,"
                              "use dropna='all' instead. "
                              "For a Series groupby, dropna must be "
                              "either None, 'any' or 'all'.".format(
                                  dropna=dropna),
                              FutureWarning,
                              stacklevel=2)
                dropna = 'all'
            else:
                # Note: when agg-ing picker doesn't raise this,
                # just returns NaN
                raise ValueError("For a DataFrame groupby, dropna must be "
                                 "either None, 'any' or 'all', "
                                 "(was passed %s)." % (dropna),)

        # old behaviour, but with all and any support for DataFrames.
        # modified in GH 7559 to have better perf
        max_len = n if n >= 0 else - 1 - n
        dropped = self.obj.dropna(how=dropna, axis=self.axis)

        # get a new grouper for our dropped obj
        if self.keys is None and self.level is None:

            # we don't have the grouper info available
            # (e.g. we have selected out
            # a column that is not in the current object)
            axis = self.grouper.axis
            grouper = axis[axis.isin(dropped.index)]

        else:

            # create a grouper with the original parameters, but on the dropped
            # object
            from pandas.core.groupby.grouper import _get_grouper
            grouper, _, _ = _get_grouper(dropped, key=self.keys,
                                         axis=self.axis, level=self.level,
                                         sort=self.sort,
                                         mutated=self.mutated)

        grb = dropped.groupby(grouper, as_index=self.as_index, sort=self.sort)
        sizes, result = grb.size(), grb.nth(n)
        mask = (sizes < max_len).values

        # set the results which don't meet the criteria
        if len(result) and mask.any():
            result.loc[mask] = np.nan

        # reset/reindex to the original groups
        if len(self.obj) == len(dropped) or \
           len(result) == len(self.grouper.result_index):
            result.index = self.grouper.result_index
        else:
            result = result.reindex(self.grouper.result_index)

        return result

    @Substitution(name='groupby')
    def ngroup(self, ascending=True):
        """
        Number each group from 0 to the number of groups - 1.

        This is the enumerative complement of cumcount.  Note that the
        numbers given to the groups match the order in which the groups
        would be seen when iterating over the groupby object, not the
        order they are first observed.

        .. versionadded:: 0.20.2

        Parameters
        ----------
        ascending : bool, default True
            If False, number in reverse, from number of group - 1 to 0.

        Examples
        --------

        >>> df = pd.DataFrame({"A": list("aaabba")})
        >>> df
           A
        0  a
        1  a
        2  a
        3  b
        4  b
        5  a
        >>> df.groupby('A').ngroup()
        0    0
        1    0
        2    0
        3    1
        4    1
        5    0
        dtype: int64
        >>> df.groupby('A').ngroup(ascending=False)
        0    1
        1    1
        2    1
        3    0
        4    0
        5    1
        dtype: int64
        >>> df.groupby(["A", [1,1,2,3,2,1]]).ngroup()
        0    0
        1    0
        2    1
        3    3
        4    2
        5    0
        dtype: int64

        See also
        --------
        .cumcount : Number the rows in each group.
        """

        with _group_selection_context(self):
            index = self._selected_obj.index
            result = Series(self.grouper.group_info[0], index)
            if not ascending:
                result = self.ngroups - 1 - result
            return result

    @Substitution(name='groupby')
    def cumcount(self, ascending=True):
        """
        Number each item in each group from 0 to the length of that group - 1.

        Essentially this is equivalent to

        >>> self.apply(lambda x: pd.Series(np.arange(len(x)), x.index))

        Parameters
        ----------
        ascending : bool, default True
            If False, number in reverse, from length of group - 1 to 0.

        Examples
        --------

        >>> df = pd.DataFrame([['a'], ['a'], ['a'], ['b'], ['b'], ['a']],
        ...                   columns=['A'])
        >>> df
           A
        0  a
        1  a
        2  a
        3  b
        4  b
        5  a
        >>> df.groupby('A').cumcount()
        0    0
        1    1
        2    2
        3    0
        4    1
        5    3
        dtype: int64
        >>> df.groupby('A').cumcount(ascending=False)
        0    3
        1    2
        2    1
        3    1
        4    0
        5    0
        dtype: int64

        See also
        --------
        .ngroup : Number the groups themselves.
        """

        with _group_selection_context(self):
            index = self._selected_obj.index
            cumcounts = self._cumcount_array(ascending=ascending)
            return Series(cumcounts, index)

    @Substitution(name='groupby')
    @Appender(_doc_template)
    def rank(self, method='average', ascending=True, na_option='keep',
             pct=False, axis=0):
        """
        Provides the rank of values within each group.

        Parameters
        ----------
        method : {'average', 'min', 'max', 'first', 'dense'}, default 'average'
            * average: average rank of group
            * min: lowest rank in group
            * max: highest rank in group
            * first: ranks assigned in order they appear in the array
            * dense: like 'min', but rank always increases by 1 between groups
        ascending : boolean, default True
            False for ranks by high (1) to low (N)
        na_option :  {'keep', 'top', 'bottom'}, default 'keep'
            * keep: leave NA values where they are
            * top: smallest rank if ascending
            * bottom: smallest rank if descending
        pct : boolean, default False
            Compute percentage rank of data within each group
        axis : int, default 0
            The axis of the object over which to compute the rank.

        Returns
        -----
        DataFrame with ranking of values within each group
        """
        if na_option not in {'keep', 'top', 'bottom'}:
            msg = "na_option must be one of 'keep', 'top', or 'bottom'"
            raise ValueError(msg)
        return self._cython_transform('rank', numeric_only=False,
                                      ties_method=method, ascending=ascending,
                                      na_option=na_option, pct=pct, axis=axis)

    @Substitution(name='groupby')
    @Appender(_doc_template)
    def cumprod(self, axis=0, *args, **kwargs):
        """Cumulative product for each group"""
        nv.validate_groupby_func('cumprod', args, kwargs,
                                 ['numeric_only', 'skipna'])
        if axis != 0:
            return self.apply(lambda x: x.cumprod(axis=axis, **kwargs))

        return self._cython_transform('cumprod', **kwargs)

    @Substitution(name='groupby')
    @Appender(_doc_template)
    def cumsum(self, axis=0, *args, **kwargs):
        """Cumulative sum for each group"""
        nv.validate_groupby_func('cumsum', args, kwargs,
                                 ['numeric_only', 'skipna'])
        if axis != 0:
            return self.apply(lambda x: x.cumsum(axis=axis, **kwargs))

        return self._cython_transform('cumsum', **kwargs)

    @Substitution(name='groupby')
    @Appender(_doc_template)
    def cummin(self, axis=0, **kwargs):
        """Cumulative min for each group"""
        if axis != 0:
            return self.apply(lambda x: np.minimum.accumulate(x, axis))

        return self._cython_transform('cummin', numeric_only=False)

    @Substitution(name='groupby')
    @Appender(_doc_template)
    def cummax(self, axis=0, **kwargs):
        """Cumulative max for each group"""
        if axis != 0:
            return self.apply(lambda x: np.maximum.accumulate(x, axis))

        return self._cython_transform('cummax', numeric_only=False)

    def _get_cythonized_result(self, how, grouper, aggregate=False,
                               cython_dtype=None, needs_values=False,
                               needs_mask=False, needs_ngroups=False,
                               result_is_index=False,
                               pre_processing=None, post_processing=None,
                               **kwargs):
        """Get result for Cythonized functions

        Parameters
        ----------
        how : str, Cythonized function name to be called
        grouper : Grouper object containing pertinent group info
        aggregate : bool, default False
            Whether the result should be aggregated to match the number of
            groups
        cython_dtype : default None
            Type of the array that will be modified by the Cython call. If
            `None`, the type will be inferred from the values of each slice
        needs_values : bool, default False
            Whether the values should be a part of the Cython call
            signature
        needs_mask : bool, default False
            Whether boolean mask needs to be part of the Cython call
            signature
        needs_ngroups : bool, default False
            Whether number of groups is part of the Cython call signature
        result_is_index : bool, default False
            Whether the result of the Cython operation is an index of
            values to be retrieved, instead of the actual values themselves
        pre_processing : function, default None
            Function to be applied to `values` prior to passing to Cython
            Raises if `needs_values` is False
        post_processing : function, default None
            Function to be applied to result of Cython function
        **kwargs : dict
            Extra arguments to be passed back to Cython funcs

        Returns
        -------
        `Series` or `DataFrame`  with filled values
        """
        if result_is_index and aggregate:
            raise ValueError("'result_is_index' and 'aggregate' cannot both "
                             "be True!")
        if post_processing:
            if not callable(pre_processing):
                raise ValueError("'post_processing' must be a callable!")
        if pre_processing:
            if not callable(pre_processing):
                raise ValueError("'pre_processing' must be a callable!")
            if not needs_values:
                raise ValueError("Cannot use 'pre_processing' without "
                                 "specifying 'needs_values'!")

        labels, _, ngroups = grouper.group_info
        output = collections.OrderedDict()
        base_func = getattr(libgroupby, how)

        for name, obj in self._iterate_slices():
            if aggregate:
                result_sz = ngroups
            else:
                result_sz = len(obj.values)

            if not cython_dtype:
                cython_dtype = obj.values.dtype

            result = np.zeros(result_sz, dtype=cython_dtype)
            func = partial(base_func, result, labels)
            if needs_values:
                vals = obj.values
                if pre_processing:
                    vals = pre_processing(vals)
                func = partial(func, vals)

            if needs_mask:
                mask = isna(obj.values).view(np.uint8)
                func = partial(func, mask)

            if needs_ngroups:
                func = partial(func, ngroups)

            func(**kwargs)  # Call func to modify indexer values in place

            if result_is_index:
                result = algorithms.take_nd(obj.values, result)

            if post_processing:
                result = post_processing(result)

            output[name] = result

        if aggregate:
            return self._wrap_aggregated_output(output)
        else:
            return self._wrap_transformed_output(output)

    @Substitution(name='groupby')
    @Appender(_doc_template)
    def shift(self, periods=1, freq=None, axis=0):
        """
        Shift each group by periods observations

        Parameters
        ----------
        periods : integer, default 1
            number of periods to shift
        freq : frequency string
        axis : axis to shift, default 0
        """

        if freq is not None or axis != 0:
            return self.apply(lambda x: x.shift(periods, freq, axis))

        return self._get_cythonized_result('group_shift_indexer',
                                           self.grouper, cython_dtype=np.int64,
                                           needs_ngroups=True,
                                           result_is_index=True,
                                           periods=periods)

    @Substitution(name='groupby')
    @Appender(_doc_template)
    def pct_change(self, periods=1, fill_method='pad', limit=None, freq=None,
                   axis=0):
        """Calculate pct_change of each value to previous entry in group"""
        if freq is not None or axis != 0:
            return self.apply(lambda x: x.pct_change(periods=periods,
                                                     fill_method=fill_method,
                                                     limit=limit, freq=freq,
                                                     axis=axis))

        filled = getattr(self, fill_method)(limit=limit).drop(
            self.grouper.names, axis=1)
        shifted = filled.shift(periods=periods, freq=freq)

        return (filled / shifted) - 1

    @Substitution(name='groupby')
    @Appender(_doc_template)
    def head(self, n=5):
        """
        Returns first n rows of each group.

        Essentially equivalent to ``.apply(lambda x: x.head(n))``,
        except ignores as_index flag.

        Examples
        --------

        >>> df = pd.DataFrame([[1, 2], [1, 4], [5, 6]],
                              columns=['A', 'B'])
        >>> df.groupby('A', as_index=False).head(1)
           A  B
        0  1  2
        2  5  6
        >>> df.groupby('A').head(1)
           A  B
        0  1  2
        2  5  6
        """
        self._reset_group_selection()
        mask = self._cumcount_array() < n
        return self._selected_obj[mask]

    @Substitution(name='groupby')
    @Appender(_doc_template)
    def tail(self, n=5):
        """
        Returns last n rows of each group

        Essentially equivalent to ``.apply(lambda x: x.tail(n))``,
        except ignores as_index flag.

        Examples
        --------

        >>> df = pd.DataFrame([['a', 1], ['a', 2], ['b', 1], ['b', 2]],
                              columns=['A', 'B'])
        >>> df.groupby('A').tail(1)
           A  B
        1  a  2
        3  b  2
        >>> df.groupby('A').head(1)
           A  B
        0  a  1
        2  b  1
        """
        self._reset_group_selection()
        mask = self._cumcount_array(ascending=False) < n
        return self._selected_obj[mask]


GroupBy._add_numeric_operations()


@Appender(GroupBy.__doc__)
def groupby(obj, by, **kwds):
    if isinstance(obj, Series):
        from pandas.core.groupby.generic import SeriesGroupBy
        klass = SeriesGroupBy
    elif isinstance(obj, DataFrame):
        from pandas.core.groupby.generic import DataFrameGroupBy
        klass = DataFrameGroupBy
    else:  # pragma: no cover
        raise TypeError('invalid type: %s' % type(obj))

    return klass(obj, by, **kwds)<|MERGE_RESOLUTION|>--- conflicted
+++ resolved
@@ -579,10 +579,6 @@
             # a little trickery for aggregation functions that need an axis
             # argument
             kwargs_with_axis = kwargs.copy()
-<<<<<<< HEAD
-            kwargs_wo_axis = kwargs.copy()
-=======
->>>>>>> a5a287f0
 
             if 'axis' not in kwargs_with_axis or \
                kwargs_with_axis['axis'] is None:
@@ -599,23 +595,11 @@
                                        self.obj.max(), bins + 1)
                 kwargs['bins'] = bins
 
-            if (name == 'hist' and
-                    kwargs_wo_axis.pop('equal_bins', False) is True):
-                # GH-22222
-                bins = kwargs_wo_axis.get('bins')
-                if bins is None:
-                    bins = 10  # use default value used in `hist_series`
-                if is_integer(bins):
-                    # share the same numpy array for all group bins
-                    bins = np.linspace(self.obj.min(),
-                                       self.obj.max(), bins + 1)
-                kwargs_wo_axis['bins'] = bins
-
             def curried_with_axis(x):
                 return f(x, *args, **kwargs_with_axis)
 
             def curried(x):
-                return f(x, *args, **kwargs_wo_axis)
+                return f(x, *args, **kwargs)
 
             # preserve the name so we can detect it when calling plot methods,
             # to avoid duplicates
