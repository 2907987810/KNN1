--- conflicted
+++ resolved
@@ -1427,13 +1427,9 @@
         f: Callable,
         data: DataFrame | Series,
         not_indexed_same: bool | None = None,
-<<<<<<< HEAD
         is_transform: bool = False,
         is_agg: bool = False,
-    ) -> DataFrame | Series:
-=======
     ) -> NDFrameT:
->>>>>>> 75ca2371
         """
         Apply function f in python space
 
