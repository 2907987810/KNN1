--- conflicted
+++ resolved
@@ -1614,16 +1614,9 @@
             cols = result.columns.get_indexer_for(
                 result.columns.difference(self.exclusions).unique()
             )
-<<<<<<< HEAD
-            # TODO(GH-22046) - setting with iloc broken if labels are not unique
-            # .values to remove labels
-            tmp = np.sqrt(self.count().iloc[:, cols]).values
-            result.iloc[:, cols] = result.iloc[:, cols].values / tmp
-=======
             result.iloc[:, cols] = result.iloc[:, cols] / np.sqrt(
                 self.count().iloc[:, cols]
             )
->>>>>>> d0db0098
         return result
 
     @final
