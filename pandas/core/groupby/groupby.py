--- conflicted
+++ resolved
@@ -2153,21 +2153,14 @@
 
             return self._numba_agg_general(sliding_var, engine_kwargs, ddof)
         else:
-<<<<<<< HEAD
-=======
             ignore_failures = numeric_only is lib.no_default
->>>>>>> 58e9ddcd
             numeric_only = self._resolve_numeric_only(numeric_only)
             if ddof == 1:
                 return self._cython_agg_general(
                     "var",
                     alt=lambda x: Series(x).var(ddof=ddof),
                     numeric_only=numeric_only,
-<<<<<<< HEAD
-                    ignore_failures=numeric_only,
-=======
                     ignore_failures=ignore_failures,
->>>>>>> 58e9ddcd
                 )
             else:
                 func = lambda x: x.var(ddof=ddof)
@@ -2184,11 +2177,7 @@
                 ):
                     with self._group_selection_context():
                         return self._python_agg_general(
-<<<<<<< HEAD
-                            func, raise_on_typeerror=not numeric_only
-=======
                             func, raise_on_typeerror=not ignore_failures
->>>>>>> 58e9ddcd
                         )
 
     @final
