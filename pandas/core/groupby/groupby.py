"""
Provide the groupby split-apply-combine paradigm. Define the GroupBy
class providing the base-class of operations.

The SeriesGroupBy and DataFrameGroupBy sub-class
(defined in pandas.core.groupby.generic)
expose these user-facing objects to provide specific functionality.
"""
from __future__ import annotations

from contextlib import contextmanager
import datetime
from functools import (
    partial,
    wraps,
)
import inspect
from textwrap import dedent
from typing import (
    TYPE_CHECKING,
    Callable,
    Generator,
    Hashable,
    Iterable,
    Iterator,
    List,
    Literal,
    Mapping,
    Sequence,
    TypeVar,
    Union,
    cast,
    final,
)

import numpy as np

from pandas._config.config import option_context

from pandas._libs import (
    Timestamp,
    lib,
)
from pandas._libs.algos import rank_1d
import pandas._libs.groupby as libgroupby
from pandas._libs.missing import NA
from pandas._typing import (
    AnyArrayLike,
    ArrayLike,
    Axis,
    AxisInt,
    FillnaOptions,
    IndexLabel,
    NDFrameT,
    PositionalIndexer,
    RandomState,
    Scalar,
    T,
    npt,
)
from pandas.compat.numpy import function as nv
from pandas.errors import (
    AbstractMethodError,
    DataError,
)
from pandas.util._decorators import (
    Appender,
    Substitution,
    cache_readonly,
    doc,
)

from pandas.core.dtypes.cast import ensure_dtype_can_hold_na
from pandas.core.dtypes.common import (
<<<<<<< HEAD
=======
    is_bool_dtype,
    is_datetime64_dtype,
    is_float_dtype,
    is_hashable,
>>>>>>> 3b941193
    is_integer,
    is_integer_dtype,
    is_numeric_dtype,
    is_object_dtype,
    is_scalar,
)
from pandas.core.dtypes.missing import (
    isna,
    notna,
)

from pandas.core import (
    algorithms,
    nanops,
    sample,
)
from pandas.core._numba import executor
from pandas.core.array_algos.quantile import groupby_quantile_ndim_compat
from pandas.core.arrays import (
    BaseMaskedArray,
    BooleanArray,
    Categorical,
    ExtensionArray,
    FloatingArray,
)
from pandas.core.base import (
    PandasObject,
    SelectionMixin,
)
import pandas.core.common as com
from pandas.core.frame import DataFrame
from pandas.core.generic import NDFrame
from pandas.core.groupby import (
    base,
    numba_,
    ops,
)
from pandas.core.groupby.grouper import get_grouper
from pandas.core.groupby.indexing import (
    GroupByIndexingMixin,
    GroupByNthSelector,
)
from pandas.core.indexes.api import (
    CategoricalIndex,
    Index,
    MultiIndex,
    RangeIndex,
    default_index,
)
from pandas.core.internals.blocks import ensure_block_shape
from pandas.core.series import Series
from pandas.core.sorting import get_group_index_sorter
from pandas.core.util.numba_ import (
    get_jit_arguments,
    maybe_use_numba,
)

if TYPE_CHECKING:
    from pandas.core.window import (
        ExpandingGroupby,
        ExponentialMovingWindowGroupby,
        RollingGroupby,
    )

_common_see_also = """
        See Also
        --------
        Series.%(name)s : Apply a function %(name)s to a Series.
        DataFrame.%(name)s : Apply a function %(name)s
            to each row or column of a DataFrame.
"""

_apply_docs = {
    "template": """
    Apply function ``func`` group-wise and combine the results together.

    The function passed to ``apply`` must take a {input} as its first
    argument and return a DataFrame, Series or scalar. ``apply`` will
    then take care of combining the results back together into a single
    dataframe or series. ``apply`` is therefore a highly flexible
    grouping method.

    While ``apply`` is a very flexible method, its downside is that
    using it can be quite a bit slower than using more specific methods
    like ``agg`` or ``transform``. Pandas offers a wide range of method that will
    be much faster than using ``apply`` for their specific purposes, so try to
    use them before reaching for ``apply``.

    Parameters
    ----------
    func : callable
        A callable that takes a {input} as its first argument, and
        returns a dataframe, a series or a scalar. In addition the
        callable may take positional and keyword arguments.
    args, kwargs : tuple and dict
        Optional positional and keyword arguments to pass to ``func``.

    Returns
    -------
    Series or DataFrame

    See Also
    --------
    pipe : Apply function to the full GroupBy object instead of to each
        group.
    aggregate : Apply aggregate function to the GroupBy object.
    transform : Apply function column-by-column to the GroupBy object.
    Series.apply : Apply a function to a Series.
    DataFrame.apply : Apply a function to each row or column of a DataFrame.

    Notes
    -----

    .. versionchanged:: 1.3.0

        The resulting dtype will reflect the return value of the passed ``func``,
        see the examples below.

    Functions that mutate the passed object can produce unexpected
    behavior or errors and are not supported. See :ref:`gotchas.udf-mutation`
    for more details.

    Examples
    --------
    {examples}
    """,
    "dataframe_examples": """
    >>> df = pd.DataFrame({'A': 'a a b'.split(),
    ...                    'B': [1,2,3],
    ...                    'C': [4,6,5]})
    >>> g1 = df.groupby('A', group_keys=False)
    >>> g2 = df.groupby('A', group_keys=True)

    Notice that ``g1`` and ``g2`` have two groups, ``a`` and ``b``, and only
    differ in their ``group_keys`` argument. Calling `apply` in various ways,
    we can get different grouping results:

    Example 1: below the function passed to `apply` takes a DataFrame as
    its argument and returns a DataFrame. `apply` combines the result for
    each group together into a new DataFrame:

    >>> g1[['B', 'C']].apply(lambda x: x / x.sum())
              B    C
    0  0.333333  0.4
    1  0.666667  0.6
    2  1.000000  1.0

    In the above, the groups are not part of the index. We can have them included
    by using ``g2`` where ``group_keys=True``:

    >>> g2[['B', 'C']].apply(lambda x: x / x.sum())
                B    C
    A
    a 0  0.333333  0.4
      1  0.666667  0.6
    b 2  1.000000  1.0

    Example 2: The function passed to `apply` takes a DataFrame as
    its argument and returns a Series.  `apply` combines the result for
    each group together into a new DataFrame.

    .. versionchanged:: 1.3.0

        The resulting dtype will reflect the return value of the passed ``func``.

    >>> g1[['B', 'C']].apply(lambda x: x.astype(float).max() - x.min())
         B    C
    A
    a  1.0  2.0
    b  0.0  0.0

    >>> g2[['B', 'C']].apply(lambda x: x.astype(float).max() - x.min())
         B    C
    A
    a  1.0  2.0
    b  0.0  0.0

    The ``group_keys`` argument has no effect here because the result is not
    like-indexed (i.e. :ref:`a transform <groupby.transform>`) when compared
    to the input.

    Example 3: The function passed to `apply` takes a DataFrame as
    its argument and returns a scalar. `apply` combines the result for
    each group together into a Series, including setting the index as
    appropriate:

    >>> g1.apply(lambda x: x.C.max() - x.B.min())
    A
    a    5
    b    2
    dtype: int64""",
    "series_examples": """
    >>> s = pd.Series([0, 1, 2], index='a a b'.split())
    >>> g1 = s.groupby(s.index, group_keys=False)
    >>> g2 = s.groupby(s.index, group_keys=True)

    From ``s`` above we can see that ``g`` has two groups, ``a`` and ``b``.
    Notice that ``g1`` have ``g2`` have two groups, ``a`` and ``b``, and only
    differ in their ``group_keys`` argument. Calling `apply` in various ways,
    we can get different grouping results:

    Example 1: The function passed to `apply` takes a Series as
    its argument and returns a Series.  `apply` combines the result for
    each group together into a new Series.

    .. versionchanged:: 1.3.0

        The resulting dtype will reflect the return value of the passed ``func``.

    >>> g1.apply(lambda x: x*2 if x.name == 'a' else x/2)
    a    0.0
    a    2.0
    b    1.0
    dtype: float64

    In the above, the groups are not part of the index. We can have them included
    by using ``g2`` where ``group_keys=True``:

    >>> g2.apply(lambda x: x*2 if x.name == 'a' else x/2)
    a  a    0.0
       a    2.0
    b  b    1.0
    dtype: float64

    Example 2: The function passed to `apply` takes a Series as
    its argument and returns a scalar. `apply` combines the result for
    each group together into a Series, including setting the index as
    appropriate:

    >>> g1.apply(lambda x: x.max() - x.min())
    a    1
    b    0
    dtype: int64

    The ``group_keys`` argument has no effect here because the result is not
    like-indexed (i.e. :ref:`a transform <groupby.transform>`) when compared
    to the input.

    >>> g2.apply(lambda x: x.max() - x.min())
    a    1
    b    0
    dtype: int64""",
}

_groupby_agg_method_template = """
Compute {fname} of group values.

Parameters
----------
numeric_only : bool, default {no}
    Include only float, int, boolean columns.

    .. versionchanged:: 2.0.0

        numeric_only no longer accepts ``None``.

min_count : int, default {mc}
    The required number of valid values to perform the operation. If fewer
    than ``min_count`` non-NA values are present the result will be NA.

Returns
-------
Series or DataFrame
    Computed {fname} of values within each group.
"""

_pipe_template = """
Apply a ``func`` with arguments to this %(klass)s object and return its result.

Use `.pipe` when you want to improve readability by chaining together
functions that expect Series, DataFrames, GroupBy or Resampler objects.
Instead of writing

>>> h(g(f(df.groupby('group')), arg1=a), arg2=b, arg3=c)  # doctest: +SKIP

You can write

>>> (df.groupby('group')
...    .pipe(f)
...    .pipe(g, arg1=a)
...    .pipe(h, arg2=b, arg3=c))  # doctest: +SKIP

which is much more readable.

Parameters
----------
func : callable or tuple of (callable, str)
    Function to apply to this %(klass)s object or, alternatively,
    a `(callable, data_keyword)` tuple where `data_keyword` is a
    string indicating the keyword of `callable` that expects the
    %(klass)s object.
args : iterable, optional
       Positional arguments passed into `func`.
kwargs : dict, optional
         A dictionary of keyword arguments passed into `func`.

Returns
-------
the return type of `func`.

See Also
--------
Series.pipe : Apply a function with arguments to a series.
DataFrame.pipe: Apply a function with arguments to a dataframe.
apply : Apply function to each group instead of to the
    full %(klass)s object.

Notes
-----
See more `here
<https://pandas.pydata.org/pandas-docs/stable/user_guide/groupby.html#piping-function-calls>`_

Examples
--------
%(examples)s
"""

_transform_template = """
Call function producing a same-indexed %(klass)s on each group.

Returns a %(klass)s having the same indexes as the original object
filled with the transformed values.

Parameters
----------
f : function, str
    Function to apply to each group. See the Notes section below for requirements.

    Accepted inputs are:

    - String
    - Python function
    - Numba JIT function with ``engine='numba'`` specified.

    Only passing a single function is supported with this engine.
    If the ``'numba'`` engine is chosen, the function must be
    a user defined function with ``values`` and ``index`` as the
    first and second arguments respectively in the function signature.
    Each group's index will be passed to the user defined function
    and optionally available for use.

    If a string is chosen, then it needs to be the name
    of the groupby method you want to use.

    .. versionchanged:: 1.1.0
*args
    Positional arguments to pass to func.
engine : str, default None
    * ``'cython'`` : Runs the function through C-extensions from cython.
    * ``'numba'`` : Runs the function through JIT compiled code from numba.
    * ``None`` : Defaults to ``'cython'`` or the global setting ``compute.use_numba``

    .. versionadded:: 1.1.0
engine_kwargs : dict, default None
    * For ``'cython'`` engine, there are no accepted ``engine_kwargs``
    * For ``'numba'`` engine, the engine can accept ``nopython``, ``nogil``
      and ``parallel`` dictionary keys. The values must either be ``True`` or
      ``False``. The default ``engine_kwargs`` for the ``'numba'`` engine is
      ``{'nopython': True, 'nogil': False, 'parallel': False}`` and will be
      applied to the function

    .. versionadded:: 1.1.0
**kwargs
    Keyword arguments to be passed into func.

Returns
-------
%(klass)s

See Also
--------
%(klass)s.groupby.apply : Apply function ``func`` group-wise and combine
    the results together.
%(klass)s.groupby.aggregate : Aggregate using one or more
    operations over the specified axis.
%(klass)s.transform : Call ``func`` on self producing a %(klass)s with the
    same axis shape as self.

Notes
-----
Each group is endowed the attribute 'name' in case you need to know
which group you are working on.

The current implementation imposes three requirements on f:

* f must return a value that either has the same shape as the input
  subframe or can be broadcast to the shape of the input subframe.
  For example, if `f` returns a scalar it will be broadcast to have the
  same shape as the input subframe.
* if this is a DataFrame, f must support application column-by-column
  in the subframe. If f also supports application to the entire subframe,
  then a fast path is used starting from the second chunk.
* f must not mutate groups. Mutation is not supported and may
  produce unexpected results. See :ref:`gotchas.udf-mutation` for more details.

When using ``engine='numba'``, there will be no "fall back" behavior internally.
The group data and group index will be passed as numpy arrays to the JITed
user defined function, and no alternative execution attempts will be tried.

.. versionchanged:: 1.3.0

    The resulting dtype will reflect the return value of the passed ``func``,
    see the examples below.

.. versionchanged:: 2.0.0

    When using ``.transform`` on a grouped DataFrame and the transformation function
    returns a DataFrame, pandas now aligns the result's index
    with the input's index. You can call ``.to_numpy()`` on the
    result of the transformation function to avoid alignment.

Examples
--------
%(example)s"""

_agg_template = """
Aggregate using one or more operations over the specified axis.

Parameters
----------
func : function, str, list, dict or None
    Function to use for aggregating the data. If a function, must either
    work when passed a {klass} or when passed to {klass}.apply.

    Accepted combinations are:

    - function
    - string function name
    - list of functions and/or function names, e.g. ``[np.sum, 'mean']``
    - dict of axis labels -> functions, function names or list of such.
    - None, in which case ``**kwargs`` are used with Named Aggregation. Here the
      output has one column for each element in ``**kwargs``. The name of the
      column is keyword, whereas the value determines the aggregation used to compute
      the values in the column.

    Can also accept a Numba JIT function with
    ``engine='numba'`` specified. Only passing a single function is supported
    with this engine.

    If the ``'numba'`` engine is chosen, the function must be
    a user defined function with ``values`` and ``index`` as the
    first and second arguments respectively in the function signature.
    Each group's index will be passed to the user defined function
    and optionally available for use.

    .. versionchanged:: 1.1.0
*args
    Positional arguments to pass to func.
engine : str, default None
    * ``'cython'`` : Runs the function through C-extensions from cython.
    * ``'numba'`` : Runs the function through JIT compiled code from numba.
    * ``None`` : Defaults to ``'cython'`` or globally setting ``compute.use_numba``

    .. versionadded:: 1.1.0
engine_kwargs : dict, default None
    * For ``'cython'`` engine, there are no accepted ``engine_kwargs``
    * For ``'numba'`` engine, the engine can accept ``nopython``, ``nogil``
      and ``parallel`` dictionary keys. The values must either be ``True`` or
      ``False``. The default ``engine_kwargs`` for the ``'numba'`` engine is
      ``{{'nopython': True, 'nogil': False, 'parallel': False}}`` and will be
      applied to the function

    .. versionadded:: 1.1.0
**kwargs
    * If ``func`` is None, ``**kwargs`` are used to define the output names and
      aggregations via Named Aggregation. See ``func`` entry.
    * Otherwise, keyword arguments to be passed into func.

Returns
-------
{klass}

See Also
--------
{klass}.groupby.apply : Apply function func group-wise
    and combine the results together.
{klass}.groupby.transform : Transforms the Series on each group
    based on the given function.
{klass}.aggregate : Aggregate using one or more
    operations over the specified axis.

Notes
-----
When using ``engine='numba'``, there will be no "fall back" behavior internally.
The group data and group index will be passed as numpy arrays to the JITed
user defined function, and no alternative execution attempts will be tried.

Functions that mutate the passed object can produce unexpected
behavior or errors and are not supported. See :ref:`gotchas.udf-mutation`
for more details.

.. versionchanged:: 1.3.0

    The resulting dtype will reflect the return value of the passed ``func``,
    see the examples below.
{examples}"""


@final
class GroupByPlot(PandasObject):
    """
    Class implementing the .plot attribute for groupby objects.
    """

    def __init__(self, groupby: GroupBy) -> None:
        self._groupby = groupby

    def __call__(self, *args, **kwargs):
        def f(self):
            return self.plot(*args, **kwargs)

        f.__name__ = "plot"
        return self._groupby.apply(f)

    def __getattr__(self, name: str):
        def attr(*args, **kwargs):
            def f(self):
                return getattr(self.plot, name)(*args, **kwargs)

            return self._groupby.apply(f)

        return attr


_KeysArgType = Union[
    Hashable,
    List[Hashable],
    Callable[[Hashable], Hashable],
    List[Callable[[Hashable], Hashable]],
    Mapping[Hashable, Hashable],
]


class BaseGroupBy(PandasObject, SelectionMixin[NDFrameT], GroupByIndexingMixin):
    _group_selection: IndexLabel | None = None
    _hidden_attrs = PandasObject._hidden_attrs | {
        "as_index",
        "axis",
        "dropna",
        "exclusions",
        "grouper",
        "group_keys",
        "keys",
        "level",
        "obj",
        "observed",
        "sort",
    }

    axis: AxisInt
    grouper: ops.BaseGrouper
    keys: _KeysArgType | None = None
    group_keys: bool | lib.NoDefault

    @final
    def __len__(self) -> int:
        return len(self.groups)

    @final
    def __repr__(self) -> str:
        # TODO: Better repr for GroupBy object
        return object.__repr__(self)

    @final
    @property
    def groups(self) -> dict[Hashable, np.ndarray]:
        """
        Dict {group name -> group labels}.
        """
        return self.grouper.groups

    @final
    @property
    def ngroups(self) -> int:
        return self.grouper.ngroups

    @final
    @property
    def indices(self) -> dict[Hashable, npt.NDArray[np.intp]]:
        """
        Dict {group name -> group indices}.
        """
        return self.grouper.indices

    @final
    def _get_indices(self, names):
        """
        Safe get multiple indices, translate keys for
        datelike to underlying repr.
        """

        def get_converter(s):
            # possibly convert to the actual key types
            # in the indices, could be a Timestamp or a np.datetime64
            if isinstance(s, datetime.datetime):
                return lambda key: Timestamp(key)
            elif isinstance(s, np.datetime64):
                return lambda key: Timestamp(key).asm8
            else:
                return lambda key: key

        if len(names) == 0:
            return []

        if len(self.indices) > 0:
            index_sample = next(iter(self.indices))
        else:
            index_sample = None  # Dummy sample

        name_sample = names[0]
        if isinstance(index_sample, tuple):
            if not isinstance(name_sample, tuple):
                msg = "must supply a tuple to get_group with multiple grouping keys"
                raise ValueError(msg)
            if not len(name_sample) == len(index_sample):
                try:
                    # If the original grouper was a tuple
                    return [self.indices[name] for name in names]
                except KeyError as err:
                    # turns out it wasn't a tuple
                    msg = (
                        "must supply a same-length tuple to get_group "
                        "with multiple grouping keys"
                    )
                    raise ValueError(msg) from err

            converters = [get_converter(s) for s in index_sample]
            names = (tuple(f(n) for f, n in zip(converters, name)) for name in names)

        else:
            converter = get_converter(index_sample)
            names = (converter(name) for name in names)

        return [self.indices.get(name, []) for name in names]

    @final
    def _get_index(self, name):
        """
        Safe get index, translate keys for datelike to underlying repr.
        """
        return self._get_indices([name])[0]

    @final
    @cache_readonly
    def _selected_obj(self):
        # Note: _selected_obj is always just `self.obj` for SeriesGroupBy
        if isinstance(self.obj, Series):
            return self.obj

        if self._selection is not None:
            if is_hashable(self._selection):
                # i.e. a single key, so selecting it will return a Series.
                #  In this case, _obj_with_exclusions would wrap the key
                #  in a list and return a single-column DataFrame.
                return self.obj[self._selection]

            # Otherwise _selection is equivalent to _selection_list, so
            #  _selected_obj matches _obj_with_exclusions, so we can re-use
            #  that and avoid making a copy.
            return self._obj_with_exclusions

        if self._group_selection is not None:
            return self._obj_with_exclusions
        return self.obj

    @final
    def _dir_additions(self) -> set[str]:
        return self.obj._dir_additions()

    @Substitution(
        klass="GroupBy",
        examples=dedent(
            """\
        >>> df = pd.DataFrame({'A': 'a b a b'.split(), 'B': [1, 2, 3, 4]})
        >>> df
           A  B
        0  a  1
        1  b  2
        2  a  3
        3  b  4

        To get the difference between each groups maximum and minimum value in one
        pass, you can do

        >>> df.groupby('A').pipe(lambda x: x.max() - x.min())
           B
        A
        a  2
        b  2"""
        ),
    )
    @Appender(_pipe_template)
    def pipe(
        self,
        func: Callable[..., T] | tuple[Callable[..., T], str],
        *args,
        **kwargs,
    ) -> T:
        return com.pipe(self, func, *args, **kwargs)

    @final
    def get_group(self, name, obj=None) -> DataFrame | Series:
        """
        Construct DataFrame from group with provided name.

        Parameters
        ----------
        name : object
            The name of the group to get as a DataFrame.
        obj : DataFrame, default None
            The DataFrame to take the DataFrame out of.  If
            it is None, the object groupby was called on will
            be used.

        Returns
        -------
        same type as obj
        """
        if obj is None:
            obj = self._selected_obj

        inds = self._get_index(name)
        if not len(inds):
            raise KeyError(name)

        return obj._take_with_is_copy(inds, axis=self.axis)

    @final
    def __iter__(self) -> Iterator[tuple[Hashable, NDFrameT]]:
        """
        Groupby iterator.

        Returns
        -------
        Generator yielding sequence of (name, subsetted object)
        for each group
        """
        keys = self.keys
        result = self.grouper.get_iterator(self._selected_obj, axis=self.axis)
        if isinstance(keys, list) and len(keys) == 1:
            # GH#42795 - when keys is a list, return tuples even when length is 1
            result = (((key,), group) for key, group in result)
        return result


# To track operations that expand dimensions, like ohlc
OutputFrameOrSeries = TypeVar("OutputFrameOrSeries", bound=NDFrame)


class GroupBy(BaseGroupBy[NDFrameT]):
    """
    Class for grouping and aggregating relational data.

    See aggregate, transform, and apply functions on this object.

    It's easiest to use obj.groupby(...) to use GroupBy, but you can also do:

    ::

        grouped = groupby(obj, ...)

    Parameters
    ----------
    obj : pandas object
    axis : int, default 0
    level : int, default None
        Level of MultiIndex
    groupings : list of Grouping objects
        Most users should ignore this
    exclusions : array-like, optional
        List of columns to exclude
    name : str
        Most users should ignore this

    Returns
    -------
    **Attributes**
    groups : dict
        {group name -> group labels}
    len(grouped) : int
        Number of groups

    Notes
    -----
    After grouping, see aggregate, apply, and transform functions. Here are
    some other brief notes about usage. When grouping by multiple groups, the
    result index will be a MultiIndex (hierarchical) by default.

    Iteration produces (key, group) tuples, i.e. chunking the data by group. So
    you can write code like:

    ::

        grouped = obj.groupby(keys, axis=axis)
        for key, group in grouped:
            # do something with the data

    Function calls on GroupBy, if not specially implemented, "dispatch" to the
    grouped data. So if you group a DataFrame and wish to invoke the std()
    method on each group, you can simply do:

    ::

        df.groupby(mapper).std()

    rather than

    ::

        df.groupby(mapper).aggregate(np.std)

    You can pass arguments to these "wrapped" functions, too.

    See the online documentation for full exposition on these topics and much
    more
    """

    grouper: ops.BaseGrouper
    as_index: bool

    @final
    def __init__(
        self,
        obj: NDFrameT,
        keys: _KeysArgType | None = None,
        axis: Axis = 0,
        level: IndexLabel | None = None,
        grouper: ops.BaseGrouper | None = None,
        exclusions: frozenset[Hashable] | None = None,
        selection: IndexLabel | None = None,
        as_index: bool = True,
        sort: bool = True,
        group_keys: bool | lib.NoDefault = True,
        observed: bool = False,
        dropna: bool = True,
    ) -> None:

        self._selection = selection

        assert isinstance(obj, NDFrame), type(obj)

        self.level = level

        if not as_index:
            if axis != 0:
                raise ValueError("as_index=False only valid for axis=0")

        self.as_index = as_index
        self.keys = keys
        self.sort = sort
        self.group_keys = group_keys
        self.observed = observed
        self.dropna = dropna

        if grouper is None:
            grouper, exclusions, obj = get_grouper(
                obj,
                keys,
                axis=axis,
                level=level,
                sort=sort,
                observed=observed,
                dropna=self.dropna,
            )

        self.obj = obj
        self.axis = obj._get_axis_number(axis)
        self.grouper = grouper
        self.exclusions = frozenset(exclusions) if exclusions else frozenset()

    def __getattr__(self, attr: str):
        if attr in self._internal_names_set:
            return object.__getattribute__(self, attr)
        if attr in self.obj:
            return self[attr]

        raise AttributeError(
            f"'{type(self).__name__}' object has no attribute '{attr}'"
        )

    @final
    def _op_via_apply(self, name: str, *args, **kwargs):
        """Compute the result of an operation by using GroupBy's apply."""
        f = getattr(type(self._obj_with_exclusions), name)
        with self._group_selection_context():
            # need to setup the selection
            # as are not passed directly but in the grouper
            f = getattr(type(self._obj_with_exclusions), name)
            if not callable(f):
                return self.apply(lambda self: getattr(self, name))

        sig = inspect.signature(f)

        # a little trickery for aggregation functions that need an axis
        # argument
        if "axis" in sig.parameters:
            if kwargs.get("axis", None) is None or kwargs.get("axis") is lib.no_default:
                kwargs["axis"] = self.axis

        def curried(x):
            return f(x, *args, **kwargs)

        # preserve the name so we can detect it when calling plot methods,
        # to avoid duplicates
        curried.__name__ = name

        # special case otherwise extra plots are created when catching the
        # exception below
        if name in base.plotting_methods:
            return self.apply(curried)

        is_transform = name in base.transformation_kernels
        # Transform needs to keep the same schema, including when empty
        if is_transform and self._obj_with_exclusions.empty:
            return self._obj_with_exclusions
        result = self._python_apply_general(
            curried,
            self._obj_with_exclusions,
            is_transform=is_transform,
            not_indexed_same=not is_transform,
        )

        if self.grouper.has_dropped_na and is_transform:
            # result will have dropped rows due to nans, fill with null
            # and ensure index is ordered same as the input
            result = self._set_result_index_ordered(result)
        return result

    # -----------------------------------------------------------------
    # Selection

    @final
    def _set_group_selection(self) -> None:
        """
        Create group based selection.

        Used when selection is not passed directly but instead via a grouper.

        NOTE: this should be paired with a call to _reset_group_selection
        """
        # This is a no-op for SeriesGroupBy
        grp = self.grouper
        if (
            grp.groupings is None
            or self.obj.ndim == 1
            or self._group_selection is not None
        ):
            return

        groupers = self.exclusions

        if len(groupers):
            # GH12839 clear selected obj cache when group selection changes
            ax = self.obj._info_axis
            self._group_selection = ax.difference(Index(groupers), sort=False).tolist()
            self._reset_cache("_selected_obj")

    @final
    def _reset_group_selection(self) -> None:
        """
        Clear group based selection.

        Used for methods needing to return info on each group regardless of
        whether a group selection was previously set.
        """
        if self._group_selection is not None:
            # GH12839 clear cached selection too when changing group selection
            self._group_selection = None
            self._reset_cache("_selected_obj")

    @contextmanager
    def _group_selection_context(self) -> Generator[GroupBy, None, None]:
        """
        Set / reset the _group_selection_context.
        """
        self._set_group_selection()
        try:
            yield self
        finally:
            self._reset_group_selection()

    def _iterate_slices(self) -> Iterable[Series]:
        raise AbstractMethodError(self)

    # -----------------------------------------------------------------
    # Dispatch/Wrapping

    @final
    def _concat_objects(
        self,
        values,
        not_indexed_same: bool = False,
        is_transform: bool = False,
    ):
        from pandas.core.reshape.concat import concat

        def reset_identity(values):
            # reset the identities of the components
            # of the values to prevent aliasing
            for v in com.not_none(*values):
                ax = v._get_axis(self.axis)
                ax._reset_identity()
            return values

        if self.group_keys and not is_transform:

            values = reset_identity(values)
            if self.as_index:

                # possible MI return case
                group_keys = self.grouper.result_index
                group_levels = self.grouper.levels
                group_names = self.grouper.names

                result = concat(
                    values,
                    axis=self.axis,
                    keys=group_keys,
                    levels=group_levels,
                    names=group_names,
                    sort=False,
                )
            else:

                # GH5610, returns a MI, with the first level being a
                # range index
                keys = list(range(len(values)))
                result = concat(values, axis=self.axis, keys=keys)

        elif not not_indexed_same:
            result = concat(values, axis=self.axis)

            ax = self._selected_obj._get_axis(self.axis)
            if self.dropna:
                labels = self.grouper.group_info[0]
                mask = labels != -1
                ax = ax[mask]

            # this is a very unfortunate situation
            # we can't use reindex to restore the original order
            # when the ax has duplicates
            # so we resort to this
            # GH 14776, 30667
            if ax.has_duplicates and not result.axes[self.axis].equals(ax):
                target = algorithms.unique1d(ax._values)
                indexer, _ = result.index.get_indexer_non_unique(target)
                result = result.take(indexer, axis=self.axis)
            else:
                result = result.reindex(ax, axis=self.axis, copy=False)

        else:
            values = reset_identity(values)
            result = concat(values, axis=self.axis)

        name = self.obj.name if self.obj.ndim == 1 else self._selection
        if isinstance(result, Series) and name is not None:

            result.name = name

        return result

    @final
    def _set_result_index_ordered(
        self, result: OutputFrameOrSeries
    ) -> OutputFrameOrSeries:
        # set the result index on the passed values object and
        # return the new object, xref 8046

        obj_axis = self.obj._get_axis(self.axis)

        if self.grouper.is_monotonic and not self.grouper.has_dropped_na:
            # shortcut if we have an already ordered grouper
            result = result.set_axis(obj_axis, axis=self.axis, copy=False)
            return result

        # row order is scrambled => sort the rows by position in original index
        original_positions = Index(self.grouper.result_ilocs())
        result = result.set_axis(original_positions, axis=self.axis, copy=False)
        result = result.sort_index(axis=self.axis)
        if self.grouper.has_dropped_na:
            # Add back in any missing rows due to dropna - index here is integral
            # with values referring to the row of the input so can use RangeIndex
            result = result.reindex(RangeIndex(len(obj_axis)), axis=self.axis)
        result = result.set_axis(obj_axis, axis=self.axis, copy=False)

        return result

    def _insert_inaxis_grouper(self, result: Series | DataFrame) -> DataFrame:
        if isinstance(result, Series):
            result = result.to_frame()

        # zip in reverse so we can always insert at loc 0
        columns = result.columns
        for name, lev, in_axis in zip(
            reversed(self.grouper.names),
            reversed(self.grouper.get_group_levels()),
            reversed([grp.in_axis for grp in self.grouper.groupings]),
        ):
            # GH #28549
            # When using .apply(-), name will be in columns already
            if in_axis and name not in columns:
                result.insert(0, name, lev)

        return result

    def _indexed_output_to_ndframe(
        self, result: Mapping[base.OutputKey, ArrayLike]
    ) -> Series | DataFrame:
        raise AbstractMethodError(self)

    @final
    def _wrap_aggregated_output(
        self,
        output: Series | DataFrame | Mapping[base.OutputKey, ArrayLike],
        qs: npt.NDArray[np.float64] | None = None,
    ):
        """
        Wraps the output of GroupBy aggregations into the expected result.

        Parameters
        ----------
        output : Series, DataFrame, or Mapping[base.OutputKey, ArrayLike]
           Data to wrap.

        Returns
        -------
        Series or DataFrame
        """

        if isinstance(output, (Series, DataFrame)):
            # We get here (for DataFrameGroupBy) if we used Manager.grouped_reduce,
            #  in which case our columns are already set correctly.
            # ATM we do not get here for SeriesGroupBy; when we do, we will
            #  need to require that result.name already match self.obj.name
            result = output
        else:
            result = self._indexed_output_to_ndframe(output)

        if not self.as_index:
            # `not self.as_index` is only relevant for DataFrameGroupBy,
            #   enforced in __init__
            result = self._insert_inaxis_grouper(result)
            result = result._consolidate()
            index = Index(range(self.grouper.ngroups))

        else:
            index = self.grouper.result_index

        if qs is not None:
            # We get here with len(qs) != 1 and not self.as_index
            #  in test_pass_args_kwargs
            index = _insert_quantile_level(index, qs)

        result.index = index

        if self.axis == 1:
            # Only relevant for DataFrameGroupBy, no-op for SeriesGroupBy
            result = result.T
            if result.index.equals(self.obj.index):
                # Retain e.g. DatetimeIndex/TimedeltaIndex freq
                result.index = self.obj.index.copy()
                # TODO: Do this more systematically

        return self._reindex_output(result, qs=qs)

    @final
    def _wrap_transformed_output(
        self, output: Mapping[base.OutputKey, ArrayLike]
    ) -> Series | DataFrame:
        """
        Wraps the output of GroupBy transformations into the expected result.

        Parameters
        ----------
        output : Mapping[base.OutputKey, ArrayLike]
            Data to wrap.

        Returns
        -------
        Series or DataFrame
            Series for SeriesGroupBy, DataFrame for DataFrameGroupBy
        """
        if isinstance(output, (Series, DataFrame)):
            result = output
        else:
            result = self._indexed_output_to_ndframe(output)

        if self.axis == 1:
            # Only relevant for DataFrameGroupBy
            result = result.T
            result.columns = self.obj.columns

        result.index = self.obj.index
        return result

    def _wrap_applied_output(
        self,
        data,
        values: list,
        not_indexed_same: bool = False,
        is_transform: bool = False,
    ):
        raise AbstractMethodError(self)

    # -----------------------------------------------------------------
    # numba

    @final
    def _numba_prep(self, data: DataFrame):
        ids, _, ngroups = self.grouper.group_info
        sorted_index = get_group_index_sorter(ids, ngroups)
        sorted_ids = algorithms.take_nd(ids, sorted_index, allow_fill=False)

        sorted_data = data.take(sorted_index, axis=self.axis).to_numpy()
        if len(self.grouper.groupings) > 1:
            raise NotImplementedError(
                "More than 1 grouping labels are not supported with engine='numba'"
            )
        # GH 46867
        index_data = data.index
        if isinstance(index_data, MultiIndex):
            group_key = self.grouper.groupings[0].name
            index_data = index_data.get_level_values(group_key)
        sorted_index_data = index_data.take(sorted_index).to_numpy()

        starts, ends = lib.generate_slices(sorted_ids, ngroups)
        return (
            starts,
            ends,
            sorted_index_data,
            sorted_data,
        )

    def _numba_agg_general(
        self,
        func: Callable,
        engine_kwargs: dict[str, bool] | None,
        *aggregator_args,
    ):
        """
        Perform groupby with a standard numerical aggregation function (e.g. mean)
        with Numba.
        """
        if not self.as_index:
            raise NotImplementedError(
                "as_index=False is not supported. Use .reset_index() instead."
            )
        if self.axis == 1:
            raise NotImplementedError("axis=1 is not supported.")

        with self._group_selection_context():
            data = self._selected_obj
        df = data if data.ndim == 2 else data.to_frame()
        starts, ends, sorted_index, sorted_data = self._numba_prep(df)
        aggregator = executor.generate_shared_aggregator(
            func, **get_jit_arguments(engine_kwargs)
        )
        result = aggregator(sorted_data, starts, ends, 0, *aggregator_args)

        index = self.grouper.result_index
        if data.ndim == 1:
            result_kwargs = {"name": data.name}
            result = result.ravel()
        else:
            result_kwargs = {"columns": data.columns}
        return data._constructor(result, index=index, **result_kwargs)

    @final
    def _transform_with_numba(
        self, data: DataFrame, func, *args, engine_kwargs=None, **kwargs
    ):
        """
        Perform groupby transform routine with the numba engine.

        This routine mimics the data splitting routine of the DataSplitter class
        to generate the indices of each group in the sorted data and then passes the
        data and indices into a Numba jitted function.
        """
        starts, ends, sorted_index, sorted_data = self._numba_prep(data)
        numba_.validate_udf(func)
        numba_transform_func = numba_.generate_numba_transform_func(
            func, **get_jit_arguments(engine_kwargs, kwargs)
        )
        result = numba_transform_func(
            sorted_data,
            sorted_index,
            starts,
            ends,
            len(data.columns),
            *args,
        )
        # result values needs to be resorted to their original positions since we
        # evaluated the data sorted by group
        return result.take(np.argsort(sorted_index), axis=0)

    @final
    def _aggregate_with_numba(
        self, data: DataFrame, func, *args, engine_kwargs=None, **kwargs
    ):
        """
        Perform groupby aggregation routine with the numba engine.

        This routine mimics the data splitting routine of the DataSplitter class
        to generate the indices of each group in the sorted data and then passes the
        data and indices into a Numba jitted function.
        """
        starts, ends, sorted_index, sorted_data = self._numba_prep(data)
        numba_.validate_udf(func)
        numba_agg_func = numba_.generate_numba_agg_func(
            func, **get_jit_arguments(engine_kwargs, kwargs)
        )
        result = numba_agg_func(
            sorted_data,
            sorted_index,
            starts,
            ends,
            len(data.columns),
            *args,
        )
        return result

    # -----------------------------------------------------------------
    # apply/agg/transform

    @Appender(
        _apply_docs["template"].format(
            input="dataframe", examples=_apply_docs["dataframe_examples"]
        )
    )
    def apply(self, func, *args, **kwargs) -> NDFrameT:

        func = com.is_builtin_func(func)

        if isinstance(func, str):
            if hasattr(self, func):
                res = getattr(self, func)
                if callable(res):
                    return res(*args, **kwargs)
                elif args or kwargs:
                    raise ValueError(f"Cannot pass arguments to property {func}")
                return res

            else:
                raise TypeError(f"apply func should be callable, not '{func}'")

        elif args or kwargs:
            if callable(func):

                @wraps(func)
                def f(g):
                    with np.errstate(all="ignore"):
                        return func(g, *args, **kwargs)

            elif hasattr(nanops, f"nan{func}"):
                # TODO: should we wrap this in to e.g. _is_builtin_func?
                f = getattr(nanops, f"nan{func}")

            else:
                raise ValueError(
                    "func must be a callable if args or kwargs are supplied"
                )
        else:

            f = func

        # ignore SettingWithCopy here in case the user mutates
        with option_context("mode.chained_assignment", None):
            try:
                result = self._python_apply_general(f, self._selected_obj)
            except TypeError:
                # gh-20949
                # try again, with .apply acting as a filtering
                # operation, by excluding the grouping column
                # This would normally not be triggered
                # except if the udf is trying an operation that
                # fails on *some* columns, e.g. a numeric operation
                # on a string grouper column

                with self._group_selection_context():
                    return self._python_apply_general(f, self._selected_obj)

        return result

    @final
    def _python_apply_general(
        self,
        f: Callable,
        data: DataFrame | Series,
        not_indexed_same: bool | None = None,
        is_transform: bool = False,
        is_agg: bool = False,
    ) -> NDFrameT:
        """
        Apply function f in python space

        Parameters
        ----------
        f : callable
            Function to apply
        data : Series or DataFrame
            Data to apply f to
        not_indexed_same: bool, optional
            When specified, overrides the value of not_indexed_same. Apply behaves
            differently when the result index is equal to the input index, but
            this can be coincidental leading to value-dependent behavior.
        is_transform : bool, default False
            Indicator for whether the function is actually a transform
            and should not have group keys prepended. This is used
            in _make_wrapper which generates both transforms (e.g. diff)
            and non-transforms (e.g. corr)
        is_agg : bool, default False
            Indicator for whether the function is an aggregation. When the
            result is empty, we don't want to warn for this case.
            See _GroupBy._python_agg_general.

        Returns
        -------
        Series or DataFrame
            data after applying f
        """
        values, mutated = self.grouper.apply(f, data, self.axis)
        if not_indexed_same is None:
            not_indexed_same = mutated

        return self._wrap_applied_output(
            data,
            values,
            not_indexed_same,
            is_transform,
        )

    @final
    def _python_agg_general(self, func, *args, **kwargs):
        func = com.is_builtin_func(func)
        f = lambda x: func(x, *args, **kwargs)

        # iterate through "columns" ex exclusions to populate output dict
        output: dict[base.OutputKey, ArrayLike] = {}

        if self.ngroups == 0:
            # agg_series below assumes ngroups > 0
            return self._python_apply_general(f, self._selected_obj, is_agg=True)

        for idx, obj in enumerate(self._iterate_slices()):
            name = obj.name
            result = self.grouper.agg_series(obj, f)
            key = base.OutputKey(label=name, position=idx)
            output[key] = result

        if not output:
            return self._python_apply_general(f, self._selected_obj)

        return self._wrap_aggregated_output(output)

    @final
    def _agg_general(
        self,
        numeric_only: bool = False,
        min_count: int = -1,
        *,
        alias: str,
        npfunc: Callable,
    ):

        result = self._cython_agg_general(
            how=alias,
            alt=npfunc,
            numeric_only=numeric_only,
            min_count=min_count,
        )
        return result.__finalize__(self.obj, method="groupby")

    def _agg_py_fallback(
        self, values: ArrayLike, ndim: int, alt: Callable
    ) -> ArrayLike:
        """
        Fallback to pure-python aggregation if _cython_operation raises
        NotImplementedError.
        """
        # We get here with a) EADtypes and b) object dtype

        if values.ndim == 1:
            # For DataFrameGroupBy we only get here with ExtensionArray
            ser = Series(values)
        else:
            # We only get here with values.dtype == object
            # TODO: special case not needed with ArrayManager
            df = DataFrame(values.T)
            # bc we split object blocks in grouped_reduce, we have only 1 col
            # otherwise we'd have to worry about block-splitting GH#39329
            assert df.shape[1] == 1
            # Avoid call to self.values that can occur in DataFrame
            #  reductions; see GH#28949
            ser = df.iloc[:, 0]

        # We do not get here with UDFs, so we know that our dtype
        #  should always be preserved by the implemented aggregations
        # TODO: Is this exactly right; see WrappedCythonOp get_result_dtype?
        res_values = self.grouper.agg_series(ser, alt, preserve_dtype=True)

        if isinstance(values, Categorical):
            # Because we only get here with known dtype-preserving
            #  reductions, we cast back to Categorical.
            # TODO: if we ever get "rank" working, exclude it here.
            res_values = type(values)._from_sequence(res_values, dtype=values.dtype)

        # If we are DataFrameGroupBy and went through a SeriesGroupByPath
        # then we need to reshape
        # GH#32223 includes case with IntegerArray values, ndarray res_values
        # test_groupby_duplicate_columns with object dtype values
        return ensure_block_shape(res_values, ndim=ndim)

    @final
    def _cython_agg_general(
        self,
        how: str,
        alt: Callable,
        numeric_only: bool = False,
        min_count: int = -1,
        **kwargs,
    ):
        # Note: we never get here with how="ohlc" for DataFrameGroupBy;
        #  that goes through SeriesGroupBy

        data = self._get_data_to_aggregate()
        is_ser = data.ndim == 1

        if numeric_only:
            if is_ser and not is_numeric_dtype(self._selected_obj.dtype):
                # GH#41291 match Series behavior
                kwd_name = "numeric_only"
                if how in ["any", "all"]:
                    kwd_name = "bool_only"
                raise TypeError(
                    f"Cannot use {kwd_name}={numeric_only} with "
                    f"{type(self).__name__}.{how} and non-numeric types."
                )
            if not is_ser:
                data = data.get_numeric_data(copy=False)

        def array_func(values: ArrayLike) -> ArrayLike:
            try:
                result = self.grouper._cython_operation(
                    "aggregate",
                    values,
                    how,
                    axis=data.ndim - 1,
                    min_count=min_count,
                    **kwargs,
                )
            except NotImplementedError:
                # generally if we have numeric_only=False
                # and non-applicable functions
                # try to python agg
                # TODO: shouldn't min_count matter?
                result = self._agg_py_fallback(values, ndim=data.ndim, alt=alt)

            return result

        new_mgr = data.grouped_reduce(array_func)

        res = self._wrap_agged_manager(new_mgr)
        if is_ser:
            if self.as_index:
                res.index = self.grouper.result_index
            else:
                res = self._insert_inaxis_grouper(res)
            return self._reindex_output(res)
        else:
            return res

    def _cython_transform(
        self, how: str, numeric_only: bool = False, axis: AxisInt = 0, **kwargs
    ):
        raise AbstractMethodError(self)

    @final
    def _transform(self, func, *args, engine=None, engine_kwargs=None, **kwargs):

        if maybe_use_numba(engine):
            data = self._obj_with_exclusions
            df = data if data.ndim == 2 else data.to_frame()
            result = self._transform_with_numba(
                df, func, *args, engine_kwargs=engine_kwargs, **kwargs
            )
            if self.obj.ndim == 2:
                return cast(DataFrame, self.obj)._constructor(
                    result, index=data.index, columns=data.columns
                )
            else:
                return cast(Series, self.obj)._constructor(
                    result.ravel(), index=data.index, name=data.name
                )

        # optimized transforms
        func = com.get_cython_func(func) or func

        if not isinstance(func, str):
            return self._transform_general(func, *args, **kwargs)

        elif func not in base.transform_kernel_allowlist:
            msg = f"'{func}' is not a valid function name for transform(name)"
            raise ValueError(msg)
        elif func in base.cythonized_kernels or func in base.transformation_kernels:
            # cythonized transform or canned "agg+broadcast"
            return getattr(self, func)(*args, **kwargs)

        else:
            # i.e. func in base.reduction_kernels

            # GH#30918 Use _transform_fast only when we know func is an aggregation
            # If func is a reduction, we need to broadcast the
            # result to the whole group. Compute func result
            # and deal with possible broadcasting below.
            # Temporarily set observed for dealing with categoricals.
            with com.temp_setattr(self, "observed", True):
                with com.temp_setattr(self, "as_index", True):
                    # GH#49834 - result needs groups in the index for
                    # _wrap_transform_fast_result
                    result = getattr(self, func)(*args, **kwargs)

            return self._wrap_transform_fast_result(result)

    @final
    def _wrap_transform_fast_result(self, result: NDFrameT) -> NDFrameT:
        """
        Fast transform path for aggregations.
        """
        obj = self._obj_with_exclusions

        # for each col, reshape to size of original frame by take operation
        ids, _, _ = self.grouper.group_info
        result = result.reindex(self.grouper.result_index, axis=self.axis, copy=False)

        if self.obj.ndim == 1:
            # i.e. SeriesGroupBy
            out = algorithms.take_nd(result._values, ids)
            output = obj._constructor(out, index=obj.index, name=obj.name)
        else:
            # `.size()` gives Series output on DataFrame input, need axis 0
            axis = 0 if result.ndim == 1 else self.axis
            # GH#46209
            # Don't convert indices: negative indices need to give rise
            # to null values in the result
            output = result._take(ids, axis=axis, convert_indices=False)
            output = output.set_axis(obj._get_axis(self.axis), axis=axis)
        return output

    # -----------------------------------------------------------------
    # Utilities

    @final
    def _apply_filter(self, indices, dropna):
        if len(indices) == 0:
            indices = np.array([], dtype="int64")
        else:
            indices = np.sort(np.concatenate(indices))
        if dropna:
            filtered = self._selected_obj.take(indices, axis=self.axis)
        else:
            mask = np.empty(len(self._selected_obj.index), dtype=bool)
            mask.fill(False)
            mask[indices.astype(int)] = True
            # mask fails to broadcast when passed to where; broadcast manually.
            mask = np.tile(mask, list(self._selected_obj.shape[1:]) + [1]).T
            filtered = self._selected_obj.where(mask)  # Fill with NaNs.
        return filtered

    @final
    def _cumcount_array(self, ascending: bool = True) -> np.ndarray:
        """
        Parameters
        ----------
        ascending : bool, default True
            If False, number in reverse, from length of group - 1 to 0.

        Notes
        -----
        this is currently implementing sort=False
        (though the default is sort=True) for groupby in general
        """
        ids, _, ngroups = self.grouper.group_info
        sorter = get_group_index_sorter(ids, ngroups)
        ids, count = ids[sorter], len(ids)

        if count == 0:
            return np.empty(0, dtype=np.int64)

        run = np.r_[True, ids[:-1] != ids[1:]]
        rep = np.diff(np.r_[np.nonzero(run)[0], count])
        out = (~run).cumsum()

        if ascending:
            out -= np.repeat(out[run], rep)
        else:
            out = np.repeat(out[np.r_[run[1:], True]], rep) - out

        if self.grouper.has_dropped_na:
            out = np.where(ids == -1, np.nan, out.astype(np.float64, copy=False))
        else:
            out = out.astype(np.int64, copy=False)

        rev = np.empty(count, dtype=np.intp)
        rev[sorter] = np.arange(count, dtype=np.intp)
        return out[rev]

    # -----------------------------------------------------------------

    @final
    @property
    def _obj_1d_constructor(self) -> Callable:
        # GH28330 preserve subclassed Series/DataFrames
        if isinstance(self.obj, DataFrame):
            return self.obj._constructor_sliced
        assert isinstance(self.obj, Series)
        return self.obj._constructor

    @final
    def _bool_agg(self, val_test: Literal["any", "all"], skipna: bool):
        """
        Shared func to call any / all Cython GroupBy implementations.
        """

        def objs_to_bool(vals: ArrayLike) -> tuple[np.ndarray, type]:
            if is_object_dtype(vals.dtype) and skipna:
                # GH#37501: don't raise on pd.NA when skipna=True
                mask = isna(vals)
                if mask.any():
                    # mask on original values computed separately
                    vals = vals.copy()
                    vals[mask] = True
            elif isinstance(vals, BaseMaskedArray):
                vals = vals._data
            vals = vals.astype(bool, copy=False)
            return vals.view(np.int8), bool

        def result_to_bool(
            result: np.ndarray,
            inference: type,
            nullable: bool = False,
        ) -> ArrayLike:
            if nullable:
                return BooleanArray(result.astype(bool, copy=False), result == -1)
            else:
                return result.astype(inference, copy=False)

        return self._get_cythonized_result(
            libgroupby.group_any_all,
            numeric_only=False,
            cython_dtype=np.dtype(np.int8),
            pre_processing=objs_to_bool,
            post_processing=result_to_bool,
            val_test=val_test,
            skipna=skipna,
        )

    @final
    @Substitution(name="groupby")
    @Appender(_common_see_also)
    def any(self, skipna: bool = True):
        """
        Return True if any value in the group is truthful, else False.

        Parameters
        ----------
        skipna : bool, default True
            Flag to ignore nan values during truth testing.

        Returns
        -------
        Series or DataFrame
            DataFrame or Series of boolean values, where a value is True if any element
            is True within its respective group, False otherwise.
        """
        return self._bool_agg("any", skipna)

    @final
    @Substitution(name="groupby")
    @Appender(_common_see_also)
    def all(self, skipna: bool = True):
        """
        Return True if all values in the group are truthful, else False.

        Parameters
        ----------
        skipna : bool, default True
            Flag to ignore nan values during truth testing.

        Returns
        -------
        Series or DataFrame
            DataFrame or Series of boolean values, where a value is True if all elements
            are True within its respective group, False otherwise.
        """
        return self._bool_agg("all", skipna)

    @final
    @Substitution(name="groupby")
    @Appender(_common_see_also)
    def count(self) -> NDFrameT:
        """
        Compute count of group, excluding missing values.

        Returns
        -------
        Series or DataFrame
            Count of values within each group.
        """
        data = self._get_data_to_aggregate()
        ids, _, ngroups = self.grouper.group_info
        mask = ids != -1

        is_series = data.ndim == 1

        def hfunc(bvalues: ArrayLike) -> ArrayLike:
            # TODO(EA2D): reshape would not be necessary with 2D EAs
            if bvalues.ndim == 1:
                # EA
                masked = mask & ~isna(bvalues).reshape(1, -1)
            else:
                masked = mask & ~isna(bvalues)

            counted = lib.count_level_2d(masked, labels=ids, max_bin=ngroups, axis=1)
            if is_series:
                assert counted.ndim == 2
                assert counted.shape[0] == 1
                return counted[0]
            return counted

        new_mgr = data.grouped_reduce(hfunc)

        # If we are grouping on categoricals we want unobserved categories to
        # return zero, rather than the default of NaN which the reindexing in
        # _wrap_agged_manager() returns. GH 35028
        with com.temp_setattr(self, "observed", True):
            result = self._wrap_agged_manager(new_mgr)

        if result.ndim == 1:
            if self.as_index:
                result.index = self.grouper.result_index
            else:
                result = self._insert_inaxis_grouper(result)

        return self._reindex_output(result, fill_value=0)

    @final
    @Substitution(name="groupby")
    @Substitution(see_also=_common_see_also)
    def mean(
        self,
        numeric_only: bool = False,
        engine: str = "cython",
        engine_kwargs: dict[str, bool] | None = None,
    ):
        """
        Compute mean of groups, excluding missing values.

        Parameters
        ----------
        numeric_only : bool, default False
            Include only float, int, boolean columns.

            .. versionchanged:: 2.0.0

                numeric_only no longer accepts ``None`` and defaults to ``False``.

        engine : str, default None
            * ``'cython'`` : Runs the operation through C-extensions from cython.
            * ``'numba'`` : Runs the operation through JIT compiled code from numba.
            * ``None`` : Defaults to ``'cython'`` or globally setting
              ``compute.use_numba``

            .. versionadded:: 1.4.0

        engine_kwargs : dict, default None
            * For ``'cython'`` engine, there are no accepted ``engine_kwargs``
            * For ``'numba'`` engine, the engine can accept ``nopython``, ``nogil``
              and ``parallel`` dictionary keys. The values must either be ``True`` or
              ``False``. The default ``engine_kwargs`` for the ``'numba'`` engine is
              ``{{'nopython': True, 'nogil': False, 'parallel': False}}``

            .. versionadded:: 1.4.0

        Returns
        -------
        pandas.Series or pandas.DataFrame
        %(see_also)s
        Examples
        --------
        >>> df = pd.DataFrame({'A': [1, 1, 2, 1, 2],
        ...                    'B': [np.nan, 2, 3, 4, 5],
        ...                    'C': [1, 2, 1, 1, 2]}, columns=['A', 'B', 'C'])

        Groupby one column and return the mean of the remaining columns in
        each group.

        >>> df.groupby('A').mean()
             B         C
        A
        1  3.0  1.333333
        2  4.0  1.500000

        Groupby two columns and return the mean of the remaining column.

        >>> df.groupby(['A', 'B']).mean()
                 C
        A B
        1 2.0  2.0
          4.0  1.0
        2 3.0  1.0
          5.0  2.0

        Groupby one column and return the mean of only particular column in
        the group.

        >>> df.groupby('A')['B'].mean()
        A
        1    3.0
        2    4.0
        Name: B, dtype: float64
        """

        if maybe_use_numba(engine):
            from pandas.core._numba.kernels import sliding_mean

            return self._numba_agg_general(sliding_mean, engine_kwargs)
        else:
            result = self._cython_agg_general(
                "mean",
                alt=lambda x: Series(x).mean(numeric_only=numeric_only),
                numeric_only=numeric_only,
            )
            return result.__finalize__(self.obj, method="groupby")

    @final
    def median(self, numeric_only: bool = False):
        """
        Compute median of groups, excluding missing values.

        For multiple groupings, the result index will be a MultiIndex

        Parameters
        ----------
        numeric_only : bool, default False
            Include only float, int, boolean columns.

            .. versionchanged:: 2.0.0

                numeric_only no longer accepts ``None`` and defaults to False.

        Returns
        -------
        Series or DataFrame
            Median of values within each group.
        """
        result = self._cython_agg_general(
            "median",
            alt=lambda x: Series(x).median(numeric_only=numeric_only),
            numeric_only=numeric_only,
        )
        return result.__finalize__(self.obj, method="groupby")

    @final
    @Substitution(name="groupby")
    @Appender(_common_see_also)
    def std(
        self,
        ddof: int = 1,
        engine: str | None = None,
        engine_kwargs: dict[str, bool] | None = None,
        numeric_only: bool = False,
    ):
        """
        Compute standard deviation of groups, excluding missing values.

        For multiple groupings, the result index will be a MultiIndex.

        Parameters
        ----------
        ddof : int, default 1
            Degrees of freedom.

        engine : str, default None
            * ``'cython'`` : Runs the operation through C-extensions from cython.
            * ``'numba'`` : Runs the operation through JIT compiled code from numba.
            * ``None`` : Defaults to ``'cython'`` or globally setting
              ``compute.use_numba``

            .. versionadded:: 1.4.0

        engine_kwargs : dict, default None
            * For ``'cython'`` engine, there are no accepted ``engine_kwargs``
            * For ``'numba'`` engine, the engine can accept ``nopython``, ``nogil``
              and ``parallel`` dictionary keys. The values must either be ``True`` or
              ``False``. The default ``engine_kwargs`` for the ``'numba'`` engine is
              ``{{'nopython': True, 'nogil': False, 'parallel': False}}``

            .. versionadded:: 1.4.0

        numeric_only : bool, default False
            Include only `float`, `int` or `boolean` data.

            .. versionadded:: 1.5.0

            .. versionchanged:: 2.0.0

                numeric_only now defaults to ``False``.

        Returns
        -------
        Series or DataFrame
            Standard deviation of values within each group.
        """
        if maybe_use_numba(engine):
            from pandas.core._numba.kernels import sliding_var

            return np.sqrt(self._numba_agg_general(sliding_var, engine_kwargs, ddof))
        else:
            if (
                numeric_only
                and self.obj.ndim == 1
                and not is_numeric_dtype(self.obj.dtype)
            ):
                raise TypeError(
                    f"{type(self).__name__}.std called with "
                    f"numeric_only={numeric_only} and dtype {self.obj.dtype}"
                )

            def _preprocessing(values):
                if isinstance(values, BaseMaskedArray):
                    return values._data, None
                return values, None

            def _postprocessing(
                vals, inference, nullable: bool = False, result_mask=None
            ) -> ArrayLike:
                if nullable:
                    if result_mask.ndim == 2:
                        result_mask = result_mask[:, 0]
                    return FloatingArray(np.sqrt(vals), result_mask.view(np.bool_))
                return np.sqrt(vals)

            result = self._get_cythonized_result(
                libgroupby.group_var,
                cython_dtype=np.dtype(np.float64),
                numeric_only=numeric_only,
                needs_counts=True,
                pre_processing=_preprocessing,
                post_processing=_postprocessing,
                ddof=ddof,
                how="std",
            )
            return result

    @final
    @Substitution(name="groupby")
    @Appender(_common_see_also)
    def var(
        self,
        ddof: int = 1,
        engine: str | None = None,
        engine_kwargs: dict[str, bool] | None = None,
        numeric_only: bool = False,
    ):
        """
        Compute variance of groups, excluding missing values.

        For multiple groupings, the result index will be a MultiIndex.

        Parameters
        ----------
        ddof : int, default 1
            Degrees of freedom.

        engine : str, default None
            * ``'cython'`` : Runs the operation through C-extensions from cython.
            * ``'numba'`` : Runs the operation through JIT compiled code from numba.
            * ``None`` : Defaults to ``'cython'`` or globally setting
              ``compute.use_numba``

            .. versionadded:: 1.4.0

        engine_kwargs : dict, default None
            * For ``'cython'`` engine, there are no accepted ``engine_kwargs``
            * For ``'numba'`` engine, the engine can accept ``nopython``, ``nogil``
              and ``parallel`` dictionary keys. The values must either be ``True`` or
              ``False``. The default ``engine_kwargs`` for the ``'numba'`` engine is
              ``{{'nopython': True, 'nogil': False, 'parallel': False}}``

            .. versionadded:: 1.4.0

        numeric_only : bool, default False
            Include only `float`, `int` or `boolean` data.

            .. versionadded:: 1.5.0

            .. versionchanged:: 2.0.0

                numeric_only now defaults to ``False``.

        Returns
        -------
        Series or DataFrame
            Variance of values within each group.
        """
        if maybe_use_numba(engine):
            from pandas.core._numba.kernels import sliding_var

            return self._numba_agg_general(sliding_var, engine_kwargs, ddof)
        else:
            return self._cython_agg_general(
                "var",
                alt=lambda x: Series(x).var(ddof=ddof),
                numeric_only=numeric_only,
                ddof=ddof,
            )

    @final
    def _value_counts(
        self,
        subset: Sequence[Hashable] | None = None,
        normalize: bool = False,
        sort: bool = True,
        ascending: bool = False,
        dropna: bool = True,
    ) -> DataFrame | Series:
        """
        Shared implementation of value_counts for SeriesGroupBy and DataFrameGroupBy.

        SeriesGroupBy additionally supports a bins argument. See the docstring of
        DataFrameGroupBy.value_counts for a description of arguments.
        """
        if self.axis == 1:
            raise NotImplementedError(
                "DataFrameGroupBy.value_counts only handles axis=0"
            )
        name = "proportion" if normalize else "count"

        with self._group_selection_context():
            df = self.obj

            in_axis_names = {
                grouping.name for grouping in self.grouper.groupings if grouping.in_axis
            }
            if isinstance(self._selected_obj, Series):
                _name = self._selected_obj.name
                keys = [] if _name in in_axis_names else [self._selected_obj]
            else:
                unique_cols = set(self._selected_obj.columns)
                if subset is not None:
                    subsetted = set(subset)
                    clashing = subsetted & set(in_axis_names)
                    if clashing:
                        raise ValueError(
                            f"Keys {clashing} in subset cannot be in "
                            "the groupby column keys."
                        )
                    doesnt_exist = subsetted - unique_cols
                    if doesnt_exist:
                        raise ValueError(
                            f"Keys {doesnt_exist} in subset do not "
                            f"exist in the DataFrame."
                        )
                else:
                    subsetted = unique_cols

                keys = [
                    # Can't use .values because the column label needs to be preserved
                    self._selected_obj.iloc[:, idx]
                    for idx, _name in enumerate(self._selected_obj.columns)
                    if _name not in in_axis_names and _name in subsetted
                ]

            groupings = list(self.grouper.groupings)
            for key in keys:
                grouper, _, _ = get_grouper(
                    df,
                    key=key,
                    axis=self.axis,
                    sort=self.sort,
                    observed=False,
                    dropna=dropna,
                )
                groupings += list(grouper.groupings)

            # Take the size of the overall columns
            gb = df.groupby(
                groupings,
                sort=self.sort,
                observed=self.observed,
                dropna=self.dropna,
            )
            result_series = cast(Series, gb.size())
            result_series.name = name

            # GH-46357 Include non-observed categories
            # of non-grouping columns regardless of `observed`
            if any(
                isinstance(grouping.grouping_vector, (Categorical, CategoricalIndex))
                and not grouping._observed
                for grouping in groupings
            ):
                levels_list = [ping.result_index for ping in groupings]
                multi_index, _ = MultiIndex.from_product(
                    levels_list, names=[ping.name for ping in groupings]
                ).sortlevel()
                result_series = result_series.reindex(multi_index, fill_value=0)

            if normalize:
                # Normalize the results by dividing by the original group sizes.
                # We are guaranteed to have the first N levels be the
                # user-requested grouping.
                levels = list(
                    range(len(self.grouper.groupings), result_series.index.nlevels)
                )
                indexed_group_size = result_series.groupby(
                    result_series.index.droplevel(levels),
                    sort=self.sort,
                    dropna=self.dropna,
                ).transform("sum")
                result_series /= indexed_group_size

                # Handle groups of non-observed categories
                result_series = result_series.fillna(0.0)

            if sort:
                # Sort the values and then resort by the main grouping
                index_level = range(len(self.grouper.groupings))
                result_series = result_series.sort_values(
                    ascending=ascending
                ).sort_index(level=index_level, sort_remaining=False)

            result: Series | DataFrame
            if self.as_index:
                result = result_series
            else:
                # Convert to frame
                index = result_series.index
                columns = com.fill_missing_names(index.names)
                if name in columns:
                    raise ValueError(
                        f"Column label '{name}' is duplicate of result column"
                    )
                result_series.name = name
                result_series.index = index.set_names(range(len(columns)))
                result_frame = result_series.reset_index()
                result_frame.columns = columns + [name]
                result = result_frame
            return result.__finalize__(self.obj, method="value_counts")

    @final
    def sem(self, ddof: int = 1, numeric_only: bool = False):
        """
        Compute standard error of the mean of groups, excluding missing values.

        For multiple groupings, the result index will be a MultiIndex.

        Parameters
        ----------
        ddof : int, default 1
            Degrees of freedom.

        numeric_only : bool, default False
            Include only `float`, `int` or `boolean` data.

            .. versionadded:: 1.5.0

            .. versionchanged:: 2.0.0

                numeric_only now defaults to ``False``.

        Returns
        -------
        Series or DataFrame
            Standard error of the mean of values within each group.
        """
        if numeric_only and self.obj.ndim == 1 and not is_numeric_dtype(self.obj.dtype):
            raise TypeError(
                f"{type(self).__name__}.sem called with "
                f"numeric_only={numeric_only} and dtype {self.obj.dtype}"
            )
        result = self.std(ddof=ddof, numeric_only=numeric_only)

        if result.ndim == 1:
            result /= np.sqrt(self.count())
        else:
            cols = result.columns.difference(self.exclusions).unique()
            counts = self.count()
            result_ilocs = result.columns.get_indexer_for(cols)
            count_ilocs = counts.columns.get_indexer_for(cols)

            result.iloc[:, result_ilocs] /= np.sqrt(counts.iloc[:, count_ilocs])
        return result

    @final
    @Substitution(name="groupby")
    @Appender(_common_see_also)
    def size(self) -> DataFrame | Series:
        """
        Compute group sizes.

        Returns
        -------
        DataFrame or Series
            Number of rows in each group as a Series if as_index is True
            or a DataFrame if as_index is False.
        """
        result = self.grouper.size()

        # GH28330 preserve subclassed Series/DataFrames through calls
        if isinstance(self.obj, Series):
            result = self._obj_1d_constructor(result, name=self.obj.name)
        else:
            result = self._obj_1d_constructor(result)

        with com.temp_setattr(self, "as_index", True):
            # size already has the desired behavior in GH#49519, but this makes the
            # as_index=False path of _reindex_output fail on categorical groupers.
            result = self._reindex_output(result, fill_value=0)
        if not self.as_index:
            # error: Incompatible types in assignment (expression has
            # type "DataFrame", variable has type "Series")
            result = result.rename("size").reset_index()  # type: ignore[assignment]
        return result

    @final
    @doc(_groupby_agg_method_template, fname="sum", no=False, mc=0)
    def sum(
        self,
        numeric_only: bool = False,
        min_count: int = 0,
        engine: str | None = None,
        engine_kwargs: dict[str, bool] | None = None,
    ):
        if maybe_use_numba(engine):
            from pandas.core._numba.kernels import sliding_sum

            return self._numba_agg_general(
                sliding_sum,
                engine_kwargs,
            )
        else:
            # If we are grouping on categoricals we want unobserved categories to
            # return zero, rather than the default of NaN which the reindexing in
            # _agg_general() returns. GH #31422
            with com.temp_setattr(self, "observed", True):
                result = self._agg_general(
                    numeric_only=numeric_only,
                    min_count=min_count,
                    alias="sum",
                    npfunc=np.sum,
                )

            return self._reindex_output(result, fill_value=0)

    @final
    @doc(_groupby_agg_method_template, fname="prod", no=False, mc=0)
    def prod(self, numeric_only: bool = False, min_count: int = 0):
        return self._agg_general(
            numeric_only=numeric_only, min_count=min_count, alias="prod", npfunc=np.prod
        )

    @final
    @doc(_groupby_agg_method_template, fname="min", no=False, mc=-1)
    def min(
        self,
        numeric_only: bool = False,
        min_count: int = -1,
        engine: str | None = None,
        engine_kwargs: dict[str, bool] | None = None,
    ):
        if maybe_use_numba(engine):
            from pandas.core._numba.kernels import sliding_min_max

            return self._numba_agg_general(sliding_min_max, engine_kwargs, False)
        else:
            return self._agg_general(
                numeric_only=numeric_only,
                min_count=min_count,
                alias="min",
                npfunc=np.min,
            )

    @final
    @doc(_groupby_agg_method_template, fname="max", no=False, mc=-1)
    def max(
        self,
        numeric_only: bool = False,
        min_count: int = -1,
        engine: str | None = None,
        engine_kwargs: dict[str, bool] | None = None,
    ):
        if maybe_use_numba(engine):
            from pandas.core._numba.kernels import sliding_min_max

            return self._numba_agg_general(sliding_min_max, engine_kwargs, True)
        else:
            return self._agg_general(
                numeric_only=numeric_only,
                min_count=min_count,
                alias="max",
                npfunc=np.max,
            )

    @final
    def first(self, numeric_only: bool = False, min_count: int = -1):
        """
        Compute the first non-null entry of each column.

        Parameters
        ----------
        numeric_only : bool, default False
            Include only float, int, boolean columns.
        min_count : int, default -1
            The required number of valid values to perform the operation. If fewer
            than ``min_count`` non-NA values are present the result will be NA.

        Returns
        -------
        Series or DataFrame
            First non-null of values within each group.

        See Also
        --------
        DataFrame.groupby : Apply a function groupby to each row or column of a
            DataFrame.
        pandas.core.groupby.DataFrameGroupBy.last : Compute the last non-null entry
            of each column.
        pandas.core.groupby.DataFrameGroupBy.nth : Take the nth row from each group.

        Examples
        --------
        >>> df = pd.DataFrame(dict(A=[1, 1, 3], B=[None, 5, 6], C=[1, 2, 3],
        ...                        D=['3/11/2000', '3/12/2000', '3/13/2000']))
        >>> df['D'] = pd.to_datetime(df['D'])
        >>> df.groupby("A").first()
             B  C          D
        A
        1  5.0  1 2000-03-11
        3  6.0  3 2000-03-13
        >>> df.groupby("A").first(min_count=2)
            B    C          D
        A
        1 NaN  1.0 2000-03-11
        3 NaN  NaN        NaT
        >>> df.groupby("A").first(numeric_only=True)
             B  C
        A
        1  5.0  1
        3  6.0  3
        """

        def first_compat(obj: NDFrameT, axis: AxisInt = 0):
            def first(x: Series):
                """Helper function for first item that isn't NA."""
                arr = x.array[notna(x.array)]
                if not len(arr):
                    return np.nan
                return arr[0]

            if isinstance(obj, DataFrame):
                return obj.apply(first, axis=axis)
            elif isinstance(obj, Series):
                return first(obj)
            else:  # pragma: no cover
                raise TypeError(type(obj))

        return self._agg_general(
            numeric_only=numeric_only,
            min_count=min_count,
            alias="first",
            npfunc=first_compat,
        )

    @final
    def last(self, numeric_only: bool = False, min_count: int = -1):
        """
        Compute the last non-null entry of each column.

        Parameters
        ----------
        numeric_only : bool, default False
            Include only float, int, boolean columns. If None, will attempt to use
            everything, then use only numeric data.
        min_count : int, default -1
            The required number of valid values to perform the operation. If fewer
            than ``min_count`` non-NA values are present the result will be NA.

        Returns
        -------
        Series or DataFrame
            Last non-null of values within each group.

        See Also
        --------
        DataFrame.groupby : Apply a function groupby to each row or column of a
            DataFrame.
        pandas.core.groupby.DataFrameGroupBy.first : Compute the first non-null entry
            of each column.
        pandas.core.groupby.DataFrameGroupBy.nth : Take the nth row from each group.

        Examples
        --------
        >>> df = pd.DataFrame(dict(A=[1, 1, 3], B=[5, None, 6], C=[1, 2, 3]))
        >>> df.groupby("A").last()
             B  C
        A
        1  5.0  2
        3  6.0  3
        """

        def last_compat(obj: NDFrameT, axis: AxisInt = 0):
            def last(x: Series):
                """Helper function for last item that isn't NA."""
                arr = x.array[notna(x.array)]
                if not len(arr):
                    return np.nan
                return arr[-1]

            if isinstance(obj, DataFrame):
                return obj.apply(last, axis=axis)
            elif isinstance(obj, Series):
                return last(obj)
            else:  # pragma: no cover
                raise TypeError(type(obj))

        return self._agg_general(
            numeric_only=numeric_only,
            min_count=min_count,
            alias="last",
            npfunc=last_compat,
        )

    @final
    def ohlc(self) -> DataFrame:
        """
        Compute open, high, low and close values of a group, excluding missing values.

        For multiple groupings, the result index will be a MultiIndex

        Returns
        -------
        DataFrame
            Open, high, low and close values within each group.
        """
        if self.obj.ndim == 1:
            # self._iterate_slices() yields only self._selected_obj
            obj = self._selected_obj

            is_numeric = is_numeric_dtype(obj.dtype)
            if not is_numeric:
                raise DataError("No numeric types to aggregate")

            res_values = self.grouper._cython_operation(
                "aggregate", obj._values, "ohlc", axis=0, min_count=-1
            )

            agg_names = ["open", "high", "low", "close"]
            result = self.obj._constructor_expanddim(
                res_values, index=self.grouper.result_index, columns=agg_names
            )
            return self._reindex_output(result)

        return self._apply_to_column_groupbys(
            lambda x: x.ohlc(), self._obj_with_exclusions
        )

    @doc(DataFrame.describe)
    def describe(
        self,
        percentiles=None,
        include=None,
        exclude=None,
    ) -> NDFrameT:
        with self._group_selection_context():
            selected_obj = self._selected_obj
            if len(selected_obj) == 0:
                described = selected_obj.describe(
                    percentiles=percentiles, include=include, exclude=exclude
                )
                if selected_obj.ndim == 1:
                    result = described
                else:
                    result = described.unstack()
                return result.to_frame().T.iloc[:0]

            with com.temp_setattr(self, "as_index", True):
                result = self._python_apply_general(
                    lambda x: x.describe(
                        percentiles=percentiles, include=include, exclude=exclude
                    ),
                    selected_obj,
                    not_indexed_same=True,
                )
            if self.axis == 1:
                return result.T

            # GH#49256 - properly handle the grouping column(s)
            result = result.unstack()
            if not self.as_index:
                result = self._insert_inaxis_grouper(result)
                result.index = default_index(len(result))

            return result

    @final
    def resample(self, rule, *args, **kwargs):
        """
        Provide resampling when using a TimeGrouper.

        Given a grouper, the function resamples it according to a string
        "string" -> "frequency".

        See the :ref:`frequency aliases <timeseries.offset_aliases>`
        documentation for more details.

        Parameters
        ----------
        rule : str or DateOffset
            The offset string or object representing target grouper conversion.
        *args, **kwargs
            Possible arguments are `how`, `fill_method`, `limit`, `kind` and
            `on`, and other arguments of `TimeGrouper`.

        Returns
        -------
        Grouper
            Return a new grouper with our resampler appended.

        See Also
        --------
        Grouper : Specify a frequency to resample with when
            grouping by a key.
        DatetimeIndex.resample : Frequency conversion and resampling of
            time series.

        Examples
        --------
        >>> idx = pd.date_range('1/1/2000', periods=4, freq='T')
        >>> df = pd.DataFrame(data=4 * [range(2)],
        ...                   index=idx,
        ...                   columns=['a', 'b'])
        >>> df.iloc[2, 0] = 5
        >>> df
                            a  b
        2000-01-01 00:00:00  0  1
        2000-01-01 00:01:00  0  1
        2000-01-01 00:02:00  5  1
        2000-01-01 00:03:00  0  1

        Downsample the DataFrame into 3 minute bins and sum the values of
        the timestamps falling into a bin.

        >>> df.groupby('a').resample('3T').sum()
                                 a  b
        a
        0   2000-01-01 00:00:00  0  2
            2000-01-01 00:03:00  0  1
        5   2000-01-01 00:00:00  5  1

        Upsample the series into 30 second bins.

        >>> df.groupby('a').resample('30S').sum()
                            a  b
        a
        0   2000-01-01 00:00:00  0  1
            2000-01-01 00:00:30  0  0
            2000-01-01 00:01:00  0  1
            2000-01-01 00:01:30  0  0
            2000-01-01 00:02:00  0  0
            2000-01-01 00:02:30  0  0
            2000-01-01 00:03:00  0  1
        5   2000-01-01 00:02:00  5  1

        Resample by month. Values are assigned to the month of the period.

        >>> df.groupby('a').resample('M').sum()
                    a  b
        a
        0   2000-01-31  0  3
        5   2000-01-31  5  1

        Downsample the series into 3 minute bins as above, but close the right
        side of the bin interval.

        >>> df.groupby('a').resample('3T', closed='right').sum()
                                 a  b
        a
        0   1999-12-31 23:57:00  0  1
            2000-01-01 00:00:00  0  2
        5   2000-01-01 00:00:00  5  1

        Downsample the series into 3 minute bins and close the right side of
        the bin interval, but label each bin using the right edge instead of
        the left.

        >>> df.groupby('a').resample('3T', closed='right', label='right').sum()
                                 a  b
        a
        0   2000-01-01 00:00:00  0  1
            2000-01-01 00:03:00  0  2
        5   2000-01-01 00:03:00  5  1
        """
        from pandas.core.resample import get_resampler_for_grouping

        return get_resampler_for_grouping(self, rule, *args, **kwargs)

    @final
    @Substitution(name="groupby")
    @Appender(_common_see_also)
    def rolling(self, *args, **kwargs) -> RollingGroupby:
        """
        Return a rolling grouper, providing rolling functionality per group.
        """
        from pandas.core.window import RollingGroupby

        return RollingGroupby(
            self._selected_obj,
            *args,
            _grouper=self.grouper,
            _as_index=self.as_index,
            **kwargs,
        )

    @final
    @Substitution(name="groupby")
    @Appender(_common_see_also)
    def expanding(self, *args, **kwargs) -> ExpandingGroupby:
        """
        Return an expanding grouper, providing expanding
        functionality per group.
        """
        from pandas.core.window import ExpandingGroupby

        return ExpandingGroupby(
            self._selected_obj,
            *args,
            _grouper=self.grouper,
            **kwargs,
        )

    @final
    @Substitution(name="groupby")
    @Appender(_common_see_also)
    def ewm(self, *args, **kwargs) -> ExponentialMovingWindowGroupby:
        """
        Return an ewm grouper, providing ewm functionality per group.
        """
        from pandas.core.window import ExponentialMovingWindowGroupby

        return ExponentialMovingWindowGroupby(
            self._selected_obj,
            *args,
            _grouper=self.grouper,
            **kwargs,
        )

    @final
    def _fill(self, direction: Literal["ffill", "bfill"], limit=None):
        """
        Shared function for `pad` and `backfill` to call Cython method.

        Parameters
        ----------
        direction : {'ffill', 'bfill'}
            Direction passed to underlying Cython function. `bfill` will cause
            values to be filled backwards. `ffill` and any other values will
            default to a forward fill
        limit : int, default None
            Maximum number of consecutive values to fill. If `None`, this
            method will convert to -1 prior to passing to Cython

        Returns
        -------
        `Series` or `DataFrame` with filled values

        See Also
        --------
        pad : Returns Series with minimum number of char in object.
        backfill : Backward fill the missing values in the dataset.
        """
        # Need int value for Cython
        if limit is None:
            limit = -1

        ids, _, _ = self.grouper.group_info
        sorted_labels = np.argsort(ids, kind="mergesort").astype(np.intp, copy=False)
        if direction == "bfill":
            sorted_labels = sorted_labels[::-1]

        col_func = partial(
            libgroupby.group_fillna_indexer,
            labels=ids,
            sorted_labels=sorted_labels,
            direction=direction,
            limit=limit,
            dropna=self.dropna,
        )

        def blk_func(values: ArrayLike) -> ArrayLike:
            mask = isna(values)
            if values.ndim == 1:
                indexer = np.empty(values.shape, dtype=np.intp)
                col_func(out=indexer, mask=mask)
                return algorithms.take_nd(values, indexer)

            else:
                # We broadcast algorithms.take_nd analogous to
                #  np.take_along_axis

                # Note: we only get here with backfill/pad,
                #  so if we have a dtype that cannot hold NAs,
                #  then there will be no -1s in indexer, so we can use
                #  the original dtype (no need to ensure_dtype_can_hold_na)
                if isinstance(values, np.ndarray):
                    dtype = values.dtype
                    if self.grouper.has_dropped_na:
                        # dropped null groups give rise to nan in the result
                        dtype = ensure_dtype_can_hold_na(values.dtype)
                    out = np.empty(values.shape, dtype=dtype)
                else:
                    out = type(values)._empty(values.shape, dtype=values.dtype)

                for i, value_element in enumerate(values):
                    # call group_fillna_indexer column-wise
                    indexer = np.empty(values.shape[1], dtype=np.intp)
                    col_func(out=indexer, mask=mask[i])
                    out[i, :] = algorithms.take_nd(value_element, indexer)
                return out

        obj = self._obj_with_exclusions
        if self.axis == 1:
            obj = obj.T
        mgr = obj._mgr
        res_mgr = mgr.apply(blk_func)

        new_obj = obj._constructor(res_mgr)
        if isinstance(new_obj, Series):
            new_obj.name = obj.name

        return self._wrap_transformed_output(new_obj)

    @final
    @Substitution(name="groupby")
    def ffill(self, limit=None):
        """
        Forward fill the values.

        Parameters
        ----------
        limit : int, optional
            Limit of how many values to fill.

        Returns
        -------
        Series or DataFrame
            Object with missing values filled.

        See Also
        --------
        Series.ffill: Returns Series with minimum number of char in object.
        DataFrame.ffill: Object with missing values filled or None if inplace=True.
        Series.fillna: Fill NaN values of a Series.
        DataFrame.fillna: Fill NaN values of a DataFrame.
        """
        return self._fill("ffill", limit=limit)

    @final
    @Substitution(name="groupby")
    def bfill(self, limit=None):
        """
        Backward fill the values.

        Parameters
        ----------
        limit : int, optional
            Limit of how many values to fill.

        Returns
        -------
        Series or DataFrame
            Object with missing values filled.

        See Also
        --------
        Series.bfill :  Backward fill the missing values in the dataset.
        DataFrame.bfill:  Backward fill the missing values in the dataset.
        Series.fillna: Fill NaN values of a Series.
        DataFrame.fillna: Fill NaN values of a DataFrame.
        """
        return self._fill("bfill", limit=limit)

    @final
    @property
    @Substitution(name="groupby")
    @Substitution(see_also=_common_see_also)
    def nth(self) -> GroupByNthSelector:
        """
        Take the nth row from each group if n is an int, otherwise a subset of rows.

        Can be either a call or an index. dropna is not available with index notation.
        Index notation accepts a comma separated list of integers and slices.

        If dropna, will take the nth non-null row, dropna is either
        'all' or 'any'; this is equivalent to calling dropna(how=dropna)
        before the groupby.

        Parameters
        ----------
        n : int, slice or list of ints and slices
            A single nth value for the row or a list of nth values or slices.

            .. versionchanged:: 1.4.0
                Added slice and lists containing slices.
                Added index notation.

        dropna : {'any', 'all', None}, default None
            Apply the specified dropna operation before counting which row is
            the nth row. Only supported if n is an int.

        Returns
        -------
        Series or DataFrame
            N-th value within each group.
        %(see_also)s
        Examples
        --------

        >>> df = pd.DataFrame({'A': [1, 1, 2, 1, 2],
        ...                    'B': [np.nan, 2, 3, 4, 5]}, columns=['A', 'B'])
        >>> g = df.groupby('A')
        >>> g.nth(0)
           A   B
        0  1 NaN
        2  2 3.0
        >>> g.nth(1)
           A   B
        1  1 2.0
        4  2 5.0
        >>> g.nth(-1)
           A   B
        3  1 4.0
        4  2 5.0
        >>> g.nth([0, 1])
           A   B
        0  1 NaN
        1  1 2.0
        2  2 3.0
        4  2 5.0
        >>> g.nth(slice(None, -1))
           A   B
        0  1 NaN
        1  1 2.0
        2  2 3.0

        Index notation may also be used

        >>> g.nth[0, 1]
           A   B
        0  1 NaN
        1  1 2.0
        2  2 3.0
        4  2 5.0
        >>> g.nth[:-1]
           A   B
        0  1 NaN
        1  1 2.0
        2  2 3.0

        Specifying `dropna` allows ignoring ``NaN`` values

        >>> g.nth(0, dropna='any')
           A   B
        1  1 2.0
        2  2 3.0

        When the specified ``n`` is larger than any of the groups, an
        empty DataFrame is returned

        >>> g.nth(3, dropna='any')
        Empty DataFrame
        Columns: [A, B]
        Index: []
        """
        return GroupByNthSelector(self)

    def _nth(
        self,
        n: PositionalIndexer | tuple,
        dropna: Literal["any", "all", None] = None,
    ) -> NDFrameT:
        if not dropna:
            mask = self._make_mask_from_positional_indexer(n)

            ids, _, _ = self.grouper.group_info

            # Drop NA values in grouping
            mask = mask & (ids != -1)

            out = self._mask_selected_obj(mask)
            return out

        # dropna is truthy
        if not is_integer(n):
            raise ValueError("dropna option only supported for an integer argument")

        if dropna not in ["any", "all"]:
            # Note: when agg-ing picker doesn't raise this, just returns NaN
            raise ValueError(
                "For a DataFrame or Series groupby.nth, dropna must be "
                "either None, 'any' or 'all', "
                f"(was passed {dropna})."
            )

        # old behaviour, but with all and any support for DataFrames.
        # modified in GH 7559 to have better perf
        n = cast(int, n)
        dropped = self.obj.dropna(how=dropna, axis=self.axis)

        # get a new grouper for our dropped obj
        if self.keys is None and self.level is None:

            # we don't have the grouper info available
            # (e.g. we have selected out
            # a column that is not in the current object)
            axis = self.grouper.axis
            grouper = self.grouper.codes_info[axis.isin(dropped.index)]
            if self.grouper.has_dropped_na:
                # Null groups need to still be encoded as -1 when passed to groupby
                nulls = grouper == -1
                # error: No overload variant of "where" matches argument types
                #        "Any", "NAType", "Any"
                values = np.where(nulls, NA, grouper)  # type: ignore[call-overload]
                grouper = Index(values, dtype="Int64")

        else:

            # create a grouper with the original parameters, but on dropped
            # object
            grouper, _, _ = get_grouper(
                dropped,
                key=self.keys,
                axis=self.axis,
                level=self.level,
                sort=self.sort,
            )

        grb = dropped.groupby(
            grouper, as_index=self.as_index, sort=self.sort, axis=self.axis
        )
        return grb.nth(n)

    @final
    def quantile(
        self,
        q: float | AnyArrayLike = 0.5,
        interpolation: Literal[
            "linear", "lower", "higher", "nearest", "midpoint"
        ] = "linear",
        numeric_only: bool = False,
    ):
        """
        Return group values at the given quantile, a la numpy.percentile.

        Parameters
        ----------
        q : float or array-like, default 0.5 (50% quantile)
            Value(s) between 0 and 1 providing the quantile(s) to compute.
        interpolation : {'linear', 'lower', 'higher', 'midpoint', 'nearest'}
            Method to use when the desired quantile falls between two points.
        numeric_only : bool, default False
            Include only `float`, `int` or `boolean` data.

            .. versionadded:: 1.5.0

            .. versionchanged:: 2.0.0

                numeric_only now defaults to ``False``.

        Returns
        -------
        Series or DataFrame
            Return type determined by caller of GroupBy object.

        See Also
        --------
        Series.quantile : Similar method for Series.
        DataFrame.quantile : Similar method for DataFrame.
        numpy.percentile : NumPy method to compute qth percentile.

        Examples
        --------
        >>> df = pd.DataFrame([
        ...     ['a', 1], ['a', 2], ['a', 3],
        ...     ['b', 1], ['b', 3], ['b', 5]
        ... ], columns=['key', 'val'])
        >>> df.groupby('key').quantile()
            val
        key
        a    2.0
        b    3.0
        """
        if numeric_only and self.obj.ndim == 1 and not is_numeric_dtype(self.obj.dtype):
            raise TypeError(
                f"{type(self).__name__}.quantile called with "
                f"numeric_only={numeric_only} and dtype {self.obj.dtype}"
            )

        orig_scalar = is_scalar(q)
        if orig_scalar:
            # error: Incompatible types in assignment (expression has type "List[
            # Union[float, ExtensionArray, ndarray[Any, Any], Index, Series]]",
            # variable has type "Union[float, Union[Union[ExtensionArray, ndarray[
            # Any, Any]], Index, Series]]")
            q = [q]  # type: ignore[assignment]

        qs = np.array(q, dtype=np.float64)
        ids, _, ngroups = self.grouper.group_info

        # Put '-1' (NaN) labels as the last group so it does not interfere
        # with the calculations. Note: length check avoids failure on empty
        # labels. In that case, the value doesn't matter
        na_label_for_sorting = ids.max() + 1 if len(ids) > 0 else 0
        labels_for_lexsort = np.where(ids == -1, na_label_for_sorting, ids)

        def blk_func(values: ArrayLike) -> ArrayLike:
            if isinstance(values, ExtensionArray):
                return values.groupby_quantile(
                    qs=qs,
                    interpolation=interpolation,
                    ngroups=ngroups,
                    ids=ids,
                    labels_for_lexsort=labels_for_lexsort,
                )

            if is_object_dtype(values.dtype):
                raise TypeError(
                    "'quantile' cannot be performed against 'object' dtypes!"
                )

            npy_out = groupby_quantile_ndim_compat(
                qs=qs,
                interpolation=interpolation,
                ngroups=ngroups,
                ids=ids,
                labels_for_lexsort=labels_for_lexsort,
                npy_vals=values,
                mask=isna(values),
                result_mask=None,
            )

            if is_integer_dtype(values.dtype) and interpolation not in {
                "linear",
                "midpoint",
            }:
                return npy_out.astype(np.dtype(np.int64))
            return npy_out

        obj = self._obj_with_exclusions
        is_ser = obj.ndim == 1
        mgr = self._get_data_to_aggregate()
        data = mgr.get_numeric_data() if numeric_only else mgr
        res_mgr = data.grouped_reduce(blk_func)

        if is_ser:
            res = self._wrap_agged_manager(res_mgr)
        else:
            res = obj._constructor(res_mgr)

        if orig_scalar:
            # Avoid expensive MultiIndex construction
            return self._wrap_aggregated_output(res)
        return self._wrap_aggregated_output(res, qs=qs)

    @final
    @Substitution(name="groupby")
    def ngroup(self, ascending: bool = True):
        """
        Number each group from 0 to the number of groups - 1.

        This is the enumerative complement of cumcount.  Note that the
        numbers given to the groups match the order in which the groups
        would be seen when iterating over the groupby object, not the
        order they are first observed.

        Groups with missing keys (where `pd.isna()` is True) will be labeled with `NaN`
        and will be skipped from the count.

        Parameters
        ----------
        ascending : bool, default True
            If False, number in reverse, from number of group - 1 to 0.

        Returns
        -------
        Series
            Unique numbers for each group.

        See Also
        --------
        .cumcount : Number the rows in each group.

        Examples
        --------
        >>> df = pd.DataFrame({"color": ["red", None, "red", "blue", "blue", "red"]})
        >>> df
           color
        0    red
        1   None
        2    red
        3   blue
        4   blue
        5    red
        >>> df.groupby("color").ngroup()
        0    1.0
        1    NaN
        2    1.0
        3    0.0
        4    0.0
        5    1.0
        dtype: float64
        >>> df.groupby("color", dropna=False).ngroup()
        0    1
        1    2
        2    1
        3    0
        4    0
        5    1
        dtype: int64
        >>> df.groupby("color", dropna=False).ngroup(ascending=False)
        0    1
        1    0
        2    1
        3    2
        4    2
        5    1
        dtype: int64
        """
        with self._group_selection_context():
            index = self._selected_obj._get_axis(self.axis)
            comp_ids = self.grouper.group_info[0]

            dtype: type
            if self.grouper.has_dropped_na:
                comp_ids = np.where(comp_ids == -1, np.nan, comp_ids)
                dtype = np.float64
            else:
                dtype = np.int64

            if any(ping._passed_categorical for ping in self.grouper.groupings):
                # comp_ids reflect non-observed groups, we need only observed
                comp_ids = rank_1d(comp_ids, ties_method="dense") - 1

            result = self._obj_1d_constructor(comp_ids, index, dtype=dtype)
            if not ascending:
                result = self.ngroups - 1 - result
            return result

    @final
    @Substitution(name="groupby")
    def cumcount(self, ascending: bool = True):
        """
        Number each item in each group from 0 to the length of that group - 1.

        Essentially this is equivalent to

        .. code-block:: python

            self.apply(lambda x: pd.Series(np.arange(len(x)), x.index))

        Parameters
        ----------
        ascending : bool, default True
            If False, number in reverse, from length of group - 1 to 0.

        Returns
        -------
        Series
            Sequence number of each element within each group.

        See Also
        --------
        .ngroup : Number the groups themselves.

        Examples
        --------
        >>> df = pd.DataFrame([['a'], ['a'], ['a'], ['b'], ['b'], ['a']],
        ...                   columns=['A'])
        >>> df
           A
        0  a
        1  a
        2  a
        3  b
        4  b
        5  a
        >>> df.groupby('A').cumcount()
        0    0
        1    1
        2    2
        3    0
        4    1
        5    3
        dtype: int64
        >>> df.groupby('A').cumcount(ascending=False)
        0    3
        1    2
        2    1
        3    1
        4    0
        5    0
        dtype: int64
        """
        with self._group_selection_context():
            index = self._selected_obj._get_axis(self.axis)
            cumcounts = self._cumcount_array(ascending=ascending)
            return self._obj_1d_constructor(cumcounts, index)

    @final
    @Substitution(name="groupby")
    @Substitution(see_also=_common_see_also)
    def rank(
        self,
        method: str = "average",
        ascending: bool = True,
        na_option: str = "keep",
        pct: bool = False,
        axis: AxisInt = 0,
    ) -> NDFrameT:
        """
        Provide the rank of values within each group.

        Parameters
        ----------
        method : {'average', 'min', 'max', 'first', 'dense'}, default 'average'
            * average: average rank of group.
            * min: lowest rank in group.
            * max: highest rank in group.
            * first: ranks assigned in order they appear in the array.
            * dense: like 'min', but rank always increases by 1 between groups.
        ascending : bool, default True
            False for ranks by high (1) to low (N).
        na_option : {'keep', 'top', 'bottom'}, default 'keep'
            * keep: leave NA values where they are.
            * top: smallest rank if ascending.
            * bottom: smallest rank if descending.
        pct : bool, default False
            Compute percentage rank of data within each group.
        axis : int, default 0
            The axis of the object over which to compute the rank.

        Returns
        -------
        DataFrame with ranking of values within each group
        %(see_also)s
        Examples
        --------
        >>> df = pd.DataFrame(
        ...     {
        ...         "group": ["a", "a", "a", "a", "a", "b", "b", "b", "b", "b"],
        ...         "value": [2, 4, 2, 3, 5, 1, 2, 4, 1, 5],
        ...     }
        ... )
        >>> df
          group  value
        0     a      2
        1     a      4
        2     a      2
        3     a      3
        4     a      5
        5     b      1
        6     b      2
        7     b      4
        8     b      1
        9     b      5
        >>> for method in ['average', 'min', 'max', 'dense', 'first']:
        ...     df[f'{method}_rank'] = df.groupby('group')['value'].rank(method)
        >>> df
          group  value  average_rank  min_rank  max_rank  dense_rank  first_rank
        0     a      2           1.5       1.0       2.0         1.0         1.0
        1     a      4           4.0       4.0       4.0         3.0         4.0
        2     a      2           1.5       1.0       2.0         1.0         2.0
        3     a      3           3.0       3.0       3.0         2.0         3.0
        4     a      5           5.0       5.0       5.0         4.0         5.0
        5     b      1           1.5       1.0       2.0         1.0         1.0
        6     b      2           3.0       3.0       3.0         2.0         3.0
        7     b      4           4.0       4.0       4.0         3.0         4.0
        8     b      1           1.5       1.0       2.0         1.0         2.0
        9     b      5           5.0       5.0       5.0         4.0         5.0
        """
        if na_option not in {"keep", "top", "bottom"}:
            msg = "na_option must be one of 'keep', 'top', or 'bottom'"
            raise ValueError(msg)

        kwargs = {
            "ties_method": method,
            "ascending": ascending,
            "na_option": na_option,
            "pct": pct,
        }
        if axis != 0:
            # DataFrame uses different keyword name
            kwargs["method"] = kwargs.pop("ties_method")
            f = lambda x: x.rank(axis=axis, numeric_only=False, **kwargs)
            result = self._python_apply_general(
                f, self._selected_obj, is_transform=True
            )
            return result

        return self._cython_transform(
            "rank",
            numeric_only=False,
            axis=axis,
            **kwargs,
        )

    @final
    @Substitution(name="groupby")
    @Appender(_common_see_also)
    def cumprod(self, axis: Axis = 0, *args, **kwargs) -> NDFrameT:
        """
        Cumulative product for each group.

        Returns
        -------
        Series or DataFrame
        """
        nv.validate_groupby_func("cumprod", args, kwargs, ["numeric_only", "skipna"])
        if axis != 0:
            f = lambda x: x.cumprod(axis=axis, **kwargs)
            return self._python_apply_general(f, self._selected_obj, is_transform=True)

        return self._cython_transform("cumprod", **kwargs)

    @final
    @Substitution(name="groupby")
    @Appender(_common_see_also)
    def cumsum(self, axis: Axis = 0, *args, **kwargs) -> NDFrameT:
        """
        Cumulative sum for each group.

        Returns
        -------
        Series or DataFrame
        """
        nv.validate_groupby_func("cumsum", args, kwargs, ["numeric_only", "skipna"])
        if axis != 0:
            f = lambda x: x.cumsum(axis=axis, **kwargs)
            return self._python_apply_general(f, self._selected_obj, is_transform=True)

        return self._cython_transform("cumsum", **kwargs)

    @final
    @Substitution(name="groupby")
    @Appender(_common_see_also)
    def cummin(
        self, axis: AxisInt = 0, numeric_only: bool = False, **kwargs
    ) -> NDFrameT:
        """
        Cumulative min for each group.

        Returns
        -------
        Series or DataFrame
        """
        skipna = kwargs.get("skipna", True)
        if axis != 0:
            f = lambda x: np.minimum.accumulate(x, axis)
            obj = self._selected_obj
            if numeric_only:
                obj = obj._get_numeric_data()
            return self._python_apply_general(f, obj, is_transform=True)

        return self._cython_transform(
            "cummin", numeric_only=numeric_only, skipna=skipna
        )

    @final
    @Substitution(name="groupby")
    @Appender(_common_see_also)
    def cummax(
        self, axis: AxisInt = 0, numeric_only: bool = False, **kwargs
    ) -> NDFrameT:
        """
        Cumulative max for each group.

        Returns
        -------
        Series or DataFrame
        """
        skipna = kwargs.get("skipna", True)
        if axis != 0:
            f = lambda x: np.maximum.accumulate(x, axis)
            obj = self._selected_obj
            if numeric_only:
                obj = obj._get_numeric_data()
            return self._python_apply_general(f, obj, is_transform=True)

        return self._cython_transform(
            "cummax", numeric_only=numeric_only, skipna=skipna
        )

    @final
    def _get_cythonized_result(
        self,
        base_func: Callable,
        cython_dtype: np.dtype,
        numeric_only: bool = False,
        needs_counts: bool = False,
        pre_processing=None,
        post_processing=None,
        how: str = "any_all",
        **kwargs,
    ):
        """
        Get result for Cythonized functions.

        Parameters
        ----------
        base_func : callable, Cythonized function to be called
        cython_dtype : np.dtype
            Type of the array that will be modified by the Cython call.
        numeric_only : bool, default False
            Whether only numeric datatypes should be computed
        needs_counts : bool, default False
            Whether the counts should be a part of the Cython call
        pre_processing : function, default None
            Function to be applied to `values` prior to passing to Cython.
            Function should return a tuple where the first element is the
            values to be passed to Cython and the second element is an optional
            type which the values should be converted to after being returned
            by the Cython operation. This function is also responsible for
            raising a TypeError if the values have an invalid type. Raises
            if `needs_values` is False.
        post_processing : function, default None
            Function to be applied to result of Cython function. Should accept
            an array of values as the first argument and type inferences as its
            second argument, i.e. the signature should be
            (ndarray, Type). If `needs_nullable=True`, a third argument should be
            `nullable`, to allow for processing specific to nullable values.
        how : str, default any_all
            Determines if any/all cython interface or std interface is used.
        **kwargs : dict
            Extra arguments to be passed back to Cython funcs

        Returns
        -------
        `Series` or `DataFrame`  with filled values
        """
        if post_processing and not callable(post_processing):
            raise ValueError("'post_processing' must be a callable!")
        if pre_processing and not callable(pre_processing):
            raise ValueError("'pre_processing' must be a callable!")

        grouper = self.grouper

        ids, _, ngroups = grouper.group_info

        base_func = partial(base_func, labels=ids)

        def blk_func(values: ArrayLike) -> ArrayLike:
            values = values.T
            ncols = 1 if values.ndim == 1 else values.shape[1]

            result: ArrayLike
            result = np.zeros(ngroups * ncols, dtype=cython_dtype)
            result = result.reshape((ngroups, ncols))

            func = partial(base_func, out=result)

            inferences = None

            if needs_counts:
                counts = np.zeros(ngroups, dtype=np.int64)
                func = partial(func, counts=counts)

            vals = values
            if pre_processing:
                vals, inferences = pre_processing(vals)

            vals = vals.astype(cython_dtype, copy=False)
            if vals.ndim == 1:
                vals = vals.reshape((-1, 1))
            func = partial(func, values=vals)

            if how != "std" or isinstance(values, BaseMaskedArray):
                mask = isna(values).view(np.uint8)
                if mask.ndim == 1:
                    mask = mask.reshape(-1, 1)
                func = partial(func, mask=mask)

            if how != "std":
                is_nullable = isinstance(values, BaseMaskedArray)
                func = partial(func, nullable=is_nullable)

            elif isinstance(values, BaseMaskedArray):
                result_mask = np.zeros(result.shape, dtype=np.bool_)
                func = partial(func, result_mask=result_mask)

            func(**kwargs)  # Call func to modify result in place

            if values.ndim == 1:
                assert result.shape[1] == 1, result.shape
                result = result[:, 0]

            if post_processing:
                pp_kwargs: dict[str, bool | np.ndarray] = {}
                pp_kwargs["nullable"] = isinstance(values, BaseMaskedArray)
                if how == "std" and pp_kwargs["nullable"]:
                    pp_kwargs["result_mask"] = result_mask

                result = post_processing(result, inferences, **pp_kwargs)

            return result.T

        obj = self._obj_with_exclusions

        # Operate block-wise instead of column-by-column
        is_ser = obj.ndim == 1
        mgr = self._get_data_to_aggregate()

        if numeric_only:
            mgr = mgr.get_numeric_data()

        res_mgr = mgr.grouped_reduce(blk_func)

        if is_ser:
            out = self._wrap_agged_manager(res_mgr)
        else:
            out = obj._constructor(res_mgr)

        return self._wrap_aggregated_output(out)

    @final
    @Substitution(name="groupby")
    def shift(self, periods: int = 1, freq=None, axis: Axis = 0, fill_value=None):
        """
        Shift each group by periods observations.

        If freq is passed, the index will be increased using the periods and the freq.

        Parameters
        ----------
        periods : int, default 1
            Number of periods to shift.
        freq : str, optional
            Frequency string.
        axis : axis to shift, default 0
            Shift direction.
        fill_value : optional
            The scalar value to use for newly introduced missing values.

        Returns
        -------
        Series or DataFrame
            Object shifted within each group.

        See Also
        --------
        Index.shift : Shift values of Index.
        """
        if freq is not None or axis != 0:
            f = lambda x: x.shift(periods, freq, axis, fill_value)
            return self._python_apply_general(f, self._selected_obj, is_transform=True)

        ids, _, ngroups = self.grouper.group_info
        res_indexer = np.zeros(len(ids), dtype=np.int64)

        libgroupby.group_shift_indexer(res_indexer, ids, ngroups, periods)

        obj = self._obj_with_exclusions

        res = obj._reindex_with_indexers(
            {self.axis: (obj.axes[self.axis], res_indexer)},
            fill_value=fill_value,
            allow_dups=True,
        )
        return res

    @final
    @Substitution(name="groupby")
    @Appender(_common_see_also)
    def diff(self, periods: int = 1, axis: AxisInt = 0) -> NDFrameT:
        """
        First discrete difference of element.

        Calculates the difference of each element compared with another
        element in the group (default is element in previous row).

        Parameters
        ----------
        periods : int, default 1
            Periods to shift for calculating difference, accepts negative values.
        axis : axis to shift, default 0
            Take difference over rows (0) or columns (1).

        Returns
        -------
        Series or DataFrame
            First differences.
        """
        if axis != 0:
            return self.apply(lambda x: x.diff(periods=periods, axis=axis))

        obj = self._obj_with_exclusions
        shifted = self.shift(periods=periods, axis=axis)

        # GH45562 - to retain existing behavior and match behavior of Series.diff(),
        # int8 and int16 are coerced to float32 rather than float64.
        dtypes_to_f32 = ["int8", "int16"]
        if obj.ndim == 1:
            if obj.dtype in dtypes_to_f32:
                shifted = shifted.astype("float32")
        else:
            to_coerce = [c for c, dtype in obj.dtypes.items() if dtype in dtypes_to_f32]
            if len(to_coerce):
                shifted = shifted.astype({c: "float32" for c in to_coerce})

        return obj - shifted

    @final
    @Substitution(name="groupby")
    @Appender(_common_see_also)
    def pct_change(
        self,
        periods: int = 1,
        fill_method: FillnaOptions = "ffill",
        limit=None,
        freq=None,
        axis: Axis = 0,
    ):
        """
        Calculate pct_change of each value to previous entry in group.

        Returns
        -------
        Series or DataFrame
            Percentage changes within each group.
        """
        # TODO(GH#23918): Remove this conditional for SeriesGroupBy when
        #  GH#23918 is fixed
        if freq is not None or axis != 0:
            f = lambda x: x.pct_change(
                periods=periods,
                fill_method=fill_method,
                limit=limit,
                freq=freq,
                axis=axis,
            )
            return self._python_apply_general(f, self._selected_obj, is_transform=True)

        if fill_method is None:  # GH30463
            fill_method = "ffill"
            limit = 0
        filled = getattr(self, fill_method)(limit=limit)
        fill_grp = filled.groupby(
            self.grouper.codes, axis=self.axis, group_keys=self.group_keys
        )
        shifted = fill_grp.shift(periods=periods, freq=freq, axis=self.axis)
        return (filled / shifted) - 1

    @final
    @Substitution(name="groupby")
    @Substitution(see_also=_common_see_also)
    def head(self, n: int = 5) -> NDFrameT:
        """
        Return first n rows of each group.

        Similar to ``.apply(lambda x: x.head(n))``, but it returns a subset of rows
        from the original DataFrame with original index and order preserved
        (``as_index`` flag is ignored).

        Parameters
        ----------
        n : int
            If positive: number of entries to include from start of each group.
            If negative: number of entries to exclude from end of each group.

        Returns
        -------
        Series or DataFrame
            Subset of original Series or DataFrame as determined by n.
        %(see_also)s
        Examples
        --------

        >>> df = pd.DataFrame([[1, 2], [1, 4], [5, 6]],
        ...                   columns=['A', 'B'])
        >>> df.groupby('A').head(1)
           A  B
        0  1  2
        2  5  6
        >>> df.groupby('A').head(-1)
           A  B
        0  1  2
        """
        self._reset_group_selection()
        mask = self._make_mask_from_positional_indexer(slice(None, n))
        return self._mask_selected_obj(mask)

    @final
    @Substitution(name="groupby")
    @Substitution(see_also=_common_see_also)
    def tail(self, n: int = 5) -> NDFrameT:
        """
        Return last n rows of each group.

        Similar to ``.apply(lambda x: x.tail(n))``, but it returns a subset of rows
        from the original DataFrame with original index and order preserved
        (``as_index`` flag is ignored).

        Parameters
        ----------
        n : int
            If positive: number of entries to include from end of each group.
            If negative: number of entries to exclude from start of each group.

        Returns
        -------
        Series or DataFrame
            Subset of original Series or DataFrame as determined by n.
        %(see_also)s
        Examples
        --------

        >>> df = pd.DataFrame([['a', 1], ['a', 2], ['b', 1], ['b', 2]],
        ...                   columns=['A', 'B'])
        >>> df.groupby('A').tail(1)
           A  B
        1  a  2
        3  b  2
        >>> df.groupby('A').tail(-1)
           A  B
        1  a  2
        3  b  2
        """
        self._reset_group_selection()
        if n:
            mask = self._make_mask_from_positional_indexer(slice(-n, None))
        else:
            mask = self._make_mask_from_positional_indexer([])

        return self._mask_selected_obj(mask)

    @final
    def _mask_selected_obj(self, mask: npt.NDArray[np.bool_]) -> NDFrameT:
        """
        Return _selected_obj with mask applied to the correct axis.

        Parameters
        ----------
        mask : np.ndarray[bool]
            Boolean mask to apply.

        Returns
        -------
        Series or DataFrame
            Filtered _selected_obj.
        """
        ids = self.grouper.group_info[0]
        mask = mask & (ids != -1)

        if self.axis == 0:
            return self._selected_obj[mask]
        else:
            return self._selected_obj.iloc[:, mask]

    @final
    def _reindex_output(
        self,
        output: OutputFrameOrSeries,
        fill_value: Scalar = np.NaN,
        qs: npt.NDArray[np.float64] | None = None,
    ) -> OutputFrameOrSeries:
        """
        If we have categorical groupers, then we might want to make sure that
        we have a fully re-indexed output to the levels. This means expanding
        the output space to accommodate all values in the cartesian product of
        our groups, regardless of whether they were observed in the data or
        not. This will expand the output space if there are missing groups.

        The method returns early without modifying the input if the number of
        groupings is less than 2, self.observed == True or none of the groupers
        are categorical.

        Parameters
        ----------
        output : Series or DataFrame
            Object resulting from grouping and applying an operation.
        fill_value : scalar, default np.NaN
            Value to use for unobserved categories if self.observed is False.
        qs : np.ndarray[float64] or None, default None
            quantile values, only relevant for quantile.

        Returns
        -------
        Series or DataFrame
            Object (potentially) re-indexed to include all possible groups.
        """
        groupings = self.grouper.groupings
        if len(groupings) == 1:
            return output

        # if we only care about the observed values
        # we are done
        elif self.observed:
            return output

        # reindexing only applies to a Categorical grouper
        elif not any(
            isinstance(ping.grouping_vector, (Categorical, CategoricalIndex))
            for ping in groupings
        ):
            return output

        levels_list = [ping.group_index for ping in groupings]
        names = self.grouper.names
        if qs is not None:
            # error: Argument 1 to "append" of "list" has incompatible type
            # "ndarray[Any, dtype[floating[_64Bit]]]"; expected "Index"
            levels_list.append(qs)  # type: ignore[arg-type]
            names = names + [None]
        index = MultiIndex.from_product(levels_list, names=names)
        if self.sort:
            index = index.sort_values()

        if self.as_index:
            # Always holds for SeriesGroupBy unless GH#36507 is implemented
            d = {
                self.obj._get_axis_name(self.axis): index,
                "copy": False,
                "fill_value": fill_value,
            }
            return output.reindex(**d)  # type: ignore[arg-type]

        # GH 13204
        # Here, the categorical in-axis groupers, which need to be fully
        # expanded, are columns in `output`. An idea is to do:
        # output = output.set_index(self.grouper.names)
        #                .reindex(index).reset_index()
        # but special care has to be taken because of possible not-in-axis
        # groupers.
        # So, we manually select and drop the in-axis grouper columns,
        # reindex `output`, and then reset the in-axis grouper columns.

        # Select in-axis groupers
        in_axis_grps = list(
            (i, ping.name) for (i, ping) in enumerate(groupings) if ping.in_axis
        )
        if len(in_axis_grps) > 0:
            g_nums, g_names = zip(*in_axis_grps)
            output = output.drop(labels=list(g_names), axis=1)

        # Set a temp index and reindex (possibly expanding)
        output = output.set_index(self.grouper.result_index).reindex(
            index, copy=False, fill_value=fill_value
        )

        # Reset in-axis grouper columns
        # (using level numbers `g_nums` because level names may not be unique)
        if len(in_axis_grps) > 0:
            output = output.reset_index(level=g_nums)

        return output.reset_index(drop=True)

    @final
    def sample(
        self,
        n: int | None = None,
        frac: float | None = None,
        replace: bool = False,
        weights: Sequence | Series | None = None,
        random_state: RandomState | None = None,
    ):
        """
        Return a random sample of items from each group.

        You can use `random_state` for reproducibility.

        .. versionadded:: 1.1.0

        Parameters
        ----------
        n : int, optional
            Number of items to return for each group. Cannot be used with
            `frac` and must be no larger than the smallest group unless
            `replace` is True. Default is one if `frac` is None.
        frac : float, optional
            Fraction of items to return. Cannot be used with `n`.
        replace : bool, default False
            Allow or disallow sampling of the same row more than once.
        weights : list-like, optional
            Default None results in equal probability weighting.
            If passed a list-like then values must have the same length as
            the underlying DataFrame or Series object and will be used as
            sampling probabilities after normalization within each group.
            Values must be non-negative with at least one positive element
            within each group.
        random_state : int, array-like, BitGenerator, np.random.RandomState, np.random.Generator, optional
            If int, array-like, or BitGenerator, seed for random number generator.
            If np.random.RandomState or np.random.Generator, use as given.

            .. versionchanged:: 1.4.0

                np.random.Generator objects now accepted

        Returns
        -------
        Series or DataFrame
            A new object of same type as caller containing items randomly
            sampled within each group from the caller object.

        See Also
        --------
        DataFrame.sample: Generate random samples from a DataFrame object.
        numpy.random.choice: Generate a random sample from a given 1-D numpy
            array.

        Examples
        --------
        >>> df = pd.DataFrame(
        ...     {"a": ["red"] * 2 + ["blue"] * 2 + ["black"] * 2, "b": range(6)}
        ... )
        >>> df
               a  b
        0    red  0
        1    red  1
        2   blue  2
        3   blue  3
        4  black  4
        5  black  5

        Select one row at random for each distinct value in column a. The
        `random_state` argument can be used to guarantee reproducibility:

        >>> df.groupby("a").sample(n=1, random_state=1)
               a  b
        4  black  4
        2   blue  2
        1    red  1

        Set `frac` to sample fixed proportions rather than counts:

        >>> df.groupby("a")["b"].sample(frac=0.5, random_state=2)
        5    5
        2    2
        0    0
        Name: b, dtype: int64

        Control sample probabilities within groups by setting weights:

        >>> df.groupby("a").sample(
        ...     n=1,
        ...     weights=[1, 1, 1, 0, 0, 1],
        ...     random_state=1,
        ... )
               a  b
        5  black  5
        2   blue  2
        0    red  0
        """  # noqa:E501
        if self._selected_obj.empty:
            # GH48459 prevent ValueError when object is empty
            return self._selected_obj
        size = sample.process_sampling_size(n, frac, replace)
        if weights is not None:
            weights_arr = sample.preprocess_weights(
                self._selected_obj, weights, axis=self.axis
            )

        random_state = com.random_state(random_state)

        group_iterator = self.grouper.get_iterator(self._selected_obj, self.axis)

        sampled_indices = []
        for labels, obj in group_iterator:
            grp_indices = self.indices[labels]
            group_size = len(grp_indices)
            if size is not None:
                sample_size = size
            else:
                assert frac is not None
                sample_size = round(frac * group_size)

            grp_sample = sample.sample(
                group_size,
                size=sample_size,
                replace=replace,
                weights=None if weights is None else weights_arr[grp_indices],
                random_state=random_state,
            )
            sampled_indices.append(grp_indices[grp_sample])

        sampled_indices = np.concatenate(sampled_indices)
        return self._selected_obj.take(sampled_indices, axis=self.axis)


@doc(GroupBy)
def get_groupby(
    obj: NDFrame,
    by: _KeysArgType | None = None,
    axis: AxisInt = 0,
    level=None,
    grouper: ops.BaseGrouper | None = None,
    exclusions=None,
    selection=None,
    as_index: bool = True,
    sort: bool = True,
    group_keys: bool | lib.NoDefault = True,
    observed: bool = False,
    dropna: bool = True,
) -> GroupBy:

    klass: type[GroupBy]
    if isinstance(obj, Series):
        from pandas.core.groupby.generic import SeriesGroupBy

        klass = SeriesGroupBy
    elif isinstance(obj, DataFrame):
        from pandas.core.groupby.generic import DataFrameGroupBy

        klass = DataFrameGroupBy
    else:  # pragma: no cover
        raise TypeError(f"invalid type: {obj}")

    return klass(
        obj=obj,
        keys=by,
        axis=axis,
        level=level,
        grouper=grouper,
        exclusions=exclusions,
        selection=selection,
        as_index=as_index,
        sort=sort,
        group_keys=group_keys,
        observed=observed,
        dropna=dropna,
    )


def _insert_quantile_level(idx: Index, qs: npt.NDArray[np.float64]) -> MultiIndex:
    """
    Insert the sequence 'qs' of quantiles as the inner-most level of a MultiIndex.

    The quantile level in the MultiIndex is a repeated copy of 'qs'.

    Parameters
    ----------
    idx : Index
    qs : np.ndarray[float64]

    Returns
    -------
    MultiIndex
    """
    nqs = len(qs)

    if idx._is_multi:
        idx = cast(MultiIndex, idx)
        lev_codes, lev = Index(qs).factorize()
        levels = list(idx.levels) + [lev]
        codes = [np.repeat(x, nqs) for x in idx.codes] + [np.tile(lev_codes, len(idx))]
        mi = MultiIndex(levels=levels, codes=codes, names=idx.names + [None])
    else:
        mi = MultiIndex.from_product([idx, qs])
    return mi<|MERGE_RESOLUTION|>--- conflicted
+++ resolved
@@ -72,13 +72,7 @@
 
 from pandas.core.dtypes.cast import ensure_dtype_can_hold_na
 from pandas.core.dtypes.common import (
-<<<<<<< HEAD
-=======
-    is_bool_dtype,
-    is_datetime64_dtype,
-    is_float_dtype,
     is_hashable,
->>>>>>> 3b941193
     is_integer,
     is_integer_dtype,
     is_numeric_dtype,
