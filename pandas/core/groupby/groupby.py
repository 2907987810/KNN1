"""
Provide the groupby split-apply-combine paradigm. Define the GroupBy
class providing the base-class of operations.

The SeriesGroupBy and DataFrameGroupBy sub-class
(defined in pandas.core.groupby.generic)
expose these user-facing objects to provide specific functionailty.
"""

import collections
from contextlib import contextmanager
import datetime
from functools import partial, wraps
import inspect
import re
import types
from typing import (
    Dict,
    FrozenSet,
    Hashable,
    Iterable,
    List,
    Mapping,
    Optional,
    Tuple,
    Type,
    Union,
)

import numpy as np

from pandas._config.config import option_context

from pandas._libs import Timestamp
import pandas._libs.groupby as libgroupby
from pandas.compat import set_function_name
from pandas.compat.numpy import function as nv
from pandas.errors import AbstractMethodError
from pandas.util._decorators import Appender, Substitution, cache_readonly
from pandas.util._validators import validate_kwargs

from pandas.core.dtypes.cast import maybe_downcast_to_dtype
from pandas.core.dtypes.common import (
    ensure_float,
    is_datetime64_dtype,
    is_datetime64tz_dtype,
    is_extension_array_dtype,
    is_integer_dtype,
    is_numeric_dtype,
    is_object_dtype,
    is_scalar,
)
from pandas.core.dtypes.missing import isna, notna

from pandas.core import nanops
import pandas.core.algorithms as algorithms
from pandas.core.arrays import Categorical, try_cast_to_ea
from pandas.core.base import DataError, PandasObject, SelectionMixin
import pandas.core.common as com
from pandas.core.construction import extract_array
from pandas.core.frame import DataFrame
from pandas.core.generic import NDFrame
from pandas.core.groupby import base
from pandas.core.index import CategoricalIndex, Index, MultiIndex
from pandas.core.series import Series
from pandas.core.sorting import get_group_index_sorter

_common_see_also = """
        See Also
        --------
        Series.%(name)s
        DataFrame.%(name)s
"""

_apply_docs = dict(
    template="""
    Apply function `func`  group-wise and combine the results together.

    The function passed to `apply` must take a {input} as its first
    argument and return a DataFrame, Series or scalar. `apply` will
    then take care of combining the results back together into a single
    dataframe or series. `apply` is therefore a highly flexible
    grouping method.

    While `apply` is a very flexible method, its downside is that
    using it can be quite a bit slower than using more specific methods
    like `agg` or `transform`. Pandas offers a wide range of method that will
    be much faster than using `apply` for their specific purposes, so try to
    use them before reaching for `apply`.

    Parameters
    ----------
    func : callable
        A callable that takes a {input} as its first argument, and
        returns a dataframe, a series or a scalar. In addition the
        callable may take positional and keyword arguments.
    args, kwargs : tuple and dict
        Optional positional and keyword arguments to pass to `func`.

    Returns
    -------
    applied : Series or DataFrame

    See Also
    --------
    pipe : Apply function to the full GroupBy object instead of to each
        group.
    aggregate : Apply aggregate function to the GroupBy object.
    transform : Apply function column-by-column to the GroupBy object.
    Series.apply : Apply a function to a Series.
    DataFrame.apply : Apply a function to each row or column of a DataFrame.
    """,
    dataframe_examples="""
    >>> df = pd.DataFrame({'A': 'a a b'.split(),
                           'B': [1,2,3],
                           'C': [4,6, 5]})
    >>> g = df.groupby('A')

    Notice that ``g`` has two groups, ``a`` and ``b``.
    Calling `apply` in various ways, we can get different grouping results:

    Example 1: below the function passed to `apply` takes a DataFrame as
    its argument and returns a DataFrame. `apply` combines the result for
    each group together into a new DataFrame:

    >>> g[['B', 'C']].apply(lambda x: x / x.sum())
              B    C
    0  0.333333  0.4
    1  0.666667  0.6
    2  1.000000  1.0

    Example 2: The function passed to `apply` takes a DataFrame as
    its argument and returns a Series.  `apply` combines the result for
    each group together into a new DataFrame:

    >>> g[['B', 'C']].apply(lambda x: x.max() - x.min())
       B  C
    A
    a  1  2
    b  0  0

    Example 3: The function passed to `apply` takes a DataFrame as
    its argument and returns a scalar. `apply` combines the result for
    each group together into a Series, including setting the index as
    appropriate:

    >>> g.apply(lambda x: x.C.max() - x.B.min())
    A
    a    5
    b    2
    dtype: int64
    """,
    series_examples="""
    >>> s = pd.Series([0, 1, 2], index='a a b'.split())
    >>> g = s.groupby(s.index)

    From ``s`` above we can see that ``g`` has two groups, ``a`` and ``b``.
    Calling `apply` in various ways, we can get different grouping results:

    Example 1: The function passed to `apply` takes a Series as
    its argument and returns a Series.  `apply` combines the result for
    each group together into a new Series:

    >>> g.apply(lambda x:  x*2 if x.name == 'b' else x/2)
    0    0.0
    1    0.5
    2    4.0
    dtype: float64

    Example 2: The function passed to `apply` takes a Series as
    its argument and returns a scalar. `apply` combines the result for
    each group together into a Series, including setting the index as
    appropriate:

    >>> g.apply(lambda x: x.max() - x.min())
    a    1
    b    0
    dtype: int64

    Notes
    -----
    In the current implementation `apply` calls `func` twice on the
    first group to decide whether it can take a fast or slow code
    path. This can lead to unexpected behavior if `func` has
    side-effects, as they will take effect twice for the first
    group.

    Examples
    --------
    {examples}
    """,
)

_pipe_template = """
Apply a function `func` with arguments to this %(klass)s object and return
the function's result.

%(versionadded)s

Use `.pipe` when you want to improve readability by chaining together
functions that expect Series, DataFrames, GroupBy or Resampler objects.
Instead of writing

>>> h(g(f(df.groupby('group')), arg1=a), arg2=b, arg3=c)

You can write

>>> (df.groupby('group')
...    .pipe(f)
...    .pipe(g, arg1=a)
...    .pipe(h, arg2=b, arg3=c))

which is much more readable.

Parameters
----------
func : callable or tuple of (callable, string)
    Function to apply to this %(klass)s object or, alternatively,
    a `(callable, data_keyword)` tuple where `data_keyword` is a
    string indicating the keyword of `callable` that expects the
    %(klass)s object.
args : iterable, optional
       Positional arguments passed into `func`.
kwargs : dict, optional
         A dictionary of keyword arguments passed into `func`.

Returns
-------
object : the return type of `func`.

See Also
--------
Series.pipe : Apply a function with arguments to a series.
DataFrame.pipe: Apply a function with arguments to a dataframe.
apply : Apply function to each group instead of to the
    full %(klass)s object.

Notes
-----
See more `here
<http://pandas.pydata.org/pandas-docs/stable/user_guide/groupby.html#piping-function-calls>`_

Examples
--------
%(examples)s
"""

_transform_template = """
Call function producing a like-indexed %(klass)s on each group and
return a %(klass)s having the same indexes as the original object
filled with the transformed values

Parameters
----------
f : function
    Function to apply to each group

Returns
-------
%(klass)s

See Also
--------
aggregate, transform

Notes
-----
Each group is endowed the attribute 'name' in case you need to know
which group you are working on.

The current implementation imposes three requirements on f:

* f must return a value that either has the same shape as the input
  subframe or can be broadcast to the shape of the input subframe.
  For example, if `f` returns a scalar it will be broadcast to have the
  same shape as the input subframe.
* if this is a DataFrame, f must support application column-by-column
  in the subframe. If f also supports application to the entire subframe,
  then a fast path is used starting from the second chunk.
* f must not mutate groups. Mutation is not supported and may
  produce unexpected results.

Examples
--------

# Same shape
>>> df = pd.DataFrame({'A' : ['foo', 'bar', 'foo', 'bar',
...                           'foo', 'bar'],
...                    'B' : ['one', 'one', 'two', 'three',
...                          'two', 'two'],
...                    'C' : [1, 5, 5, 2, 5, 5],
...                    'D' : [2.0, 5., 8., 1., 2., 9.]})
>>> grouped = df.groupby('A')
>>> grouped.transform(lambda x: (x - x.mean()) / x.std())
          C         D
0 -1.154701 -0.577350
1  0.577350  0.000000
2  0.577350  1.154701
3 -1.154701 -1.000000
4  0.577350 -0.577350
5  0.577350  1.000000

# Broadcastable
>>> grouped.transform(lambda x: x.max() - x.min())
   C    D
0  4  6.0
1  3  8.0
2  4  6.0
3  3  8.0
4  4  6.0
5  3  8.0
"""


class GroupByPlot(PandasObject):
    """
    Class implementing the .plot attribute for groupby objects.
    """

    def __init__(self, groupby):
        self._groupby = groupby

    def __call__(self, *args, **kwargs):
        def f(self):
            return self.plot(*args, **kwargs)

        f.__name__ = "plot"
        return self._groupby.apply(f)

    def __getattr__(self, name):
        def attr(*args, **kwargs):
            def f(self):
                return getattr(self.plot, name)(*args, **kwargs)

            return self._groupby.apply(f)

        return attr


@contextmanager
def _group_selection_context(groupby):
    """
    Set / reset the _group_selection_context.
    """
    groupby._set_group_selection()
    yield groupby
    groupby._reset_group_selection()


class _GroupBy(PandasObject, SelectionMixin):
    _group_selection = None
    _apply_whitelist = frozenset()  # type: FrozenSet[str]

    def __init__(
        self,
        obj: NDFrame,
        keys=None,
        axis: int = 0,
        level=None,
        grouper=None,
        exclusions=None,
        selection=None,
        as_index=True,
        sort=True,
        group_keys=True,
        squeeze=False,
        observed=False,
        **kwargs
    ):

        self._selection = selection

        assert isinstance(obj, NDFrame), type(obj)
        obj._consolidate_inplace()

        self.level = level

        if not as_index:
            if not isinstance(obj, DataFrame):
                raise TypeError("as_index=False only valid with DataFrame")
            if axis != 0:
                raise ValueError("as_index=False only valid for axis=0")

        self.as_index = as_index
        self.keys = keys
        self.sort = sort
        self.group_keys = group_keys
        self.squeeze = squeeze
        self.observed = observed
        self.mutated = kwargs.pop("mutated", False)

        if grouper is None:
            from pandas.core.groupby.grouper import _get_grouper

            grouper, exclusions, obj = _get_grouper(
                obj,
                keys,
                axis=axis,
                level=level,
                sort=sort,
                observed=observed,
                mutated=self.mutated,
            )

        self.obj = obj
        self.axis = obj._get_axis_number(axis)
        self.grouper = grouper
        self.exclusions = set(exclusions) if exclusions else set()

        # we accept no other args
        validate_kwargs("group", kwargs, {})

    def __len__(self):
        return len(self.groups)

    def __repr__(self):
        # TODO: Better repr for GroupBy object
        return object.__repr__(self)

    def _assure_grouper(self):
        """
        We create the grouper on instantiation sub-classes may have a
        different policy.
        """
        pass

    @property
    def groups(self):
        """
        Dict {group name -> group labels}.
        """
        self._assure_grouper()
        return self.grouper.groups

    @property
    def ngroups(self):
        self._assure_grouper()
        return self.grouper.ngroups

    @property
    def indices(self):
        """
        Dict {group name -> group indices}.
        """
        self._assure_grouper()
        return self.grouper.indices

    def _get_indices(self, names):
        """
        Safe get multiple indices, translate keys for
        datelike to underlying repr.
        """

        def get_converter(s):
            # possibly convert to the actual key types
            # in the indices, could be a Timestamp or a np.datetime64
            if isinstance(s, (Timestamp, datetime.datetime)):
                return lambda key: Timestamp(key)
            elif isinstance(s, np.datetime64):
                return lambda key: Timestamp(key).asm8
            else:
                return lambda key: key

        if len(names) == 0:
            return []

        if len(self.indices) > 0:
            index_sample = next(iter(self.indices))
        else:
            index_sample = None  # Dummy sample

        name_sample = names[0]
        if isinstance(index_sample, tuple):
            if not isinstance(name_sample, tuple):
                msg = "must supply a tuple to get_group with multiple grouping keys"
                raise ValueError(msg)
            if not len(name_sample) == len(index_sample):
                try:
                    # If the original grouper was a tuple
                    return [self.indices[name] for name in names]
                except KeyError:
                    # turns out it wasn't a tuple
                    msg = (
                        "must supply a same-length tuple to get_group"
                        " with multiple grouping keys"
                    )
                    raise ValueError(msg)

            converters = [get_converter(s) for s in index_sample]
            names = (tuple(f(n) for f, n in zip(converters, name)) for name in names)

        else:
            converter = get_converter(index_sample)
            names = (converter(name) for name in names)

        return [self.indices.get(name, []) for name in names]

    def _get_index(self, name):
        """
        Safe get index, translate keys for datelike to underlying repr.
        """
        return self._get_indices([name])[0]

    @cache_readonly
    def _selected_obj(self):

        if self._selection is None or isinstance(self.obj, Series):
            if self._group_selection is not None:
                return self.obj[self._group_selection]
            return self.obj
        else:
            return self.obj[self._selection]

    def _reset_group_selection(self):
        """
        Clear group based selection.

        Used for methods needing to return info on each group regardless of
        whether a group selection was previously set.
        """
        if self._group_selection is not None:
            # GH12839 clear cached selection too when changing group selection
            self._group_selection = None
            self._reset_cache("_selected_obj")

    def _set_group_selection(self):
        """
        Create group based selection.

        Used when selection is not passed directly but instead via a grouper.

        NOTE: this should be paired with a call to _reset_group_selection
        """
        grp = self.grouper
        if not (
            self.as_index
            and getattr(grp, "groupings", None) is not None
            and self.obj.ndim > 1
            and self._group_selection is None
        ):
            return

        ax = self.obj._info_axis
        groupers = [g.name for g in grp.groupings if g.level is None and g.in_axis]

        if len(groupers):
            # GH12839 clear selected obj cache when group selection changes
            self._group_selection = ax.difference(Index(groupers), sort=False).tolist()
            self._reset_cache("_selected_obj")

    def _set_result_index_ordered(self, result):
        # set the result index on the passed values object and
        # return the new object, xref 8046

        # the values/counts are repeated according to the group index
        # shortcut if we have an already ordered grouper
        if not self.grouper.is_monotonic:
            index = Index(np.concatenate(self._get_indices(self.grouper.result_index)))
            result.set_axis(index, axis=self.axis, inplace=True)
            result = result.sort_index(axis=self.axis)

        result.set_axis(self.obj._get_axis(self.axis), axis=self.axis, inplace=True)
        return result

    def _dir_additions(self):
        return self.obj._dir_additions() | self._apply_whitelist

    def __getattr__(self, attr):
        if attr in self._internal_names_set:
            return object.__getattribute__(self, attr)
        if attr in self.obj:
            return self[attr]

        raise AttributeError(
            "'{typ}' object has no attribute '{attr}'".format(
                typ=type(self).__name__, attr=attr
            )
        )

    @Substitution(
        klass="GroupBy",
        versionadded=".. versionadded:: 0.21.0",
        examples="""\
>>> df = pd.DataFrame({'A': 'a b a b'.split(), 'B': [1, 2, 3, 4]})
>>> df
   A  B
0  a  1
1  b  2
2  a  3
3  b  4

To get the difference between each groups maximum and minimum value in one
pass, you can do

>>> df.groupby('A').pipe(lambda x: x.max() - x.min())
   B
A
a  2
b  2""",
    )
    @Appender(_pipe_template)
    def pipe(self, func, *args, **kwargs):
        return com.pipe(self, func, *args, **kwargs)

    plot = property(GroupByPlot)

    def _make_wrapper(self, name):
        assert name in self._apply_whitelist

        self._set_group_selection()

        # need to setup the selection
        # as are not passed directly but in the grouper
        f = getattr(self._selected_obj, name)
        if not isinstance(f, types.MethodType):
            return self.apply(lambda self: getattr(self, name))

        f = getattr(type(self._selected_obj), name)
        sig = inspect.signature(f)

        def wrapper(*args, **kwargs):
            # a little trickery for aggregation functions that need an axis
            # argument
            if "axis" in sig.parameters:
                if kwargs.get("axis", None) is None:
                    kwargs["axis"] = self.axis

            def curried(x):
                return f(x, *args, **kwargs)

            # preserve the name so we can detect it when calling plot methods,
            # to avoid duplicates
            curried.__name__ = name

            # special case otherwise extra plots are created when catching the
            # exception below
            if name in base.plotting_methods:
                return self.apply(curried)

            try:
                return self.apply(curried)
            except TypeError as err:
                if not re.search(
                    "reduction operation '.*' not allowed for this dtype", str(err)
                ):
                    # We don't have a cython implementation
                    # TODO: is the above comment accurate?
                    raise

            # related to : GH3688
            # try item-by-item
            # this can be called recursively, so need to raise
            # ValueError
            # if we don't have this method to indicated to aggregate to
            # mark this column as an error
            try:
                result = self._aggregate_item_by_item(name, *args, **kwargs)
                assert self.obj.ndim == 2
                return result
            except AttributeError:
                # e.g. SparseArray has no flags attr
                # FIXME: 'SeriesGroupBy' has no attribute '_aggregate_item_by_item'
                #  occurs in idxmax() case
                #  in tests.groupby.test_function.test_non_cython_api
                assert self.obj.ndim == 1
                raise ValueError

        wrapper.__name__ = name
        return wrapper

    def get_group(self, name, obj=None):
        """
        Construct DataFrame from group with provided name.

        Parameters
        ----------
        name : object
            The name of the group to get as a DataFrame.
        obj : DataFrame, default None
            The DataFrame to take the DataFrame out of.  If
            it is None, the object groupby was called on will
            be used.

        Returns
        -------
        group : same type as obj
        """
        if obj is None:
            obj = self._selected_obj

        inds = self._get_index(name)
        if not len(inds):
            raise KeyError(name)

        return obj.take(inds, axis=self.axis)

    def __iter__(self):
        """
        Groupby iterator.

        Returns
        -------
        Generator yielding sequence of (name, subsetted object)
        for each group
        """
        return self.grouper.get_iterator(self.obj, axis=self.axis)

    @Appender(
        _apply_docs["template"].format(
            input="dataframe", examples=_apply_docs["dataframe_examples"]
        )
    )
    def apply(self, func, *args, **kwargs):

        func = self._is_builtin_func(func)

        # this is needed so we don't try and wrap strings. If we could
        # resolve functions to their callable functions prior, this
        # wouldn't be needed
        if args or kwargs:
            if callable(func):

                @wraps(func)
                def f(g):
                    with np.errstate(all="ignore"):
                        return func(g, *args, **kwargs)

            elif hasattr(nanops, "nan" + func):
                # TODO: should we wrap this in to e.g. _is_builtin_func?
                f = getattr(nanops, "nan" + func)

            else:
                raise ValueError(
                    "func must be a callable if args or kwargs are supplied"
                )
        else:
            f = func

        # ignore SettingWithCopy here in case the user mutates
        with option_context("mode.chained_assignment", None):
            try:
                result = self._python_apply_general(f)
            except TypeError:
                # gh-20949
                # try again, with .apply acting as a filtering
                # operation, by excluding the grouping column
                # This would normally not be triggered
                # except if the udf is trying an operation that
                # fails on *some* columns, e.g. a numeric operation
                # on a string grouper column

                with _group_selection_context(self):
                    return self._python_apply_general(f)

        return result

    def _python_apply_general(self, f):
        keys, values, mutated = self.grouper.apply(f, self._selected_obj, self.axis)

        return self._wrap_applied_output(
            keys, values, not_indexed_same=mutated or self.mutated
        )

    def _iterate_slices(self) -> Iterable[Tuple[Optional[Hashable], Series]]:
        raise AbstractMethodError(self)

    def transform(self, func, *args, **kwargs):
        raise AbstractMethodError(self)

    def _cumcount_array(self, ascending: bool = True):
        """
        Parameters
        ----------
        ascending : bool, default True
            If False, number in reverse, from length of group - 1 to 0.

        Notes
        -----
        this is currently implementing sort=False
        (though the default is sort=True) for groupby in general
        """
        ids, _, ngroups = self.grouper.group_info
        sorter = get_group_index_sorter(ids, ngroups)
        ids, count = ids[sorter], len(ids)

        if count == 0:
            return np.empty(0, dtype=np.int64)

        run = np.r_[True, ids[:-1] != ids[1:]]
        rep = np.diff(np.r_[np.nonzero(run)[0], count])
        out = (~run).cumsum()

        if ascending:
            out -= np.repeat(out[run], rep)
        else:
            out = np.repeat(out[np.r_[run[1:], True]], rep) - out

        rev = np.empty(count, dtype=np.intp)
        rev[sorter] = np.arange(count, dtype=np.intp)
        return out[rev].astype(np.int64, copy=False)

    def _try_cast(self, result, obj, numeric_only: bool = False):
        """
        Try to cast the result to our obj original type,
        we may have roundtripped through object in the mean-time.

        If numeric_only is True, then only try to cast numerics
        and not datetimelikes.

        """
        if obj.ndim > 1:
            dtype = obj._values.dtype
        else:
            dtype = obj.dtype

        if not is_scalar(result):
            if is_datetime64tz_dtype(dtype):
                # GH 23683
                # Prior results _may_ have been generated in UTC.
                # Ensure we localize to UTC first before converting
                # to the target timezone
                arr = extract_array(obj)
                try:
                    result = arr._from_sequence(result, dtype="datetime64[ns, UTC]")
                    result = result.astype(dtype)
                except TypeError:
                    # _try_cast was called at a point where the result
                    # was already tz-aware
                    pass
            elif is_extension_array_dtype(dtype):
                # The function can return something of any type, so check
                # if the type is compatible with the calling EA.

                # return the same type (Series) as our caller
                cls = dtype.construct_array_type()
                result = try_cast_to_ea(cls, result, dtype=dtype)
            elif numeric_only and is_numeric_dtype(dtype) or not numeric_only:
                result = maybe_downcast_to_dtype(result, dtype)

        return result

    def _transform_should_cast(self, func_nm: str) -> bool:
        """
        Parameters
        ----------
        func_nm: str
            The name of the aggregation function being performed

        Returns
        -------
        bool
            Whether transform should attempt to cast the result of aggregation
        """
        return (self.size().fillna(0) > 0).any() and (
            func_nm not in base.cython_cast_blacklist
        )

<<<<<<< HEAD
    def _cython_transform(self, how, numeric_only=True, **kwargs):
        output = collections.OrderedDict()
        names = []  # type: List[Hashable]
        for idx, (name, obj) in enumerate(self._iterate_slices()):
=======
    def _cython_transform(self, how: str, numeric_only: bool = True, **kwargs):
        output = collections.OrderedDict()  # type: dict
        for name, obj in self._iterate_slices():
>>>>>>> b313f0c8
            is_numeric = is_numeric_dtype(obj.dtype)
            if numeric_only and not is_numeric:
                continue

            try:
                result, _ = self.grouper.transform(obj.values, how, **kwargs)
            except NotImplementedError:
                continue

            if self._transform_should_cast(how):
                result = self._try_cast(result, obj)

            output[idx] = result
            names.append(name)

        if len(output) == 0:
            raise DataError("No numeric types to aggregate")

        columns = Index(names)
        return self._wrap_transformed_output(output, columns)

    def _wrap_aggregated_output(self, output: Mapping[int, np.ndarray], columns: Index):
        raise AbstractMethodError(self)

    def _wrap_transformed_output(
        self, output: Mapping[int, np.ndarray], columns: Index
    ):
        raise AbstractMethodError(self)

    def _wrap_applied_output(self, keys, values, not_indexed_same: bool = False):
        raise AbstractMethodError(self)

<<<<<<< HEAD
    def _cython_agg_general(self, how, alt=None, numeric_only=True, min_count=-1):
        output = collections.OrderedDict()
        names = []  # type: List[Hashable]

        # Ideally we would be able to enumerate self._iterate_slices and use
        # the index from enumeration as the key of output, but ohlc in particular
        # returns a (n x 4) array. Output requires 1D ndarrays as values, so we
        # need to slice that up into 1D arrays
        idx = 0
=======
    def _cython_agg_general(
        self, how: str, alt=None, numeric_only: bool = True, min_count: int = -1
    ):
        output = {}
>>>>>>> b313f0c8
        for name, obj in self._iterate_slices():
            is_numeric = is_numeric_dtype(obj.dtype)
            if numeric_only and not is_numeric:
                continue

            result, agg_names = self.grouper.aggregate(
                obj.values, how, min_count=min_count
            )

            if agg_names:
                # e.g. ohlc
                assert len(agg_names) == result.shape[1]
            else:
                assert result.ndim == 1
                result = result.reshape(-1, 1)
                agg_names = [name]

            for result_column, result_name in zip(result.T, agg_names):
                output[idx] = self._try_cast(result_column, obj)
                names.append(result_name)
                idx += 1

        if len(output) == 0:
            raise DataError("No numeric types to aggregate")

        return self._wrap_aggregated_output(output, names)

    def _python_agg_general(self, func, *args, **kwargs):
        func = self._is_builtin_func(func)
        f = lambda x: func(x, *args, **kwargs)

        # iterate through "columns" ex exclusions to populate output dict
        output = collections.OrderedDict()
        names = []  # type: List[Hashable]

        for idx, (name, obj) in enumerate(self._iterate_slices()):
            try:
                # if this function is invalid for this dtype, we will ignore it.
                func(obj[:0])
            except TypeError:
                continue
<<<<<<< HEAD
            else:
                output[idx] = self._try_cast(result, obj, numeric_only=True)
                names.append(name)
=======
            except AssertionError:
                raise
            except Exception:
                # Our function depends on having a non-empty argument
                #  See test_groupby_agg_err_catching
                pass

            result, counts = self.grouper.agg_series(obj, f)
            if result is not None:
                # TODO: only 3 test cases get None here, do something
                #  in those cases
                output[name] = self._try_cast(result, obj, numeric_only=True)
>>>>>>> b313f0c8

        if len(output) == 0:
            return self._python_apply_general(f)

        if self.grouper._filter_empty_groups:

            mask = counts.ravel() > 0
            for idx, result in output.items():

                # since we are masking, make sure that we have a float object
                values = result
                if is_numeric_dtype(values.dtype):
                    values = ensure_float(values)

                output[idx] = self._try_cast(values[mask], result)

        columns = Index(names)
        return self._wrap_aggregated_output(output, columns)

    def _concat_objects(self, keys, values, not_indexed_same: bool = False):
        from pandas.core.reshape.concat import concat

        def reset_identity(values):
            # reset the identities of the components
            # of the values to prevent aliasing
            for v in com.not_none(*values):
                ax = v._get_axis(self.axis)
                ax._reset_identity()
            return values

        if not not_indexed_same:
            result = concat(values, axis=self.axis)
            ax = self._selected_obj._get_axis(self.axis)

            if isinstance(result, Series):
                result = result.reindex(ax)
            else:

                # this is a very unfortunate situation
                # we have a multi-index that is NOT lexsorted
                # and we have a result which is duplicated
                # we can't reindex, so we resort to this
                # GH 14776
                if isinstance(ax, MultiIndex) and not ax.is_unique:
                    indexer = algorithms.unique1d(
                        result.index.get_indexer_for(ax.values)
                    )
                    result = result.take(indexer, axis=self.axis)
                else:
                    result = result.reindex(ax, axis=self.axis)

        elif self.group_keys:

            values = reset_identity(values)
            if self.as_index:

                # possible MI return case
                group_keys = keys
                group_levels = self.grouper.levels
                group_names = self.grouper.names

                result = concat(
                    values,
                    axis=self.axis,
                    keys=group_keys,
                    levels=group_levels,
                    names=group_names,
                    sort=False,
                )
            else:

                # GH5610, returns a MI, with the first level being a
                # range index
                keys = list(range(len(values)))
                result = concat(values, axis=self.axis, keys=keys)
        else:
            values = reset_identity(values)
            result = concat(values, axis=self.axis)

        if isinstance(result, Series) and self._selection_name is not None:

            result.name = self._selection_name

        return result

    def _apply_filter(self, indices, dropna):
        if len(indices) == 0:
            indices = np.array([], dtype="int64")
        else:
            indices = np.sort(np.concatenate(indices))
        if dropna:
            filtered = self._selected_obj.take(indices, axis=self.axis)
        else:
            mask = np.empty(len(self._selected_obj.index), dtype=bool)
            mask.fill(False)
            mask[indices.astype(int)] = True
            # mask fails to broadcast when passed to where; broadcast manually.
            mask = np.tile(mask, list(self._selected_obj.shape[1:]) + [1]).T
            filtered = self._selected_obj.where(mask)  # Fill with NaNs.
        return filtered


class GroupBy(_GroupBy):
    """
    Class for grouping and aggregating relational data.

    See aggregate, transform, and apply functions on this object.

    It's easiest to use obj.groupby(...) to use GroupBy, but you can also do:

    ::

        grouped = groupby(obj, ...)

    Parameters
    ----------
    obj : pandas object
    axis : int, default 0
    level : int, default None
        Level of MultiIndex
    groupings : list of Grouping objects
        Most users should ignore this
    exclusions : array-like, optional
        List of columns to exclude
    name : str
        Most users should ignore this

    Returns
    -------
    **Attributes**
    groups : dict
        {group name -> group labels}
    len(grouped) : int
        Number of groups

    Notes
    -----
    After grouping, see aggregate, apply, and transform functions. Here are
    some other brief notes about usage. When grouping by multiple groups, the
    result index will be a MultiIndex (hierarchical) by default.

    Iteration produces (key, group) tuples, i.e. chunking the data by group. So
    you can write code like:

    ::

        grouped = obj.groupby(keys, axis=axis)
        for key, group in grouped:
            # do something with the data

    Function calls on GroupBy, if not specially implemented, "dispatch" to the
    grouped data. So if you group a DataFrame and wish to invoke the std()
    method on each group, you can simply do:

    ::

        df.groupby(mapper).std()

    rather than

    ::

        df.groupby(mapper).aggregate(np.std)

    You can pass arguments to these "wrapped" functions, too.

    See the online documentation for full exposition on these topics and much
    more
    """

    def _bool_agg(self, val_test, skipna):
        """
        Shared func to call any / all Cython GroupBy implementations.
        """

        def objs_to_bool(vals: np.ndarray) -> Tuple[np.ndarray, Type]:
            if is_object_dtype(vals):
                vals = np.array([bool(x) for x in vals])
            else:
                vals = vals.astype(np.bool)

            return vals.view(np.uint8), np.bool

        def result_to_bool(result: np.ndarray, inference: Type) -> np.ndarray:
            return result.astype(inference, copy=False)

        return self._get_cythonized_result(
            "group_any_all",
            aggregate=True,
            cython_dtype=np.dtype(np.uint8),
            needs_values=True,
            needs_mask=True,
            pre_processing=objs_to_bool,
            post_processing=result_to_bool,
            val_test=val_test,
            skipna=skipna,
        )

    @Substitution(name="groupby")
    @Appender(_common_see_also)
    def any(self, skipna: bool = True):
        """
        Return True if any value in the group is truthful, else False.

        Parameters
        ----------
        skipna : bool, default True
            Flag to ignore nan values during truth testing.

        Returns
        -------
        bool
        """
        return self._bool_agg("any", skipna)

    @Substitution(name="groupby")
    @Appender(_common_see_also)
    def all(self, skipna: bool = True):
        """
        Return True if all values in the group are truthful, else False.

        Parameters
        ----------
        skipna : bool, default True
            Flag to ignore nan values during truth testing.

        Returns
        -------
        bool
        """
        return self._bool_agg("all", skipna)

    @Substitution(name="groupby")
    @Appender(_common_see_also)
    def count(self):
        """
        Compute count of group, excluding missing values.

        Returns
        -------
        Series or DataFrame
            Count of values within each group.
        """

        # defined here for API doc
        raise NotImplementedError

    @Substitution(name="groupby")
    @Substitution(see_also=_common_see_also)
    def mean(self, *args, **kwargs):
        """
        Compute mean of groups, excluding missing values.

        Returns
        -------
        pandas.Series or pandas.DataFrame
        %(see_also)s
        Examples
        --------
        >>> df = pd.DataFrame({'A': [1, 1, 2, 1, 2],
        ...                    'B': [np.nan, 2, 3, 4, 5],
        ...                    'C': [1, 2, 1, 1, 2]}, columns=['A', 'B', 'C'])

        Groupby one column and return the mean of the remaining columns in
        each group.

        >>> df.groupby('A').mean()
             B         C
        A
        1  3.0  1.333333
        2  4.0  1.500000

        Groupby two columns and return the mean of the remaining column.

        >>> df.groupby(['A', 'B']).mean()
               C
        A B
        1 2.0  2
          4.0  1
        2 3.0  1
          5.0  2

        Groupby one column and return the mean of only particular column in
        the group.

        >>> df.groupby('A')['B'].mean()
        A
        1    3.0
        2    4.0
        Name: B, dtype: float64
        """
        nv.validate_groupby_func("mean", args, kwargs, ["numeric_only"])
        return self._cython_agg_general(
            "mean", alt=lambda x, axis: Series(x).mean(**kwargs), **kwargs
        )

    @Substitution(name="groupby")
    @Appender(_common_see_also)
    def median(self, **kwargs):
        """
        Compute median of groups, excluding missing values.

        For multiple groupings, the result index will be a MultiIndex

        Returns
        -------
        Series or DataFrame
            Median of values within each group.
        """
        return self._cython_agg_general(
            "median",
            alt=lambda x, axis: Series(x).median(axis=axis, **kwargs),
            **kwargs
        )

    @Substitution(name="groupby")
    @Appender(_common_see_also)
    def std(self, ddof: int = 1, *args, **kwargs):
        """
        Compute standard deviation of groups, excluding missing values.

        For multiple groupings, the result index will be a MultiIndex.

        Parameters
        ----------
        ddof : int, default 1
            Degrees of freedom.

        Returns
        -------
        Series or DataFrame
            Standard deviation of values within each group.
        """

        # TODO: implement at Cython level?
        nv.validate_groupby_func("std", args, kwargs)
        return np.sqrt(self.var(ddof=ddof, **kwargs))

    @Substitution(name="groupby")
    @Appender(_common_see_also)
    def var(self, ddof: int = 1, *args, **kwargs):
        """
        Compute variance of groups, excluding missing values.

        For multiple groupings, the result index will be a MultiIndex.

        Parameters
        ----------
        ddof : int, default 1
            Degrees of freedom.

        Returns
        -------
        Series or DataFrame
            Variance of values within each group.
        """
        nv.validate_groupby_func("var", args, kwargs)
        if ddof == 1:
            return self._cython_agg_general(
                "var", alt=lambda x, axis: Series(x).var(ddof=ddof, **kwargs), **kwargs
            )
        else:
            f = lambda x: x.var(ddof=ddof, **kwargs)
            with _group_selection_context(self):
                return self._python_agg_general(f)

    @Substitution(name="groupby")
    @Appender(_common_see_also)
    def sem(self, ddof: int = 1):
        """
        Compute standard error of the mean of groups, excluding missing values.

        For multiple groupings, the result index will be a MultiIndex.

        Parameters
        ----------
        ddof : int, default 1
            Degrees of freedom.

        Returns
        -------
        Series or DataFrame
            Standard error of the mean of values within each group.
        """
        return self.std(ddof=ddof) / np.sqrt(self.count())

    @Substitution(name="groupby")
    @Appender(_common_see_also)
    def size(self):
        """
        Compute group sizes.

        Returns
        -------
        Series
            Number of rows in each group.
        """
        result = self.grouper.size()

        if isinstance(self.obj, Series):
            result.name = self.obj.name
        return result

    @classmethod
    def _add_numeric_operations(cls):
        """
        Add numeric operations to the GroupBy generically.
        """

        def groupby_function(
            name: str,
            alias: str,
            npfunc,
            numeric_only: bool = True,
            min_count: int = -1,
        ):

            _local_template = """
            Compute %(f)s of group values.

            Returns
            -------
            Series or DataFrame
                Computed %(f)s of values within each group.
            """

            @Substitution(name="groupby", f=name)
            @Appender(_common_see_also)
            @Appender(_local_template)
            def f(self, **kwargs):
                if "numeric_only" not in kwargs:
                    kwargs["numeric_only"] = numeric_only
                if "min_count" not in kwargs:
                    kwargs["min_count"] = min_count

                self._set_group_selection()

                # try a cython aggregation if we can
                try:
                    return self._cython_agg_general(alias, alt=npfunc, **kwargs)
                except DataError:
                    pass
                except NotImplementedError as err:
                    if "function is not implemented for this dtype" in str(err):
                        # raised in _get_cython_function, in some cases can
                        #  be trimmed by implementing cython funcs for more dtypes
                        pass
                    elif "decimal does not support skipna=True" in str(err):
                        # FIXME: kludge for test_decimal:test_in_numeric_groupby
                        pass
                    else:
                        raise

                # apply a non-cython aggregation
                result = self.aggregate(lambda x: npfunc(x, axis=self.axis))

                # coerce the resulting columns if we can
                if isinstance(result, DataFrame):
                    for col in result.columns:
                        result[col] = self._try_cast(result[col], self.obj[col])
                else:
                    result = self._try_cast(result, self.obj)

                return result

            set_function_name(f, name, cls)

            return f

        def first_compat(x, axis=0):
            def first(x):
                x = x.to_numpy()

                x = x[notna(x)]
                if len(x) == 0:
                    return np.nan
                return x[0]

            if isinstance(x, DataFrame):
                return x.apply(first, axis=axis)
            else:
                return first(x)

        def last_compat(x, axis=0):
            def last(x):
                x = x.to_numpy()
                x = x[notna(x)]
                if len(x) == 0:
                    return np.nan
                return x[-1]

            if isinstance(x, DataFrame):
                return x.apply(last, axis=axis)
            else:
                return last(x)

        cls.sum = groupby_function("sum", "add", np.sum, min_count=0)
        cls.prod = groupby_function("prod", "prod", np.prod, min_count=0)
        cls.min = groupby_function("min", "min", np.min, numeric_only=False)
        cls.max = groupby_function("max", "max", np.max, numeric_only=False)
        cls.first = groupby_function("first", "first", first_compat, numeric_only=False)
        cls.last = groupby_function("last", "last", last_compat, numeric_only=False)

    @Substitution(name="groupby")
    @Appender(_common_see_also)
    def ohlc(self) -> DataFrame:
        """
        Compute sum of values, excluding missing values.

        For multiple groupings, the result index will be a MultiIndex

        Returns
        -------
        DataFrame
            Open, high, low and close values within each group.
        """

        return self._apply_to_column_groupbys(lambda x: x._cython_agg_general("ohlc"))

    @Appender(DataFrame.describe.__doc__)
    def describe(self, **kwargs):
        with _group_selection_context(self):
            result = self.apply(lambda x: x.describe(**kwargs))
            if self.axis == 1:
                return result.T
            return result.unstack()

    def resample(self, rule, *args, **kwargs):
        """
        Provide resampling when using a TimeGrouper.

        Given a grouper, the function resamples it according to a string
        "string" -> "frequency".

        See the :ref:`frequency aliases <timeseries.offset_aliases>`
        documentation for more details.

        Parameters
        ----------
        rule : str or DateOffset
            The offset string or object representing target grouper conversion.
        *args, **kwargs
            Possible arguments are `how`, `fill_method`, `limit`, `kind` and
            `on`, and other arguments of `TimeGrouper`.

        Returns
        -------
        Grouper
            Return a new grouper with our resampler appended.

        See Also
        --------
        Grouper : Specify a frequency to resample with when
            grouping by a key.
        DatetimeIndex.resample : Frequency conversion and resampling of
            time series.

        Examples
        --------
        >>> idx = pd.date_range('1/1/2000', periods=4, freq='T')
        >>> df = pd.DataFrame(data=4 * [range(2)],
        ...                   index=idx,
        ...                   columns=['a', 'b'])
        >>> df.iloc[2, 0] = 5
        >>> df
                            a  b
        2000-01-01 00:00:00  0  1
        2000-01-01 00:01:00  0  1
        2000-01-01 00:02:00  5  1
        2000-01-01 00:03:00  0  1

        Downsample the DataFrame into 3 minute bins and sum the values of
        the timestamps falling into a bin.

        >>> df.groupby('a').resample('3T').sum()
                                 a  b
        a
        0   2000-01-01 00:00:00  0  2
            2000-01-01 00:03:00  0  1
        5   2000-01-01 00:00:00  5  1

        Upsample the series into 30 second bins.

        >>> df.groupby('a').resample('30S').sum()
                            a  b
        a
        0   2000-01-01 00:00:00  0  1
            2000-01-01 00:00:30  0  0
            2000-01-01 00:01:00  0  1
            2000-01-01 00:01:30  0  0
            2000-01-01 00:02:00  0  0
            2000-01-01 00:02:30  0  0
            2000-01-01 00:03:00  0  1
        5   2000-01-01 00:02:00  5  1

        Resample by month. Values are assigned to the month of the period.

        >>> df.groupby('a').resample('M').sum()
                    a  b
        a
        0   2000-01-31  0  3
        5   2000-01-31  5  1

        Downsample the series into 3 minute bins as above, but close the right
        side of the bin interval.

        >>> df.groupby('a').resample('3T', closed='right').sum()
                                 a  b
        a
        0   1999-12-31 23:57:00  0  1
            2000-01-01 00:00:00  0  2
        5   2000-01-01 00:00:00  5  1

        Downsample the series into 3 minute bins and close the right side of
        the bin interval, but label each bin using the right edge instead of
        the left.

        >>> df.groupby('a').resample('3T', closed='right', label='right').sum()
                                 a  b
        a
        0   2000-01-01 00:00:00  0  1
            2000-01-01 00:03:00  0  2
        5   2000-01-01 00:03:00  5  1

        Add an offset of twenty seconds.

        >>> df.groupby('a').resample('3T', loffset='20s').sum()
                               a  b
        a
        0   2000-01-01 00:00:20  0  2
            2000-01-01 00:03:20  0  1
        5   2000-01-01 00:00:20  5  1
        """
        from pandas.core.resample import get_resampler_for_grouping

        return get_resampler_for_grouping(self, rule, *args, **kwargs)

    @Substitution(name="groupby")
    @Appender(_common_see_also)
    def rolling(self, *args, **kwargs):
        """
        Return a rolling grouper, providing rolling functionality per group.
        """
        from pandas.core.window import RollingGroupby

        return RollingGroupby(self, *args, **kwargs)

    @Substitution(name="groupby")
    @Appender(_common_see_also)
    def expanding(self, *args, **kwargs):
        """
        Return an expanding grouper, providing expanding
        functionality per group.
        """
        from pandas.core.window import ExpandingGroupby

        return ExpandingGroupby(self, *args, **kwargs)

    def _fill(self, direction, limit=None):
        """
        Shared function for `pad` and `backfill` to call Cython method.

        Parameters
        ----------
        direction : {'ffill', 'bfill'}
            Direction passed to underlying Cython function. `bfill` will cause
            values to be filled backwards. `ffill` and any other values will
            default to a forward fill
        limit : int, default None
            Maximum number of consecutive values to fill. If `None`, this
            method will convert to -1 prior to passing to Cython

        Returns
        -------
        `Series` or `DataFrame` with filled values

        See Also
        --------
        pad
        backfill
        """
        # Need int value for Cython
        if limit is None:
            limit = -1

        return self._get_cythonized_result(
            "group_fillna_indexer",
            needs_mask=True,
            cython_dtype=np.dtype(np.int64),
            result_is_index=True,
            direction=direction,
            limit=limit,
        )

    @Substitution(name="groupby")
    def pad(self, limit=None):
        """
        Forward fill the values.

        Parameters
        ----------
        limit : int, optional
            Limit of how many values to fill.

        Returns
        -------
        Series or DataFrame
            Object with missing values filled.

        See Also
        --------
        Series.pad
        DataFrame.pad
        Series.fillna
        DataFrame.fillna
        """
        return self._fill("ffill", limit=limit)

    ffill = pad

    @Substitution(name="groupby")
    def backfill(self, limit=None):
        """
        Backward fill the values.

        Parameters
        ----------
        limit : int, optional
            Limit of how many values to fill.

        Returns
        -------
        Series or DataFrame
            Object with missing values filled.

        See Also
        --------
        Series.backfill
        DataFrame.backfill
        Series.fillna
        DataFrame.fillna
        """
        return self._fill("bfill", limit=limit)

    bfill = backfill

    @Substitution(name="groupby")
    @Substitution(see_also=_common_see_also)
    def nth(self, n: Union[int, List[int]], dropna: Optional[str] = None) -> DataFrame:
        """
        Take the nth row from each group if n is an int, or a subset of rows
        if n is a list of ints.

        If dropna, will take the nth non-null row, dropna is either
        'all' or 'any'; this is equivalent to calling dropna(how=dropna)
        before the groupby.

        Parameters
        ----------
        n : int or list of ints
            A single nth value for the row or a list of nth values.
        dropna : None or str, optional
            Apply the specified dropna operation before counting which row is
            the nth row. Needs to be None, 'any' or 'all'.

        Returns
        -------
        Series or DataFrame
            N-th value within each group.
        %(see_also)s
        Examples
        --------

        >>> df = pd.DataFrame({'A': [1, 1, 2, 1, 2],
        ...                    'B': [np.nan, 2, 3, 4, 5]}, columns=['A', 'B'])
        >>> g = df.groupby('A')
        >>> g.nth(0)
             B
        A
        1  NaN
        2  3.0
        >>> g.nth(1)
             B
        A
        1  2.0
        2  5.0
        >>> g.nth(-1)
             B
        A
        1  4.0
        2  5.0
        >>> g.nth([0, 1])
             B
        A
        1  NaN
        1  2.0
        2  3.0
        2  5.0

        Specifying `dropna` allows count ignoring ``NaN``

        >>> g.nth(0, dropna='any')
             B
        A
        1  2.0
        2  3.0

        NaNs denote group exhausted when using dropna

        >>> g.nth(3, dropna='any')
            B
        A
        1 NaN
        2 NaN

        Specifying `as_index=False` in `groupby` keeps the original index.

        >>> df.groupby('A', as_index=False).nth(1)
           A    B
        1  1  2.0
        4  2  5.0
        """

        valid_containers = (set, list, tuple)
        if not isinstance(n, (valid_containers, int)):
            raise TypeError("n needs to be an int or a list/set/tuple of ints")

        if not dropna:

            if isinstance(n, int):
                nth_values = [n]
            elif isinstance(n, valid_containers):
                nth_values = list(set(n))

            nth_array = np.array(nth_values, dtype=np.intp)
            self._set_group_selection()

            mask_left = np.in1d(self._cumcount_array(), nth_array)
            mask_right = np.in1d(self._cumcount_array(ascending=False) + 1, -nth_array)
            mask = mask_left | mask_right

            ids, _, _ = self.grouper.group_info

            # Drop NA values in grouping
            mask = mask & (ids != -1)

            out = self._selected_obj[mask]
            if not self.as_index:
                return out

            result_index = self.grouper.result_index
            out.index = result_index[ids[mask]]

            if not self.observed and isinstance(result_index, CategoricalIndex):
                out = out.reindex(result_index)

            return out.sort_index() if self.sort else out

        # dropna is truthy
        if isinstance(n, valid_containers):
            raise ValueError("dropna option with a list of nth values is not supported")

        if dropna not in ["any", "all"]:
            # Note: when agg-ing picker doesn't raise this, just returns NaN
            raise ValueError(
                "For a DataFrame groupby, dropna must be "
                "either None, 'any' or 'all', "
                "(was passed {dropna}).".format(dropna=dropna)
            )

        # old behaviour, but with all and any support for DataFrames.
        # modified in GH 7559 to have better perf
        max_len = n if n >= 0 else -1 - n
        dropped = self.obj.dropna(how=dropna, axis=self.axis)

        # get a new grouper for our dropped obj
        if self.keys is None and self.level is None:

            # we don't have the grouper info available
            # (e.g. we have selected out
            # a column that is not in the current object)
            axis = self.grouper.axis
            grouper = axis[axis.isin(dropped.index)]

        else:

            # create a grouper with the original parameters, but on dropped
            # object
            from pandas.core.groupby.grouper import _get_grouper

            grouper, _, _ = _get_grouper(
                dropped,
                key=self.keys,
                axis=self.axis,
                level=self.level,
                sort=self.sort,
                mutated=self.mutated,
            )

        grb = dropped.groupby(grouper, as_index=self.as_index, sort=self.sort)
        sizes, result = grb.size(), grb.nth(n)
        mask = (sizes < max_len).values

        # set the results which don't meet the criteria
        if len(result) and mask.any():
            result.loc[mask] = np.nan

        # reset/reindex to the original groups
        if len(self.obj) == len(dropped) or len(result) == len(
            self.grouper.result_index
        ):
            result.index = self.grouper.result_index
        else:
            result = result.reindex(self.grouper.result_index)

        return result

    def quantile(self, q=0.5, interpolation: str = "linear"):
        """
        Return group values at the given quantile, a la numpy.percentile.

        Parameters
        ----------
        q : float or array-like, default 0.5 (50% quantile)
            Value(s) between 0 and 1 providing the quantile(s) to compute.
        interpolation : {'linear', 'lower', 'higher', 'midpoint', 'nearest'}
            Method to use when the desired quantile falls between two points.

        Returns
        -------
        Series or DataFrame
            Return type determined by caller of GroupBy object.

        See Also
        --------
        Series.quantile : Similar method for Series.
        DataFrame.quantile : Similar method for DataFrame.
        numpy.percentile : NumPy method to compute qth percentile.

        Examples
        --------
        >>> df = pd.DataFrame([
        ...     ['a', 1], ['a', 2], ['a', 3],
        ...     ['b', 1], ['b', 3], ['b', 5]
        ... ], columns=['key', 'val'])
        >>> df.groupby('key').quantile()
            val
        key
        a    2.0
        b    3.0
        """
        from pandas import concat

        def pre_processor(vals: np.ndarray) -> Tuple[np.ndarray, Optional[Type]]:
            if is_object_dtype(vals):
                raise TypeError(
                    "'quantile' cannot be performed against 'object' dtypes!"
                )

            inference = None
            if is_integer_dtype(vals):
                inference = np.int64
            elif is_datetime64_dtype(vals):
                inference = "datetime64[ns]"
                vals = vals.astype(np.float)

            return vals, inference

        def post_processor(vals: np.ndarray, inference: Optional[Type]) -> np.ndarray:
            if inference:
                # Check for edge case
                if not (
                    is_integer_dtype(inference)
                    and interpolation in {"linear", "midpoint"}
                ):
                    vals = vals.astype(inference)

            return vals

        if is_scalar(q):
            return self._get_cythonized_result(
                "group_quantile",
                aggregate=True,
                needs_values=True,
                needs_mask=True,
                cython_dtype=np.dtype(np.float64),
                pre_processing=pre_processor,
                post_processing=post_processor,
                q=q,
                interpolation=interpolation,
            )
        else:
            results = [
                self._get_cythonized_result(
                    "group_quantile",
                    aggregate=True,
                    needs_values=True,
                    needs_mask=True,
                    cython_dtype=np.dtype(np.float64),
                    pre_processing=pre_processor,
                    post_processing=post_processor,
                    q=qi,
                    interpolation=interpolation,
                )
                for qi in q
            ]
            result = concat(results, axis=0, keys=q)
            # fix levels to place quantiles on the inside
            # TODO(GH-10710): Ideally, we could write this as
            #  >>> result.stack(0).loc[pd.IndexSlice[:, ..., q], :]
            #  but this hits https://github.com/pandas-dev/pandas/issues/10710
            #  which doesn't reorder the list-like `q` on the inner level.
            order = np.roll(list(range(result.index.nlevels)), -1)
            result = result.reorder_levels(order)
            result = result.reindex(q, level=-1)

            # fix order.
            hi = len(q) * self.ngroups
            arr = np.arange(0, hi, self.ngroups)
            arrays = []

            for i in range(self.ngroups):
                arr2 = arr + i
                arrays.append(arr2)

            indices = np.concatenate(arrays)
            assert len(indices) == len(result)
            return result.take(indices)

    @Substitution(name="groupby")
    def ngroup(self, ascending: bool = True):
        """
        Number each group from 0 to the number of groups - 1.

        This is the enumerative complement of cumcount.  Note that the
        numbers given to the groups match the order in which the groups
        would be seen when iterating over the groupby object, not the
        order they are first observed.

        Parameters
        ----------
        ascending : bool, default True
            If False, number in reverse, from number of group - 1 to 0.

        Returns
        -------
        Series
            Unique numbers for each group.

        See Also
        --------
        .cumcount : Number the rows in each group.

        Examples
        --------

        >>> df = pd.DataFrame({"A": list("aaabba")})
        >>> df
           A
        0  a
        1  a
        2  a
        3  b
        4  b
        5  a
        >>> df.groupby('A').ngroup()
        0    0
        1    0
        2    0
        3    1
        4    1
        5    0
        dtype: int64
        >>> df.groupby('A').ngroup(ascending=False)
        0    1
        1    1
        2    1
        3    0
        4    0
        5    1
        dtype: int64
        >>> df.groupby(["A", [1,1,2,3,2,1]]).ngroup()
        0    0
        1    0
        2    1
        3    3
        4    2
        5    0
        dtype: int64
        """

        with _group_selection_context(self):
            index = self._selected_obj.index
            result = Series(self.grouper.group_info[0], index)
            if not ascending:
                result = self.ngroups - 1 - result
            return result

    @Substitution(name="groupby")
    def cumcount(self, ascending: bool = True):
        """
        Number each item in each group from 0 to the length of that group - 1.

        Essentially this is equivalent to

        >>> self.apply(lambda x: pd.Series(np.arange(len(x)), x.index))

        Parameters
        ----------
        ascending : bool, default True
            If False, number in reverse, from length of group - 1 to 0.

        Returns
        -------
        Series
            Sequence number of each element within each group.

        See Also
        --------
        .ngroup : Number the groups themselves.

        Examples
        --------

        >>> df = pd.DataFrame([['a'], ['a'], ['a'], ['b'], ['b'], ['a']],
        ...                   columns=['A'])
        >>> df
           A
        0  a
        1  a
        2  a
        3  b
        4  b
        5  a
        >>> df.groupby('A').cumcount()
        0    0
        1    1
        2    2
        3    0
        4    1
        5    3
        dtype: int64
        >>> df.groupby('A').cumcount(ascending=False)
        0    3
        1    2
        2    1
        3    1
        4    0
        5    0
        dtype: int64
        """

        with _group_selection_context(self):
            index = self._selected_obj.index
            cumcounts = self._cumcount_array(ascending=ascending)
            return Series(cumcounts, index)

    @Substitution(name="groupby")
    @Appender(_common_see_also)
    def rank(
        self,
        method: str = "average",
        ascending: bool = True,
        na_option: str = "keep",
        pct: bool = False,
        axis: int = 0,
    ):
        """
        Provide the rank of values within each group.

        Parameters
        ----------
        method : {'average', 'min', 'max', 'first', 'dense'}, default 'average'
            * average: average rank of group
            * min: lowest rank in group
            * max: highest rank in group
            * first: ranks assigned in order they appear in the array
            * dense: like 'min', but rank always increases by 1 between groups
        ascending : bool, default True
            False for ranks by high (1) to low (N).
        na_option : {'keep', 'top', 'bottom'}, default 'keep'
            * keep: leave NA values where they are
            * top: smallest rank if ascending
            * bottom: smallest rank if descending
        pct : bool, default False
            Compute percentage rank of data within each group.
        axis : int, default 0
            The axis of the object over which to compute the rank.

        Returns
        -------
        DataFrame with ranking of values within each group
        """
        if na_option not in {"keep", "top", "bottom"}:
            msg = "na_option must be one of 'keep', 'top', or 'bottom'"
            raise ValueError(msg)
        return self._cython_transform(
            "rank",
            numeric_only=False,
            ties_method=method,
            ascending=ascending,
            na_option=na_option,
            pct=pct,
            axis=axis,
        )

    @Substitution(name="groupby")
    @Appender(_common_see_also)
    def cumprod(self, axis=0, *args, **kwargs):
        """
        Cumulative product for each group.

        Returns
        -------
        Series or DataFrame
        """
        nv.validate_groupby_func("cumprod", args, kwargs, ["numeric_only", "skipna"])
        if axis != 0:
            return self.apply(lambda x: x.cumprod(axis=axis, **kwargs))

        return self._cython_transform("cumprod", **kwargs)

    @Substitution(name="groupby")
    @Appender(_common_see_also)
    def cumsum(self, axis=0, *args, **kwargs):
        """
        Cumulative sum for each group.

        Returns
        -------
        Series or DataFrame
        """
        nv.validate_groupby_func("cumsum", args, kwargs, ["numeric_only", "skipna"])
        if axis != 0:
            return self.apply(lambda x: x.cumsum(axis=axis, **kwargs))

        return self._cython_transform("cumsum", **kwargs)

    @Substitution(name="groupby")
    @Appender(_common_see_also)
    def cummin(self, axis=0, **kwargs):
        """
        Cumulative min for each group.

        Returns
        -------
        Series or DataFrame
        """
        if axis != 0:
            return self.apply(lambda x: np.minimum.accumulate(x, axis))

        return self._cython_transform("cummin", numeric_only=False)

    @Substitution(name="groupby")
    @Appender(_common_see_also)
    def cummax(self, axis=0, **kwargs):
        """
        Cumulative max for each group.

        Returns
        -------
        Series or DataFrame
        """
        if axis != 0:
            return self.apply(lambda x: np.maximum.accumulate(x, axis))

        return self._cython_transform("cummax", numeric_only=False)

    def _get_cythonized_result(
        self,
        how: str,
        cython_dtype: np.dtype,
        aggregate: bool = False,
        needs_values: bool = False,
        needs_mask: bool = False,
        needs_ngroups: bool = False,
        result_is_index: bool = False,
        pre_processing=None,
        post_processing=None,
        **kwargs
    ):
        """
        Get result for Cythonized functions.

        Parameters
        ----------
        how : str, Cythonized function name to be called
        cython_dtype : np.dtype
            Type of the array that will be modified by the Cython call.
        aggregate : bool, default False
            Whether the result should be aggregated to match the number of
            groups
        needs_values : bool, default False
            Whether the values should be a part of the Cython call
            signature
        needs_mask : bool, default False
            Whether boolean mask needs to be part of the Cython call
            signature
        needs_ngroups : bool, default False
            Whether number of groups is part of the Cython call signature
        result_is_index : bool, default False
            Whether the result of the Cython operation is an index of
            values to be retrieved, instead of the actual values themselves
        pre_processing : function, default None
            Function to be applied to `values` prior to passing to Cython.
            Function should return a tuple where the first element is the
            values to be passed to Cython and the second element is an optional
            type which the values should be converted to after being returned
            by the Cython operation. Raises if `needs_values` is False.
        post_processing : function, default None
            Function to be applied to result of Cython function. Should accept
            an array of values as the first argument and type inferences as its
            second argument, i.e. the signature should be
            (ndarray, Type).
        **kwargs : dict
            Extra arguments to be passed back to Cython funcs

        Returns
        -------
        `Series` or `DataFrame`  with filled values
        """
        if result_is_index and aggregate:
            raise ValueError("'result_is_index' and 'aggregate' cannot both be True!")
        if post_processing:
            if not callable(pre_processing):
                raise ValueError("'post_processing' must be a callable!")
        if pre_processing:
            if not callable(pre_processing):
                raise ValueError("'pre_processing' must be a callable!")
            if not needs_values:
                raise ValueError(
                    "Cannot use 'pre_processing' without specifying 'needs_values'!"
                )

        grouper = self.grouper

        labels, _, ngroups = grouper.group_info
        output = collections.OrderedDict()  # type: Dict[int, np.ndarray]
        names = []  # List[Hashable]
        base_func = getattr(libgroupby, how)

        for idx, (name, obj) in enumerate(self._iterate_slices()):
            values = obj._data._values

            if aggregate:
                result_sz = ngroups
            else:
                result_sz = len(values)

            result = np.zeros(result_sz, dtype=cython_dtype)
            func = partial(base_func, result, labels)
            inferences = None

            if needs_values:
                vals = values
                if pre_processing:
                    vals, inferences = pre_processing(vals)
                func = partial(func, vals)

            if needs_mask:
                mask = isna(values).view(np.uint8)
                func = partial(func, mask)

            if needs_ngroups:
                func = partial(func, ngroups)

            func(**kwargs)  # Call func to modify indexer values in place

            if result_is_index:
                result = algorithms.take_nd(values, result)

            if post_processing:
                result = post_processing(result, inferences)

            output[idx] = result
            names.append(name)

        columns = Index(names)
        if aggregate:
            return self._wrap_aggregated_output(output, columns)
        else:
            return self._wrap_transformed_output(output, columns)

    @Substitution(name="groupby")
    @Appender(_common_see_also)
    def shift(self, periods=1, freq=None, axis=0, fill_value=None):
        """
        Shift each group by periods observations.

        Parameters
        ----------
        periods : int, default 1
            Number of periods to shift.
        freq : frequency string
        axis : axis to shift, default 0
        fill_value : optional

            .. versionadded:: 0.24.0

        Returns
        -------
        Series or DataFrame
            Object shifted within each group.
        """

        if freq is not None or axis != 0 or not isna(fill_value):
            return self.apply(lambda x: x.shift(periods, freq, axis, fill_value))

        return self._get_cythonized_result(
            "group_shift_indexer",
            cython_dtype=np.dtype(np.int64),
            needs_ngroups=True,
            result_is_index=True,
            periods=periods,
        )

    @Substitution(name="groupby")
    @Appender(_common_see_also)
    def pct_change(self, periods=1, fill_method="pad", limit=None, freq=None, axis=0):
        """
        Calculate pct_change of each value to previous entry in group.

        Returns
        -------
        Series or DataFrame
            Percentage changes within each group.
        """
        if freq is not None or axis != 0:
            return self.apply(
                lambda x: x.pct_change(
                    periods=periods,
                    fill_method=fill_method,
                    limit=limit,
                    freq=freq,
                    axis=axis,
                )
            )
        filled = getattr(self, fill_method)(limit=limit)
        fill_grp = filled.groupby(self.grouper.codes)
        shifted = fill_grp.shift(periods=periods, freq=freq)
        return (filled / shifted) - 1

    @Substitution(name="groupby")
    @Substitution(see_also=_common_see_also)
    def head(self, n=5):
        """
        Return first n rows of each group.

        Similar to ``.apply(lambda x: x.head(n))``, but it returns a subset of rows
        from the original DataFrame with original index and order preserved
        (``as_index`` flag is ignored).

        Returns
        -------
        Series or DataFrame
        %(see_also)s
        Examples
        --------

        >>> df = pd.DataFrame([[1, 2], [1, 4], [5, 6]],
        ...                   columns=['A', 'B'])
        >>> df.groupby('A').head(1)
           A  B
        0  1  2
        2  5  6
        """
        self._reset_group_selection()
        mask = self._cumcount_array() < n
        return self._selected_obj[mask]

    @Substitution(name="groupby")
    @Substitution(see_also=_common_see_also)
    def tail(self, n=5):
        """
        Return last n rows of each group.

        Similar to ``.apply(lambda x: x.tail(n))``, but it returns a subset of rows
        from the original DataFrame with original index and order preserved
        (``as_index`` flag is ignored).

        Returns
        -------
        Series or DataFrame
        %(see_also)s
        Examples
        --------

        >>> df = pd.DataFrame([['a', 1], ['a', 2], ['b', 1], ['b', 2]],
        ...                   columns=['A', 'B'])
        >>> df.groupby('A').tail(1)
           A  B
        1  a  2
        3  b  2
        """
        self._reset_group_selection()
        mask = self._cumcount_array(ascending=False) < n
        return self._selected_obj[mask]

    def _reindex_output(self, output):
        """
        If we have categorical groupers, then we might want to make sure that
        we have a fully re-indexed output to the levels. This means expanding
        the output space to accommodate all values in the cartesian product of
        our groups, regardless of whether they were observed in the data or
        not. This will expand the output space if there are missing groups.

        The method returns early without modifying the input if the number of
        groupings is less than 2, self.observed == True or none of the groupers
        are categorical.

        Parameters
        ----------
        output: Series or DataFrame
            Object resulting from grouping and applying an operation.

        Returns
        -------
        Series or DataFrame
            Object (potentially) re-indexed to include all possible groups.
        """
        groupings = self.grouper.groupings
        if groupings is None:
            return output
        elif len(groupings) == 1:
            return output

        # if we only care about the observed values
        # we are done
        elif self.observed:
            return output

        # reindexing only applies to a Categorical grouper
        elif not any(
            isinstance(ping.grouper, (Categorical, CategoricalIndex))
            for ping in groupings
        ):
            return output

        levels_list = [ping.group_index for ping in groupings]
        index, _ = MultiIndex.from_product(
            levels_list, names=self.grouper.names
        ).sortlevel()

        if self.as_index:
            d = {self.obj._get_axis_name(self.axis): index, "copy": False}
            return output.reindex(**d)

        # GH 13204
        # Here, the categorical in-axis groupers, which need to be fully
        # expanded, are columns in `output`. An idea is to do:
        # output = output.set_index(self.grouper.names)
        #                .reindex(index).reset_index()
        # but special care has to be taken because of possible not-in-axis
        # groupers.
        # So, we manually select and drop the in-axis grouper columns,
        # reindex `output`, and then reset the in-axis grouper columns.

        # Select in-axis groupers
        in_axis_grps = (
            (i, ping.name) for (i, ping) in enumerate(groupings) if ping.in_axis
        )
        g_nums, g_names = zip(*in_axis_grps)

        output = output.drop(labels=list(g_names), axis=1)

        # Set a temp index and reindex (possibly expanding)
        output = output.set_index(self.grouper.result_index).reindex(index, copy=False)

        # Reset in-axis grouper columns
        # (using level numbers `g_nums` because level names may not be unique)
        output = output.reset_index(level=g_nums)

        return output.reset_index(drop=True)


GroupBy._add_numeric_operations()


@Appender(GroupBy.__doc__)
def groupby(obj: NDFrame, by, **kwds):
    if isinstance(obj, Series):
        from pandas.core.groupby.generic import SeriesGroupBy

        klass = (
            SeriesGroupBy
        )  # type: Union[Type["SeriesGroupBy"], Type["DataFrameGroupBy"]]
    elif isinstance(obj, DataFrame):
        from pandas.core.groupby.generic import DataFrameGroupBy

        klass = DataFrameGroupBy
    else:
        raise TypeError("invalid type: {obj}".format(obj=obj))

    return klass(obj, by, **kwds)<|MERGE_RESOLUTION|>--- conflicted
+++ resolved
@@ -855,16 +855,10 @@
             func_nm not in base.cython_cast_blacklist
         )
 
-<<<<<<< HEAD
-    def _cython_transform(self, how, numeric_only=True, **kwargs):
+    def _cython_transform(self, how: str, numeric_only: bool = True, **kwargs):
         output = collections.OrderedDict()
         names = []  # type: List[Hashable]
         for idx, (name, obj) in enumerate(self._iterate_slices()):
-=======
-    def _cython_transform(self, how: str, numeric_only: bool = True, **kwargs):
-        output = collections.OrderedDict()  # type: dict
-        for name, obj in self._iterate_slices():
->>>>>>> b313f0c8
             is_numeric = is_numeric_dtype(obj.dtype)
             if numeric_only and not is_numeric:
                 continue
@@ -897,8 +891,9 @@
     def _wrap_applied_output(self, keys, values, not_indexed_same: bool = False):
         raise AbstractMethodError(self)
 
-<<<<<<< HEAD
-    def _cython_agg_general(self, how, alt=None, numeric_only=True, min_count=-1):
+    def _cython_agg_general(
+        self, how: str, alt=None, numeric_only: bool = True, min_count: int = -1
+    ):
         output = collections.OrderedDict()
         names = []  # type: List[Hashable]
 
@@ -907,12 +902,6 @@
         # returns a (n x 4) array. Output requires 1D ndarrays as values, so we
         # need to slice that up into 1D arrays
         idx = 0
-=======
-    def _cython_agg_general(
-        self, how: str, alt=None, numeric_only: bool = True, min_count: int = -1
-    ):
-        output = {}
->>>>>>> b313f0c8
         for name, obj in self._iterate_slices():
             is_numeric = is_numeric_dtype(obj.dtype)
             if numeric_only and not is_numeric:
@@ -954,11 +943,6 @@
                 func(obj[:0])
             except TypeError:
                 continue
-<<<<<<< HEAD
-            else:
-                output[idx] = self._try_cast(result, obj, numeric_only=True)
-                names.append(name)
-=======
             except AssertionError:
                 raise
             except Exception:
@@ -970,8 +954,8 @@
             if result is not None:
                 # TODO: only 3 test cases get None here, do something
                 #  in those cases
-                output[name] = self._try_cast(result, obj, numeric_only=True)
->>>>>>> b313f0c8
+                output[idx] = self._try_cast(result, obj, numeric_only=True)
+                names.append(name)
 
         if len(output) == 0:
             return self._python_apply_general(f)
