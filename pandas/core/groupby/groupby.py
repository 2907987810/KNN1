"""
Provide the groupby split-apply-combine paradigm. Define the GroupBy
class providing the base-class of operations.

The SeriesGroupBy and DataFrameGroupBy sub-class
(defined in pandas.core.groupby.generic)
expose these user-facing objects to provide specific functionality.
"""

from contextlib import contextmanager
import datetime
from functools import partial, wraps
import inspect
import re
import types
from typing import (
    Callable,
    Dict,
    FrozenSet,
    Generic,
    Hashable,
    Iterable,
    List,
    Mapping,
    Optional,
    Sequence,
    Tuple,
    Type,
    TypeVar,
    Union,
)

import numpy as np

from pandas._config.config import option_context

from pandas._libs import Timestamp
import pandas._libs.groupby as libgroupby
<<<<<<< HEAD
from pandas._typing import FrameOrSeries, Scalar
=======
from pandas._typing import F, FrameOrSeries, FrameOrSeriesUnion, Scalar
>>>>>>> 16dfb614
from pandas.compat.numpy import function as nv
from pandas.errors import AbstractMethodError
from pandas.util._decorators import Appender, Substitution, cache_readonly, doc

from pandas.core.dtypes.cast import maybe_cast_result
from pandas.core.dtypes.common import (
    ensure_float,
    is_bool_dtype,
    is_datetime64_dtype,
    is_extension_array_dtype,
    is_integer_dtype,
    is_numeric_dtype,
    is_object_dtype,
    is_scalar,
)
from pandas.core.dtypes.missing import isna, notna

from pandas.core import nanops
import pandas.core.algorithms as algorithms
from pandas.core.arrays import Categorical, DatetimeArray
from pandas.core.base import DataError, PandasObject, SelectionMixin
import pandas.core.common as com
from pandas.core.frame import DataFrame
from pandas.core.generic import NDFrame
from pandas.core.groupby import base, ops
from pandas.core.indexes.api import CategoricalIndex, Index, MultiIndex
from pandas.core.series import Series
from pandas.core.sorting import get_group_index_sorter

_common_see_also = """
        See Also
        --------
        Series.%(name)s
        DataFrame.%(name)s
"""

_apply_docs = dict(
    template="""
    Apply function `func` group-wise and combine the results together.

    The function passed to `apply` must take a {input} as its first
    argument and return a DataFrame, Series or scalar. `apply` will
    then take care of combining the results back together into a single
    dataframe or series. `apply` is therefore a highly flexible
    grouping method.

    While `apply` is a very flexible method, its downside is that
    using it can be quite a bit slower than using more specific methods
    like `agg` or `transform`. Pandas offers a wide range of method that will
    be much faster than using `apply` for their specific purposes, so try to
    use them before reaching for `apply`.

    Parameters
    ----------
    func : callable
        A callable that takes a {input} as its first argument, and
        returns a dataframe, a series or a scalar. In addition the
        callable may take positional and keyword arguments.
    args, kwargs : tuple and dict
        Optional positional and keyword arguments to pass to `func`.

    Returns
    -------
    applied : Series or DataFrame

    See Also
    --------
    pipe : Apply function to the full GroupBy object instead of to each
        group.
    aggregate : Apply aggregate function to the GroupBy object.
    transform : Apply function column-by-column to the GroupBy object.
    Series.apply : Apply a function to a Series.
    DataFrame.apply : Apply a function to each row or column of a DataFrame.
    """,
    dataframe_examples="""
    >>> df = pd.DataFrame({'A': 'a a b'.split(),
                           'B': [1,2,3],
                           'C': [4,6, 5]})
    >>> g = df.groupby('A')

    Notice that ``g`` has two groups, ``a`` and ``b``.
    Calling `apply` in various ways, we can get different grouping results:

    Example 1: below the function passed to `apply` takes a DataFrame as
    its argument and returns a DataFrame. `apply` combines the result for
    each group together into a new DataFrame:

    >>> g[['B', 'C']].apply(lambda x: x / x.sum())
              B    C
    0  0.333333  0.4
    1  0.666667  0.6
    2  1.000000  1.0

    Example 2: The function passed to `apply` takes a DataFrame as
    its argument and returns a Series.  `apply` combines the result for
    each group together into a new DataFrame:

    >>> g[['B', 'C']].apply(lambda x: x.max() - x.min())
       B  C
    A
    a  1  2
    b  0  0

    Example 3: The function passed to `apply` takes a DataFrame as
    its argument and returns a scalar. `apply` combines the result for
    each group together into a Series, including setting the index as
    appropriate:

    >>> g.apply(lambda x: x.C.max() - x.B.min())
    A
    a    5
    b    2
    dtype: int64
    """,
    series_examples="""
    >>> s = pd.Series([0, 1, 2], index='a a b'.split())
    >>> g = s.groupby(s.index)

    From ``s`` above we can see that ``g`` has two groups, ``a`` and ``b``.
    Calling `apply` in various ways, we can get different grouping results:

    Example 1: The function passed to `apply` takes a Series as
    its argument and returns a Series.  `apply` combines the result for
    each group together into a new Series:

    >>> g.apply(lambda x:  x*2 if x.name == 'b' else x/2)
    0    0.0
    1    0.5
    2    4.0
    dtype: float64

    Example 2: The function passed to `apply` takes a Series as
    its argument and returns a scalar. `apply` combines the result for
    each group together into a Series, including setting the index as
    appropriate:

    >>> g.apply(lambda x: x.max() - x.min())
    a    1
    b    0
    dtype: int64

    Notes
    -----
    In the current implementation `apply` calls `func` twice on the
    first group to decide whether it can take a fast or slow code
    path. This can lead to unexpected behavior if `func` has
    side-effects, as they will take effect twice for the first
    group.

    Examples
    --------
    {examples}
    """,
)

_groupby_agg_method_template = """
Compute {fname} of group values.

Parameters
----------
numeric_only : bool, default {no}
    Include only float, int, boolean columns. If None, will attempt to use
    everything, then use only numeric data.
min_count : int, default {mc}
    The required number of valid values to perform the operation. If fewer
    than ``min_count`` non-NA values are present the result will be NA.

Returns
-------
Series or DataFrame
    Computed {fname} of values within each group.
"""

_pipe_template = """
Apply a function `func` with arguments to this %(klass)s object and return
the function's result.

%(versionadded)s

Use `.pipe` when you want to improve readability by chaining together
functions that expect Series, DataFrames, GroupBy or Resampler objects.
Instead of writing

>>> h(g(f(df.groupby('group')), arg1=a), arg2=b, arg3=c)  # doctest: +SKIP

You can write

>>> (df.groupby('group')
...    .pipe(f)
...    .pipe(g, arg1=a)
...    .pipe(h, arg2=b, arg3=c))  # doctest: +SKIP

which is much more readable.

Parameters
----------
func : callable or tuple of (callable, str)
    Function to apply to this %(klass)s object or, alternatively,
    a `(callable, data_keyword)` tuple where `data_keyword` is a
    string indicating the keyword of `callable` that expects the
    %(klass)s object.
args : iterable, optional
       Positional arguments passed into `func`.
kwargs : dict, optional
         A dictionary of keyword arguments passed into `func`.

Returns
-------
object : the return type of `func`.

See Also
--------
Series.pipe : Apply a function with arguments to a series.
DataFrame.pipe: Apply a function with arguments to a dataframe.
apply : Apply function to each group instead of to the
    full %(klass)s object.

Notes
-----
See more `here
<https://pandas.pydata.org/pandas-docs/stable/user_guide/groupby.html#piping-function-calls>`_

Examples
--------
%(examples)s
"""

_transform_template = """
Call function producing a like-indexed %(klass)s on each group and
return a %(klass)s having the same indexes as the original object
filled with the transformed values

Parameters
----------
f : function
    Function to apply to each group.

    Can also accept a Numba JIT function with
    ``engine='numba'`` specified.

    If the ``'numba'`` engine is chosen, the function must be
    a user defined function with ``values`` and ``index`` as the
    first and second arguments respectively in the function signature.
    Each group's index will be passed to the user defined function
    and optionally available for use.

    .. versionchanged:: 1.1.0
*args
    Positional arguments to pass to func
engine : str, default 'cython'
    * ``'cython'`` : Runs the function through C-extensions from cython.
    * ``'numba'`` : Runs the function through JIT compiled code from numba.

    .. versionadded:: 1.1.0
engine_kwargs : dict, default None
    * For ``'cython'`` engine, there are no accepted ``engine_kwargs``
    * For ``'numba'`` engine, the engine can accept ``nopython``, ``nogil``
      and ``parallel`` dictionary keys. The values must either be ``True`` or
      ``False``. The default ``engine_kwargs`` for the ``'numba'`` engine is
      ``{'nopython': True, 'nogil': False, 'parallel': False}`` and will be
      applied to the function

    .. versionadded:: 1.1.0
**kwargs
    Keyword arguments to be passed into func.

Returns
-------
%(klass)s

See Also
--------
%(klass)s.groupby.apply
%(klass)s.groupby.aggregate
%(klass)s.transform

Notes
-----
Each group is endowed the attribute 'name' in case you need to know
which group you are working on.

The current implementation imposes three requirements on f:

* f must return a value that either has the same shape as the input
  subframe or can be broadcast to the shape of the input subframe.
  For example, if `f` returns a scalar it will be broadcast to have the
  same shape as the input subframe.
* if this is a DataFrame, f must support application column-by-column
  in the subframe. If f also supports application to the entire subframe,
  then a fast path is used starting from the second chunk.
* f must not mutate groups. Mutation is not supported and may
  produce unexpected results.

When using ``engine='numba'``, there will be no "fall back" behavior internally.
The group data and group index will be passed as numpy arrays to the JITed
user defined function, and no alternative execution attempts will be tried.

Examples
--------

>>> df = pd.DataFrame({'A' : ['foo', 'bar', 'foo', 'bar',
...                           'foo', 'bar'],
...                    'B' : ['one', 'one', 'two', 'three',
...                           'two', 'two'],
...                    'C' : [1, 5, 5, 2, 5, 5],
...                    'D' : [2.0, 5., 8., 1., 2., 9.]})
>>> grouped = df.groupby('A')
>>> grouped.transform(lambda x: (x - x.mean()) / x.std())
          C         D
0 -1.154701 -0.577350
1  0.577350  0.000000
2  0.577350  1.154701
3 -1.154701 -1.000000
4  0.577350 -0.577350
5  0.577350  1.000000

Broadcast result of the transformation

>>> grouped.transform(lambda x: x.max() - x.min())
   C    D
0  4  6.0
1  3  8.0
2  4  6.0
3  3  8.0
4  4  6.0
5  3  8.0
"""

_agg_template = """
Aggregate using one or more operations over the specified axis.

Parameters
----------
func : function, str, list or dict
    Function to use for aggregating the data. If a function, must either
    work when passed a %(klass)s or when passed to %(klass)s.apply.

    Accepted combinations are:

    - function
    - string function name
    - list of functions and/or function names, e.g. ``[np.sum, 'mean']``
    - dict of axis labels -> functions, function names or list of such.

    Can also accept a Numba JIT function with
    ``engine='numba'`` specified.

    If the ``'numba'`` engine is chosen, the function must be
    a user defined function with ``values`` and ``index`` as the
    first and second arguments respectively in the function signature.
    Each group's index will be passed to the user defined function
    and optionally available for use.

    .. versionchanged:: 1.1.0
*args
    Positional arguments to pass to func
engine : str, default 'cython'
    * ``'cython'`` : Runs the function through C-extensions from cython.
    * ``'numba'`` : Runs the function through JIT compiled code from numba.

    .. versionadded:: 1.1.0
engine_kwargs : dict, default None
    * For ``'cython'`` engine, there are no accepted ``engine_kwargs``
    * For ``'numba'`` engine, the engine can accept ``nopython``, ``nogil``
      and ``parallel`` dictionary keys. The values must either be ``True`` or
      ``False``. The default ``engine_kwargs`` for the ``'numba'`` engine is
      ``{'nopython': True, 'nogil': False, 'parallel': False}`` and will be
      applied to the function

    .. versionadded:: 1.1.0
**kwargs
    Keyword arguments to be passed into func.

Returns
-------
%(klass)s

See Also
--------
%(klass)s.groupby.apply
%(klass)s.groupby.transform
%(klass)s.aggregate

Notes
-----
When using ``engine='numba'``, there will be no "fall back" behavior internally.
The group data and group index will be passed as numpy arrays to the JITed
user defined function, and no alternative execution attempts will be tried.
%(examples)s
"""


class GroupByPlot(PandasObject):
    """
    Class implementing the .plot attribute for groupby objects.
    """

    def __init__(self, groupby):
        self._groupby = groupby

    def __call__(self, *args, **kwargs):
        def f(self):
            return self.plot(*args, **kwargs)

        f.__name__ = "plot"
        return self._groupby.apply(f)

    def __getattr__(self, name: str):
        def attr(*args, **kwargs):
            def f(self):
                return getattr(self.plot, name)(*args, **kwargs)

            return self._groupby.apply(f)

        return attr


@contextmanager
def _group_selection_context(groupby):
    """
    Set / reset the _group_selection_context.
    """
    groupby._set_group_selection()
    yield groupby
    groupby._reset_group_selection()


_KeysArgType = Union[
    Hashable,
    List[Hashable],
    Callable[[Hashable], Hashable],
    List[Callable[[Hashable], Hashable]],
    Mapping[Hashable, Hashable],
]


class _GroupBy(PandasObject, SelectionMixin, Generic[FrameOrSeries]):
    _group_selection = None
    _apply_whitelist: FrozenSet[str] = frozenset()

    def __init__(
        self,
        obj: FrameOrSeries,
        keys: Optional[_KeysArgType] = None,
        axis: int = 0,
        level=None,
        grouper: "Optional[ops.BaseGrouper]" = None,
        exclusions=None,
        selection=None,
        as_index: bool = True,
        sort: bool = True,
        group_keys: bool = True,
        squeeze: bool = False,
        observed: bool = False,
        mutated: bool = False,
        dropna: bool = True,
    ):

        self._selection = selection

        assert isinstance(obj, NDFrame), type(obj)

        self.level = level

        if not as_index:
            if not isinstance(obj, DataFrame):
                raise TypeError("as_index=False only valid with DataFrame")
            if axis != 0:
                raise ValueError("as_index=False only valid for axis=0")

        self.as_index = as_index
        self.keys = keys
        self.sort = sort
        self.group_keys = group_keys
        self.squeeze = squeeze
        self.observed = observed
        self.mutated = mutated
        self.dropna = dropna

        if grouper is None:
            from pandas.core.groupby.grouper import get_grouper

            grouper, exclusions, obj = get_grouper(
                obj,
                keys,
                axis=axis,
                level=level,
                sort=sort,
                observed=observed,
                mutated=self.mutated,
                dropna=self.dropna,
            )

        self.obj = obj
        self.axis = obj._get_axis_number(axis)
        self.grouper = grouper
        self.exclusions = set(exclusions) if exclusions else set()

    def __len__(self) -> int:
        return len(self.groups)

    def __repr__(self) -> str:
        # TODO: Better repr for GroupBy object
        return object.__repr__(self)

    def _assure_grouper(self):
        """
        We create the grouper on instantiation sub-classes may have a
        different policy.
        """
        pass

    @property
    def groups(self):
        """
        Dict {group name -> group labels}.
        """
        self._assure_grouper()
        return self.grouper.groups

    @property
    def ngroups(self):
        self._assure_grouper()
        return self.grouper.ngroups

    @property
    def indices(self):
        """
        Dict {group name -> group indices}.
        """
        self._assure_grouper()
        return self.grouper.indices

    def _get_indices(self, names):
        """
        Safe get multiple indices, translate keys for
        datelike to underlying repr.
        """

        def get_converter(s):
            # possibly convert to the actual key types
            # in the indices, could be a Timestamp or a np.datetime64
            if isinstance(s, datetime.datetime):
                return lambda key: Timestamp(key)
            elif isinstance(s, np.datetime64):
                return lambda key: Timestamp(key).asm8
            else:
                return lambda key: key

        if len(names) == 0:
            return []

        if len(self.indices) > 0:
            index_sample = next(iter(self.indices))
        else:
            index_sample = None  # Dummy sample

        name_sample = names[0]
        if isinstance(index_sample, tuple):
            if not isinstance(name_sample, tuple):
                msg = "must supply a tuple to get_group with multiple grouping keys"
                raise ValueError(msg)
            if not len(name_sample) == len(index_sample):
                try:
                    # If the original grouper was a tuple
                    return [self.indices[name] for name in names]
                except KeyError as err:
                    # turns out it wasn't a tuple
                    msg = (
                        "must supply a same-length tuple to get_group "
                        "with multiple grouping keys"
                    )
                    raise ValueError(msg) from err

            converters = [get_converter(s) for s in index_sample]
            names = (tuple(f(n) for f, n in zip(converters, name)) for name in names)

        else:
            converter = get_converter(index_sample)
            names = (converter(name) for name in names)

        return [self.indices.get(name, []) for name in names]

    def _get_index(self, name):
        """
        Safe get index, translate keys for datelike to underlying repr.
        """
        return self._get_indices([name])[0]

    @cache_readonly
    def _selected_obj(self):
        # Note: _selected_obj is always just `self.obj` for SeriesGroupBy

        if self._selection is None or isinstance(self.obj, Series):
            if self._group_selection is not None:
                return self.obj[self._group_selection]
            return self.obj
        else:
            return self.obj[self._selection]

    def _reset_group_selection(self):
        """
        Clear group based selection.

        Used for methods needing to return info on each group regardless of
        whether a group selection was previously set.
        """
        if self._group_selection is not None:
            # GH12839 clear cached selection too when changing group selection
            self._group_selection = None
            self._reset_cache("_selected_obj")

    def _set_group_selection(self):
        """
        Create group based selection.

        Used when selection is not passed directly but instead via a grouper.

        NOTE: this should be paired with a call to _reset_group_selection
        """
        grp = self.grouper
        if not (
            self.as_index
            and getattr(grp, "groupings", None) is not None
            and self.obj.ndim > 1
            and self._group_selection is None
        ):
            return

        groupers = [g.name for g in grp.groupings if g.level is None and g.in_axis]

        if len(groupers):
            # GH12839 clear selected obj cache when group selection changes
            ax = self.obj._info_axis
            self._group_selection = ax.difference(Index(groupers), sort=False).tolist()
            self._reset_cache("_selected_obj")

    def _set_result_index_ordered(self, result):
        # set the result index on the passed values object and
        # return the new object, xref 8046

        # the values/counts are repeated according to the group index
        # shortcut if we have an already ordered grouper
        if not self.grouper.is_monotonic:
            index = Index(np.concatenate(self._get_indices(self.grouper.result_index)))
            result.set_axis(index, axis=self.axis, inplace=True)
            result = result.sort_index(axis=self.axis)

        result.set_axis(self.obj._get_axis(self.axis), axis=self.axis, inplace=True)
        return result

    def _dir_additions(self):
        return self.obj._dir_additions() | self._apply_whitelist

    def __getattr__(self, attr: str):
        if attr in self._internal_names_set:
            return object.__getattribute__(self, attr)
        if attr in self.obj:
            return self[attr]

        raise AttributeError(
            f"'{type(self).__name__}' object has no attribute '{attr}'"
        )

    @Substitution(
        klass="GroupBy",
        versionadded=".. versionadded:: 0.21.0",
        examples="""\
>>> df = pd.DataFrame({'A': 'a b a b'.split(), 'B': [1, 2, 3, 4]})
>>> df
   A  B
0  a  1
1  b  2
2  a  3
3  b  4

To get the difference between each groups maximum and minimum value in one
pass, you can do

>>> df.groupby('A').pipe(lambda x: x.max() - x.min())
   B
A
a  2
b  2""",
    )
    @Appender(_pipe_template)
    def pipe(self, func, *args, **kwargs):
        return com.pipe(self, func, *args, **kwargs)

    plot = property(GroupByPlot)

    def _make_wrapper(self, name):
        assert name in self._apply_whitelist

        self._set_group_selection()

        # need to setup the selection
        # as are not passed directly but in the grouper
        f = getattr(self._obj_with_exclusions, name)
        if not isinstance(f, types.MethodType):
            return self.apply(lambda self: getattr(self, name))

        f = getattr(type(self._obj_with_exclusions), name)
        sig = inspect.signature(f)

        def wrapper(*args, **kwargs):
            # a little trickery for aggregation functions that need an axis
            # argument
            if "axis" in sig.parameters:
                if kwargs.get("axis", None) is None:
                    kwargs["axis"] = self.axis

            def curried(x):
                return f(x, *args, **kwargs)

            # preserve the name so we can detect it when calling plot methods,
            # to avoid duplicates
            curried.__name__ = name

            # special case otherwise extra plots are created when catching the
            # exception below
            if name in base.plotting_methods:
                return self.apply(curried)

            try:
                return self._python_apply_general(curried, self._obj_with_exclusions)
            except TypeError as err:
                if not re.search(
                    "reduction operation '.*' not allowed for this dtype", str(err)
                ):
                    # We don't have a cython implementation
                    # TODO: is the above comment accurate?
                    raise

            if self.obj.ndim == 1:
                # this can be called recursively, so need to raise ValueError
                raise ValueError

            # GH#3688 try to operate item-by-item
            result = self._aggregate_item_by_item(name, *args, **kwargs)
            return result

        wrapper.__name__ = name
        return wrapper

    def get_group(self, name, obj=None):
        """
        Construct DataFrame from group with provided name.

        Parameters
        ----------
        name : object
            The name of the group to get as a DataFrame.
        obj : DataFrame, default None
            The DataFrame to take the DataFrame out of.  If
            it is None, the object groupby was called on will
            be used.

        Returns
        -------
        group : same type as obj
        """
        if obj is None:
            obj = self._selected_obj

        inds = self._get_index(name)
        if not len(inds):
            raise KeyError(name)

        return obj._take_with_is_copy(inds, axis=self.axis)

    def __iter__(self):
        """
        Groupby iterator.

        Returns
        -------
        Generator yielding sequence of (name, subsetted object)
        for each group
        """
        return self.grouper.get_iterator(self.obj, axis=self.axis)

    @Appender(
        _apply_docs["template"].format(
            input="dataframe", examples=_apply_docs["dataframe_examples"]
        )
    )
    def apply(self, func, *args, **kwargs):

        func = self._is_builtin_func(func)

        # this is needed so we don't try and wrap strings. If we could
        # resolve functions to their callable functions prior, this
        # wouldn't be needed
        if args or kwargs:
            if callable(func):

                @wraps(func)
                def f(g):
                    with np.errstate(all="ignore"):
                        return func(g, *args, **kwargs)

            elif hasattr(nanops, "nan" + func):
                # TODO: should we wrap this in to e.g. _is_builtin_func?
                f = getattr(nanops, "nan" + func)

            else:
                raise ValueError(
                    "func must be a callable if args or kwargs are supplied"
                )
        else:
            f = func

        # ignore SettingWithCopy here in case the user mutates
        with option_context("mode.chained_assignment", None):
            try:
                result = self._python_apply_general(f, self._selected_obj)
            except TypeError:
                # gh-20949
                # try again, with .apply acting as a filtering
                # operation, by excluding the grouping column
                # This would normally not be triggered
                # except if the udf is trying an operation that
                # fails on *some* columns, e.g. a numeric operation
                # on a string grouper column

                with _group_selection_context(self):
                    return self._python_apply_general(f, self._selected_obj)

        return result

    def _python_apply_general(
        self, f: F, data: FrameOrSeriesUnion
    ) -> FrameOrSeriesUnion:
        """
        Apply function f in python space

        Parameters
        ----------
        f : callable
            Function to apply
        data : Series or DataFrame
            Data to apply f to

        Returns
        -------
        Series or DataFrame
            data after applying f
        """
        keys, values, mutated = self.grouper.apply(f, data, self.axis)

        return self._wrap_applied_output(
            keys, values, not_indexed_same=mutated or self.mutated
        )

    def _iterate_slices(self) -> Iterable[Series]:
        raise AbstractMethodError(self)

    def transform(self, func, *args, **kwargs):
        raise AbstractMethodError(self)

    def _cumcount_array(self, ascending: bool = True):
        """
        Parameters
        ----------
        ascending : bool, default True
            If False, number in reverse, from length of group - 1 to 0.

        Notes
        -----
        this is currently implementing sort=False
        (though the default is sort=True) for groupby in general
        """
        ids, _, ngroups = self.grouper.group_info
        sorter = get_group_index_sorter(ids, ngroups)
        ids, count = ids[sorter], len(ids)

        if count == 0:
            return np.empty(0, dtype=np.int64)

        run = np.r_[True, ids[:-1] != ids[1:]]
        rep = np.diff(np.r_[np.nonzero(run)[0], count])
        out = (~run).cumsum()

        if ascending:
            out -= np.repeat(out[run], rep)
        else:
            out = np.repeat(out[np.r_[run[1:], True]], rep) - out

        rev = np.empty(count, dtype=np.intp)
        rev[sorter] = np.arange(count, dtype=np.intp)
        return out[rev].astype(np.int64, copy=False)

    def _transform_should_cast(self, func_nm: str) -> bool:
        """
        Parameters
        ----------
        func_nm: str
            The name of the aggregation function being performed

        Returns
        -------
        bool
            Whether transform should attempt to cast the result of aggregation
        """
        filled_series = self.grouper.size().fillna(0)
        assert filled_series is not None
        return filled_series.gt(0).any() and func_nm not in base.cython_cast_blacklist

    def _cython_transform(self, how: str, numeric_only: bool = True, **kwargs):
        output: Dict[base.OutputKey, np.ndarray] = {}
        for idx, obj in enumerate(self._iterate_slices()):
            name = obj.name
            is_numeric = is_numeric_dtype(obj.dtype)
            if numeric_only and not is_numeric:
                continue

            try:
                result, _ = self.grouper.transform(obj.values, how, **kwargs)
            except NotImplementedError:
                continue

            if self._transform_should_cast(how):
                result = maybe_cast_result(result, obj, how=how)

            key = base.OutputKey(label=name, position=idx)
            output[key] = result

        if len(output) == 0:
            raise DataError("No numeric types to aggregate")

        return self._wrap_transformed_output(output)

    def _wrap_aggregated_output(self, output: Mapping[base.OutputKey, np.ndarray]):
        raise AbstractMethodError(self)

    def _wrap_transformed_output(self, output: Mapping[base.OutputKey, np.ndarray]):
        raise AbstractMethodError(self)

    def _wrap_applied_output(self, keys, values, not_indexed_same: bool = False):
        raise AbstractMethodError(self)

    def _agg_general(
        self,
        numeric_only: bool = True,
        min_count: int = -1,
        *,
        alias: str,
        npfunc: Callable,
    ):
        self._set_group_selection()

        # try a cython aggregation if we can
        try:
            return self._cython_agg_general(
                how=alias, alt=npfunc, numeric_only=numeric_only, min_count=min_count,
            )
        except DataError:
            pass
        except NotImplementedError as err:
            if "function is not implemented for this dtype" in str(
                err
            ) or "category dtype not supported" in str(err):
                # raised in _get_cython_function, in some cases can
                #  be trimmed by implementing cython funcs for more dtypes
                pass
            else:
                raise

        # apply a non-cython aggregation
        result = self.aggregate(lambda x: npfunc(x, axis=self.axis))
        return result

    def _cython_agg_general(
        self, how: str, alt=None, numeric_only: bool = True, min_count: int = -1
    ):
        output: Dict[base.OutputKey, Union[np.ndarray, DatetimeArray]] = {}
        # Ideally we would be able to enumerate self._iterate_slices and use
        # the index from enumeration as the key of output, but ohlc in particular
        # returns a (n x 4) array. Output requires 1D ndarrays as values, so we
        # need to slice that up into 1D arrays
        idx = 0
        for obj in self._iterate_slices():
            name = obj.name
            is_numeric = is_numeric_dtype(obj.dtype)
            if numeric_only and not is_numeric:
                continue

            result, agg_names = self.grouper.aggregate(
                obj._values, how, min_count=min_count
            )

            if agg_names:
                # e.g. ohlc
                assert len(agg_names) == result.shape[1]
                for result_column, result_name in zip(result.T, agg_names):
                    key = base.OutputKey(label=result_name, position=idx)
                    output[key] = maybe_cast_result(result_column, obj, how=how)
                    idx += 1
            else:
                assert result.ndim == 1
                key = base.OutputKey(label=name, position=idx)
                output[key] = maybe_cast_result(result, obj, how=how)
                idx += 1

        if len(output) == 0:
            raise DataError("No numeric types to aggregate")

        return self._wrap_aggregated_output(output)

    def _python_agg_general(
        self, func, *args, engine="cython", engine_kwargs=None, **kwargs
    ):
        func = self._is_builtin_func(func)
        if engine != "numba":
            f = lambda x: func(x, *args, **kwargs)

        # iterate through "columns" ex exclusions to populate output dict
        output: Dict[base.OutputKey, np.ndarray] = {}

        for idx, obj in enumerate(self._iterate_slices()):
            name = obj.name
            if self.grouper.ngroups == 0:
                # agg_series below assumes ngroups > 0
                continue

            if engine == "numba":
                result, counts = self.grouper.agg_series(
                    obj,
                    func,
                    *args,
                    engine=engine,
                    engine_kwargs=engine_kwargs,
                    **kwargs,
                )
            else:
                try:
                    # if this function is invalid for this dtype, we will ignore it.
                    result, counts = self.grouper.agg_series(obj, f)
                except TypeError:
                    continue

            assert result is not None
            key = base.OutputKey(label=name, position=idx)
            output[key] = maybe_cast_result(result, obj, numeric_only=True)

        if len(output) == 0:
            return self._python_apply_general(f, self._selected_obj)

        if self.grouper._filter_empty_groups:

            mask = counts.ravel() > 0
            for key, result in output.items():

                # since we are masking, make sure that we have a float object
                values = result
                if is_numeric_dtype(values.dtype):
                    values = ensure_float(values)

                output[key] = maybe_cast_result(values[mask], result)

        return self._wrap_aggregated_output(output)

    def _concat_objects(self, keys, values, not_indexed_same: bool = False):
        from pandas.core.reshape.concat import concat

        def reset_identity(values):
            # reset the identities of the components
            # of the values to prevent aliasing
            for v in com.not_none(*values):
                ax = v._get_axis(self.axis)
                ax._reset_identity()
            return values

        if not not_indexed_same:
            result = concat(values, axis=self.axis)
            ax = self._selected_obj._get_axis(self.axis)

            # this is a very unfortunate situation
            # we can't use reindex to restore the original order
            # when the ax has duplicates
            # so we resort to this
            # GH 14776, 30667
            if ax.has_duplicates:
                indexer, _ = result.index.get_indexer_non_unique(ax.values)
                indexer = algorithms.unique1d(indexer)
                result = result.take(indexer, axis=self.axis)
            else:
                result = result.reindex(ax, axis=self.axis)

        elif self.group_keys:

            values = reset_identity(values)
            if self.as_index:

                # possible MI return case
                group_keys = keys
                group_levels = self.grouper.levels
                group_names = self.grouper.names

                result = concat(
                    values,
                    axis=self.axis,
                    keys=group_keys,
                    levels=group_levels,
                    names=group_names,
                    sort=False,
                )
            else:

                # GH5610, returns a MI, with the first level being a
                # range index
                keys = list(range(len(values)))
                result = concat(values, axis=self.axis, keys=keys)
        else:
            values = reset_identity(values)
            result = concat(values, axis=self.axis)

        if isinstance(result, Series) and self._selection_name is not None:

            result.name = self._selection_name

        return result

    def _apply_filter(self, indices, dropna):
        if len(indices) == 0:
            indices = np.array([], dtype="int64")
        else:
            indices = np.sort(np.concatenate(indices))
        if dropna:
            filtered = self._selected_obj.take(indices, axis=self.axis)
        else:
            mask = np.empty(len(self._selected_obj.index), dtype=bool)
            mask.fill(False)
            mask[indices.astype(int)] = True
            # mask fails to broadcast when passed to where; broadcast manually.
            mask = np.tile(mask, list(self._selected_obj.shape[1:]) + [1]).T
            filtered = self._selected_obj.where(mask)  # Fill with NaNs.
        return filtered


# To track operations that expand dimensions, like ohlc
OutputFrameOrSeries = TypeVar("OutputFrameOrSeries", bound=NDFrame)


class GroupBy(_GroupBy[FrameOrSeries]):
    """
    Class for grouping and aggregating relational data.

    See aggregate, transform, and apply functions on this object.

    It's easiest to use obj.groupby(...) to use GroupBy, but you can also do:

    ::

        grouped = groupby(obj, ...)

    Parameters
    ----------
    obj : pandas object
    axis : int, default 0
    level : int, default None
        Level of MultiIndex
    groupings : list of Grouping objects
        Most users should ignore this
    exclusions : array-like, optional
        List of columns to exclude
    name : str
        Most users should ignore this

    Returns
    -------
    **Attributes**
    groups : dict
        {group name -> group labels}
    len(grouped) : int
        Number of groups

    Notes
    -----
    After grouping, see aggregate, apply, and transform functions. Here are
    some other brief notes about usage. When grouping by multiple groups, the
    result index will be a MultiIndex (hierarchical) by default.

    Iteration produces (key, group) tuples, i.e. chunking the data by group. So
    you can write code like:

    ::

        grouped = obj.groupby(keys, axis=axis)
        for key, group in grouped:
            # do something with the data

    Function calls on GroupBy, if not specially implemented, "dispatch" to the
    grouped data. So if you group a DataFrame and wish to invoke the std()
    method on each group, you can simply do:

    ::

        df.groupby(mapper).std()

    rather than

    ::

        df.groupby(mapper).aggregate(np.std)

    You can pass arguments to these "wrapped" functions, too.

    See the online documentation for full exposition on these topics and much
    more
    """

    @property
    def _obj_1d_constructor(self) -> Type["Series"]:
        # GH28330 preserve subclassed Series/DataFrames
        if isinstance(self.obj, DataFrame):
            return self.obj._constructor_sliced
        assert isinstance(self.obj, Series)
        return self.obj._constructor

    def _bool_agg(self, val_test, skipna):
        """
        Shared func to call any / all Cython GroupBy implementations.
        """

        def objs_to_bool(vals: np.ndarray) -> Tuple[np.ndarray, Type]:
            if is_object_dtype(vals):
                vals = np.array([bool(x) for x in vals])
            else:
                vals = vals.astype(bool)

            return vals.view(np.uint8), bool

        def result_to_bool(result: np.ndarray, inference: Type) -> np.ndarray:
            return result.astype(inference, copy=False)

        return self._get_cythonized_result(
            "group_any_all",
            aggregate=True,
            cython_dtype=np.dtype(np.uint8),
            needs_values=True,
            needs_mask=True,
            pre_processing=objs_to_bool,
            post_processing=result_to_bool,
            val_test=val_test,
            skipna=skipna,
        )

    @Substitution(name="groupby")
    @Appender(_common_see_also)
    def any(self, skipna: bool = True):
        """
        Return True if any value in the group is truthful, else False.

        Parameters
        ----------
        skipna : bool, default True
            Flag to ignore nan values during truth testing.

        Returns
        -------
        bool
        """
        return self._bool_agg("any", skipna)

    @Substitution(name="groupby")
    @Appender(_common_see_also)
    def all(self, skipna: bool = True):
        """
        Return True if all values in the group are truthful, else False.

        Parameters
        ----------
        skipna : bool, default True
            Flag to ignore nan values during truth testing.

        Returns
        -------
        bool
        """
        return self._bool_agg("all", skipna)

    @Substitution(name="groupby")
    @Appender(_common_see_also)
    def count(self):
        """
        Compute count of group, excluding missing values.

        Returns
        -------
        Series or DataFrame
            Count of values within each group.
        """
        # defined here for API doc
        raise NotImplementedError

    @Substitution(name="groupby")
    @Substitution(see_also=_common_see_also)
    def mean(self, numeric_only: bool = True):
        """
        Compute mean of groups, excluding missing values.

        Parameters
        ----------
        numeric_only : bool, default True
            Include only float, int, boolean columns. If None, will attempt to use
            everything, then use only numeric data.

        Returns
        -------
        pandas.Series or pandas.DataFrame
        %(see_also)s
        Examples
        --------
        >>> df = pd.DataFrame({'A': [1, 1, 2, 1, 2],
        ...                    'B': [np.nan, 2, 3, 4, 5],
        ...                    'C': [1, 2, 1, 1, 2]}, columns=['A', 'B', 'C'])

        Groupby one column and return the mean of the remaining columns in
        each group.

        >>> df.groupby('A').mean()
             B         C
        A
        1  3.0  1.333333
        2  4.0  1.500000

        Groupby two columns and return the mean of the remaining column.

        >>> df.groupby(['A', 'B']).mean()
               C
        A B
        1 2.0  2
          4.0  1
        2 3.0  1
          5.0  2

        Groupby one column and return the mean of only particular column in
        the group.

        >>> df.groupby('A')['B'].mean()
        A
        1    3.0
        2    4.0
        Name: B, dtype: float64
        """
        return self._cython_agg_general(
            "mean",
            alt=lambda x, axis: Series(x).mean(numeric_only=numeric_only),
            numeric_only=numeric_only,
        )

    @Substitution(name="groupby")
    @Appender(_common_see_also)
    def median(self, numeric_only=True):
        """
        Compute median of groups, excluding missing values.

        For multiple groupings, the result index will be a MultiIndex

        Parameters
        ----------
        numeric_only : bool, default True
            Include only float, int, boolean columns. If None, will attempt to use
            everything, then use only numeric data.

        Returns
        -------
        Series or DataFrame
            Median of values within each group.
        """
        return self._cython_agg_general(
            "median",
            alt=lambda x, axis: Series(x).median(axis=axis, numeric_only=numeric_only),
            numeric_only=numeric_only,
        )

    @Substitution(name="groupby")
    @Appender(_common_see_also)
    def std(self, ddof: int = 1):
        """
        Compute standard deviation of groups, excluding missing values.

        For multiple groupings, the result index will be a MultiIndex.

        Parameters
        ----------
        ddof : int, default 1
            Degrees of freedom.

        Returns
        -------
        Series or DataFrame
            Standard deviation of values within each group.
        """
        result = self.var(ddof=ddof)
        if result.ndim == 1:
            result = np.sqrt(result)
        else:
            cols = result.columns.get_indexer_for(
                result.columns.difference(self.exclusions).unique()
            )
            # TODO(GH-22046) - setting with iloc broken if labels are not unique
            # .values to remove labels
            result.iloc[:, cols] = np.sqrt(result.iloc[:, cols]).values

        return result

    @Substitution(name="groupby")
    @Appender(_common_see_also)
    def var(self, ddof: int = 1):
        """
        Compute variance of groups, excluding missing values.

        For multiple groupings, the result index will be a MultiIndex.

        Parameters
        ----------
        ddof : int, default 1
            Degrees of freedom.

        Returns
        -------
        Series or DataFrame
            Variance of values within each group.
        """
        if ddof == 1:
            return self._cython_agg_general(
                "var", alt=lambda x, axis: Series(x).var(ddof=ddof)
            )
        else:
            func = lambda x: x.var(ddof=ddof)
            with _group_selection_context(self):
                return self._python_agg_general(func)

    @Substitution(name="groupby")
    @Appender(_common_see_also)
    def sem(self, ddof: int = 1):
        """
        Compute standard error of the mean of groups, excluding missing values.

        For multiple groupings, the result index will be a MultiIndex.

        Parameters
        ----------
        ddof : int, default 1
            Degrees of freedom.

        Returns
        -------
        Series or DataFrame
            Standard error of the mean of values within each group.
        """
        result = self.std(ddof=ddof)
        if result.ndim == 1:
            result /= np.sqrt(self.count())
        else:
            cols = result.columns.get_indexer_for(
                result.columns.difference(self.exclusions).unique()
            )
            # TODO(GH-22046) - setting with iloc broken if labels are not unique
            # .values to remove labels
            result.iloc[:, cols] = (
                result.iloc[:, cols].values / np.sqrt(self.count().iloc[:, cols]).values
            )
        return result

    @Substitution(name="groupby")
    @Appender(_common_see_also)
    def size(self) -> FrameOrSeriesUnion:
        """
        Compute group sizes.

        Returns
        -------
        DataFrame or Series
            Number of rows in each group as a Series if as_index is True
            or a DataFrame if as_index is False.
        """
        result = self.grouper.size()

        # GH28330 preserve subclassed Series/DataFrames through calls
        if issubclass(self.obj._constructor, Series):
            result = self._obj_1d_constructor(result, name=self.obj.name)
        else:
            result = self._obj_1d_constructor(result)

        if not self.as_index:
            result = result.rename("size").reset_index()

        return self._reindex_output(result, fill_value=0)

    @doc(_groupby_agg_method_template, fname="sum", no=True, mc=0)
    def sum(self, numeric_only: bool = True, min_count: int = 0):
        return self._agg_general(
            numeric_only=numeric_only, min_count=min_count, alias="add", npfunc=np.sum
        )

    @doc(_groupby_agg_method_template, fname="prod", no=True, mc=0)
    def prod(self, numeric_only: bool = True, min_count: int = 0):
        return self._agg_general(
            numeric_only=numeric_only, min_count=min_count, alias="prod", npfunc=np.prod
        )

    @doc(_groupby_agg_method_template, fname="min", no=False, mc=-1)
    def min(self, numeric_only: bool = False, min_count: int = -1):
        return self._agg_general(
            numeric_only=numeric_only, min_count=min_count, alias="min", npfunc=np.min
        )

    @doc(_groupby_agg_method_template, fname="max", no=False, mc=-1)
    def max(self, numeric_only: bool = False, min_count: int = -1):
        return self._agg_general(
            numeric_only=numeric_only, min_count=min_count, alias="max", npfunc=np.max
        )

    @doc(_groupby_agg_method_template, fname="first", no=False, mc=-1)
    def first(self, numeric_only: bool = False, min_count: int = -1):
        def first_compat(obj: FrameOrSeries, axis: int = 0):
            def first(x: Series):
                """Helper function for first item that isn't NA.
                """
                x = x.array[notna(x.array)]
                if len(x) == 0:
                    return np.nan
                return x[0]

            if isinstance(obj, DataFrame):
                return obj.apply(first, axis=axis)
            elif isinstance(obj, Series):
                return first(obj)
            else:
                raise TypeError(type(obj))

        return self._agg_general(
            numeric_only=numeric_only,
            min_count=min_count,
            alias="first",
            npfunc=first_compat,
        )

    @doc(_groupby_agg_method_template, fname="last", no=False, mc=-1)
    def last(self, numeric_only: bool = False, min_count: int = -1):
        def last_compat(obj: FrameOrSeries, axis: int = 0):
            def last(x: Series):
                """Helper function for last item that isn't NA.
                """
                x = x.array[notna(x.array)]
                if len(x) == 0:
                    return np.nan
                return x[-1]

            if isinstance(obj, DataFrame):
                return obj.apply(last, axis=axis)
            elif isinstance(obj, Series):
                return last(obj)
            else:
                raise TypeError(type(obj))

        return self._agg_general(
            numeric_only=numeric_only,
            min_count=min_count,
            alias="last",
            npfunc=last_compat,
        )

    @Substitution(name="groupby")
    @Appender(_common_see_also)
    def ohlc(self) -> DataFrame:
        """
        Compute open, high, low and close values of a group, excluding missing values.

        For multiple groupings, the result index will be a MultiIndex

        Returns
        -------
        DataFrame
            Open, high, low and close values within each group.
        """
        return self._apply_to_column_groupbys(lambda x: x._cython_agg_general("ohlc"))

    @doc(DataFrame.describe)
    def describe(self, **kwargs):
        with _group_selection_context(self):
            result = self.apply(lambda x: x.describe(**kwargs))
            if self.axis == 1:
                return result.T
            return result.unstack()

    def resample(self, rule, *args, **kwargs):
        """
        Provide resampling when using a TimeGrouper.

        Given a grouper, the function resamples it according to a string
        "string" -> "frequency".

        See the :ref:`frequency aliases <timeseries.offset_aliases>`
        documentation for more details.

        Parameters
        ----------
        rule : str or DateOffset
            The offset string or object representing target grouper conversion.
        *args, **kwargs
            Possible arguments are `how`, `fill_method`, `limit`, `kind` and
            `on`, and other arguments of `TimeGrouper`.

        Returns
        -------
        Grouper
            Return a new grouper with our resampler appended.

        See Also
        --------
        Grouper : Specify a frequency to resample with when
            grouping by a key.
        DatetimeIndex.resample : Frequency conversion and resampling of
            time series.

        Examples
        --------
        >>> idx = pd.date_range('1/1/2000', periods=4, freq='T')
        >>> df = pd.DataFrame(data=4 * [range(2)],
        ...                   index=idx,
        ...                   columns=['a', 'b'])
        >>> df.iloc[2, 0] = 5
        >>> df
                            a  b
        2000-01-01 00:00:00  0  1
        2000-01-01 00:01:00  0  1
        2000-01-01 00:02:00  5  1
        2000-01-01 00:03:00  0  1

        Downsample the DataFrame into 3 minute bins and sum the values of
        the timestamps falling into a bin.

        >>> df.groupby('a').resample('3T').sum()
                                 a  b
        a
        0   2000-01-01 00:00:00  0  2
            2000-01-01 00:03:00  0  1
        5   2000-01-01 00:00:00  5  1

        Upsample the series into 30 second bins.

        >>> df.groupby('a').resample('30S').sum()
                            a  b
        a
        0   2000-01-01 00:00:00  0  1
            2000-01-01 00:00:30  0  0
            2000-01-01 00:01:00  0  1
            2000-01-01 00:01:30  0  0
            2000-01-01 00:02:00  0  0
            2000-01-01 00:02:30  0  0
            2000-01-01 00:03:00  0  1
        5   2000-01-01 00:02:00  5  1

        Resample by month. Values are assigned to the month of the period.

        >>> df.groupby('a').resample('M').sum()
                    a  b
        a
        0   2000-01-31  0  3
        5   2000-01-31  5  1

        Downsample the series into 3 minute bins as above, but close the right
        side of the bin interval.

        >>> df.groupby('a').resample('3T', closed='right').sum()
                                 a  b
        a
        0   1999-12-31 23:57:00  0  1
            2000-01-01 00:00:00  0  2
        5   2000-01-01 00:00:00  5  1

        Downsample the series into 3 minute bins and close the right side of
        the bin interval, but label each bin using the right edge instead of
        the left.

        >>> df.groupby('a').resample('3T', closed='right', label='right').sum()
                                 a  b
        a
        0   2000-01-01 00:00:00  0  1
            2000-01-01 00:03:00  0  2
        5   2000-01-01 00:03:00  5  1
        """
        from pandas.core.resample import get_resampler_for_grouping

        return get_resampler_for_grouping(self, rule, *args, **kwargs)

    @Substitution(name="groupby")
    @Appender(_common_see_also)
    def rolling(self, *args, **kwargs):
        """
        Return a rolling grouper, providing rolling functionality per group.
        """
        from pandas.core.window import RollingGroupby

        return RollingGroupby(self, *args, **kwargs)

    @Substitution(name="groupby")
    @Appender(_common_see_also)
    def expanding(self, *args, **kwargs):
        """
        Return an expanding grouper, providing expanding
        functionality per group.
        """
        from pandas.core.window import ExpandingGroupby

        return ExpandingGroupby(self, *args, **kwargs)

    def _fill(self, direction, limit=None):
        """
        Shared function for `pad` and `backfill` to call Cython method.

        Parameters
        ----------
        direction : {'ffill', 'bfill'}
            Direction passed to underlying Cython function. `bfill` will cause
            values to be filled backwards. `ffill` and any other values will
            default to a forward fill
        limit : int, default None
            Maximum number of consecutive values to fill. If `None`, this
            method will convert to -1 prior to passing to Cython

        Returns
        -------
        `Series` or `DataFrame` with filled values

        See Also
        --------
        pad
        backfill
        """
        # Need int value for Cython
        if limit is None:
            limit = -1

        return self._get_cythonized_result(
            "group_fillna_indexer",
            needs_mask=True,
            cython_dtype=np.dtype(np.int64),
            result_is_index=True,
            direction=direction,
            limit=limit,
        )

    @Substitution(name="groupby")
    def pad(self, limit=None):
        """
        Forward fill the values.

        Parameters
        ----------
        limit : int, optional
            Limit of how many values to fill.

        Returns
        -------
        Series or DataFrame
            Object with missing values filled.

        See Also
        --------
        Series.pad
        DataFrame.pad
        Series.fillna
        DataFrame.fillna
        """
        return self._fill("ffill", limit=limit)

    ffill = pad

    @Substitution(name="groupby")
    def backfill(self, limit=None):
        """
        Backward fill the values.

        Parameters
        ----------
        limit : int, optional
            Limit of how many values to fill.

        Returns
        -------
        Series or DataFrame
            Object with missing values filled.

        See Also
        --------
        Series.backfill
        DataFrame.backfill
        Series.fillna
        DataFrame.fillna
        """
        return self._fill("bfill", limit=limit)

    bfill = backfill

    @Substitution(name="groupby")
    @Substitution(see_also=_common_see_also)
    def nth(self, n: Union[int, List[int]], dropna: Optional[str] = None) -> DataFrame:
        """
        Take the nth row from each group if n is an int, or a subset of rows
        if n is a list of ints.

        If dropna, will take the nth non-null row, dropna is either
        'all' or 'any'; this is equivalent to calling dropna(how=dropna)
        before the groupby.

        Parameters
        ----------
        n : int or list of ints
            A single nth value for the row or a list of nth values.
        dropna : None or str, optional
            Apply the specified dropna operation before counting which row is
            the nth row. Needs to be None, 'any' or 'all'.

        Returns
        -------
        Series or DataFrame
            N-th value within each group.
        %(see_also)s
        Examples
        --------

        >>> df = pd.DataFrame({'A': [1, 1, 2, 1, 2],
        ...                    'B': [np.nan, 2, 3, 4, 5]}, columns=['A', 'B'])
        >>> g = df.groupby('A')
        >>> g.nth(0)
             B
        A
        1  NaN
        2  3.0
        >>> g.nth(1)
             B
        A
        1  2.0
        2  5.0
        >>> g.nth(-1)
             B
        A
        1  4.0
        2  5.0
        >>> g.nth([0, 1])
             B
        A
        1  NaN
        1  2.0
        2  3.0
        2  5.0

        Specifying `dropna` allows count ignoring ``NaN``

        >>> g.nth(0, dropna='any')
             B
        A
        1  2.0
        2  3.0

        NaNs denote group exhausted when using dropna

        >>> g.nth(3, dropna='any')
            B
        A
        1 NaN
        2 NaN

        Specifying `as_index=False` in `groupby` keeps the original index.

        >>> df.groupby('A', as_index=False).nth(1)
           A    B
        1  1  2.0
        4  2  5.0
        """
        valid_containers = (set, list, tuple)
        if not isinstance(n, (valid_containers, int)):
            raise TypeError("n needs to be an int or a list/set/tuple of ints")

        if not dropna:

            if isinstance(n, int):
                nth_values = [n]
            elif isinstance(n, valid_containers):
                nth_values = list(set(n))

            nth_array = np.array(nth_values, dtype=np.intp)
            self._set_group_selection()

            mask_left = np.in1d(self._cumcount_array(), nth_array)
            mask_right = np.in1d(self._cumcount_array(ascending=False) + 1, -nth_array)
            mask = mask_left | mask_right

            ids, _, _ = self.grouper.group_info

            # Drop NA values in grouping
            mask = mask & (ids != -1)

            out = self._selected_obj[mask]
            if not self.as_index:
                return out

            result_index = self.grouper.result_index
            out.index = result_index[ids[mask]]

            if not self.observed and isinstance(result_index, CategoricalIndex):
                out = out.reindex(result_index)

            out = self._reindex_output(out)
            return out.sort_index() if self.sort else out

        # dropna is truthy
        if isinstance(n, valid_containers):
            raise ValueError("dropna option with a list of nth values is not supported")

        if dropna not in ["any", "all"]:
            # Note: when agg-ing picker doesn't raise this, just returns NaN
            raise ValueError(
                "For a DataFrame groupby, dropna must be "
                "either None, 'any' or 'all', "
                f"(was passed {dropna})."
            )

        # old behaviour, but with all and any support for DataFrames.
        # modified in GH 7559 to have better perf
        max_len = n if n >= 0 else -1 - n
        dropped = self.obj.dropna(how=dropna, axis=self.axis)

        # get a new grouper for our dropped obj
        if self.keys is None and self.level is None:

            # we don't have the grouper info available
            # (e.g. we have selected out
            # a column that is not in the current object)
            axis = self.grouper.axis
            grouper = axis[axis.isin(dropped.index)]

        else:

            # create a grouper with the original parameters, but on dropped
            # object
            from pandas.core.groupby.grouper import get_grouper

            grouper, _, _ = get_grouper(
                dropped,
                key=self.keys,
                axis=self.axis,
                level=self.level,
                sort=self.sort,
                mutated=self.mutated,
            )

        grb = dropped.groupby(grouper, as_index=self.as_index, sort=self.sort)
        sizes, result = grb.size(), grb.nth(n)
        mask = (sizes < max_len)._values

        # set the results which don't meet the criteria
        if len(result) and mask.any():
            result.loc[mask] = np.nan

        # reset/reindex to the original groups
        if len(self.obj) == len(dropped) or len(result) == len(
            self.grouper.result_index
        ):
            result.index = self.grouper.result_index
        else:
            result = result.reindex(self.grouper.result_index)

        return result

    def quantile(self, q=0.5, interpolation: str = "linear"):
        """
        Return group values at the given quantile, a la numpy.percentile.

        Parameters
        ----------
        q : float or array-like, default 0.5 (50% quantile)
            Value(s) between 0 and 1 providing the quantile(s) to compute.
        interpolation : {'linear', 'lower', 'higher', 'midpoint', 'nearest'}
            Method to use when the desired quantile falls between two points.

        Returns
        -------
        Series or DataFrame
            Return type determined by caller of GroupBy object.

        See Also
        --------
        Series.quantile : Similar method for Series.
        DataFrame.quantile : Similar method for DataFrame.
        numpy.percentile : NumPy method to compute qth percentile.

        Examples
        --------
        >>> df = pd.DataFrame([
        ...     ['a', 1], ['a', 2], ['a', 3],
        ...     ['b', 1], ['b', 3], ['b', 5]
        ... ], columns=['key', 'val'])
        >>> df.groupby('key').quantile()
            val
        key
        a    2.0
        b    3.0
        """
        from pandas import concat

        def pre_processor(vals: np.ndarray) -> Tuple[np.ndarray, Optional[Type]]:
            if is_object_dtype(vals):
                raise TypeError(
                    "'quantile' cannot be performed against 'object' dtypes!"
                )

            inference = None
            if is_integer_dtype(vals.dtype):
                if is_extension_array_dtype(vals.dtype):
                    vals = vals.to_numpy(dtype=float, na_value=np.nan)
                inference = np.int64
            elif is_bool_dtype(vals.dtype) and is_extension_array_dtype(vals.dtype):
                vals = vals.to_numpy(dtype=float, na_value=np.nan)
            elif is_datetime64_dtype(vals.dtype):
                inference = "datetime64[ns]"
                vals = np.asarray(vals).astype(float)

            return vals, inference

        def post_processor(vals: np.ndarray, inference: Optional[Type]) -> np.ndarray:
            if inference:
                # Check for edge case
                if not (
                    is_integer_dtype(inference)
                    and interpolation in {"linear", "midpoint"}
                ):
                    vals = vals.astype(inference)

            return vals

        if is_scalar(q):
            return self._get_cythonized_result(
                "group_quantile",
                aggregate=True,
                needs_values=True,
                needs_mask=True,
                cython_dtype=np.dtype(np.float64),
                pre_processing=pre_processor,
                post_processing=post_processor,
                q=q,
                interpolation=interpolation,
            )
        else:
            results = [
                self._get_cythonized_result(
                    "group_quantile",
                    aggregate=True,
                    needs_values=True,
                    needs_mask=True,
                    cython_dtype=np.dtype(np.float64),
                    pre_processing=pre_processor,
                    post_processing=post_processor,
                    q=qi,
                    interpolation=interpolation,
                )
                for qi in q
            ]
            result = concat(results, axis=0, keys=q)
            # fix levels to place quantiles on the inside
            # TODO(GH-10710): Ideally, we could write this as
            #  >>> result.stack(0).loc[pd.IndexSlice[:, ..., q], :]
            #  but this hits https://github.com/pandas-dev/pandas/issues/10710
            #  which doesn't reorder the list-like `q` on the inner level.
            order = list(range(1, result.index.nlevels)) + [0]

            # temporarily saves the index names
            index_names = np.array(result.index.names)

            # set index names to positions to avoid confusion
            result.index.names = np.arange(len(index_names))

            # place quantiles on the inside
            result = result.reorder_levels(order)

            # restore the index names in order
            result.index.names = index_names[order]

            # reorder rows to keep things sorted
            indices = np.arange(len(result)).reshape([len(q), self.ngroups]).T.flatten()
            return result.take(indices)

    @Substitution(name="groupby")
    def ngroup(self, ascending: bool = True):
        """
        Number each group from 0 to the number of groups - 1.

        This is the enumerative complement of cumcount.  Note that the
        numbers given to the groups match the order in which the groups
        would be seen when iterating over the groupby object, not the
        order they are first observed.

        Parameters
        ----------
        ascending : bool, default True
            If False, number in reverse, from number of group - 1 to 0.

        Returns
        -------
        Series
            Unique numbers for each group.

        See Also
        --------
        .cumcount : Number the rows in each group.

        Examples
        --------
        >>> df = pd.DataFrame({"A": list("aaabba")})
        >>> df
           A
        0  a
        1  a
        2  a
        3  b
        4  b
        5  a
        >>> df.groupby('A').ngroup()
        0    0
        1    0
        2    0
        3    1
        4    1
        5    0
        dtype: int64
        >>> df.groupby('A').ngroup(ascending=False)
        0    1
        1    1
        2    1
        3    0
        4    0
        5    1
        dtype: int64
        >>> df.groupby(["A", [1,1,2,3,2,1]]).ngroup()
        0    0
        1    0
        2    1
        3    3
        4    2
        5    0
        dtype: int64
        """
        with _group_selection_context(self):
            index = self._selected_obj.index
            result = self._obj_1d_constructor(self.grouper.group_info[0], index)
            if not ascending:
                result = self.ngroups - 1 - result
            return result

    @Substitution(name="groupby")
    def cumcount(self, ascending: bool = True):
        """
        Number each item in each group from 0 to the length of that group - 1.

        Essentially this is equivalent to

        .. code-block:: python

            self.apply(lambda x: pd.Series(np.arange(len(x)), x.index))

        Parameters
        ----------
        ascending : bool, default True
            If False, number in reverse, from length of group - 1 to 0.

        Returns
        -------
        Series
            Sequence number of each element within each group.

        See Also
        --------
        .ngroup : Number the groups themselves.

        Examples
        --------
        >>> df = pd.DataFrame([['a'], ['a'], ['a'], ['b'], ['b'], ['a']],
        ...                   columns=['A'])
        >>> df
           A
        0  a
        1  a
        2  a
        3  b
        4  b
        5  a
        >>> df.groupby('A').cumcount()
        0    0
        1    1
        2    2
        3    0
        4    1
        5    3
        dtype: int64
        >>> df.groupby('A').cumcount(ascending=False)
        0    3
        1    2
        2    1
        3    1
        4    0
        5    0
        dtype: int64
        """
        with _group_selection_context(self):
            index = self._selected_obj.index
            cumcounts = self._cumcount_array(ascending=ascending)
            return self._obj_1d_constructor(cumcounts, index)

    @Substitution(name="groupby")
    @Appender(_common_see_also)
    def rank(
        self,
        method: str = "average",
        ascending: bool = True,
        na_option: str = "keep",
        pct: bool = False,
        axis: int = 0,
    ):
        """
        Provide the rank of values within each group.

        Parameters
        ----------
        method : {'average', 'min', 'max', 'first', 'dense'}, default 'average'
            * average: average rank of group.
            * min: lowest rank in group.
            * max: highest rank in group.
            * first: ranks assigned in order they appear in the array.
            * dense: like 'min', but rank always increases by 1 between groups.
        ascending : bool, default True
            False for ranks by high (1) to low (N).
        na_option : {'keep', 'top', 'bottom'}, default 'keep'
            * keep: leave NA values where they are.
            * top: smallest rank if ascending.
            * bottom: smallest rank if descending.
        pct : bool, default False
            Compute percentage rank of data within each group.
        axis : int, default 0
            The axis of the object over which to compute the rank.

        Returns
        -------
        DataFrame with ranking of values within each group
        """
        if na_option not in {"keep", "top", "bottom"}:
            msg = "na_option must be one of 'keep', 'top', or 'bottom'"
            raise ValueError(msg)
        return self._cython_transform(
            "rank",
            numeric_only=False,
            ties_method=method,
            ascending=ascending,
            na_option=na_option,
            pct=pct,
            axis=axis,
        )

    @Substitution(name="groupby")
    @Appender(_common_see_also)
    def cumprod(self, axis=0, *args, **kwargs):
        """
        Cumulative product for each group.

        Returns
        -------
        Series or DataFrame
        """
        nv.validate_groupby_func("cumprod", args, kwargs, ["numeric_only", "skipna"])
        if axis != 0:
            return self.apply(lambda x: x.cumprod(axis=axis, **kwargs))

        return self._cython_transform("cumprod", **kwargs)

    @Substitution(name="groupby")
    @Appender(_common_see_also)
    def cumsum(self, axis=0, *args, **kwargs):
        """
        Cumulative sum for each group.

        Returns
        -------
        Series or DataFrame
        """
        nv.validate_groupby_func("cumsum", args, kwargs, ["numeric_only", "skipna"])
        if axis != 0:
            return self.apply(lambda x: x.cumsum(axis=axis, **kwargs))

        return self._cython_transform("cumsum", **kwargs)

    @Substitution(name="groupby")
    @Appender(_common_see_also)
    def cummin(self, axis=0, **kwargs):
        """
        Cumulative min for each group.

        Returns
        -------
        Series or DataFrame
        """
        if axis != 0:
            return self.apply(lambda x: np.minimum.accumulate(x, axis))

        return self._cython_transform("cummin", numeric_only=False)

    @Substitution(name="groupby")
    @Appender(_common_see_also)
    def cummax(self, axis=0, **kwargs):
        """
        Cumulative max for each group.

        Returns
        -------
        Series or DataFrame
        """
        if axis != 0:
            return self.apply(lambda x: np.maximum.accumulate(x, axis))

        return self._cython_transform("cummax", numeric_only=False)

    def _get_cythonized_result(
        self,
        how: str,
        cython_dtype: np.dtype,
        aggregate: bool = False,
        needs_values: bool = False,
        needs_mask: bool = False,
        needs_ngroups: bool = False,
        result_is_index: bool = False,
        pre_processing=None,
        post_processing=None,
        **kwargs,
    ):
        """
        Get result for Cythonized functions.

        Parameters
        ----------
        how : str, Cythonized function name to be called
        cython_dtype : np.dtype
            Type of the array that will be modified by the Cython call.
        aggregate : bool, default False
            Whether the result should be aggregated to match the number of
            groups
        needs_values : bool, default False
            Whether the values should be a part of the Cython call
            signature
        needs_mask : bool, default False
            Whether boolean mask needs to be part of the Cython call
            signature
        needs_ngroups : bool, default False
            Whether number of groups is part of the Cython call signature
        result_is_index : bool, default False
            Whether the result of the Cython operation is an index of
            values to be retrieved, instead of the actual values themselves
        pre_processing : function, default None
            Function to be applied to `values` prior to passing to Cython.
            Function should return a tuple where the first element is the
            values to be passed to Cython and the second element is an optional
            type which the values should be converted to after being returned
            by the Cython operation. Raises if `needs_values` is False.
        post_processing : function, default None
            Function to be applied to result of Cython function. Should accept
            an array of values as the first argument and type inferences as its
            second argument, i.e. the signature should be
            (ndarray, Type).
        **kwargs : dict
            Extra arguments to be passed back to Cython funcs

        Returns
        -------
        `Series` or `DataFrame`  with filled values
        """
        if result_is_index and aggregate:
            raise ValueError("'result_is_index' and 'aggregate' cannot both be True!")
        if post_processing:
            if not callable(pre_processing):
                raise ValueError("'post_processing' must be a callable!")
        if pre_processing:
            if not callable(pre_processing):
                raise ValueError("'pre_processing' must be a callable!")
            if not needs_values:
                raise ValueError(
                    "Cannot use 'pre_processing' without specifying 'needs_values'!"
                )

        grouper = self.grouper

        labels, _, ngroups = grouper.group_info
        output: Dict[base.OutputKey, np.ndarray] = {}
        base_func = getattr(libgroupby, how)

        for idx, obj in enumerate(self._iterate_slices()):
            name = obj.name
            values = obj._values

            if aggregate:
                result_sz = ngroups
            else:
                result_sz = len(values)

            result = np.zeros(result_sz, dtype=cython_dtype)
            func = partial(base_func, result, labels)
            inferences = None

            if needs_values:
                vals = values
                if pre_processing:
                    vals, inferences = pre_processing(vals)
                func = partial(func, vals)

            if needs_mask:
                mask = isna(values).view(np.uint8)
                func = partial(func, mask)

            if needs_ngroups:
                func = partial(func, ngroups)

            func(**kwargs)  # Call func to modify indexer values in place

            if result_is_index:
                result = algorithms.take_nd(values, result)

            if post_processing:
                result = post_processing(result, inferences)

            key = base.OutputKey(label=name, position=idx)
            output[key] = result

        if aggregate:
            return self._wrap_aggregated_output(output)
        else:
            return self._wrap_transformed_output(output)

    @Substitution(name="groupby")
    def shift(self, periods=1, freq=None, axis=0, fill_value=None):
        """
        Shift each group by periods observations.

        If freq is passed, the index will be increased using the periods and the freq.

        Parameters
        ----------
        periods : int, default 1
            Number of periods to shift.
        freq : str, optional
            Frequency string.
        axis : axis to shift, default 0
            Shift direction.
        fill_value : optional
            The scalar value to use for newly introduced missing values.

            .. versionadded:: 0.24.0

        Returns
        -------
        Series or DataFrame
            Object shifted within each group.

        See Also
        --------
        Index.shift : Shift values of Index.
        tshift : Shift the time index, using the index’s frequency
            if available.
        """
        if freq is not None or axis != 0 or not isna(fill_value):
            return self.apply(lambda x: x.shift(periods, freq, axis, fill_value))

        return self._get_cythonized_result(
            "group_shift_indexer",
            cython_dtype=np.dtype(np.int64),
            needs_ngroups=True,
            result_is_index=True,
            periods=periods,
        )

    @Substitution(name="groupby")
    @Appender(_common_see_also)
    def pct_change(self, periods=1, fill_method="pad", limit=None, freq=None, axis=0):
        """
        Calculate pct_change of each value to previous entry in group.

        Returns
        -------
        Series or DataFrame
            Percentage changes within each group.
        """
        if freq is not None or axis != 0:
            return self.apply(
                lambda x: x.pct_change(
                    periods=periods,
                    fill_method=fill_method,
                    limit=limit,
                    freq=freq,
                    axis=axis,
                )
            )
        if fill_method is None:  # GH30463
            fill_method = "pad"
            limit = 0
        filled = getattr(self, fill_method)(limit=limit)
        fill_grp = filled.groupby(self.grouper.codes)
        shifted = fill_grp.shift(periods=periods, freq=freq)
        return (filled / shifted) - 1

    @Substitution(name="groupby")
    @Substitution(see_also=_common_see_also)
    def head(self, n=5):
        """
        Return first n rows of each group.

        Similar to ``.apply(lambda x: x.head(n))``, but it returns a subset of rows
        from the original DataFrame with original index and order preserved
        (``as_index`` flag is ignored).

        Does not work for negative values of `n`.

        Returns
        -------
        Series or DataFrame
        %(see_also)s
        Examples
        --------

        >>> df = pd.DataFrame([[1, 2], [1, 4], [5, 6]],
        ...                   columns=['A', 'B'])
        >>> df.groupby('A').head(1)
           A  B
        0  1  2
        2  5  6
        >>> df.groupby('A').head(-1)
        Empty DataFrame
        Columns: [A, B]
        Index: []
        """
        self._reset_group_selection()
        mask = self._cumcount_array() < n
        return self._selected_obj[mask]

    @Substitution(name="groupby")
    @Substitution(see_also=_common_see_also)
    def tail(self, n=5):
        """
        Return last n rows of each group.

        Similar to ``.apply(lambda x: x.tail(n))``, but it returns a subset of rows
        from the original DataFrame with original index and order preserved
        (``as_index`` flag is ignored).

        Does not work for negative values of `n`.

        Returns
        -------
        Series or DataFrame
        %(see_also)s
        Examples
        --------

        >>> df = pd.DataFrame([['a', 1], ['a', 2], ['b', 1], ['b', 2]],
        ...                   columns=['A', 'B'])
        >>> df.groupby('A').tail(1)
           A  B
        1  a  2
        3  b  2
        >>> df.groupby('A').tail(-1)
        Empty DataFrame
        Columns: [A, B]
        Index: []
        """
        self._reset_group_selection()
        mask = self._cumcount_array(ascending=False) < n
        return self._selected_obj[mask]

    def _reindex_output(
        self, output: OutputFrameOrSeries, fill_value: Scalar = np.NaN
    ) -> OutputFrameOrSeries:
        """
        If we have categorical groupers, then we might want to make sure that
        we have a fully re-indexed output to the levels. This means expanding
        the output space to accommodate all values in the cartesian product of
        our groups, regardless of whether they were observed in the data or
        not. This will expand the output space if there are missing groups.

        The method returns early without modifying the input if the number of
        groupings is less than 2, self.observed == True or none of the groupers
        are categorical.

        Parameters
        ----------
        output : Series or DataFrame
            Object resulting from grouping and applying an operation.
        fill_value : scalar, default np.NaN
            Value to use for unobserved categories if self.observed is False.

        Returns
        -------
        Series or DataFrame
            Object (potentially) re-indexed to include all possible groups.
        """
        groupings = self.grouper.groupings
        if groupings is None:
            return output
        elif len(groupings) == 1:
            return output

        # if we only care about the observed values
        # we are done
        elif self.observed:
            return output

        # reindexing only applies to a Categorical grouper
        elif not any(
            isinstance(ping.grouper, (Categorical, CategoricalIndex))
            for ping in groupings
        ):
            return output

        levels_list = [ping.group_index for ping in groupings]
        index, _ = MultiIndex.from_product(
            levels_list, names=self.grouper.names
        ).sortlevel()

        if self.as_index:
            d = {
                self.obj._get_axis_name(self.axis): index,
                "copy": False,
                "fill_value": fill_value,
            }
            return output.reindex(**d)

        # GH 13204
        # Here, the categorical in-axis groupers, which need to be fully
        # expanded, are columns in `output`. An idea is to do:
        # output = output.set_index(self.grouper.names)
        #                .reindex(index).reset_index()
        # but special care has to be taken because of possible not-in-axis
        # groupers.
        # So, we manually select and drop the in-axis grouper columns,
        # reindex `output`, and then reset the in-axis grouper columns.

        # Select in-axis groupers
        in_axis_grps = (
            (i, ping.name) for (i, ping) in enumerate(groupings) if ping.in_axis
        )
        g_nums, g_names = zip(*in_axis_grps)

        output = output.drop(labels=list(g_names), axis=1)

        # Set a temp index and reindex (possibly expanding)
        output = output.set_index(self.grouper.result_index).reindex(
            index, copy=False, fill_value=fill_value
        )

        # Reset in-axis grouper columns
        # (using level numbers `g_nums` because level names may not be unique)
        output = output.reset_index(level=g_nums)

        return output.reset_index(drop=True)

    def sample(
        self,
        n: Optional[int] = None,
        frac: Optional[float] = None,
        replace: bool = False,
        weights: Optional[Union[Sequence, Series]] = None,
        random_state=None,
    ):
        """
        Return a random sample of items from each group.

        You can use `random_state` for reproducibility.

        .. versionadded:: 1.1.0

        Parameters
        ----------
        n : int, optional
            Number of items to return for each group. Cannot be used with
            `frac` and must be no larger than the smallest group unless
            `replace` is True. Default is one if `frac` is None.
        frac : float, optional
            Fraction of items to return. Cannot be used with `n`.
        replace : bool, default False
            Allow or disallow sampling of the same row more than once.
        weights : list-like, optional
            Default None results in equal probability weighting.
            If passed a list-like then values must have the same length as
            the underlying DataFrame or Series object and will be used as
            sampling probabilities after normalization within each group.
            Values must be non-negative with at least one positive element
            within each group.
        random_state : int, array-like, BitGenerator, np.random.RandomState, optional
            If int, array-like, or BitGenerator (NumPy>=1.17), seed for
            random number generator
            If np.random.RandomState, use as numpy RandomState object.

        Returns
        -------
        Series or DataFrame
            A new object of same type as caller containing items randomly
            sampled within each group from the caller object.

        See Also
        --------
        DataFrame.sample: Generate random samples from a DataFrame object.
        numpy.random.choice: Generate a random sample from a given 1-D numpy
            array.

        Examples
        --------
        >>> df = pd.DataFrame(
        ...     {"a": ["red"] * 2 + ["blue"] * 2 + ["black"] * 2, "b": range(6)}
        ... )
        >>> df
               a  b
        0    red  0
        1    red  1
        2   blue  2
        3   blue  3
        4  black  4
        5  black  5

        Select one row at random for each distinct value in column a. The
        `random_state` argument can be used to guarantee reproducibility:

        >>> df.groupby("a").sample(n=1, random_state=1)
               a  b
        4  black  4
        2   blue  2
        1    red  1

        Set `frac` to sample fixed proportions rather than counts:

        >>> df.groupby("a")["b"].sample(frac=0.5, random_state=2)
        5    5
        2    2
        0    0
        Name: b, dtype: int64

        Control sample probabilities within groups by setting weights:

        >>> df.groupby("a").sample(
        ...     n=1,
        ...     weights=[1, 1, 1, 0, 0, 1],
        ...     random_state=1,
        ... )
               a  b
        5  black  5
        2   blue  2
        0    red  0
        """
        from pandas.core.reshape.concat import concat

        if weights is not None:
            weights = Series(weights, index=self._selected_obj.index)
            ws = [weights[idx] for idx in self.indices.values()]
        else:
            ws = [None] * self.ngroups

        if random_state is not None:
            random_state = com.random_state(random_state)

        samples = [
            obj.sample(
                n=n, frac=frac, replace=replace, weights=w, random_state=random_state
            )
            for (_, obj), w in zip(self, ws)
        ]

<<<<<<< HEAD
=======
        return concat(samples, axis=self.axis)


>>>>>>> 16dfb614
@doc(GroupBy)
def get_groupby(
    obj: NDFrame,
    by: Optional[_KeysArgType] = None,
    axis: int = 0,
    level=None,
    grouper: "Optional[ops.BaseGrouper]" = None,
    exclusions=None,
    selection=None,
    as_index: bool = True,
    sort: bool = True,
    group_keys: bool = True,
    squeeze: bool = False,
    observed: bool = False,
    mutated: bool = False,
    dropna: bool = True,
) -> GroupBy:

    klass: Type[GroupBy]
    if isinstance(obj, Series):
        from pandas.core.groupby.generic import SeriesGroupBy

        klass = SeriesGroupBy
    elif isinstance(obj, DataFrame):
        from pandas.core.groupby.generic import DataFrameGroupBy

        klass = DataFrameGroupBy
    else:
        raise TypeError(f"invalid type: {obj}")

    return klass(
        obj=obj,
        keys=by,
        axis=axis,
        level=level,
        grouper=grouper,
        exclusions=exclusions,
        selection=selection,
        as_index=as_index,
        sort=sort,
        group_keys=group_keys,
        squeeze=squeeze,
        observed=observed,
        mutated=mutated,
        dropna=dropna,
    )<|MERGE_RESOLUTION|>--- conflicted
+++ resolved
@@ -36,11 +36,7 @@
 
 from pandas._libs import Timestamp
 import pandas._libs.groupby as libgroupby
-<<<<<<< HEAD
-from pandas._typing import FrameOrSeries, Scalar
-=======
 from pandas._typing import F, FrameOrSeries, FrameOrSeriesUnion, Scalar
->>>>>>> 16dfb614
 from pandas.compat.numpy import function as nv
 from pandas.errors import AbstractMethodError
 from pandas.util._decorators import Appender, Substitution, cache_readonly, doc
@@ -2815,12 +2811,9 @@
             for (_, obj), w in zip(self, ws)
         ]
 
-<<<<<<< HEAD
-=======
         return concat(samples, axis=self.axis)
 
 
->>>>>>> 16dfb614
 @doc(GroupBy)
 def get_groupby(
     obj: NDFrame,
