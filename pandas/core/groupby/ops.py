--- conflicted
+++ resolved
@@ -157,11 +157,8 @@
         "first",
         "rank",
         "sum",
-<<<<<<< HEAD
+        "ohlc",
         "cumsum",
-=======
-        "ohlc",
->>>>>>> d9e2fb5e
     }
 
     _cython_arity = {"ohlc": 4}  # OHLC
@@ -230,11 +227,7 @@
                 # result may still include NaN, so we have to cast
                 values = ensure_float64(values)
 
-<<<<<<< HEAD
-            elif how in ["sum", "cumsum"]:
-=======
-            elif how in ["sum", "ohlc"]:
->>>>>>> d9e2fb5e
+            elif how in ["sum", "ohlc", "cumsum"]:
                 # Avoid overflow during group op
                 if values.dtype.kind == "i":
                     values = ensure_int64(values)
