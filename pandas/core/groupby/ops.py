"""
Provide classes to perform the groupby aggregate operations.

These are not exposed to the user and provide implementations of the grouping
operations, primarily in cython. These classes (BaseGrouper and BinGrouper)
are contained *in* the SeriesGroupBy and DataFrameGroupBy objects.
"""
from __future__ import annotations

import collections
import functools
from typing import (
    TYPE_CHECKING,
    Callable,
    Generic,
    final,
)

import numpy as np

from pandas._libs import (
    NaT,
    lib,
)
import pandas._libs.groupby as libgroupby
from pandas._typing import (
    AnyArrayLike,
    ArrayLike,
    AxisInt,
    NDFrameT,
    Shape,
    npt,
)
from pandas.errors import AbstractMethodError
from pandas.util._decorators import cache_readonly

from pandas.core.dtypes.base import ExtensionDtype
from pandas.core.dtypes.cast import (
    maybe_cast_pointwise_result,
    maybe_downcast_to_dtype,
)
from pandas.core.dtypes.common import (
    ensure_float64,
    ensure_int64,
    ensure_platform_int,
    ensure_uint64,
    is_1d_only_ea_dtype,
)
from pandas.core.dtypes.missing import (
    isna,
    maybe_fill,
)

from pandas.core.arrays import Categorical
from pandas.core.frame import DataFrame
from pandas.core.groupby import grouper
from pandas.core.indexes.api import (
    CategoricalIndex,
    Index,
    MultiIndex,
    ensure_index,
)
from pandas.core.series import Series
from pandas.core.sorting import (
    get_group_index_sorter,
    get_indexer_dict,
)

if TYPE_CHECKING:
    from collections.abc import (
        Hashable,
        Iterator,
        Sequence,
    )

    from pandas.core.generic import NDFrame


def check_result_array(obj, dtype) -> None:
    # Our operation is supposed to be an aggregation/reduction. If
    #  it returns an ndarray, this likely means an invalid operation has
    #  been passed. See test_apply_without_aggregation, test_agg_must_agg
    if isinstance(obj, np.ndarray):
        if dtype != object:
            # If it is object dtype, the function can be a reduction/aggregation
            #  and still return an ndarray e.g. test_agg_over_numpy_arrays
            raise ValueError("Must produce aggregated value")


def extract_result(res):
    """
    Extract the result object, it might be a 0-dim ndarray
    or a len-1 0-dim, or a scalar
    """
    if hasattr(res, "_values"):
        # Preserve EA
        res = res._values
        if res.ndim == 1 and len(res) == 1:
            # see test_agg_lambda_with_timezone, test_resampler_grouper.py::test_apply
            res = res[0]
    return res


class WrappedCythonOp:
    """
    Dispatch logic for functions defined in _libs.groupby

    Parameters
    ----------
    kind: str
        Whether the operation is an aggregate or transform.
    how: str
        Operation name, e.g. "mean".
    has_dropped_na: bool
        True precisely when dropna=True and the grouper contains a null value.
    """

    # Functions for which we do _not_ attempt to cast the cython result
    #  back to the original dtype.
    cast_blocklist = frozenset(
        ["any", "all", "rank", "count", "size", "idxmin", "idxmax"]
    )

    def __init__(self, kind: str, how: str, has_dropped_na: bool) -> None:
        self.kind = kind
        self.how = how
        self.has_dropped_na = has_dropped_na

    _CYTHON_FUNCTIONS: dict[str, dict] = {
        "aggregate": {
            "any": functools.partial(libgroupby.group_any_all, val_test="any"),
            "all": functools.partial(libgroupby.group_any_all, val_test="all"),
            "sum": "group_sum",
            "prod": "group_prod",
            "idxmin": functools.partial(libgroupby.group_idxmin_idxmax, name="idxmin"),
            "idxmax": functools.partial(libgroupby.group_idxmin_idxmax, name="idxmax"),
            "min": "group_min",
            "max": "group_max",
            "mean": "group_mean",
            "median": "group_median_float64",
            "var": "group_var",
            "std": functools.partial(libgroupby.group_var, name="std"),
            "sem": functools.partial(libgroupby.group_var, name="sem"),
            "skew": "group_skew",
            "first": "group_nth",
            "last": "group_last",
            "ohlc": "group_ohlc",
        },
        "transform": {
            "cumprod": "group_cumprod",
            "cumsum": "group_cumsum",
            "cummin": "group_cummin",
            "cummax": "group_cummax",
            "rank": "group_rank",
        },
    }

    _cython_arity = {"ohlc": 4}  # OHLC

    @classmethod
    def get_kind_from_how(cls, how: str) -> str:
        if how in cls._CYTHON_FUNCTIONS["aggregate"]:
            return "aggregate"
        return "transform"

    # Note: we make this a classmethod and pass kind+how so that caching
    #  works at the class level and not the instance level
    @classmethod
    @functools.cache
    def _get_cython_function(
        cls, kind: str, how: str, dtype: np.dtype, is_numeric: bool
    ):
        dtype_str = dtype.name
        ftype = cls._CYTHON_FUNCTIONS[kind][how]

        # see if there is a fused-type version of function
        # only valid for numeric
        if callable(ftype):
            f = ftype
        else:
            f = getattr(libgroupby, ftype)
        if is_numeric:
            return f
        elif dtype == np.dtype(object):
            if how in ["median", "cumprod"]:
                # no fused types -> no __signatures__
                raise NotImplementedError(
                    f"function is not implemented for this dtype: "
                    f"[how->{how},dtype->{dtype_str}]"
                )
            elif how in ["std", "sem", "idxmin", "idxmax"]:
                # We have a partial object that does not have __signatures__
                return f
            elif how == "skew":
                # _get_cython_vals will convert to float64
                pass
            elif "object" not in f.__signatures__:
                # raise NotImplementedError here rather than TypeError later
                raise NotImplementedError(
                    f"function is not implemented for this dtype: "
                    f"[how->{how},dtype->{dtype_str}]"
                )
            return f
        else:
            raise NotImplementedError(
                "This should not be reached. Please report a bug at "
                "github.com/pandas-dev/pandas/",
                dtype,
            )

    def _get_cython_vals(self, values: np.ndarray) -> np.ndarray:
        """
        Cast numeric dtypes to float64 for functions that only support that.

        Parameters
        ----------
        values : np.ndarray

        Returns
        -------
        values : np.ndarray
        """
        how = self.how

        if how in ["median", "std", "sem", "skew"]:
            # median only has a float64 implementation
            # We should only get here with is_numeric, as non-numeric cases
            #  should raise in _get_cython_function
            values = ensure_float64(values)

        elif values.dtype.kind in "iu":
            if how in ["var", "mean"] or (
                self.kind == "transform" and self.has_dropped_na
            ):
                # has_dropped_na check need for test_null_group_str_transformer
                # result may still include NaN, so we have to cast
                values = ensure_float64(values)

            elif how in ["sum", "ohlc", "prod", "cumsum", "cumprod"]:
                # Avoid overflow during group op
                if values.dtype.kind == "i":
                    values = ensure_int64(values)
                else:
                    values = ensure_uint64(values)

        return values

    def _get_output_shape(self, ngroups: int, values: np.ndarray) -> Shape:
        how = self.how
        kind = self.kind

        arity = self._cython_arity.get(how, 1)

        out_shape: Shape
        if how == "ohlc":
            out_shape = (ngroups, arity)
        elif arity > 1:
            raise NotImplementedError(
                "arity of more than 1 is not supported for the 'how' argument"
            )
        elif kind == "transform":
            out_shape = values.shape
        else:
            out_shape = (ngroups,) + values.shape[1:]
        return out_shape

    def _get_out_dtype(self, dtype: np.dtype) -> np.dtype:
        how = self.how

        if how == "rank":
            out_dtype = "float64"
        elif how in ["idxmin", "idxmax"]:
            # The Cython implementation only produces the row number; we'll take
            # from the index using this in post processing
            out_dtype = "intp"
        else:
            if dtype.kind in "iufcb":
                out_dtype = f"{dtype.kind}{dtype.itemsize}"
            else:
                out_dtype = "object"
        return np.dtype(out_dtype)

    def _get_result_dtype(self, dtype: np.dtype) -> np.dtype:
        """
        Get the desired dtype of a result based on the
        input dtype and how it was computed.

        Parameters
        ----------
        dtype : np.dtype

        Returns
        -------
        np.dtype
            The desired dtype of the result.
        """
        how = self.how

        if how in ["sum", "cumsum", "sum", "prod", "cumprod"]:
            if dtype == np.dtype(bool):
                return np.dtype(np.int64)
        elif how in ["mean", "median", "var", "std", "sem"]:
            if dtype.kind in "fc":
                return dtype
            elif dtype.kind in "iub":
                return np.dtype(np.float64)
        return dtype

    @final
    def _cython_op_ndim_compat(
        self,
        values: np.ndarray,
        *,
        min_count: int,
        ngroups: int,
        comp_ids: np.ndarray,
        mask: npt.NDArray[np.bool_] | None = None,
        result_mask: npt.NDArray[np.bool_] | None = None,
        **kwargs,
    ) -> np.ndarray:
        if values.ndim == 1:
            # expand to 2d, dispatch, then squeeze if appropriate
            values2d = values[None, :]
            if mask is not None:
                mask = mask[None, :]
            if result_mask is not None:
                result_mask = result_mask[None, :]
            res = self._call_cython_op(
                values2d,
                min_count=min_count,
                ngroups=ngroups,
                comp_ids=comp_ids,
                mask=mask,
                result_mask=result_mask,
                **kwargs,
            )
            if res.shape[0] == 1:
                return res[0]

            # otherwise we have OHLC
            return res.T

        return self._call_cython_op(
            values,
            min_count=min_count,
            ngroups=ngroups,
            comp_ids=comp_ids,
            mask=mask,
            result_mask=result_mask,
            **kwargs,
        )

    @final
    def _call_cython_op(
        self,
        values: np.ndarray,  # np.ndarray[ndim=2]
        *,
        min_count: int,
        ngroups: int,
        comp_ids: np.ndarray,
        mask: npt.NDArray[np.bool_] | None,
        result_mask: npt.NDArray[np.bool_] | None,
        **kwargs,
    ) -> np.ndarray:  # np.ndarray[ndim=2]
        orig_values = values

        dtype = values.dtype
        is_numeric = dtype.kind in "iufcb"

        is_datetimelike = dtype.kind in "mM"

        if is_datetimelike:
            values = values.view("int64")
            is_numeric = True
        elif dtype.kind == "b":
            values = values.view("uint8")
        if values.dtype == "float16":
            values = values.astype(np.float32)

        if self.how in ["any", "all"]:
            if mask is None:
                mask = isna(values)
            if dtype == object:
                if kwargs["skipna"]:
                    # GH#37501: don't raise on pd.NA when skipna=True
                    if mask.any():
                        # mask on original values computed separately
                        values = values.copy()
                        values[mask] = True
            values = values.astype(bool, copy=False).view(np.int8)
            is_numeric = True

        values = values.T
        if mask is not None:
            mask = mask.T
            if result_mask is not None:
                result_mask = result_mask.T

        out_shape = self._get_output_shape(ngroups, values)
        func = self._get_cython_function(self.kind, self.how, values.dtype, is_numeric)
        values = self._get_cython_vals(values)
        out_dtype = self._get_out_dtype(values.dtype)

        result = maybe_fill(np.empty(out_shape, dtype=out_dtype))
        if self.kind == "aggregate":
            counts = np.zeros(ngroups, dtype=np.int64)
            if self.how in [
                "idxmin",
                "idxmax",
                "min",
                "max",
                "mean",
                "last",
                "first",
                "sum",
            ]:
                func(
                    out=result,
                    counts=counts,
                    values=values,
                    labels=comp_ids,
                    min_count=min_count,
                    mask=mask,
                    result_mask=result_mask,
                    is_datetimelike=is_datetimelike,
                )
            elif self.how in ["sem", "std", "var", "ohlc", "prod", "median"]:
                if self.how in ["std", "sem"]:
                    kwargs["is_datetimelike"] = is_datetimelike
                func(
                    result,
                    counts,
                    values,
                    comp_ids,
                    min_count=min_count,
                    mask=mask,
                    result_mask=result_mask,
                    **kwargs,
                )
            elif self.how in ["any", "all"]:
                func(
                    out=result,
                    values=values,
                    labels=comp_ids,
                    mask=mask,
                    result_mask=result_mask,
                    **kwargs,
                )
                result = result.astype(bool, copy=False)
            elif self.how in ["skew"]:
                func(
                    out=result,
                    counts=counts,
                    values=values,
                    labels=comp_ids,
                    mask=mask,
                    result_mask=result_mask,
                    **kwargs,
                )
                if dtype == object:
                    result = result.astype(object)

            else:
                raise NotImplementedError(f"{self.how} is not implemented")
        else:
            # TODO: min_count
            if self.how != "rank":
                # TODO: should rank take result_mask?
                kwargs["result_mask"] = result_mask
            func(
                out=result,
                values=values,
                labels=comp_ids,
                ngroups=ngroups,
                is_datetimelike=is_datetimelike,
                mask=mask,
                **kwargs,
            )

        if self.kind == "aggregate" and self.how not in ["idxmin", "idxmax"]:
            # i.e. counts is defined.  Locations where count<min_count
            # need to have the result set to np.nan, which may require casting,
            # see GH#40767. For idxmin/idxmax is handled specially via post-processing
            if result.dtype.kind in "iu" and not is_datetimelike:
                # if the op keeps the int dtypes, we have to use 0
                cutoff = max(0 if self.how in ["sum", "prod"] else 1, min_count)
                empty_groups = counts < cutoff
                if empty_groups.any():
                    if result_mask is not None:
                        assert result_mask[empty_groups].all()
                    else:
                        # Note: this conversion could be lossy, see GH#40767
                        result = result.astype("float64")
                        result[empty_groups] = np.nan

        result = result.T

        if self.how not in self.cast_blocklist:
            # e.g. if we are int64 and need to restore to datetime64/timedelta64
            # "rank" is the only member of cast_blocklist we get here
            # Casting only needed for float16, bool, datetimelike,
            #  and self.how in ["sum", "prod", "ohlc", "cumprod"]
            res_dtype = self._get_result_dtype(orig_values.dtype)
            op_result = maybe_downcast_to_dtype(result, res_dtype)
        else:
            op_result = result

        return op_result

    @final
    def _validate_axis(self, axis: AxisInt, values: ArrayLike) -> None:
        if values.ndim > 2:
            raise NotImplementedError("number of dimensions is currently limited to 2")
        if values.ndim == 2:
            assert axis == 1, axis
        elif not is_1d_only_ea_dtype(values.dtype):
            # Note: it is *not* the case that axis is always 0 for 1-dim values,
            #  as we can have 1D ExtensionArrays that we need to treat as 2D
            assert axis == 0

    @final
    def cython_operation(
        self,
        *,
        values: ArrayLike,
        axis: AxisInt,
        min_count: int = -1,
        comp_ids: np.ndarray,
        ngroups: int,
        **kwargs,
    ) -> ArrayLike:
        """
        Call our cython function, with appropriate pre- and post- processing.
        """
        self._validate_axis(axis, values)

        if not isinstance(values, np.ndarray):
            # i.e. ExtensionArray
            return values._groupby_op(
                how=self.how,
                has_dropped_na=self.has_dropped_na,
                min_count=min_count,
                ngroups=ngroups,
                ids=comp_ids,
                **kwargs,
            )

        return self._cython_op_ndim_compat(
            values,
            min_count=min_count,
            ngroups=ngroups,
            comp_ids=comp_ids,
            mask=None,
            **kwargs,
        )


class BaseGrouper:
    """
    This is an internal Grouper class, which actually holds
    the generated groups

    Parameters
    ----------
    axis : Index
    groupings : Sequence[Grouping]
        all the grouping instances to handle in this grouper
        for example for grouper list to groupby, need to pass the list
    sort : bool, default True
        whether this grouper will give sorted result or not

    """

    axis: Index

    def __init__(
        self,
        axis: Index,
        groupings: Sequence[grouper.Grouping],
        sort: bool = True,
        dropna: bool = True,
    ) -> None:
        assert isinstance(axis, Index), axis

        self.axis = axis
        self._groupings: list[grouper.Grouping] = list(groupings)
        self._sort = sort
        self.dropna = dropna

    @property
    def groupings(self) -> list[grouper.Grouping]:
        return self._groupings

    @property
    def shape(self) -> Shape:
        return tuple(ping.ngroups for ping in self.groupings)

    def __iter__(self) -> Iterator[Hashable]:
        return iter(self.indices)

    @property
    def nkeys(self) -> int:
        return len(self.groupings)

    def get_iterator(
        self, data: NDFrameT, axis: AxisInt = 0
    ) -> Iterator[tuple[Hashable, NDFrameT]]:
        """
        Groupby iterator

        Returns
        -------
        Generator yielding sequence of (name, subsetted object)
        for each group
        """
        splitter = self._get_splitter(data, axis=axis)
        # TODO: Would be more efficient to skip unobserved for transforms
        keys = self.result_index
        yield from zip(keys, splitter)

    @final
    def _get_splitter(self, data: NDFrame, axis: AxisInt = 0) -> DataSplitter:
        """
        Returns
        -------
        Generator yielding subsetted objects
        """
        ids, ngroups = self.group_info
        return _get_splitter(
            data,
            ids,
            ngroups,
            sorted_ids=self._sorted_ids,
            sort_idx=self.result_ilocs,
            axis=axis,
        )

    @cache_readonly
    def indices(self) -> dict[Hashable, npt.NDArray[np.intp]]:
        """dict {group name -> group indices}"""
        if len(self.groupings) == 1 and isinstance(self.result_index, CategoricalIndex):
            # This shows unused categories in indices GH#38642
            return self.groupings[0].indices
        codes_list = [ping.codes for ping in self.groupings]
        return get_indexer_dict(codes_list, self.levels)

    @final
    @cache_readonly
    def result_ilocs(self) -> npt.NDArray[np.intp]:
        """
        Get the original integer locations of result_index in the input.
        """
        # Original indices are where group_index would go via sorting.
        # But when dropna is true, we need to remove null values while accounting for
        # any gaps that then occur because of them.
        ids = self.ids

        if self.has_dropped_na:
            mask = np.where(ids >= 0)
            # Count how many gaps are caused by previous null values for each position
            null_gaps = np.cumsum(ids == -1)[mask]
            ids = ids[mask]

        result = get_group_index_sorter(ids, self.ngroups)

        if self.has_dropped_na:
            # Shift by the number of prior null gaps
            result += np.take(null_gaps, result)

        return result

    @property
    def codes(self) -> list[npt.NDArray[np.signedinteger]]:
        return [ping.codes for ping in self.groupings]

    @property
    def levels(self) -> list[Index]:
        if len(self.groupings) > 1:
            # mypy doesn't know result_index must be a MultiIndex
            return list(self.result_index.levels)  # type: ignore[attr-defined]
        else:
            return [self.result_index]

    @property
    def names(self) -> list[Hashable]:
        return [ping.name for ping in self.groupings]

    @final
    def size(self) -> Series:
        """
        Compute group sizes.
        """
        ids, ngroups = self.group_info
        out: np.ndarray | list
        if ngroups:
            out = np.bincount(ids[ids != -1], minlength=ngroups)
        else:
            out = []
        return Series(out, index=self.result_index, dtype="int64")

    @cache_readonly
    def groups(self) -> dict[Hashable, Index]:
        """dict {group name -> group labels}"""
        if len(self.groupings) == 1:
            return self.groupings[0].groups
        if len(self.result_index) == 0:
            index = self.result_index
        else:
            index = self.result_index.take(self.ids)
        categories = (
            self.result_index._values
            if isinstance(self.result_index, MultiIndex)
            else self.result_index
        )
        values = index._values if isinstance(index, MultiIndex) else index
        cats = Categorical(values, categories)
        result = {k: self.axis.take(v) for k, v in cats._reverse_indexer().items()}

        return result

    @final
    @cache_readonly
    def is_monotonic(self) -> bool:
        # return if my group orderings are monotonic
        return Index(self.group_info[0]).is_monotonic_increasing

    @final
    @cache_readonly
    def has_dropped_na(self) -> bool:
        """
        Whether grouper has null value(s) that are dropped.
        """
        return bool((self.ids < 0).any())

    @cache_readonly
    def group_info(self) -> tuple[npt.NDArray[np.intp], int]:
        result_index, ids = self.result_index_and_ids
        ngroups = len(result_index)
        return ids, ngroups

    @cache_readonly
    def codes_info(self) -> npt.NDArray[np.intp]:
        # return the codes of items in original grouped axis
        ids, _ = self.group_info
        return ids

    @final
    @cache_readonly
    def ngroups(self) -> int:
        return len(self.result_index)

    @property
    def result_index(self) -> Index:
        return self.result_index_and_ids[0]

    @property
    def ids(self) -> np.ndarray:
        return self.result_index_and_ids[1]

    @cache_readonly
    def result_index_and_ids(self) -> tuple[Index, np.ndarray]:
        from pandas.core.sorting import (
            compress_group_index,
            decons_obs_group_ids,
            get_group_index,
        )

        codes_and_uniques = [ping._codes_and_uniques for ping in self.groupings]

        codes = [e[0] for e in codes_and_uniques]
<<<<<<< HEAD
        levels = [Index._with_infer(e[1]) for e in codes_and_uniques]
        # TODO: Modify in Grouping.groups instead?
=======
        levels = [e[1] for e in codes_and_uniques]
>>>>>>> 6296f4af
        for k, (ping, level) in enumerate(zip(self.groupings, levels)):
            if ping._passed_categorical:
                # TODO: Modify in Grouping.groups instead?
                # set_categories is dynamically added
                levels[k] = level.set_categories(  # type: ignore[union-attr]
                    ping._orig_cats
                )
        names = self.names

        obs = [
            ping._observed or not ping._passed_categorical for ping in self.groupings
        ]

        if len(self.groupings) == 1:
            result_index: AnyArrayLike = levels[0]
            if not isinstance(result_index, Index):
                result_index = Index(levels[0], name=names[0])
            else:
                result_index.name = names[0]
            ids = codes[0].astype("intp")
            return result_index, ids
        elif any(obs):
            ob_codes = [e for e, o in zip(codes, obs) if o]
            ob_levels = [e for e, o in zip(levels, obs) if o]
            ob_names = [e for e, o in zip(names, obs) if o]

            shape = tuple(len(level) for level in ob_levels)
            group_index = get_group_index(ob_codes, shape, sort=True, xnull=True)
            ob_ids, obs_group_ids = compress_group_index(group_index, sort=self._sort)
            ob_ids = ensure_platform_int(ob_ids)
            ids, obs_ids = ob_ids, obs_group_ids
            ob_index_codes = decons_obs_group_ids(
                ids, obs_ids, shape, ob_codes, xnull=True
            )

            ob_index = MultiIndex(
                levels=ob_levels,
                codes=ob_index_codes,
                names=ob_names,
                verify_integrity=False,
            )
        if not all(obs):
            unob_codes = [e for e, o in zip(codes, obs) if not o]
            unob_levels = [e for e, o in zip(levels, obs) if not o]
            unob_names = [e for e, o in zip(names, obs) if not o]

            shape = tuple(len(level) for level in unob_levels)
            unob_ids = get_group_index(unob_codes, shape, sort=True, xnull=True)

            unob_index = MultiIndex.from_product(unob_levels, names=unob_names)

        if all(obs):
            result_index = ob_index
            ids = ob_ids
        elif not any(obs):
            result_index = unob_index
            ids = unob_ids
        else:
            ob_indices = [k for k, e in enumerate(obs) if e]
            unob_indices = [k for k, e in enumerate(obs) if not e]
            _, index, inverse = np.unique(
                unob_indices + ob_indices, return_index=True, return_inverse=True
            )
            result_index_codes = np.concatenate(
                [
                    np.tile(unob_index.codes, len(ob_index)),
                    np.repeat(ob_index.codes, len(unob_index), axis=1),
                ],
                axis=0,
            )
            result_index = MultiIndex(
                levels=[levels[k] for k in inverse],
                codes=result_index_codes,
                names=[names[k] for k in inverse],
            ).reorder_levels(index)

            ids = len(unob_index) * ob_ids + unob_ids
            sorter = result_index.argsort()
            result_index = result_index.take(sorter)
            _, inverse = np.unique(sorter, return_index=True)
            ids = inverse.take(ids)

        if len(levels) == 1:
            result_index = result_index.get_level_values(0)

        return result_index, ids

    @final
    def get_group_levels(self) -> list[Index]:
        # Note: only called from _insert_inaxis_grouper, which
        #  is only called for BaseGrouper, never for BinGrouper
        result_index = self.result_index
        if len(self.groupings) == 1:
            return [result_index]
        return [
            result_index.get_level_values(level)
            for level in range(result_index.nlevels)
        ]

    # ------------------------------------------------------------
    # Aggregation functions

    @final
    def _cython_operation(
        self,
        kind: str,
        values,
        how: str,
        axis: AxisInt,
        min_count: int = -1,
        **kwargs,
    ) -> ArrayLike:
        """
        Returns the values of a cython operation.
        """
        assert kind in ["transform", "aggregate"]

        cy_op = WrappedCythonOp(kind=kind, how=how, has_dropped_na=self.has_dropped_na)

        return cy_op.cython_operation(
            values=values,
            axis=axis,
            min_count=min_count,
            comp_ids=self.ids,
            ngroups=self.ngroups,
            **kwargs,
        )

    @final
    def agg_series(
        self, obj: Series, func: Callable, preserve_dtype: bool = False
    ) -> ArrayLike:
        """
        Parameters
        ----------
        obj : Series
        func : function taking a Series and returning a scalar-like
        preserve_dtype : bool
            Whether the aggregation is known to be dtype-preserving.

        Returns
        -------
        np.ndarray or ExtensionArray
        """

        if not isinstance(obj._values, np.ndarray):
            # we can preserve a little bit more aggressively with EA dtype
            #  because maybe_cast_pointwise_result will do a try/except
            #  with _from_sequence.  NB we are assuming here that _from_sequence
            #  is sufficiently strict that it casts appropriately.
            preserve_dtype = True

        result = self._aggregate_series_pure_python(obj, func)

        if len(obj) == 0 and len(result) == 0 and isinstance(obj.dtype, ExtensionDtype):
            cls = obj.dtype.construct_array_type()
            out = cls._from_sequence(result)

        else:
            npvalues = lib.maybe_convert_objects(result, try_float=False)
            if preserve_dtype:
                out = maybe_cast_pointwise_result(
                    npvalues, obj.dtype, numeric_only=True
                )
            else:
                out = npvalues
        return out

    @final
    def _aggregate_series_pure_python(
        self, obj: Series, func: Callable
    ) -> npt.NDArray[np.object_]:
        _, ngroups = self.group_info

        result = np.empty(ngroups, dtype="O")
        initialized = False

        splitter = self._get_splitter(obj, axis=0)

        for i, group in enumerate(splitter):
            res = func(group)
            res = extract_result(res)

            if not initialized:
                # We only do this validation on the first iteration
                check_result_array(res, group.dtype)
                initialized = True

            result[i] = res

        return result

    @final
    def apply_groupwise(
        self, f: Callable, data: DataFrame | Series, axis: AxisInt = 0
    ) -> tuple[list, bool]:
        mutated = False
        splitter = self._get_splitter(data, axis=axis)
        group_keys = self.result_index
        result_values = []

        # This calls DataSplitter.__iter__
        zipped = zip(group_keys, splitter)

        for key, group in zipped:
            # Pinning name is needed for
            #  test_group_apply_once_per_group,
            #  test_inconsistent_return_type, test_set_group_name,
            #  test_group_name_available_in_inference_pass,
            #  test_groupby_multi_timezone
            object.__setattr__(group, "name", key)

            # group might be modified
            group_axes = group.axes
            res = f(group)
            if not mutated and not _is_indexed_like(res, group_axes, axis):
                mutated = True
            result_values.append(res)
        # getattr pattern for __name__ is needed for functools.partial objects
        if len(group_keys) == 0 and getattr(f, "__name__", None) in [
            "skew",
            "sum",
            "prod",
        ]:
            #  If group_keys is empty, then no function calls have been made,
            #  so we will not have raised even if this is an invalid dtype.
            #  So do one dummy call here to raise appropriate TypeError.
            f(data.iloc[:0])

        return result_values, mutated

    # ------------------------------------------------------------
    # Methods for sorting subsets of our GroupBy's object

    @final
    @property
    def _sorted_ids(self) -> npt.NDArray[np.intp]:
        result = self.ids.take(self.result_ilocs)
        if getattr(self, "dropna", True):
            result = result[result >= 0]
        return result


class BinGrouper(BaseGrouper):
    """
    This is an internal Grouper class

    Parameters
    ----------
    bins : the split index of binlabels to group the item of axis
    binlabels : the label list
    indexer : np.ndarray[np.intp], optional
        the indexer created by Grouper
        some groupers (TimeGrouper) will sort its axis and its
        group_info is also sorted, so need the indexer to reorder

    Examples
    --------
    bins: [2, 4, 6, 8, 10]
    binlabels: DatetimeIndex(['2005-01-01', '2005-01-03',
        '2005-01-05', '2005-01-07', '2005-01-09'],
        dtype='datetime64[ns]', freq='2D')

    the group_info, which contains the label of each item in grouped
    axis, the index of label in label list, group number, is

    (array([0, 0, 1, 1, 2, 2, 3, 3, 4, 4]), array([0, 1, 2, 3, 4]), 5)

    means that, the grouped axis has 10 items, can be grouped into 5
    labels, the first and second items belong to the first label, the
    third and forth items belong to the second label, and so on

    """

    bins: npt.NDArray[np.int64]
    binlabels: Index

    def __init__(
        self,
        bins,
        binlabels,
        indexer=None,
    ) -> None:
        self.bins = ensure_int64(bins)
        self.binlabels = ensure_index(binlabels)
        self.indexer = indexer

        # These lengths must match, otherwise we could call agg_series
        #  with empty self.bins, which would raise later.
        assert len(self.binlabels) == len(self.bins)

    @cache_readonly
    def groups(self):
        """dict {group name -> group labels}"""
        # this is mainly for compat
        # GH 3881
        result = {
            key: value
            for key, value in zip(self.binlabels, self.bins)
            if key is not NaT
        }
        return result

    @property
    def nkeys(self) -> int:
        # still matches len(self.groupings), but we can hard-code
        return 1

    @cache_readonly
    def codes_info(self) -> npt.NDArray[np.intp]:
        # return the codes of items in original grouped axis
        ids, _ = self.group_info
        if self.indexer is not None:
            sorter = np.lexsort((ids, self.indexer))
            ids = ids[sorter]
        return ids

    def get_iterator(self, data: NDFrame, axis: AxisInt = 0):
        """
        Groupby iterator

        Returns
        -------
        Generator yielding sequence of (name, subsetted object)
        for each group
        """
        if axis == 0:
            slicer = lambda start, edge: data.iloc[start:edge]
        else:
            slicer = lambda start, edge: data.iloc[:, start:edge]

        length = len(data.axes[axis])

        start = 0
        for edge, label in zip(self.bins, self.binlabels):
            if label is not NaT:
                yield label, slicer(start, edge)
            start = edge

        if start < length:
            yield self.binlabels[-1], slicer(start, None)

    @cache_readonly
    def indices(self):
        indices = collections.defaultdict(list)

        i = 0
        for label, bin in zip(self.binlabels, self.bins):
            if i < bin:
                if label is not NaT:
                    indices[label] = list(range(i, bin))
                i = bin
        return indices

    @cache_readonly
    def group_info(self) -> tuple[npt.NDArray[np.intp], int]:
        ngroups = self.ngroups
        rep = np.diff(np.r_[0, self.bins])

        rep = ensure_platform_int(rep)
        if ngroups == len(self.bins):
            comp_ids = np.repeat(np.arange(ngroups), rep)
        else:
            comp_ids = np.repeat(np.r_[-1, np.arange(ngroups)], rep)

        return (ensure_platform_int(comp_ids), ngroups)

    @cache_readonly
    def result_index(self) -> Index:
        if len(self.binlabels) != 0 and isna(self.binlabels[0]):
            return self.binlabels[1:]

        return self.binlabels

    @cache_readonly
    def codes(self) -> list[npt.NDArray[np.intp]]:
        return [self.group_info[0]]

    @cache_readonly
    def result_index_and_ids(self):
        return self.result_index, self.group_info[0]

    @property
    def levels(self) -> list[Index]:
        return [self.binlabels]

    @property
    def names(self) -> list[Hashable]:
        return [self.binlabels.name]

    @property
    def groupings(self) -> list[grouper.Grouping]:
        lev = self.binlabels
        codes = self.group_info[0]
        labels = lev.take(codes)
        ping = grouper.Grouping(
            labels, labels, in_axis=False, level=None, uniques=lev._values
        )
        return [ping]


def _is_indexed_like(obj, axes, axis: AxisInt) -> bool:
    if isinstance(obj, Series):
        if len(axes) > 1:
            return False
        return obj.axes[axis].equals(axes[axis])
    elif isinstance(obj, DataFrame):
        return obj.axes[axis].equals(axes[axis])

    return False


# ----------------------------------------------------------------------
# Splitting / application


class DataSplitter(Generic[NDFrameT]):
    def __init__(
        self,
        data: NDFrameT,
        labels: npt.NDArray[np.intp],
        ngroups: int,
        *,
        sort_idx: npt.NDArray[np.intp],
        sorted_ids: npt.NDArray[np.intp],
        axis: AxisInt = 0,
    ) -> None:
        self.data = data
        self.labels = ensure_platform_int(labels)  # _should_ already be np.intp
        self.ngroups = ngroups

        self._slabels = sorted_ids
        self._sort_idx = sort_idx

        self.axis = axis
        assert isinstance(axis, int), axis

    def __iter__(self) -> Iterator:
        sdata = self._sorted_data

        if self.ngroups == 0:
            # we are inside a generator, rather than raise StopIteration
            # we merely return signal the end
            return

        starts, ends = lib.generate_slices(self._slabels, self.ngroups)

        for start, end in zip(starts, ends):
            yield self._chop(sdata, slice(start, end))

    @cache_readonly
    def _sorted_data(self) -> NDFrameT:
        return self.data.take(self._sort_idx, axis=self.axis)

    def _chop(self, sdata, slice_obj: slice) -> NDFrame:
        raise AbstractMethodError(self)


class SeriesSplitter(DataSplitter):
    def _chop(self, sdata: Series, slice_obj: slice) -> Series:
        # fastpath equivalent to `sdata.iloc[slice_obj]`
        mgr = sdata._mgr.get_slice(slice_obj)
        ser = sdata._constructor_from_mgr(mgr, axes=mgr.axes)
        ser._name = sdata.name
        return ser.__finalize__(sdata, method="groupby")


class FrameSplitter(DataSplitter):
    def _chop(self, sdata: DataFrame, slice_obj: slice) -> DataFrame:
        # Fastpath equivalent to:
        # if self.axis == 0:
        #     return sdata.iloc[slice_obj]
        # else:
        #     return sdata.iloc[:, slice_obj]
        mgr = sdata._mgr.get_slice(slice_obj, axis=1 - self.axis)
        df = sdata._constructor_from_mgr(mgr, axes=mgr.axes)
        return df.__finalize__(sdata, method="groupby")


def _get_splitter(
    data: NDFrame,
    labels: npt.NDArray[np.intp],
    ngroups: int,
    *,
    sort_idx: npt.NDArray[np.intp],
    sorted_ids: npt.NDArray[np.intp],
    axis: AxisInt = 0,
) -> DataSplitter:
    if isinstance(data, Series):
        klass: type[DataSplitter] = SeriesSplitter
    else:
        # i.e. DataFrame
        klass = FrameSplitter

    return klass(
        data, labels, ngroups, sort_idx=sort_idx, sorted_ids=sorted_ids, axis=axis
    )<|MERGE_RESOLUTION|>--- conflicted
+++ resolved
@@ -768,12 +768,7 @@
         codes_and_uniques = [ping._codes_and_uniques for ping in self.groupings]
 
         codes = [e[0] for e in codes_and_uniques]
-<<<<<<< HEAD
         levels = [Index._with_infer(e[1]) for e in codes_and_uniques]
-        # TODO: Modify in Grouping.groups instead?
-=======
-        levels = [e[1] for e in codes_and_uniques]
->>>>>>> 6296f4af
         for k, (ping, level) in enumerate(zip(self.groupings, levels)):
             if ping._passed_categorical:
                 # TODO: Modify in Grouping.groups instead?
