"""
Provide classes to perform the groupby aggregate operations.

These are not exposed to the user and provide implementations of the grouping
operations, primarily in cython. These classes (BaseGrouper and BinGrouper)
are contained *in* the SeriesGroupBy and DataFrameGroupBy objects.
"""

import collections
from typing import List, Optional, Sequence, Tuple, Type

import numpy as np

from pandas._libs import NaT, iNaT, lib
import pandas._libs.groupby as libgroupby
import pandas._libs.reduction as libreduction
from pandas.errors import AbstractMethodError
from pandas.util._decorators import cache_readonly

from pandas.core.dtypes.common import (
    ensure_float64,
    ensure_int64,
    ensure_int_or_float,
    ensure_platform_int,
    is_bool_dtype,
    is_categorical_dtype,
    is_complex_dtype,
    is_datetime64_any_dtype,
    is_datetime64tz_dtype,
    is_extension_array_dtype,
    is_integer_dtype,
    is_numeric_dtype,
    is_sparse,
    is_timedelta64_dtype,
    needs_i8_conversion,
)
from pandas.core.dtypes.missing import _maybe_fill, isna

from pandas._typing import FrameOrSeries
import pandas.core.algorithms as algorithms
from pandas.core.base import SelectionMixin
import pandas.core.common as com
from pandas.core.frame import DataFrame
from pandas.core.generic import NDFrame
from pandas.core.groupby import base, grouper
from pandas.core.index import Index, MultiIndex, ensure_index
from pandas.core.series import Series
from pandas.core.sorting import (
    compress_group_index,
    decons_obs_group_ids,
    get_flattened_iterator,
    get_group_index,
    get_group_index_sorter,
    get_indexer_dict,
)


class BaseGrouper:
    """
    This is an internal Grouper class, which actually holds
    the generated groups

    Parameters
    ----------
    axis : Index
    groupings : Sequence[Grouping]
        all the grouping instances to handle in this grouper
        for example for grouper list to groupby, need to pass the list
    sort : bool, default True
        whether this grouper will give sorted result or not
    group_keys : bool, default True
    mutated : bool, default False
    indexer : intp array, optional
        the indexer created by Grouper
        some groupers (TimeGrouper) will sort its axis and its
        group_info is also sorted, so need the indexer to reorder

    """

    def __init__(
        self,
        axis: Index,
        groupings: "Sequence[grouper.Grouping]",
        sort: bool = True,
        group_keys: bool = True,
        mutated: bool = False,
        indexer: Optional[np.ndarray] = None,
    ):
        assert isinstance(axis, Index), axis

        self._filter_empty_groups = self.compressed = len(groupings) != 1
        self.axis = axis
        self._groupings = list(groupings)  # type: List[grouper.Grouping]
        self.sort = sort
        self.group_keys = group_keys
        self.mutated = mutated
        self.indexer = indexer

    @property
    def groupings(self) -> List["grouper.Grouping"]:
        return self._groupings

    @property
    def shape(self):
        return tuple(ping.ngroups for ping in self.groupings)

    def __iter__(self):
        return iter(self.indices)

    @property
    def nkeys(self) -> int:
        return len(self.groupings)

    def get_iterator(self, data: FrameOrSeries, axis: int = 0):
        """
        Groupby iterator

        Returns
        -------
        Generator yielding sequence of (name, subsetted object)
        for each group
        """
        splitter = self._get_splitter(data, axis=axis)
        keys = self._get_group_keys()
        for key, (i, group) in zip(keys, splitter):
            yield key, group

    def _get_splitter(self, data: FrameOrSeries, axis: int = 0) -> "DataSplitter":
        comp_ids, _, ngroups = self.group_info
        return get_splitter(data, comp_ids, ngroups, axis=axis)

    def _get_grouper(self):
        """
        We are a grouper as part of another's groupings.

        We have a specific method of grouping, so cannot
        convert to a Index for our grouper.
        """
        return self.groupings[0].grouper

    def _get_group_keys(self):
        if len(self.groupings) == 1:
            return self.levels[0]
        else:
            comp_ids, _, ngroups = self.group_info

            # provide "flattened" iterator for multi-group setting
            return get_flattened_iterator(comp_ids, ngroups, self.levels, self.codes)

    def apply(self, f, data: FrameOrSeries, axis: int = 0):
        mutated = self.mutated
        splitter = self._get_splitter(data, axis=axis)
        group_keys = self._get_group_keys()
        result_values = None

        sdata = splitter._get_sorted_data()  # type: FrameOrSeries
        if sdata.ndim == 2 and np.any(sdata.dtypes.apply(is_extension_array_dtype)):
            # calling splitter.fast_apply will raise TypeError via apply_frame_axis0
            #  if we pass EA instead of ndarray
            #  TODO: can we have a workaround for EAs backed by ndarray?
            pass

        elif (
            com.get_callable_name(f) not in base.plotting_methods
            and isinstance(splitter, FrameSplitter)
            and axis == 0
            # with MultiIndex, apply_frame_axis0 would raise InvalidApply
            # TODO: can we make this check prettier?
            and not sdata.index._has_complex_internals
        ):
            try:
                result_values, mutated = splitter.fast_apply(f, group_keys)

                # If the fast apply path could be used we can return here.
                # Otherwise we need to fall back to the slow implementation.
                if len(result_values) == len(group_keys):
                    return group_keys, result_values, mutated

            except libreduction.InvalidApply as err:
                # Cannot fast apply on MultiIndex (_has_complex_internals).
                # This Exception is also raised if `f` triggers an exception
                # but it is preferable to raise the exception in Python.
                if "Let this error raise above us" not in str(err):
                    # TODO: can we infer anything about whether this is
                    #  worth-retrying in pure-python?
                    raise

        for key, (i, group) in zip(group_keys, splitter):
            object.__setattr__(group, "name", key)

            # result_values is None if fast apply path wasn't taken
            # or fast apply aborted with an unexpected exception.
            # In either case, initialize the result list and perform
            # the slow iteration.
            if result_values is None:
                result_values = []

            # If result_values is not None we're in the case that the
            # fast apply loop was broken prematurely but we have
            # already the result for the first group which we can reuse.
            elif i == 0:
                continue

            # group might be modified
            group_axes = _get_axes(group)
            res = f(group)
            if not _is_indexed_like(res, group_axes):
                mutated = True
            result_values.append(res)

        return group_keys, result_values, mutated

    @cache_readonly
    def indices(self):
        """ dict {group name -> group indices} """
        if len(self.groupings) == 1:
            return self.groupings[0].indices
        else:
            codes_list = [ping.codes for ping in self.groupings]
            keys = [com.values_from_object(ping.group_index) for ping in self.groupings]
            return get_indexer_dict(codes_list, keys)

    @property
    def codes(self) -> List[np.ndarray]:
        return [ping.codes for ping in self.groupings]

    @property
    def levels(self) -> List[Index]:
        return [ping.group_index for ping in self.groupings]

    @property
    def names(self):
        return [ping.name for ping in self.groupings]

    def size(self) -> Series:
        """
        Compute group sizes.
        """
        ids, _, ngroup = self.group_info
        ids = ensure_platform_int(ids)
        if ngroup:
            out = np.bincount(ids[ids != -1], minlength=ngroup)
        else:
            out = []
        return Series(out, index=self.result_index, dtype="int64")

    @cache_readonly
    def groups(self):
        """ dict {group name -> group labels} """
        if len(self.groupings) == 1:
            return self.groupings[0].groups
        else:
            to_groupby = zip(*(ping.grouper for ping in self.groupings))
            to_groupby = Index(to_groupby)
            return self.axis.groupby(to_groupby)

    @cache_readonly
    def is_monotonic(self) -> bool:
        # return if my group orderings are monotonic
        return Index(self.group_info[0]).is_monotonic

    @cache_readonly
    def group_info(self):
        comp_ids, obs_group_ids = self._get_compressed_codes()

        ngroups = len(obs_group_ids)
        comp_ids = ensure_int64(comp_ids)
        return comp_ids, obs_group_ids, ngroups

    @cache_readonly
    def codes_info(self) -> np.ndarray:
        # return the codes of items in original grouped axis
        codes, _, _ = self.group_info
        if self.indexer is not None:
            sorter = np.lexsort((codes, self.indexer))
            codes = codes[sorter]
        return codes

    def _get_compressed_codes(self) -> Tuple[np.ndarray, np.ndarray]:
        all_codes = self.codes
        if len(all_codes) > 1:
            group_index = get_group_index(all_codes, self.shape, sort=True, xnull=True)
            return compress_group_index(group_index, sort=self.sort)

        ping = self.groupings[0]
        return ping.codes, np.arange(len(ping.group_index))

    @cache_readonly
    def ngroups(self) -> int:
        return len(self.result_index)

    @property
    def reconstructed_codes(self) -> List[np.ndarray]:
        codes = self.codes
        comp_ids, obs_ids, _ = self.group_info
        return decons_obs_group_ids(comp_ids, obs_ids, self.shape, codes, xnull=True)

    @cache_readonly
    def result_index(self) -> Index:
        if not self.compressed and len(self.groupings) == 1:
            return self.groupings[0].result_index.rename(self.names[0])

        codes = self.reconstructed_codes
        levels = [ping.result_index for ping in self.groupings]
        result = MultiIndex(
            levels=levels, codes=codes, verify_integrity=False, names=self.names
        )
        return result

    def get_group_levels(self):
        if not self.compressed and len(self.groupings) == 1:
            return [self.groupings[0].result_index]

        name_list = []
        for ping, codes in zip(self.groupings, self.reconstructed_codes):
            codes = ensure_platform_int(codes)
            levels = ping.result_index.take(codes)

            name_list.append(levels)

        return name_list

    # ------------------------------------------------------------
    # Aggregation functions

    _cython_functions = {
        "aggregate": {
            "add": "group_add",
            "prod": "group_prod",
            "min": "group_min",
            "max": "group_max",
            "mean": "group_mean",
            "median": "group_median",
            "var": "group_var",
            "first": "group_nth",
            "last": "group_last",
            "ohlc": "group_ohlc",
        },
        "transform": {
            "cumprod": "group_cumprod",
            "cumsum": "group_cumsum",
            "cummin": "group_cummin",
            "cummax": "group_cummax",
            "rank": "group_rank",
        },
    }

    _cython_arity = {"ohlc": 4}  # OHLC

    _name_functions = {"ohlc": ["open", "high", "low", "close"]}

    def _is_builtin_func(self, arg):
        """
        if we define an builtin function for this argument, return it,
        otherwise return the arg
        """
        return SelectionMixin._builtin_table.get(arg, arg)

    def _get_cython_function(self, kind: str, how: str, values, is_numeric: bool):

        dtype_str = values.dtype.name

        def get_func(fname):
            # see if there is a fused-type version of function
            # only valid for numeric
            f = getattr(libgroupby, fname, None)
            if f is not None and is_numeric:
                return f

            # otherwise find dtype-specific version, falling back to object
            for dt in [dtype_str, "object"]:
                f2 = getattr(
                    libgroupby,
                    "{fname}_{dtype_str}".format(fname=fname, dtype_str=dt),
                    None,
                )
                if f2 is not None:
                    return f2

            if hasattr(f, "__signatures__"):
                # inspect what fused types are implemented
                if dtype_str == "object" and "object" not in f.__signatures__:
                    # return None so we get a NotImplementedError below
                    #  instead of a TypeError at runtime
                    return None
            return f

        ftype = self._cython_functions[kind][how]

        func = get_func(ftype)

        if func is None:
            raise NotImplementedError(
                "function is not implemented for this dtype: "
                "[how->{how},dtype->{dtype_str}]".format(how=how, dtype_str=dtype_str)
            )

        return func

    def _get_cython_func_and_vals(
        self, kind: str, how: str, values: np.ndarray, is_numeric: bool
    ):
        """
        Find the appropriate cython function, casting if necessary.

        Parameters
        ----------
        kind : sttr
        how : srt
        values : np.ndarray
        is_numeric : bool

        Returns
        -------
        func : callable
        values : np.ndarray
        """
        try:
            func = self._get_cython_function(kind, how, values, is_numeric)
        except NotImplementedError:
            if is_numeric:
                try:
                    values = ensure_float64(values)
                except TypeError:
                    if lib.infer_dtype(values, skipna=False) == "complex":
                        values = values.astype(complex)
                    else:
                        raise
                func = self._get_cython_function(kind, how, values, is_numeric)
            else:
                raise
        return func, values

    def _cython_operation(
        self, kind: str, values, how: str, axis: int, min_count: int = -1, **kwargs
    ):
        assert kind in ["transform", "aggregate"]
        orig_values = values

        if values.ndim > 2:
            raise NotImplementedError("number of dimensions is currently limited to 2")
        elif values.ndim == 2:
            # Note: it is *not* the case that axis is always 0 for 1-dim values,
            #  as we can have 1D ExtensionArrays that we need to treat as 2D
            assert axis == 1, axis

        # can we do this operation with our cython functions
        # if not raise NotImplementedError

        # we raise NotImplemented if this is an invalid operation
        # entirely, e.g. adding datetimes

        # categoricals are only 1d, so we
        # are not setup for dim transforming
        if is_categorical_dtype(values) or is_sparse(values):
            raise NotImplementedError(
                "{dtype} dtype not supported".format(dtype=values.dtype)
            )
        elif is_datetime64_any_dtype(values):
            if how in ["add", "prod", "cumsum", "cumprod"]:
                raise NotImplementedError(
                    "datetime64 type does not support {how} operations".format(how=how)
                )
        elif is_timedelta64_dtype(values):
            if how in ["prod", "cumprod"]:
                raise NotImplementedError(
                    "timedelta64 type does not support {how} operations".format(how=how)
                )

        if is_datetime64tz_dtype(values.dtype):
            # Cast to naive; we'll cast back at the end of the function
            # TODO: possible need to reshape?  kludge can be avoided when
            #  2D EA is allowed.
            values = values.view("M8[ns]")

        is_datetimelike = needs_i8_conversion(values.dtype)
        is_numeric = is_numeric_dtype(values.dtype)

        if is_datetimelike:
            values = values.view("int64")
            is_numeric = True
        elif is_bool_dtype(values.dtype):
            values = ensure_float64(values)
        elif is_integer_dtype(values):
            # we use iNaT for the missing value on ints
            # so pre-convert to guard this condition
            if (values == iNaT).any():
                values = ensure_float64(values)
            else:
                values = ensure_int_or_float(values)
        elif is_numeric and not is_complex_dtype(values):
            values = ensure_float64(values)
        else:
            values = values.astype(object)

        arity = self._cython_arity.get(how, 1)

        vdim = values.ndim
        swapped = False
        if vdim == 1:
            values = values[:, None]
            out_shape = (self.ngroups, arity)
        else:
            if axis > 0:
                swapped = True
                assert axis == 1, axis
                values = values.T
            if arity > 1:
                raise NotImplementedError(
                    "arity of more than 1 is not supported for the 'how' argument"
                )
            out_shape = (self.ngroups,) + values.shape[1:]

        func, values = self._get_cython_func_and_vals(kind, how, values, is_numeric)

        if how == "rank":
            out_dtype = "float"
        else:
            if is_numeric:
                out_dtype = "{kind}{itemsize}".format(
                    kind=values.dtype.kind, itemsize=values.dtype.itemsize
                )
            else:
                out_dtype = "object"

        codes, _, _ = self.group_info

        if kind == "aggregate":
            result = _maybe_fill(
                np.empty(out_shape, dtype=out_dtype), fill_value=np.nan
            )
            counts = np.zeros(self.ngroups, dtype=np.int64)
            result = self._aggregate(
                result, counts, values, codes, func, is_datetimelike, min_count
            )
        elif kind == "transform":
            result = _maybe_fill(
                np.empty_like(values, dtype=out_dtype), fill_value=np.nan
            )

            # TODO: min_count
            result = self._transform(
                result, values, codes, func, is_datetimelike, **kwargs
            )

        if is_integer_dtype(result) and not is_datetimelike:
            mask = result == iNaT
            if mask.any():
                result = result.astype("float64")
                result[mask] = np.nan

        if kind == "aggregate" and self._filter_empty_groups and not counts.all():
            assert result.ndim != 2
            result = result[counts > 0]

        if vdim == 1 and arity == 1:
            result = result[:, 0]

        names = self._name_functions.get(how, None)  # type: Optional[List[str]]

        if swapped:
            result = result.swapaxes(0, axis)

        if is_datetime64tz_dtype(orig_values.dtype):
            result = type(orig_values)(result.astype(np.int64), dtype=orig_values.dtype)
        elif is_datetimelike and kind == "aggregate":
            result = result.astype(orig_values.dtype)

        return result, names

    def aggregate(self, values, how: str, axis: int = 0, min_count: int = -1):
        return self._cython_operation(
            "aggregate", values, how, axis, min_count=min_count
        )

    def transform(self, values, how: str, axis: int = 0, **kwargs):
        return self._cython_operation("transform", values, how, axis, **kwargs)

    def _aggregate(
        self,
        result,
        counts,
        values,
        comp_ids,
        agg_func,
        is_datetimelike: bool,
        min_count: int = -1,
    ):
        if agg_func is libgroupby.group_nth:
            # different signature from the others
            # TODO: should we be using min_count instead of hard-coding it?
            agg_func(result, counts, values, comp_ids, rank=1, min_count=-1)
        else:
            agg_func(result, counts, values, comp_ids, min_count)

        return result

    def _transform(
        self, result, values, comp_ids, transform_func, is_datetimelike: bool, **kwargs
    ):

        comp_ids, _, ngroups = self.group_info
        transform_func(result, values, comp_ids, ngroups, is_datetimelike, **kwargs)

        return result

    def agg_series(self, obj: Series, func):
        # Caller is responsible for checking ngroups != 0
        assert self.ngroups != 0

        if is_extension_array_dtype(obj.dtype) and obj.dtype.kind != "M":
            # _aggregate_series_fast would raise TypeError when
            #  calling libreduction.Slider
            # TODO: can we get a performant workaround for EAs backed by ndarray?
            # TODO: is the datetime64tz case supposed to go through here?
            return self._aggregate_series_pure_python(obj, func)

        elif obj.index._has_complex_internals:
            # MultiIndex; Pre-empt TypeError in _aggregate_series_fast
            return self._aggregate_series_pure_python(obj, func)

        try:
            return self._aggregate_series_fast(obj, func)
        except ValueError as err:
            if "No result." in str(err):
                # raised in libreduction
                pass
            elif "Function does not reduce" in str(err):
                # raised in libreduction
                pass
            else:
                raise
        return self._aggregate_series_pure_python(obj, func)

<<<<<<< HEAD
    def _aggregate_series_fast(self, obj: Series, func):
        # At this point we have already checked that obj.index is not a MultiIndex
        #  and that obj is backed by an ndarray, not ExtensionArray
=======
    def _aggregate_series_fast(self, obj, func):
        # At this point we have already checked that
        #  - obj.index is not a MultiIndex
        #  - obj is backed by an ndarray, not ExtensionArray
        #  - ngroups != 0
>>>>>>> 2ade669c
        func = self._is_builtin_func(func)

        group_index, _, ngroups = self.group_info

        # avoids object / Series creation overhead
        dummy = obj._get_values(slice(None, 0))
        indexer = get_group_index_sorter(group_index, ngroups)
        obj = obj.take(indexer)
        group_index = algorithms.take_nd(group_index, indexer, allow_fill=False)
        grouper = libreduction.SeriesGrouper(obj, func, group_index, ngroups, dummy)
        result, counts = grouper.get_result()
        return result, counts

    def _aggregate_series_pure_python(self, obj: Series, func):

        group_index, _, ngroups = self.group_info

        counts = np.zeros(ngroups, dtype=int)
        result = None

        splitter = get_splitter(obj, group_index, ngroups, axis=0)

        for label, group in splitter:
            res = func(group)
            if result is None:
                if isinstance(res, (Series, Index, np.ndarray)):
                    raise ValueError("Function does not reduce")
                result = np.empty(ngroups, dtype="O")

            counts[label] = group.shape[0]
            result[label] = res

        assert result is not None
        result = lib.maybe_convert_objects(result, try_float=0)
        # TODO: try_cast back to EA?

        return result, counts


class BinGrouper(BaseGrouper):
    """
    This is an internal Grouper class

    Parameters
    ----------
    bins : the split index of binlabels to group the item of axis
    binlabels : the label list
    filter_empty : boolean, default False
    mutated : boolean, default False
    indexer : a intp array

    Examples
    --------
    bins: [2, 4, 6, 8, 10]
    binlabels: DatetimeIndex(['2005-01-01', '2005-01-03',
        '2005-01-05', '2005-01-07', '2005-01-09'],
        dtype='datetime64[ns]', freq='2D')

    the group_info, which contains the label of each item in grouped
    axis, the index of label in label list, group number, is

    (array([0, 0, 1, 1, 2, 2, 3, 3, 4, 4]), array([0, 1, 2, 3, 4]), 5)

    means that, the grouped axis has 10 items, can be grouped into 5
    labels, the first and second items belong to the first label, the
    third and forth items belong to the second label, and so on

    """

    def __init__(
        self,
        bins,
        binlabels,
        filter_empty: bool = False,
        mutated: bool = False,
        indexer=None,
    ):
        self.bins = ensure_int64(bins)
        self.binlabels = ensure_index(binlabels)
        self._filter_empty_groups = filter_empty
        self.mutated = mutated
        self.indexer = indexer

    @cache_readonly
    def groups(self):
        """ dict {group name -> group labels} """

        # this is mainly for compat
        # GH 3881
        result = {
            key: value
            for key, value in zip(self.binlabels, self.bins)
            if key is not NaT
        }
        return result

    @property
    def nkeys(self) -> int:
        return 1

    def _get_grouper(self):
        """
        We are a grouper as part of another's groupings.

        We have a specific method of grouping, so cannot
        convert to a Index for our grouper.
        """
        return self

    def get_iterator(self, data: FrameOrSeries, axis: int = 0):
        """
        Groupby iterator

        Returns
        -------
        Generator yielding sequence of (name, subsetted object)
        for each group
        """
        slicer = lambda start, edge: data._slice(slice(start, edge), axis=axis)
        length = len(data.axes[axis])

        start = 0
        for edge, label in zip(self.bins, self.binlabels):
            if label is not NaT:
                yield label, slicer(start, edge)
            start = edge

        if start < length:
            yield self.binlabels[-1], slicer(start, None)

    @cache_readonly
    def indices(self):
        indices = collections.defaultdict(list)

        i = 0
        for label, bin in zip(self.binlabels, self.bins):
            if i < bin:
                if label is not NaT:
                    indices[label] = list(range(i, bin))
                i = bin
        return indices

    @cache_readonly
    def group_info(self):
        ngroups = self.ngroups
        obs_group_ids = np.arange(ngroups)
        rep = np.diff(np.r_[0, self.bins])

        rep = ensure_platform_int(rep)
        if ngroups == len(self.bins):
            comp_ids = np.repeat(np.arange(ngroups), rep)
        else:
            comp_ids = np.repeat(np.r_[-1, np.arange(ngroups)], rep)

        return (
            comp_ids.astype("int64", copy=False),
            obs_group_ids.astype("int64", copy=False),
            ngroups,
        )

    @cache_readonly
    def reconstructed_codes(self) -> List[np.ndarray]:
        # get unique result indices, and prepend 0 as groupby starts from the first
        return [np.r_[0, np.flatnonzero(self.bins[1:] != self.bins[:-1]) + 1]]

    @cache_readonly
    def result_index(self):
        if len(self.binlabels) != 0 and isna(self.binlabels[0]):
            return self.binlabels[1:]

        return self.binlabels

    @property
    def levels(self):
        return [self.binlabels]

    @property
    def names(self):
        return [self.binlabels.name]

    @property
    def groupings(self) -> "List[grouper.Grouping]":
        return [
            grouper.Grouping(lvl, lvl, in_axis=False, level=None, name=name)
            for lvl, name in zip(self.levels, self.names)
        ]

    def agg_series(self, obj: Series, func):
        # Caller is responsible for checking ngroups != 0
        assert self.ngroups != 0

        if is_extension_array_dtype(obj.dtype):
            # pre-empty SeriesBinGrouper from raising TypeError
            # TODO: watch out, this can return None
            return self._aggregate_series_pure_python(obj, func)

        dummy = obj[:0]
        grouper = libreduction.SeriesBinGrouper(obj, func, self.bins, dummy)
        return grouper.get_result()


def _get_axes(group):
    if isinstance(group, Series):
        return [group.index]
    else:
        return group.axes


def _is_indexed_like(obj, axes) -> bool:
    if isinstance(obj, Series):
        if len(axes) > 1:
            return False
        return obj.index.equals(axes[0])
    elif isinstance(obj, DataFrame):
        return obj.index.equals(axes[0])

    return False


# ----------------------------------------------------------------------
# Splitting / application


class DataSplitter:
    def __init__(self, data: FrameOrSeries, labels, ngroups: int, axis: int = 0):
        self.data = data
        self.labels = ensure_int64(labels)
        self.ngroups = ngroups

        self.axis = axis
        assert isinstance(axis, int), axis

    @cache_readonly
    def slabels(self):
        # Sorted labels
        return algorithms.take_nd(self.labels, self.sort_idx, allow_fill=False)

    @cache_readonly
    def sort_idx(self):
        # Counting sort indexer
        return get_group_index_sorter(self.labels, self.ngroups)

    def __iter__(self):
        sdata = self._get_sorted_data()

        if self.ngroups == 0:
            # we are inside a generator, rather than raise StopIteration
            # we merely return signal the end
            return

        starts, ends = lib.generate_slices(self.slabels, self.ngroups)

        for i, (start, end) in enumerate(zip(starts, ends)):
            yield i, self._chop(sdata, slice(start, end))

    def _get_sorted_data(self) -> FrameOrSeries:
        return self.data.take(self.sort_idx, axis=self.axis)

    def _chop(self, sdata, slice_obj: slice) -> NDFrame:
        raise AbstractMethodError(self)


class SeriesSplitter(DataSplitter):
    def _chop(self, sdata: Series, slice_obj: slice) -> Series:
        return sdata._get_values(slice_obj)


class FrameSplitter(DataSplitter):
    def fast_apply(self, f, names):
        # must return keys::list, values::list, mutated::bool
        starts, ends = lib.generate_slices(self.slabels, self.ngroups)

        sdata = self._get_sorted_data()
        return libreduction.apply_frame_axis0(sdata, f, names, starts, ends)

    def _chop(self, sdata: DataFrame, slice_obj: slice) -> DataFrame:
        if self.axis == 0:
            return sdata.iloc[slice_obj]
        else:
            return sdata._slice(slice_obj, axis=1)


def get_splitter(data: FrameOrSeries, *args, **kwargs) -> DataSplitter:
    if isinstance(data, Series):
        klass = SeriesSplitter  # type: Type[DataSplitter]
    else:
        # i.e. DataFrame
        klass = FrameSplitter

    return klass(data, *args, **kwargs)<|MERGE_RESOLUTION|>--- conflicted
+++ resolved
@@ -632,17 +632,11 @@
                 raise
         return self._aggregate_series_pure_python(obj, func)
 
-<<<<<<< HEAD
     def _aggregate_series_fast(self, obj: Series, func):
-        # At this point we have already checked that obj.index is not a MultiIndex
-        #  and that obj is backed by an ndarray, not ExtensionArray
-=======
-    def _aggregate_series_fast(self, obj, func):
         # At this point we have already checked that
         #  - obj.index is not a MultiIndex
         #  - obj is backed by an ndarray, not ExtensionArray
         #  - ngroups != 0
->>>>>>> 2ade669c
         func = self._is_builtin_func(func)
 
         group_index, _, ngroups = self.group_info
