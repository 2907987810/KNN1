"""
Routines for filling missing data.
"""
<<<<<<< HEAD
import warnings
=======
>>>>>>> 896dbc34

import numpy as np

from pandas._libs import algos, lib
from pandas.compat._optional import import_optional_dependency

from pandas.core.dtypes.cast import infer_dtype_from_array
from pandas.core.dtypes.common import (
    ensure_float64,
    is_datetime64_dtype,
    is_datetime64tz_dtype,
    is_integer_dtype,
    is_numeric_v_string_like,
    is_scalar,
    is_timedelta64_dtype,
    needs_i8_conversion,
)
from pandas.core.dtypes.missing import isna


class IndexNotSortedWarning(Warning):
    """
    Warning raised when index is not sorted and interpolate with an unsupported method.
    """

    pass


def mask_missing(arr, values_to_mask):
    """
    Return a masking array of same size/shape as arr
    with entries equaling any member of values_to_mask set to True
    """
    dtype, values_to_mask = infer_dtype_from_array(values_to_mask)

    try:
        values_to_mask = np.array(values_to_mask, dtype=dtype)

    except Exception:
        values_to_mask = np.array(values_to_mask, dtype=object)

    na_mask = isna(values_to_mask)
    nonna = values_to_mask[~na_mask]

    mask = None
    for x in nonna:
        if mask is None:
            if is_numeric_v_string_like(arr, x):
                # GH#29553 prevent numpy deprecation warnings
                mask = False
            else:
                mask = arr == x

            # if x is a string and arr is not, then we get False and we must
            # expand the mask to size arr.shape
            if is_scalar(mask):
                mask = np.zeros(arr.shape, dtype=bool)
        else:
            if is_numeric_v_string_like(arr, x):
                # GH#29553 prevent numpy deprecation warnings
                mask |= False
            else:
                mask |= arr == x

    if na_mask.any():
        if mask is None:
            mask = isna(arr)
        else:
            mask |= isna(arr)

    # GH 21977
    if mask is None:
        mask = np.zeros(arr.shape, dtype=bool)

    return mask


def clean_fill_method(method, allow_nearest=False):
    # asfreq is compat for resampling
    if method in [None, "asfreq"]:
        return None

    if isinstance(method, str):
        method = method.lower()
        if method == "ffill":
            method = "pad"
        elif method == "bfill":
            method = "backfill"

    valid_methods = ["pad", "backfill"]
    expecting = "pad (ffill) or backfill (bfill)"
    if allow_nearest:
        valid_methods.append("nearest")
        expecting = "pad (ffill), backfill (bfill) or nearest"
    if method not in valid_methods:
        msg = "Invalid fill method. Expecting {expecting}. Got {method}".format(
            expecting=expecting, method=method
        )
        raise ValueError(msg)
    return method


def clean_interp_method(method, **kwargs):
    order = kwargs.get("order")
    valid = [
        "linear",
        "time",
        "index",
        "values",
        "nearest",
        "zero",
        "slinear",
        "quadratic",
        "cubic",
        "barycentric",
        "polynomial",
        "krogh",
        "piecewise_polynomial",
        "pchip",
        "akima",
        "spline",
        "from_derivatives",
    ]
    if method in ("spline", "polynomial") and order is None:
        raise ValueError("You must specify the order of the spline or polynomial.")
    if method not in valid:
        raise ValueError(
            "method must be one of {valid}. Got '{method}' "
            "instead.".format(valid=valid, method=method)
        )

    return method


def find_valid_index(values, how: str):
    """
    Retrieves the index of the first valid value.

    Parameters
    ----------
    values : ndarray or ExtensionArray
    how : {'first', 'last'}
        Use this parameter to change between the first or last valid index.

    Returns
    -------
    int or None
    """
    assert how in ["first", "last"]

    if len(values) == 0:  # early stop
        return None

    is_valid = ~isna(values)

    if values.ndim == 2:
        is_valid = is_valid.any(1)  # reduce axis 1

    if how == "first":
        idxpos = is_valid[::].argmax()

    if how == "last":
        idxpos = len(values) - 1 - is_valid[::-1].argmax()

    chk_notna = is_valid[idxpos]

    if not chk_notna:
        return None
    return idxpos


def interpolate_1d(
    xvalues,
    yvalues,
    method="linear",
    limit=None,
    limit_direction="forward",
    limit_area=None,
    fill_value=None,
    bounds_error=False,
    order=None,
    **kwargs,
):
    """
    Logic for the 1-d interpolation.  The result should be 1-d, inputs
    xvalues and yvalues will each be 1-d arrays of the same length.

    Bounds_error is currently hardcoded to False since non-scipy ones don't
    take it as an argument.
    """
    # Treat the original, non-scipy methods first.

    invalid = isna(yvalues)
    valid = ~invalid

    if not valid.any():
        # have to call np.asarray(xvalues) since xvalues could be an Index
        # which can't be mutated
        result = np.empty_like(np.asarray(xvalues), dtype=np.float64)
        result.fill(np.nan)
        return result

    if valid.all():
        return yvalues

    if method == "time":
        if not getattr(xvalues, "is_all_dates", None):
            # if not issubclass(xvalues.dtype.type, np.datetime64):
            raise ValueError(
                "time-weighted interpolation only works "
                "on Series or DataFrames with a "
                "DatetimeIndex"
            )
        method = "values"

    valid_limit_directions = ["forward", "backward", "both"]
    limit_direction = limit_direction.lower()
    if limit_direction not in valid_limit_directions:
        msg = "Invalid limit_direction: expecting one of {valid!r}, got {invalid!r}."
        raise ValueError(
            msg.format(valid=valid_limit_directions, invalid=limit_direction)
        )

    if limit_area is not None:
        valid_limit_areas = ["inside", "outside"]
        limit_area = limit_area.lower()
        if limit_area not in valid_limit_areas:
            raise ValueError(
                "Invalid limit_area: expecting one of {}, got "
                "{}.".format(valid_limit_areas, limit_area)
            )

    # default limit is unlimited GH #16282
    limit = algos._validate_limit(nobs=None, limit=limit)

    # These are sets of index pointers to invalid values... i.e. {0, 1, etc...
    all_nans = set(np.flatnonzero(invalid))
    start_nans = set(range(find_valid_index(yvalues, "first")))
    end_nans = set(range(1 + find_valid_index(yvalues, "last"), len(valid)))
    mid_nans = all_nans - start_nans - end_nans

    # Like the sets above, preserve_nans contains indices of invalid values,
    # but in this case, it is the final set of indices that need to be
    # preserved as NaN after the interpolation.

    # For example if limit_direction='forward' then preserve_nans will
    # contain indices of NaNs at the beginning of the series, and NaNs that
    # are more than'limit' away from the prior non-NaN.

    # set preserve_nans based on direction using _interp_limit
    if limit_direction == "forward":
        preserve_nans = start_nans | set(_interp_limit(invalid, limit, 0))
    elif limit_direction == "backward":
        preserve_nans = end_nans | set(_interp_limit(invalid, 0, limit))
    else:
        # both directions... just use _interp_limit
        preserve_nans = set(_interp_limit(invalid, limit, limit))

    # if limit_area is set, add either mid or outside indices
    # to preserve_nans GH #16284
    if limit_area == "inside":
        # preserve NaNs on the outside
        preserve_nans |= start_nans | end_nans
    elif limit_area == "outside":
        # preserve NaNs on the inside
        preserve_nans |= mid_nans

    # sort preserve_nans and covert to list
    preserve_nans = sorted(preserve_nans)

    xvalues = getattr(xvalues, "values", xvalues)
    yvalues = getattr(yvalues, "values", yvalues)
    result = yvalues.copy()

    if method in ["linear", "time", "index", "values"]:
        if method in ("values", "index"):
            inds = np.asarray(xvalues)
            # hack for DatetimeIndex, #1646
            if needs_i8_conversion(inds.dtype.type):
                inds = inds.view(np.int64)
            if inds.dtype == np.object_:
                inds = lib.maybe_convert_objects(inds)
        else:
            inds = xvalues
        if not np.all(np.diff(inds) > 0):
            msg = "interpolation method '%s' requires sorted index." % method
            warnings.warn(msg, IndexNotSortedWarning)
        result[invalid] = np.interp(inds[invalid], inds[valid], yvalues[valid])
        result[preserve_nans] = np.nan
        return result

    sp_methods = [
        "nearest",
        "zero",
        "slinear",
        "quadratic",
        "cubic",
        "barycentric",
        "krogh",
        "spline",
        "polynomial",
        "from_derivatives",
        "piecewise_polynomial",
        "pchip",
        "akima",
    ]

    if method in sp_methods:
        inds = np.asarray(xvalues)
        # hack for DatetimeIndex, #1646
        if issubclass(inds.dtype.type, np.datetime64):
            inds = inds.view(np.int64)
        result[invalid] = _interpolate_scipy_wrapper(
            inds[valid],
            yvalues[valid],
            inds[invalid],
            method=method,
            fill_value=fill_value,
            bounds_error=bounds_error,
            order=order,
            **kwargs,
        )
        result[preserve_nans] = np.nan
        return result


def _interpolate_scipy_wrapper(
    x, y, new_x, method, fill_value=None, bounds_error=False, order=None, **kwargs
):
    """
    Passed off to scipy.interpolate.interp1d. method is scipy's kind.
    Returns an array interpolated at new_x.  Add any new methods to
    the list in _clean_interp_method.
    """
    extra = "{method} interpolation requires SciPy.".format(method=method)
    import_optional_dependency("scipy", extra=extra)
    from scipy import interpolate

    new_x = np.asarray(new_x)

    # ignores some kwargs that could be passed along.
    alt_methods = {
        "barycentric": interpolate.barycentric_interpolate,
        "krogh": interpolate.krogh_interpolate,
        "from_derivatives": _from_derivatives,
        "piecewise_polynomial": _from_derivatives,
    }

    if getattr(x, "is_all_dates", False):
        # GH 5975, scipy.interp1d can't handle datetime64s
        x, new_x = x._values.astype("i8"), new_x.astype("i8")

    if method == "pchip":
        try:
            alt_methods["pchip"] = interpolate.pchip_interpolate
        except AttributeError:
            raise ImportError(
                "Your version of Scipy does not support PCHIP interpolation."
            )
    elif method == "akima":
        alt_methods["akima"] = _akima_interpolate

    interp1d_methods = [
        "nearest",
        "zero",
        "slinear",
        "quadratic",
        "cubic",
        "polynomial",
    ]
    if method in interp1d_methods:
        if method == "polynomial":
            method = order
        terp = interpolate.interp1d(
            x, y, kind=method, fill_value=fill_value, bounds_error=bounds_error
        )
        new_y = terp(new_x)
    elif method == "spline":
        # GH #10633, #24014
        if isna(order) or (order <= 0):
            raise ValueError(
                "order needs to be specified and greater than 0; "
                "got order: {}".format(order)
            )
        terp = interpolate.UnivariateSpline(x, y, k=order, **kwargs)
        new_y = terp(new_x)
    else:
        # GH 7295: need to be able to write for some reason
        # in some circumstances: check all three
        if not x.flags.writeable:
            x = x.copy()
        if not y.flags.writeable:
            y = y.copy()
        if not new_x.flags.writeable:
            new_x = new_x.copy()
        method = alt_methods[method]
        new_y = method(x, y, new_x, **kwargs)
    return new_y


def _from_derivatives(xi, yi, x, order=None, der=0, extrapolate=False):
    """
    Convenience function for interpolate.BPoly.from_derivatives.

    Construct a piecewise polynomial in the Bernstein basis, compatible
    with the specified values and derivatives at breakpoints.

    Parameters
    ----------
    xi : array_like
        sorted 1D array of x-coordinates
    yi : array_like or list of array-likes
        yi[i][j] is the j-th derivative known at xi[i]
    order: None or int or array_like of ints. Default: None.
        Specifies the degree of local polynomials. If not None, some
        derivatives are ignored.
    der : int or list
        How many derivatives to extract; None for all potentially nonzero
        derivatives (that is a number equal to the number of points), or a
        list of derivatives to extract. This numberincludes the function
        value as 0th derivative.
     extrapolate : bool, optional
        Whether to extrapolate to ouf-of-bounds points based on first and last
        intervals, or to return NaNs. Default: True.

    See Also
    --------
    scipy.interpolate.BPoly.from_derivatives

    Returns
    -------
    y : scalar or array_like
        The result, of length R or length M or M by R.
    """
    from scipy import interpolate

    # return the method for compat with scipy version & backwards compat
    method = interpolate.BPoly.from_derivatives
    m = method(xi, yi.reshape(-1, 1), orders=order, extrapolate=extrapolate)

    return m(x)


def _akima_interpolate(xi, yi, x, der=0, axis=0):
    """
    Convenience function for akima interpolation.
    xi and yi are arrays of values used to approximate some function f,
    with ``yi = f(xi)``.

    See `Akima1DInterpolator` for details.

    Parameters
    ----------
    xi : array_like
        A sorted list of x-coordinates, of length N.
    yi : array_like
        A 1-D array of real values.  `yi`'s length along the interpolation
        axis must be equal to the length of `xi`. If N-D array, use axis
        parameter to select correct axis.
    x : scalar or array_like
        Of length M.
    der : int or list, optional
        How many derivatives to extract; None for all potentially
        nonzero derivatives (that is a number equal to the number
        of points), or a list of derivatives to extract. This number
        includes the function value as 0th derivative.
    axis : int, optional
        Axis in the yi array corresponding to the x-coordinate values.

    See Also
    --------
    scipy.interpolate.Akima1DInterpolator

    Returns
    -------
    y : scalar or array_like
        The result, of length R or length M or M by R,

    """
    from scipy import interpolate

    P = interpolate.Akima1DInterpolator(xi, yi, axis=axis)

    if der == 0:
        return P(x)
    elif interpolate._isscalar(der):
        return P(x, der=der)
    else:
        return [P(x, nu) for nu in der]


def interpolate_2d(
    values, method="pad", axis=0, limit=None, fill_value=None, dtype=None
):
    """
    Perform an actual interpolation of values, values will be make 2-d if
    needed fills inplace, returns the result.
    """
    orig_values = values

    transf = (lambda x: x) if axis == 0 else (lambda x: x.T)

    # reshape a 1 dim if needed
    ndim = values.ndim
    if values.ndim == 1:
        if axis != 0:  # pragma: no cover
            raise AssertionError("cannot interpolate on a ndim == 1 with axis != 0")
        values = values.reshape(tuple((1,) + values.shape))

    if fill_value is None:
        mask = None
    else:  # todo create faster fill func without masking
        mask = mask_missing(transf(values), fill_value)

    method = clean_fill_method(method)
    if method == "pad":
        values = transf(pad_2d(transf(values), limit=limit, mask=mask, dtype=dtype))
    else:
        values = transf(
            backfill_2d(transf(values), limit=limit, mask=mask, dtype=dtype)
        )

    # reshape back
    if ndim == 1:
        values = values[0]

    if orig_values.dtype.kind == "M":
        # convert float back to datetime64
        values = values.astype(orig_values.dtype)

    return values


def _cast_values_for_fillna(values, dtype):
    """
    Cast values to a dtype that algos.pad and algos.backfill can handle.
    """
    # TODO: for int-dtypes we make a copy, but for everything else this
    #  alters the values in-place.  Is this intentional?

    if (
        is_datetime64_dtype(dtype)
        or is_datetime64tz_dtype(dtype)
        or is_timedelta64_dtype(dtype)
    ):
        values = values.view(np.int64)

    elif is_integer_dtype(values):
        # NB: this check needs to come after the datetime64 check above
        values = ensure_float64(values)

    return values


def _fillna_prep(values, mask=None, dtype=None):
    # boilerplate for pad_1d, backfill_1d, pad_2d, backfill_2d
    if dtype is None:
        dtype = values.dtype

    if mask is None:
        # This needs to occur before datetime/timedeltas are cast to int64
        mask = isna(values)

    values = _cast_values_for_fillna(values, dtype)

    mask = mask.view(np.uint8)
    return values, mask


def pad_1d(values, limit=None, mask=None, dtype=None):
    values, mask = _fillna_prep(values, mask, dtype)
    algos.pad_inplace(values, mask, limit=limit)
    return values


def backfill_1d(values, limit=None, mask=None, dtype=None):
    values, mask = _fillna_prep(values, mask, dtype)
    algos.backfill_inplace(values, mask, limit=limit)
    return values


def pad_2d(values, limit=None, mask=None, dtype=None):
    values, mask = _fillna_prep(values, mask, dtype)

    if np.all(values.shape):
        algos.pad_2d_inplace(values, mask, limit=limit)
    else:
        # for test coverage
        pass
    return values


def backfill_2d(values, limit=None, mask=None, dtype=None):
    values, mask = _fillna_prep(values, mask, dtype)

    if np.all(values.shape):
        algos.backfill_2d_inplace(values, mask, limit=limit)
    else:
        # for test coverage
        pass
    return values


_fill_methods = {"pad": pad_1d, "backfill": backfill_1d}


def get_fill_func(method):
    method = clean_fill_method(method)
    return _fill_methods[method]


def clean_reindex_fill_method(method):
    return clean_fill_method(method, allow_nearest=True)


def _interp_limit(invalid, fw_limit, bw_limit):
    """
    Get indexers of values that won't be filled
    because they exceed the limits.

    Parameters
    ----------
    invalid : boolean ndarray
    fw_limit : int or None
        forward limit to index
    bw_limit : int or None
        backward limit to index

    Returns
    -------
    set of indexers

    Notes
    -----
    This is equivalent to the more readable, but slower

    .. code-block:: python

        def _interp_limit(invalid, fw_limit, bw_limit):
            for x in np.where(invalid)[0]:
                if invalid[max(0, x - fw_limit):x + bw_limit + 1].all():
                    yield x
    """
    # handle forward first; the backward direction is the same except
    # 1. operate on the reversed array
    # 2. subtract the returned indices from N - 1
    N = len(invalid)
    f_idx = set()
    b_idx = set()

    def inner(invalid, limit):
        limit = min(limit, N)
        windowed = _rolling_window(invalid, limit + 1).all(1)
        idx = set(np.where(windowed)[0] + limit) | set(
            np.where((~invalid[: limit + 1]).cumsum() == 0)[0]
        )
        return idx

    if fw_limit is not None:

        if fw_limit == 0:
            f_idx = set(np.where(invalid)[0])
        else:
            f_idx = inner(invalid, fw_limit)

    if bw_limit is not None:

        if bw_limit == 0:
            # then we don't even need to care about backwards
            # just use forwards
            return f_idx
        else:
            b_idx = list(inner(invalid[::-1], bw_limit))
            b_idx = set(N - 1 - np.asarray(b_idx))
            if fw_limit == 0:
                return b_idx

    return f_idx & b_idx


def _rolling_window(a, window):
    """
    [True, True, False, True, False], 2 ->

    [
        [True,  True],
        [True, False],
        [False, True],
        [True, False],
    ]
    """
    # https://stackoverflow.com/a/6811241
    shape = a.shape[:-1] + (a.shape[-1] - window + 1, window)
    strides = a.strides + (a.strides[-1],)
    return np.lib.stride_tricks.as_strided(a, shape=shape, strides=strides)<|MERGE_RESOLUTION|>--- conflicted
+++ resolved
@@ -1,10 +1,7 @@
 """
 Routines for filling missing data.
 """
-<<<<<<< HEAD
 import warnings
-=======
->>>>>>> 896dbc34
 
 import numpy as np
 
