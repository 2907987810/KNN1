--- conflicted
+++ resolved
@@ -675,7 +675,6 @@
 def _pad_1d(values, limit=None, mask=None):
     if mask is None:
         mask = isna(values)
-<<<<<<< HEAD
     algos_numba.pad_inplace(values, mask, limit=limit)
     return values
 
@@ -684,53 +683,6 @@
     if mask is not None:
         mask = mask[::-1]
     return _pad_1d(values[::-1], limit, mask)[::-1]
-=======
-
-    mask = mask.view(np.uint8)
-    return mask
-
-
-def _datetimelike_compat(func: F) -> F:
-    """
-    Wrapper to handle datetime64 and timedelta64 dtypes.
-    """
-
-    @wraps(func)
-    def new_func(values, limit=None, mask=None):
-        if needs_i8_conversion(values.dtype):
-            if mask is None:
-                # This needs to occur before casting to int64
-                mask = isna(values)
-
-            result, mask = func(values.view("i8"), limit=limit, mask=mask)
-            return result.view(values.dtype), mask
-
-        return func(values, limit=limit, mask=mask)
-
-    return cast(F, new_func)
-
-
-@_datetimelike_compat
-def _pad_1d(
-    values: np.ndarray,
-    limit: int | None = None,
-    mask: np.ndarray | None = None,
-) -> tuple[np.ndarray, np.ndarray]:
-    mask = _fillna_prep(values, mask)
-    algos.pad_inplace(values, mask, limit=limit)
-    return values, mask
-
-
-@_datetimelike_compat
-def _backfill_1d(
-    values: np.ndarray,
-    limit: int | None = None,
-    mask: np.ndarray | None = None,
-) -> tuple[np.ndarray, np.ndarray]:
-    mask = _fillna_prep(values, mask)
-    algos.backfill_inplace(values, mask, limit=limit)
-    return values, mask
->>>>>>> 4810d748
 
 
 def _pad_2d(values, limit=None, mask=None):
@@ -746,20 +698,9 @@
 
 
 def _backfill_2d(values, limit=None, mask=None):
-<<<<<<< HEAD
     if mask is not None:
         mask = mask[:, ::-1]
     return _pad_2d(values[:, ::-1], limit, mask)[:, ::-1]
-=======
-    mask = _fillna_prep(values, mask)
-
-    if np.all(values.shape):
-        algos.backfill_2d_inplace(values, mask, limit=limit)
-    else:
-        # for test coverage
-        pass
-    return values, mask
->>>>>>> 4810d748
 
 
 _fill_methods = {"pad": _pad_1d, "backfill": _backfill_1d}
