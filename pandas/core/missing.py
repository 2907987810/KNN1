"""
Routines for filling missing data.
"""
from __future__ import annotations

from functools import partial
from typing import (
    TYPE_CHECKING,
    Any,
<<<<<<< HEAD
    Callable,
    List,
    Optional,
    Sequence,
    Set,
    Tuple,
=======
    List,
    Optional,
    Set,
>>>>>>> c967731b
    Union,
)

import numpy as np

<<<<<<< HEAD
from pandas._libs import algos, lib
from pandas._typing import AnyArrayLike, ArrayLike, DtypeObj, IndexLabel, Scalar
=======
from pandas._libs import (
    algos,
    lib,
)
from pandas._typing import (
    ArrayLike,
    Axis,
    DtypeObj,
)
>>>>>>> c967731b
from pandas.compat._optional import import_optional_dependency

from pandas.core.dtypes.cast import infer_dtype_from
from pandas.core.dtypes.common import (
    ensure_float64,
    is_integer_dtype,
    is_numeric_v_string_like,
    needs_i8_conversion,
)
from pandas.core.dtypes.missing import isna

if TYPE_CHECKING:
    from pandas import Index


def mask_missing(
    arr: AnyArrayLike, values_to_mask: Union[AnyArrayLike, Scalar, Sequence[Any]]
) -> np.ndarray:
    """
    Return a masking array of same size/shape as arr
    with entries equaling any member of values_to_mask set to True

    Parameters
    ----------
    arr : ArrayLike
    values_to_mask: list, tuple, or scalar

    Returns
    -------
    np.ndarray[bool]
    """
    # When called from Block.replace/replace_list, values_to_mask is a scalar
    #  known to be holdable by arr.
    # When called from Series._single_replace, values_to_mask is tuple or list
    dtype, values_to_mask = infer_dtype_from(values_to_mask)
    values_to_mask = np.array(values_to_mask, dtype=dtype)

    na_mask = isna(values_to_mask)
    nonna = values_to_mask[~na_mask]

    # GH 21977
    mask = np.zeros(arr.shape, dtype=bool)
    for x in nonna:
        if is_numeric_v_string_like(arr, x):
            # GH#29553 prevent numpy deprecation warnings
            pass
        else:
            mask |= arr == x

    if na_mask.any():
        mask |= isna(arr)

    return mask


def clean_fill_method(
    method: Optional[str], allow_nearest: bool = False
) -> Optional[str]:
    # asfreq is compat for resampling
    if method in [None, "asfreq"]:
        return None

    if isinstance(method, str):
        method = method.lower()
        if method == "ffill":
            method = "pad"
        elif method == "bfill":
            method = "backfill"

    valid_methods = ["pad", "backfill"]
    expecting = "pad (ffill) or backfill (bfill)"
    if allow_nearest:
        valid_methods.append("nearest")
        expecting = "pad (ffill), backfill (bfill) or nearest"
    if method not in valid_methods:
        raise ValueError(f"Invalid fill method. Expecting {expecting}. Got {method}")
    return method


# interpolation methods that dispatch to np.interp

NP_METHODS = ["linear", "time", "index", "values"]

# interpolation methods that dispatch to _interpolate_scipy_wrapper

SP_METHODS = [
    "nearest",
    "zero",
    "slinear",
    "quadratic",
    "cubic",
    "barycentric",
    "krogh",
    "spline",
    "polynomial",
    "from_derivatives",
    "piecewise_polynomial",
    "pchip",
    "akima",
    "cubicspline",
]


def clean_interp_method(method: str, **kwargs) -> str:
    order = kwargs.get("order")

    if method in ("spline", "polynomial") and order is None:
        raise ValueError("You must specify the order of the spline or polynomial.")

    valid = NP_METHODS + SP_METHODS
    if method not in valid:
        raise ValueError(f"method must be one of {valid}. Got '{method}' instead.")

    return method


def find_valid_index(values: ArrayLike, how: str) -> Optional[int]:
    """
    Retrieves the index of the first valid value.

    Parameters
    ----------
    values : ndarray or ExtensionArray
    how : {'first', 'last'}
        Use this parameter to change between the first or last valid index.

    Returns
    -------
    int or None
    """
    assert how in ["first", "last"]

    if len(values) == 0:  # early stop
        return None

    is_valid = ~isna(values)

    if values.ndim == 2:
        is_valid = is_valid.any(1)  # reduce axis 1

    if how == "first":
        idxpos = is_valid[::].argmax()

    elif how == "last":
        idxpos = len(values) - 1 - is_valid[::-1].argmax()

    chk_notna = is_valid[idxpos]

    if not chk_notna:
        return None
    return idxpos


def interpolate_1d(
    xvalues: Index,
    yvalues: np.ndarray,
    method: str = "linear",
    limit: Optional[int] = None,
    limit_direction: str = "forward",
    limit_area: Optional[str] = None,
    fill_value: Optional[Any] = None,
    bounds_error: bool = False,
    order: Optional[int] = None,
    **kwargs,
) -> np.ndarray:
    """
    Logic for the 1-d interpolation.  The result should be 1-d, inputs
    xvalues and yvalues will each be 1-d arrays of the same length.

    Bounds_error is currently hardcoded to False since non-scipy ones don't
    take it as an argument.
    """
    invalid = isna(yvalues)
    valid = ~invalid

    if not valid.any():
        result = np.empty(xvalues.shape, dtype=np.float64)
        result.fill(np.nan)
        return result

    if valid.all():
        return yvalues

    if method == "time":
        if not needs_i8_conversion(xvalues.dtype):
            raise ValueError(
                "time-weighted interpolation only works "
                "on Series or DataFrames with a "
                "DatetimeIndex"
            )
        method = "values"

    valid_limit_directions = ["forward", "backward", "both"]
    limit_direction = limit_direction.lower()
    if limit_direction not in valid_limit_directions:
        raise ValueError(
            "Invalid limit_direction: expecting one of "
            f"{valid_limit_directions}, got '{limit_direction}'."
        )

    if limit_area is not None:
        valid_limit_areas = ["inside", "outside"]
        limit_area = limit_area.lower()
        if limit_area not in valid_limit_areas:
            raise ValueError(
                f"Invalid limit_area: expecting one of {valid_limit_areas}, got "
                f"{limit_area}."
            )

    # default limit is unlimited GH #16282
    limit = algos.validate_limit(nobs=None, limit=limit)

    # These are sets of index pointers to invalid values... i.e. {0, 1, etc...
    all_nans = set(np.flatnonzero(invalid))

    start_nan_idx = find_valid_index(yvalues, "first")
    start_nans = set() if start_nan_idx is None else set(range(start_nan_idx))

    end_nan_idx = find_valid_index(yvalues, "last")
    end_nans = set() if end_nan_idx is None else set(range(1 + end_nan_idx, len(valid)))

    mid_nans = all_nans - start_nans - end_nans

    # Like the sets above, preserve_nans contains indices of invalid values,
    # but in this case, it is the final set of indices that need to be
    # preserved as NaN after the interpolation.

    # For example if limit_direction='forward' then preserve_nans will
    # contain indices of NaNs at the beginning of the series, and NaNs that
    # are more than'limit' away from the prior non-NaN.

    # set preserve_nans based on direction using _interp_limit
    preserve_nans: Union[List, Set]
    if limit_direction == "forward":
        preserve_nans = start_nans | set(_interp_limit(invalid, limit, 0))
    elif limit_direction == "backward":
        preserve_nans = end_nans | set(_interp_limit(invalid, 0, limit))
    else:
        # both directions... just use _interp_limit
        preserve_nans = set(_interp_limit(invalid, limit, limit))

    # if limit_area is set, add either mid or outside indices
    # to preserve_nans GH #16284
    if limit_area == "inside":
        # preserve NaNs on the outside
        preserve_nans |= start_nans | end_nans
    elif limit_area == "outside":
        # preserve NaNs on the inside
        preserve_nans |= mid_nans

    # sort preserve_nans and covert to list
    preserve_nans = sorted(preserve_nans)

    result = yvalues.copy()

    # xarr to pass to NumPy/SciPy
    xarr = xvalues._values
    if needs_i8_conversion(xarr.dtype):
        # GH#1646 for dt64tz
        xarr = xarr.view("i8")

    if method == "linear":
        inds = xarr
    else:
        inds = np.asarray(xarr)

        if method in ("values", "index"):
            if inds.dtype == np.object_:
                inds = lib.maybe_convert_objects(inds)

    if method in NP_METHODS:
        # np.interp requires sorted X values, #21037
        indexer = np.argsort(inds[valid])
        result[invalid] = np.interp(
            inds[invalid], inds[valid][indexer], yvalues[valid][indexer]
        )
    else:
        result[invalid] = _interpolate_scipy_wrapper(
            inds[valid],
            yvalues[valid],
            inds[invalid],
            method=method,
            fill_value=fill_value,
            bounds_error=bounds_error,
            order=order,
            **kwargs,
        )

    result[preserve_nans] = np.nan
    return result


def _interpolate_scipy_wrapper(
    x: np.ndarray,
    y: np.ndarray,
    new_x: Union[Scalar, np.ndarray],
    method: str,
    fill_value: Optional[Scalar] = None,
    bounds_error: bool = False,
    order: Optional[int] = None,
    **kwargs,
) -> np.ndarray:
    """
    Passed off to scipy.interpolate.interp1d. method is scipy's kind.
    Returns an array interpolated at new_x.  Add any new methods to
    the list in _clean_interp_method.
    """
    extra = f"{method} interpolation requires SciPy."
    import_optional_dependency("scipy", extra=extra)
    from scipy import interpolate

    new_x = np.asarray(new_x)

    # ignores some kwargs that could be passed along.
    alt_methods = {
        "barycentric": interpolate.barycentric_interpolate,
        "krogh": interpolate.krogh_interpolate,
        "from_derivatives": _from_derivatives,
        "piecewise_polynomial": _from_derivatives,
    }

    if getattr(x, "_is_all_dates", False):
        # GH 5975, scipy.interp1d can't handle datetime64s
        x, new_x = x._values.astype("i8"), new_x.astype("i8")

    if method == "pchip":
        alt_methods["pchip"] = interpolate.pchip_interpolate
    elif method == "akima":
        alt_methods["akima"] = _akima_interpolate
    elif method == "cubicspline":
        alt_methods["cubicspline"] = _cubicspline_interpolate

    interp1d_methods = [
        "nearest",
        "zero",
        "slinear",
        "quadratic",
        "cubic",
        "polynomial",
    ]
    if method in interp1d_methods:
        kind = order if method == "polynomial" else method
        terp = interpolate.interp1d(
            x, y, kind=kind, fill_value=fill_value, bounds_error=bounds_error
        )
        new_y = terp(new_x)
    elif method == "spline":
        # GH #10633, #24014
        if order is None or isna(order) or order <= 0:
            raise ValueError(
                f"order needs to be specified and greater than 0; got order: {order}"
            )
        terp = interpolate.UnivariateSpline(x, y, k=order, **kwargs)
        new_y = terp(new_x)
    else:
        # GH 7295: need to be able to write for some reason
        # in some circumstances: check all three
        if not x.flags.writeable:
            x = x.copy()
        if not y.flags.writeable:
            y = y.copy()
        if not new_x.flags.writeable:
            new_x = new_x.copy()

        if isinstance(method, str):
            alt_method = alt_methods[method]
            new_y = alt_method(x, y, new_x, **kwargs)
        else:
            raise ValueError(f"{method} is not a valid interp method")
    return new_y


def _from_derivatives(
    xi: np.ndarray,
    yi: np.ndarray,
    x: np.ndarray,
    order: Optional[Union[int, List[int]]] = None,
    der: Union[int, List[int]] = 0,
    extrapolate: bool = False,
) -> np.ndarray:
    """
    Convenience function for interpolate.BPoly.from_derivatives.

    Construct a piecewise polynomial in the Bernstein basis, compatible
    with the specified values and derivatives at breakpoints.

    Parameters
    ----------
    xi : array_like
        sorted 1D array of x-coordinates
    yi : array_like or list of array-likes
        yi[i][j] is the j-th derivative known at xi[i]
    x : scalar or array_like
    order: None or int or array_like of ints, default: None
        Specifies the degree of local polynomials. If not None, some
        derivatives are ignored.
    der : int or list, default: 0
        How many derivatives to extract; None for all potentially nonzero
        derivatives (that is a number equal to the number of points), or a
        list of derivatives to extract. This number includes the function
        value as 0th derivative.
    extrapolate : bool, default False
        Whether to extrapolate to ouf-of-bounds points based on first and last
        intervals, or to return NaNs. Default: True.

    See Also
    --------
    scipy.interpolate.BPoly.from_derivatives

    Returns
    -------
    y : scalar or array_like
        The result, of length R or length M or M by R.
    """
    from scipy import interpolate

    # return the method for compat with scipy version & backwards compat
    method = interpolate.BPoly.from_derivatives
    m = method(xi, yi.reshape(-1, 1), orders=order, extrapolate=extrapolate)

    return m(x)


def _akima_interpolate(
    xi: np.ndarray,
    yi: np.ndarray,
    x: np.ndarray,
    der: int = 0,
    axis: int = 0,
) -> Union[Scalar, ArrayLike]:
    """
    Convenience function for akima interpolation.
    xi and yi are arrays of values used to approximate some function f,
    with ``yi = f(xi)``.

    See `Akima1DInterpolator` for details.

    Parameters
    ----------
    xi : np.ndarray
        A sorted list of x-coordinates, of length N.
    yi : np.ndarray
        A 1-D array of real values.  `yi`'s length along the interpolation
        axis must be equal to the length of `xi`. If N-D array, use axis
        parameter to select correct axis.
    x : array_like
        Of length M.
    der : int, optional
        How many derivatives to extract; None for all potentially
        nonzero derivatives (that is a number equal to the number
        of points), or a list of derivatives to extract. This number
        includes the function value as 0th derivative.
    axis : int, optional
        Axis in the yi array corresponding to the x-coordinate values.

    See Also
    --------
    scipy.interpolate.Akima1DInterpolator

    Returns
    -------
    y : scalar or array_like
        The result, of length R or length M or M by R,

    """
    from scipy import interpolate

    P = interpolate.Akima1DInterpolator(xi, yi, axis=axis)

    return P(x, nu=der)


def _cubicspline_interpolate(
    xi: np.ndarray,
    yi: np.ndarray,
    x: np.ndarray,
    axis: int = 0,
    bc_type: Union[str, Tuple] = "not-a-knot",
    extrapolate: Optional[Union[bool, str]] = None,
) -> Union[ArrayLike, Scalar]:
    """
    Convenience function for cubic spline data interpolator.

    See `scipy.interpolate.CubicSpline` for details.

    Parameters
    ----------
    xi : array_like, shape (n,)
        1-d array containing values of the independent variable.
        Values must be real, finite and in strictly increasing order.
    yi : array_like
        Array containing values of the dependent variable. It can have
        arbitrary number of dimensions, but the length along ``axis``
        (see below) must match the length of ``x``. Values must be finite.
    x : array_like, shape (m,)
    axis : int, optional
        Axis along which `y` is assumed to be varying. Meaning that for
        ``x[i]`` the corresponding values are ``np.take(y, i, axis=axis)``.
        Default is 0.
    bc_type : string or 2-tuple, optional
        Boundary condition type. Two additional equations, given by the
        boundary conditions, are required to determine all coefficients of
        polynomials on each segment [2]_.
        If `bc_type` is a string, then the specified condition will be applied
        at both ends of a spline. Available conditions are:
        * 'not-a-knot' (default): The first and second segment at a curve end
          are the same polynomial. It is a good default when there is no
          information on boundary conditions.
        * 'periodic': The interpolated functions is assumed to be periodic
          of period ``x[-1] - x[0]``. The first and last value of `y` must be
          identical: ``y[0] == y[-1]``. This boundary condition will result in
          ``y'[0] == y'[-1]`` and ``y''[0] == y''[-1]``.
        * 'clamped': The first derivative at curves ends are zero. Assuming
          a 1D `y`, ``bc_type=((1, 0.0), (1, 0.0))`` is the same condition.
        * 'natural': The second derivative at curve ends are zero. Assuming
          a 1D `y`, ``bc_type=((2, 0.0), (2, 0.0))`` is the same condition.
        If `bc_type` is a 2-tuple, the first and the second value will be
        applied at the curve start and end respectively. The tuple values can
        be one of the previously mentioned strings (except 'periodic') or a
        tuple `(order, deriv_values)` allowing to specify arbitrary
        derivatives at curve ends:
        * `order`: the derivative order, 1 or 2.
        * `deriv_value`: array_like containing derivative values, shape must
          be the same as `y`, excluding ``axis`` dimension. For example, if
          `y` is 1D, then `deriv_value` must be a scalar. If `y` is 3D with
          the shape (n0, n1, n2) and axis=2, then `deriv_value` must be 2D
          and have the shape (n0, n1).
    extrapolate : {bool, 'periodic', None}, optional
        If bool, determines whether to extrapolate to out-of-bounds points
        based on first and last intervals, or to return NaNs. If 'periodic',
        periodic extrapolation is used. If None (default), ``extrapolate`` is
        set to 'periodic' for ``bc_type='periodic'`` and to True otherwise.

    See Also
    --------
    scipy.interpolate.CubicHermiteSpline

    Returns
    -------
    y : scalar or array_like
        The result, of shape (m,)

    References
    ----------
    .. [1] `Cubic Spline Interpolation
            <https://en.wikiversity.org/wiki/Cubic_Spline_Interpolation>`_
            on Wikiversity.
    .. [2] Carl de Boor, "A Practical Guide to Splines", Springer-Verlag, 1978.
    """
    from scipy import interpolate

    P = interpolate.CubicSpline(
        xi, yi, axis=axis, bc_type=bc_type, extrapolate=extrapolate
    )

    return P(x)


def _interpolate_with_limit_area(
    values: ArrayLike, method: str, limit: Optional[int], limit_area: Optional[str]
) -> ArrayLike:
    """
    Apply interpolation and limit_area logic to values along a to-be-specified axis.

    Parameters
    ----------
    values: array-like
        Input array.
    method: str
        Interpolation method. Could be "bfill" or "pad"
    limit: int, optional
        Index limit on interpolation.
    limit_area: str
        Limit area for interpolation. Can be "inside" or "outside"

    Returns
    -------
    values: array-like
        Interpolated array.
    """

    invalid = isna(values)

    if not invalid.all():
        first = find_valid_index(values, "first")
        last = find_valid_index(values, "last")

        assert first is not None and last is not None

        values = interpolate_2d(
            values,
            method=method,
            limit=limit,
        )

        if limit_area == "inside":
            invalid[first : last + 1] = False
        elif limit_area == "outside":
            invalid[:first] = invalid[last + 1 :] = False

        values[invalid] = np.nan

    return values


def interpolate_2d(
    values: np.ndarray,
    method: str = "pad",
    axis: int = 0,
    limit: Optional[int] = None,
    limit_area: Optional[str] = None,
) -> np.ndarray:
    """
    Perform an actual interpolation of values, values will be make 2-d if
    needed fills inplace, returns the result.

       Parameters
    ----------
    values: array-like
        Input array.
    method: str, default "pad"
        Interpolation method. Could be "bfill" or "pad"
    axis: 0 or 1
        Interpolation axis
    limit: int, optional
        Index limit on interpolation.
    limit_area: str, optional
        Limit area for interpolation. Can be "inside" or "outside"

    Returns
    -------
    values: array-like
        Interpolated array.
    """
    if limit_area is not None:
        return np.apply_along_axis(
            partial(
                _interpolate_with_limit_area,
                method=method,
                limit=limit,
                limit_area=limit_area,
            ),
            axis,
            values,
        )

    orig_values = values

    transf = (lambda x: x) if axis == 0 else (lambda x: x.T)

    # reshape a 1 dim if needed
    ndim = values.ndim
    if values.ndim == 1:
        if axis != 0:  # pragma: no cover
            raise AssertionError("cannot interpolate on a ndim == 1 with axis != 0")
        values = values.reshape(tuple((1,) + values.shape))

    method_cleaned = clean_fill_method(method)
    assert isinstance(method_cleaned, str)
    method = method_cleaned

    tvalues = transf(values)
    if method == "pad":
        result = _pad_2d(tvalues, limit=limit)
    else:
        result = _backfill_2d(tvalues, limit=limit)

    result = transf(result)
    # reshape back
    if ndim == 1:
        result = result[0]

    if orig_values.dtype.kind in ["m", "M"]:
        # convert float back to datetime64/timedelta64
        result = result.view(orig_values.dtype)

    return result


def _cast_values_for_fillna(
    values: ArrayLike, dtype: DtypeObj, has_mask: bool
) -> ArrayLike:
    """
    Cast values to a dtype that algos.pad and algos.backfill can handle.
    """
    # TODO: for int-dtypes we make a copy, but for everything else this
    #  alters the values in-place.  Is this intentional?

    if needs_i8_conversion(dtype):
        values = values.view(np.int64)

    elif is_integer_dtype(values) and not has_mask:
        # NB: this check needs to come after the datetime64 check above
        # has_mask check to avoid casting i8 values that have already
        #  been cast from PeriodDtype
        values = ensure_float64(values)

    return values


def _fillna_prep(
    values: np.ndarray, mask: Optional[np.ndarray] = None
) -> Tuple[np.ndarray, np.ndarray]:
    # boilerplate for _pad_1d, _backfill_1d, _pad_2d, _backfill_2d

    has_mask = mask is not None

    # This needs to occur before datetime/timedeltas are cast to int64
    mask = isna(values) if mask is None else mask

    values = _cast_values_for_fillna(values, values.dtype, has_mask)
    mask = mask.view(np.uint8)

    return values, mask


def _pad_1d(
    values: np.ndarray, limit: Optional[int] = None, mask: Optional[np.ndarray] = None
) -> np.ndarray:
    values, mask = _fillna_prep(values, mask)
    algos.pad_inplace(values, mask, limit=limit)
    return values


def _backfill_1d(
    values: np.ndarray, limit: Optional[int] = None, mask: Optional[np.ndarray] = None
) -> np.ndarray:
    values, mask = _fillna_prep(values, mask)
    algos.backfill_inplace(values, mask, limit=limit)
    return values


def _pad_2d(
    values: np.ndarray, limit: Optional[int] = None, mask: Optional[np.ndarray] = None
) -> np.ndarray:
    values, mask = _fillna_prep(values, mask)

    if np.all(values.shape):
        algos.pad_2d_inplace(values, mask, limit=limit)
    else:
        # for test coverage
        pass
    return values


def _backfill_2d(
    values: np.ndarray, limit: Optional[int] = None, mask: Optional[np.ndarray] = None
) -> np.ndarray:
    values, mask = _fillna_prep(values, mask)

    if np.all(values.shape):
        algos.backfill_2d_inplace(values, mask, limit=limit)
    else:
        # for test coverage
        pass
    return values


_fill_methods = {"pad": _pad_1d, "backfill": _backfill_1d}


def get_fill_func(method: str) -> Callable:
    method_cleaned = clean_fill_method(method)
    assert isinstance(method_cleaned, str)
    return _fill_methods[method_cleaned]


def clean_reindex_fill_method(method: str) -> Optional[str]:
    return clean_fill_method(method, allow_nearest=True)


def _interp_limit(
    invalid: np.ndarray, fw_limit: Optional[int], bw_limit: Optional[int]
) -> Set[IndexLabel]:
    """
    Get indexers of values that won't be filled
    because they exceed the limits.

    Parameters
    ----------
    invalid : boolean ndarray
    fw_limit : int or None
        forward limit to index
    bw_limit : int or None
        backward limit to index

    Returns
    -------
    set of indexers

    Notes
    -----
    This is equivalent to the more readable, but slower

    .. code-block:: python

        def _interp_limit(invalid, fw_limit, bw_limit):
            for x in np.where(invalid)[0]:
                if invalid[max(0, x - fw_limit):x + bw_limit + 1].all():
                    yield x
    """
    # handle forward first; the backward direction is the same except
    # 1. operate on the reversed array
    # 2. subtract the returned indices from N - 1
    N = len(invalid)
    f_idx = set()
    b_idx = set()

    def inner(invalid: np.ndarray, limit: int) -> Set[IndexLabel]:
        limit = min(limit, N)
        windowed = _rolling_window(invalid, limit + 1).all(1)
        idx = set(np.where(windowed)[0] + limit) | set(
            np.where((~invalid[: limit + 1]).cumsum() == 0)[0]
        )
        return idx

    if fw_limit is not None:

        if fw_limit == 0:
            f_idx = set(np.where(invalid)[0])
        else:
            f_idx = inner(invalid, fw_limit)

    if bw_limit is not None:

        if bw_limit == 0:
            # then we don't even need to care about backwards
            # just use forwards
            return f_idx
        else:
            b_idx_inv = list(inner(invalid[::-1], bw_limit))
            b_idx = set(N - 1 - np.asarray(b_idx_inv))
            if fw_limit == 0:
                return b_idx

    return f_idx & b_idx


def _rolling_window(a: np.ndarray, window: int) -> np.ndarray:
    """
    [True, True, False, True, False], 2 ->

    [
        [True,  True],
        [True, False],
        [False, True],
        [True, False],
    ]
    """
    # https://stackoverflow.com/a/6811241
    shape = a.shape[:-1] + (a.shape[-1] - window + 1, window)
    strides = a.strides + (a.strides[-1],)
    return np.lib.stride_tricks.as_strided(a, shape=shape, strides=strides)<|MERGE_RESOLUTION|>--- conflicted
+++ resolved
@@ -7,37 +7,28 @@
 from typing import (
     TYPE_CHECKING,
     Any,
-<<<<<<< HEAD
     Callable,
     List,
     Optional,
     Sequence,
     Set,
     Tuple,
-=======
-    List,
-    Optional,
-    Set,
->>>>>>> c967731b
     Union,
 )
 
 import numpy as np
 
-<<<<<<< HEAD
-from pandas._libs import algos, lib
-from pandas._typing import AnyArrayLike, ArrayLike, DtypeObj, IndexLabel, Scalar
-=======
 from pandas._libs import (
     algos,
     lib,
 )
 from pandas._typing import (
+    AnyArrayLike,
     ArrayLike,
-    Axis,
     DtypeObj,
+    IndexLabel,
+    Scalar,
 )
->>>>>>> c967731b
 from pandas.compat._optional import import_optional_dependency
 
 from pandas.core.dtypes.cast import infer_dtype_from
