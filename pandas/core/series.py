"""
Data structure for 1-dimensional cross-sectional and time series data
"""
from io import StringIO
from shutil import get_terminal_size
from textwrap import dedent
from typing import (
    IO,
    TYPE_CHECKING,
    Any,
    Callable,
    Iterable,
    List,
    Optional,
    Tuple,
    Type,
    Union,
)
import warnings

import numpy as np

from pandas._config import get_option

from pandas._libs import lib, properties, reshape, tslibs
from pandas._libs.lib import no_default
from pandas._typing import (
    AggFuncType,
    ArrayLike,
    Axis,
    DtypeObj,
    FrameOrSeriesUnion,
    IndexKeyFunc,
    Label,
    StorageOptions,
    ValueKeyFunc,
)
from pandas.compat.numpy import function as nv
from pandas.errors import InvalidIndexError
from pandas.util._decorators import Appender, Substitution, doc
from pandas.util._validators import validate_bool_kwarg, validate_percentile

from pandas.core.dtypes.cast import (
    convert_dtypes,
    maybe_cast_to_extension_array,
    validate_numeric_casting,
)
from pandas.core.dtypes.common import (
    ensure_platform_int,
    is_bool,
    is_categorical_dtype,
    is_dict_like,
    is_extension_array_dtype,
    is_integer,
    is_iterator,
    is_list_like,
    is_object_dtype,
    is_scalar,
    validate_all_hashable,
)
from pandas.core.dtypes.generic import ABCDataFrame
from pandas.core.dtypes.inference import is_hashable
from pandas.core.dtypes.missing import (
    isna,
    na_value_for_dtype,
    notna,
    remove_na_arraylike,
)

import pandas as pd
from pandas.core import algorithms, base, generic, nanops, ops
from pandas.core.accessor import CachedAccessor
from pandas.core.aggregation import transform
from pandas.core.arrays import ExtensionArray
from pandas.core.arrays.categorical import CategoricalAccessor
from pandas.core.arrays.sparse import SparseAccessor
import pandas.core.common as com
from pandas.core.construction import (
    create_series_with_explicit_dtype,
    extract_array,
    is_empty_data,
    sanitize_array,
)
from pandas.core.generic import NDFrame
from pandas.core.indexers import deprecate_ndim_indexing, unpack_1tuple
from pandas.core.indexes.accessors import CombinedDatetimelikeProperties
from pandas.core.indexes.api import Float64Index, Index, MultiIndex, ensure_index
import pandas.core.indexes.base as ibase
from pandas.core.indexes.datetimes import DatetimeIndex
from pandas.core.indexes.period import PeriodIndex
from pandas.core.indexes.timedeltas import TimedeltaIndex
from pandas.core.indexing import check_bool_indexer
from pandas.core.internals import SingleBlockManager
from pandas.core.shared_docs import _shared_docs
from pandas.core.sorting import ensure_key_mapped
from pandas.core.strings import StringMethods
from pandas.core.tools.datetimes import to_datetime

import pandas.io.formats.format as fmt
import pandas.plotting

if TYPE_CHECKING:
    from pandas.core.frame import DataFrame
    from pandas.core.groupby.generic import SeriesGroupBy

__all__ = ["Series"]

_shared_doc_kwargs = dict(
    axes="index",
    klass="Series",
    axes_single_arg="{0 or 'index'}",
    axis="""axis : {0 or 'index'}
        Parameter needed for compatibility with DataFrame.""",
    inplace="""inplace : boolean, default False
        If True, performs operation inplace and returns None.""",
    unique="np.ndarray",
    duplicated="Series",
    optional_by="",
    optional_mapper="",
    optional_labels="",
    optional_axis="",
)


def _coerce_method(converter):
    """
    Install the scalar coercion methods.
    """

    def wrapper(self):
        if len(self) == 1:
            return converter(self.iloc[0])
        raise TypeError(f"cannot convert the series to {converter}")

    wrapper.__name__ = f"__{converter.__name__}__"
    return wrapper


# ----------------------------------------------------------------------
# Series class


class Series(base.IndexOpsMixin, generic.NDFrame):
    """
    One-dimensional ndarray with axis labels (including time series).

    Labels need not be unique but must be a hashable type. The object
    supports both integer- and label-based indexing and provides a host of
    methods for performing operations involving the index. Statistical
    methods from ndarray have been overridden to automatically exclude
    missing data (currently represented as NaN).

    Operations between Series (+, -, /, *, **) align values based on their
    associated index values-- they need not be the same length. The result
    index will be the sorted union of the two indexes.

    Parameters
    ----------
    data : array-like, Iterable, dict, or scalar value
        Contains data stored in Series. If data is a dict, argument order is
        maintained.
    index : array-like or Index (1d)
        Values must be hashable and have the same length as `data`.
        Non-unique index values are allowed. Will default to
        RangeIndex (0, 1, 2, ..., n) if not provided. If data is dict-like
        and index is None, then the values in the index are used to
        reindex the Series after it is created using the keys in the data.
    dtype : str, numpy.dtype, or ExtensionDtype, optional
        Data type for the output Series. If not specified, this will be
        inferred from `data`.
        See the :ref:`user guide <basics.dtypes>` for more usages.
    name : str, optional
        The name to give to the Series.
    copy : bool, default False
        Copy input data.
    """

    _typ = "series"

    _name: Label
    _metadata: List[str] = ["name"]
    _internal_names_set = {"index"} | generic.NDFrame._internal_names_set
    _accessors = {"dt", "cat", "str", "sparse"}
    _deprecations = (
        base.IndexOpsMixin._deprecations
        | generic.NDFrame._deprecations
        | frozenset(["compress", "ptp"])
    )

    # Override cache_readonly bc Series is mutable
    hasnans = property(
        base.IndexOpsMixin.hasnans.func, doc=base.IndexOpsMixin.hasnans.__doc__
    )
<<<<<<< HEAD

=======
    __hash__ = generic.NDFrame.__hash__
>>>>>>> 257ad4e2
    _mgr: SingleBlockManager
    div: Callable[["Series", Any], "Series"]
    rdiv: Callable[["Series", Any], "Series"]

    # ----------------------------------------------------------------------
    # Constructors

    def __init__(
        self, data=None, index=None, dtype=None, name=None, copy=False, fastpath=False
    ):

        if (
            isinstance(data, SingleBlockManager)
            and index is None
            and dtype is None
            and copy is False
        ):
            # GH#33357 called with just the SingleBlockManager
            NDFrame.__init__(self, data)
            self.name = name
            return

        # we are called internally, so short-circuit
        if fastpath:

            # data is an ndarray, index is defined
            if not isinstance(data, SingleBlockManager):
                data = SingleBlockManager.from_array(data, index)
            if copy:
                data = data.copy()
            if index is None:
                index = data.index

        else:

            name = ibase.maybe_extract_name(name, data, type(self))

            if is_empty_data(data) and dtype is None:
                # gh-17261
                warnings.warn(
                    "The default dtype for empty Series will be 'object' instead "
                    "of 'float64' in a future version. Specify a dtype explicitly "
                    "to silence this warning.",
                    DeprecationWarning,
                    stacklevel=2,
                )
                # uncomment the line below when removing the DeprecationWarning
                # dtype = np.dtype(object)

            if index is not None:
                index = ensure_index(index)

            if data is None:
                data = {}
            if dtype is not None:
                dtype = self._validate_dtype(dtype)

            if isinstance(data, MultiIndex):
                raise NotImplementedError(
                    "initializing a Series from a MultiIndex is not supported"
                )
            elif isinstance(data, Index):

                if dtype is not None:
                    # astype copies
                    data = data.astype(dtype)
                else:
                    # GH#24096 we need to ensure the index remains immutable
                    data = data._values.copy()
                copy = False

            elif isinstance(data, np.ndarray):
                if len(data.dtype):
                    # GH#13296 we are dealing with a compound dtype, which
                    #  should be treated as 2D
                    raise ValueError(
                        "Cannot construct a Series from an ndarray with "
                        "compound dtype.  Use DataFrame instead."
                    )
            elif isinstance(data, Series):
                if index is None:
                    index = data.index
                else:
                    data = data.reindex(index, copy=copy)
                    copy = False
                data = data._mgr
            elif is_dict_like(data):
                data, index = self._init_dict(data, index, dtype)
                dtype = None
                copy = False
            elif isinstance(data, SingleBlockManager):
                if index is None:
                    index = data.index
                elif not data.index.equals(index) or copy:
                    # GH#19275 SingleBlockManager input should only be called
                    # internally
                    raise AssertionError(
                        "Cannot pass both SingleBlockManager "
                        "`data` argument and a different "
                        "`index` argument. `copy` must be False."
                    )

            elif is_extension_array_dtype(data):
                pass
            elif isinstance(data, (set, frozenset)):
                raise TypeError(f"'{type(data).__name__}' type is unordered")
            else:
                data = com.maybe_iterable_to_list(data)

            if index is None:
                if not is_list_like(data):
                    data = [data]
                index = ibase.default_index(len(data))
            elif is_list_like(data):

                # a scalar numpy array is list-like but doesn't
                # have a proper length
                try:
                    if len(index) != len(data):
                        raise ValueError(
                            f"Length of passed values is {len(data)}, "
                            f"index implies {len(index)}."
                        )
                except TypeError:
                    pass

            # create/copy the manager
            if isinstance(data, SingleBlockManager):
                if dtype is not None:
                    data = data.astype(dtype=dtype, errors="ignore", copy=copy)
                elif copy:
                    data = data.copy()
            else:
                data = sanitize_array(data, index, dtype, copy, raise_cast_failure=True)

                data = SingleBlockManager.from_array(data, index)

        generic.NDFrame.__init__(self, data)
        self.name = name
        self._set_axis(0, index, fastpath=True)

    def _init_dict(self, data, index=None, dtype=None):
        """
        Derive the "_mgr" and "index" attributes of a new Series from a
        dictionary input.

        Parameters
        ----------
        data : dict or dict-like
            Data used to populate the new Series.
        index : Index or index-like, default None
            Index for the new Series: if None, use dict keys.
        dtype : dtype, default None
            The dtype for the new Series: if None, infer from data.

        Returns
        -------
        _data : BlockManager for the new Series
        index : index for the new Series
        """
        # Looking for NaN in dict doesn't work ({np.nan : 1}[float('nan')]
        # raises KeyError), so we iterate the entire dict, and align
        if data:
            # GH:34717, issue was using zip to extract key and values from data.
            # using generators in effects the performance.
            # Below is the new way of extracting the keys and values

            keys = tuple(data.keys())
            values = list(data.values())  # Generating list of values- faster way
        elif index is not None:
            # fastpath for Series(data=None). Just use broadcasting a scalar
            # instead of reindexing.
            values = na_value_for_dtype(dtype)
            keys = index
        else:
            keys, values = tuple([]), []

        # Input is now list-like, so rely on "standard" construction:

        # TODO: passing np.float64 to not break anything yet. See GH-17261
        s = create_series_with_explicit_dtype(
            values, index=keys, dtype=dtype, dtype_if_empty=np.float64
        )

        # Now we just make sure the order is respected, if any
        if data and index is not None:
            s = s.reindex(index, copy=False)
        return s._mgr, s.index

    # ----------------------------------------------------------------------

    @property
    def _constructor(self) -> Type["Series"]:
        return Series

    @property
    def _constructor_expanddim(self) -> Type["DataFrame"]:
        from pandas.core.frame import DataFrame

        return DataFrame

    # types
    @property
    def _can_hold_na(self) -> bool:
        return self._mgr._can_hold_na

    _index = None

    def _set_axis(self, axis: int, labels, fastpath: bool = False) -> None:
        """
        Override generic, we want to set the _typ here.

        This is called from the cython code when we set the `index` attribute
        directly, e.g. `series.index = [1, 2, 3]`.
        """
        if not fastpath:
            labels = ensure_index(labels)

        if labels._is_all_dates:
            if not isinstance(labels, (DatetimeIndex, PeriodIndex, TimedeltaIndex)):
                try:
                    labels = DatetimeIndex(labels)
                    # need to set here because we changed the index
                    if fastpath:
                        self._mgr.set_axis(axis, labels)
                    warnings.warn(
                        "Automatically casting object-dtype Index of datetimes to "
                        "DatetimeIndex is deprecated and will be removed in a "
                        "future version.  Explicitly cast to DatetimeIndex instead.",
                        FutureWarning,
                        stacklevel=3,
                    )
                except (tslibs.OutOfBoundsDatetime, ValueError):
                    # labels may exceeds datetime bounds,
                    # or not be a DatetimeIndex
                    pass

        object.__setattr__(self, "_index", labels)
        if not fastpath:
            # The ensure_index call above ensures we have an Index object
            self._mgr.set_axis(axis, labels)

    # ndarray compatibility
    @property
    def dtype(self) -> DtypeObj:
        """
        Return the dtype object of the underlying data.
        """
        return self._mgr.dtype

    @property
    def dtypes(self) -> DtypeObj:
        """
        Return the dtype object of the underlying data.
        """
        # DataFrame compatibility
        return self.dtype

    @property
    def name(self) -> Label:
        """
        Return the name of the Series.

        The name of a Series becomes its index or column name if it is used
        to form a DataFrame. It is also used whenever displaying the Series
        using the interpreter.

        Returns
        -------
        label (hashable object)
            The name of the Series, also the column name if part of a DataFrame.

        See Also
        --------
        Series.rename : Sets the Series name when given a scalar input.
        Index.name : Corresponding Index property.

        Examples
        --------
        The Series name can be set initially when calling the constructor.

        >>> s = pd.Series([1, 2, 3], dtype=np.int64, name='Numbers')
        >>> s
        0    1
        1    2
        2    3
        Name: Numbers, dtype: int64
        >>> s.name = "Integers"
        >>> s
        0    1
        1    2
        2    3
        Name: Integers, dtype: int64

        The name of a Series within a DataFrame is its column name.

        >>> df = pd.DataFrame([[1, 2], [3, 4], [5, 6]],
        ...                   columns=["Odd Numbers", "Even Numbers"])
        >>> df
           Odd Numbers  Even Numbers
        0            1             2
        1            3             4
        2            5             6
        >>> df["Even Numbers"].name
        'Even Numbers'
        """
        return self._name

    @name.setter
    def name(self, value: Label) -> None:
        validate_all_hashable(value, error_name=f"{type(self).__name__}.name")
        object.__setattr__(self, "_name", value)

    @property
    def values(self):
        """
        Return Series as ndarray or ndarray-like depending on the dtype.

        .. warning::

           We recommend using :attr:`Series.array` or
           :meth:`Series.to_numpy`, depending on whether you need
           a reference to the underlying data or a NumPy array.

        Returns
        -------
        numpy.ndarray or ndarray-like

        See Also
        --------
        Series.array : Reference to the underlying data.
        Series.to_numpy : A NumPy array representing the underlying data.

        Examples
        --------
        >>> pd.Series([1, 2, 3]).values
        array([1, 2, 3])

        >>> pd.Series(list('aabc')).values
        array(['a', 'a', 'b', 'c'], dtype=object)

        >>> pd.Series(list('aabc')).astype('category').values
        ['a', 'a', 'b', 'c']
        Categories (3, object): ['a', 'b', 'c']

        Timezone aware datetime data is converted to UTC:

        >>> pd.Series(pd.date_range('20130101', periods=3,
        ...                         tz='US/Eastern')).values
        array(['2013-01-01T05:00:00.000000000',
               '2013-01-02T05:00:00.000000000',
               '2013-01-03T05:00:00.000000000'], dtype='datetime64[ns]')
        """
        return self._mgr.external_values()

    @property
    def _values(self):
        """
        Return the internal repr of this data (defined by Block.interval_values).
        This are the values as stored in the Block (ndarray or ExtensionArray
        depending on the Block class), with datetime64[ns] and timedelta64[ns]
        wrapped in ExtensionArrays to match Index._values behavior.

        Differs from the public ``.values`` for certain data types, because of
        historical backwards compatibility of the public attribute (e.g. period
        returns object ndarray and datetimetz a datetime64[ns] ndarray for
        ``.values`` while it returns an ExtensionArray for ``._values`` in those
        cases).

        Differs from ``.array`` in that this still returns the numpy array if
        the Block is backed by a numpy array (except for datetime64 and
        timedelta64 dtypes), while ``.array`` ensures to always return an
        ExtensionArray.

        Overview:

        dtype       | values        | _values       | array         |
        ----------- | ------------- | ------------- | ------------- |
        Numeric     | ndarray       | ndarray       | PandasArray   |
        Category    | Categorical   | Categorical   | Categorical   |
        dt64[ns]    | ndarray[M8ns] | DatetimeArray | DatetimeArray |
        dt64[ns tz] | ndarray[M8ns] | DatetimeArray | DatetimeArray |
        td64[ns]    | ndarray[m8ns] | TimedeltaArray| ndarray[m8ns] |
        Period      | ndarray[obj]  | PeriodArray   | PeriodArray   |
        Nullable    | EA            | EA            | EA            |

        """
        return self._mgr.internal_values()

    # error: Decorated property not supported
    @Appender(base.IndexOpsMixin.array.__doc__)  # type: ignore[misc]
    @property
    def array(self) -> ExtensionArray:
        return self._mgr._block.array_values()

    # ops
    def ravel(self, order="C"):
        """
        Return the flattened underlying data as an ndarray.

        Returns
        -------
        numpy.ndarray or ndarray-like
            Flattened data of the Series.

        See Also
        --------
        numpy.ndarray.ravel : Return a flattened array.
        """
        return self._values.ravel(order=order)

    def __len__(self) -> int:
        """
        Return the length of the Series.
        """
        return len(self._mgr)

    def view(self, dtype=None) -> "Series":
        """
        Create a new view of the Series.

        This function will return a new Series with a view of the same
        underlying values in memory, optionally reinterpreted with a new data
        type. The new data type must preserve the same size in bytes as to not
        cause index misalignment.

        Parameters
        ----------
        dtype : data type
            Data type object or one of their string representations.

        Returns
        -------
        Series
            A new Series object as a view of the same data in memory.

        See Also
        --------
        numpy.ndarray.view : Equivalent numpy function to create a new view of
            the same data in memory.

        Notes
        -----
        Series are instantiated with ``dtype=float64`` by default. While
        ``numpy.ndarray.view()`` will return a view with the same data type as
        the original array, ``Series.view()`` (without specified dtype)
        will try using ``float64`` and may fail if the original data type size
        in bytes is not the same.

        Examples
        --------
        >>> s = pd.Series([-2, -1, 0, 1, 2], dtype='int8')
        >>> s
        0   -2
        1   -1
        2    0
        3    1
        4    2
        dtype: int8

        The 8 bit signed integer representation of `-1` is `0b11111111`, but
        the same bytes represent 255 if read as an 8 bit unsigned integer:

        >>> us = s.view('uint8')
        >>> us
        0    254
        1    255
        2      0
        3      1
        4      2
        dtype: uint8

        The views share the same underlying values:

        >>> us[0] = 128
        >>> s
        0   -128
        1     -1
        2      0
        3      1
        4      2
        dtype: int8
        """
        return self._constructor(
            self._values.view(dtype), index=self.index
        ).__finalize__(self, method="view")

    # ----------------------------------------------------------------------
    # NDArray Compat
    _HANDLED_TYPES = (Index, ExtensionArray, np.ndarray)

    def __array_ufunc__(
        self, ufunc: Callable, method: str, *inputs: Any, **kwargs: Any
    ):
        # TODO: handle DataFrame
        cls = type(self)

        # for binary ops, use our custom dunder methods
        result = ops.maybe_dispatch_ufunc_to_dunder_op(
            self, ufunc, method, *inputs, **kwargs
        )
        if result is not NotImplemented:
            return result

        # Determine if we should defer.
        no_defer = (np.ndarray.__array_ufunc__, cls.__array_ufunc__)

        for item in inputs:
            higher_priority = (
                hasattr(item, "__array_priority__")
                and item.__array_priority__ > self.__array_priority__
            )
            has_array_ufunc = (
                hasattr(item, "__array_ufunc__")
                and type(item).__array_ufunc__ not in no_defer
                and not isinstance(item, self._HANDLED_TYPES)
            )
            if higher_priority or has_array_ufunc:
                return NotImplemented

        # align all the inputs.
        names = [getattr(x, "name") for x in inputs if hasattr(x, "name")]
        types = tuple(type(x) for x in inputs)
        # TODO: dataframe
        alignable = [x for x, t in zip(inputs, types) if issubclass(t, Series)]

        if len(alignable) > 1:
            # This triggers alignment.
            # At the moment, there aren't any ufuncs with more than two inputs
            # so this ends up just being x1.index | x2.index, but we write
            # it to handle *args.
            index = alignable[0].index
            for s in alignable[1:]:
                index |= s.index
            inputs = tuple(
                x.reindex(index) if issubclass(t, Series) else x
                for x, t in zip(inputs, types)
            )
        else:
            index = self.index

        inputs = tuple(extract_array(x, extract_numpy=True) for x in inputs)
        result = getattr(ufunc, method)(*inputs, **kwargs)

        name = names[0] if len(set(names)) == 1 else None

        def construct_return(result):
            if lib.is_scalar(result):
                return result
            elif result.ndim > 1:
                # e.g. np.subtract.outer
                if method == "outer":
                    # GH#27198
                    raise NotImplementedError
                return result
            return self._constructor(result, index=index, name=name, copy=False)

        if type(result) is tuple:
            # multiple return values
            return tuple(construct_return(x) for x in result)
        elif method == "at":
            # no return value
            return None
        else:
            return construct_return(result)

    def __array__(self, dtype=None) -> np.ndarray:
        """
        Return the values as a NumPy array.

        Users should not call this directly. Rather, it is invoked by
        :func:`numpy.array` and :func:`numpy.asarray`.

        Parameters
        ----------
        dtype : str or numpy.dtype, optional
            The dtype to use for the resulting NumPy array. By default,
            the dtype is inferred from the data.

        Returns
        -------
        numpy.ndarray
            The values in the series converted to a :class:`numpy.ndarray`
            with the specified `dtype`.

        See Also
        --------
        array : Create a new array from data.
        Series.array : Zero-copy view to the array backing the Series.
        Series.to_numpy : Series method for similar behavior.

        Examples
        --------
        >>> ser = pd.Series([1, 2, 3])
        >>> np.asarray(ser)
        array([1, 2, 3])

        For timezone-aware data, the timezones may be retained with
        ``dtype='object'``

        >>> tzser = pd.Series(pd.date_range('2000', periods=2, tz="CET"))
        >>> np.asarray(tzser, dtype="object")
        array([Timestamp('2000-01-01 00:00:00+0100', tz='CET', freq='D'),
               Timestamp('2000-01-02 00:00:00+0100', tz='CET', freq='D')],
              dtype=object)

        Or the values may be localized to UTC and the tzinfo discarded with
        ``dtype='datetime64[ns]'``

        >>> np.asarray(tzser, dtype="datetime64[ns]")  # doctest: +ELLIPSIS
        array(['1999-12-31T23:00:00.000000000', ...],
              dtype='datetime64[ns]')
        """
        return np.asarray(self.array, dtype)

    # ----------------------------------------------------------------------
    # Unary Methods

    # coercion
    __float__ = _coerce_method(float)
    __long__ = _coerce_method(int)
    __int__ = _coerce_method(int)

    # ----------------------------------------------------------------------

    # indexers
    @property
    def axes(self) -> List[Index]:
        """
        Return a list of the row axis labels.
        """
        return [self.index]

    # ----------------------------------------------------------------------
    # Indexing Methods

    @Appender(generic.NDFrame.take.__doc__)
    def take(self, indices, axis=0, is_copy=None, **kwargs) -> "Series":
        if is_copy is not None:
            warnings.warn(
                "is_copy is deprecated and will be removed in a future version. "
                "'take' always returns a copy, so there is no need to specify this.",
                FutureWarning,
                stacklevel=2,
            )
        nv.validate_take(tuple(), kwargs)

        indices = ensure_platform_int(indices)
        new_index = self.index.take(indices)
        new_values = self._values.take(indices)

        result = self._constructor(new_values, index=new_index, fastpath=True)
        return result.__finalize__(self, method="take")

    def _take_with_is_copy(self, indices, axis=0):
        """
        Internal version of the `take` method that sets the `_is_copy`
        attribute to keep track of the parent dataframe (using in indexing
        for the SettingWithCopyWarning). For Series this does the same
        as the public take (it never sets `_is_copy`).

        See the docstring of `take` for full explanation of the parameters.
        """
        return self.take(indices=indices, axis=axis)

    def _ixs(self, i: int, axis: int = 0):
        """
        Return the i-th value or values in the Series by location.

        Parameters
        ----------
        i : int

        Returns
        -------
        scalar (int) or Series (slice, sequence)
        """
        return self._values[i]

    def _slice(self, slobj: slice, axis: int = 0) -> "Series":
        # axis kwarg is retained for compat with NDFrame method
        #  _slice is *always* positional
        return self._get_values(slobj)

    def __getitem__(self, key):
        key = com.apply_if_callable(key, self)

        if key is Ellipsis:
            return self

        key_is_scalar = is_scalar(key)
        if isinstance(key, (list, tuple)):
            key = unpack_1tuple(key)

        if is_integer(key) and self.index._should_fallback_to_positional():
            return self._values[key]

        elif key_is_scalar:
            return self._get_value(key)

        if is_hashable(key):
            # Otherwise index.get_value will raise InvalidIndexError
            try:
                # For labels that don't resolve as scalars like tuples and frozensets
                result = self._get_value(key)

                return result

            except KeyError:
                if isinstance(key, tuple) and isinstance(self.index, MultiIndex):
                    # We still have the corner case where a tuple is a key
                    # in the first level of our MultiIndex
                    return self._get_values_tuple(key)

        if is_iterator(key):
            key = list(key)

        if com.is_bool_indexer(key):
            key = check_bool_indexer(self.index, key)
            key = np.asarray(key, dtype=bool)
            return self._get_values(key)

        return self._get_with(key)

    def _get_with(self, key):
        # other: fancy integer or otherwise
        if isinstance(key, slice):
            # _convert_slice_indexer to determine if this slice is positional
            #  or label based, and if the latter, convert to positional
            slobj = self.index._convert_slice_indexer(key, kind="getitem")
            return self._slice(slobj)
        elif isinstance(key, ABCDataFrame):
            raise TypeError(
                "Indexing a Series with DataFrame is not "
                "supported, use the appropriate DataFrame column"
            )
        elif isinstance(key, tuple):
            return self._get_values_tuple(key)

        elif not is_list_like(key):
            # e.g. scalars that aren't recognized by lib.is_scalar, GH#32684
            return self.loc[key]

        if not isinstance(key, (list, np.ndarray, ExtensionArray, Series, Index)):
            key = list(key)

        if isinstance(key, Index):
            key_type = key.inferred_type
        else:
            key_type = lib.infer_dtype(key, skipna=False)

        # Note: The key_type == "boolean" case should be caught by the
        #  com.is_bool_indexer check in __getitem__
        if key_type == "integer":
            # We need to decide whether to treat this as a positional indexer
            #  (i.e. self.iloc) or label-based (i.e. self.loc)
            if not self.index._should_fallback_to_positional():
                return self.loc[key]
            else:
                return self.iloc[key]

        # handle the dup indexing case GH#4246
        return self.loc[key]

    def _get_values_tuple(self, key):
        # mpl hackaround
        if com.any_none(*key):
            result = self._get_values(key)
            deprecate_ndim_indexing(result, stacklevel=5)
            return result

        if not isinstance(self.index, MultiIndex):
            raise ValueError("key of type tuple not found and not a MultiIndex")

        # If key is contained, would have returned by now
        indexer, new_index = self.index.get_loc_level(key)
        return self._constructor(self._values[indexer], index=new_index).__finalize__(
            self
        )

    def _get_values(self, indexer):
        try:
            return self._constructor(self._mgr.get_slice(indexer)).__finalize__(self)
        except ValueError:
            # mpl compat if we look up e.g. ser[:, np.newaxis];
            #  see tests.series.timeseries.test_mpl_compat_hack
            return self._values[indexer]

    def _get_value(self, label, takeable: bool = False):
        """
        Quickly retrieve single value at passed index label.

        Parameters
        ----------
        label : object
        takeable : interpret the index as indexers, default False

        Returns
        -------
        scalar value
        """
        if takeable:
            return self._values[label]

        # Similar to Index.get_value, but we do not fall back to positional
        loc = self.index.get_loc(label)
        return self.index._get_values_for_loc(self, loc, label)

    def __setitem__(self, key, value):
        key = com.apply_if_callable(key, self)
        cacher_needs_updating = self._check_is_chained_assignment_possible()

        if key is Ellipsis:
            key = slice(None)

        try:
            self._set_with_engine(key, value)
        except (KeyError, ValueError):
            values = self._values
            if is_integer(key) and not self.index.inferred_type == "integer":
                # positional setter
                values[key] = value
            else:
                # GH#12862 adding an new key to the Series
                self.loc[key] = value

        except TypeError as err:
            if isinstance(key, tuple) and not isinstance(self.index, MultiIndex):
                raise ValueError(
                    "key of type tuple not found and not a MultiIndex"
                ) from err

            if com.is_bool_indexer(key):
                key = check_bool_indexer(self.index, key)
                key = np.asarray(key, dtype=bool)
                try:
                    self._where(~key, value, inplace=True)
                except InvalidIndexError:
                    self.iloc[key] = value
                return

            else:
                self._set_with(key, value)

        if cacher_needs_updating:
            self._maybe_update_cacher()

    def _set_with_engine(self, key, value):
        # fails with AttributeError for IntervalIndex
        loc = self.index._engine.get_loc(key)
        validate_numeric_casting(self.dtype, value)
        self._values[loc] = value

    def _set_with(self, key, value):
        # other: fancy integer or otherwise
        if isinstance(key, slice):
            # extract_array so that if we set e.g. ser[-5:] = ser[:5]
            #  we get the first five values, and not 5 NaNs
            indexer = self.index._convert_slice_indexer(key, kind="getitem")
            self.iloc[indexer] = extract_array(value, extract_numpy=True)

        else:
            assert not isinstance(key, tuple)

            if is_scalar(key):
                key = [key]

            if isinstance(key, Index):
                key_type = key.inferred_type
                key = key._values
            else:
                key_type = lib.infer_dtype(key, skipna=False)

            # Note: key_type == "boolean" should not occur because that
            #  should be caught by the is_bool_indexer check in __setitem__
            if key_type == "integer":
                if not self.index._should_fallback_to_positional():
                    self.loc[key] = value
                else:
                    self.iloc[key] = value
            else:
                self.loc[key] = value

    def _set_value(self, label, value, takeable: bool = False):
        """
        Quickly set single value at passed label.

        If label is not contained, a new object is created with the label
        placed at the end of the result index.

        Parameters
        ----------
        label : object
            Partial indexing with MultiIndex not allowed.
        value : object
            Scalar value.
        takeable : interpret the index as indexers, default False
        """
        try:
            if takeable:
                self._values[label] = value
            else:
                loc = self.index.get_loc(label)
                validate_numeric_casting(self.dtype, value)
                self._values[loc] = value
        except KeyError:

            # set using a non-recursive method
            self.loc[label] = value

    # ----------------------------------------------------------------------
    # Unsorted

    @property
    def _is_mixed_type(self):
        return False

    def repeat(self, repeats, axis=None) -> "Series":
        """
        Repeat elements of a Series.

        Returns a new Series where each element of the current Series
        is repeated consecutively a given number of times.

        Parameters
        ----------
        repeats : int or array of ints
            The number of repetitions for each element. This should be a
            non-negative integer. Repeating 0 times will return an empty
            Series.
        axis : None
            Must be ``None``. Has no effect but is accepted for compatibility
            with numpy.

        Returns
        -------
        Series
            Newly created Series with repeated elements.

        See Also
        --------
        Index.repeat : Equivalent function for Index.
        numpy.repeat : Similar method for :class:`numpy.ndarray`.

        Examples
        --------
        >>> s = pd.Series(['a', 'b', 'c'])
        >>> s
        0    a
        1    b
        2    c
        dtype: object
        >>> s.repeat(2)
        0    a
        0    a
        1    b
        1    b
        2    c
        2    c
        dtype: object
        >>> s.repeat([1, 2, 3])
        0    a
        1    b
        1    b
        2    c
        2    c
        2    c
        dtype: object
        """
        nv.validate_repeat(tuple(), dict(axis=axis))
        new_index = self.index.repeat(repeats)
        new_values = self._values.repeat(repeats)
        return self._constructor(new_values, index=new_index).__finalize__(
            self, method="repeat"
        )

    def reset_index(self, level=None, drop=False, name=None, inplace=False):
        """
        Generate a new DataFrame or Series with the index reset.

        This is useful when the index needs to be treated as a column, or
        when the index is meaningless and needs to be reset to the default
        before another operation.

        Parameters
        ----------
        level : int, str, tuple, or list, default optional
            For a Series with a MultiIndex, only remove the specified levels
            from the index. Removes all levels by default.
        drop : bool, default False
            Just reset the index, without inserting it as a column in
            the new DataFrame.
        name : object, optional
            The name to use for the column containing the original Series
            values. Uses ``self.name`` by default. This argument is ignored
            when `drop` is True.
        inplace : bool, default False
            Modify the Series in place (do not create a new object).

        Returns
        -------
        Series or DataFrame
            When `drop` is False (the default), a DataFrame is returned.
            The newly created columns will come first in the DataFrame,
            followed by the original Series values.
            When `drop` is True, a `Series` is returned.
            In either case, if ``inplace=True``, no value is returned.

        See Also
        --------
        DataFrame.reset_index: Analogous function for DataFrame.

        Examples
        --------
        >>> s = pd.Series([1, 2, 3, 4], name='foo',
        ...               index=pd.Index(['a', 'b', 'c', 'd'], name='idx'))

        Generate a DataFrame with default index.

        >>> s.reset_index()
          idx  foo
        0   a    1
        1   b    2
        2   c    3
        3   d    4

        To specify the name of the new column use `name`.

        >>> s.reset_index(name='values')
          idx  values
        0   a       1
        1   b       2
        2   c       3
        3   d       4

        To generate a new Series with the default set `drop` to True.

        >>> s.reset_index(drop=True)
        0    1
        1    2
        2    3
        3    4
        Name: foo, dtype: int64

        To update the Series in place, without generating a new one
        set `inplace` to True. Note that it also requires ``drop=True``.

        >>> s.reset_index(inplace=True, drop=True)
        >>> s
        0    1
        1    2
        2    3
        3    4
        Name: foo, dtype: int64

        The `level` parameter is interesting for Series with a multi-level
        index.

        >>> arrays = [np.array(['bar', 'bar', 'baz', 'baz']),
        ...           np.array(['one', 'two', 'one', 'two'])]
        >>> s2 = pd.Series(
        ...     range(4), name='foo',
        ...     index=pd.MultiIndex.from_arrays(arrays,
        ...                                     names=['a', 'b']))

        To remove a specific level from the Index, use `level`.

        >>> s2.reset_index(level='a')
               a  foo
        b
        one  bar    0
        two  bar    1
        one  baz    2
        two  baz    3

        If `level` is not set, all levels are removed from the Index.

        >>> s2.reset_index()
             a    b  foo
        0  bar  one    0
        1  bar  two    1
        2  baz  one    2
        3  baz  two    3
        """
        inplace = validate_bool_kwarg(inplace, "inplace")
        if drop:
            new_index = ibase.default_index(len(self))
            if level is not None:
                if not isinstance(level, (tuple, list)):
                    level = [level]
                level = [self.index._get_level_number(lev) for lev in level]
                if len(level) < self.index.nlevels:
                    new_index = self.index.droplevel(level)

            if inplace:
                self.index = new_index
                # set name if it was passed, otherwise, keep the previous name
                self.name = name or self.name
            else:
                return self._constructor(
                    self._values.copy(), index=new_index
                ).__finalize__(self, method="reset_index")
        elif inplace:
            raise TypeError(
                "Cannot reset_index inplace on a Series to create a DataFrame"
            )
        else:
            df = self.to_frame(name)
            return df.reset_index(level=level, drop=drop)

    # ----------------------------------------------------------------------
    # Rendering Methods

    def __repr__(self) -> str:
        """
        Return a string representation for a particular Series.
        """
        buf = StringIO("")
        width, height = get_terminal_size()
        max_rows = (
            height
            if get_option("display.max_rows") == 0
            else get_option("display.max_rows")
        )
        min_rows = (
            height
            if get_option("display.max_rows") == 0
            else get_option("display.min_rows")
        )
        show_dimensions = get_option("display.show_dimensions")

        self.to_string(
            buf=buf,
            name=self.name,
            dtype=self.dtype,
            min_rows=min_rows,
            max_rows=max_rows,
            length=show_dimensions,
        )
        result = buf.getvalue()

        return result

    def to_string(
        self,
        buf=None,
        na_rep="NaN",
        float_format=None,
        header=True,
        index=True,
        length=False,
        dtype=False,
        name=False,
        max_rows=None,
        min_rows=None,
    ):
        """
        Render a string representation of the Series.

        Parameters
        ----------
        buf : StringIO-like, optional
            Buffer to write to.
        na_rep : str, optional
            String representation of NaN to use, default 'NaN'.
        float_format : one-parameter function, optional
            Formatter function to apply to columns' elements if they are
            floats, default None.
        header : bool, default True
            Add the Series header (index name).
        index : bool, optional
            Add index (row) labels, default True.
        length : bool, default False
            Add the Series length.
        dtype : bool, default False
            Add the Series dtype.
        name : bool, default False
            Add the Series name if not None.
        max_rows : int, optional
            Maximum number of rows to show before truncating. If None, show
            all.
        min_rows : int, optional
            The number of rows to display in a truncated repr (when number
            of rows is above `max_rows`).

        Returns
        -------
        str or None
            String representation of Series if ``buf=None``, otherwise None.
        """
        formatter = fmt.SeriesFormatter(
            self,
            name=name,
            length=length,
            header=header,
            index=index,
            dtype=dtype,
            na_rep=na_rep,
            float_format=float_format,
            min_rows=min_rows,
            max_rows=max_rows,
        )
        result = formatter.to_string()

        # catch contract violations
        if not isinstance(result, str):
            raise AssertionError(
                "result must be of type str, type "
                f"of result is {repr(type(result).__name__)}"
            )

        if buf is None:
            return result
        else:
            try:
                buf.write(result)
            except AttributeError:
                with open(buf, "w") as f:
                    f.write(result)

    @doc(
        klass=_shared_doc_kwargs["klass"],
        examples=dedent(
            """
            Examples
            --------
            >>> s = pd.Series(["elk", "pig", "dog", "quetzal"], name="animal")
            >>> print(s.to_markdown())
            |    | animal   |
            |---:|:---------|
            |  0 | elk      |
            |  1 | pig      |
            |  2 | dog      |
            |  3 | quetzal  |
            """
        ),
    )
    def to_markdown(
        self,
        buf: Optional[IO[str]] = None,
        mode: str = "wt",
        index: bool = True,
        storage_options: StorageOptions = None,
        **kwargs,
    ) -> Optional[str]:
        """
        Print {klass} in Markdown-friendly format.

        .. versionadded:: 1.0.0

        Parameters
        ----------
        buf : str, Path or StringIO-like, optional, default None
            Buffer to write to. If None, the output is returned as a string.
        mode : str, optional
            Mode in which file is opened, "wt" by default.
        index : bool, optional, default True
            Add index (row) labels.

            .. versionadded:: 1.1.0

        storage_options : dict, optional
            Extra options that make sense for a particular storage connection, e.g.
            host, port, username, password, etc., if using a URL that will
            be parsed by ``fsspec``, e.g., starting "s3://", "gcs://". An error
            will be raised if providing this argument with a local path or
            a file-like buffer. See the fsspec and backend storage implementation
            docs for the set of allowed keys and values.

            .. versionadded:: 1.2.0

        **kwargs
            These parameters will be passed to `tabulate \
                <https://pypi.org/project/tabulate>`_.

        Returns
        -------
        str
            {klass} in Markdown-friendly format.

        Examples
        --------
        >>> s = pd.Series(["elk", "pig", "dog", "quetzal"], name="animal")
        >>> print(s.to_markdown())
        |    | animal   |
        |---:|:---------|
        |  0 | elk      |
        |  1 | pig      |
        |  2 | dog      |
        |  3 | quetzal  |

        Output markdown with a tabulate option.

        >>> print(s.to_markdown(tablefmt="grid"))
        +----+----------+
        |    | animal   |
        +====+==========+
        |  0 | elk      |
        +----+----------+
        |  1 | pig      |
        +----+----------+
        |  2 | dog      |
        +----+----------+
        |  3 | quetzal  |
        +----+----------+
        """
        return self.to_frame().to_markdown(
            buf, mode, index, storage_options=storage_options, **kwargs
        )

    # ----------------------------------------------------------------------

    def items(self) -> Iterable[Tuple[Label, Any]]:
        """
        Lazily iterate over (index, value) tuples.

        This method returns an iterable tuple (index, value). This is
        convenient if you want to create a lazy iterator.

        Returns
        -------
        iterable
            Iterable of tuples containing the (index, value) pairs from a
            Series.

        See Also
        --------
        DataFrame.items : Iterate over (column name, Series) pairs.
        DataFrame.iterrows : Iterate over DataFrame rows as (index, Series) pairs.

        Examples
        --------
        >>> s = pd.Series(['A', 'B', 'C'])
        >>> for index, value in s.items():
        ...     print(f"Index : {index}, Value : {value}")
        Index : 0, Value : A
        Index : 1, Value : B
        Index : 2, Value : C
        """
        return zip(iter(self.index), iter(self))

    @Appender(items.__doc__)
    def iteritems(self) -> Iterable[Tuple[Label, Any]]:
        return self.items()

    # ----------------------------------------------------------------------
    # Misc public methods

    def keys(self) -> Index:
        """
        Return alias for index.

        Returns
        -------
        Index
            Index of the Series.
        """
        return self.index

    def to_dict(self, into=dict):
        """
        Convert Series to {label -> value} dict or dict-like object.

        Parameters
        ----------
        into : class, default dict
            The collections.abc.Mapping subclass to use as the return
            object. Can be the actual class or an empty
            instance of the mapping type you want.  If you want a
            collections.defaultdict, you must pass it initialized.

        Returns
        -------
        collections.abc.Mapping
            Key-value representation of Series.

        Examples
        --------
        >>> s = pd.Series([1, 2, 3, 4])
        >>> s.to_dict()
        {0: 1, 1: 2, 2: 3, 3: 4}
        >>> from collections import OrderedDict, defaultdict
        >>> s.to_dict(OrderedDict)
        OrderedDict([(0, 1), (1, 2), (2, 3), (3, 4)])
        >>> dd = defaultdict(list)
        >>> s.to_dict(dd)
        defaultdict(<class 'list'>, {0: 1, 1: 2, 2: 3, 3: 4})
        """
        # GH16122
        into_c = com.standardize_mapping(into)
        return into_c(self.items())

    def to_frame(self, name=None) -> "DataFrame":
        """
        Convert Series to DataFrame.

        Parameters
        ----------
        name : object, default None
            The passed name should substitute for the series name (if it has
            one).

        Returns
        -------
        DataFrame
            DataFrame representation of Series.

        Examples
        --------
        >>> s = pd.Series(["a", "b", "c"],
        ...               name="vals")
        >>> s.to_frame()
          vals
        0    a
        1    b
        2    c
        """
        if name is None:
            df = self._constructor_expanddim(self)
        else:
            df = self._constructor_expanddim({name: self})

        return df

    def _set_name(self, name, inplace=False) -> "Series":
        """
        Set the Series name.

        Parameters
        ----------
        name : str
        inplace : bool
            Whether to modify `self` directly or return a copy.
        """
        inplace = validate_bool_kwarg(inplace, "inplace")
        ser = self if inplace else self.copy()
        ser.name = name
        return ser

    @Appender(
        """
Examples
--------
>>> ser = pd.Series([390., 350., 30., 20.],
...                 index=['Falcon', 'Falcon', 'Parrot', 'Parrot'], name="Max Speed")
>>> ser
Falcon    390.0
Falcon    350.0
Parrot     30.0
Parrot     20.0
Name: Max Speed, dtype: float64
>>> ser.groupby(["a", "b", "a", "b"]).mean()
a    210.0
b    185.0
Name: Max Speed, dtype: float64
>>> ser.groupby(level=0).mean()
Falcon    370.0
Parrot     25.0
Name: Max Speed, dtype: float64
>>> ser.groupby(ser > 100).mean()
Max Speed
False     25.0
True     370.0
Name: Max Speed, dtype: float64

**Grouping by Indexes**

We can groupby different levels of a hierarchical index
using the `level` parameter:

>>> arrays = [['Falcon', 'Falcon', 'Parrot', 'Parrot'],
...           ['Captive', 'Wild', 'Captive', 'Wild']]
>>> index = pd.MultiIndex.from_arrays(arrays, names=('Animal', 'Type'))
>>> ser = pd.Series([390., 350., 30., 20.], index=index, name="Max Speed")
>>> ser
Animal  Type
Falcon  Captive    390.0
        Wild       350.0
Parrot  Captive     30.0
        Wild        20.0
Name: Max Speed, dtype: float64
>>> ser.groupby(level=0).mean()
Animal
Falcon    370.0
Parrot     25.0
Name: Max Speed, dtype: float64
>>> ser.groupby(level="Type").mean()
Type
Captive    210.0
Wild       185.0
Name: Max Speed, dtype: float64

We can also choose to include `NA` in group keys or not by defining
`dropna` parameter, the default setting is `True`:

>>> ser = pd.Series([1, 2, 3, 3], index=["a", 'a', 'b', np.nan])
>>> ser.groupby(level=0).sum()
a    3
b    3
dtype: int64

>>> ser.groupby(level=0, dropna=False).sum()
a    3
b    3
NaN  3
dtype: int64

>>> arrays = ['Falcon', 'Falcon', 'Parrot', 'Parrot']
>>> ser = pd.Series([390., 350., 30., 20.], index=arrays, name="Max Speed")
>>> ser.groupby(["a", "b", "a", np.nan]).mean()
a    210.0
b    350.0
Name: Max Speed, dtype: float64

>>> ser.groupby(["a", "b", "a", np.nan], dropna=False).mean()
a    210.0
b    350.0
NaN   20.0
Name: Max Speed, dtype: float64
"""
    )
    @Appender(generic._shared_docs["groupby"] % _shared_doc_kwargs)
    def groupby(
        self,
        by=None,
        axis=0,
        level=None,
        as_index: bool = True,
        sort: bool = True,
        group_keys: bool = True,
        squeeze: bool = no_default,
        observed: bool = False,
        dropna: bool = True,
    ) -> "SeriesGroupBy":
        from pandas.core.groupby.generic import SeriesGroupBy

        if squeeze is not no_default:
            warnings.warn(
                (
                    "The `squeeze` parameter is deprecated and "
                    "will be removed in a future version."
                ),
                FutureWarning,
                stacklevel=2,
            )
        else:
            squeeze = False

        if level is None and by is None:
            raise TypeError("You have to supply one of 'by' and 'level'")
        axis = self._get_axis_number(axis)

        return SeriesGroupBy(
            obj=self,
            keys=by,
            axis=axis,
            level=level,
            as_index=as_index,
            sort=sort,
            group_keys=group_keys,
            squeeze=squeeze,
            observed=observed,
            dropna=dropna,
        )

    # ----------------------------------------------------------------------
    # Statistics, overridden ndarray methods

    # TODO: integrate bottleneck

    def count(self, level=None):
        """
        Return number of non-NA/null observations in the Series.

        Parameters
        ----------
        level : int or level name, default None
            If the axis is a MultiIndex (hierarchical), count along a
            particular level, collapsing into a smaller Series.

        Returns
        -------
        int or Series (if level specified)
            Number of non-null values in the Series.

        See Also
        --------
        DataFrame.count : Count non-NA cells for each column or row.

        Examples
        --------
        >>> s = pd.Series([0.0, 1.0, np.nan])
        >>> s.count()
        2
        """
        if level is None:
            return notna(self.array).sum()

        if isinstance(level, str):
            level = self.index._get_level_number(level)

        lev = self.index.levels[level]
        level_codes = np.array(self.index.codes[level], subok=False, copy=True)

        mask = level_codes == -1
        if mask.any():
            level_codes[mask] = cnt = len(lev)
            lev = lev.insert(cnt, lev._na_value)

        obs = level_codes[notna(self._values)]
        out = np.bincount(obs, minlength=len(lev) or None)
        return self._constructor(out, index=lev, dtype="int64").__finalize__(
            self, method="count"
        )

    def mode(self, dropna=True) -> "Series":
        """
        Return the mode(s) of the Series.

        The mode is the value that appears most often. There can be multiple modes.

        Always returns Series even if only one value is returned.

        Parameters
        ----------
        dropna : bool, default True
            Don't consider counts of NaN/NaT.

            .. versionadded:: 0.24.0

        Returns
        -------
        Series
            Modes of the Series in sorted order.
        """
        # TODO: Add option for bins like value_counts()
        return algorithms.mode(self, dropna=dropna)

    def unique(self):
        """
        Return unique values of Series object.

        Uniques are returned in order of appearance. Hash table-based unique,
        therefore does NOT sort.

        Returns
        -------
        ndarray or ExtensionArray
            The unique values returned as a NumPy array. See Notes.

        See Also
        --------
        unique : Top-level unique method for any 1-d array-like object.
        Index.unique : Return Index with unique values from an Index object.

        Notes
        -----
        Returns the unique values as a NumPy array. In case of an
        extension-array backed Series, a new
        :class:`~api.extensions.ExtensionArray` of that type with just
        the unique values is returned. This includes

            * Categorical
            * Period
            * Datetime with Timezone
            * Interval
            * Sparse
            * IntegerNA

        See Examples section.

        Examples
        --------
        >>> pd.Series([2, 1, 3, 3], name='A').unique()
        array([2, 1, 3])

        >>> pd.Series([pd.Timestamp('2016-01-01') for _ in range(3)]).unique()
        array(['2016-01-01T00:00:00.000000000'], dtype='datetime64[ns]')

        >>> pd.Series([pd.Timestamp('2016-01-01', tz='US/Eastern')
        ...            for _ in range(3)]).unique()
        <DatetimeArray>
        ['2016-01-01 00:00:00-05:00']
        Length: 1, dtype: datetime64[ns, US/Eastern]

        An unordered Categorical will return categories in the order of
        appearance.

        >>> pd.Series(pd.Categorical(list('baabc'))).unique()
        ['b', 'a', 'c']
        Categories (3, object): ['b', 'a', 'c']

        An ordered Categorical preserves the category ordering.

        >>> pd.Series(pd.Categorical(list('baabc'), categories=list('abc'),
        ...                          ordered=True)).unique()
        ['b', 'a', 'c']
        Categories (3, object): ['a' < 'b' < 'c']
        """
        result = super().unique()
        return result

    def drop_duplicates(self, keep="first", inplace=False) -> Optional["Series"]:
        """
        Return Series with duplicate values removed.

        Parameters
        ----------
        keep : {'first', 'last', ``False``}, default 'first'
            Method to handle dropping duplicates:

            - 'first' : Drop duplicates except for the first occurrence.
            - 'last' : Drop duplicates except for the last occurrence.
            - ``False`` : Drop all duplicates.

        inplace : bool, default ``False``
            If ``True``, performs operation inplace and returns None.

        Returns
        -------
        Series
            Series with duplicates dropped.

        See Also
        --------
        Index.drop_duplicates : Equivalent method on Index.
        DataFrame.drop_duplicates : Equivalent method on DataFrame.
        Series.duplicated : Related method on Series, indicating duplicate
            Series values.

        Examples
        --------
        Generate a Series with duplicated entries.

        >>> s = pd.Series(['lama', 'cow', 'lama', 'beetle', 'lama', 'hippo'],
        ...               name='animal')
        >>> s
        0      lama
        1       cow
        2      lama
        3    beetle
        4      lama
        5     hippo
        Name: animal, dtype: object

        With the 'keep' parameter, the selection behaviour of duplicated values
        can be changed. The value 'first' keeps the first occurrence for each
        set of duplicated entries. The default value of keep is 'first'.

        >>> s.drop_duplicates()
        0      lama
        1       cow
        3    beetle
        5     hippo
        Name: animal, dtype: object

        The value 'last' for parameter 'keep' keeps the last occurrence for
        each set of duplicated entries.

        >>> s.drop_duplicates(keep='last')
        1       cow
        3    beetle
        4      lama
        5     hippo
        Name: animal, dtype: object

        The value ``False`` for parameter 'keep' discards all sets of
        duplicated entries. Setting the value of 'inplace' to ``True`` performs
        the operation inplace and returns ``None``.

        >>> s.drop_duplicates(keep=False, inplace=True)
        >>> s
        1       cow
        3    beetle
        5     hippo
        Name: animal, dtype: object
        """
        inplace = validate_bool_kwarg(inplace, "inplace")
        result = super().drop_duplicates(keep=keep)
        if inplace:
            self._update_inplace(result)
            return None
        else:
            return result

    def duplicated(self, keep="first") -> "Series":
        """
        Indicate duplicate Series values.

        Duplicated values are indicated as ``True`` values in the resulting
        Series. Either all duplicates, all except the first or all except the
        last occurrence of duplicates can be indicated.

        Parameters
        ----------
        keep : {'first', 'last', False}, default 'first'
            Method to handle dropping duplicates:

            - 'first' : Mark duplicates as ``True`` except for the first
              occurrence.
            - 'last' : Mark duplicates as ``True`` except for the last
              occurrence.
            - ``False`` : Mark all duplicates as ``True``.

        Returns
        -------
        Series
            Series indicating whether each value has occurred in the
            preceding values.

        See Also
        --------
        Index.duplicated : Equivalent method on pandas.Index.
        DataFrame.duplicated : Equivalent method on pandas.DataFrame.
        Series.drop_duplicates : Remove duplicate values from Series.

        Examples
        --------
        By default, for each set of duplicated values, the first occurrence is
        set on False and all others on True:

        >>> animals = pd.Series(['lama', 'cow', 'lama', 'beetle', 'lama'])
        >>> animals.duplicated()
        0    False
        1    False
        2     True
        3    False
        4     True
        dtype: bool

        which is equivalent to

        >>> animals.duplicated(keep='first')
        0    False
        1    False
        2     True
        3    False
        4     True
        dtype: bool

        By using 'last', the last occurrence of each set of duplicated values
        is set on False and all others on True:

        >>> animals.duplicated(keep='last')
        0     True
        1    False
        2     True
        3    False
        4    False
        dtype: bool

        By setting keep on ``False``, all duplicates are True:

        >>> animals.duplicated(keep=False)
        0     True
        1    False
        2     True
        3    False
        4     True
        dtype: bool
        """
        res = base.IndexOpsMixin.duplicated(self, keep=keep)
        result = self._constructor(res, index=self.index)
        return result.__finalize__(self, method="duplicated")

    def idxmin(self, axis=0, skipna=True, *args, **kwargs):
        """
        Return the row label of the minimum value.

        If multiple values equal the minimum, the first row label with that
        value is returned.

        Parameters
        ----------
        axis : int, default 0
            For compatibility with DataFrame.idxmin. Redundant for application
            on Series.
        skipna : bool, default True
            Exclude NA/null values. If the entire Series is NA, the result
            will be NA.
        *args, **kwargs
            Additional arguments and keywords have no effect but might be
            accepted for compatibility with NumPy.

        Returns
        -------
        Index
            Label of the minimum value.

        Raises
        ------
        ValueError
            If the Series is empty.

        See Also
        --------
        numpy.argmin : Return indices of the minimum values
            along the given axis.
        DataFrame.idxmin : Return index of first occurrence of minimum
            over requested axis.
        Series.idxmax : Return index *label* of the first occurrence
            of maximum of values.

        Notes
        -----
        This method is the Series version of ``ndarray.argmin``. This method
        returns the label of the minimum, while ``ndarray.argmin`` returns
        the position. To get the position, use ``series.values.argmin()``.

        Examples
        --------
        >>> s = pd.Series(data=[1, None, 4, 1],
        ...               index=['A', 'B', 'C', 'D'])
        >>> s
        A    1.0
        B    NaN
        C    4.0
        D    1.0
        dtype: float64

        >>> s.idxmin()
        'A'

        If `skipna` is False and there is an NA value in the data,
        the function returns ``nan``.

        >>> s.idxmin(skipna=False)
        nan
        """
        skipna = nv.validate_argmin_with_skipna(skipna, args, kwargs)
        i = nanops.nanargmin(self._values, skipna=skipna)
        if i == -1:
            return np.nan
        return self.index[i]

    def idxmax(self, axis=0, skipna=True, *args, **kwargs):
        """
        Return the row label of the maximum value.

        If multiple values equal the maximum, the first row label with that
        value is returned.

        Parameters
        ----------
        axis : int, default 0
            For compatibility with DataFrame.idxmax. Redundant for application
            on Series.
        skipna : bool, default True
            Exclude NA/null values. If the entire Series is NA, the result
            will be NA.
        *args, **kwargs
            Additional arguments and keywords have no effect but might be
            accepted for compatibility with NumPy.

        Returns
        -------
        Index
            Label of the maximum value.

        Raises
        ------
        ValueError
            If the Series is empty.

        See Also
        --------
        numpy.argmax : Return indices of the maximum values
            along the given axis.
        DataFrame.idxmax : Return index of first occurrence of maximum
            over requested axis.
        Series.idxmin : Return index *label* of the first occurrence
            of minimum of values.

        Notes
        -----
        This method is the Series version of ``ndarray.argmax``. This method
        returns the label of the maximum, while ``ndarray.argmax`` returns
        the position. To get the position, use ``series.values.argmax()``.

        Examples
        --------
        >>> s = pd.Series(data=[1, None, 4, 3, 4],
        ...               index=['A', 'B', 'C', 'D', 'E'])
        >>> s
        A    1.0
        B    NaN
        C    4.0
        D    3.0
        E    4.0
        dtype: float64

        >>> s.idxmax()
        'C'

        If `skipna` is False and there is an NA value in the data,
        the function returns ``nan``.

        >>> s.idxmax(skipna=False)
        nan
        """
        skipna = nv.validate_argmax_with_skipna(skipna, args, kwargs)
        i = nanops.nanargmax(self._values, skipna=skipna)
        if i == -1:
            return np.nan
        return self.index[i]

    def round(self, decimals=0, *args, **kwargs) -> "Series":
        """
        Round each value in a Series to the given number of decimals.

        Parameters
        ----------
        decimals : int, default 0
            Number of decimal places to round to. If decimals is negative,
            it specifies the number of positions to the left of the decimal point.
        *args, **kwargs
            Additional arguments and keywords have no effect but might be
            accepted for compatibility with NumPy.

        Returns
        -------
        Series
            Rounded values of the Series.

        See Also
        --------
        numpy.around : Round values of an np.array.
        DataFrame.round : Round values of a DataFrame.

        Examples
        --------
        >>> s = pd.Series([0.1, 1.3, 2.7])
        >>> s.round()
        0    0.0
        1    1.0
        2    3.0
        dtype: float64
        """
        nv.validate_round(args, kwargs)
        result = self._values.round(decimals)
        result = self._constructor(result, index=self.index).__finalize__(
            self, method="round"
        )

        return result

    def quantile(self, q=0.5, interpolation="linear"):
        """
        Return value at the given quantile.

        Parameters
        ----------
        q : float or array-like, default 0.5 (50% quantile)
            The quantile(s) to compute, which can lie in range: 0 <= q <= 1.
        interpolation : {'linear', 'lower', 'higher', 'midpoint', 'nearest'}
            This optional parameter specifies the interpolation method to use,
            when the desired quantile lies between two data points `i` and `j`:

                * linear: `i + (j - i) * fraction`, where `fraction` is the
                  fractional part of the index surrounded by `i` and `j`.
                * lower: `i`.
                * higher: `j`.
                * nearest: `i` or `j` whichever is nearest.
                * midpoint: (`i` + `j`) / 2.

        Returns
        -------
        float or Series
            If ``q`` is an array, a Series will be returned where the
            index is ``q`` and the values are the quantiles, otherwise
            a float will be returned.

        See Also
        --------
        core.window.Rolling.quantile : Calculate the rolling quantile.
        numpy.percentile : Returns the q-th percentile(s) of the array elements.

        Examples
        --------
        >>> s = pd.Series([1, 2, 3, 4])
        >>> s.quantile(.5)
        2.5
        >>> s.quantile([.25, .5, .75])
        0.25    1.75
        0.50    2.50
        0.75    3.25
        dtype: float64
        """
        validate_percentile(q)

        # We dispatch to DataFrame so that core.internals only has to worry
        #  about 2D cases.
        df = self.to_frame()

        result = df.quantile(q=q, interpolation=interpolation, numeric_only=False)
        if result.ndim == 2:
            result = result.iloc[:, 0]

        if is_list_like(q):
            result.name = self.name
            return self._constructor(result, index=Float64Index(q), name=self.name)
        else:
            # scalar
            return result.iloc[0]

    def corr(self, other, method="pearson", min_periods=None) -> float:
        """
        Compute correlation with `other` Series, excluding missing values.

        Parameters
        ----------
        other : Series
            Series with which to compute the correlation.
        method : {'pearson', 'kendall', 'spearman'} or callable
            Method used to compute correlation:

            - pearson : Standard correlation coefficient
            - kendall : Kendall Tau correlation coefficient
            - spearman : Spearman rank correlation
            - callable: Callable with input two 1d ndarrays and returning a float.

            .. versionadded:: 0.24.0
                Note that the returned matrix from corr will have 1 along the
                diagonals and will be symmetric regardless of the callable's
                behavior.
        min_periods : int, optional
            Minimum number of observations needed to have a valid result.

        Returns
        -------
        float
            Correlation with other.

        See Also
        --------
        DataFrame.corr : Compute pairwise correlation between columns.
        DataFrame.corrwith : Compute pairwise correlation with another
            DataFrame or Series.

        Examples
        --------
        >>> def histogram_intersection(a, b):
        ...     v = np.minimum(a, b).sum().round(decimals=1)
        ...     return v
        >>> s1 = pd.Series([.2, .0, .6, .2])
        >>> s2 = pd.Series([.3, .6, .0, .1])
        >>> s1.corr(s2, method=histogram_intersection)
        0.3
        """
        this, other = self.align(other, join="inner", copy=False)
        if len(this) == 0:
            return np.nan

        if method in ["pearson", "spearman", "kendall"] or callable(method):
            return nanops.nancorr(
                this.values, other.values, method=method, min_periods=min_periods
            )

        raise ValueError(
            "method must be either 'pearson', "
            "'spearman', 'kendall', or a callable, "
            f"'{method}' was supplied"
        )

    def cov(
        self,
        other: "Series",
        min_periods: Optional[int] = None,
        ddof: Optional[int] = 1,
    ) -> float:
        """
        Compute covariance with Series, excluding missing values.

        Parameters
        ----------
        other : Series
            Series with which to compute the covariance.
        min_periods : int, optional
            Minimum number of observations needed to have a valid result.
        ddof : int, default 1
            Delta degrees of freedom.  The divisor used in calculations
            is ``N - ddof``, where ``N`` represents the number of elements.

            .. versionadded:: 1.1.0

        Returns
        -------
        float
            Covariance between Series and other normalized by N-1
            (unbiased estimator).

        See Also
        --------
        DataFrame.cov : Compute pairwise covariance of columns.

        Examples
        --------
        >>> s1 = pd.Series([0.90010907, 0.13484424, 0.62036035])
        >>> s2 = pd.Series([0.12528585, 0.26962463, 0.51111198])
        >>> s1.cov(s2)
        -0.01685762652715874
        """
        this, other = self.align(other, join="inner", copy=False)
        if len(this) == 0:
            return np.nan
        return nanops.nancov(
            this.values, other.values, min_periods=min_periods, ddof=ddof
        )

    @doc(
        klass="Series",
        extra_params="",
        other_klass="DataFrame",
        examples=dedent(
            """
        Difference with previous row

        >>> s = pd.Series([1, 1, 2, 3, 5, 8])
        >>> s.diff()
        0    NaN
        1    0.0
        2    1.0
        3    1.0
        4    2.0
        5    3.0
        dtype: float64

        Difference with 3rd previous row

        >>> s.diff(periods=3)
        0    NaN
        1    NaN
        2    NaN
        3    2.0
        4    4.0
        5    6.0
        dtype: float64

        Difference with following row

        >>> s.diff(periods=-1)
        0    0.0
        1   -1.0
        2   -1.0
        3   -2.0
        4   -3.0
        5    NaN
        dtype: float64

        Overflow in input dtype

        >>> s = pd.Series([1, 0], dtype=np.uint8)
        >>> s.diff()
        0      NaN
        1    255.0
        dtype: float64"""
        ),
    )
    def diff(self, periods: int = 1) -> "Series":
        """
        First discrete difference of element.

        Calculates the difference of a {klass} element compared with another
        element in the {klass} (default is element in previous row).

        Parameters
        ----------
        periods : int, default 1
            Periods to shift for calculating difference, accepts negative
            values.
        {extra_params}
        Returns
        -------
        {klass}
            First differences of the Series.

        See Also
        --------
        {klass}.pct_change: Percent change over given number of periods.
        {klass}.shift: Shift index by desired number of periods with an
            optional time freq.
        {other_klass}.diff: First discrete difference of object.

        Notes
        -----
        For boolean dtypes, this uses :meth:`operator.xor` rather than
        :meth:`operator.sub`.
        The result is calculated according to current dtype in {klass},
        however dtype of the result is always float64.

        Examples
        --------
        {examples}
        """
        result = algorithms.diff(self.array, periods)
        return self._constructor(result, index=self.index).__finalize__(
            self, method="diff"
        )

    def autocorr(self, lag=1) -> float:
        """
        Compute the lag-N autocorrelation.

        This method computes the Pearson correlation between
        the Series and its shifted self.

        Parameters
        ----------
        lag : int, default 1
            Number of lags to apply before performing autocorrelation.

        Returns
        -------
        float
            The Pearson correlation between self and self.shift(lag).

        See Also
        --------
        Series.corr : Compute the correlation between two Series.
        Series.shift : Shift index by desired number of periods.
        DataFrame.corr : Compute pairwise correlation of columns.
        DataFrame.corrwith : Compute pairwise correlation between rows or
            columns of two DataFrame objects.

        Notes
        -----
        If the Pearson correlation is not well defined return 'NaN'.

        Examples
        --------
        >>> s = pd.Series([0.25, 0.5, 0.2, -0.05])
        >>> s.autocorr()  # doctest: +ELLIPSIS
        0.10355...
        >>> s.autocorr(lag=2)  # doctest: +ELLIPSIS
        -0.99999...

        If the Pearson correlation is not well defined, then 'NaN' is returned.

        >>> s = pd.Series([1, 0, 0, 0])
        >>> s.autocorr()
        nan
        """
        return self.corr(self.shift(lag))

    def dot(self, other):
        """
        Compute the dot product between the Series and the columns of other.

        This method computes the dot product between the Series and another
        one, or the Series and each columns of a DataFrame, or the Series and
        each columns of an array.

        It can also be called using `self @ other` in Python >= 3.5.

        Parameters
        ----------
        other : Series, DataFrame or array-like
            The other object to compute the dot product with its columns.

        Returns
        -------
        scalar, Series or numpy.ndarray
            Return the dot product of the Series and other if other is a
            Series, the Series of the dot product of Series and each rows of
            other if other is a DataFrame or a numpy.ndarray between the Series
            and each columns of the numpy array.

        See Also
        --------
        DataFrame.dot: Compute the matrix product with the DataFrame.
        Series.mul: Multiplication of series and other, element-wise.

        Notes
        -----
        The Series and other has to share the same index if other is a Series
        or a DataFrame.

        Examples
        --------
        >>> s = pd.Series([0, 1, 2, 3])
        >>> other = pd.Series([-1, 2, -3, 4])
        >>> s.dot(other)
        8
        >>> s @ other
        8
        >>> df = pd.DataFrame([[0, 1], [-2, 3], [4, -5], [6, 7]])
        >>> s.dot(df)
        0    24
        1    14
        dtype: int64
        >>> arr = np.array([[0, 1], [-2, 3], [4, -5], [6, 7]])
        >>> s.dot(arr)
        array([24, 14])
        """
        if isinstance(other, (Series, ABCDataFrame)):
            common = self.index.union(other.index)
            if len(common) > len(self.index) or len(common) > len(other.index):
                raise ValueError("matrices are not aligned")

            left = self.reindex(index=common, copy=False)
            right = other.reindex(index=common, copy=False)
            lvals = left.values
            rvals = right.values
        else:
            lvals = self.values
            rvals = np.asarray(other)
            if lvals.shape[0] != rvals.shape[0]:
                raise Exception(
                    f"Dot product shape mismatch, {lvals.shape} vs {rvals.shape}"
                )

        if isinstance(other, ABCDataFrame):
            return self._constructor(
                np.dot(lvals, rvals), index=other.columns
            ).__finalize__(self, method="dot")
        elif isinstance(other, Series):
            return np.dot(lvals, rvals)
        elif isinstance(rvals, np.ndarray):
            return np.dot(lvals, rvals)
        else:  # pragma: no cover
            raise TypeError(f"unsupported type: {type(other)}")

    def __matmul__(self, other):
        """
        Matrix multiplication using binary `@` operator in Python>=3.5.
        """
        return self.dot(other)

    def __rmatmul__(self, other):
        """
        Matrix multiplication using binary `@` operator in Python>=3.5.
        """
        return self.dot(np.transpose(other))

    @doc(base.IndexOpsMixin.searchsorted, klass="Series")
    def searchsorted(self, value, side="left", sorter=None):
        return algorithms.searchsorted(self._values, value, side=side, sorter=sorter)

    # -------------------------------------------------------------------
    # Combination

    def append(self, to_append, ignore_index=False, verify_integrity=False):
        """
        Concatenate two or more Series.

        Parameters
        ----------
        to_append : Series or list/tuple of Series
            Series to append with self.
        ignore_index : bool, default False
            If True, the resulting axis will be labeled 0, 1, …, n - 1.
        verify_integrity : bool, default False
            If True, raise Exception on creating index with duplicates.

        Returns
        -------
        Series
            Concatenated Series.

        See Also
        --------
        concat : General function to concatenate DataFrame or Series objects.

        Notes
        -----
        Iteratively appending to a Series can be more computationally intensive
        than a single concatenate. A better solution is to append values to a
        list and then concatenate the list with the original Series all at
        once.

        Examples
        --------
        >>> s1 = pd.Series([1, 2, 3])
        >>> s2 = pd.Series([4, 5, 6])
        >>> s3 = pd.Series([4, 5, 6], index=[3, 4, 5])
        >>> s1.append(s2)
        0    1
        1    2
        2    3
        0    4
        1    5
        2    6
        dtype: int64

        >>> s1.append(s3)
        0    1
        1    2
        2    3
        3    4
        4    5
        5    6
        dtype: int64

        With `ignore_index` set to True:

        >>> s1.append(s2, ignore_index=True)
        0    1
        1    2
        2    3
        3    4
        4    5
        5    6
        dtype: int64

        With `verify_integrity` set to True:

        >>> s1.append(s2, verify_integrity=True)
        Traceback (most recent call last):
        ...
        ValueError: Indexes have overlapping values: [0, 1, 2]
        """
        from pandas.core.reshape.concat import concat

        if isinstance(to_append, (list, tuple)):
            to_concat = [self]
            to_concat.extend(to_append)
        else:
            to_concat = [self, to_append]
        if any(isinstance(x, (ABCDataFrame,)) for x in to_concat[1:]):
            msg = "to_append should be a Series or list/tuple of Series, got DataFrame"
            raise TypeError(msg)
        return concat(
            to_concat, ignore_index=ignore_index, verify_integrity=verify_integrity
        )

    def _binop(self, other, func, level=None, fill_value=None):
        """
        Perform generic binary operation with optional fill value.

        Parameters
        ----------
        other : Series
        func : binary operator
        fill_value : float or object
            Value to substitute for NA/null values. If both Series are NA in a
            location, the result will be NA regardless of the passed fill value.
        level : int or level name, default None
            Broadcast across a level, matching Index values on the
            passed MultiIndex level.

        Returns
        -------
        Series
        """
        if not isinstance(other, Series):
            raise AssertionError("Other operand must be Series")

        this = self

        if not self.index.equals(other.index):
            this, other = self.align(other, level=level, join="outer", copy=False)

        this_vals, other_vals = ops.fill_binop(this.values, other.values, fill_value)

        with np.errstate(all="ignore"):
            result = func(this_vals, other_vals)

        name = ops.get_op_result_name(self, other)
        ret = this._construct_result(result, name)
        return ret

    def _construct_result(
        self, result: Union[ArrayLike, Tuple[ArrayLike, ArrayLike]], name: Label
    ) -> Union["Series", Tuple["Series", "Series"]]:
        """
        Construct an appropriately-labelled Series from the result of an op.

        Parameters
        ----------
        result : ndarray or ExtensionArray
        name : Label

        Returns
        -------
        Series
            In the case of __divmod__ or __rdivmod__, a 2-tuple of Series.
        """
        if isinstance(result, tuple):
            # produced by divmod or rdivmod

            res1 = self._construct_result(result[0], name=name)
            res2 = self._construct_result(result[1], name=name)

            # GH#33427 assertions to keep mypy happy
            assert isinstance(res1, Series)
            assert isinstance(res2, Series)
            return (res1, res2)

        # We do not pass dtype to ensure that the Series constructor
        #  does inference in the case where `result` has object-dtype.
        out = self._constructor(result, index=self.index)
        out = out.__finalize__(self)

        # Set the result's name after __finalize__ is called because __finalize__
        #  would set it back to self.name
        out.name = name
        return out

    @Appender(
        """
Returns
-------
Series or DataFrame
    If axis is 0 or 'index' the result will be a Series.
    The resulting index will be a MultiIndex with 'self' and 'other'
    stacked alternately at the inner level.

    If axis is 1 or 'columns' the result will be a DataFrame.
    It will have two columns namely 'self' and 'other'.

See Also
--------
DataFrame.compare : Compare with another DataFrame and show differences.

Notes
-----
Matching NaNs will not appear as a difference.

Examples
--------
>>> s1 = pd.Series(["a", "b", "c", "d", "e"])
>>> s2 = pd.Series(["a", "a", "c", "b", "e"])

Align the differences on columns

>>> s1.compare(s2)
  self other
1    b     a
3    d     b

Stack the differences on indices

>>> s1.compare(s2, align_axis=0)
1  self     b
   other    a
3  self     d
   other    b
dtype: object

Keep all original rows

>>> s1.compare(s2, keep_shape=True)
  self other
0  NaN   NaN
1    b     a
2  NaN   NaN
3    d     b
4  NaN   NaN

Keep all original rows and also all original values

>>> s1.compare(s2, keep_shape=True, keep_equal=True)
  self other
0    a     a
1    b     a
2    c     c
3    d     b
4    e     e
"""
    )
    @Appender(generic._shared_docs["compare"] % _shared_doc_kwargs)
    def compare(
        self,
        other: "Series",
        align_axis: Axis = 1,
        keep_shape: bool = False,
        keep_equal: bool = False,
    ) -> FrameOrSeriesUnion:
        return super().compare(
            other=other,
            align_axis=align_axis,
            keep_shape=keep_shape,
            keep_equal=keep_equal,
        )

    def combine(self, other, func, fill_value=None) -> "Series":
        """
        Combine the Series with a Series or scalar according to `func`.

        Combine the Series and `other` using `func` to perform elementwise
        selection for combined Series.
        `fill_value` is assumed when value is missing at some index
        from one of the two objects being combined.

        Parameters
        ----------
        other : Series or scalar
            The value(s) to be combined with the `Series`.
        func : function
            Function that takes two scalars as inputs and returns an element.
        fill_value : scalar, optional
            The value to assume when an index is missing from
            one Series or the other. The default specifies to use the
            appropriate NaN value for the underlying dtype of the Series.

        Returns
        -------
        Series
            The result of combining the Series with the other object.

        See Also
        --------
        Series.combine_first : Combine Series values, choosing the calling
            Series' values first.

        Examples
        --------
        Consider 2 Datasets ``s1`` and ``s2`` containing
        highest clocked speeds of different birds.

        >>> s1 = pd.Series({'falcon': 330.0, 'eagle': 160.0})
        >>> s1
        falcon    330.0
        eagle     160.0
        dtype: float64
        >>> s2 = pd.Series({'falcon': 345.0, 'eagle': 200.0, 'duck': 30.0})
        >>> s2
        falcon    345.0
        eagle     200.0
        duck       30.0
        dtype: float64

        Now, to combine the two datasets and view the highest speeds
        of the birds across the two datasets

        >>> s1.combine(s2, max)
        duck        NaN
        eagle     200.0
        falcon    345.0
        dtype: float64

        In the previous example, the resulting value for duck is missing,
        because the maximum of a NaN and a float is a NaN.
        So, in the example, we set ``fill_value=0``,
        so the maximum value returned will be the value from some dataset.

        >>> s1.combine(s2, max, fill_value=0)
        duck       30.0
        eagle     200.0
        falcon    345.0
        dtype: float64
        """
        if fill_value is None:
            fill_value = na_value_for_dtype(self.dtype, compat=False)

        if isinstance(other, Series):
            # If other is a Series, result is based on union of Series,
            # so do this element by element
            new_index = self.index.union(other.index)
            new_name = ops.get_op_result_name(self, other)
            new_values = []
            for idx in new_index:
                lv = self.get(idx, fill_value)
                rv = other.get(idx, fill_value)
                with np.errstate(all="ignore"):
                    new_values.append(func(lv, rv))
        else:
            # Assume that other is a scalar, so apply the function for
            # each element in the Series
            new_index = self.index
            with np.errstate(all="ignore"):
                new_values = [func(lv, other) for lv in self._values]
            new_name = self.name

        if is_categorical_dtype(self.dtype):
            pass
        elif is_extension_array_dtype(self.dtype):
            # TODO: can we do this for only SparseDtype?
            # The function can return something of any type, so check
            # if the type is compatible with the calling EA.
            new_values = maybe_cast_to_extension_array(type(self._values), new_values)
        return self._constructor(new_values, index=new_index, name=new_name)

    def combine_first(self, other) -> "Series":
        """
        Combine Series values, choosing the calling Series's values first.

        Parameters
        ----------
        other : Series
            The value(s) to be combined with the `Series`.

        Returns
        -------
        Series
            The result of combining the Series with the other object.

        See Also
        --------
        Series.combine : Perform elementwise operation on two Series
            using a given function.

        Notes
        -----
        Result index will be the union of the two indexes.

        Examples
        --------
        >>> s1 = pd.Series([1, np.nan])
        >>> s2 = pd.Series([3, 4])
        >>> s1.combine_first(s2)
        0    1.0
        1    4.0
        dtype: float64
        """
        new_index = self.index.union(other.index)
        this = self.reindex(new_index, copy=False)
        other = other.reindex(new_index, copy=False)
        if this.dtype.kind == "M" and other.dtype.kind != "M":
            other = to_datetime(other)

        return this.where(notna(this), other)

    def update(self, other) -> None:
        """
        Modify Series in place using values from passed Series.

        Uses non-NA values from passed Series to make updates. Aligns
        on index.

        Parameters
        ----------
        other : Series, or object coercible into Series

        Examples
        --------
        >>> s = pd.Series([1, 2, 3])
        >>> s.update(pd.Series([4, 5, 6]))
        >>> s
        0    4
        1    5
        2    6
        dtype: int64

        >>> s = pd.Series(['a', 'b', 'c'])
        >>> s.update(pd.Series(['d', 'e'], index=[0, 2]))
        >>> s
        0    d
        1    b
        2    e
        dtype: object

        >>> s = pd.Series([1, 2, 3])
        >>> s.update(pd.Series([4, 5, 6, 7, 8]))
        >>> s
        0    4
        1    5
        2    6
        dtype: int64

        If ``other`` contains NaNs the corresponding values are not updated
        in the original Series.

        >>> s = pd.Series([1, 2, 3])
        >>> s.update(pd.Series([4, np.nan, 6]))
        >>> s
        0    4
        1    2
        2    6
        dtype: int64

        ``other`` can also be a non-Series object type
        that is coercible into a Series

        >>> s = pd.Series([1, 2, 3])
        >>> s.update([4, np.nan, 6])
        >>> s
        0    4
        1    2
        2    6
        dtype: int64

        >>> s = pd.Series([1, 2, 3])
        >>> s.update({1: 9})
        >>> s
        0    1
        1    9
        2    3
        dtype: int64
        """

        if not isinstance(other, Series):
            other = Series(other)

        other = other.reindex_like(self)
        mask = notna(other)

        self._mgr = self._mgr.putmask(mask=mask, new=other)
        self._maybe_update_cacher()

    # ----------------------------------------------------------------------
    # Reindexing, sorting

    def sort_values(
        self,
        axis=0,
        ascending=True,
        inplace: bool = False,
        kind: str = "quicksort",
        na_position: str = "last",
        ignore_index: bool = False,
        key: ValueKeyFunc = None,
    ):
        """
        Sort by the values.

        Sort a Series in ascending or descending order by some
        criterion.

        Parameters
        ----------
        axis : {0 or 'index'}, default 0
            Axis to direct sorting. The value 'index' is accepted for
            compatibility with DataFrame.sort_values.
        ascending : bool, default True
            If True, sort values in ascending order, otherwise descending.
        inplace : bool, default False
            If True, perform operation in-place.
        kind : {'quicksort', 'mergesort' or 'heapsort'}, default 'quicksort'
            Choice of sorting algorithm. See also :func:`numpy.sort` for more
            information. 'mergesort' is the only stable  algorithm.
        na_position : {'first' or 'last'}, default 'last'
            Argument 'first' puts NaNs at the beginning, 'last' puts NaNs at
            the end.
        ignore_index : bool, default False
            If True, the resulting axis will be labeled 0, 1, …, n - 1.

            .. versionadded:: 1.0.0

        key : callable, optional
            If not None, apply the key function to the series values
            before sorting. This is similar to the `key` argument in the
            builtin :meth:`sorted` function, with the notable difference that
            this `key` function should be *vectorized*. It should expect a
            ``Series`` and return an array-like.

            .. versionadded:: 1.1.0

        Returns
        -------
        Series
            Series ordered by values.

        See Also
        --------
        Series.sort_index : Sort by the Series indices.
        DataFrame.sort_values : Sort DataFrame by the values along either axis.
        DataFrame.sort_index : Sort DataFrame by indices.

        Examples
        --------
        >>> s = pd.Series([np.nan, 1, 3, 10, 5])
        >>> s
        0     NaN
        1     1.0
        2     3.0
        3     10.0
        4     5.0
        dtype: float64

        Sort values ascending order (default behaviour)

        >>> s.sort_values(ascending=True)
        1     1.0
        2     3.0
        4     5.0
        3    10.0
        0     NaN
        dtype: float64

        Sort values descending order

        >>> s.sort_values(ascending=False)
        3    10.0
        4     5.0
        2     3.0
        1     1.0
        0     NaN
        dtype: float64

        Sort values inplace

        >>> s.sort_values(ascending=False, inplace=True)
        >>> s
        3    10.0
        4     5.0
        2     3.0
        1     1.0
        0     NaN
        dtype: float64

        Sort values putting NAs first

        >>> s.sort_values(na_position='first')
        0     NaN
        1     1.0
        2     3.0
        4     5.0
        3    10.0
        dtype: float64

        Sort a series of strings

        >>> s = pd.Series(['z', 'b', 'd', 'a', 'c'])
        >>> s
        0    z
        1    b
        2    d
        3    a
        4    c
        dtype: object

        >>> s.sort_values()
        3    a
        1    b
        4    c
        2    d
        0    z
        dtype: object

        Sort using a key function. Your `key` function will be
        given the ``Series`` of values and should return an array-like.

        >>> s = pd.Series(['a', 'B', 'c', 'D', 'e'])
        >>> s.sort_values()
        1    B
        3    D
        0    a
        2    c
        4    e
        dtype: object
        >>> s.sort_values(key=lambda x: x.str.lower())
        0    a
        1    B
        2    c
        3    D
        4    e
        dtype: object

        NumPy ufuncs work well here. For example, we can
        sort by the ``sin`` of the value

        >>> s = pd.Series([-4, -2, 0, 2, 4])
        >>> s.sort_values(key=np.sin)
        1   -2
        4    4
        2    0
        0   -4
        3    2
        dtype: int64

        More complicated user-defined functions can be used,
        as long as they expect a Series and return an array-like

        >>> s.sort_values(key=lambda x: (np.tan(x.cumsum())))
        0   -4
        3    2
        4    4
        1   -2
        2    0
        dtype: int64
        """
        inplace = validate_bool_kwarg(inplace, "inplace")
        # Validate the axis parameter
        self._get_axis_number(axis)

        # GH 5856/5853
        if inplace and self._is_cached:
            raise ValueError(
                "This Series is a view of some other array, to "
                "sort in-place you must create a copy"
            )

        def _try_kind_sort(arr):
            arr = ensure_key_mapped(arr, key)
            arr = getattr(arr, "_values", arr)

            # easier to ask forgiveness than permission
            try:
                # if kind==mergesort, it can fail for object dtype
                return arr.argsort(kind=kind)
            except TypeError:
                # stable sort not available for object dtype
                # uses the argsort default quicksort
                return arr.argsort(kind="quicksort")

        arr = self._values
        sorted_index = np.empty(len(self), dtype=np.int32)

        bad = isna(arr)

        good = ~bad
        idx = ibase.default_index(len(self))

        argsorted = _try_kind_sort(self[good])

        if is_list_like(ascending):
            if len(ascending) != 1:
                raise ValueError(
                    f"Length of ascending ({len(ascending)}) must be 1 for Series"
                )
            ascending = ascending[0]

        if not is_bool(ascending):
            raise ValueError("ascending must be boolean")

        if not ascending:
            argsorted = argsorted[::-1]

        if na_position == "last":
            n = good.sum()
            sorted_index[:n] = idx[good][argsorted]
            sorted_index[n:] = idx[bad]
        elif na_position == "first":
            n = bad.sum()
            sorted_index[n:] = idx[good][argsorted]
            sorted_index[:n] = idx[bad]
        else:
            raise ValueError(f"invalid na_position: {na_position}")

        result = self._constructor(arr[sorted_index], index=self.index[sorted_index])

        if ignore_index:
            result.index = ibase.default_index(len(sorted_index))

        if inplace:
            self._update_inplace(result)
        else:
            return result.__finalize__(self, method="sort_values")

    def sort_index(
        self,
        axis=0,
        level=None,
        ascending: bool = True,
        inplace: bool = False,
        kind: str = "quicksort",
        na_position: str = "last",
        sort_remaining: bool = True,
        ignore_index: bool = False,
        key: IndexKeyFunc = None,
    ):
        """
        Sort Series by index labels.

        Returns a new Series sorted by label if `inplace` argument is
        ``False``, otherwise updates the original series and returns None.

        Parameters
        ----------
        axis : int, default 0
            Axis to direct sorting. This can only be 0 for Series.
        level : int, optional
            If not None, sort on values in specified index level(s).
        ascending : bool or list of bools, default True
            Sort ascending vs. descending. When the index is a MultiIndex the
            sort direction can be controlled for each level individually.
        inplace : bool, default False
            If True, perform operation in-place.
        kind : {'quicksort', 'mergesort', 'heapsort'}, default 'quicksort'
            Choice of sorting algorithm. See also :func:`numpy.sort` for more
            information.  'mergesort' is the only stable algorithm. For
            DataFrames, this option is only applied when sorting on a single
            column or label.
        na_position : {'first', 'last'}, default 'last'
            If 'first' puts NaNs at the beginning, 'last' puts NaNs at the end.
            Not implemented for MultiIndex.
        sort_remaining : bool, default True
            If True and sorting by level and index is multilevel, sort by other
            levels too (in order) after sorting by specified level.
        ignore_index : bool, default False
            If True, the resulting axis will be labeled 0, 1, …, n - 1.

            .. versionadded:: 1.0.0

        key : callable, optional
            If not None, apply the key function to the index values
            before sorting. This is similar to the `key` argument in the
            builtin :meth:`sorted` function, with the notable difference that
            this `key` function should be *vectorized*. It should expect an
            ``Index`` and return an ``Index`` of the same shape.

            .. versionadded:: 1.1.0

        Returns
        -------
        Series
            The original Series sorted by the labels.

        See Also
        --------
        DataFrame.sort_index: Sort DataFrame by the index.
        DataFrame.sort_values: Sort DataFrame by the value.
        Series.sort_values : Sort Series by the value.

        Examples
        --------
        >>> s = pd.Series(['a', 'b', 'c', 'd'], index=[3, 2, 1, 4])
        >>> s.sort_index()
        1    c
        2    b
        3    a
        4    d
        dtype: object

        Sort Descending

        >>> s.sort_index(ascending=False)
        4    d
        3    a
        2    b
        1    c
        dtype: object

        Sort Inplace

        >>> s.sort_index(inplace=True)
        >>> s
        1    c
        2    b
        3    a
        4    d
        dtype: object

        By default NaNs are put at the end, but use `na_position` to place
        them at the beginning

        >>> s = pd.Series(['a', 'b', 'c', 'd'], index=[3, 2, 1, np.nan])
        >>> s.sort_index(na_position='first')
        NaN     d
         1.0    c
         2.0    b
         3.0    a
        dtype: object

        Specify index level to sort

        >>> arrays = [np.array(['qux', 'qux', 'foo', 'foo',
        ...                     'baz', 'baz', 'bar', 'bar']),
        ...           np.array(['two', 'one', 'two', 'one',
        ...                     'two', 'one', 'two', 'one'])]
        >>> s = pd.Series([1, 2, 3, 4, 5, 6, 7, 8], index=arrays)
        >>> s.sort_index(level=1)
        bar  one    8
        baz  one    6
        foo  one    4
        qux  one    2
        bar  two    7
        baz  two    5
        foo  two    3
        qux  two    1
        dtype: int64

        Does not sort by remaining levels when sorting by levels

        >>> s.sort_index(level=1, sort_remaining=False)
        qux  one    2
        foo  one    4
        baz  one    6
        bar  one    8
        qux  two    1
        foo  two    3
        baz  two    5
        bar  two    7
        dtype: int64

        Apply a key function before sorting

        >>> s = pd.Series([1, 2, 3, 4], index=['A', 'b', 'C', 'd'])
        >>> s.sort_index(key=lambda x : x.str.lower())
        A    1
        b    2
        C    3
        d    4
        dtype: int64
        """

        return super().sort_index(
            axis,
            level,
            ascending,
            inplace,
            kind,
            na_position,
            sort_remaining,
            ignore_index,
            key,
        )

    def argsort(self, axis=0, kind="quicksort", order=None) -> "Series":
        """
        Return the integer indices that would sort the Series values.

        Override ndarray.argsort. Argsorts the value, omitting NA/null values,
        and places the result in the same locations as the non-NA values.

        Parameters
        ----------
        axis : {0 or "index"}
            Has no effect but is accepted for compatibility with numpy.
        kind : {'mergesort', 'quicksort', 'heapsort'}, default 'quicksort'
            Choice of sorting algorithm. See np.sort for more
            information. 'mergesort' is the only stable algorithm.
        order : None
            Has no effect but is accepted for compatibility with numpy.

        Returns
        -------
        Series
            Positions of values within the sort order with -1 indicating
            nan values.

        See Also
        --------
        numpy.ndarray.argsort : Returns the indices that would sort this array.
        """
        values = self._values
        mask = isna(values)

        if mask.any():
            result = Series(-1, index=self.index, name=self.name, dtype="int64")
            notmask = ~mask
            result[notmask] = np.argsort(values[notmask], kind=kind)
            return self._constructor(result, index=self.index).__finalize__(
                self, method="argsort"
            )
        else:
            return self._constructor(
                np.argsort(values, kind=kind), index=self.index, dtype="int64"
            ).__finalize__(self, method="argsort")

    def nlargest(self, n=5, keep="first") -> "Series":
        """
        Return the largest `n` elements.

        Parameters
        ----------
        n : int, default 5
            Return this many descending sorted values.
        keep : {'first', 'last', 'all'}, default 'first'
            When there are duplicate values that cannot all fit in a
            Series of `n` elements:

            - ``first`` : return the first `n` occurrences in order
                of appearance.
            - ``last`` : return the last `n` occurrences in reverse
                order of appearance.
            - ``all`` : keep all occurrences. This can result in a Series of
                size larger than `n`.

        Returns
        -------
        Series
            The `n` largest values in the Series, sorted in decreasing order.

        See Also
        --------
        Series.nsmallest: Get the `n` smallest elements.
        Series.sort_values: Sort Series by values.
        Series.head: Return the first `n` rows.

        Notes
        -----
        Faster than ``.sort_values(ascending=False).head(n)`` for small `n`
        relative to the size of the ``Series`` object.

        Examples
        --------
        >>> countries_population = {"Italy": 59000000, "France": 65000000,
        ...                         "Malta": 434000, "Maldives": 434000,
        ...                         "Brunei": 434000, "Iceland": 337000,
        ...                         "Nauru": 11300, "Tuvalu": 11300,
        ...                         "Anguilla": 11300, "Montserrat": 5200}
        >>> s = pd.Series(countries_population)
        >>> s
        Italy       59000000
        France      65000000
        Malta         434000
        Maldives      434000
        Brunei        434000
        Iceland       337000
        Nauru          11300
        Tuvalu         11300
        Anguilla       11300
        Montserrat      5200
        dtype: int64

        The `n` largest elements where ``n=5`` by default.

        >>> s.nlargest()
        France      65000000
        Italy       59000000
        Malta         434000
        Maldives      434000
        Brunei        434000
        dtype: int64

        The `n` largest elements where ``n=3``. Default `keep` value is 'first'
        so Malta will be kept.

        >>> s.nlargest(3)
        France    65000000
        Italy     59000000
        Malta       434000
        dtype: int64

        The `n` largest elements where ``n=3`` and keeping the last duplicates.
        Brunei will be kept since it is the last with value 434000 based on
        the index order.

        >>> s.nlargest(3, keep='last')
        France      65000000
        Italy       59000000
        Brunei        434000
        dtype: int64

        The `n` largest elements where ``n=3`` with all duplicates kept. Note
        that the returned Series has five elements due to the three duplicates.

        >>> s.nlargest(3, keep='all')
        France      65000000
        Italy       59000000
        Malta         434000
        Maldives      434000
        Brunei        434000
        dtype: int64
        """
        return algorithms.SelectNSeries(self, n=n, keep=keep).nlargest()

    def nsmallest(self, n=5, keep="first") -> "Series":
        """
        Return the smallest `n` elements.

        Parameters
        ----------
        n : int, default 5
            Return this many ascending sorted values.
        keep : {'first', 'last', 'all'}, default 'first'
            When there are duplicate values that cannot all fit in a
            Series of `n` elements:

            - ``first`` : return the first `n` occurrences in order
                of appearance.
            - ``last`` : return the last `n` occurrences in reverse
                order of appearance.
            - ``all`` : keep all occurrences. This can result in a Series of
                size larger than `n`.

        Returns
        -------
        Series
            The `n` smallest values in the Series, sorted in increasing order.

        See Also
        --------
        Series.nlargest: Get the `n` largest elements.
        Series.sort_values: Sort Series by values.
        Series.head: Return the first `n` rows.

        Notes
        -----
        Faster than ``.sort_values().head(n)`` for small `n` relative to
        the size of the ``Series`` object.

        Examples
        --------
        >>> countries_population = {"Italy": 59000000, "France": 65000000,
        ...                         "Brunei": 434000, "Malta": 434000,
        ...                         "Maldives": 434000, "Iceland": 337000,
        ...                         "Nauru": 11300, "Tuvalu": 11300,
        ...                         "Anguilla": 11300, "Montserrat": 5200}
        >>> s = pd.Series(countries_population)
        >>> s
        Italy       59000000
        France      65000000
        Brunei        434000
        Malta         434000
        Maldives      434000
        Iceland       337000
        Nauru          11300
        Tuvalu         11300
        Anguilla       11300
        Montserrat      5200
        dtype: int64

        The `n` smallest elements where ``n=5`` by default.

        >>> s.nsmallest()
        Montserrat    5200
        Nauru        11300
        Tuvalu       11300
        Anguilla     11300
        Iceland     337000
        dtype: int64

        The `n` smallest elements where ``n=3``. Default `keep` value is
        'first' so Nauru and Tuvalu will be kept.

        >>> s.nsmallest(3)
        Montserrat   5200
        Nauru       11300
        Tuvalu      11300
        dtype: int64

        The `n` smallest elements where ``n=3`` and keeping the last
        duplicates. Anguilla and Tuvalu will be kept since they are the last
        with value 11300 based on the index order.

        >>> s.nsmallest(3, keep='last')
        Montserrat   5200
        Anguilla    11300
        Tuvalu      11300
        dtype: int64

        The `n` smallest elements where ``n=3`` with all duplicates kept. Note
        that the returned Series has four elements due to the three duplicates.

        >>> s.nsmallest(3, keep='all')
        Montserrat   5200
        Nauru       11300
        Tuvalu      11300
        Anguilla    11300
        dtype: int64
        """
        return algorithms.SelectNSeries(self, n=n, keep=keep).nsmallest()

    def swaplevel(self, i=-2, j=-1, copy=True) -> "Series":
        """
        Swap levels i and j in a :class:`MultiIndex`.

        Default is to swap the two innermost levels of the index.

        Parameters
        ----------
        i, j : int, str
            Level of the indices to be swapped. Can pass level name as string.
        copy : bool, default True
            Whether to copy underlying data.

        Returns
        -------
        Series
            Series with levels swapped in MultiIndex.
        """
        assert isinstance(self.index, MultiIndex)
        new_index = self.index.swaplevel(i, j)
        return self._constructor(self._values, index=new_index, copy=copy).__finalize__(
            self, method="swaplevel"
        )

    def reorder_levels(self, order) -> "Series":
        """
        Rearrange index levels using input order.

        May not drop or duplicate levels.

        Parameters
        ----------
        order : list of int representing new level order
            Reference level by number or key.

        Returns
        -------
        type of caller (new object)
        """
        if not isinstance(self.index, MultiIndex):  # pragma: no cover
            raise Exception("Can only reorder levels on a hierarchical axis.")

        result = self.copy()
        assert isinstance(result.index, MultiIndex)
        result.index = result.index.reorder_levels(order)
        return result

    def explode(self, ignore_index: bool = False) -> "Series":
        """
        Transform each element of a list-like to a row.

        .. versionadded:: 0.25.0

        Parameters
        ----------
        ignore_index : bool, default False
            If True, the resulting index will be labeled 0, 1, …, n - 1.

            .. versionadded:: 1.1.0

        Returns
        -------
        Series
            Exploded lists to rows; index will be duplicated for these rows.

        See Also
        --------
        Series.str.split : Split string values on specified separator.
        Series.unstack : Unstack, a.k.a. pivot, Series with MultiIndex
            to produce DataFrame.
        DataFrame.melt : Unpivot a DataFrame from wide format to long format.
        DataFrame.explode : Explode a DataFrame from list-like
            columns to long format.

        Notes
        -----
        This routine will explode list-likes including lists, tuples, sets,
        Series, and np.ndarray. The result dtype of the subset rows will
        be object. Scalars will be returned unchanged, and empty list-likes will
        result in a np.nan for that row. In addition, the ordering of elements in
        the output will be non-deterministic when exploding sets.

        Examples
        --------
        >>> s = pd.Series([[1, 2, 3], 'foo', [], [3, 4]])
        >>> s
        0    [1, 2, 3]
        1          foo
        2           []
        3       [3, 4]
        dtype: object

        >>> s.explode()
        0      1
        0      2
        0      3
        1    foo
        2    NaN
        3      3
        3      4
        dtype: object
        """
        if not len(self) or not is_object_dtype(self):
            return self.copy()

        values, counts = reshape.explode(np.asarray(self.array))

        if ignore_index:
            index = ibase.default_index(len(values))
        else:
            index = self.index.repeat(counts)

        result = self._constructor(values, index=index, name=self.name)

        return result

    def unstack(self, level=-1, fill_value=None):
        """
        Unstack, also known as pivot, Series with MultiIndex to produce DataFrame.

        Parameters
        ----------
        level : int, str, or list of these, default last level
            Level(s) to unstack, can pass level name.
        fill_value : scalar value, default None
            Value to use when replacing NaN values.

        Returns
        -------
        DataFrame
            Unstacked Series.

        Examples
        --------
        >>> s = pd.Series([1, 2, 3, 4],
        ...               index=pd.MultiIndex.from_product([['one', 'two'],
        ...                                                 ['a', 'b']]))
        >>> s
        one  a    1
             b    2
        two  a    3
             b    4
        dtype: int64

        >>> s.unstack(level=-1)
             a  b
        one  1  2
        two  3  4

        >>> s.unstack(level=0)
           one  two
        a    1    3
        b    2    4
        """
        from pandas.core.reshape.reshape import unstack

        return unstack(self, level, fill_value)

    # ----------------------------------------------------------------------
    # function application

    def map(self, arg, na_action=None) -> "Series":
        """
        Map values of Series according to input correspondence.

        Used for substituting each value in a Series with another value,
        that may be derived from a function, a ``dict`` or
        a :class:`Series`.

        Parameters
        ----------
        arg : function, collections.abc.Mapping subclass or Series
            Mapping correspondence.
        na_action : {None, 'ignore'}, default None
            If 'ignore', propagate NaN values, without passing them to the
            mapping correspondence.

        Returns
        -------
        Series
            Same index as caller.

        See Also
        --------
        Series.apply : For applying more complex functions on a Series.
        DataFrame.apply : Apply a function row-/column-wise.
        DataFrame.applymap : Apply a function elementwise on a whole DataFrame.

        Notes
        -----
        When ``arg`` is a dictionary, values in Series that are not in the
        dictionary (as keys) are converted to ``NaN``. However, if the
        dictionary is a ``dict`` subclass that defines ``__missing__`` (i.e.
        provides a method for default values), then this default is used
        rather than ``NaN``.

        Examples
        --------
        >>> s = pd.Series(['cat', 'dog', np.nan, 'rabbit'])
        >>> s
        0      cat
        1      dog
        2      NaN
        3   rabbit
        dtype: object

        ``map`` accepts a ``dict`` or a ``Series``. Values that are not found
        in the ``dict`` are converted to ``NaN``, unless the dict has a default
        value (e.g. ``defaultdict``):

        >>> s.map({'cat': 'kitten', 'dog': 'puppy'})
        0   kitten
        1    puppy
        2      NaN
        3      NaN
        dtype: object

        It also accepts a function:

        >>> s.map('I am a {}'.format)
        0       I am a cat
        1       I am a dog
        2       I am a nan
        3    I am a rabbit
        dtype: object

        To avoid applying the function to missing values (and keep them as
        ``NaN``) ``na_action='ignore'`` can be used:

        >>> s.map('I am a {}'.format, na_action='ignore')
        0     I am a cat
        1     I am a dog
        2            NaN
        3  I am a rabbit
        dtype: object
        """
        new_values = super()._map_values(arg, na_action=na_action)
        return self._constructor(new_values, index=self.index).__finalize__(
            self, method="map"
        )

    def _gotitem(self, key, ndim, subset=None) -> "Series":
        """
        Sub-classes to define. Return a sliced object.

        Parameters
        ----------
        key : string / list of selections
        ndim : 1,2
            Requested ndim of result.
        subset : object, default None
            Subset to act on.
        """
        return self

    _agg_see_also_doc = dedent(
        """
    See Also
    --------
    Series.apply : Invoke function on a Series.
    Series.transform : Transform function producing a Series with like indexes.
    """
    )

    _agg_examples_doc = dedent(
        """
    Examples
    --------
    >>> s = pd.Series([1, 2, 3, 4])
    >>> s
    0    1
    1    2
    2    3
    3    4
    dtype: int64

    >>> s.agg('min')
    1

    >>> s.agg(['min', 'max'])
    min   1
    max   4
    dtype: int64
    """
    )

    @doc(
        generic._shared_docs["aggregate"],
        klass=_shared_doc_kwargs["klass"],
        axis=_shared_doc_kwargs["axis"],
        see_also=_agg_see_also_doc,
        examples=_agg_examples_doc,
    )
    def aggregate(self, func=None, axis=0, *args, **kwargs):
        # Validate the axis parameter
        self._get_axis_number(axis)

        # if func is None, will switch to user-provided "named aggregation" kwargs
        if func is None:
            func = dict(kwargs.items())

        result, how = self._aggregate(func, *args, **kwargs)
        if result is None:

            # we can be called from an inner function which
            # passes this meta-data
            kwargs.pop("_axis", None)
            kwargs.pop("_level", None)

            # try a regular apply, this evaluates lambdas
            # row-by-row; however if the lambda is expected a Series
            # expression, e.g.: lambda x: x-x.quantile(0.25)
            # this will fail, so we can try a vectorized evaluation

            # we cannot FIRST try the vectorized evaluation, because
            # then .agg and .apply would have different semantics if the
            # operation is actually defined on the Series, e.g. str
            try:
                result = self.apply(func, *args, **kwargs)
            except (ValueError, AttributeError, TypeError):
                result = func(self, *args, **kwargs)

        return result

    agg = aggregate

    @doc(
        _shared_docs["transform"],
        klass=_shared_doc_kwargs["klass"],
        axis=_shared_doc_kwargs["axis"],
    )
    def transform(
        self, func: AggFuncType, axis: Axis = 0, *args, **kwargs
    ) -> FrameOrSeriesUnion:
        return transform(self, func, axis, *args, **kwargs)

    def apply(self, func, convert_dtype=True, args=(), **kwds):
        """
        Invoke function on values of Series.

        Can be ufunc (a NumPy function that applies to the entire Series)
        or a Python function that only works on single values.

        Parameters
        ----------
        func : function
            Python function or NumPy ufunc to apply.
        convert_dtype : bool, default True
            Try to find better dtype for elementwise function results. If
            False, leave as dtype=object.
        args : tuple
            Positional arguments passed to func after the series value.
        **kwds
            Additional keyword arguments passed to func.

        Returns
        -------
        Series or DataFrame
            If func returns a Series object the result will be a DataFrame.

        See Also
        --------
        Series.map: For element-wise operations.
        Series.agg: Only perform aggregating type operations.
        Series.transform: Only perform transforming type operations.

        Examples
        --------
        Create a series with typical summer temperatures for each city.

        >>> s = pd.Series([20, 21, 12],
        ...               index=['London', 'New York', 'Helsinki'])
        >>> s
        London      20
        New York    21
        Helsinki    12
        dtype: int64

        Square the values by defining a function and passing it as an
        argument to ``apply()``.

        >>> def square(x):
        ...     return x ** 2
        >>> s.apply(square)
        London      400
        New York    441
        Helsinki    144
        dtype: int64

        Square the values by passing an anonymous function as an
        argument to ``apply()``.

        >>> s.apply(lambda x: x ** 2)
        London      400
        New York    441
        Helsinki    144
        dtype: int64

        Define a custom function that needs additional positional
        arguments and pass these additional arguments using the
        ``args`` keyword.

        >>> def subtract_custom_value(x, custom_value):
        ...     return x - custom_value

        >>> s.apply(subtract_custom_value, args=(5,))
        London      15
        New York    16
        Helsinki     7
        dtype: int64

        Define a custom function that takes keyword arguments
        and pass these arguments to ``apply``.

        >>> def add_custom_values(x, **kwargs):
        ...     for month in kwargs:
        ...         x += kwargs[month]
        ...     return x

        >>> s.apply(add_custom_values, june=30, july=20, august=25)
        London      95
        New York    96
        Helsinki    87
        dtype: int64

        Use a function from the Numpy library.

        >>> s.apply(np.log)
        London      2.995732
        New York    3.044522
        Helsinki    2.484907
        dtype: float64
        """
        if len(self) == 0:
            return self._constructor(dtype=self.dtype, index=self.index).__finalize__(
                self, method="apply"
            )

        # dispatch to agg
        if isinstance(func, (list, dict)):
            return self.aggregate(func, *args, **kwds)

        # if we are a string, try to dispatch
        if isinstance(func, str):
            return self._try_aggregate_string_function(func, *args, **kwds)

        # handle ufuncs and lambdas
        if kwds or args and not isinstance(func, np.ufunc):

            def f(x):
                return func(x, *args, **kwds)

        else:
            f = func

        with np.errstate(all="ignore"):
            if isinstance(f, np.ufunc):
                return f(self)

            # row-wise access
            if is_extension_array_dtype(self.dtype) and hasattr(self._values, "map"):
                # GH#23179 some EAs do not have `map`
                mapped = self._values.map(f)
            else:
                values = self.astype(object)._values
                mapped = lib.map_infer(values, f, convert=convert_dtype)

        if len(mapped) and isinstance(mapped[0], Series):
            # GH 25959 use pd.array instead of tolist
            # so extension arrays can be used
            return self._constructor_expanddim(pd.array(mapped), index=self.index)
        else:
            return self._constructor(mapped, index=self.index).__finalize__(
                self, method="apply"
            )

    def _reduce(
        self, op, name, axis=0, skipna=True, numeric_only=None, filter_type=None, **kwds
    ):
        """
        Perform a reduction operation.

        If we have an ndarray as a value, then simply perform the operation,
        otherwise delegate to the object.
        """
        delegate = self._values

        if axis is not None:
            self._get_axis_number(axis)

        if isinstance(delegate, ExtensionArray):
            # dispatch to ExtensionArray interface
            return delegate._reduce(name, skipna=skipna, **kwds)

        else:
            # dispatch to numpy arrays
            if numeric_only:
                raise NotImplementedError(
                    f"Series.{name} does not implement numeric_only."
                )
            with np.errstate(all="ignore"):
                return op(delegate, skipna=skipna, **kwds)

    def _reindex_indexer(self, new_index, indexer, copy):
        if indexer is None:
            if copy:
                return self.copy()
            return self

        new_values = algorithms.take_1d(
            self._values, indexer, allow_fill=True, fill_value=None
        )
        return self._constructor(new_values, index=new_index)

    def _needs_reindex_multi(self, axes, method, level):
        """
        Check if we do need a multi reindex; this is for compat with
        higher dims.
        """
        return False

    @doc(
        NDFrame.align,
        klass=_shared_doc_kwargs["klass"],
        axes_single_arg=_shared_doc_kwargs["axes_single_arg"],
    )
    def align(
        self,
        other,
        join="outer",
        axis=None,
        level=None,
        copy=True,
        fill_value=None,
        method=None,
        limit=None,
        fill_axis=0,
        broadcast_axis=None,
    ):
        return super().align(
            other,
            join=join,
            axis=axis,
            level=level,
            copy=copy,
            fill_value=fill_value,
            method=method,
            limit=limit,
            fill_axis=fill_axis,
            broadcast_axis=broadcast_axis,
        )

    def rename(
        self,
        index=None,
        *,
        axis=None,
        copy=True,
        inplace=False,
        level=None,
        errors="ignore",
    ):
        """
        Alter Series index labels or name.

        Function / dict values must be unique (1-to-1). Labels not contained in
        a dict / Series will be left as-is. Extra labels listed don't throw an
        error.

        Alternatively, change ``Series.name`` with a scalar value.

        See the :ref:`user guide <basics.rename>` for more.

        Parameters
        ----------
        axis : {0 or "index"}
            Unused. Accepted for compatibility with DataFrame method only.
        index : scalar, hashable sequence, dict-like or function, optional
            Functions or dict-like are transformations to apply to
            the index.
            Scalar or hashable sequence-like will alter the ``Series.name``
            attribute.

        **kwargs
            Additional keyword arguments passed to the function. Only the
            "inplace" keyword is used.

        Returns
        -------
        Series
            Series with index labels or name altered.

        See Also
        --------
        DataFrame.rename : Corresponding DataFrame method.
        Series.rename_axis : Set the name of the axis.

        Examples
        --------
        >>> s = pd.Series([1, 2, 3])
        >>> s
        0    1
        1    2
        2    3
        dtype: int64
        >>> s.rename("my_name")  # scalar, changes Series.name
        0    1
        1    2
        2    3
        Name: my_name, dtype: int64
        >>> s.rename(lambda x: x ** 2)  # function, changes labels
        0    1
        1    2
        4    3
        dtype: int64
        >>> s.rename({1: 3, 2: 5})  # mapping, changes labels
        0    1
        3    2
        5    3
        dtype: int64
        """
        if callable(index) or is_dict_like(index):
            return super().rename(
                index, copy=copy, inplace=inplace, level=level, errors=errors
            )
        else:
            return self._set_name(index, inplace=inplace)

    @Appender(
        """
        Examples
        --------
        >>> s = pd.Series([1, 2, 3])
        >>> s
        0    1
        1    2
        2    3
        dtype: int64

        >>> s.set_axis(['a', 'b', 'c'], axis=0)
        a    1
        b    2
        c    3
        dtype: int64
    """
    )
    @Substitution(
        **_shared_doc_kwargs,
        extended_summary_sub="",
        axis_description_sub="",
        see_also_sub="",
    )
    @Appender(generic.NDFrame.set_axis.__doc__)
    def set_axis(self, labels, axis: Axis = 0, inplace: bool = False):
        return super().set_axis(labels, axis=axis, inplace=inplace)

    @doc(
        NDFrame.reindex,
        klass=_shared_doc_kwargs["klass"],
        axes=_shared_doc_kwargs["axes"],
        optional_labels=_shared_doc_kwargs["optional_labels"],
        optional_axis=_shared_doc_kwargs["optional_axis"],
    )
    def reindex(self, index=None, **kwargs):
        return super().reindex(index=index, **kwargs)

    def drop(
        self,
        labels=None,
        axis=0,
        index=None,
        columns=None,
        level=None,
        inplace=False,
        errors="raise",
    ) -> "Series":
        """
        Return Series with specified index labels removed.

        Remove elements of a Series based on specifying the index labels.
        When using a multi-index, labels on different levels can be removed
        by specifying the level.

        Parameters
        ----------
        labels : single label or list-like
            Index labels to drop.
        axis : 0, default 0
            Redundant for application on Series.
        index : single label or list-like
            Redundant for application on Series, but 'index' can be used instead
            of 'labels'.
        columns : single label or list-like
            No change is made to the Series; use 'index' or 'labels' instead.
        level : int or level name, optional
            For MultiIndex, level for which the labels will be removed.
        inplace : bool, default False
            If True, do operation inplace and return None.
        errors : {'ignore', 'raise'}, default 'raise'
            If 'ignore', suppress error and only existing labels are dropped.

        Returns
        -------
        Series
            Series with specified index labels removed.

        Raises
        ------
        KeyError
            If none of the labels are found in the index.

        See Also
        --------
        Series.reindex : Return only specified index labels of Series.
        Series.dropna : Return series without null values.
        Series.drop_duplicates : Return Series with duplicate values removed.
        DataFrame.drop : Drop specified labels from rows or columns.

        Examples
        --------
        >>> s = pd.Series(data=np.arange(3), index=['A', 'B', 'C'])
        >>> s
        A  0
        B  1
        C  2
        dtype: int64

        Drop labels B en C

        >>> s.drop(labels=['B', 'C'])
        A  0
        dtype: int64

        Drop 2nd level label in MultiIndex Series

        >>> midx = pd.MultiIndex(levels=[['lama', 'cow', 'falcon'],
        ...                              ['speed', 'weight', 'length']],
        ...                      codes=[[0, 0, 0, 1, 1, 1, 2, 2, 2],
        ...                             [0, 1, 2, 0, 1, 2, 0, 1, 2]])
        >>> s = pd.Series([45, 200, 1.2, 30, 250, 1.5, 320, 1, 0.3],
        ...               index=midx)
        >>> s
        lama    speed      45.0
                weight    200.0
                length      1.2
        cow     speed      30.0
                weight    250.0
                length      1.5
        falcon  speed     320.0
                weight      1.0
                length      0.3
        dtype: float64

        >>> s.drop(labels='weight', level=1)
        lama    speed      45.0
                length      1.2
        cow     speed      30.0
                length      1.5
        falcon  speed     320.0
                length      0.3
        dtype: float64
        """
        return super().drop(
            labels=labels,
            axis=axis,
            index=index,
            columns=columns,
            level=level,
            inplace=inplace,
            errors=errors,
        )

    @doc(NDFrame.fillna, **_shared_doc_kwargs)
    def fillna(
        self,
        value=None,
        method=None,
        axis=None,
        inplace=False,
        limit=None,
        downcast=None,
    ) -> Optional["Series"]:
        return super().fillna(
            value=value,
            method=method,
            axis=axis,
            inplace=inplace,
            limit=limit,
            downcast=downcast,
        )

    def pop(self, item: Label) -> Any:
        """
        Return item and drops from series. Raise KeyError if not found.

        Parameters
        ----------
        item : label
            Index of the element that needs to be removed.

        Returns
        -------
        Value that is popped from series.

        Examples
        --------
        >>> ser = pd.Series([1,2,3])

        >>> ser.pop(0)
        1

        >>> ser
        1    2
        2    3
        dtype: int64
        """
        return super().pop(item=item)

    @doc(NDFrame.replace, klass=_shared_doc_kwargs["klass"])
    def replace(
        self,
        to_replace=None,
        value=None,
        inplace=False,
        limit=None,
        regex=False,
        method="pad",
    ):
        return super().replace(
            to_replace=to_replace,
            value=value,
            inplace=inplace,
            limit=limit,
            regex=regex,
            method=method,
        )

    @doc(NDFrame.shift, klass=_shared_doc_kwargs["klass"])
    def shift(self, periods=1, freq=None, axis=0, fill_value=None) -> "Series":
        return super().shift(
            periods=periods, freq=freq, axis=axis, fill_value=fill_value
        )

    def memory_usage(self, index=True, deep=False):
        """
        Return the memory usage of the Series.

        The memory usage can optionally include the contribution of
        the index and of elements of `object` dtype.

        Parameters
        ----------
        index : bool, default True
            Specifies whether to include the memory usage of the Series index.
        deep : bool, default False
            If True, introspect the data deeply by interrogating
            `object` dtypes for system-level memory consumption, and include
            it in the returned value.

        Returns
        -------
        int
            Bytes of memory consumed.

        See Also
        --------
        numpy.ndarray.nbytes : Total bytes consumed by the elements of the
            array.
        DataFrame.memory_usage : Bytes consumed by a DataFrame.

        Examples
        --------
        >>> s = pd.Series(range(3))
        >>> s.memory_usage()
        152

        Not including the index gives the size of the rest of the data, which
        is necessarily smaller:

        >>> s.memory_usage(index=False)
        24

        The memory footprint of `object` values is ignored by default:

        >>> s = pd.Series(["a", "b"])
        >>> s.values
        array(['a', 'b'], dtype=object)
        >>> s.memory_usage()
        144
        >>> s.memory_usage(deep=True)
        244
        """
        v = super().memory_usage(deep=deep)
        if index:
            v += self.index.memory_usage(deep=deep)
        return v

    def isin(self, values) -> "Series":
        """
        Whether elements in Series are contained in `values`.

        Return a boolean Series showing whether each element in the Series
        matches an element in the passed sequence of `values` exactly.

        Parameters
        ----------
        values : set or list-like
            The sequence of values to test. Passing in a single string will
            raise a ``TypeError``. Instead, turn a single string into a
            list of one element.

        Returns
        -------
        Series
            Series of booleans indicating if each element is in values.

        Raises
        ------
        TypeError
          * If `values` is a string

        See Also
        --------
        DataFrame.isin : Equivalent method on DataFrame.

        Examples
        --------
        >>> s = pd.Series(['lama', 'cow', 'lama', 'beetle', 'lama',
        ...                'hippo'], name='animal')
        >>> s.isin(['cow', 'lama'])
        0     True
        1     True
        2     True
        3    False
        4     True
        5    False
        Name: animal, dtype: bool

        Passing a single string as ``s.isin('lama')`` will raise an error. Use
        a list of one element instead:

        >>> s.isin(['lama'])
        0     True
        1    False
        2     True
        3    False
        4     True
        5    False
        Name: animal, dtype: bool
        """
        result = algorithms.isin(self, values)
        return self._constructor(result, index=self.index).__finalize__(
            self, method="isin"
        )

    def between(self, left, right, inclusive=True) -> "Series":
        """
        Return boolean Series equivalent to left <= series <= right.

        This function returns a boolean vector containing `True` wherever the
        corresponding Series element is between the boundary values `left` and
        `right`. NA values are treated as `False`.

        Parameters
        ----------
        left : scalar or list-like
            Left boundary.
        right : scalar or list-like
            Right boundary.
        inclusive : bool, default True
            Include boundaries.

        Returns
        -------
        Series
            Series representing whether each element is between left and
            right (inclusive).

        See Also
        --------
        Series.gt : Greater than of series and other.
        Series.lt : Less than of series and other.

        Notes
        -----
        This function is equivalent to ``(left <= ser) & (ser <= right)``

        Examples
        --------
        >>> s = pd.Series([2, 0, 4, 8, np.nan])

        Boundary values are included by default:

        >>> s.between(1, 4)
        0     True
        1    False
        2     True
        3    False
        4    False
        dtype: bool

        With `inclusive` set to ``False`` boundary values are excluded:

        >>> s.between(1, 4, inclusive=False)
        0     True
        1    False
        2    False
        3    False
        4    False
        dtype: bool

        `left` and `right` can be any scalar value:

        >>> s = pd.Series(['Alice', 'Bob', 'Carol', 'Eve'])
        >>> s.between('Anna', 'Daniel')
        0    False
        1     True
        2     True
        3    False
        dtype: bool
        """
        if inclusive:
            lmask = self >= left
            rmask = self <= right
        else:
            lmask = self > left
            rmask = self < right

        return lmask & rmask

    # ----------------------------------------------------------------------
    # Convert to types that support pd.NA

    def _convert_dtypes(
        self,
        infer_objects: bool = True,
        convert_string: bool = True,
        convert_integer: bool = True,
        convert_boolean: bool = True,
    ) -> "Series":
        input_series = self
        if infer_objects:
            input_series = input_series.infer_objects()
            if is_object_dtype(input_series):
                input_series = input_series.copy()

        if convert_string or convert_integer or convert_boolean:
            inferred_dtype = convert_dtypes(
                input_series._values, convert_string, convert_integer, convert_boolean
            )
            try:
                result = input_series.astype(inferred_dtype)
            except TypeError:
                result = input_series.copy()
        else:
            result = input_series.copy()
        return result

    @doc(NDFrame.isna, klass=_shared_doc_kwargs["klass"])
    def isna(self) -> "Series":
        return generic.NDFrame.isna(self)

    @doc(NDFrame.isna, klass=_shared_doc_kwargs["klass"])
    def isnull(self) -> "Series":
        return super().isnull()

    @doc(NDFrame.notna, klass=_shared_doc_kwargs["klass"])
    def notna(self) -> "Series":
        return super().notna()

    @doc(NDFrame.notna, klass=_shared_doc_kwargs["klass"])
    def notnull(self) -> "Series":
        return super().notnull()

    def dropna(self, axis=0, inplace=False, how=None):
        """
        Return a new Series with missing values removed.

        See the :ref:`User Guide <missing_data>` for more on which values are
        considered missing, and how to work with missing data.

        Parameters
        ----------
        axis : {0 or 'index'}, default 0
            There is only one axis to drop values from.
        inplace : bool, default False
            If True, do operation inplace and return None.
        how : str, optional
            Not in use. Kept for compatibility.

        Returns
        -------
        Series
            Series with NA entries dropped from it.

        See Also
        --------
        Series.isna: Indicate missing values.
        Series.notna : Indicate existing (non-missing) values.
        Series.fillna : Replace missing values.
        DataFrame.dropna : Drop rows or columns which contain NA values.
        Index.dropna : Drop missing indices.

        Examples
        --------
        >>> ser = pd.Series([1., 2., np.nan])
        >>> ser
        0    1.0
        1    2.0
        2    NaN
        dtype: float64

        Drop NA values from a Series.

        >>> ser.dropna()
        0    1.0
        1    2.0
        dtype: float64

        Keep the Series with valid entries in the same variable.

        >>> ser.dropna(inplace=True)
        >>> ser
        0    1.0
        1    2.0
        dtype: float64

        Empty strings are not considered NA values. ``None`` is considered an
        NA value.

        >>> ser = pd.Series([np.NaN, 2, pd.NaT, '', None, 'I stay'])
        >>> ser
        0       NaN
        1         2
        2       NaT
        3
        4      None
        5    I stay
        dtype: object
        >>> ser.dropna()
        1         2
        3
        5    I stay
        dtype: object
        """
        inplace = validate_bool_kwarg(inplace, "inplace")
        # Validate the axis parameter
        self._get_axis_number(axis or 0)

        if self._can_hold_na:
            result = remove_na_arraylike(self)
            if inplace:
                self._update_inplace(result)
            else:
                return result
        else:
            if inplace:
                # do nothing
                pass
            else:
                return self.copy()

    # ----------------------------------------------------------------------
    # Time series-oriented methods

    def to_timestamp(self, freq=None, how="start", copy=True) -> "Series":
        """
        Cast to DatetimeIndex of Timestamps, at *beginning* of period.

        Parameters
        ----------
        freq : str, default frequency of PeriodIndex
            Desired frequency.
        how : {'s', 'e', 'start', 'end'}
            Convention for converting period to timestamp; start of period
            vs. end.
        copy : bool, default True
            Whether or not to return a copy.

        Returns
        -------
        Series with DatetimeIndex
        """
        new_values = self._values
        if copy:
            new_values = new_values.copy()

        if not isinstance(self.index, PeriodIndex):
            raise TypeError(f"unsupported Type {type(self.index).__name__}")
        new_index = self.index.to_timestamp(freq=freq, how=how)
        return self._constructor(new_values, index=new_index).__finalize__(
            self, method="to_timestamp"
        )

    def to_period(self, freq=None, copy=True) -> "Series":
        """
        Convert Series from DatetimeIndex to PeriodIndex.

        Parameters
        ----------
        freq : str, default None
            Frequency associated with the PeriodIndex.
        copy : bool, default True
            Whether or not to return a copy.

        Returns
        -------
        Series
            Series with index converted to PeriodIndex.
        """
        new_values = self._values
        if copy:
            new_values = new_values.copy()

        if not isinstance(self.index, DatetimeIndex):
            raise TypeError(f"unsupported Type {type(self.index).__name__}")
        new_index = self.index.to_period(freq=freq)
        return self._constructor(new_values, index=new_index).__finalize__(
            self, method="to_period"
        )

    # ----------------------------------------------------------------------
    # Add index
    _AXIS_ORDERS = ["index"]
    _AXIS_REVERSED = False
    _AXIS_LEN = len(_AXIS_ORDERS)
    _info_axis_number = 0
    _info_axis_name = "index"

    index: "Index" = properties.AxisProperty(
        axis=0, doc="The index (axis labels) of the Series."
    )

    # ----------------------------------------------------------------------
    # Accessor Methods
    # ----------------------------------------------------------------------
    str = CachedAccessor("str", StringMethods)
    dt = CachedAccessor("dt", CombinedDatetimelikeProperties)
    cat = CachedAccessor("cat", CategoricalAccessor)
    plot = CachedAccessor("plot", pandas.plotting.PlotAccessor)
    sparse = CachedAccessor("sparse", SparseAccessor)

    # ----------------------------------------------------------------------
    # Add plotting methods to Series
    hist = pandas.plotting.hist_series

    # ----------------------------------------------------------------------
    # Template-Based Arithmetic/Comparison Methods

    def _cmp_method(self, other, op):
        res_name = ops.get_op_result_name(self, other)

        if isinstance(other, Series) and not self._indexed_same(other):
            raise ValueError("Can only compare identically-labeled Series objects")

        lvalues = extract_array(self, extract_numpy=True)
        rvalues = extract_array(other, extract_numpy=True)

        res_values = ops.comparison_op(lvalues, rvalues, op)

        return self._construct_result(res_values, name=res_name)


Series._add_numeric_operations()

# Add arithmetic!
ops.add_flex_arithmetic_methods(Series)
ops.add_special_arithmetic_methods(Series)<|MERGE_RESOLUTION|>--- conflicted
+++ resolved
@@ -191,11 +191,7 @@
     hasnans = property(
         base.IndexOpsMixin.hasnans.func, doc=base.IndexOpsMixin.hasnans.__doc__
     )
-<<<<<<< HEAD
-
-=======
     __hash__ = generic.NDFrame.__hash__
->>>>>>> 257ad4e2
     _mgr: SingleBlockManager
     div: Callable[["Series", Any], "Series"]
     rdiv: Callable[["Series", Any], "Series"]
