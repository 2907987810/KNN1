"""
Data structure for 1-dimensional cross-sectional and time series data
"""
from io import StringIO
from shutil import get_terminal_size
from textwrap import dedent
from typing import (
    IO,
    TYPE_CHECKING,
    Any,
    Callable,
    Iterable,
    List,
    Optional,
    Tuple,
    Type,
)
import warnings

import numpy as np

from pandas._config import get_option

from pandas._libs import lib, properties, reshape, tslibs
from pandas._typing import Axis, DtypeObj, Label
from pandas.compat.numpy import function as nv
from pandas.util._decorators import Appender, Substitution, doc
from pandas.util._validators import validate_bool_kwarg, validate_percentile

from pandas.core.dtypes.cast import (
    convert_dtypes,
    maybe_cast_to_extension_array,
    validate_numeric_casting,
)
from pandas.core.dtypes.common import (
    _is_unorderable_exception,
    ensure_platform_int,
    is_bool,
    is_categorical_dtype,
    is_dict_like,
    is_extension_array_dtype,
    is_integer,
    is_iterator,
    is_list_like,
    is_object_dtype,
    is_scalar,
)
from pandas.core.dtypes.generic import (
    ABCDataFrame,
    ABCDatetimeIndex,
    ABCMultiIndex,
    ABCPeriodIndex,
    ABCSeries,
)
from pandas.core.dtypes.inference import is_hashable
from pandas.core.dtypes.missing import (
    isna,
    na_value_for_dtype,
    notna,
    remove_na_arraylike,
)

import pandas as pd
from pandas.core import algorithms, base, generic, nanops, ops
from pandas.core.accessor import CachedAccessor
from pandas.core.arrays import ExtensionArray
from pandas.core.arrays.categorical import CategoricalAccessor
from pandas.core.arrays.sparse import SparseAccessor
import pandas.core.common as com
from pandas.core.construction import (
    create_series_with_explicit_dtype,
    extract_array,
    is_empty_data,
    sanitize_array,
)
from pandas.core.generic import NDFrame
from pandas.core.indexers import unpack_1tuple
from pandas.core.indexes.accessors import CombinedDatetimelikeProperties
from pandas.core.indexes.api import (
    Float64Index,
    Index,
    IntervalIndex,
    InvalidIndexError,
    MultiIndex,
    ensure_index,
)
import pandas.core.indexes.base as ibase
from pandas.core.indexes.datetimes import DatetimeIndex
from pandas.core.indexes.period import PeriodIndex
from pandas.core.indexes.timedeltas import TimedeltaIndex
from pandas.core.indexing import check_bool_indexer
from pandas.core.internals import SingleBlockManager
from pandas.core.strings import StringMethods
from pandas.core.tools.datetimes import to_datetime

import pandas.io.formats.format as fmt
import pandas.plotting

if TYPE_CHECKING:
    from pandas.core.frame import DataFrame
    from pandas.core.groupby.generic import SeriesGroupBy

__all__ = ["Series"]

_shared_doc_kwargs = dict(
    axes="index",
    klass="Series",
    axes_single_arg="{0 or 'index'}",
    axis="""axis : {0 or 'index'}
        Parameter needed for compatibility with DataFrame.""",
    inplace="""inplace : boolean, default False
        If True, performs operation inplace and returns None.""",
    unique="np.ndarray",
    duplicated="Series",
    optional_by="",
    optional_mapper="",
    optional_labels="",
    optional_axis="",
    versionadded_to_excel="\n    .. versionadded:: 0.20.0\n",
)


def _coerce_method(converter):
    """
    Install the scalar coercion methods.
    """

    def wrapper(self):
        if len(self) == 1:
            return converter(self.iloc[0])
        raise TypeError(f"cannot convert the series to {converter}")

    wrapper.__name__ = f"__{converter.__name__}__"
    return wrapper


# ----------------------------------------------------------------------
# Series class


class Series(base.IndexOpsMixin, generic.NDFrame):
    """
    One-dimensional ndarray with axis labels (including time series).

    Labels need not be unique but must be a hashable type. The object
    supports both integer- and label-based indexing and provides a host of
    methods for performing operations involving the index. Statistical
    methods from ndarray have been overridden to automatically exclude
    missing data (currently represented as NaN).

    Operations between Series (+, -, /, *, **) align values based on their
    associated index values-- they need not be the same length. The result
    index will be the sorted union of the two indexes.

    Parameters
    ----------
    data : array-like, Iterable, dict, or scalar value
        Contains data stored in Series.

        .. versionchanged:: 0.23.0
           If data is a dict, argument order is maintained for Python 3.6
           and later.

    index : array-like or Index (1d)
        Values must be hashable and have the same length as `data`.
        Non-unique index values are allowed. Will default to
        RangeIndex (0, 1, 2, ..., n) if not provided. If both a dict and index
        sequence are used, the index will override the keys found in the
        dict.
    dtype : str, numpy.dtype, or ExtensionDtype, optional
        Data type for the output Series. If not specified, this will be
        inferred from `data`.
        See the :ref:`user guide <basics.dtypes>` for more usages.
    name : str, optional
        The name to give to the Series.
    copy : bool, default False
        Copy input data.
    """

    _typ = "series"

    _name: Label
    _metadata: List[str] = ["name"]
    _internal_names_set = {"index"} | generic.NDFrame._internal_names_set
    _accessors = {"dt", "cat", "str", "sparse"}
    _deprecations = (
        base.IndexOpsMixin._deprecations
        | generic.NDFrame._deprecations
        | frozenset(["compress", "ptp"])
    )

    # Override cache_readonly bc Series is mutable
    hasnans = property(
        base.IndexOpsMixin.hasnans.func, doc=base.IndexOpsMixin.hasnans.__doc__
    )
    _mgr: SingleBlockManager
    div: Callable[["Series", Any], "Series"]
    rdiv: Callable[["Series", Any], "Series"]

    # ----------------------------------------------------------------------
    # Constructors

    def __init__(
        self, data=None, index=None, dtype=None, name=None, copy=False, fastpath=False
    ):

        # we are called internally, so short-circuit
        if fastpath:

            # data is an ndarray, index is defined
            if not isinstance(data, SingleBlockManager):
                data = SingleBlockManager.from_array(data, index)
            if copy:
                data = data.copy()
            if index is None:
                index = data.index

        else:

            name = ibase.maybe_extract_name(name, data, type(self))

            if is_empty_data(data) and dtype is None:
                # gh-17261
                warnings.warn(
                    "The default dtype for empty Series will be 'object' instead "
                    "of 'float64' in a future version. Specify a dtype explicitly "
                    "to silence this warning.",
                    DeprecationWarning,
                    stacklevel=2,
                )
                # uncomment the line below when removing the DeprecationWarning
                # dtype = np.dtype(object)

            if index is not None:
                index = ensure_index(index)

            if data is None:
                data = {}
            if dtype is not None:
                dtype = self._validate_dtype(dtype)

            if isinstance(data, MultiIndex):
                raise NotImplementedError(
                    "initializing a Series from a MultiIndex is not supported"
                )
            elif isinstance(data, Index):

                if dtype is not None:
                    # astype copies
                    data = data.astype(dtype)
                else:
                    # need to copy to avoid aliasing issues
                    data = data._values.copy()
                    if isinstance(data, ABCDatetimeIndex) and data.tz is not None:
                        # GH#24096 need copy to be deep for datetime64tz case
                        # TODO: See if we can avoid these copies
                        data = data._values.copy(deep=True)
                copy = False

            elif isinstance(data, np.ndarray):
                if len(data.dtype):
                    # GH#13296 we are dealing with a compound dtype, which
                    #  should be treated as 2D
                    raise ValueError(
                        "Cannot construct a Series from an ndarray with "
                        "compound dtype.  Use DataFrame instead."
                    )
                pass
            elif isinstance(data, ABCSeries):
                if index is None:
                    index = data.index
                else:
                    data = data.reindex(index, copy=copy)
                data = data._mgr
            elif is_dict_like(data):
                data, index = self._init_dict(data, index, dtype)
                dtype = None
                copy = False
            elif isinstance(data, SingleBlockManager):
                if index is None:
                    index = data.index
                elif not data.index.equals(index) or copy:
                    # GH#19275 SingleBlockManager input should only be called
                    # internally
                    raise AssertionError(
                        "Cannot pass both SingleBlockManager "
                        "`data` argument and a different "
                        "`index` argument. `copy` must be False."
                    )

            elif is_extension_array_dtype(data):
                pass
            elif isinstance(data, (set, frozenset)):
                raise TypeError(f"'{type(data).__name__}' type is unordered")
            else:
                data = com.maybe_iterable_to_list(data)

            if index is None:
                if not is_list_like(data):
                    data = [data]
                index = ibase.default_index(len(data))
            elif is_list_like(data):

                # a scalar numpy array is list-like but doesn't
                # have a proper length
                try:
                    if len(index) != len(data):
                        raise ValueError(
                            f"Length of passed values is {len(data)}, "
                            f"index implies {len(index)}."
                        )
                except TypeError:
                    pass

            # create/copy the manager
            if isinstance(data, SingleBlockManager):
                if dtype is not None:
                    data = data.astype(dtype=dtype, errors="ignore", copy=copy)
                elif copy:
                    data = data.copy()
            else:
                data = sanitize_array(data, index, dtype, copy, raise_cast_failure=True)

                data = SingleBlockManager.from_array(data, index)

        generic.NDFrame.__init__(self, data)
        self.name = name
        self._set_axis(0, index, fastpath=True)

    def _init_dict(self, data, index=None, dtype=None):
        """
        Derive the "_mgr" and "index" attributes of a new Series from a
        dictionary input.

        Parameters
        ----------
        data : dict or dict-like
            Data used to populate the new Series.
        index : Index or index-like, default None
            Index for the new Series: if None, use dict keys.
        dtype : dtype, default None
            The dtype for the new Series: if None, infer from data.

        Returns
        -------
        _data : BlockManager for the new Series
        index : index for the new Series
        """
        # Looking for NaN in dict doesn't work ({np.nan : 1}[float('nan')]
        # raises KeyError), so we iterate the entire dict, and align
        if data:
            keys, values = zip(*data.items())
            values = list(values)
        elif index is not None:
            # fastpath for Series(data=None). Just use broadcasting a scalar
            # instead of reindexing.
            values = na_value_for_dtype(dtype)
            keys = index
        else:
            keys, values = [], []

        # Input is now list-like, so rely on "standard" construction:

        # TODO: passing np.float64 to not break anything yet. See GH-17261
        s = create_series_with_explicit_dtype(
            values, index=keys, dtype=dtype, dtype_if_empty=np.float64
        )

        # Now we just make sure the order is respected, if any
        if data and index is not None:
            s = s.reindex(index, copy=False)
        return s._mgr, s.index

    # ----------------------------------------------------------------------

    @property
    def _constructor(self) -> Type["Series"]:
        return Series

    @property
    def _constructor_expanddim(self) -> Type["DataFrame"]:
        from pandas.core.frame import DataFrame

        return DataFrame

    # types
    @property
    def _can_hold_na(self):
        return self._mgr._can_hold_na

    _index = None

    def _set_axis(self, axis: int, labels, fastpath: bool = False) -> None:
        """
        Override generic, we want to set the _typ here.

        This is called from the cython code when we set the `index` attribute
        directly, e.g. `series.index = [1, 2, 3]`.
        """
        if not fastpath:
            labels = ensure_index(labels)

        is_all_dates = labels.is_all_dates
        if is_all_dates:
            if not isinstance(labels, (DatetimeIndex, PeriodIndex, TimedeltaIndex)):
                try:
                    labels = DatetimeIndex(labels)
                    # need to set here because we changed the index
                    if fastpath:
                        self._mgr.set_axis(axis, labels)
                except (tslibs.OutOfBoundsDatetime, ValueError):
                    # labels may exceeds datetime bounds,
                    # or not be a DatetimeIndex
                    pass

        object.__setattr__(self, "_index", labels)
        if not fastpath:
            # The ensure_index call aabove ensures we have an Index object
            self._mgr.set_axis(axis, labels)

    # ndarray compatibility
    @property
    def dtype(self) -> DtypeObj:
        """
        Return the dtype object of the underlying data.
        """
        return self._mgr.dtype

    @property
    def dtypes(self) -> DtypeObj:
        """
        Return the dtype object of the underlying data.
        """
        # DataFrame compatibility
        return self.dtype

    @property
    def name(self) -> Label:
        """
        Return the name of the Series.

        The name of a Series becomes its index or column name if it is used
        to form a DataFrame. It is also used whenever displaying the Series
        using the interpreter.

        Returns
        -------
        label (hashable object)
            The name of the Series, also the column name if part of a DataFrame.

        See Also
        --------
        Series.rename : Sets the Series name when given a scalar input.
        Index.name : Corresponding Index property.

        Examples
        --------
        The Series name can be set initially when calling the constructor.

        >>> s = pd.Series([1, 2, 3], dtype=np.int64, name='Numbers')
        >>> s
        0    1
        1    2
        2    3
        Name: Numbers, dtype: int64
        >>> s.name = "Integers"
        >>> s
        0    1
        1    2
        2    3
        Name: Integers, dtype: int64

        The name of a Series within a DataFrame is its column name.

        >>> df = pd.DataFrame([[1, 2], [3, 4], [5, 6]],
        ...                   columns=["Odd Numbers", "Even Numbers"])
        >>> df
           Odd Numbers  Even Numbers
        0            1             2
        1            3             4
        2            5             6
        >>> df["Even Numbers"].name
        'Even Numbers'
        """
        return self._name

    @name.setter
    def name(self, value: Label) -> None:
        if not is_hashable(value):
            raise TypeError("Series.name must be a hashable type")
        object.__setattr__(self, "_name", value)

    @property
    def values(self):
        """
        Return Series as ndarray or ndarray-like depending on the dtype.

        .. warning::

           We recommend using :attr:`Series.array` or
           :meth:`Series.to_numpy`, depending on whether you need
           a reference to the underlying data or a NumPy array.

        Returns
        -------
        numpy.ndarray or ndarray-like

        See Also
        --------
        Series.array : Reference to the underlying data.
        Series.to_numpy : A NumPy array representing the underlying data.

        Examples
        --------
        >>> pd.Series([1, 2, 3]).values
        array([1, 2, 3])

        >>> pd.Series(list('aabc')).values
        array(['a', 'a', 'b', 'c'], dtype=object)

        >>> pd.Series(list('aabc')).astype('category').values
        [a, a, b, c]
        Categories (3, object): [a, b, c]

        Timezone aware datetime data is converted to UTC:

        >>> pd.Series(pd.date_range('20130101', periods=3,
        ...                         tz='US/Eastern')).values
        array(['2013-01-01T05:00:00.000000000',
               '2013-01-02T05:00:00.000000000',
               '2013-01-03T05:00:00.000000000'], dtype='datetime64[ns]')
        """
        return self._mgr.external_values()

    @property
    def _values(self):
        """
        Return the internal repr of this data (defined by Block.interval_values).
        This are the values as stored in the Block (ndarray or ExtensionArray
        depending on the Block class), with datetime64[ns] and timedelta64[ns]
        wrapped in ExtensionArrays to match Index._values behavior.

        Differs from the public ``.values`` for certain data types, because of
        historical backwards compatibility of the public attribute (e.g. period
        returns object ndarray and datetimetz a datetime64[ns] ndarray for
        ``.values`` while it returns an ExtensionArray for ``._values`` in those
        cases).

        Differs from ``.array`` in that this still returns the numpy array if
        the Block is backed by a numpy array (except for datetime64 and
        timedelta64 dtypes), while ``.array`` ensures to always return an
        ExtensionArray.

        Overview:

        dtype       | values        | _values       | array         |
        ----------- | ------------- | ------------- | ------------- |
        Numeric     | ndarray       | ndarray       | PandasArray   |
        Category    | Categorical   | Categorical   | Categorical   |
        dt64[ns]    | ndarray[M8ns] | DatetimeArray | DatetimeArray |
        dt64[ns tz] | ndarray[M8ns] | DatetimeArray | DatetimeArray |
        td64[ns]    | ndarray[m8ns] | TimedeltaArray| ndarray[m8ns] |
        Period      | ndarray[obj]  | PeriodArray   | PeriodArray   |
        Nullable    | EA            | EA            | EA            |

        """
        return self._mgr.internal_values()

    @Appender(base.IndexOpsMixin.array.__doc__)  # type: ignore
    @property
    def array(self) -> ExtensionArray:
        return self._mgr._block.array_values()

    # ops
    def ravel(self, order="C"):
        """
        Return the flattened underlying data as an ndarray.

        Returns
        -------
        numpy.ndarray or ndarray-like
            Flattened data of the Series.

        See Also
        --------
        numpy.ndarray.ravel : Return a flattened array.
        """
        return self._values.ravel(order=order)

    def __len__(self) -> int:
        """
        Return the length of the Series.
        """
        return len(self._mgr)

    def view(self, dtype=None) -> "Series":
        """
        Create a new view of the Series.

        This function will return a new Series with a view of the same
        underlying values in memory, optionally reinterpreted with a new data
        type. The new data type must preserve the same size in bytes as to not
        cause index misalignment.

        Parameters
        ----------
        dtype : data type
            Data type object or one of their string representations.

        Returns
        -------
        Series
            A new Series object as a view of the same data in memory.

        See Also
        --------
        numpy.ndarray.view : Equivalent numpy function to create a new view of
            the same data in memory.

        Notes
        -----
        Series are instantiated with ``dtype=float64`` by default. While
        ``numpy.ndarray.view()`` will return a view with the same data type as
        the original array, ``Series.view()`` (without specified dtype)
        will try using ``float64`` and may fail if the original data type size
        in bytes is not the same.

        Examples
        --------
        >>> s = pd.Series([-2, -1, 0, 1, 2], dtype='int8')
        >>> s
        0   -2
        1   -1
        2    0
        3    1
        4    2
        dtype: int8

        The 8 bit signed integer representation of `-1` is `0b11111111`, but
        the same bytes represent 255 if read as an 8 bit unsigned integer:

        >>> us = s.view('uint8')
        >>> us
        0    254
        1    255
        2      0
        3      1
        4      2
        dtype: uint8

        The views share the same underlying values:

        >>> us[0] = 128
        >>> s
        0   -128
        1     -1
        2      0
        3      1
        4      2
        dtype: int8
        """
        return self._constructor(
            self._values.view(dtype), index=self.index
        ).__finalize__(self, method="view")

    # ----------------------------------------------------------------------
    # NDArray Compat
    _HANDLED_TYPES = (Index, ExtensionArray, np.ndarray)

    def __array_ufunc__(
        self, ufunc: Callable, method: str, *inputs: Any, **kwargs: Any
    ):
        # TODO: handle DataFrame
        cls = type(self)

        # for binary ops, use our custom dunder methods
        result = ops.maybe_dispatch_ufunc_to_dunder_op(
            self, ufunc, method, *inputs, **kwargs
        )
        if result is not NotImplemented:
            return result

        # Determine if we should defer.
        no_defer = (np.ndarray.__array_ufunc__, cls.__array_ufunc__)

        for item in inputs:
            higher_priority = (
                hasattr(item, "__array_priority__")
                and item.__array_priority__ > self.__array_priority__
            )
            has_array_ufunc = (
                hasattr(item, "__array_ufunc__")
                and type(item).__array_ufunc__ not in no_defer
                and not isinstance(item, self._HANDLED_TYPES)
            )
            if higher_priority or has_array_ufunc:
                return NotImplemented

        # align all the inputs.
        names = [getattr(x, "name") for x in inputs if hasattr(x, "name")]
        types = tuple(type(x) for x in inputs)
        # TODO: dataframe
        alignable = [x for x, t in zip(inputs, types) if issubclass(t, Series)]

        if len(alignable) > 1:
            # This triggers alignment.
            # At the moment, there aren't any ufuncs with more than two inputs
            # so this ends up just being x1.index | x2.index, but we write
            # it to handle *args.
            index = alignable[0].index
            for s in alignable[1:]:
                index |= s.index
            inputs = tuple(
                x.reindex(index) if issubclass(t, Series) else x
                for x, t in zip(inputs, types)
            )
        else:
            index = self.index

        inputs = tuple(extract_array(x, extract_numpy=True) for x in inputs)
        result = getattr(ufunc, method)(*inputs, **kwargs)

        name = names[0] if len(set(names)) == 1 else None

        def construct_return(result):
            if lib.is_scalar(result):
                return result
            elif result.ndim > 1:
                # e.g. np.subtract.outer
                if method == "outer":
                    # GH#27198
                    raise NotImplementedError
                return result
            return self._constructor(result, index=index, name=name, copy=False)

        if type(result) is tuple:
            # multiple return values
            return tuple(construct_return(x) for x in result)
        elif method == "at":
            # no return value
            return None
        else:
            return construct_return(result)

    def __array__(self, dtype=None) -> np.ndarray:
        """
        Return the values as a NumPy array.

        Users should not call this directly. Rather, it is invoked by
        :func:`numpy.array` and :func:`numpy.asarray`.

        Parameters
        ----------
        dtype : str or numpy.dtype, optional
            The dtype to use for the resulting NumPy array. By default,
            the dtype is inferred from the data.

        Returns
        -------
        numpy.ndarray
            The values in the series converted to a :class:`numpy.ndarray`
            with the specified `dtype`.

        See Also
        --------
        array : Create a new array from data.
        Series.array : Zero-copy view to the array backing the Series.
        Series.to_numpy : Series method for similar behavior.

        Examples
        --------
        >>> ser = pd.Series([1, 2, 3])
        >>> np.asarray(ser)
        array([1, 2, 3])

        For timezone-aware data, the timezones may be retained with
        ``dtype='object'``

        >>> tzser = pd.Series(pd.date_range('2000', periods=2, tz="CET"))
        >>> np.asarray(tzser, dtype="object")
        array([Timestamp('2000-01-01 00:00:00+0100', tz='CET', freq='D'),
               Timestamp('2000-01-02 00:00:00+0100', tz='CET', freq='D')],
              dtype=object)

        Or the values may be localized to UTC and the tzinfo discarded with
        ``dtype='datetime64[ns]'``

        >>> np.asarray(tzser, dtype="datetime64[ns]")  # doctest: +ELLIPSIS
        array(['1999-12-31T23:00:00.000000000', ...],
              dtype='datetime64[ns]')
        """
        return np.asarray(self.array, dtype)

    # ----------------------------------------------------------------------
    # Unary Methods

    # coercion
    __float__ = _coerce_method(float)
    __long__ = _coerce_method(int)
    __int__ = _coerce_method(int)

    # ----------------------------------------------------------------------

    # indexers
    @property
    def axes(self) -> List[Index]:
        """
        Return a list of the row axis labels.
        """
        return [self.index]

    # ----------------------------------------------------------------------
    # Indexing Methods

    @Appender(generic.NDFrame.take.__doc__)
    def take(self, indices, axis=0, is_copy=None, **kwargs) -> "Series":
        if is_copy is not None:
            warnings.warn(
                "is_copy is deprecated and will be removed in a future version. "
                "'take' always returns a copy, so there is no need to specify this.",
                FutureWarning,
                stacklevel=2,
            )
        nv.validate_take(tuple(), kwargs)

        indices = ensure_platform_int(indices)
        new_index = self.index.take(indices)
        new_values = self._values.take(indices)

        return self._constructor(
            new_values, index=new_index, fastpath=True
        ).__finalize__(self, method="take")

    def _take_with_is_copy(self, indices, axis=0):
        """
        Internal version of the `take` method that sets the `_is_copy`
        attribute to keep track of the parent dataframe (using in indexing
        for the SettingWithCopyWarning). For Series this does the same
        as the public take (it never sets `_is_copy`).

        See the docstring of `take` for full explanation of the parameters.
        """
        return self.take(indices=indices, axis=axis)

    def _ixs(self, i: int, axis: int = 0):
        """
        Return the i-th value or values in the Series by location.

        Parameters
        ----------
        i : int

        Returns
        -------
        scalar (int) or Series (slice, sequence)
        """
        return self._values[i]

    def _slice(self, slobj: slice, axis: int = 0) -> "Series":
        # axis kwarg is retained for compat with NDFrame method
        #  _slice is *always* positional
        return self._get_values(slobj)

    def __getitem__(self, key):
        key = com.apply_if_callable(key, self)

        if key is Ellipsis:
            return self

        key_is_scalar = is_scalar(key)
        if isinstance(key, (list, tuple)):
            key = unpack_1tuple(key)

        if key_is_scalar or isinstance(self.index, MultiIndex):
            # Otherwise index.get_value will raise InvalidIndexError
            try:
                result = self.index.get_value(self, key)

                return result
            except InvalidIndexError:
                if not isinstance(self.index, MultiIndex):
                    raise

            except (KeyError, ValueError):
                if isinstance(key, tuple) and isinstance(self.index, MultiIndex):
                    # kludge
                    pass
                else:
                    raise

        if not key_is_scalar:
            # avoid expensive checks if we know we have a scalar
            if is_iterator(key):
                key = list(key)

            if com.is_bool_indexer(key):
                key = check_bool_indexer(self.index, key)
                key = np.asarray(key, dtype=bool)
                return self._get_values(key)

        return self._get_with(key)

    def _get_with(self, key):
        # other: fancy integer or otherwise
        if isinstance(key, slice):
            # _convert_slice_indexer to determin if this slice is positional
            #  or label based, and if the latter, convert to positional
            slobj = self.index._convert_slice_indexer(key, kind="getitem")
            return self._slice(slobj)
        elif isinstance(key, ABCDataFrame):
            raise TypeError(
                "Indexing a Series with DataFrame is not "
                "supported, use the appropriate DataFrame column"
            )
        elif isinstance(key, tuple):
            return self._get_values_tuple(key)

        elif not is_list_like(key):
            # e.g. scalars that aren't recognized by lib.is_scalar, GH#32684
            return self.loc[key]

        if not isinstance(key, (list, np.ndarray, ExtensionArray, Series, Index)):
            key = list(key)

        if isinstance(key, Index):
            key_type = key.inferred_type
        else:
            key_type = lib.infer_dtype(key, skipna=False)

        # Note: The key_type == "boolean" case should be caught by the
        #  com.is_bool_indexer check in __getitem__
        if key_type == "integer":
            # We need to decide whether to treat this as a positional indexer
            #  (i.e. self.iloc) or label-based (i.e. self.loc)
            if self.index.is_integer() or self.index.is_floating():
                return self.loc[key]
            elif isinstance(self.index, IntervalIndex):
                return self.loc[key]
            else:
                return self.iloc[key]

        if isinstance(key, list):
            # handle the dup indexing case GH#4246
            return self.loc[key]

        return self.reindex(key)

    def _get_values_tuple(self, key):
        # mpl hackaround
        if com.any_none(*key):
            # suppress warning from slicing the index with a 2d indexer.
            # eventually we'll want Series itself to warn.
            with warnings.catch_warnings():
                warnings.filterwarnings(
                    "ignore", "Support for multi-dim", DeprecationWarning
                )
                return self._get_values(key)

        if not isinstance(self.index, MultiIndex):
            raise ValueError("Can only tuple-index with a MultiIndex")

        # If key is contained, would have returned by now
        indexer, new_index = self.index.get_loc_level(key)
        return self._constructor(self._values[indexer], index=new_index).__finalize__(
            self, method="_get_values_tuple",
        )

    def _get_values(self, indexer):
        try:
<<<<<<< HEAD
            return self._constructor(self._data.get_slice(indexer)).__finalize__(
                self, method="_get_values"
            )
=======
            return self._constructor(self._mgr.get_slice(indexer)).__finalize__(self)
>>>>>>> f0ab1c56
        except ValueError:
            # mpl compat if we look up e.g. ser[:, np.newaxis];
            #  see tests.series.timeseries.test_mpl_compat_hack
            return self._values[indexer]

    def _get_value(self, label, takeable: bool = False):
        """
        Quickly retrieve single value at passed index label.

        Parameters
        ----------
        label : object
        takeable : interpret the index as indexers, default False

        Returns
        -------
        scalar value
        """
        if takeable:
            return self._values[label]

        # Similar to Index.get_value, but we do not fall back to positional
        loc = self.index.get_loc(label)
        return self.index._get_values_for_loc(self, loc, label)

    def __setitem__(self, key, value):
        key = com.apply_if_callable(key, self)
        cacher_needs_updating = self._check_is_chained_assignment_possible()

        if key is Ellipsis:
            key = slice(None)

        try:
            self._set_with_engine(key, value)
        except (KeyError, ValueError):
            values = self._values
            if is_integer(key) and not self.index.inferred_type == "integer":
                values[key] = value
            else:
                self.loc[key] = value

        except TypeError as e:
            if isinstance(key, tuple) and not isinstance(self.index, MultiIndex):
                raise ValueError("Can only tuple-index with a MultiIndex") from e

            # python 3 type errors should be raised
            if _is_unorderable_exception(e):
                raise IndexError(key) from e

            if com.is_bool_indexer(key):
                key = check_bool_indexer(self.index, key)
                key = np.asarray(key, dtype=bool)
                try:
                    self._where(~key, value, inplace=True)
                    return
                except InvalidIndexError:
                    self._set_values(key.astype(np.bool_), value)

            else:
                self._set_with(key, value)

        if cacher_needs_updating:
            self._maybe_update_cacher()

    def _set_with_engine(self, key, value):
        # fails with AttributeError for IntervalIndex
        loc = self.index._engine.get_loc(key)
        validate_numeric_casting(self.dtype, value)
        self._values[loc] = value

    def _set_with(self, key, value):
        # other: fancy integer or otherwise
        if isinstance(key, slice):
            indexer = self.index._convert_slice_indexer(key, kind="getitem")
            return self._set_values(indexer, value)

        elif is_scalar(key) and not is_integer(key) and key not in self.index:
            # GH#12862 adding an new key to the Series
            # Note: have to exclude integers because that is ambiguously
            #  position-based
            self.loc[key] = value
            return

        else:
            if isinstance(key, tuple):
                try:
                    # TODO: no test cases that get here
                    self._set_values(key, value)
                except Exception:
                    pass

            if is_scalar(key):
                key = [key]

            if isinstance(key, Index):
                key_type = key.inferred_type
                key = key._values
            else:
                key_type = lib.infer_dtype(key, skipna=False)

            # Note: key_type == "boolean" should not occur because that
            #  should be caught by the is_bool_indexer check in __setitem__
            if key_type == "integer":
                if self.index.inferred_type == "integer":
                    self._set_labels(key, value)
                else:
                    return self._set_values(key, value)
            else:
                self._set_labels(key, value)

    def _set_labels(self, key, value):
        key = com.asarray_tuplesafe(key)
        indexer: np.ndarray = self.index.get_indexer(key)
        mask = indexer == -1
        if mask.any():
            raise ValueError(f"{key[mask]} not contained in the index")
        self._set_values(indexer, value)

    def _set_values(self, key, value):
        if isinstance(key, Series):
            key = key._values
        self._mgr = self._mgr.setitem(indexer=key, value=value)
        self._maybe_update_cacher()

    def _set_value(self, label, value, takeable: bool = False):
        """
        Quickly set single value at passed label.

        If label is not contained, a new object is created with the label
        placed at the end of the result index.

        Parameters
        ----------
        label : object
            Partial indexing with MultiIndex not allowed.
        value : object
            Scalar value.
        takeable : interpret the index as indexers, default False
        """
        try:
            if takeable:
                self._values[label] = value
            else:
                loc = self.index.get_loc(label)
                validate_numeric_casting(self.dtype, value)
                self._values[loc] = value
        except KeyError:

            # set using a non-recursive method
            self.loc[label] = value

    # ----------------------------------------------------------------------
    # Unsorted

    @property
    def _is_mixed_type(self):
        return False

    def repeat(self, repeats, axis=None) -> "Series":
        """
        Repeat elements of a Series.

        Returns a new Series where each element of the current Series
        is repeated consecutively a given number of times.

        Parameters
        ----------
        repeats : int or array of ints
            The number of repetitions for each element. This should be a
            non-negative integer. Repeating 0 times will return an empty
            Series.
        axis : None
            Must be ``None``. Has no effect but is accepted for compatibility
            with numpy.

        Returns
        -------
        Series
            Newly created Series with repeated elements.

        See Also
        --------
        Index.repeat : Equivalent function for Index.
        numpy.repeat : Similar method for :class:`numpy.ndarray`.

        Examples
        --------
        >>> s = pd.Series(['a', 'b', 'c'])
        >>> s
        0    a
        1    b
        2    c
        dtype: object
        >>> s.repeat(2)
        0    a
        0    a
        1    b
        1    b
        2    c
        2    c
        dtype: object
        >>> s.repeat([1, 2, 3])
        0    a
        1    b
        1    b
        2    c
        2    c
        2    c
        dtype: object
        """
        nv.validate_repeat(tuple(), dict(axis=axis))
        new_index = self.index.repeat(repeats)
        new_values = self._values.repeat(repeats)
        return self._constructor(new_values, index=new_index).__finalize__(
            self, method="repeat"
        )

    def reset_index(self, level=None, drop=False, name=None, inplace=False):
        """
        Generate a new DataFrame or Series with the index reset.

        This is useful when the index needs to be treated as a column, or
        when the index is meaningless and needs to be reset to the default
        before another operation.

        Parameters
        ----------
        level : int, str, tuple, or list, default optional
            For a Series with a MultiIndex, only remove the specified levels
            from the index. Removes all levels by default.
        drop : bool, default False
            Just reset the index, without inserting it as a column in
            the new DataFrame.
        name : object, optional
            The name to use for the column containing the original Series
            values. Uses ``self.name`` by default. This argument is ignored
            when `drop` is True.
        inplace : bool, default False
            Modify the Series in place (do not create a new object).

        Returns
        -------
        Series or DataFrame
            When `drop` is False (the default), a DataFrame is returned.
            The newly created columns will come first in the DataFrame,
            followed by the original Series values.
            When `drop` is True, a `Series` is returned.
            In either case, if ``inplace=True``, no value is returned.

        See Also
        --------
        DataFrame.reset_index: Analogous function for DataFrame.

        Examples
        --------
        >>> s = pd.Series([1, 2, 3, 4], name='foo',
        ...               index=pd.Index(['a', 'b', 'c', 'd'], name='idx'))

        Generate a DataFrame with default index.

        >>> s.reset_index()
          idx  foo
        0   a    1
        1   b    2
        2   c    3
        3   d    4

        To specify the name of the new column use `name`.

        >>> s.reset_index(name='values')
          idx  values
        0   a       1
        1   b       2
        2   c       3
        3   d       4

        To generate a new Series with the default set `drop` to True.

        >>> s.reset_index(drop=True)
        0    1
        1    2
        2    3
        3    4
        Name: foo, dtype: int64

        To update the Series in place, without generating a new one
        set `inplace` to True. Note that it also requires ``drop=True``.

        >>> s.reset_index(inplace=True, drop=True)
        >>> s
        0    1
        1    2
        2    3
        3    4
        Name: foo, dtype: int64

        The `level` parameter is interesting for Series with a multi-level
        index.

        >>> arrays = [np.array(['bar', 'bar', 'baz', 'baz']),
        ...           np.array(['one', 'two', 'one', 'two'])]
        >>> s2 = pd.Series(
        ...     range(4), name='foo',
        ...     index=pd.MultiIndex.from_arrays(arrays,
        ...                                     names=['a', 'b']))

        To remove a specific level from the Index, use `level`.

        >>> s2.reset_index(level='a')
               a  foo
        b
        one  bar    0
        two  bar    1
        one  baz    2
        two  baz    3

        If `level` is not set, all levels are removed from the Index.

        >>> s2.reset_index()
             a    b  foo
        0  bar  one    0
        1  bar  two    1
        2  baz  one    2
        3  baz  two    3
        """
        inplace = validate_bool_kwarg(inplace, "inplace")
        if drop:
            new_index = ibase.default_index(len(self))
            if level is not None:
                if not isinstance(level, (tuple, list)):
                    level = [level]
                level = [self.index._get_level_number(lev) for lev in level]
                if len(level) < self.index.nlevels:
                    new_index = self.index.droplevel(level)

            if inplace:
                self.index = new_index
                # set name if it was passed, otherwise, keep the previous name
                self.name = name or self.name
            else:
                return self._constructor(
                    self._values.copy(), index=new_index
                ).__finalize__(self, method="reset_index")
        elif inplace:
            raise TypeError(
                "Cannot reset_index inplace on a Series to create a DataFrame"
            )
        else:
            df = self.to_frame(name)
            return df.reset_index(level=level, drop=drop)

    # ----------------------------------------------------------------------
    # Rendering Methods

    def __repr__(self) -> str:
        """
        Return a string representation for a particular Series.
        """
        buf = StringIO("")
        width, height = get_terminal_size()
        max_rows = (
            height
            if get_option("display.max_rows") == 0
            else get_option("display.max_rows")
        )
        min_rows = (
            height
            if get_option("display.max_rows") == 0
            else get_option("display.min_rows")
        )
        show_dimensions = get_option("display.show_dimensions")

        self.to_string(
            buf=buf,
            name=self.name,
            dtype=self.dtype,
            min_rows=min_rows,
            max_rows=max_rows,
            length=show_dimensions,
        )
        result = buf.getvalue()

        return result

    def to_string(
        self,
        buf=None,
        na_rep="NaN",
        float_format=None,
        header=True,
        index=True,
        length=False,
        dtype=False,
        name=False,
        max_rows=None,
        min_rows=None,
    ):
        """
        Render a string representation of the Series.

        Parameters
        ----------
        buf : StringIO-like, optional
            Buffer to write to.
        na_rep : str, optional
            String representation of NaN to use, default 'NaN'.
        float_format : one-parameter function, optional
            Formatter function to apply to columns' elements if they are
            floats, default None.
        header : bool, default True
            Add the Series header (index name).
        index : bool, optional
            Add index (row) labels, default True.
        length : bool, default False
            Add the Series length.
        dtype : bool, default False
            Add the Series dtype.
        name : bool, default False
            Add the Series name if not None.
        max_rows : int, optional
            Maximum number of rows to show before truncating. If None, show
            all.
        min_rows : int, optional
            The number of rows to display in a truncated repr (when number
            of rows is above `max_rows`).

        Returns
        -------
        str or None
            String representation of Series if ``buf=None``, otherwise None.
        """
        formatter = fmt.SeriesFormatter(
            self,
            name=name,
            length=length,
            header=header,
            index=index,
            dtype=dtype,
            na_rep=na_rep,
            float_format=float_format,
            min_rows=min_rows,
            max_rows=max_rows,
        )
        result = formatter.to_string()

        # catch contract violations
        if not isinstance(result, str):
            raise AssertionError(
                "result must be of type str, type "
                f"of result is {repr(type(result).__name__)}"
            )

        if buf is None:
            return result
        else:
            try:
                buf.write(result)
            except AttributeError:
                with open(buf, "w") as f:
                    f.write(result)

    @Appender(
        """
        Examples
        --------
        >>> s = pd.Series(["elk", "pig", "dog", "quetzal"], name="animal")
        >>> print(s.to_markdown())
        |    | animal   |
        |---:|:---------|
        |  0 | elk      |
        |  1 | pig      |
        |  2 | dog      |
        |  3 | quetzal  |
        """
    )
    @Substitution(klass="Series")
    @Appender(generic._shared_docs["to_markdown"])
    def to_markdown(
        self, buf: Optional[IO[str]] = None, mode: Optional[str] = None, **kwargs
    ) -> Optional[str]:
        return self.to_frame().to_markdown(buf, mode, **kwargs)

    # ----------------------------------------------------------------------

    def items(self) -> Iterable[Tuple[Label, Any]]:
        """
        Lazily iterate over (index, value) tuples.

        This method returns an iterable tuple (index, value). This is
        convenient if you want to create a lazy iterator.

        Returns
        -------
        iterable
            Iterable of tuples containing the (index, value) pairs from a
            Series.

        See Also
        --------
        DataFrame.items : Iterate over (column name, Series) pairs.
        DataFrame.iterrows : Iterate over DataFrame rows as (index, Series) pairs.

        Examples
        --------
        >>> s = pd.Series(['A', 'B', 'C'])
        >>> for index, value in s.items():
        ...     print(f"Index : {index}, Value : {value}")
        Index : 0, Value : A
        Index : 1, Value : B
        Index : 2, Value : C
        """
        return zip(iter(self.index), iter(self))

    @Appender(items.__doc__)
    def iteritems(self) -> Iterable[Tuple[Label, Any]]:
        return self.items()

    # ----------------------------------------------------------------------
    # Misc public methods

    def keys(self) -> Index:
        """
        Return alias for index.

        Returns
        -------
        Index
            Index of the Series.
        """
        return self.index

    def to_dict(self, into=dict):
        """
        Convert Series to {label -> value} dict or dict-like object.

        Parameters
        ----------
        into : class, default dict
            The collections.abc.Mapping subclass to use as the return
            object. Can be the actual class or an empty
            instance of the mapping type you want.  If you want a
            collections.defaultdict, you must pass it initialized.

        Returns
        -------
        collections.abc.Mapping
            Key-value representation of Series.

        Examples
        --------
        >>> s = pd.Series([1, 2, 3, 4])
        >>> s.to_dict()
        {0: 1, 1: 2, 2: 3, 3: 4}
        >>> from collections import OrderedDict, defaultdict
        >>> s.to_dict(OrderedDict)
        OrderedDict([(0, 1), (1, 2), (2, 3), (3, 4)])
        >>> dd = defaultdict(list)
        >>> s.to_dict(dd)
        defaultdict(<class 'list'>, {0: 1, 1: 2, 2: 3, 3: 4})
        """
        # GH16122
        into_c = com.standardize_mapping(into)
        return into_c(self.items())

    def to_frame(self, name=None) -> "DataFrame":
        """
        Convert Series to DataFrame.

        Parameters
        ----------
        name : object, default None
            The passed name should substitute for the series name (if it has
            one).

        Returns
        -------
        DataFrame
            DataFrame representation of Series.

        Examples
        --------
        >>> s = pd.Series(["a", "b", "c"],
        ...               name="vals")
        >>> s.to_frame()
          vals
        0    a
        1    b
        2    c
        """
        if name is None:
            df = self._constructor_expanddim(self)
        else:
            df = self._constructor_expanddim({name: self})

        return df

    def _set_name(self, name, inplace=False) -> "Series":
        """
        Set the Series name.

        Parameters
        ----------
        name : str
        inplace : bool
            Whether to modify `self` directly or return a copy.
        """
        inplace = validate_bool_kwarg(inplace, "inplace")
        ser = self if inplace else self.copy()
        ser.name = name
        return ser

    @Appender(
        """
Examples
--------
>>> ser = pd.Series([390., 350., 30., 20.],
...                 index=['Falcon', 'Falcon', 'Parrot', 'Parrot'], name="Max Speed")
>>> ser
Falcon    390.0
Falcon    350.0
Parrot     30.0
Parrot     20.0
Name: Max Speed, dtype: float64
>>> ser.groupby(["a", "b", "a", "b"]).mean()
a    210.0
b    185.0
Name: Max Speed, dtype: float64
>>> ser.groupby(level=0).mean()
Falcon    370.0
Parrot     25.0
Name: Max Speed, dtype: float64
>>> ser.groupby(ser > 100).mean()
Max Speed
False     25.0
True     370.0
Name: Max Speed, dtype: float64

**Grouping by Indexes**

We can groupby different levels of a hierarchical index
using the `level` parameter:

>>> arrays = [['Falcon', 'Falcon', 'Parrot', 'Parrot'],
...           ['Captive', 'Wild', 'Captive', 'Wild']]
>>> index = pd.MultiIndex.from_arrays(arrays, names=('Animal', 'Type'))
>>> ser = pd.Series([390., 350., 30., 20.], index=index, name="Max Speed")
>>> ser
Animal  Type
Falcon  Captive    390.0
        Wild       350.0
Parrot  Captive     30.0
        Wild        20.0
Name: Max Speed, dtype: float64
>>> ser.groupby(level=0).mean()
Animal
Falcon    370.0
Parrot     25.0
Name: Max Speed, dtype: float64
>>> ser.groupby(level="Type").mean()
Type
Captive    210.0
Wild       185.0
Name: Max Speed, dtype: float64
"""
    )
    @Appender(generic._shared_docs["groupby"] % _shared_doc_kwargs)
    def groupby(
        self,
        by=None,
        axis=0,
        level=None,
        as_index: bool = True,
        sort: bool = True,
        group_keys: bool = True,
        squeeze: bool = False,
        observed: bool = False,
    ) -> "SeriesGroupBy":
        from pandas.core.groupby.generic import SeriesGroupBy

        if level is None and by is None:
            raise TypeError("You have to supply one of 'by' and 'level'")
        axis = self._get_axis_number(axis)

        return SeriesGroupBy(
            obj=self,
            keys=by,
            axis=axis,
            level=level,
            as_index=as_index,
            sort=sort,
            group_keys=group_keys,
            squeeze=squeeze,
            observed=observed,
        )

    # ----------------------------------------------------------------------
    # Statistics, overridden ndarray methods

    # TODO: integrate bottleneck

    def count(self, level=None):
        """
        Return number of non-NA/null observations in the Series.

        Parameters
        ----------
        level : int or level name, default None
            If the axis is a MultiIndex (hierarchical), count along a
            particular level, collapsing into a smaller Series.

        Returns
        -------
        int or Series (if level specified)
            Number of non-null values in the Series.

        See Also
        --------
        DataFrame.count : Count non-NA cells for each column or row.

        Examples
        --------
        >>> s = pd.Series([0.0, 1.0, np.nan])
        >>> s.count()
        2
        """
        if level is None:
            return notna(self.array).sum()

        if isinstance(level, str):
            level = self.index._get_level_number(level)

        lev = self.index.levels[level]
        level_codes = np.array(self.index.codes[level], subok=False, copy=True)

        mask = level_codes == -1
        if mask.any():
            level_codes[mask] = cnt = len(lev)
            lev = lev.insert(cnt, lev._na_value)

        obs = level_codes[notna(self._values)]
        out = np.bincount(obs, minlength=len(lev) or None)
        return self._constructor(out, index=lev, dtype="int64").__finalize__(
            self, method="count"
        )

    def mode(self, dropna=True) -> "Series":
        """
        Return the mode(s) of the dataset.

        Always returns Series even if only one value is returned.

        Parameters
        ----------
        dropna : bool, default True
            Don't consider counts of NaN/NaT.

            .. versionadded:: 0.24.0

        Returns
        -------
        Series
            Modes of the Series in sorted order.
        """
        # TODO: Add option for bins like value_counts()
        return algorithms.mode(self, dropna=dropna)

    def unique(self):
        """
        Return unique values of Series object.

        Uniques are returned in order of appearance. Hash table-based unique,
        therefore does NOT sort.

        Returns
        -------
        ndarray or ExtensionArray
            The unique values returned as a NumPy array. See Notes.

        See Also
        --------
        unique : Top-level unique method for any 1-d array-like object.
        Index.unique : Return Index with unique values from an Index object.

        Notes
        -----
        Returns the unique values as a NumPy array. In case of an
        extension-array backed Series, a new
        :class:`~api.extensions.ExtensionArray` of that type with just
        the unique values is returned. This includes

            * Categorical
            * Period
            * Datetime with Timezone
            * Interval
            * Sparse
            * IntegerNA

        See Examples section.

        Examples
        --------
        >>> pd.Series([2, 1, 3, 3], name='A').unique()
        array([2, 1, 3])

        >>> pd.Series([pd.Timestamp('2016-01-01') for _ in range(3)]).unique()
        array(['2016-01-01T00:00:00.000000000'], dtype='datetime64[ns]')

        >>> pd.Series([pd.Timestamp('2016-01-01', tz='US/Eastern')
        ...            for _ in range(3)]).unique()
        <DatetimeArray>
        ['2016-01-01 00:00:00-05:00']
        Length: 1, dtype: datetime64[ns, US/Eastern]

        An unordered Categorical will return categories in the order of
        appearance.

        >>> pd.Series(pd.Categorical(list('baabc'))).unique()
        [b, a, c]
        Categories (3, object): [b, a, c]

        An ordered Categorical preserves the category ordering.

        >>> pd.Series(pd.Categorical(list('baabc'), categories=list('abc'),
        ...                          ordered=True)).unique()
        [b, a, c]
        Categories (3, object): [a < b < c]
        """
        result = super().unique()
        return result

    def drop_duplicates(self, keep="first", inplace=False) -> Optional["Series"]:
        """
        Return Series with duplicate values removed.

        Parameters
        ----------
        keep : {'first', 'last', ``False``}, default 'first'
            Method to handle dropping duplicates:

            - 'first' : Drop duplicates except for the first occurrence.
            - 'last' : Drop duplicates except for the last occurrence.
            - ``False`` : Drop all duplicates.

        inplace : bool, default ``False``
            If ``True``, performs operation inplace and returns None.

        Returns
        -------
        Series
            Series with duplicates dropped.

        See Also
        --------
        Index.drop_duplicates : Equivalent method on Index.
        DataFrame.drop_duplicates : Equivalent method on DataFrame.
        Series.duplicated : Related method on Series, indicating duplicate
            Series values.

        Examples
        --------
        Generate a Series with duplicated entries.

        >>> s = pd.Series(['lama', 'cow', 'lama', 'beetle', 'lama', 'hippo'],
        ...               name='animal')
        >>> s
        0      lama
        1       cow
        2      lama
        3    beetle
        4      lama
        5     hippo
        Name: animal, dtype: object

        With the 'keep' parameter, the selection behaviour of duplicated values
        can be changed. The value 'first' keeps the first occurrence for each
        set of duplicated entries. The default value of keep is 'first'.

        >>> s.drop_duplicates()
        0      lama
        1       cow
        3    beetle
        5     hippo
        Name: animal, dtype: object

        The value 'last' for parameter 'keep' keeps the last occurrence for
        each set of duplicated entries.

        >>> s.drop_duplicates(keep='last')
        1       cow
        3    beetle
        4      lama
        5     hippo
        Name: animal, dtype: object

        The value ``False`` for parameter 'keep' discards all sets of
        duplicated entries. Setting the value of 'inplace' to ``True`` performs
        the operation inplace and returns ``None``.

        >>> s.drop_duplicates(keep=False, inplace=True)
        >>> s
        1       cow
        3    beetle
        5     hippo
        Name: animal, dtype: object
        """
        inplace = validate_bool_kwarg(inplace, "inplace")
        result = super().drop_duplicates(keep=keep)
        if inplace:
            self._update_inplace(result)
            return None
        else:
            return result

    def duplicated(self, keep="first") -> "Series":
        """
        Indicate duplicate Series values.

        Duplicated values are indicated as ``True`` values in the resulting
        Series. Either all duplicates, all except the first or all except the
        last occurrence of duplicates can be indicated.

        Parameters
        ----------
        keep : {'first', 'last', False}, default 'first'
            Method to handle dropping duplicates:

            - 'first' : Mark duplicates as ``True`` except for the first
              occurrence.
            - 'last' : Mark duplicates as ``True`` except for the last
              occurrence.
            - ``False`` : Mark all duplicates as ``True``.

        Returns
        -------
        Series
            Series indicating whether each value has occurred in the
            preceding values.

        See Also
        --------
        Index.duplicated : Equivalent method on pandas.Index.
        DataFrame.duplicated : Equivalent method on pandas.DataFrame.
        Series.drop_duplicates : Remove duplicate values from Series.

        Examples
        --------
        By default, for each set of duplicated values, the first occurrence is
        set on False and all others on True:

        >>> animals = pd.Series(['lama', 'cow', 'lama', 'beetle', 'lama'])
        >>> animals.duplicated()
        0    False
        1    False
        2     True
        3    False
        4     True
        dtype: bool

        which is equivalent to

        >>> animals.duplicated(keep='first')
        0    False
        1    False
        2     True
        3    False
        4     True
        dtype: bool

        By using 'last', the last occurrence of each set of duplicated values
        is set on False and all others on True:

        >>> animals.duplicated(keep='last')
        0     True
        1    False
        2     True
        3    False
        4    False
        dtype: bool

        By setting keep on ``False``, all duplicates are True:

        >>> animals.duplicated(keep=False)
        0     True
        1    False
        2     True
        3    False
        4     True
        dtype: bool
        """
        return super().duplicated(keep=keep)

    def idxmin(self, axis=0, skipna=True, *args, **kwargs):
        """
        Return the row label of the minimum value.

        If multiple values equal the minimum, the first row label with that
        value is returned.

        Parameters
        ----------
        axis : int, default 0
            For compatibility with DataFrame.idxmin. Redundant for application
            on Series.
        skipna : bool, default True
            Exclude NA/null values. If the entire Series is NA, the result
            will be NA.
        *args, **kwargs
            Additional arguments and keywords have no effect but might be
            accepted for compatibility with NumPy.

        Returns
        -------
        Index
            Label of the minimum value.

        Raises
        ------
        ValueError
            If the Series is empty.

        See Also
        --------
        numpy.argmin : Return indices of the minimum values
            along the given axis.
        DataFrame.idxmin : Return index of first occurrence of minimum
            over requested axis.
        Series.idxmax : Return index *label* of the first occurrence
            of maximum of values.

        Notes
        -----
        This method is the Series version of ``ndarray.argmin``. This method
        returns the label of the minimum, while ``ndarray.argmin`` returns
        the position. To get the position, use ``series.values.argmin()``.

        Examples
        --------
        >>> s = pd.Series(data=[1, None, 4, 1],
        ...               index=['A', 'B', 'C', 'D'])
        >>> s
        A    1.0
        B    NaN
        C    4.0
        D    1.0
        dtype: float64

        >>> s.idxmin()
        'A'

        If `skipna` is False and there is an NA value in the data,
        the function returns ``nan``.

        >>> s.idxmin(skipna=False)
        nan
        """
        skipna = nv.validate_argmin_with_skipna(skipna, args, kwargs)
        i = nanops.nanargmin(self._values, skipna=skipna)
        if i == -1:
            return np.nan
        return self.index[i]

    def idxmax(self, axis=0, skipna=True, *args, **kwargs):
        """
        Return the row label of the maximum value.

        If multiple values equal the maximum, the first row label with that
        value is returned.

        Parameters
        ----------
        axis : int, default 0
            For compatibility with DataFrame.idxmax. Redundant for application
            on Series.
        skipna : bool, default True
            Exclude NA/null values. If the entire Series is NA, the result
            will be NA.
        *args, **kwargs
            Additional arguments and keywords have no effect but might be
            accepted for compatibility with NumPy.

        Returns
        -------
        Index
            Label of the maximum value.

        Raises
        ------
        ValueError
            If the Series is empty.

        See Also
        --------
        numpy.argmax : Return indices of the maximum values
            along the given axis.
        DataFrame.idxmax : Return index of first occurrence of maximum
            over requested axis.
        Series.idxmin : Return index *label* of the first occurrence
            of minimum of values.

        Notes
        -----
        This method is the Series version of ``ndarray.argmax``. This method
        returns the label of the maximum, while ``ndarray.argmax`` returns
        the position. To get the position, use ``series.values.argmax()``.

        Examples
        --------
        >>> s = pd.Series(data=[1, None, 4, 3, 4],
        ...               index=['A', 'B', 'C', 'D', 'E'])
        >>> s
        A    1.0
        B    NaN
        C    4.0
        D    3.0
        E    4.0
        dtype: float64

        >>> s.idxmax()
        'C'

        If `skipna` is False and there is an NA value in the data,
        the function returns ``nan``.

        >>> s.idxmax(skipna=False)
        nan
        """
        skipna = nv.validate_argmax_with_skipna(skipna, args, kwargs)
        i = nanops.nanargmax(self._values, skipna=skipna)
        if i == -1:
            return np.nan
        return self.index[i]

    def round(self, decimals=0, *args, **kwargs) -> "Series":
        """
        Round each value in a Series to the given number of decimals.

        Parameters
        ----------
        decimals : int, default 0
            Number of decimal places to round to. If decimals is negative,
            it specifies the number of positions to the left of the decimal point.
        *args, **kwargs
            Additional arguments and keywords have no effect but might be
            accepted for compatibility with NumPy.

        Returns
        -------
        Series
            Rounded values of the Series.

        See Also
        --------
        numpy.around : Round values of an np.array.
        DataFrame.round : Round values of a DataFrame.

        Examples
        --------
        >>> s = pd.Series([0.1, 1.3, 2.7])
        >>> s.round()
        0    0.0
        1    1.0
        2    3.0
        dtype: float64
        """
        nv.validate_round(args, kwargs)
        result = self._values.round(decimals)
        result = self._constructor(result, index=self.index).__finalize__(
            self, method="round"
        )

        return result

    def quantile(self, q=0.5, interpolation="linear"):
        """
        Return value at the given quantile.

        Parameters
        ----------
        q : float or array-like, default 0.5 (50% quantile)
            The quantile(s) to compute, which can lie in range: 0 <= q <= 1.
        interpolation : {'linear', 'lower', 'higher', 'midpoint', 'nearest'}
            This optional parameter specifies the interpolation method to use,
            when the desired quantile lies between two data points `i` and `j`:

                * linear: `i + (j - i) * fraction`, where `fraction` is the
                  fractional part of the index surrounded by `i` and `j`.
                * lower: `i`.
                * higher: `j`.
                * nearest: `i` or `j` whichever is nearest.
                * midpoint: (`i` + `j`) / 2.

        Returns
        -------
        float or Series
            If ``q`` is an array, a Series will be returned where the
            index is ``q`` and the values are the quantiles, otherwise
            a float will be returned.

        See Also
        --------
        core.window.Rolling.quantile : Calculate the rolling quantile.
        numpy.percentile : Returns the q-th percentile(s) of the array elements.

        Examples
        --------
        >>> s = pd.Series([1, 2, 3, 4])
        >>> s.quantile(.5)
        2.5
        >>> s.quantile([.25, .5, .75])
        0.25    1.75
        0.50    2.50
        0.75    3.25
        dtype: float64
        """
        validate_percentile(q)

        # We dispatch to DataFrame so that core.internals only has to worry
        #  about 2D cases.
        df = self.to_frame()

        result = df.quantile(q=q, interpolation=interpolation, numeric_only=False)
        if result.ndim == 2:
            result = result.iloc[:, 0]

        if is_list_like(q):
            result.name = self.name
            return self._constructor(result, index=Float64Index(q), name=self.name)
        else:
            # scalar
            return result.iloc[0]

    def corr(self, other, method="pearson", min_periods=None) -> float:
        """
        Compute correlation with `other` Series, excluding missing values.

        Parameters
        ----------
        other : Series
            Series with which to compute the correlation.
        method : {'pearson', 'kendall', 'spearman'} or callable
            Method used to compute correlation:

            - pearson : Standard correlation coefficient
            - kendall : Kendall Tau correlation coefficient
            - spearman : Spearman rank correlation
            - callable: Callable with input two 1d ndarrays and returning a float.

            .. versionadded:: 0.24.0
                Note that the returned matrix from corr will have 1 along the
                diagonals and will be symmetric regardless of the callable's
                behavior.
        min_periods : int, optional
            Minimum number of observations needed to have a valid result.

        Returns
        -------
        float
            Correlation with other.

        See Also
        --------
        DataFrame.corr : Compute pairwise correlation between columns.
        DataFrame.corrwith : Compute pairwise correlation with another
            DataFrame or Series.

        Examples
        --------
        >>> def histogram_intersection(a, b):
        ...     v = np.minimum(a, b).sum().round(decimals=1)
        ...     return v
        >>> s1 = pd.Series([.2, .0, .6, .2])
        >>> s2 = pd.Series([.3, .6, .0, .1])
        >>> s1.corr(s2, method=histogram_intersection)
        0.3
        """
        this, other = self.align(other, join="inner", copy=False)
        if len(this) == 0:
            return np.nan

        if method in ["pearson", "spearman", "kendall"] or callable(method):
            return nanops.nancorr(
                this.values, other.values, method=method, min_periods=min_periods
            )

        raise ValueError(
            "method must be either 'pearson', "
            "'spearman', 'kendall', or a callable, "
            f"'{method}' was supplied"
        )

    def cov(self, other, min_periods=None) -> float:
        """
        Compute covariance with Series, excluding missing values.

        Parameters
        ----------
        other : Series
            Series with which to compute the covariance.
        min_periods : int, optional
            Minimum number of observations needed to have a valid result.

        Returns
        -------
        float
            Covariance between Series and other normalized by N-1
            (unbiased estimator).

        See Also
        --------
        DataFrame.cov : Compute pairwise covariance of columns.

        Examples
        --------
        >>> s1 = pd.Series([0.90010907, 0.13484424, 0.62036035])
        >>> s2 = pd.Series([0.12528585, 0.26962463, 0.51111198])
        >>> s1.cov(s2)
        -0.01685762652715874
        """
        this, other = self.align(other, join="inner", copy=False)
        if len(this) == 0:
            return np.nan
        return nanops.nancov(this.values, other.values, min_periods=min_periods)

    def diff(self, periods: int = 1) -> "Series":
        """
        First discrete difference of element.

        Calculates the difference of a Series element compared with another
        element in the Series (default is element in previous row).

        Parameters
        ----------
        periods : int, default 1
            Periods to shift for calculating difference, accepts negative
            values.

        Returns
        -------
        Series
            First differences of the Series.

        See Also
        --------
        Series.pct_change: Percent change over given number of periods.
        Series.shift: Shift index by desired number of periods with an
            optional time freq.
        DataFrame.diff: First discrete difference of object.

        Notes
        -----
        For boolean dtypes, this uses :meth:`operator.xor` rather than
        :meth:`operator.sub`.

        Examples
        --------
        Difference with previous row

        >>> s = pd.Series([1, 1, 2, 3, 5, 8])
        >>> s.diff()
        0    NaN
        1    0.0
        2    1.0
        3    1.0
        4    2.0
        5    3.0
        dtype: float64

        Difference with 3rd previous row

        >>> s.diff(periods=3)
        0    NaN
        1    NaN
        2    NaN
        3    2.0
        4    4.0
        5    6.0
        dtype: float64

        Difference with following row

        >>> s.diff(periods=-1)
        0    0.0
        1   -1.0
        2   -1.0
        3   -2.0
        4   -3.0
        5    NaN
        dtype: float64
        """
        result = algorithms.diff(self.array, periods)
        return self._constructor(result, index=self.index).__finalize__(
            self, method="diff"
        )

    def autocorr(self, lag=1) -> float:
        """
        Compute the lag-N autocorrelation.

        This method computes the Pearson correlation between
        the Series and its shifted self.

        Parameters
        ----------
        lag : int, default 1
            Number of lags to apply before performing autocorrelation.

        Returns
        -------
        float
            The Pearson correlation between self and self.shift(lag).

        See Also
        --------
        Series.corr : Compute the correlation between two Series.
        Series.shift : Shift index by desired number of periods.
        DataFrame.corr : Compute pairwise correlation of columns.
        DataFrame.corrwith : Compute pairwise correlation between rows or
            columns of two DataFrame objects.

        Notes
        -----
        If the Pearson correlation is not well defined return 'NaN'.

        Examples
        --------
        >>> s = pd.Series([0.25, 0.5, 0.2, -0.05])
        >>> s.autocorr()  # doctest: +ELLIPSIS
        0.10355...
        >>> s.autocorr(lag=2)  # doctest: +ELLIPSIS
        -0.99999...

        If the Pearson correlation is not well defined, then 'NaN' is returned.

        >>> s = pd.Series([1, 0, 0, 0])
        >>> s.autocorr()
        nan
        """
        return self.corr(self.shift(lag))

    def dot(self, other):
        """
        Compute the dot product between the Series and the columns of other.

        This method computes the dot product between the Series and another
        one, or the Series and each columns of a DataFrame, or the Series and
        each columns of an array.

        It can also be called using `self @ other` in Python >= 3.5.

        Parameters
        ----------
        other : Series, DataFrame or array-like
            The other object to compute the dot product with its columns.

        Returns
        -------
        scalar, Series or numpy.ndarray
            Return the dot product of the Series and other if other is a
            Series, the Series of the dot product of Series and each rows of
            other if other is a DataFrame or a numpy.ndarray between the Series
            and each columns of the numpy array.

        See Also
        --------
        DataFrame.dot: Compute the matrix product with the DataFrame.
        Series.mul: Multiplication of series and other, element-wise.

        Notes
        -----
        The Series and other has to share the same index if other is a Series
        or a DataFrame.

        Examples
        --------
        >>> s = pd.Series([0, 1, 2, 3])
        >>> other = pd.Series([-1, 2, -3, 4])
        >>> s.dot(other)
        8
        >>> s @ other
        8
        >>> df = pd.DataFrame([[0, 1], [-2, 3], [4, -5], [6, 7]])
        >>> s.dot(df)
        0    24
        1    14
        dtype: int64
        >>> arr = np.array([[0, 1], [-2, 3], [4, -5], [6, 7]])
        >>> s.dot(arr)
        array([24, 14])
        """
        if isinstance(other, (Series, ABCDataFrame)):
            common = self.index.union(other.index)
            if len(common) > len(self.index) or len(common) > len(other.index):
                raise ValueError("matrices are not aligned")

            left = self.reindex(index=common, copy=False)
            right = other.reindex(index=common, copy=False)
            lvals = left.values
            rvals = right.values
        else:
            lvals = self.values
            rvals = np.asarray(other)
            if lvals.shape[0] != rvals.shape[0]:
                raise Exception(
                    f"Dot product shape mismatch, {lvals.shape} vs {rvals.shape}"
                )

        if isinstance(other, ABCDataFrame):
            return self._constructor(
                np.dot(lvals, rvals), index=other.columns
            ).__finalize__(self, method="dot")
        elif isinstance(other, Series):
            return np.dot(lvals, rvals)
        elif isinstance(rvals, np.ndarray):
            return np.dot(lvals, rvals)
        else:  # pragma: no cover
            raise TypeError(f"unsupported type: {type(other)}")

    def __matmul__(self, other):
        """
        Matrix multiplication using binary `@` operator in Python>=3.5.
        """
        return self.dot(other)

    def __rmatmul__(self, other):
        """
        Matrix multiplication using binary `@` operator in Python>=3.5.
        """
        return self.dot(np.transpose(other))

    @doc(base.IndexOpsMixin.searchsorted, klass="Series")
    def searchsorted(self, value, side="left", sorter=None):
        return algorithms.searchsorted(self._values, value, side=side, sorter=sorter)

    # -------------------------------------------------------------------
    # Combination

    def append(self, to_append, ignore_index=False, verify_integrity=False):
        """
        Concatenate two or more Series.

        Parameters
        ----------
        to_append : Series or list/tuple of Series
            Series to append with self.
        ignore_index : bool, default False
            If True, do not use the index labels.
        verify_integrity : bool, default False
            If True, raise Exception on creating index with duplicates.

        Returns
        -------
        Series
            Concatenated Series.

        See Also
        --------
        concat : General function to concatenate DataFrame or Series objects.

        Notes
        -----
        Iteratively appending to a Series can be more computationally intensive
        than a single concatenate. A better solution is to append values to a
        list and then concatenate the list with the original Series all at
        once.

        Examples
        --------
        >>> s1 = pd.Series([1, 2, 3])
        >>> s2 = pd.Series([4, 5, 6])
        >>> s3 = pd.Series([4, 5, 6], index=[3, 4, 5])
        >>> s1.append(s2)
        0    1
        1    2
        2    3
        0    4
        1    5
        2    6
        dtype: int64

        >>> s1.append(s3)
        0    1
        1    2
        2    3
        3    4
        4    5
        5    6
        dtype: int64

        With `ignore_index` set to True:

        >>> s1.append(s2, ignore_index=True)
        0    1
        1    2
        2    3
        3    4
        4    5
        5    6
        dtype: int64

        With `verify_integrity` set to True:

        >>> s1.append(s2, verify_integrity=True)
        Traceback (most recent call last):
        ...
        ValueError: Indexes have overlapping values: [0, 1, 2]
        """
        from pandas.core.reshape.concat import concat

        if isinstance(to_append, (list, tuple)):
            to_concat = [self]
            to_concat.extend(to_append)
        else:
            to_concat = [self, to_append]
        if any(isinstance(x, (ABCDataFrame,)) for x in to_concat[1:]):
            msg = (
                f"to_append should be a Series or list/tuple of Series, "
                f"got DataFrame"
            )
            raise TypeError(msg)
        return concat(
            to_concat, ignore_index=ignore_index, verify_integrity=verify_integrity
        )

    def _binop(self, other, func, level=None, fill_value=None):
        """
        Perform generic binary operation with optional fill value.

        Parameters
        ----------
        other : Series
        func : binary operator
        fill_value : float or object
            Value to substitute for NA/null values. If both Series are NA in a
            location, the result will be NA regardless of the passed fill value.
        level : int or level name, default None
            Broadcast across a level, matching Index values on the
            passed MultiIndex level.

        Returns
        -------
        Series
        """
        if not isinstance(other, Series):
            raise AssertionError("Other operand must be Series")

        new_index = self.index
        this = self

        if not self.index.equals(other.index):
            this, other = self.align(other, level=level, join="outer", copy=False)
            new_index = this.index

        this_vals, other_vals = ops.fill_binop(this.values, other.values, fill_value)

        with np.errstate(all="ignore"):
            result = func(this_vals, other_vals)

        name = ops.get_op_result_name(self, other)
        ret = ops._construct_result(self, result, new_index, name)
        return ret

    def combine(self, other, func, fill_value=None) -> "Series":
        """
        Combine the Series with a Series or scalar according to `func`.

        Combine the Series and `other` using `func` to perform elementwise
        selection for combined Series.
        `fill_value` is assumed when value is missing at some index
        from one of the two objects being combined.

        Parameters
        ----------
        other : Series or scalar
            The value(s) to be combined with the `Series`.
        func : function
            Function that takes two scalars as inputs and returns an element.
        fill_value : scalar, optional
            The value to assume when an index is missing from
            one Series or the other. The default specifies to use the
            appropriate NaN value for the underlying dtype of the Series.

        Returns
        -------
        Series
            The result of combining the Series with the other object.

        See Also
        --------
        Series.combine_first : Combine Series values, choosing the calling
            Series' values first.

        Examples
        --------
        Consider 2 Datasets ``s1`` and ``s2`` containing
        highest clocked speeds of different birds.

        >>> s1 = pd.Series({'falcon': 330.0, 'eagle': 160.0})
        >>> s1
        falcon    330.0
        eagle     160.0
        dtype: float64
        >>> s2 = pd.Series({'falcon': 345.0, 'eagle': 200.0, 'duck': 30.0})
        >>> s2
        falcon    345.0
        eagle     200.0
        duck       30.0
        dtype: float64

        Now, to combine the two datasets and view the highest speeds
        of the birds across the two datasets

        >>> s1.combine(s2, max)
        duck        NaN
        eagle     200.0
        falcon    345.0
        dtype: float64

        In the previous example, the resulting value for duck is missing,
        because the maximum of a NaN and a float is a NaN.
        So, in the example, we set ``fill_value=0``,
        so the maximum value returned will be the value from some dataset.

        >>> s1.combine(s2, max, fill_value=0)
        duck       30.0
        eagle     200.0
        falcon    345.0
        dtype: float64
        """
        if fill_value is None:
            fill_value = na_value_for_dtype(self.dtype, compat=False)

        if isinstance(other, Series):
            # If other is a Series, result is based on union of Series,
            # so do this element by element
            new_index = self.index.union(other.index)
            new_name = ops.get_op_result_name(self, other)
            new_values = []
            for idx in new_index:
                lv = self.get(idx, fill_value)
                rv = other.get(idx, fill_value)
                with np.errstate(all="ignore"):
                    new_values.append(func(lv, rv))
        else:
            # Assume that other is a scalar, so apply the function for
            # each element in the Series
            new_index = self.index
            with np.errstate(all="ignore"):
                new_values = [func(lv, other) for lv in self._values]
            new_name = self.name

        if is_categorical_dtype(self.dtype):
            pass
        elif is_extension_array_dtype(self.dtype):
            # TODO: can we do this for only SparseDtype?
            # The function can return something of any type, so check
            # if the type is compatible with the calling EA.
            new_values = maybe_cast_to_extension_array(type(self._values), new_values)
        return self._constructor(new_values, index=new_index, name=new_name)

    def combine_first(self, other) -> "Series":
        """
        Combine Series values, choosing the calling Series's values first.

        Parameters
        ----------
        other : Series
            The value(s) to be combined with the `Series`.

        Returns
        -------
        Series
            The result of combining the Series with the other object.

        See Also
        --------
        Series.combine : Perform elementwise operation on two Series
            using a given function.

        Notes
        -----
        Result index will be the union of the two indexes.

        Examples
        --------
        >>> s1 = pd.Series([1, np.nan])
        >>> s2 = pd.Series([3, 4])
        >>> s1.combine_first(s2)
        0    1.0
        1    4.0
        dtype: float64
        """
        new_index = self.index.union(other.index)
        this = self.reindex(new_index, copy=False)
        other = other.reindex(new_index, copy=False)
        if this.dtype.kind == "M" and other.dtype.kind != "M":
            other = to_datetime(other)

        return this.where(notna(this), other)

    def update(self, other) -> None:
        """
        Modify Series in place using non-NA values from passed
        Series. Aligns on index.

        Parameters
        ----------
        other : Series

        Examples
        --------
        >>> s = pd.Series([1, 2, 3])
        >>> s.update(pd.Series([4, 5, 6]))
        >>> s
        0    4
        1    5
        2    6
        dtype: int64

        >>> s = pd.Series(['a', 'b', 'c'])
        >>> s.update(pd.Series(['d', 'e'], index=[0, 2]))
        >>> s
        0    d
        1    b
        2    e
        dtype: object

        >>> s = pd.Series([1, 2, 3])
        >>> s.update(pd.Series([4, 5, 6, 7, 8]))
        >>> s
        0    4
        1    5
        2    6
        dtype: int64

        If ``other`` contains NaNs the corresponding values are not updated
        in the original Series.

        >>> s = pd.Series([1, 2, 3])
        >>> s.update(pd.Series([4, np.nan, 6]))
        >>> s
        0    4
        1    2
        2    6
        dtype: int64
        """
        other = other.reindex_like(self)
        mask = notna(other)

        self._mgr = self._mgr.putmask(mask=mask, new=other)
        self._maybe_update_cacher()

    # ----------------------------------------------------------------------
    # Reindexing, sorting

    def sort_values(
        self,
        axis=0,
        ascending=True,
        inplace: bool = False,
        kind: str = "quicksort",
        na_position: str = "last",
        ignore_index: bool = False,
    ):
        """
        Sort by the values.

        Sort a Series in ascending or descending order by some
        criterion.

        Parameters
        ----------
        axis : {0 or 'index'}, default 0
            Axis to direct sorting. The value 'index' is accepted for
            compatibility with DataFrame.sort_values.
        ascending : bool, default True
            If True, sort values in ascending order, otherwise descending.
        inplace : bool, default False
            If True, perform operation in-place.
        kind : {'quicksort', 'mergesort' or 'heapsort'}, default 'quicksort'
            Choice of sorting algorithm. See also :func:`numpy.sort` for more
            information. 'mergesort' is the only stable  algorithm.
        na_position : {'first' or 'last'}, default 'last'
            Argument 'first' puts NaNs at the beginning, 'last' puts NaNs at
            the end.
        ignore_index : bool, default False
             If True, the resulting axis will be labeled 0, 1, …, n - 1.

             .. versionadded:: 1.0.0

        Returns
        -------
        Series
            Series ordered by values.

        See Also
        --------
        Series.sort_index : Sort by the Series indices.
        DataFrame.sort_values : Sort DataFrame by the values along either axis.
        DataFrame.sort_index : Sort DataFrame by indices.

        Examples
        --------
        >>> s = pd.Series([np.nan, 1, 3, 10, 5])
        >>> s
        0     NaN
        1     1.0
        2     3.0
        3     10.0
        4     5.0
        dtype: float64

        Sort values ascending order (default behaviour)

        >>> s.sort_values(ascending=True)
        1     1.0
        2     3.0
        4     5.0
        3    10.0
        0     NaN
        dtype: float64

        Sort values descending order

        >>> s.sort_values(ascending=False)
        3    10.0
        4     5.0
        2     3.0
        1     1.0
        0     NaN
        dtype: float64

        Sort values inplace

        >>> s.sort_values(ascending=False, inplace=True)
        >>> s
        3    10.0
        4     5.0
        2     3.0
        1     1.0
        0     NaN
        dtype: float64

        Sort values putting NAs first

        >>> s.sort_values(na_position='first')
        0     NaN
        1     1.0
        2     3.0
        4     5.0
        3    10.0
        dtype: float64

        Sort a series of strings

        >>> s = pd.Series(['z', 'b', 'd', 'a', 'c'])
        >>> s
        0    z
        1    b
        2    d
        3    a
        4    c
        dtype: object

        >>> s.sort_values()
        3    a
        1    b
        4    c
        2    d
        0    z
        dtype: object
        """
        inplace = validate_bool_kwarg(inplace, "inplace")
        # Validate the axis parameter
        self._get_axis_number(axis)

        # GH 5856/5853
        if inplace and self._is_cached:
            raise ValueError(
                "This Series is a view of some other array, to "
                "sort in-place you must create a copy"
            )

        def _try_kind_sort(arr):
            # easier to ask forgiveness than permission
            try:
                # if kind==mergesort, it can fail for object dtype
                return arr.argsort(kind=kind)
            except TypeError:
                # stable sort not available for object dtype
                # uses the argsort default quicksort
                return arr.argsort(kind="quicksort")

        arr = self._values
        sorted_index = np.empty(len(self), dtype=np.int32)

        bad = isna(arr)

        good = ~bad
        idx = ibase.default_index(len(self))

        argsorted = _try_kind_sort(arr[good])

        if is_list_like(ascending):
            if len(ascending) != 1:
                raise ValueError(
                    f"Length of ascending ({len(ascending)}) must be 1 for Series"
                )
            ascending = ascending[0]

        if not is_bool(ascending):
            raise ValueError("ascending must be boolean")

        if not ascending:
            argsorted = argsorted[::-1]

        if na_position == "last":
            n = good.sum()
            sorted_index[:n] = idx[good][argsorted]
            sorted_index[n:] = idx[bad]
        elif na_position == "first":
            n = bad.sum()
            sorted_index[n:] = idx[good][argsorted]
            sorted_index[:n] = idx[bad]
        else:
            raise ValueError(f"invalid na_position: {na_position}")

        result = self._constructor(arr[sorted_index], index=self.index[sorted_index])

        if ignore_index:
            result.index = ibase.default_index(len(sorted_index))

        if inplace:
            self._update_inplace(result)
        else:
            return result.__finalize__(self, method="sort_values")

    def sort_index(
        self,
        axis=0,
        level=None,
        ascending: bool = True,
        inplace: bool = False,
        kind: str = "quicksort",
        na_position: str = "last",
        sort_remaining: bool = True,
        ignore_index: bool = False,
    ):
        """
        Sort Series by index labels.

        Returns a new Series sorted by label if `inplace` argument is
        ``False``, otherwise updates the original series and returns None.

        Parameters
        ----------
        axis : int, default 0
            Axis to direct sorting. This can only be 0 for Series.
        level : int, optional
            If not None, sort on values in specified index level(s).
        ascending : bool or list of bools, default True
            Sort ascending vs. descending. When the index is a MultiIndex the
            sort direction can be controlled for each level individually.
        inplace : bool, default False
            If True, perform operation in-place.
        kind : {'quicksort', 'mergesort', 'heapsort'}, default 'quicksort'
            Choice of sorting algorithm. See also :func:`numpy.sort` for more
            information.  'mergesort' is the only stable algorithm. For
            DataFrames, this option is only applied when sorting on a single
            column or label.
        na_position : {'first', 'last'}, default 'last'
            If 'first' puts NaNs at the beginning, 'last' puts NaNs at the end.
            Not implemented for MultiIndex.
        sort_remaining : bool, default True
            If True and sorting by level and index is multilevel, sort by other
            levels too (in order) after sorting by specified level.
        ignore_index : bool, default False
            If True, the resulting axis will be labeled 0, 1, …, n - 1.

            .. versionadded:: 1.0.0

        Returns
        -------
        Series
            The original Series sorted by the labels.

        See Also
        --------
        DataFrame.sort_index: Sort DataFrame by the index.
        DataFrame.sort_values: Sort DataFrame by the value.
        Series.sort_values : Sort Series by the value.

        Examples
        --------
        >>> s = pd.Series(['a', 'b', 'c', 'd'], index=[3, 2, 1, 4])
        >>> s.sort_index()
        1    c
        2    b
        3    a
        4    d
        dtype: object

        Sort Descending

        >>> s.sort_index(ascending=False)
        4    d
        3    a
        2    b
        1    c
        dtype: object

        Sort Inplace

        >>> s.sort_index(inplace=True)
        >>> s
        1    c
        2    b
        3    a
        4    d
        dtype: object

        By default NaNs are put at the end, but use `na_position` to place
        them at the beginning

        >>> s = pd.Series(['a', 'b', 'c', 'd'], index=[3, 2, 1, np.nan])
        >>> s.sort_index(na_position='first')
        NaN     d
         1.0    c
         2.0    b
         3.0    a
        dtype: object

        Specify index level to sort

        >>> arrays = [np.array(['qux', 'qux', 'foo', 'foo',
        ...                     'baz', 'baz', 'bar', 'bar']),
        ...           np.array(['two', 'one', 'two', 'one',
        ...                     'two', 'one', 'two', 'one'])]
        >>> s = pd.Series([1, 2, 3, 4, 5, 6, 7, 8], index=arrays)
        >>> s.sort_index(level=1)
        bar  one    8
        baz  one    6
        foo  one    4
        qux  one    2
        bar  two    7
        baz  two    5
        foo  two    3
        qux  two    1
        dtype: int64

        Does not sort by remaining levels when sorting by levels

        >>> s.sort_index(level=1, sort_remaining=False)
        qux  one    2
        foo  one    4
        baz  one    6
        bar  one    8
        qux  two    1
        foo  two    3
        baz  two    5
        bar  two    7
        dtype: int64
        """
        # TODO: this can be combined with DataFrame.sort_index impl as
        # almost identical
        inplace = validate_bool_kwarg(inplace, "inplace")
        # Validate the axis parameter
        self._get_axis_number(axis)
        index = self.index

        if level is not None:
            new_index, indexer = index.sortlevel(
                level, ascending=ascending, sort_remaining=sort_remaining
            )
        elif isinstance(index, MultiIndex):
            from pandas.core.sorting import lexsort_indexer

            labels = index._sort_levels_monotonic()
            indexer = lexsort_indexer(
                labels._get_codes_for_sorting(),
                orders=ascending,
                na_position=na_position,
            )
        else:
            from pandas.core.sorting import nargsort

            # Check monotonic-ness before sort an index
            # GH11080
            if (ascending and index.is_monotonic_increasing) or (
                not ascending and index.is_monotonic_decreasing
            ):
                if inplace:
                    return
                else:
                    return self.copy()

            indexer = nargsort(
                index, kind=kind, ascending=ascending, na_position=na_position
            )

        indexer = ensure_platform_int(indexer)
        new_index = index.take(indexer)
        new_index = new_index._sort_levels_monotonic()

        new_values = self._values.take(indexer)
        result = self._constructor(new_values, index=new_index)

        if ignore_index:
            result.index = ibase.default_index(len(result))

        if inplace:
            self._update_inplace(result)
        else:
            return result.__finalize__(self, method="sort_index")

    def argsort(self, axis=0, kind="quicksort", order=None) -> "Series":
        """
        Override ndarray.argsort. Argsorts the value, omitting NA/null values,
        and places the result in the same locations as the non-NA values.

        Parameters
        ----------
        axis : {0 or "index"}
            Has no effect but is accepted for compatibility with numpy.
        kind : {'mergesort', 'quicksort', 'heapsort'}, default 'quicksort'
            Choice of sorting algorithm. See np.sort for more
            information. 'mergesort' is the only stable algorithm.
        order : None
            Has no effect but is accepted for compatibility with numpy.

        Returns
        -------
        Series
            Positions of values within the sort order with -1 indicating
            nan values.

        See Also
        --------
        numpy.ndarray.argsort : Returns the indices that would sort this array.
        """
        values = self._values
        mask = isna(values)

        if mask.any():
            result = Series(-1, index=self.index, name=self.name, dtype="int64")
            notmask = ~mask
            result[notmask] = np.argsort(values[notmask], kind=kind)
            return self._constructor(result, index=self.index).__finalize__(
                self, method="argsort"
            )
        else:
            return self._constructor(
                np.argsort(values, kind=kind), index=self.index, dtype="int64"
            ).__finalize__(self, method="argsort")

    def nlargest(self, n=5, keep="first") -> "Series":
        """
        Return the largest `n` elements.

        Parameters
        ----------
        n : int, default 5
            Return this many descending sorted values.
        keep : {'first', 'last', 'all'}, default 'first'
            When there are duplicate values that cannot all fit in a
            Series of `n` elements:

            - ``first`` : return the first `n` occurrences in order
                of appearance.
            - ``last`` : return the last `n` occurrences in reverse
                order of appearance.
            - ``all`` : keep all occurrences. This can result in a Series of
                size larger than `n`.

        Returns
        -------
        Series
            The `n` largest values in the Series, sorted in decreasing order.

        See Also
        --------
        Series.nsmallest: Get the `n` smallest elements.
        Series.sort_values: Sort Series by values.
        Series.head: Return the first `n` rows.

        Notes
        -----
        Faster than ``.sort_values(ascending=False).head(n)`` for small `n`
        relative to the size of the ``Series`` object.

        Examples
        --------
        >>> countries_population = {"Italy": 59000000, "France": 65000000,
        ...                         "Malta": 434000, "Maldives": 434000,
        ...                         "Brunei": 434000, "Iceland": 337000,
        ...                         "Nauru": 11300, "Tuvalu": 11300,
        ...                         "Anguilla": 11300, "Monserat": 5200}
        >>> s = pd.Series(countries_population)
        >>> s
        Italy       59000000
        France      65000000
        Malta         434000
        Maldives      434000
        Brunei        434000
        Iceland       337000
        Nauru          11300
        Tuvalu         11300
        Anguilla       11300
        Monserat        5200
        dtype: int64

        The `n` largest elements where ``n=5`` by default.

        >>> s.nlargest()
        France      65000000
        Italy       59000000
        Malta         434000
        Maldives      434000
        Brunei        434000
        dtype: int64

        The `n` largest elements where ``n=3``. Default `keep` value is 'first'
        so Malta will be kept.

        >>> s.nlargest(3)
        France    65000000
        Italy     59000000
        Malta       434000
        dtype: int64

        The `n` largest elements where ``n=3`` and keeping the last duplicates.
        Brunei will be kept since it is the last with value 434000 based on
        the index order.

        >>> s.nlargest(3, keep='last')
        France      65000000
        Italy       59000000
        Brunei        434000
        dtype: int64

        The `n` largest elements where ``n=3`` with all duplicates kept. Note
        that the returned Series has five elements due to the three duplicates.

        >>> s.nlargest(3, keep='all')
        France      65000000
        Italy       59000000
        Malta         434000
        Maldives      434000
        Brunei        434000
        dtype: int64
        """
        return algorithms.SelectNSeries(self, n=n, keep=keep).nlargest()

    def nsmallest(self, n=5, keep="first") -> "Series":
        """
        Return the smallest `n` elements.

        Parameters
        ----------
        n : int, default 5
            Return this many ascending sorted values.
        keep : {'first', 'last', 'all'}, default 'first'
            When there are duplicate values that cannot all fit in a
            Series of `n` elements:

            - ``first`` : return the first `n` occurrences in order
                of appearance.
            - ``last`` : return the last `n` occurrences in reverse
                order of appearance.
            - ``all`` : keep all occurrences. This can result in a Series of
                size larger than `n`.

        Returns
        -------
        Series
            The `n` smallest values in the Series, sorted in increasing order.

        See Also
        --------
        Series.nlargest: Get the `n` largest elements.
        Series.sort_values: Sort Series by values.
        Series.head: Return the first `n` rows.

        Notes
        -----
        Faster than ``.sort_values().head(n)`` for small `n` relative to
        the size of the ``Series`` object.

        Examples
        --------
        >>> countries_population = {"Italy": 59000000, "France": 65000000,
        ...                         "Brunei": 434000, "Malta": 434000,
        ...                         "Maldives": 434000, "Iceland": 337000,
        ...                         "Nauru": 11300, "Tuvalu": 11300,
        ...                         "Anguilla": 11300, "Monserat": 5200}
        >>> s = pd.Series(countries_population)
        >>> s
        Italy       59000000
        France      65000000
        Brunei        434000
        Malta         434000
        Maldives      434000
        Iceland       337000
        Nauru          11300
        Tuvalu         11300
        Anguilla       11300
        Monserat        5200
        dtype: int64

        The `n` smallest elements where ``n=5`` by default.

        >>> s.nsmallest()
        Monserat      5200
        Nauru        11300
        Tuvalu       11300
        Anguilla     11300
        Iceland     337000
        dtype: int64

        The `n` smallest elements where ``n=3``. Default `keep` value is
        'first' so Nauru and Tuvalu will be kept.

        >>> s.nsmallest(3)
        Monserat     5200
        Nauru       11300
        Tuvalu      11300
        dtype: int64

        The `n` smallest elements where ``n=3`` and keeping the last
        duplicates. Anguilla and Tuvalu will be kept since they are the last
        with value 11300 based on the index order.

        >>> s.nsmallest(3, keep='last')
        Monserat     5200
        Anguilla    11300
        Tuvalu      11300
        dtype: int64

        The `n` smallest elements where ``n=3`` with all duplicates kept. Note
        that the returned Series has four elements due to the three duplicates.

        >>> s.nsmallest(3, keep='all')
        Monserat     5200
        Nauru       11300
        Tuvalu      11300
        Anguilla    11300
        dtype: int64
        """
        return algorithms.SelectNSeries(self, n=n, keep=keep).nsmallest()

    def swaplevel(self, i=-2, j=-1, copy=True) -> "Series":
        """
        Swap levels i and j in a :class:`MultiIndex`.

        Default is to swap the two innermost levels of the index.

        Parameters
        ----------
        i, j : int, str
            Level of the indices to be swapped. Can pass level name as string.
        copy : bool, default True
            Whether to copy underlying data.

        Returns
        -------
        Series
            Series with levels swapped in MultiIndex.
        """
        assert isinstance(self.index, ABCMultiIndex)
        new_index = self.index.swaplevel(i, j)
        return self._constructor(self._values, index=new_index, copy=copy).__finalize__(
            self, method="swaplevel"
        )

    def reorder_levels(self, order) -> "Series":
        """
        Rearrange index levels using input order.

        May not drop or duplicate levels.

        Parameters
        ----------
        order : list of int representing new level order
            Reference level by number or key.

        Returns
        -------
        type of caller (new object)
        """
        if not isinstance(self.index, MultiIndex):  # pragma: no cover
            raise Exception("Can only reorder levels on a hierarchical axis.")

        result = self.copy()
        assert isinstance(result.index, ABCMultiIndex)
        result.index = result.index.reorder_levels(order)
        return result

    def explode(self) -> "Series":
        """
        Transform each element of a list-like to a row, replicating the
        index values.

        .. versionadded:: 0.25.0

        Returns
        -------
        Series
            Exploded lists to rows; index will be duplicated for these rows.

        See Also
        --------
        Series.str.split : Split string values on specified separator.
        Series.unstack : Unstack, a.k.a. pivot, Series with MultiIndex
            to produce DataFrame.
        DataFrame.melt : Unpivot a DataFrame from wide format to long format.
        DataFrame.explode : Explode a DataFrame from list-like
            columns to long format.

        Notes
        -----
        This routine will explode list-likes including lists, tuples,
        Series, and np.ndarray. The result dtype of the subset rows will
        be object. Scalars will be returned unchanged. Empty list-likes will
        result in a np.nan for that row.

        Examples
        --------
        >>> s = pd.Series([[1, 2, 3], 'foo', [], [3, 4]])
        >>> s
        0    [1, 2, 3]
        1          foo
        2           []
        3       [3, 4]
        dtype: object

        >>> s.explode()
        0      1
        0      2
        0      3
        1    foo
        2    NaN
        3      3
        3      4
        dtype: object
        """
        if not len(self) or not is_object_dtype(self):
            return self.copy()

        values, counts = reshape.explode(np.asarray(self.array))

        result = Series(values, index=self.index.repeat(counts), name=self.name)
        return result

    def unstack(self, level=-1, fill_value=None):
        """
        Unstack, also known as pivot, Series with MultiIndex to produce DataFrame.
        The level involved will automatically get sorted.

        Parameters
        ----------
        level : int, str, or list of these, default last level
            Level(s) to unstack, can pass level name.
        fill_value : scalar value, default None
            Value to use when replacing NaN values.

        Returns
        -------
        DataFrame
            Unstacked Series.

        Examples
        --------
        >>> s = pd.Series([1, 2, 3, 4],
        ...               index=pd.MultiIndex.from_product([['one', 'two'],
        ...                                                 ['a', 'b']]))
        >>> s
        one  a    1
             b    2
        two  a    3
             b    4
        dtype: int64

        >>> s.unstack(level=-1)
             a  b
        one  1  2
        two  3  4

        >>> s.unstack(level=0)
           one  two
        a    1    3
        b    2    4
        """
        from pandas.core.reshape.reshape import unstack

        return unstack(self, level, fill_value)

    # ----------------------------------------------------------------------
    # function application

    def map(self, arg, na_action=None) -> "Series":
        """
        Map values of Series according to input correspondence.

        Used for substituting each value in a Series with another value,
        that may be derived from a function, a ``dict`` or
        a :class:`Series`.

        Parameters
        ----------
        arg : function, collections.abc.Mapping subclass or Series
            Mapping correspondence.
        na_action : {None, 'ignore'}, default None
            If 'ignore', propagate NaN values, without passing them to the
            mapping correspondence.

        Returns
        -------
        Series
            Same index as caller.

        See Also
        --------
        Series.apply : For applying more complex functions on a Series.
        DataFrame.apply : Apply a function row-/column-wise.
        DataFrame.applymap : Apply a function elementwise on a whole DataFrame.

        Notes
        -----
        When ``arg`` is a dictionary, values in Series that are not in the
        dictionary (as keys) are converted to ``NaN``. However, if the
        dictionary is a ``dict`` subclass that defines ``__missing__`` (i.e.
        provides a method for default values), then this default is used
        rather than ``NaN``.

        Examples
        --------
        >>> s = pd.Series(['cat', 'dog', np.nan, 'rabbit'])
        >>> s
        0      cat
        1      dog
        2      NaN
        3   rabbit
        dtype: object

        ``map`` accepts a ``dict`` or a ``Series``. Values that are not found
        in the ``dict`` are converted to ``NaN``, unless the dict has a default
        value (e.g. ``defaultdict``):

        >>> s.map({'cat': 'kitten', 'dog': 'puppy'})
        0   kitten
        1    puppy
        2      NaN
        3      NaN
        dtype: object

        It also accepts a function:

        >>> s.map('I am a {}'.format)
        0       I am a cat
        1       I am a dog
        2       I am a nan
        3    I am a rabbit
        dtype: object

        To avoid applying the function to missing values (and keep them as
        ``NaN``) ``na_action='ignore'`` can be used:

        >>> s.map('I am a {}'.format, na_action='ignore')
        0     I am a cat
        1     I am a dog
        2            NaN
        3  I am a rabbit
        dtype: object
        """
        new_values = super()._map_values(arg, na_action=na_action)
        return self._constructor(new_values, index=self.index).__finalize__(
            self, method="map"
        )

    def _gotitem(self, key, ndim, subset=None) -> "Series":
        """
        Sub-classes to define. Return a sliced object.

        Parameters
        ----------
        key : string / list of selections
        ndim : 1,2
            Requested ndim of result.
        subset : object, default None
            Subset to act on.
        """
        return self

    _agg_see_also_doc = dedent(
        """
    See Also
    --------
    Series.apply : Invoke function on a Series.
    Series.transform : Transform function producing a Series with like indexes.
    """
    )

    _agg_examples_doc = dedent(
        """
    Examples
    --------
    >>> s = pd.Series([1, 2, 3, 4])
    >>> s
    0    1
    1    2
    2    3
    3    4
    dtype: int64

    >>> s.agg('min')
    1

    >>> s.agg(['min', 'max'])
    min   1
    max   4
    dtype: int64
    """
    )

    @Substitution(
        see_also=_agg_see_also_doc,
        examples=_agg_examples_doc,
        versionadded="\n.. versionadded:: 0.20.0\n",
        **_shared_doc_kwargs,
    )
    @Appender(generic._shared_docs["aggregate"])
    def aggregate(self, func, axis=0, *args, **kwargs):
        # Validate the axis parameter
        self._get_axis_number(axis)
        result, how = self._aggregate(func, *args, **kwargs)
        if result is None:

            # we can be called from an inner function which
            # passes this meta-data
            kwargs.pop("_axis", None)
            kwargs.pop("_level", None)

            # try a regular apply, this evaluates lambdas
            # row-by-row; however if the lambda is expected a Series
            # expression, e.g.: lambda x: x-x.quantile(0.25)
            # this will fail, so we can try a vectorized evaluation

            # we cannot FIRST try the vectorized evaluation, because
            # then .agg and .apply would have different semantics if the
            # operation is actually defined on the Series, e.g. str
            try:
                result = self.apply(func, *args, **kwargs)
            except (ValueError, AttributeError, TypeError):
                result = func(self, *args, **kwargs)

        return result

    agg = aggregate

    @Appender(generic._shared_docs["transform"] % _shared_doc_kwargs)
    def transform(self, func, axis=0, *args, **kwargs):
        # Validate the axis parameter
        self._get_axis_number(axis)
        return super().transform(func, *args, **kwargs)

    def apply(self, func, convert_dtype=True, args=(), **kwds):
        """
        Invoke function on values of Series.

        Can be ufunc (a NumPy function that applies to the entire Series)
        or a Python function that only works on single values.

        Parameters
        ----------
        func : function
            Python function or NumPy ufunc to apply.
        convert_dtype : bool, default True
            Try to find better dtype for elementwise function results. If
            False, leave as dtype=object.
        args : tuple
            Positional arguments passed to func after the series value.
        **kwds
            Additional keyword arguments passed to func.

        Returns
        -------
        Series or DataFrame
            If func returns a Series object the result will be a DataFrame.

        See Also
        --------
        Series.map: For element-wise operations.
        Series.agg: Only perform aggregating type operations.
        Series.transform: Only perform transforming type operations.

        Examples
        --------
        Create a series with typical summer temperatures for each city.

        >>> s = pd.Series([20, 21, 12],
        ...               index=['London', 'New York', 'Helsinki'])
        >>> s
        London      20
        New York    21
        Helsinki    12
        dtype: int64

        Square the values by defining a function and passing it as an
        argument to ``apply()``.

        >>> def square(x):
        ...     return x ** 2
        >>> s.apply(square)
        London      400
        New York    441
        Helsinki    144
        dtype: int64

        Square the values by passing an anonymous function as an
        argument to ``apply()``.

        >>> s.apply(lambda x: x ** 2)
        London      400
        New York    441
        Helsinki    144
        dtype: int64

        Define a custom function that needs additional positional
        arguments and pass these additional arguments using the
        ``args`` keyword.

        >>> def subtract_custom_value(x, custom_value):
        ...     return x - custom_value

        >>> s.apply(subtract_custom_value, args=(5,))
        London      15
        New York    16
        Helsinki     7
        dtype: int64

        Define a custom function that takes keyword arguments
        and pass these arguments to ``apply``.

        >>> def add_custom_values(x, **kwargs):
        ...     for month in kwargs:
        ...         x += kwargs[month]
        ...     return x

        >>> s.apply(add_custom_values, june=30, july=20, august=25)
        London      95
        New York    96
        Helsinki    87
        dtype: int64

        Use a function from the Numpy library.

        >>> s.apply(np.log)
        London      2.995732
        New York    3.044522
        Helsinki    2.484907
        dtype: float64
        """
        if len(self) == 0:
            return self._constructor(dtype=self.dtype, index=self.index).__finalize__(
                self, method="apply"
            )

        # dispatch to agg
        if isinstance(func, (list, dict)):
            return self.aggregate(func, *args, **kwds)

        # if we are a string, try to dispatch
        if isinstance(func, str):
            return self._try_aggregate_string_function(func, *args, **kwds)

        # handle ufuncs and lambdas
        if kwds or args and not isinstance(func, np.ufunc):

            def f(x):
                return func(x, *args, **kwds)

        else:
            f = func

        with np.errstate(all="ignore"):
            if isinstance(f, np.ufunc):
                return f(self)

            # row-wise access
            if is_extension_array_dtype(self.dtype) and hasattr(self._values, "map"):
                # GH#23179 some EAs do not have `map`
                mapped = self._values.map(f)
            else:
                values = self.astype(object)._values
                mapped = lib.map_infer(values, f, convert=convert_dtype)

        if len(mapped) and isinstance(mapped[0], Series):
            # GH 25959 use pd.array instead of tolist
            # so extension arrays can be used
            return self._constructor_expanddim(pd.array(mapped), index=self.index)
        else:
            return self._constructor(mapped, index=self.index).__finalize__(
                self, method="apply"
            )

    def _reduce(
        self, op, name, axis=0, skipna=True, numeric_only=None, filter_type=None, **kwds
    ):
        """
        Perform a reduction operation.

        If we have an ndarray as a value, then simply perform the operation,
        otherwise delegate to the object.
        """
        delegate = self._values

        if axis is not None:
            self._get_axis_number(axis)

        if isinstance(delegate, ExtensionArray):
            # dispatch to ExtensionArray interface
            return delegate._reduce(name, skipna=skipna, **kwds)

        else:
            # dispatch to numpy arrays
            if numeric_only:
                raise NotImplementedError(
                    f"Series.{name} does not implement numeric_only."
                )
            with np.errstate(all="ignore"):
                return op(delegate, skipna=skipna, **kwds)

    def _reindex_indexer(self, new_index, indexer, copy):
        if indexer is None:
            if copy:
                return self.copy()
            return self

        new_values = algorithms.take_1d(
            self._values, indexer, allow_fill=True, fill_value=None
        )
        return self._constructor(new_values, index=new_index)

    def _needs_reindex_multi(self, axes, method, level):
        """
        Check if we do need a multi reindex; this is for compat with
        higher dims.
        """
        return False

    @Appender(generic._shared_docs["align"] % _shared_doc_kwargs)
    def align(
        self,
        other,
        join="outer",
        axis=None,
        level=None,
        copy=True,
        fill_value=None,
        method=None,
        limit=None,
        fill_axis=0,
        broadcast_axis=None,
    ):
        return super().align(
            other,
            join=join,
            axis=axis,
            level=level,
            copy=copy,
            fill_value=fill_value,
            method=method,
            limit=limit,
            fill_axis=fill_axis,
            broadcast_axis=broadcast_axis,
        )

    def rename(
        self,
        index=None,
        *,
        axis=None,
        copy=True,
        inplace=False,
        level=None,
        errors="ignore",
    ):
        """
        Alter Series index labels or name.

        Function / dict values must be unique (1-to-1). Labels not contained in
        a dict / Series will be left as-is. Extra labels listed don't throw an
        error.

        Alternatively, change ``Series.name`` with a scalar value.

        See the :ref:`user guide <basics.rename>` for more.

        Parameters
        ----------
        axis : {0 or "index"}
            Unused. Accepted for compatibility with DataFrame method only.
        index : scalar, hashable sequence, dict-like or function, optional
            Functions or dict-like are transformations to apply to
            the index.
            Scalar or hashable sequence-like will alter the ``Series.name``
            attribute.

        **kwargs
            Additional keyword arguments passed to the function. Only the
            "inplace" keyword is used.

        Returns
        -------
        Series
            Series with index labels or name altered.

        See Also
        --------
        DataFrame.rename : Corresponding DataFrame method.
        Series.rename_axis : Set the name of the axis.

        Examples
        --------
        >>> s = pd.Series([1, 2, 3])
        >>> s
        0    1
        1    2
        2    3
        dtype: int64
        >>> s.rename("my_name")  # scalar, changes Series.name
        0    1
        1    2
        2    3
        Name: my_name, dtype: int64
        >>> s.rename(lambda x: x ** 2)  # function, changes labels
        0    1
        1    2
        4    3
        dtype: int64
        >>> s.rename({1: 3, 2: 5})  # mapping, changes labels
        0    1
        3    2
        5    3
        dtype: int64
        """
        if callable(index) or is_dict_like(index):
            return super().rename(
                index, copy=copy, inplace=inplace, level=level, errors=errors
            )
        else:
            return self._set_name(index, inplace=inplace)

    @Appender(
        """
        Examples
        --------
        >>> s = pd.Series([1, 2, 3])
        >>> s
        0    1
        1    2
        2    3
        dtype: int64

        >>> s.set_axis(['a', 'b', 'c'], axis=0)
        a    1
        b    2
        c    3
        dtype: int64
    """
    )
    @Substitution(
        **_shared_doc_kwargs,
        extended_summary_sub="",
        axis_description_sub="",
        see_also_sub="",
    )
    @Appender(generic.NDFrame.set_axis.__doc__)
    def set_axis(self, labels, axis: Axis = 0, inplace: bool = False):
        return super().set_axis(labels, axis=axis, inplace=inplace)

    @Substitution(**_shared_doc_kwargs)
    @Appender(generic.NDFrame.reindex.__doc__)
    def reindex(self, index=None, **kwargs):
        return super().reindex(index=index, **kwargs)

    def drop(
        self,
        labels=None,
        axis=0,
        index=None,
        columns=None,
        level=None,
        inplace=False,
        errors="raise",
    ) -> "Series":
        """
        Return Series with specified index labels removed.

        Remove elements of a Series based on specifying the index labels.
        When using a multi-index, labels on different levels can be removed
        by specifying the level.

        Parameters
        ----------
        labels : single label or list-like
            Index labels to drop.
        axis : 0, default 0
            Redundant for application on Series.
        index : single label or list-like
            Redundant for application on Series, but 'index' can be used instead
            of 'labels'.
        columns : single label or list-like
            No change is made to the Series; use 'index' or 'labels' instead.
        level : int or level name, optional
            For MultiIndex, level for which the labels will be removed.
        inplace : bool, default False
            If True, do operation inplace and return None.
        errors : {'ignore', 'raise'}, default 'raise'
            If 'ignore', suppress error and only existing labels are dropped.

        Returns
        -------
        Series
            Series with specified index labels removed.

        Raises
        ------
        KeyError
            If none of the labels are found in the index.

        See Also
        --------
        Series.reindex : Return only specified index labels of Series.
        Series.dropna : Return series without null values.
        Series.drop_duplicates : Return Series with duplicate values removed.
        DataFrame.drop : Drop specified labels from rows or columns.

        Examples
        --------
        >>> s = pd.Series(data=np.arange(3), index=['A', 'B', 'C'])
        >>> s
        A  0
        B  1
        C  2
        dtype: int64

        Drop labels B en C

        >>> s.drop(labels=['B', 'C'])
        A  0
        dtype: int64

        Drop 2nd level label in MultiIndex Series

        >>> midx = pd.MultiIndex(levels=[['lama', 'cow', 'falcon'],
        ...                              ['speed', 'weight', 'length']],
        ...                      codes=[[0, 0, 0, 1, 1, 1, 2, 2, 2],
        ...                             [0, 1, 2, 0, 1, 2, 0, 1, 2]])
        >>> s = pd.Series([45, 200, 1.2, 30, 250, 1.5, 320, 1, 0.3],
        ...               index=midx)
        >>> s
        lama    speed      45.0
                weight    200.0
                length      1.2
        cow     speed      30.0
                weight    250.0
                length      1.5
        falcon  speed     320.0
                weight      1.0
                length      0.3
        dtype: float64

        >>> s.drop(labels='weight', level=1)
        lama    speed      45.0
                length      1.2
        cow     speed      30.0
                length      1.5
        falcon  speed     320.0
                length      0.3
        dtype: float64
        """
        return super().drop(
            labels=labels,
            axis=axis,
            index=index,
            columns=columns,
            level=level,
            inplace=inplace,
            errors=errors,
        )

    @doc(NDFrame.fillna, **_shared_doc_kwargs)
    def fillna(
        self,
        value=None,
        method=None,
        axis=None,
        inplace=False,
        limit=None,
        downcast=None,
    ) -> Optional["Series"]:
        return super().fillna(
            value=value,
            method=method,
            axis=axis,
            inplace=inplace,
            limit=limit,
            downcast=downcast,
        )

    @Appender(generic._shared_docs["replace"] % _shared_doc_kwargs)
    def replace(
        self,
        to_replace=None,
        value=None,
        inplace=False,
        limit=None,
        regex=False,
        method="pad",
    ):
        return super().replace(
            to_replace=to_replace,
            value=value,
            inplace=inplace,
            limit=limit,
            regex=regex,
            method=method,
        )

    @Appender(generic._shared_docs["shift"] % _shared_doc_kwargs)
    def shift(self, periods=1, freq=None, axis=0, fill_value=None) -> "Series":
        return super().shift(
            periods=periods, freq=freq, axis=axis, fill_value=fill_value
        )

    def memory_usage(self, index=True, deep=False):
        """
        Return the memory usage of the Series.

        The memory usage can optionally include the contribution of
        the index and of elements of `object` dtype.

        Parameters
        ----------
        index : bool, default True
            Specifies whether to include the memory usage of the Series index.
        deep : bool, default False
            If True, introspect the data deeply by interrogating
            `object` dtypes for system-level memory consumption, and include
            it in the returned value.

        Returns
        -------
        int
            Bytes of memory consumed.

        See Also
        --------
        numpy.ndarray.nbytes : Total bytes consumed by the elements of the
            array.
        DataFrame.memory_usage : Bytes consumed by a DataFrame.

        Examples
        --------
        >>> s = pd.Series(range(3))
        >>> s.memory_usage()
        152

        Not including the index gives the size of the rest of the data, which
        is necessarily smaller:

        >>> s.memory_usage(index=False)
        24

        The memory footprint of `object` values is ignored by default:

        >>> s = pd.Series(["a", "b"])
        >>> s.values
        array(['a', 'b'], dtype=object)
        >>> s.memory_usage()
        144
        >>> s.memory_usage(deep=True)
        260
        """
        v = super().memory_usage(deep=deep)
        if index:
            v += self.index.memory_usage(deep=deep)
        return v

    def isin(self, values) -> "Series":
        """
        Check whether `values` are contained in Series.

        Return a boolean Series showing whether each element in the Series
        matches an element in the passed sequence of `values` exactly.

        Parameters
        ----------
        values : set or list-like
            The sequence of values to test. Passing in a single string will
            raise a ``TypeError``. Instead, turn a single string into a
            list of one element.

        Returns
        -------
        Series
            Series of booleans indicating if each element is in values.

        Raises
        ------
        TypeError
          * If `values` is a string

        See Also
        --------
        DataFrame.isin : Equivalent method on DataFrame.

        Examples
        --------
        >>> s = pd.Series(['lama', 'cow', 'lama', 'beetle', 'lama',
        ...                'hippo'], name='animal')
        >>> s.isin(['cow', 'lama'])
        0     True
        1     True
        2     True
        3    False
        4     True
        5    False
        Name: animal, dtype: bool

        Passing a single string as ``s.isin('lama')`` will raise an error. Use
        a list of one element instead:

        >>> s.isin(['lama'])
        0     True
        1    False
        2     True
        3    False
        4     True
        5    False
        Name: animal, dtype: bool
        """
        result = algorithms.isin(self, values)
        return self._constructor(result, index=self.index).__finalize__(
            self, method="isin"
        )

    def between(self, left, right, inclusive=True) -> "Series":
        """
        Return boolean Series equivalent to left <= series <= right.

        This function returns a boolean vector containing `True` wherever the
        corresponding Series element is between the boundary values `left` and
        `right`. NA values are treated as `False`.

        Parameters
        ----------
        left : scalar or list-like
            Left boundary.
        right : scalar or list-like
            Right boundary.
        inclusive : bool, default True
            Include boundaries.

        Returns
        -------
        Series
            Series representing whether each element is between left and
            right (inclusive).

        See Also
        --------
        Series.gt : Greater than of series and other.
        Series.lt : Less than of series and other.

        Notes
        -----
        This function is equivalent to ``(left <= ser) & (ser <= right)``

        Examples
        --------
        >>> s = pd.Series([2, 0, 4, 8, np.nan])

        Boundary values are included by default:

        >>> s.between(1, 4)
        0     True
        1    False
        2     True
        3    False
        4    False
        dtype: bool

        With `inclusive` set to ``False`` boundary values are excluded:

        >>> s.between(1, 4, inclusive=False)
        0     True
        1    False
        2    False
        3    False
        4    False
        dtype: bool

        `left` and `right` can be any scalar value:

        >>> s = pd.Series(['Alice', 'Bob', 'Carol', 'Eve'])
        >>> s.between('Anna', 'Daniel')
        0    False
        1     True
        2     True
        3    False
        dtype: bool
        """
        if inclusive:
            lmask = self >= left
            rmask = self <= right
        else:
            lmask = self > left
            rmask = self < right

        return lmask & rmask

    # ----------------------------------------------------------------------
    # Convert to types that support pd.NA

    def _convert_dtypes(
        self,
        infer_objects: bool = True,
        convert_string: bool = True,
        convert_integer: bool = True,
        convert_boolean: bool = True,
    ) -> "Series":
        input_series = self
        if infer_objects:
            input_series = input_series.infer_objects()
            if is_object_dtype(input_series):
                input_series = input_series.copy()

        if convert_string or convert_integer or convert_boolean:
            inferred_dtype = convert_dtypes(
                input_series._values, convert_string, convert_integer, convert_boolean
            )
            try:
                result = input_series.astype(inferred_dtype)
            except TypeError:
                result = input_series.copy()
        else:
            result = input_series.copy()
        return result

    @Appender(generic._shared_docs["isna"] % _shared_doc_kwargs)
    def isna(self) -> "Series":
        return super().isna()

    @Appender(generic._shared_docs["isna"] % _shared_doc_kwargs)
    def isnull(self) -> "Series":
        return super().isnull()

    @Appender(generic._shared_docs["notna"] % _shared_doc_kwargs)
    def notna(self) -> "Series":
        return super().notna()

    @Appender(generic._shared_docs["notna"] % _shared_doc_kwargs)
    def notnull(self) -> "Series":
        return super().notnull()

    def dropna(self, axis=0, inplace=False, how=None):
        """
        Return a new Series with missing values removed.

        See the :ref:`User Guide <missing_data>` for more on which values are
        considered missing, and how to work with missing data.

        Parameters
        ----------
        axis : {0 or 'index'}, default 0
            There is only one axis to drop values from.
        inplace : bool, default False
            If True, do operation inplace and return None.
        how : str, optional
            Not in use. Kept for compatibility.

        Returns
        -------
        Series
            Series with NA entries dropped from it.

        See Also
        --------
        Series.isna: Indicate missing values.
        Series.notna : Indicate existing (non-missing) values.
        Series.fillna : Replace missing values.
        DataFrame.dropna : Drop rows or columns which contain NA values.
        Index.dropna : Drop missing indices.

        Examples
        --------
        >>> ser = pd.Series([1., 2., np.nan])
        >>> ser
        0    1.0
        1    2.0
        2    NaN
        dtype: float64

        Drop NA values from a Series.

        >>> ser.dropna()
        0    1.0
        1    2.0
        dtype: float64

        Keep the Series with valid entries in the same variable.

        >>> ser.dropna(inplace=True)
        >>> ser
        0    1.0
        1    2.0
        dtype: float64

        Empty strings are not considered NA values. ``None`` is considered an
        NA value.

        >>> ser = pd.Series([np.NaN, 2, pd.NaT, '', None, 'I stay'])
        >>> ser
        0       NaN
        1         2
        2       NaT
        3
        4      None
        5    I stay
        dtype: object
        >>> ser.dropna()
        1         2
        3
        5    I stay
        dtype: object
        """
        inplace = validate_bool_kwarg(inplace, "inplace")
        # Validate the axis parameter
        self._get_axis_number(axis or 0)

        if self._can_hold_na:
            result = remove_na_arraylike(self)
            if inplace:
                self._update_inplace(result)
            else:
                return result
        else:
            if inplace:
                # do nothing
                pass
            else:
                return self.copy()

    # ----------------------------------------------------------------------
    # Time series-oriented methods

    def to_timestamp(self, freq=None, how="start", copy=True) -> "Series":
        """
        Cast to DatetimeIndex of Timestamps, at *beginning* of period.

        Parameters
        ----------
        freq : str, default frequency of PeriodIndex
            Desired frequency.
        how : {'s', 'e', 'start', 'end'}
            Convention for converting period to timestamp; start of period
            vs. end.
        copy : bool, default True
            Whether or not to return a copy.

        Returns
        -------
        Series with DatetimeIndex
        """
        new_values = self._values
        if copy:
            new_values = new_values.copy()

        assert isinstance(self.index, (ABCDatetimeIndex, ABCPeriodIndex))
        new_index = self.index.to_timestamp(freq=freq, how=how)
        return self._constructor(new_values, index=new_index).__finalize__(
            self, method="to_timestamp"
        )

    def to_period(self, freq=None, copy=True) -> "Series":
        """
        Convert Series from DatetimeIndex to PeriodIndex with desired
        frequency (inferred from index if not passed).

        Parameters
        ----------
        freq : str, default None
            Frequency associated with the PeriodIndex.
        copy : bool, default True
            Whether or not to return a copy.

        Returns
        -------
        Series
            Series with index converted to PeriodIndex.
        """
        new_values = self._values
        if copy:
            new_values = new_values.copy()

        assert isinstance(self.index, ABCDatetimeIndex)
        new_index = self.index.to_period(freq=freq)
        return self._constructor(new_values, index=new_index).__finalize__(
            self, method="to_period"
        )

    # ----------------------------------------------------------------------
    # Add index
    _AXIS_ORDERS = ["index"]
    _AXIS_NUMBERS = {"index": 0}
    _AXIS_NAMES = {0: "index"}
    _AXIS_REVERSED = False
    _AXIS_LEN = len(_AXIS_ORDERS)
    _info_axis_number = 0
    _info_axis_name = "index"

    index: "Index" = properties.AxisProperty(
        axis=0, doc="The index (axis labels) of the Series."
    )

    # ----------------------------------------------------------------------
    # Accessor Methods
    # ----------------------------------------------------------------------
    str = CachedAccessor("str", StringMethods)
    dt = CachedAccessor("dt", CombinedDatetimelikeProperties)
    cat = CachedAccessor("cat", CategoricalAccessor)
    plot = CachedAccessor("plot", pandas.plotting.PlotAccessor)
    sparse = CachedAccessor("sparse", SparseAccessor)

    # ----------------------------------------------------------------------
    # Add plotting methods to Series
    hist = pandas.plotting.hist_series


Series._add_numeric_operations()
Series._add_series_or_dataframe_operations()

# Add arithmetic!
ops.add_flex_arithmetic_methods(Series)
ops.add_special_arithmetic_methods(Series)<|MERGE_RESOLUTION|>--- conflicted
+++ resolved
@@ -967,13 +967,9 @@
 
     def _get_values(self, indexer):
         try:
-<<<<<<< HEAD
-            return self._constructor(self._data.get_slice(indexer)).__finalize__(
+            return self._constructor(self._mgr.get_slice(indexer)).__finalize__(
                 self, method="_get_values"
             )
-=======
-            return self._constructor(self._mgr.get_slice(indexer)).__finalize__(self)
->>>>>>> f0ab1c56
         except ValueError:
             # mpl compat if we look up e.g. ser[:, np.newaxis];
             #  see tests.series.timeseries.test_mpl_compat_hack
