"""
Data structure for 1-dimensional cross-sectional and time series data
"""
from __future__ import division

# pylint: disable=E1101,E1103
# pylint: disable=W0703,W0622,W0613,W0201

import types
import warnings
from textwrap import dedent

import numpy as np
import numpy.ma as ma

from pandas.core.accessor import CachedAccessor
from pandas.core.arrays import ExtensionArray
from pandas.core.dtypes.common import (
    is_categorical_dtype,
    is_bool,
    is_integer, is_integer_dtype,
    is_float_dtype,
    is_extension_type,
    is_extension_array_dtype,
    is_datetime64tz_dtype,
    is_timedelta64_dtype,
    is_list_like,
    is_hashable,
    is_iterator,
    is_dict_like,
    is_scalar,
    _is_unorderable_exception,
    _ensure_platform_int,
    pandas_dtype)
from pandas.core.dtypes.generic import (
    ABCSparseArray, ABCDataFrame, ABCIndexClass)
from pandas.core.dtypes.cast import (
    maybe_upcast, infer_dtype_from_scalar,
    maybe_convert_platform,
    maybe_cast_to_datetime, maybe_castable,
    construct_1d_arraylike_from_scalar)
from pandas.core.dtypes.missing import isna, notna, remove_na_arraylike

from pandas.core.index import (Index, MultiIndex, InvalidIndexError,
                               Float64Index, _ensure_index)
from pandas.core.indexing import check_bool_indexer, maybe_convert_indices
from pandas.core import generic, base
from pandas.core.internals import SingleBlockManager
from pandas.core.arrays.categorical import Categorical, CategoricalAccessor
from pandas.core.indexes.accessors import CombinedDatetimelikeProperties
from pandas.core.indexes.datetimes import DatetimeIndex
from pandas.core.indexes.timedeltas import TimedeltaIndex
from pandas.core.indexes.period import PeriodIndex
from pandas import compat
from pandas.io.formats.terminal import get_terminal_size
from pandas.compat import (
    zip, u, OrderedDict, StringIO, range, get_range_parameters, PY36)
from pandas.compat.numpy import function as nv

import pandas.core.ops as ops
import pandas.core.algorithms as algorithms

import pandas.core.common as com
import pandas.core.nanops as nanops
import pandas.io.formats.format as fmt
from pandas.util._decorators import (
    Appender, deprecate, deprecate_kwarg, Substitution)
from pandas.util._validators import validate_bool_kwarg

from pandas._libs import index as libindex, tslib as libts, lib, iNaT
from pandas.core.config import get_option
from pandas.core.strings import StringMethods

import pandas.plotting._core as gfx

__all__ = ['Series']

_shared_doc_kwargs = dict(
    axes='index', klass='Series', axes_single_arg="{0 or 'index'}",
    axis="""
    axis : {0 or 'index'}
        Parameter needed for compatibility with DataFrame.
    """,
    inplace="""inplace : boolean, default False
        If True, performs operation inplace and returns None.""",
    unique='np.ndarray', duplicated='Series',
    optional_by='', optional_mapper='', optional_labels='', optional_axis='',
    versionadded_to_excel='\n    .. versionadded:: 0.20.0\n')


# see gh-16971
def remove_na(arr):
    """Remove null values from array like structure.

    .. deprecated:: 0.21.0
        Use s[s.notnull()] instead.
    """

    warnings.warn("remove_na is deprecated and is a private "
                  "function. Do not use.", FutureWarning, stacklevel=2)
    return remove_na_arraylike(arr)


def _coerce_method(converter):
    """ install the scalar coercion methods """

    def wrapper(self):
        if len(self) == 1:
            return converter(self.iloc[0])
        raise TypeError("cannot convert the series to "
                        "{0}".format(str(converter)))

    return wrapper

# ----------------------------------------------------------------------
# Series class


class Series(base.IndexOpsMixin, generic.NDFrame):
    """
    One-dimensional ndarray with axis labels (including time series).

    Labels need not be unique but must be a hashable type. The object
    supports both integer- and label-based indexing and provides a host of
    methods for performing operations involving the index. Statistical
    methods from ndarray have been overridden to automatically exclude
    missing data (currently represented as NaN).

    Operations between Series (+, -, /, *, **) align values based on their
    associated index values-- they need not be the same length. The result
    index will be the sorted union of the two indexes.

    Parameters
    ----------
    data : array-like, dict, or scalar value
        Contains data stored in Series

        .. versionchanged :: 0.23.0
           If data is a dict, argument order is maintained for Python 3.6
           and later.

    index : array-like or Index (1d)
        Values must be hashable and have the same length as `data`.
        Non-unique index values are allowed. Will default to
        RangeIndex (0, 1, 2, ..., n) if not provided. If both a dict and index
        sequence are used, the index will override the keys found in the
        dict.
    dtype : numpy.dtype or None
        If None, dtype will be inferred
    copy : boolean, default False
        Copy input data
    """
    _metadata = ['name']
    _accessors = frozenset(['dt', 'cat', 'str'])
    _deprecations = generic.NDFrame._deprecations | frozenset(
        ['asobject', 'sortlevel', 'reshape', 'get_value', 'set_value',
         'from_csv', 'valid'])

    def __init__(self, data=None, index=None, dtype=None, name=None,
                 copy=False, fastpath=False):

        # we are called internally, so short-circuit
        if fastpath:

            # data is an ndarray, index is defined
            if not isinstance(data, SingleBlockManager):
                data = SingleBlockManager(data, index, fastpath=True)
            if copy:
                data = data.copy()
            if index is None:
                index = data.index

        else:

            if index is not None:
                index = _ensure_index(index)

            if data is None:
                data = {}
            if dtype is not None:
                dtype = self._validate_dtype(dtype)

            if isinstance(data, MultiIndex):
                raise NotImplementedError("initializing a Series from a "
                                          "MultiIndex is not supported")
            elif isinstance(data, Index):
                if name is None:
                    name = data.name

                if dtype is not None:
                    # astype copies
                    data = data.astype(dtype)
                else:
                    # need to copy to avoid aliasing issues
                    data = data._values.copy()
                copy = False

            elif isinstance(data, np.ndarray):
                pass
            elif isinstance(data, Series):
                if name is None:
                    name = data.name
                if index is None:
                    index = data.index
                else:
                    data = data.reindex(index, copy=copy)
                data = data._data
            elif isinstance(data, dict):
                data, index = self._init_dict(data, index, dtype)
                dtype = None
                copy = False
            elif isinstance(data, SingleBlockManager):
                if index is None:
                    index = data.index
                elif not data.index.equals(index) or copy:
                    # GH#19275 SingleBlockManager input should only be called
                    # internally
                    raise AssertionError('Cannot pass both SingleBlockManager '
                                         '`data` argument and a different '
                                         '`index` argument.  `copy` must '
                                         'be False.')

            elif is_extension_array_dtype(data) and dtype is not None:
                if not data.dtype.is_dtype(dtype):
                    raise ValueError("Cannot specify a dtype '{}' with an "
                                     "extension array of a different "
                                     "dtype ('{}').".format(dtype,
                                                            data.dtype))

            elif (isinstance(data, types.GeneratorType) or
                  (compat.PY3 and isinstance(data, map))):
                data = list(data)
            elif isinstance(data, (set, frozenset)):
                raise TypeError("{0!r} type is unordered"
                                "".format(data.__class__.__name__))
            else:

                # handle sparse passed here (and force conversion)
                if isinstance(data, ABCSparseArray):
                    data = data.to_dense()

            if index is None:
                if not is_list_like(data):
                    data = [data]
                index = com._default_index(len(data))
            elif is_list_like(data):

                # a scalar numpy array is list-like but doesn't
                # have a proper length
                try:
                    if len(index) != len(data):
                        raise ValueError(
                            'Length of passed values is {val}, '
                            'index implies {ind}'
                            .format(val=len(data), ind=len(index)))
                except TypeError:
                    pass

            # create/copy the manager
            if isinstance(data, SingleBlockManager):
                if dtype is not None:
                    data = data.astype(dtype=dtype, errors='ignore',
                                       copy=copy)
                elif copy:
                    data = data.copy()
            else:
                data = _sanitize_array(data, index, dtype, copy,
                                       raise_cast_failure=True)

                data = SingleBlockManager(data, index, fastpath=True)

        generic.NDFrame.__init__(self, data, fastpath=True)

        self.name = name
        self._set_axis(0, index, fastpath=True)

    def _init_dict(self, data, index=None, dtype=None):
        """
        Derive the "_data" and "index" attributes of a new Series from a
        dictionary input.

        Parameters
        ----------
        data : dict or dict-like
            Data used to populate the new Series
        index : Index or index-like, default None
            index for the new Series: if None, use dict keys
        dtype : dtype, default None
            dtype for the new Series: if None, infer from data

        Returns
        -------
        _data : BlockManager for the new Series
        index : index for the new Series
        """
        # Looking for NaN in dict doesn't work ({np.nan : 1}[float('nan')]
        # raises KeyError), so we iterate the entire dict, and align
        if data:
            keys, values = zip(*compat.iteritems(data))
        else:
            keys, values = [], []

        # Input is now list-like, so rely on "standard" construction:
        s = Series(values, index=keys, dtype=dtype)

        # Now we just make sure the order is respected, if any
        if index is not None:
            s = s.reindex(index, copy=False)
        elif not PY36 and not isinstance(data, OrderedDict):
            try:
                s = s.sort_index()
            except TypeError:
                pass
        return s._data, s.index

    @classmethod
    def from_array(cls, arr, index=None, name=None, dtype=None, copy=False,
                   fastpath=False):
        """Construct Series from array.

        .. deprecated :: 0.23.0
            Use pd.Series(..) constructor instead.

        """
        warnings.warn("'from_array' is deprecated and will be removed in a "
                      "future version. Please use the pd.Series(..) "
                      "constructor instead.", FutureWarning, stacklevel=2)
        if isinstance(arr, ABCSparseArray):
            from pandas.core.sparse.series import SparseSeries
            cls = SparseSeries
        return cls(arr, index=index, name=name, dtype=dtype,
                   copy=copy, fastpath=fastpath)

    @property
    def _constructor(self):
        return Series

    @property
    def _constructor_expanddim(self):
        from pandas.core.frame import DataFrame
        return DataFrame

    # types
    @property
    def _can_hold_na(self):
        return self._data._can_hold_na

    _index = None

    def _set_axis(self, axis, labels, fastpath=False):
        """ override generic, we want to set the _typ here """

        if not fastpath:
            labels = _ensure_index(labels)

        is_all_dates = labels.is_all_dates
        if is_all_dates:
            if not isinstance(labels,
                              (DatetimeIndex, PeriodIndex, TimedeltaIndex)):
                try:
                    labels = DatetimeIndex(labels)
                    # need to set here because we changed the index
                    if fastpath:
                        self._data.set_axis(axis, labels)
                except (libts.OutOfBoundsDatetime, ValueError):
                    # labels may exceeds datetime bounds,
                    # or not be a DatetimeIndex
                    pass

        self._set_subtyp(is_all_dates)

        object.__setattr__(self, '_index', labels)
        if not fastpath:
            self._data.set_axis(axis, labels)

    def _set_subtyp(self, is_all_dates):
        if is_all_dates:
            object.__setattr__(self, '_subtyp', 'time_series')
        else:
            object.__setattr__(self, '_subtyp', 'series')

    def _update_inplace(self, result, **kwargs):
        # we want to call the generic version and not the IndexOpsMixin
        return generic.NDFrame._update_inplace(self, result, **kwargs)

    @property
    def name(self):
        return self._name

    @name.setter
    def name(self, value):
        if value is not None and not is_hashable(value):
            raise TypeError('Series.name must be a hashable type')
        object.__setattr__(self, '_name', value)

    # ndarray compatibility
    @property
    def dtype(self):
        """ return the dtype object of the underlying data """
        return self._data.dtype

    @property
    def dtypes(self):
        """ return the dtype object of the underlying data """
        return self._data.dtype

    @property
    def ftype(self):
        """ return if the data is sparse|dense """
        return self._data.ftype

    @property
    def ftypes(self):
        """ return if the data is sparse|dense """
        return self._data.ftype

    @property
    def values(self):
        """
        Return Series as ndarray or ndarray-like
        depending on the dtype

        Returns
        -------
        arr : numpy.ndarray or ndarray-like

        Examples
        --------
        >>> pd.Series([1, 2, 3]).values
        array([1, 2, 3])

        >>> pd.Series(list('aabc')).values
        array(['a', 'a', 'b', 'c'], dtype=object)

        >>> pd.Series(list('aabc')).astype('category').values
        [a, a, b, c]
        Categories (3, object): [a, b, c]

        Timezone aware datetime data is converted to UTC:

        >>> pd.Series(pd.date_range('20130101', periods=3,
        ...                         tz='US/Eastern')).values
        array(['2013-01-01T05:00:00.000000000',
               '2013-01-02T05:00:00.000000000',
               '2013-01-03T05:00:00.000000000'], dtype='datetime64[ns]')

        """
        return self._data.external_values()

    @property
    def _values(self):
        """ return the internal repr of this data """
        return self._data.internal_values()

    def _formatting_values(self):
        """Return the values that can be formatted (used by SeriesFormatter
        and DataFrameFormatter)
        """
        return self._data.formatting_values()

    def get_values(self):
        """ same as values (but handles sparseness conversions); is a view """
        return self._data.get_values()

    @property
    def asobject(self):
        """Return object Series which contains boxed values.

        .. deprecated :: 0.23.0
            Use ``astype(object) instead.


        *this is an internal non-public method*
        """
        warnings.warn("'asobject' is deprecated. Use 'astype(object)'"
                      " instead", FutureWarning, stacklevel=2)
        return self.astype(object).values

    # ops
    def ravel(self, order='C'):
        """
        Return the flattened underlying data as an ndarray

        See also
        --------
        numpy.ndarray.ravel
        """
        return self._values.ravel(order=order)

    def compress(self, condition, *args, **kwargs):
        """
        Return selected slices of an array along given axis as a Series

        See also
        --------
        numpy.ndarray.compress
        """
        nv.validate_compress(args, kwargs)
        return self[condition]

    def nonzero(self):
        """
        Return the *integer* indices of the elements that are non-zero

        This method is equivalent to calling `numpy.nonzero` on the
        series data. For compatibility with NumPy, the return value is
        the same (a tuple with an array of indices for each dimension),
        but it will always be a one-item tuple because series only have
        one dimension.

        Examples
        --------
        >>> s = pd.Series([0, 3, 0, 4])
        >>> s.nonzero()
        (array([1, 3]),)
        >>> s.iloc[s.nonzero()[0]]
        1    3
        3    4
        dtype: int64

        >>> s = pd.Series([0, 3, 0, 4], index=['a', 'b', 'c', 'd'])
        # same return although index of s is different
        >>> s.nonzero()
        (array([1, 3]),)
        >>> s.iloc[s.nonzero()[0]]
        b    3
        d    4
        dtype: int64

        See Also
        --------
        numpy.nonzero
        """
        return self._values.nonzero()

    def put(self, *args, **kwargs):
        """
        Applies the `put` method to its `values` attribute
        if it has one.

        See also
        --------
        numpy.ndarray.put
        """
        self._values.put(*args, **kwargs)

    def __len__(self):
        """
        return the length of the Series
        """
        return len(self._data)

    def view(self, dtype=None):
        """
        Create a new view of the Series.

        This function will return a new Series with a view of the same
        underlying values in memory, optionally reinterpreted with a new data
        type. The new data type must preserve the same size in bytes as to not
        cause index misalignment.

        Parameters
        ----------
        dtype : data type
            Data type object or one of their string representations.

        Returns
        -------
        Series
            A new Series object as a view of the same data in memory.

        See Also
        --------
        numpy.ndarray.view : Equivalent numpy function to create a new view of
            the same data in memory.

        Notes
        -----
        Series are instantiated with ``dtype=float64`` by default. While
        ``numpy.ndarray.view()`` will return a view with the same data type as
        the original array, ``Series.view()`` (without specified dtype)
        will try using ``float64`` and may fail if the original data type size
        in bytes is not the same.

        Examples
        --------
        >>> s = pd.Series([-2, -1, 0, 1, 2], dtype='int8')
        >>> s
        0   -2
        1   -1
        2    0
        3    1
        4    2
        dtype: int8

        The 8 bit signed integer representation of `-1` is `0b11111111`, but
        the same bytes represent 255 if read as an 8 bit unsigned integer:

        >>> us = s.view('uint8')
        >>> us
        0    254
        1    255
        2      0
        3      1
        4      2
        dtype: uint8

        The views share the same underlying values:

        >>> us[0] = 128
        >>> s
        0   -128
        1     -1
        2      0
        3      1
        4      2
        dtype: int8
        """
        return self._constructor(self._values.view(dtype),
                                 index=self.index).__finalize__(self)

    def __array__(self, result=None):
        """
        the array interface, return my values
        """
        return self.get_values()

    def __array_wrap__(self, result, context=None):
        """
        Gets called after a ufunc
        """
        return self._constructor(result, index=self.index,
                                 copy=False).__finalize__(self)

    def __array_prepare__(self, result, context=None):
        """
        Gets called prior to a ufunc
        """

        # nice error message for non-ufunc types
        if context is not None and not isinstance(self._values, np.ndarray):
            obj = context[1][0]
            raise TypeError("{obj} with dtype {dtype} cannot perform "
                            "the numpy op {op}".format(
                                obj=type(obj).__name__,
                                dtype=getattr(obj, 'dtype', None),
                                op=context[0].__name__))
        return result

    # complex
    @property
    def real(self):
        return self.values.real

    @real.setter
    def real(self, v):
        self.values.real = v

    @property
    def imag(self):
        return self.values.imag

    @imag.setter
    def imag(self, v):
        self.values.imag = v

    # coercion
    __float__ = _coerce_method(float)
    __long__ = _coerce_method(int)
    __int__ = _coerce_method(int)

    def _unpickle_series_compat(self, state):
        if isinstance(state, dict):
            self._data = state['_data']
            self.name = state['name']
            self.index = self._data.index

        elif isinstance(state, tuple):

            # < 0.12 series pickle

            nd_state, own_state = state

            # recreate the ndarray
            data = np.empty(nd_state[1], dtype=nd_state[2])
            np.ndarray.__setstate__(data, nd_state)

            # backwards compat
            index, name = own_state[0], None
            if len(own_state) > 1:
                name = own_state[1]

            # recreate
            self._data = SingleBlockManager(data, index, fastpath=True)
            self._index = index
            self.name = name

        else:
            raise Exception("cannot unpickle legacy formats -> [%s]" % state)

    # indexers
    @property
    def axes(self):
        """Return a list of the row axis labels"""
        return [self.index]

    def _ixs(self, i, axis=0):
        """
        Return the i-th value or values in the Series by location

        Parameters
        ----------
        i : int, slice, or sequence of integers

        Returns
        -------
        value : scalar (int) or Series (slice, sequence)
        """
        try:

            # dispatch to the values if we need
            values = self._values
            if isinstance(values, np.ndarray):
                return libindex.get_value_at(values, i)
            else:
                return values[i]
        except IndexError:
            raise
        except Exception:
            if isinstance(i, slice):
                indexer = self.index._convert_slice_indexer(i, kind='iloc')
                return self._get_values(indexer)
            else:
                label = self.index[i]
                if isinstance(label, Index):
                    return self.take(i, axis=axis, convert=True)
                else:
                    return libindex.get_value_at(self, i)

    @property
    def _is_mixed_type(self):
        return False

    def _slice(self, slobj, axis=0, kind=None):
        slobj = self.index._convert_slice_indexer(slobj,
                                                  kind=kind or 'getitem')
        return self._get_values(slobj)

    def __getitem__(self, key):
        key = com._apply_if_callable(key, self)
        try:
            result = self.index.get_value(self, key)

            if not is_scalar(result):
                if is_list_like(result) and not isinstance(result, Series):

                    # we need to box if loc of the key isn't scalar here
                    # otherwise have inline ndarray/lists
                    try:
                        if not is_scalar(self.index.get_loc(key)):
                            result = self._constructor(
                                result, index=[key] * len(result),
                                dtype=self.dtype).__finalize__(self)
                    except KeyError:
                        pass
            return result
        except InvalidIndexError:
            pass
        except (KeyError, ValueError):
            if isinstance(key, tuple) and isinstance(self.index, MultiIndex):
                # kludge
                pass
            elif key is Ellipsis:
                return self
            elif com.is_bool_indexer(key):
                pass
            else:

                # we can try to coerce the indexer (or this will raise)
                new_key = self.index._convert_scalar_indexer(key,
                                                             kind='getitem')
                if type(new_key) != type(key):
                    return self.__getitem__(new_key)
                raise

        except Exception:
            raise

        if is_iterator(key):
            key = list(key)

        if com.is_bool_indexer(key):
            key = check_bool_indexer(self.index, key)

        return self._get_with(key)

    def _get_with(self, key):
        # other: fancy integer or otherwise
        if isinstance(key, slice):
            indexer = self.index._convert_slice_indexer(key, kind='getitem')
            return self._get_values(indexer)
        elif isinstance(key, ABCDataFrame):
            raise TypeError('Indexing a Series with DataFrame is not '
                            'supported, use the appropriate DataFrame column')
        else:
            if isinstance(key, tuple):
                try:
                    return self._get_values_tuple(key)
                except Exception:
                    if len(key) == 1:
                        key = key[0]
                        if isinstance(key, slice):
                            return self._get_values(key)
                    raise

            # pragma: no cover
            if not isinstance(key, (list, np.ndarray, Series, Index)):
                key = list(key)

            if isinstance(key, Index):
                key_type = key.inferred_type
            else:
                key_type = lib.infer_dtype(key)

            if key_type == 'integer':
                if self.index.is_integer() or self.index.is_floating():
                    return self.loc[key]
                else:
                    return self._get_values(key)
            elif key_type == 'boolean':
                return self._get_values(key)
            else:
                try:
                    # handle the dup indexing case (GH 4246)
                    if isinstance(key, (list, tuple)):
                        return self.loc[key]

                    return self.reindex(key)
                except Exception:
                    # [slice(0, 5, None)] will break if you convert to ndarray,
                    # e.g. as requested by np.median
                    # hack
                    if isinstance(key[0], slice):
                        return self._get_values(key)
                    raise

    def _get_values_tuple(self, key):
        # mpl hackaround
        if com._any_none(*key):
            return self._get_values(key)

        if not isinstance(self.index, MultiIndex):
            raise ValueError('Can only tuple-index with a MultiIndex')

        # If key is contained, would have returned by now
        indexer, new_index = self.index.get_loc_level(key)
        return self._constructor(self._values[indexer],
                                 index=new_index).__finalize__(self)

    def _get_values(self, indexer):
        try:
            return self._constructor(self._data.get_slice(indexer),
                                     fastpath=True).__finalize__(self)
        except Exception:
            return self._values[indexer]

    def __setitem__(self, key, value):
        key = com._apply_if_callable(key, self)

        def setitem(key, value):
            try:
                self._set_with_engine(key, value)
                return
            except com.SettingWithCopyError:
                raise
            except (KeyError, ValueError):
                values = self._values
                if (is_integer(key) and
                        not self.index.inferred_type == 'integer'):

                    values[key] = value
                    return
                elif key is Ellipsis:
                    self[:] = value
                    return
                elif com.is_bool_indexer(key):
                    pass
                elif is_timedelta64_dtype(self.dtype):
                    # reassign a null value to iNaT
                    if isna(value):
                        value = iNaT

                        try:
                            self.index._engine.set_value(self._values, key,
                                                         value)
                            return
                        except TypeError:
                            pass

                self.loc[key] = value
                return

            except TypeError as e:
                if (isinstance(key, tuple) and
                        not isinstance(self.index, MultiIndex)):
                    raise ValueError("Can only tuple-index with a MultiIndex")

                # python 3 type errors should be raised
                if _is_unorderable_exception(e):
                    raise IndexError(key)

            if com.is_bool_indexer(key):
                key = check_bool_indexer(self.index, key)
                try:
                    self._where(~key, value, inplace=True)
                    return
                except InvalidIndexError:
                    pass

            self._set_with(key, value)

        # do the setitem
        cacher_needs_updating = self._check_is_chained_assignment_possible()
        setitem(key, value)
        if cacher_needs_updating:
            self._maybe_update_cacher()

    def _set_with_engine(self, key, value):
        values = self._values
        try:
            self.index._engine.set_value(values, key, value)
            return
        except KeyError:
            values[self.index.get_loc(key)] = value
            return

    def _set_with(self, key, value):
        # other: fancy integer or otherwise
        if isinstance(key, slice):
            indexer = self.index._convert_slice_indexer(key, kind='getitem')
            return self._set_values(indexer, value)
        else:
            if isinstance(key, tuple):
                try:
                    self._set_values(key, value)
                except Exception:
                    pass

            if not isinstance(key, (list, Series, np.ndarray, Series)):
                try:
                    key = list(key)
                except Exception:
                    key = [key]

            if isinstance(key, Index):
                key_type = key.inferred_type
            else:
                key_type = lib.infer_dtype(key)

            if key_type == 'integer':
                if self.index.inferred_type == 'integer':
                    self._set_labels(key, value)
                else:
                    return self._set_values(key, value)
            elif key_type == 'boolean':
                self._set_values(key.astype(np.bool_), value)
            else:
                self._set_labels(key, value)

    def _set_labels(self, key, value):
        if isinstance(key, Index):
            key = key.values
        else:
            key = com._asarray_tuplesafe(key)
        indexer = self.index.get_indexer(key)
        mask = indexer == -1
        if mask.any():
            raise ValueError('%s not contained in the index' % str(key[mask]))
        self._set_values(indexer, value)

    def _set_values(self, key, value):
        if isinstance(key, Series):
            key = key._values
        self._data = self._data.setitem(indexer=key, value=value)
        self._maybe_update_cacher()

    @deprecate_kwarg(old_arg_name='reps', new_arg_name='repeats')
    def repeat(self, repeats, *args, **kwargs):
        """
        Repeat elements of an Series. Refer to `numpy.ndarray.repeat`
        for more information about the `repeats` argument.

        See also
        --------
        numpy.ndarray.repeat
        """
        nv.validate_repeat(args, kwargs)
        new_index = self.index.repeat(repeats)
        new_values = self._values.repeat(repeats)
        return self._constructor(new_values,
                                 index=new_index).__finalize__(self)

    def get_value(self, label, takeable=False):
        """Quickly retrieve single value at passed index label

        .. deprecated:: 0.21.0
            Please use .at[] or .iat[] accessors.

        Parameters
        ----------
        label : object
        takeable : interpret the index as indexers, default False

        Returns
        -------
        value : scalar value
        """
        warnings.warn("get_value is deprecated and will be removed "
                      "in a future release. Please use "
                      ".at[] or .iat[] accessors instead", FutureWarning,
                      stacklevel=2)
        return self._get_value(label, takeable=takeable)

    def _get_value(self, label, takeable=False):
        if takeable is True:
            return com._maybe_box_datetimelike(self._values[label])
        return self.index.get_value(self._values, label)
    _get_value.__doc__ = get_value.__doc__

    def set_value(self, label, value, takeable=False):
        """Quickly set single value at passed label. If label is not contained,
        a new object is created with the label placed at the end of the result
        index.

        .. deprecated:: 0.21.0
            Please use .at[] or .iat[] accessors.

        Parameters
        ----------
        label : object
            Partial indexing with MultiIndex not allowed
        value : object
            Scalar value
        takeable : interpret the index as indexers, default False

        Returns
        -------
        series : Series
            If label is contained, will be reference to calling Series,
            otherwise a new object
        """
        warnings.warn("set_value is deprecated and will be removed "
                      "in a future release. Please use "
                      ".at[] or .iat[] accessors instead", FutureWarning,
                      stacklevel=2)
        return self._set_value(label, value, takeable=takeable)

    def _set_value(self, label, value, takeable=False):
        try:
            if takeable:
                self._values[label] = value
            else:
                self.index._engine.set_value(self._values, label, value)
        except KeyError:

            # set using a non-recursive method
            self.loc[label] = value

        return self
    _set_value.__doc__ = set_value.__doc__

    def reset_index(self, level=None, drop=False, name=None, inplace=False):
        """
        Generate a new DataFrame or Series with the index reset.

        This is useful when the index needs to be treated as a column, or
        when the index is meaningless and needs to be reset to the default
        before another operation.

        Parameters
        ----------
        level : int, str, tuple, or list, default optional
            For a Series with a MultiIndex, only remove the specified levels
            from the index. Removes all levels by default.
        drop : bool, default False
            Just reset the index, without inserting it as a column in
            the new DataFrame.
        name : object, optional
            The name to use for the column containing the original Series
            values. Uses ``self.name`` by default. This argument is ignored
            when `drop` is True.
        inplace : bool, default False
            Modify the Series in place (do not create a new object).

        Returns
        -------
        Series or DataFrame
            When `drop` is False (the default), a DataFrame is returned.
            The newly created columns will come first in the DataFrame,
            followed by the original Series values.
            When `drop` is True, a `Series` is returned.
            In either case, if ``inplace=True``, no value is returned.

        See Also
        --------
        DataFrame.reset_index: Analogous function for DataFrame.

        Examples
        --------

        >>> s = pd.Series([1, 2, 3, 4], name='foo',
        ...               index=pd.Index(['a', 'b', 'c', 'd'], name='idx'))

        Generate a DataFrame with default index.

        >>> s.reset_index()
          idx  foo
        0   a    1
        1   b    2
        2   c    3
        3   d    4

        To specify the name of the new column use `name`.

        >>> s.reset_index(name='values')
          idx  values
        0   a       1
        1   b       2
        2   c       3
        3   d       4

        To generate a new Series with the default set `drop` to True.

        >>> s.reset_index(drop=True)
        0    1
        1    2
        2    3
        3    4
        Name: foo, dtype: int64

        To update the Series in place, without generating a new one
        set `inplace` to True. Note that it also requires ``drop=True``.

        >>> s.reset_index(inplace=True, drop=True)
        >>> s
        0    1
        1    2
        2    3
        3    4
        Name: foo, dtype: int64

        The `level` parameter is interesting for Series with a multi-level
        index.

        >>> arrays = [np.array(['bar', 'bar', 'baz', 'baz']),
        ...           np.array(['one', 'two', 'one', 'two'])]
        >>> s2 = pd.Series(
        ...     range(4), name='foo',
        ...     index=pd.MultiIndex.from_arrays(arrays,
        ...                                     names=['a', 'b']))

        To remove a specific level from the Index, use `level`.

        >>> s2.reset_index(level='a')
               a  foo
        b
        one  bar    0
        two  bar    1
        one  baz    2
        two  baz    3

        If `level` is not set, all levels are removed from the Index.

        >>> s2.reset_index()
             a    b  foo
        0  bar  one    0
        1  bar  two    1
        2  baz  one    2
        3  baz  two    3
        """
        inplace = validate_bool_kwarg(inplace, 'inplace')
        if drop:
            new_index = com._default_index(len(self))
            if level is not None and isinstance(self.index, MultiIndex):
                if not isinstance(level, (tuple, list)):
                    level = [level]
                level = [self.index._get_level_number(lev) for lev in level]
                if len(level) < len(self.index.levels):
                    new_index = self.index.droplevel(level)

            if inplace:
                self.index = new_index
                # set name if it was passed, otherwise, keep the previous name
                self.name = name or self.name
            else:
                return self._constructor(self._values.copy(),
                                         index=new_index).__finalize__(self)
        elif inplace:
            raise TypeError('Cannot reset_index inplace on a Series '
                            'to create a DataFrame')
        else:
            df = self.to_frame(name)
            return df.reset_index(level=level, drop=drop)

    def __unicode__(self):
        """
        Return a string representation for a particular DataFrame

        Invoked by unicode(df) in py2 only. Yields a Unicode String in both
        py2/py3.
        """
        buf = StringIO(u(""))
        width, height = get_terminal_size()
        max_rows = (height if get_option("display.max_rows") == 0 else
                    get_option("display.max_rows"))
        show_dimensions = get_option("display.show_dimensions")

        self.to_string(buf=buf, name=self.name, dtype=self.dtype,
                       max_rows=max_rows, length=show_dimensions)
        result = buf.getvalue()

        return result

    def to_string(self, buf=None, na_rep='NaN', float_format=None, header=True,
                  index=True, length=False, dtype=False, name=False,
                  max_rows=None):
        """
        Render a string representation of the Series

        Parameters
        ----------
        buf : StringIO-like, optional
            buffer to write to
        na_rep : string, optional
            string representation of NAN to use, default 'NaN'
        float_format : one-parameter function, optional
            formatter function to apply to columns' elements if they are floats
            default None
        header: boolean, default True
            Add the Series header (index name)
        index : bool, optional
            Add index (row) labels, default True
        length : boolean, default False
            Add the Series length
        dtype : boolean, default False
            Add the Series dtype
        name : boolean, default False
            Add the Series name if not None
        max_rows : int, optional
            Maximum number of rows to show before truncating. If None, show
            all.

        Returns
        -------
        formatted : string (if not buffer passed)
        """

        formatter = fmt.SeriesFormatter(self, name=name, length=length,
                                        header=header, index=index,
                                        dtype=dtype, na_rep=na_rep,
                                        float_format=float_format,
                                        max_rows=max_rows)
        result = formatter.to_string()

        # catch contract violations
        if not isinstance(result, compat.text_type):
            raise AssertionError("result must be of type unicode, type"
                                 " of result is {0!r}"
                                 "".format(result.__class__.__name__))

        if buf is None:
            return result
        else:
            try:
                buf.write(result)
            except AttributeError:
                with open(buf, 'w') as f:
                    f.write(result)

    def iteritems(self):
        """
        Lazily iterate over (index, value) tuples
        """
        return zip(iter(self.index), iter(self))

    items = iteritems

    # ----------------------------------------------------------------------
    # Misc public methods

    def keys(self):
        """Alias for index"""
        return self.index

    def to_dict(self, into=dict):
        """
        Convert Series to {label -> value} dict or dict-like object.

        Parameters
        ----------
        into : class, default dict
            The collections.Mapping subclass to use as the return
            object. Can be the actual class or an empty
            instance of the mapping type you want.  If you want a
            collections.defaultdict, you must pass it initialized.

            .. versionadded:: 0.21.0

        Returns
        -------
        value_dict : collections.Mapping

        Examples
        --------
        >>> s = pd.Series([1, 2, 3, 4])
        >>> s.to_dict()
        {0: 1, 1: 2, 2: 3, 3: 4}
        >>> from collections import OrderedDict, defaultdict
        >>> s.to_dict(OrderedDict)
        OrderedDict([(0, 1), (1, 2), (2, 3), (3, 4)])
        >>> dd = defaultdict(list)
        >>> s.to_dict(dd)
        defaultdict(<type 'list'>, {0: 1, 1: 2, 2: 3, 3: 4})
        """
        # GH16122
        into_c = com.standardize_mapping(into)
        return into_c(compat.iteritems(self))

    def to_frame(self, name=None):
        """
        Convert Series to DataFrame

        Parameters
        ----------
        name : object, default None
            The passed name should substitute for the series name (if it has
            one).

        Returns
        -------
        data_frame : DataFrame
        """
        if name is None:
            df = self._constructor_expanddim(self)
        else:
            df = self._constructor_expanddim({name: self})

        return df

    def to_sparse(self, kind='block', fill_value=None):
        """
        Convert Series to SparseSeries

        Parameters
        ----------
        kind : {'block', 'integer'}
        fill_value : float, defaults to NaN (missing)

        Returns
        -------
        sp : SparseSeries
        """
        from pandas.core.sparse.series import SparseSeries
        return SparseSeries(self, kind=kind,
                            fill_value=fill_value).__finalize__(self)

    def _set_name(self, name, inplace=False):
        """
        Set the Series name.

        Parameters
        ----------
        name : str
        inplace : bool
            whether to modify `self` directly or return a copy
        """
        inplace = validate_bool_kwarg(inplace, 'inplace')
        ser = self if inplace else self.copy()
        ser.name = name
        return ser

    # ----------------------------------------------------------------------
    # Statistics, overridden ndarray methods

    # TODO: integrate bottleneck

    def count(self, level=None):
        """
        Return number of non-NA/null observations in the Series

        Parameters
        ----------
        level : int or level name, default None
            If the axis is a MultiIndex (hierarchical), count along a
            particular level, collapsing into a smaller Series

        Returns
        -------
        nobs : int or Series (if level specified)
        """
        if level is None:
            return notna(com._values_from_object(self)).sum()

        if isinstance(level, compat.string_types):
            level = self.index._get_level_number(level)

        lev = self.index.levels[level]
        lab = np.array(self.index.labels[level], subok=False, copy=True)

        mask = lab == -1
        if mask.any():
            lab[mask] = cnt = len(lev)
            lev = lev.insert(cnt, lev._na_value)

        obs = lab[notna(self.values)]
        out = np.bincount(obs, minlength=len(lev) or None)
        return self._constructor(out, index=lev,
                                 dtype='int64').__finalize__(self)

    def mode(self):
        """Return the mode(s) of the dataset.

        Always returns Series even if only one value is returned.

        Returns
        -------
        modes : Series (sorted)
        """
        # TODO: Add option for bins like value_counts()
        return algorithms.mode(self)

    @Appender(base._shared_docs['unique'] % _shared_doc_kwargs)
    def unique(self):
        result = super(Series, self).unique()

        if is_datetime64tz_dtype(self.dtype):
            # we are special casing datetime64tz_dtype
            # to return an object array of tz-aware Timestamps

            # TODO: it must return DatetimeArray with tz in pandas 2.0
            result = result.astype(object).values

        return result

    def drop_duplicates(self, keep='first', inplace=False):
        """
        Return Series with duplicate values removed.

        Parameters
        ----------
        keep : {'first', 'last', ``False``}, default 'first'
            - 'first' : Drop duplicates except for the first occurrence.
            - 'last' : Drop duplicates except for the last occurrence.
            - ``False`` : Drop all duplicates.
        inplace : boolean, default ``False``
            If ``True``, performs operation inplace and returns None.

        Returns
        -------
        deduplicated : Series

        See Also
        --------
        Index.drop_duplicates : equivalent method on Index
        DataFrame.drop_duplicates : equivalent method on DataFrame
        Series.duplicated : related method on Series, indicating duplicate
            Series values.

        Examples
        --------
        Generate an Series with duplicated entries.

        >>> s = pd.Series(['lama', 'cow', 'lama', 'beetle', 'lama', 'hippo'],
        ...               name='animal')
        >>> s
        0      lama
        1       cow
        2      lama
        3    beetle
        4      lama
        5     hippo
        Name: animal, dtype: object

        With the 'keep' parameter, the selection behaviour of duplicated values
        can be changed. The value 'first' keeps the first occurrence for each
        set of duplicated entries. The default value of keep is 'first'.

        >>> s.drop_duplicates()
        0      lama
        1       cow
        3    beetle
        5     hippo
        Name: animal, dtype: object

        The value 'last' for parameter 'keep' keeps the last occurrence for
        each set of duplicated entries.

        >>> s.drop_duplicates(keep='last')
        1       cow
        3    beetle
        4      lama
        5     hippo
        Name: animal, dtype: object

        The value ``False`` for parameter 'keep' discards all sets of
        duplicated entries. Setting the value of 'inplace' to ``True`` performs
        the operation inplace and returns ``None``.

        >>> s.drop_duplicates(keep=False, inplace=True)
        >>> s
        1       cow
        3    beetle
        5     hippo
        Name: animal, dtype: object
        """
        return super(Series, self).drop_duplicates(keep=keep, inplace=inplace)

    def duplicated(self, keep='first'):
        """
        Indicate duplicate Series values.

        Duplicated values are indicated as ``True`` values in the resulting
        Series. Either all duplicates, all except the first or all except the
        last occurrence of duplicates can be indicated.

        Parameters
        ----------
        keep : {'first', 'last', False}, default 'first'
            - 'first' : Mark duplicates as ``True`` except for the first
              occurrence.
            - 'last' : Mark duplicates as ``True`` except for the last
              occurrence.
            - ``False`` : Mark all duplicates as ``True``.

        Examples
        --------
        By default, for each set of duplicated values, the first occurrence is
        set on False and all others on True:

        >>> animals = pd.Series(['lama', 'cow', 'lama', 'beetle', 'lama'])
        >>> animals.duplicated()
        0    False
        1    False
        2     True
        3    False
        4     True
        dtype: bool

        which is equivalent to

        >>> animals.duplicated(keep='first')
        0    False
        1    False
        2     True
        3    False
        4     True
        dtype: bool

        By using 'last', the last occurrence of each set of duplicated values
        is set on False and all others on True:

        >>> animals.duplicated(keep='last')
        0     True
        1    False
        2     True
        3    False
        4    False
        dtype: bool

        By setting keep on ``False``, all duplicates are True:

        >>> animals.duplicated(keep=False)
        0     True
        1    False
        2     True
        3    False
        4     True
        dtype: bool

        Returns
        -------
        pandas.core.series.Series

        See Also
        --------
        pandas.Index.duplicated : Equivalent method on pandas.Index
        pandas.DataFrame.duplicated : Equivalent method on pandas.DataFrame
        pandas.Series.drop_duplicates : Remove duplicate values from Series
        """
        return super(Series, self).duplicated(keep=keep)

    def idxmin(self, axis=None, skipna=True, *args, **kwargs):
        """
        Return the row label of the minimum value.

        If multiple values equal the minimum, the first row label with that
        value is returned.

        Parameters
        ----------
        skipna : boolean, default True
            Exclude NA/null values. If the entire Series is NA, the result
            will be NA.
        axis : int, default 0
            For compatibility with DataFrame.idxmin. Redundant for application
            on Series.
        *args, **kwargs
            Additional keywors have no effect but might be accepted
            for compatibility with NumPy.

        Returns
        -------
        idxmin : Index of minimum of values.

        Raises
        ------
        ValueError
            If the Series is empty.

        Notes
        -----
        This method is the Series version of ``ndarray.argmin``. This method
        returns the label of the minimum, while ``ndarray.argmin`` returns
        the position. To get the position, use ``series.values.argmin()``.

        See Also
        --------
        numpy.argmin : Return indices of the minimum values
            along the given axis.
        DataFrame.idxmin : Return index of first occurrence of minimum
            over requested axis.
        Series.idxmax : Return index *label* of the first occurrence
            of maximum of values.

        Examples
        --------
        >>> s = pd.Series(data=[1, None, 4, 1],
        ...               index=['A' ,'B' ,'C' ,'D'])
        >>> s
        A    1.0
        B    NaN
        C    4.0
        D    1.0
        dtype: float64

        >>> s.idxmin()
        'A'

        If `skipna` is False and there is an NA value in the data,
        the function returns ``nan``.

        >>> s.idxmin(skipna=False)
        nan
        """
        skipna = nv.validate_argmin_with_skipna(skipna, args, kwargs)
        i = nanops.nanargmin(com._values_from_object(self), skipna=skipna)
        if i == -1:
            return np.nan
        return self.index[i]

    def idxmax(self, axis=0, skipna=True, *args, **kwargs):
        """
        Return the row label of the maximum value.

        If multiple values equal the maximum, the first row label with that
        value is returned.

        Parameters
        ----------
        skipna : boolean, default True
            Exclude NA/null values. If the entire Series is NA, the result
            will be NA.
        axis : int, default 0
            For compatibility with DataFrame.idxmax. Redundant for application
            on Series.
        *args, **kwargs
            Additional keywors have no effect but might be accepted
            for compatibility with NumPy.

        Returns
        -------
        idxmax : Index of maximum of values.

        Raises
        ------
        ValueError
            If the Series is empty.

        Notes
        -----
        This method is the Series version of ``ndarray.argmax``. This method
        returns the label of the maximum, while ``ndarray.argmax`` returns
        the position. To get the position, use ``series.values.argmax()``.

        See Also
        --------
        numpy.argmax : Return indices of the maximum values
            along the given axis.
        DataFrame.idxmax : Return index of first occurrence of maximum
            over requested axis.
        Series.idxmin : Return index *label* of the first occurrence
            of minimum of values.

        Examples
        --------
        >>> s = pd.Series(data=[1, None, 4, 3, 4],
        ...               index=['A', 'B', 'C', 'D', 'E'])
        >>> s
        A    1.0
        B    NaN
        C    4.0
        D    3.0
        E    4.0
        dtype: float64

        >>> s.idxmax()
        'C'

        If `skipna` is False and there is an NA value in the data,
        the function returns ``nan``.

        >>> s.idxmax(skipna=False)
        nan
        """
        skipna = nv.validate_argmax_with_skipna(skipna, args, kwargs)
        i = nanops.nanargmax(com._values_from_object(self), skipna=skipna)
        if i == -1:
            return np.nan
        return self.index[i]

    # ndarray compat
    argmin = deprecate('argmin', idxmin, '0.21.0',
                       msg="'argmin' is deprecated, use 'idxmin' instead. "
                           "The behavior of 'argmin' will be corrected to "
                           "return the positional minimum in the future. "
                           "Use 'series.values.argmin' to get the position of "
                           "the minimum now.")
    argmax = deprecate('argmax', idxmax, '0.21.0',
                       msg="'argmax' is deprecated, use 'idxmax' instead. "
                           "The behavior of 'argmax' will be corrected to "
                           "return the positional maximum in the future. "
                           "Use 'series.values.argmax' to get the position of "
                           "the maximum now.")

    def round(self, decimals=0, *args, **kwargs):
        """
        Round each value in a Series to the given number of decimals.

        Parameters
        ----------
        decimals : int
            Number of decimal places to round to (default: 0).
            If decimals is negative, it specifies the number of
            positions to the left of the decimal point.

        Returns
        -------
        Series object

        See Also
        --------
        numpy.around
        DataFrame.round

        """
        nv.validate_round(args, kwargs)
        result = com._values_from_object(self).round(decimals)
        result = self._constructor(result, index=self.index).__finalize__(self)

        return result

    def quantile(self, q=0.5, interpolation='linear'):
        """
        Return value at the given quantile, a la numpy.percentile.

        Parameters
        ----------
        q : float or array-like, default 0.5 (50% quantile)
            0 <= q <= 1, the quantile(s) to compute
        interpolation : {'linear', 'lower', 'higher', 'midpoint', 'nearest'}
            .. versionadded:: 0.18.0

            This optional parameter specifies the interpolation method to use,
            when the desired quantile lies between two data points `i` and `j`:

                * linear: `i + (j - i) * fraction`, where `fraction` is the
                  fractional part of the index surrounded by `i` and `j`.
                * lower: `i`.
                * higher: `j`.
                * nearest: `i` or `j` whichever is nearest.
                * midpoint: (`i` + `j`) / 2.

        Returns
        -------
        quantile : float or Series
            if ``q`` is an array, a Series will be returned where the
            index is ``q`` and the values are the quantiles.

        Examples
        --------
        >>> s = Series([1, 2, 3, 4])
        >>> s.quantile(.5)
        2.5
        >>> s.quantile([.25, .5, .75])
        0.25    1.75
        0.50    2.50
        0.75    3.25
        dtype: float64

        """

        self._check_percentile(q)

        result = self._data.quantile(qs=q, interpolation=interpolation)

        if is_list_like(q):
            return self._constructor(result,
                                     index=Float64Index(q),
                                     name=self.name)
        else:
            # scalar
            return result

    def corr(self, other, method='pearson', min_periods=None):
        """
        Compute correlation with `other` Series, excluding missing values

        Parameters
        ----------
        other : Series
        method : {'pearson', 'kendall', 'spearman'}
            * pearson : standard correlation coefficient
            * kendall : Kendall Tau correlation coefficient
            * spearman : Spearman rank correlation
        min_periods : int, optional
            Minimum number of observations needed to have a valid result


        Returns
        -------
        correlation : float
        """
        this, other = self.align(other, join='inner', copy=False)
        if len(this) == 0:
            return np.nan
        return nanops.nancorr(this.values, other.values, method=method,
                              min_periods=min_periods)

    def cov(self, other, min_periods=None):
        """
        Compute covariance with Series, excluding missing values

        Parameters
        ----------
        other : Series
        min_periods : int, optional
            Minimum number of observations needed to have a valid result

        Returns
        -------
        covariance : float

        Normalized by N-1 (unbiased estimator).
        """
        this, other = self.align(other, join='inner', copy=False)
        if len(this) == 0:
            return np.nan
        return nanops.nancov(this.values, other.values,
                             min_periods=min_periods)

    def diff(self, periods=1):
        """
        First discrete difference of element.

        Calculates the difference of a Series element compared with another
        element in the Series (default is element in previous row).

        Parameters
        ----------
        periods : int, default 1
            Periods to shift for calculating difference, accepts negative
            values.

        Returns
        -------
        diffed : Series

        See Also
        --------
        Series.pct_change: Percent change over given number of periods.
        Series.shift: Shift index by desired number of periods with an
            optional time freq.
        DataFrame.diff: First discrete difference of object

        Examples
        --------
        Difference with previous row

        >>> s = pd.Series([1, 1, 2, 3, 5, 8])
        >>> s.diff()
        0    NaN
        1    0.0
        2    1.0
        3    1.0
        4    2.0
        5    3.0
        dtype: float64

        Difference with 3rd previous row

        >>> s.diff(periods=3)
        0    NaN
        1    NaN
        2    NaN
        3    2.0
        4    4.0
        5    6.0
        dtype: float64

        Difference with following row

        >>> s.diff(periods=-1)
        0    0.0
        1   -1.0
        2   -1.0
        3   -2.0
        4   -3.0
        5    NaN
        dtype: float64
        """
        result = algorithms.diff(com._values_from_object(self), periods)
        return self._constructor(result, index=self.index).__finalize__(self)

    def autocorr(self, lag=1):
        """
        Lag-N autocorrelation

        Parameters
        ----------
        lag : int, default 1
            Number of lags to apply before performing autocorrelation.

        Returns
        -------
        autocorr : float
        """
        return self.corr(self.shift(lag))

    def dot(self, other):
        """
        Matrix multiplication with DataFrame or inner-product with Series
        objects

        Parameters
        ----------
        other : Series or DataFrame

        Returns
        -------
        dot_product : scalar or Series
        """
        from pandas.core.frame import DataFrame
        if isinstance(other, (Series, DataFrame)):
            common = self.index.union(other.index)
            if (len(common) > len(self.index) or
                    len(common) > len(other.index)):
                raise ValueError('matrices are not aligned')

            left = self.reindex(index=common, copy=False)
            right = other.reindex(index=common, copy=False)
            lvals = left.values
            rvals = right.values
        else:
            left = self
            lvals = self.values
            rvals = np.asarray(other)
            if lvals.shape[0] != rvals.shape[0]:
                raise Exception('Dot product shape mismatch, %s vs %s' %
                                (lvals.shape, rvals.shape))

        if isinstance(other, DataFrame):
            return self._constructor(np.dot(lvals, rvals),
                                     index=other.columns).__finalize__(self)
        elif isinstance(other, Series):
            return np.dot(lvals, rvals)
        elif isinstance(rvals, np.ndarray):
            return np.dot(lvals, rvals)
        else:  # pragma: no cover
            raise TypeError('unsupported type: %s' % type(other))

    @Substitution(klass='Series')
    @Appender(base._shared_docs['searchsorted'])
    @deprecate_kwarg(old_arg_name='v', new_arg_name='value')
    def searchsorted(self, value, side='left', sorter=None):
        if sorter is not None:
            sorter = _ensure_platform_int(sorter)
        return self._values.searchsorted(Series(value)._values,
                                         side=side, sorter=sorter)

    # -------------------------------------------------------------------
    # Combination

    def append(self, to_append, ignore_index=False, verify_integrity=False):
        """
        Concatenate two or more Series.

        Parameters
        ----------
        to_append : Series or list/tuple of Series
        ignore_index : boolean, default False
            If True, do not use the index labels.

            .. versionadded:: 0.19.0

        verify_integrity : boolean, default False
            If True, raise Exception on creating index with duplicates

        Notes
        -----
        Iteratively appending to a Series can be more computationally intensive
        than a single concatenate. A better solution is to append values to a
        list and then concatenate the list with the original Series all at
        once.

        See also
        --------
        pandas.concat : General function to concatenate DataFrame, Series
            or Panel objects

        Returns
        -------
        appended : Series

        Examples
        --------
        >>> s1 = pd.Series([1, 2, 3])
        >>> s2 = pd.Series([4, 5, 6])
        >>> s3 = pd.Series([4, 5, 6], index=[3,4,5])
        >>> s1.append(s2)
        0    1
        1    2
        2    3
        0    4
        1    5
        2    6
        dtype: int64

        >>> s1.append(s3)
        0    1
        1    2
        2    3
        3    4
        4    5
        5    6
        dtype: int64

        With `ignore_index` set to True:

        >>> s1.append(s2, ignore_index=True)
        0    1
        1    2
        2    3
        3    4
        4    5
        5    6
        dtype: int64

        With `verify_integrity` set to True:

        >>> s1.append(s2, verify_integrity=True)
        Traceback (most recent call last):
        ...
        ValueError: Indexes have overlapping values: [0, 1, 2]


        """
        from pandas.core.reshape.concat import concat

        if isinstance(to_append, (list, tuple)):
            to_concat = [self] + to_append
        else:
            to_concat = [self, to_append]
        return concat(to_concat, ignore_index=ignore_index,
                      verify_integrity=verify_integrity)

    def _binop(self, other, func, level=None, fill_value=None):
        """
        Perform generic binary operation with optional fill value

        Parameters
        ----------
        other : Series
        func : binary operator
        fill_value : float or object
            Value to substitute for NA/null values. If both Series are NA in a
            location, the result will be NA regardless of the passed fill value
        level : int or level name, default None
            Broadcast across a level, matching Index values on the
            passed MultiIndex level

        Returns
        -------
        combined : Series
        """
        if not isinstance(other, Series):
            raise AssertionError('Other operand must be Series')

        new_index = self.index
        this = self

        if not self.index.equals(other.index):
            this, other = self.align(other, level=level, join='outer',
                                     copy=False)
            new_index = this.index

        this_vals, other_vals = ops.fill_binop(this.values, other.values,
                                               fill_value)

        with np.errstate(all='ignore'):
            result = func(this_vals, other_vals)
        name = ops.get_op_result_name(self, other)
        result = self._constructor(result, index=new_index, name=name)
        result = result.__finalize__(self)
        if name is None:
            # When name is None, __finalize__ overwrites current name
            result.name = None
        return result

    def combine(self, other, func, fill_value=np.nan):
        """
        Perform elementwise binary operation on two Series using given function
        with optional fill value when an index is missing from one Series or
        the other

        Parameters
        ----------
        other : Series or scalar value
        func : function
            Function that takes two scalars as inputs and return a scalar
        fill_value : scalar value

        Returns
        -------
        result : Series

        Examples
        --------
        >>> s1 = Series([1, 2])
        >>> s2 = Series([0, 3])
        >>> s1.combine(s2, lambda x1, x2: x1 if x1 < x2 else x2)
        0    0
        1    2
        dtype: int64

        See Also
        --------
        Series.combine_first : Combine Series values, choosing the calling
            Series's values first
        """
        if isinstance(other, Series):
            new_index = self.index.union(other.index)
            new_name = ops.get_op_result_name(self, other)
            new_values = np.empty(len(new_index), dtype=self.dtype)
            for i, idx in enumerate(new_index):
                lv = self.get(idx, fill_value)
                rv = other.get(idx, fill_value)
                with np.errstate(all='ignore'):
                    new_values[i] = func(lv, rv)
        else:
            new_index = self.index
            with np.errstate(all='ignore'):
                new_values = func(self._values, other)
            new_name = self.name
        return self._constructor(new_values, index=new_index, name=new_name)

    def combine_first(self, other):
        """
        Combine Series values, choosing the calling Series's values
        first. Result index will be the union of the two indexes

        Parameters
        ----------
        other : Series

        Returns
        -------
        combined : Series

        Examples
        --------
        >>> s1 = pd.Series([1, np.nan])
        >>> s2 = pd.Series([3, 4])
        >>> s1.combine_first(s2)
        0    1.0
        1    4.0
        dtype: float64

        See Also
        --------
        Series.combine : Perform elementwise operation on two Series
            using a given function
        """
        new_index = self.index.union(other.index)
        this = self.reindex(new_index, copy=False)
        other = other.reindex(new_index, copy=False)
        # TODO: do we need name?
        name = ops.get_op_result_name(self, other)  # noqa
        rs_vals = com._where_compat(isna(this), other._values, this._values)
        return self._constructor(rs_vals, index=new_index).__finalize__(self)

    def update(self, other):
        """
        Modify Series in place using non-NA values from passed
        Series. Aligns on index

        Parameters
        ----------
        other : Series

        Examples
        --------
        >>> s = pd.Series([1, 2, 3])
        >>> s.update(pd.Series([4, 5, 6]))
        >>> s
        0    4
        1    5
        2    6
        dtype: int64

        >>> s = pd.Series(['a', 'b', 'c'])
        >>> s.update(pd.Series(['d', 'e'], index=[0, 2]))
        >>> s
        0    d
        1    b
        2    e
        dtype: object

        >>> s = pd.Series([1, 2, 3])
        >>> s.update(pd.Series([4, 5, 6, 7, 8]))
        >>> s
        0    4
        1    5
        2    6
        dtype: int64

        If ``other`` contains NaNs the corresponding values are not updated
        in the original Series.

        >>> s = pd.Series([1, 2, 3])
        >>> s.update(pd.Series([4, np.nan, 6]))
        >>> s
        0    4
        1    2
        2    6
        dtype: int64

        """
        other = other.reindex_like(self)
        mask = notna(other)

        self._data = self._data.putmask(mask=mask, new=other, inplace=True)
        self._maybe_update_cacher()

    # ----------------------------------------------------------------------
    # Reindexing, sorting

    def sort_values(self, axis=0, ascending=True, inplace=False,
                    kind='quicksort', na_position='last'):
        """
        Sort by the values.

        Sort a Series in ascending or descending order by some
        criterion.

        Parameters
        ----------
        axis : {0 or 'index'}, default 0
            Axis to direct sorting. The value 'index' is accepted for
            compatibility with DataFrame.sort_values.
        ascending : bool, default True
            If True, sort values in ascending order, otherwise descending.
        inplace : bool, default False
            If True, perform operation in-place.
        kind : {'quicksort', 'mergesort' or 'heapsort'}, default 'quicksort'
            Choice of sorting algorithm. See also :func:`numpy.sort` for more
            information. 'mergesort' is the only stable  algorithm.
        na_position : {'first' or 'last'}, default 'last'
            Argument 'first' puts NaNs at the beginning, 'last' puts NaNs at
            the end.

        Returns
        -------
        Series
            Series ordered by values.

        See Also
        --------
        Series.sort_index : Sort by the Series indices.
        DataFrame.sort_values : Sort DataFrame by the values along either axis.
        DataFrame.sort_index : Sort DataFrame by indices.

        Examples
        --------
        >>> s = pd.Series([np.nan, 1, 3, 10, 5])
        >>> s
        0     NaN
        1     1.0
        2     3.0
        3     10.0
        4     5.0
        dtype: float64

        Sort values ascending order (default behaviour)

        >>> s.sort_values(ascending=True)
        1     1.0
        2     3.0
        4     5.0
        3    10.0
        0     NaN
        dtype: float64

        Sort values descending order

        >>> s.sort_values(ascending=False)
        3    10.0
        4     5.0
        2     3.0
        1     1.0
        0     NaN
        dtype: float64

        Sort values inplace

        >>> s.sort_values(ascending=False, inplace=True)
        >>> s
        3    10.0
        4     5.0
        2     3.0
        1     1.0
        0     NaN
        dtype: float64

        Sort values putting NAs first

        >>> s.sort_values(na_position='first')
        0     NaN
        1     1.0
        2     3.0
        4     5.0
        3    10.0
        dtype: float64

        Sort a series of strings

        >>> s = pd.Series(['z', 'b', 'd', 'a', 'c'])
        >>> s
        0    z
        1    b
        2    d
        3    a
        4    c
        dtype: object

        >>> s.sort_values()
        3    a
        1    b
        4    c
        2    d
        0    z
        dtype: object
        """
        inplace = validate_bool_kwarg(inplace, 'inplace')
        axis = self._get_axis_number(axis)

        # GH 5856/5853
        if inplace and self._is_cached:
            raise ValueError("This Series is a view of some other array, to "
                             "sort in-place you must create a copy")

        def _try_kind_sort(arr):
            # easier to ask forgiveness than permission
            try:
                # if kind==mergesort, it can fail for object dtype
                return arr.argsort(kind=kind)
            except TypeError:
                # stable sort not available for object dtype
                # uses the argsort default quicksort
                return arr.argsort(kind='quicksort')

        arr = self._values
        sortedIdx = np.empty(len(self), dtype=np.int32)

        bad = isna(arr)

        good = ~bad
        idx = com._default_index(len(self))

        argsorted = _try_kind_sort(arr[good])

        if is_list_like(ascending):
            if len(ascending) != 1:
                raise ValueError('Length of ascending (%d) must be 1 '
                                 'for Series' % (len(ascending)))
            ascending = ascending[0]

        if not is_bool(ascending):
            raise ValueError('ascending must be boolean')

        if not ascending:
            argsorted = argsorted[::-1]

        if na_position == 'last':
            n = good.sum()
            sortedIdx[:n] = idx[good][argsorted]
            sortedIdx[n:] = idx[bad]
        elif na_position == 'first':
            n = bad.sum()
            sortedIdx[n:] = idx[good][argsorted]
            sortedIdx[:n] = idx[bad]
        else:
            raise ValueError('invalid na_position: {!r}'.format(na_position))

        result = self._constructor(arr[sortedIdx], index=self.index[sortedIdx])

        if inplace:
            self._update_inplace(result)
        else:
            return result.__finalize__(self)

    def sort_index(self, axis=0, level=None, ascending=True, inplace=False,
                   kind='quicksort', na_position='last', sort_remaining=True):
        """
        Sort Series by index labels.

        Returns a new Series sorted by label if `inplace` argument is
        ``False``, otherwise updates the original series and returns None.

        Parameters
        ----------
        axis : int, default 0
            Axis to direct sorting. This can only be 0 for Series.
        level : int, optional
            If not None, sort on values in specified index level(s).
        ascending : bool, default true
            Sort ascending vs. descending.
        inplace : bool, default False
            If True, perform operation in-place.
        kind : {'quicksort', 'mergesort', 'heapsort'}, default 'quicksort'
            Choice of sorting algorithm. See also :func:`numpy.sort` for more
            information.  'mergesort' is the only stable algorithm. For
            DataFrames, this option is only applied when sorting on a single
            column or label.
        na_position : {'first', 'last'}, default 'last'
            If 'first' puts NaNs at the beginning, 'last' puts NaNs at the end.
            Not implemented for MultiIndex.
        sort_remaining : bool, default True
            If true and sorting by level and index is multilevel, sort by other
            levels too (in order) after sorting by specified level.

        Returns
        -------
        pandas.Series
            The original Series sorted by the labels

        See Also
        --------
        DataFrame.sort_index: Sort DataFrame by the index
        DataFrame.sort_values: Sort DataFrame by the value
        Series.sort_values : Sort Series by the value

        Examples
        --------
        >>> s = pd.Series(['a', 'b', 'c', 'd'], index=[3, 2, 1, 4])
        >>> s.sort_index()
        1    c
        2    b
        3    a
        4    d
        dtype: object

        Sort Descending

        >>> s.sort_index(ascending=False)
        4    d
        3    a
        2    b
        1    c
        dtype: object

        Sort Inplace

        >>> s.sort_index(inplace=True)
        >>> s
        1    c
        2    b
        3    a
        4    d
        dtype: object

        By default NaNs are put at the end, but use `na_position` to place
        them at the beginning

        >>> s = pd.Series(['a', 'b', 'c', 'd'], index=[3, 2, 1, np.nan])
        >>> s.sort_index(na_position='first')
        NaN     d
         1.0    c
         2.0    b
         3.0    a
        dtype: object

        Specify index level to sort

        >>> arrays = [np.array(['qux', 'qux', 'foo', 'foo',
        ...                     'baz', 'baz', 'bar', 'bar']),
        ...           np.array(['two', 'one', 'two', 'one',
        ...                     'two', 'one', 'two', 'one'])]
        >>> s = pd.Series([1, 2, 3, 4, 5, 6, 7, 8], index=arrays)
        >>> s.sort_index(level=1)
        bar  one    8
        baz  one    6
        foo  one    4
        qux  one    2
        bar  two    7
        baz  two    5
        foo  two    3
        qux  two    1
        dtype: int64

        Does not sort by remaining levels when sorting by levels

        >>> s.sort_index(level=1, sort_remaining=False)
        qux  one    2
        foo  one    4
        baz  one    6
        bar  one    8
        qux  two    1
        foo  two    3
        baz  two    5
        bar  two    7
        dtype: int64
        """
        # TODO: this can be combined with DataFrame.sort_index impl as
        # almost identical
        inplace = validate_bool_kwarg(inplace, 'inplace')
        axis = self._get_axis_number(axis)
        index = self.index

        if level:
            new_index, indexer = index.sortlevel(level, ascending=ascending,
                                                 sort_remaining=sort_remaining)
        elif isinstance(index, MultiIndex):
            from pandas.core.sorting import lexsort_indexer
            labels = index._sort_levels_monotonic()
            indexer = lexsort_indexer(labels._get_labels_for_sorting(),
                                      orders=ascending,
                                      na_position=na_position)
        else:
            from pandas.core.sorting import nargsort

            # Check monotonic-ness before sort an index
            # GH11080
            if ((ascending and index.is_monotonic_increasing) or
                    (not ascending and index.is_monotonic_decreasing)):
                if inplace:
                    return
                else:
                    return self.copy()

            indexer = nargsort(index, kind=kind, ascending=ascending,
                               na_position=na_position)

        indexer = _ensure_platform_int(indexer)
        new_index = index.take(indexer)
        new_index = new_index._sort_levels_monotonic()

        new_values = self._values.take(indexer)
        result = self._constructor(new_values, index=new_index)

        if inplace:
            self._update_inplace(result)
        else:
            return result.__finalize__(self)

    def argsort(self, axis=0, kind='quicksort', order=None):
        """
        Overrides ndarray.argsort. Argsorts the value, omitting NA/null values,
        and places the result in the same locations as the non-NA values

        Parameters
        ----------
        axis : int (can only be zero)
        kind : {'mergesort', 'quicksort', 'heapsort'}, default 'quicksort'
            Choice of sorting algorithm. See np.sort for more
            information. 'mergesort' is the only stable algorithm
        order : ignored

        Returns
        -------
        argsorted : Series, with -1 indicated where nan values are present

        See also
        --------
        numpy.ndarray.argsort
        """
        values = self._values
        mask = isna(values)

        if mask.any():
            result = Series(-1, index=self.index, name=self.name,
                            dtype='int64')
            notmask = ~mask
            result[notmask] = np.argsort(values[notmask], kind=kind)
            return self._constructor(result,
                                     index=self.index).__finalize__(self)
        else:
            return self._constructor(
                np.argsort(values, kind=kind), index=self.index,
                dtype='int64').__finalize__(self)

    def nlargest(self, n=5, keep='first'):
        """
        Return the largest `n` elements.

        Parameters
        ----------
        n : int
            Return this many descending sorted values
        keep : {'first', 'last'}, default 'first'
            Where there are duplicate values:
            - ``first`` : take the first occurrence.
            - ``last`` : take the last occurrence.

        Returns
        -------
        top_n : Series
            The n largest values in the Series, in sorted order

        Notes
        -----
        Faster than ``.sort_values(ascending=False).head(n)`` for small `n`
        relative to the size of the ``Series`` object.

        See Also
        --------
        Series.nsmallest

        Examples
        --------
        >>> import pandas as pd
        >>> import numpy as np
        >>> s = pd.Series(np.random.randn(10**6))
        >>> s.nlargest(10)  # only sorts up to the N requested
        219921    4.644710
        82124     4.608745
        421689    4.564644
        425277    4.447014
        718691    4.414137
        43154     4.403520
        283187    4.313922
        595519    4.273635
        503969    4.250236
        121637    4.240952
        dtype: float64
        """
        return algorithms.SelectNSeries(self, n=n, keep=keep).nlargest()

    def nsmallest(self, n=5, keep='first'):
        """
        Return the smallest `n` elements.

        Parameters
        ----------
        n : int
            Return this many ascending sorted values
        keep : {'first', 'last'}, default 'first'
            Where there are duplicate values:
            - ``first`` : take the first occurrence.
            - ``last`` : take the last occurrence.

        Returns
        -------
        bottom_n : Series
            The n smallest values in the Series, in sorted order

        Notes
        -----
        Faster than ``.sort_values().head(n)`` for small `n` relative to
        the size of the ``Series`` object.

        See Also
        --------
        Series.nlargest

        Examples
        --------
        >>> import pandas as pd
        >>> import numpy as np
        >>> s = pd.Series(np.random.randn(10**6))
        >>> s.nsmallest(10)  # only sorts up to the N requested
        288532   -4.954580
        732345   -4.835960
        64803    -4.812550
        446457   -4.609998
        501225   -4.483945
        669476   -4.472935
        973615   -4.401699
        621279   -4.355126
        773916   -4.347355
        359919   -4.331927
        dtype: float64
        """
        return algorithms.SelectNSeries(self, n=n, keep=keep).nsmallest()

    def sortlevel(self, level=0, ascending=True, sort_remaining=True):
        """Sort Series with MultiIndex by chosen level. Data will be
        lexicographically sorted by the chosen level followed by the other
        levels (in order),

        .. deprecated:: 0.20.0
            Use :meth:`Series.sort_index`

        Parameters
        ----------
        level : int or level name, default None
        ascending : bool, default True

        Returns
        -------
        sorted : Series

        See Also
        --------
        Series.sort_index(level=...)

        """
        warnings.warn("sortlevel is deprecated, use sort_index(level=...)",
                      FutureWarning, stacklevel=2)
        return self.sort_index(level=level, ascending=ascending,
                               sort_remaining=sort_remaining)

    def swaplevel(self, i=-2, j=-1, copy=True):
        """
        Swap levels i and j in a MultiIndex

        Parameters
        ----------
        i, j : int, string (can be mixed)
            Level of index to be swapped. Can pass level name as string.

        Returns
        -------
        swapped : Series

        .. versionchanged:: 0.18.1

           The indexes ``i`` and ``j`` are now optional, and default to
           the two innermost levels of the index.

        """
        new_index = self.index.swaplevel(i, j)
        return self._constructor(self._values, index=new_index,
                                 copy=copy).__finalize__(self)

    def reorder_levels(self, order):
        """
        Rearrange index levels using input order. May not drop or duplicate
        levels

        Parameters
        ----------
        order : list of int representing new level order.
               (reference level by number or key)
        axis : where to reorder levels

        Returns
        -------
        type of caller (new object)
        """
        if not isinstance(self.index, MultiIndex):  # pragma: no cover
            raise Exception('Can only reorder levels on a hierarchical axis.')

        result = self.copy()
        result.index = result.index.reorder_levels(order)
        return result

    def unstack(self, level=-1, fill_value=None):
        """
        Unstack, a.k.a. pivot, Series with MultiIndex to produce DataFrame.
        The level involved will automatically get sorted.

        Parameters
        ----------
        level : int, string, or list of these, default last level
            Level(s) to unstack, can pass level name
        fill_value : replace NaN with this value if the unstack produces
            missing values

            .. versionadded:: 0.18.0

        Examples
        --------
        >>> s = pd.Series([1, 2, 3, 4],
        ...     index=pd.MultiIndex.from_product([['one', 'two'], ['a', 'b']]))
        >>> s
        one  a    1
             b    2
        two  a    3
             b    4
        dtype: int64

        >>> s.unstack(level=-1)
             a  b
        one  1  2
        two  3  4

        >>> s.unstack(level=0)
           one  two
        a    1    3
        b    2    4

        Returns
        -------
        unstacked : DataFrame
        """
        from pandas.core.reshape.reshape import unstack
        return unstack(self, level, fill_value)

    # ----------------------------------------------------------------------
    # function application

    def map(self, arg, na_action=None):
        """
        Map values of Series using input correspondence (a dict, Series, or
        function).

        Parameters
        ----------
        arg : function, dict, or Series
            Mapping correspondence.
        na_action : {None, 'ignore'}
            If 'ignore', propagate NA values, without passing them to the
            mapping correspondence.

        Returns
        -------
        y : Series
            Same index as caller.

        Examples
        --------

        Map inputs to outputs (both of type `Series`):

        >>> x = pd.Series([1,2,3], index=['one', 'two', 'three'])
        >>> x
        one      1
        two      2
        three    3
        dtype: int64

        >>> y = pd.Series(['foo', 'bar', 'baz'], index=[1,2,3])
        >>> y
        1    foo
        2    bar
        3    baz

        >>> x.map(y)
        one   foo
        two   bar
        three baz

        If `arg` is a dictionary, return a new Series with values converted
        according to the dictionary's mapping:

        >>> z = {1: 'A', 2: 'B', 3: 'C'}

        >>> x.map(z)
        one   A
        two   B
        three C

        Use na_action to control whether NA values are affected by the mapping
        function.

        >>> s = pd.Series([1, 2, 3, np.nan])

        >>> s2 = s.map('this is a string {}'.format, na_action=None)
        0    this is a string 1.0
        1    this is a string 2.0
        2    this is a string 3.0
        3    this is a string nan
        dtype: object

        >>> s3 = s.map('this is a string {}'.format, na_action='ignore')
        0    this is a string 1.0
        1    this is a string 2.0
        2    this is a string 3.0
        3                     NaN
        dtype: object

        See Also
        --------
        Series.apply : For applying more complex functions on a Series.
        DataFrame.apply : Apply a function row-/column-wise.
        DataFrame.applymap : Apply a function elementwise on a whole DataFrame.

        Notes
        -----
        When `arg` is a dictionary, values in Series that are not in the
        dictionary (as keys) are converted to ``NaN``. However, if the
        dictionary is a ``dict`` subclass that defines ``__missing__`` (i.e.
        provides a method for default values), then this default is used
        rather than ``NaN``:

        >>> from collections import Counter
        >>> counter = Counter()
        >>> counter['bar'] += 1
        >>> y.map(counter)
        1    0
        2    1
        3    0
        dtype: int64
        """
        new_values = super(Series, self)._map_values(
            arg, na_action=na_action)
        return self._constructor(new_values,
                                 index=self.index).__finalize__(self)

    def _gotitem(self, key, ndim, subset=None):
        """
        sub-classes to define
        return a sliced object

        Parameters
        ----------
        key : string / list of selections
        ndim : 1,2
            requested ndim of result
        subset : object, default None
            subset to act on
        """
        return self

    _agg_doc = dedent("""
    Examples
    --------

    >>> s = Series(np.random.randn(10))

    >>> s.agg('min')
    -1.3018049988556679

    >>> s.agg(['min', 'max'])
    min   -1.301805
    max    1.127688
    dtype: float64

    See also
    --------
    pandas.Series.apply
    pandas.Series.transform

    """)

    @Appender(_agg_doc)
    @Appender(generic._shared_docs['aggregate'] % dict(
        versionadded='.. versionadded:: 0.20.0',
        **_shared_doc_kwargs))
    def aggregate(self, func, axis=0, *args, **kwargs):
        axis = self._get_axis_number(axis)
        result, how = self._aggregate(func, *args, **kwargs)
        if result is None:

            # we can be called from an inner function which
            # passes this meta-data
            kwargs.pop('_axis', None)
            kwargs.pop('_level', None)

            # try a regular apply, this evaluates lambdas
            # row-by-row; however if the lambda is expected a Series
            # expression, e.g.: lambda x: x-x.quantile(0.25)
            # this will fail, so we can try a vectorized evaluation

            # we cannot FIRST try the vectorized evaluation, because
            # then .agg and .apply would have different semantics if the
            # operation is actually defined on the Series, e.g. str
            try:
                result = self.apply(func, *args, **kwargs)
            except (ValueError, AttributeError, TypeError):
                result = func(self, *args, **kwargs)

        return result

    agg = aggregate

    def apply(self, func, convert_dtype=True, args=(), **kwds):
        """
        Invoke function on values of Series. Can be ufunc (a NumPy function
        that applies to the entire Series) or a Python function that only works
        on single values

        Parameters
        ----------
        func : function
        convert_dtype : boolean, default True
            Try to find better dtype for elementwise function results. If
            False, leave as dtype=object
        args : tuple
            Positional arguments to pass to function in addition to the value
        Additional keyword arguments will be passed as keywords to the function

        Returns
        -------
        y : Series or DataFrame if func returns a Series

        See also
        --------
        Series.map: For element-wise operations
        Series.agg: only perform aggregating type operations
        Series.transform: only perform transformating type operations

        Examples
        --------

        Create a series with typical summer temperatures for each city.

        >>> import pandas as pd
        >>> import numpy as np
        >>> series = pd.Series([20, 21, 12], index=['London',
        ... 'New York','Helsinki'])
        >>> series
        London      20
        New York    21
        Helsinki    12
        dtype: int64

        Square the values by defining a function and passing it as an
        argument to ``apply()``.

        >>> def square(x):
        ...     return x**2
        >>> series.apply(square)
        London      400
        New York    441
        Helsinki    144
        dtype: int64

        Square the values by passing an anonymous function as an
        argument to ``apply()``.

        >>> series.apply(lambda x: x**2)
        London      400
        New York    441
        Helsinki    144
        dtype: int64

        Define a custom function that needs additional positional
        arguments and pass these additional arguments using the
        ``args`` keyword.

        >>> def subtract_custom_value(x, custom_value):
        ...     return x-custom_value

        >>> series.apply(subtract_custom_value, args=(5,))
        London      15
        New York    16
        Helsinki     7
        dtype: int64

        Define a custom function that takes keyword arguments
        and pass these arguments to ``apply``.

        >>> def add_custom_values(x, **kwargs):
        ...     for month in kwargs:
        ...         x+=kwargs[month]
        ...         return x

        >>> series.apply(add_custom_values, june=30, july=20, august=25)
        London      95
        New York    96
        Helsinki    87
        dtype: int64

        Use a function from the Numpy library.

        >>> series.apply(np.log)
        London      2.995732
        New York    3.044522
        Helsinki    2.484907
        dtype: float64


        """
        if len(self) == 0:
            return self._constructor(dtype=self.dtype,
                                     index=self.index).__finalize__(self)

        # dispatch to agg
        if isinstance(func, (list, dict)):
            return self.aggregate(func, *args, **kwds)

        # if we are a string, try to dispatch
        if isinstance(func, compat.string_types):
            return self._try_aggregate_string_function(func, *args, **kwds)

        # handle ufuncs and lambdas
        if kwds or args and not isinstance(func, np.ufunc):
            f = lambda x: func(x, *args, **kwds)
        else:
            f = func

        with np.errstate(all='ignore'):
            if isinstance(f, np.ufunc):
                return f(self)

            # row-wise access
            if is_extension_type(self.dtype):
                mapped = self._values.map(f)
            else:
                values = self.astype(object).values
                mapped = lib.map_infer(values, f, convert=convert_dtype)

        if len(mapped) and isinstance(mapped[0], Series):
            from pandas.core.frame import DataFrame
            return DataFrame(mapped.tolist(), index=self.index)
        else:
            return self._constructor(mapped,
                                     index=self.index).__finalize__(self)

    def _reduce(self, op, name, axis=0, skipna=True, numeric_only=None,
                filter_type=None, **kwds):
        """
        perform a reduction operation

        if we have an ndarray as a value, then simply perform the operation,
        otherwise delegate to the object

        """
        delegate = self._values
        if isinstance(delegate, np.ndarray):
            # Validate that 'axis' is consistent with Series's single axis.
            self._get_axis_number(axis)
            if numeric_only:
                raise NotImplementedError('Series.{0} does not implement '
                                          'numeric_only.'.format(name))
            with np.errstate(all='ignore'):
                return op(delegate, skipna=skipna, **kwds)

        return delegate._reduce(op=op, name=name, axis=axis, skipna=skipna,
                                numeric_only=numeric_only,
                                filter_type=filter_type, **kwds)

    def _reindex_indexer(self, new_index, indexer, copy):
        if indexer is None:
            if copy:
                return self.copy()
            return self

        new_values = algorithms.take_1d(self._values, indexer)
        return self._constructor(new_values, index=new_index)

    def _needs_reindex_multi(self, axes, method, level):
        """ check if we do need a multi reindex; this is for compat with
        higher dims
        """
        return False

    @Appender(generic._shared_docs['align'] % _shared_doc_kwargs)
    def align(self, other, join='outer', axis=None, level=None, copy=True,
              fill_value=None, method=None, limit=None, fill_axis=0,
              broadcast_axis=None):
        return super(Series, self).align(other, join=join, axis=axis,
                                         level=level, copy=copy,
                                         fill_value=fill_value, method=method,
                                         limit=limit, fill_axis=fill_axis,
                                         broadcast_axis=broadcast_axis)

    def rename(self, index=None, **kwargs):
        """Alter Series index labels or name

        Function / dict values must be unique (1-to-1). Labels not contained in
        a dict / Series will be left as-is. Extra labels listed don't throw an
        error.

        Alternatively, change ``Series.name`` with a scalar value.

        See the :ref:`user guide <basics.rename>` for more.

        Parameters
        ----------
        index : scalar, hashable sequence, dict-like or function, optional
            dict-like or functions are transformations to apply to
            the index.
            Scalar or hashable sequence-like will alter the ``Series.name``
            attribute.
        copy : boolean, default True
            Also copy underlying data
        inplace : boolean, default False
            Whether to return a new %(klass)s. If True then value of copy is
            ignored.
        level : int or level name, default None
            In case of a MultiIndex, only rename labels in the specified
            level.

        Returns
        -------
        renamed : Series (new object)

        See Also
        --------
        pandas.Series.rename_axis

        Examples
        --------

        >>> s = pd.Series([1, 2, 3])
        >>> s
        0    1
        1    2
        2    3
        dtype: int64
        >>> s.rename("my_name") # scalar, changes Series.name
        0    1
        1    2
        2    3
        Name: my_name, dtype: int64
        >>> s.rename(lambda x: x ** 2)  # function, changes labels
        0    1
        1    2
        4    3
        dtype: int64
        >>> s.rename({1: 3, 2: 5})  # mapping, changes labels
        0    1
        3    2
        5    3
        dtype: int64

        """
        kwargs['inplace'] = validate_bool_kwarg(kwargs.get('inplace', False),
                                                'inplace')

        non_mapping = is_scalar(index) or (is_list_like(index) and
                                           not is_dict_like(index))
        if non_mapping:
            return self._set_name(index, inplace=kwargs.get('inplace'))
        return super(Series, self).rename(index=index, **kwargs)

    @Appender(generic._shared_docs['reindex'] % _shared_doc_kwargs)
    def reindex(self, index=None, **kwargs):
        return super(Series, self).reindex(index=index, **kwargs)

<<<<<<< HEAD
    @Substitution(**_shared_doc_kwargs)
    @Appender(generic.NDFrame.fillna.__doc__)
=======
    def drop(self, labels=None, axis=0, index=None, columns=None,
             level=None, inplace=False, errors='raise'):
        """
        Return Series with specified index labels removed.

        Remove elements of a Series based on specifying the index labels.
        When using a multi-index, labels on different levels can be removed
        by specifying the level.

        Parameters
        ----------
        labels : single label or list-like
            Index labels to drop.
        axis : 0, default 0
            Redundant for application on Series.
        index, columns : None
            Redundant for application on Series, but index can be used instead
            of labels.

            .. versionadded:: 0.21.0
        level : int or level name, optional
            For MultiIndex, level for which the labels will be removed.
        inplace : bool, default False
            If True, do operation inplace and return None.
        errors : {'ignore', 'raise'}, default 'raise'
            If 'ignore', suppress error and only existing labels are dropped.

        Returns
        -------
        dropped : pandas.Series

        See Also
        --------
        Series.reindex : Return only specified index labels of Series.
        Series.dropna : Return series without null values.
        Series.drop_duplicates : Return Series with duplicate values removed.
        DataFrame.drop : Drop specified labels from rows or columns.

        Raises
        ------
        KeyError
            If none of the labels are found in the index.

        Examples
        --------
        >>> s = pd.Series(data=np.arange(3), index=['A','B','C'])
        >>> s
        A  0
        B  1
        C  2
        dtype: int64

        Drop labels B en C

        >>> s.drop(labels=['B','C'])
        A  0
        dtype: int64

        Drop 2nd level label in MultiIndex Series

        >>> midx = pd.MultiIndex(levels=[['lama', 'cow', 'falcon'],
        ...                              ['speed', 'weight', 'length']],
        ...                      labels=[[0, 0, 0, 1, 1, 1, 2, 2, 2],
        ...                              [0, 1, 2, 0, 1, 2, 0, 1, 2]])
        >>> s = pd.Series([45, 200, 1.2, 30, 250, 1.5, 320, 1, 0.3],
        ...               index=midx)
        >>> s
        lama    speed      45.0
                weight    200.0
                length      1.2
        cow     speed      30.0
                weight    250.0
                length      1.5
        falcon  speed     320.0
                weight      1.0
                length      0.3
        dtype: float64

        >>> s.drop(labels='weight', level=1)
        lama    speed      45.0
                length      1.2
        cow     speed      30.0
                length      1.5
        falcon  speed     320.0
                length      0.3
        dtype: float64
        """
        return super(Series, self).drop(labels=labels, axis=axis, index=index,
                                        columns=columns, level=level,
                                        inplace=inplace, errors=errors)

    @Appender(generic._shared_docs['fillna'] % _shared_doc_kwargs)
>>>>>>> 2d491c30
    def fillna(self, value=None, method=None, axis=None, inplace=False,
               limit=None, downcast=None, **kwargs):
        return super(Series, self).fillna(value=value, method=method,
                                          axis=axis, inplace=inplace,
                                          limit=limit, downcast=downcast,
                                          **kwargs)

    @Appender(generic._shared_docs['replace'] % _shared_doc_kwargs)
    def replace(self, to_replace=None, value=None, inplace=False, limit=None,
                regex=False, method='pad', axis=None):
        return super(Series, self).replace(to_replace=to_replace, value=value,
                                           inplace=inplace, limit=limit,
                                           regex=regex, method=method,
                                           axis=axis)

    @Appender(generic._shared_docs['shift'] % _shared_doc_kwargs)
    def shift(self, periods=1, freq=None, axis=0):
        return super(Series, self).shift(periods=periods, freq=freq, axis=axis)

    def reindex_axis(self, labels, axis=0, **kwargs):
        """Conform Series to new index with optional filling logic.

        .. deprecated:: 0.21.0
            Use ``Series.reindex`` instead.
        """
        # for compatibility with higher dims
        if axis != 0:
            raise ValueError("cannot reindex series on non-zero axis!")
        msg = ("'.reindex_axis' is deprecated and will be removed in a future "
               "version. Use '.reindex' instead.")
        warnings.warn(msg, FutureWarning, stacklevel=2)

        return self.reindex(index=labels, **kwargs)

    def memory_usage(self, index=True, deep=False):
        """
        Return the memory usage of the Series.

        The memory usage can optionally include the contribution of
        the index and of elements of `object` dtype.

        Parameters
        ----------
        index : bool, default True
            Specifies whether to include the memory usage of the Series index.
        deep : bool, default False
            If True, introspect the data deeply by interrogating
            `object` dtypes for system-level memory consumption, and include
            it in the returned value.

        Returns
        -------
        int
            Bytes of memory consumed.

        See Also
        --------
        numpy.ndarray.nbytes : Total bytes consumed by the elements of the
            array.
        DataFrame.memory_usage : Bytes consumed by a DataFrame.

        Examples
        --------

        >>> s = pd.Series(range(3))
        >>> s.memory_usage()
        104

        Not including the index gives the size of the rest of the data, which
        is necessarily smaller:

        >>> s.memory_usage(index=False)
        24

        The memory footprint of `object` values is ignored by default:

        >>> s = pd.Series(["a", "b"])
        >>> s.values
        array(['a', 'b'], dtype=object)
        >>> s.memory_usage()
        96
        >>> s.memory_usage(deep=True)
        212
        """
        v = super(Series, self).memory_usage(deep=deep)
        if index:
            v += self.index.memory_usage(deep=deep)
        return v

    @Appender(generic._shared_docs['_take'])
    def _take(self, indices, axis=0, convert=True, is_copy=False):
        if convert:
            indices = maybe_convert_indices(indices, len(self._get_axis(axis)))

        indices = _ensure_platform_int(indices)
        new_index = self.index.take(indices)
        new_values = self._values.take(indices)

        result = (self._constructor(new_values, index=new_index,
                                    fastpath=True).__finalize__(self))

        # Maybe set copy if we didn't actually change the index.
        if is_copy:
            if not result._get_axis(axis).equals(self._get_axis(axis)):
                result._set_is_copy(self)

        return result

    def isin(self, values):
        """
        Check whether `values` are contained in Series.

        Return a boolean Series showing whether each element in the Series
        matches an element in the passed sequence of `values` exactly.

        Parameters
        ----------
        values : set or list-like
            The sequence of values to test. Passing in a single string will
            raise a ``TypeError``. Instead, turn a single string into a
            list of one element.

            .. versionadded:: 0.18.1

              Support for values as a set.

        Returns
        -------
        isin : Series (bool dtype)

        Raises
        ------
        TypeError
          * If `values` is a string

        See Also
        --------
        pandas.DataFrame.isin : equivalent method on DataFrame

        Examples
        --------

        >>> s = pd.Series(['lama', 'cow', 'lama', 'beetle', 'lama',
        ...                'hippo'], name='animal')
        >>> s.isin(['cow', 'lama'])
        0     True
        1     True
        2     True
        3    False
        4     True
        5    False
        Name: animal, dtype: bool

        Passing a single string as ``s.isin('lama')`` will raise an error. Use
        a list of one element instead:

        >>> s.isin(['lama'])
        0     True
        1    False
        2     True
        3    False
        4     True
        5    False
        Name: animal, dtype: bool
        """
        result = algorithms.isin(com._values_from_object(self), values)
        return self._constructor(result, index=self.index).__finalize__(self)

    def between(self, left, right, inclusive=True):
        """
        Return boolean Series equivalent to left <= series <= right. NA values
        will be treated as False

        Parameters
        ----------
        left : scalar
            Left boundary
        right : scalar
            Right boundary

        Returns
        -------
        is_between : Series
        """
        if inclusive:
            lmask = self >= left
            rmask = self <= right
        else:
            lmask = self > left
            rmask = self < right

        return lmask & rmask

    @classmethod
    def from_csv(cls, path, sep=',', parse_dates=True, header=None,
                 index_col=0, encoding=None, infer_datetime_format=False):
        """Read CSV file.

        .. deprecated:: 0.21.0
            Use :func:`pandas.read_csv` instead.

        It is preferable to use the more powerful :func:`pandas.read_csv`
        for most general purposes, but ``from_csv`` makes for an easy
        roundtrip to and from a file (the exact counterpart of
        ``to_csv``), especially with a time Series.

        This method only differs from :func:`pandas.read_csv` in some defaults:

        - `index_col` is ``0`` instead of ``None`` (take first column as index
          by default)
        - `header` is ``None`` instead of ``0`` (the first row is not used as
          the column names)
        - `parse_dates` is ``True`` instead of ``False`` (try parsing the index
          as datetime by default)

        With :func:`pandas.read_csv`, the option ``squeeze=True`` can be used
        to return a Series like ``from_csv``.

        Parameters
        ----------
        path : string file path or file handle / StringIO
        sep : string, default ','
            Field delimiter
        parse_dates : boolean, default True
            Parse dates. Different default from read_table
        header : int, default None
            Row to use as header (skip prior rows)
        index_col : int or sequence, default 0
            Column to use for index. If a sequence is given, a MultiIndex
            is used. Different default from read_table
        encoding : string, optional
            a string representing the encoding to use if the contents are
            non-ascii, for python versions prior to 3
        infer_datetime_format: boolean, default False
            If True and `parse_dates` is True for a column, try to infer the
            datetime format based on the first datetime string. If the format
            can be inferred, there often will be a large parsing speed-up.

        See also
        --------
        pandas.read_csv

        Returns
        -------
        y : Series
        """

        # We're calling `DataFrame.from_csv` in the implementation,
        # which will propagate a warning regarding `from_csv` deprecation.
        from pandas.core.frame import DataFrame
        df = DataFrame.from_csv(path, header=header, index_col=index_col,
                                sep=sep, parse_dates=parse_dates,
                                encoding=encoding,
                                infer_datetime_format=infer_datetime_format)
        result = df.iloc[:, 0]
        if header is None:
            result.index.name = result.name = None

        return result

    def to_csv(self, path=None, index=True, sep=",", na_rep='',
               float_format=None, header=False, index_label=None,
               mode='w', encoding=None, compression=None, date_format=None,
               decimal='.'):
        """
        Write Series to a comma-separated values (csv) file

        Parameters
        ----------
        path : string or file handle, default None
            File path or object, if None is provided the result is returned as
            a string.
        na_rep : string, default ''
            Missing data representation
        float_format : string, default None
            Format string for floating point numbers
        header : boolean, default False
            Write out series name
        index : boolean, default True
            Write row names (index)
        index_label : string or sequence, default None
            Column label for index column(s) if desired. If None is given, and
            `header` and `index` are True, then the index names are used. A
            sequence should be given if the DataFrame uses MultiIndex.
        mode : Python write mode, default 'w'
        sep : character, default ","
            Field delimiter for the output file.
        encoding : string, optional
            a string representing the encoding to use if the contents are
            non-ascii, for python versions prior to 3
        compression : string, optional
            A string representing the compression to use in the output file.
            Allowed values are 'gzip', 'bz2', 'zip', 'xz'. This input is only
            used when the first argument is a filename.
        date_format: string, default None
            Format string for datetime objects.
        decimal: string, default '.'
            Character recognized as decimal separator. E.g. use ',' for
            European data
        """
        from pandas.core.frame import DataFrame
        df = DataFrame(self)
        # result is only a string if no path provided, otherwise None
        result = df.to_csv(path, index=index, sep=sep, na_rep=na_rep,
                           float_format=float_format, header=header,
                           index_label=index_label, mode=mode,
                           encoding=encoding, compression=compression,
                           date_format=date_format, decimal=decimal)
        if path is None:
            return result

    @Appender(generic._shared_docs['to_excel'] % _shared_doc_kwargs)
    def to_excel(self, excel_writer, sheet_name='Sheet1', na_rep='',
                 float_format=None, columns=None, header=True, index=True,
                 index_label=None, startrow=0, startcol=0, engine=None,
                 merge_cells=True, encoding=None, inf_rep='inf', verbose=True):
        df = self.to_frame()
        df.to_excel(excel_writer=excel_writer, sheet_name=sheet_name,
                    na_rep=na_rep, float_format=float_format, columns=columns,
                    header=header, index=index, index_label=index_label,
                    startrow=startrow, startcol=startcol, engine=engine,
                    merge_cells=merge_cells, encoding=encoding,
                    inf_rep=inf_rep, verbose=verbose)

    @Appender(generic._shared_docs['isna'] % _shared_doc_kwargs)
    def isna(self):
        return super(Series, self).isna()

    @Appender(generic._shared_docs['isna'] % _shared_doc_kwargs)
    def isnull(self):
        return super(Series, self).isnull()

    @Appender(generic._shared_docs['notna'] % _shared_doc_kwargs)
    def notna(self):
        return super(Series, self).notna()

    @Appender(generic._shared_docs['notna'] % _shared_doc_kwargs)
    def notnull(self):
        return super(Series, self).notnull()

    def dropna(self, axis=0, inplace=False, **kwargs):
        """
        Return a new Series with missing values removed.

        See the :ref:`User Guide <missing_data>` for more on which values are
        considered missing, and how to work with missing data.

        Parameters
        ----------
        axis : {0 or 'index'}, default 0
            There is only one axis to drop values from.
        inplace : bool, default False
            If True, do operation inplace and return None.
        **kwargs
            Not in use.

        Returns
        -------
        Series
            Series with NA entries dropped from it.

        See Also
        --------
        Series.isna: Indicate missing values.
        Series.notna : Indicate existing (non-missing) values.
        Series.fillna : Replace missing values.
        DataFrame.dropna : Drop rows or columns which contain NA values.
        Index.dropna : Drop missing indices.

        Examples
        --------
        >>> ser = pd.Series([1., 2., np.nan])
        >>> ser
        0    1.0
        1    2.0
        2    NaN
        dtype: float64

        Drop NA values from a Series.

        >>> ser.dropna()
        0    1.0
        1    2.0
        dtype: float64

        Keep the Series with valid entries in the same variable.

        >>> ser.dropna(inplace=True)
        >>> ser
        0    1.0
        1    2.0
        dtype: float64

        Empty strings are not considered NA values. ``None`` is considered an
        NA value.

        >>> ser = pd.Series([np.NaN, 2, pd.NaT, '', None, 'I stay'])
        >>> ser
        0       NaN
        1         2
        2       NaT
        3
        4      None
        5    I stay
        dtype: object
        >>> ser.dropna()
        1         2
        3
        5    I stay
        dtype: object
        """
        inplace = validate_bool_kwarg(inplace, 'inplace')
        kwargs.pop('how', None)
        if kwargs:
            raise TypeError('dropna() got an unexpected keyword '
                            'argument "{0}"'.format(list(kwargs.keys())[0]))

        axis = self._get_axis_number(axis or 0)

        if self._can_hold_na:
            result = remove_na_arraylike(self)
            if inplace:
                self._update_inplace(result)
            else:
                return result
        else:
            if inplace:
                # do nothing
                pass
            else:
                return self.copy()

    def valid(self, inplace=False, **kwargs):
        """Return Series without null values.

        .. deprecated:: 0.23.0
            Use :meth:`Series.dropna` instead.
        """
        warnings.warn("Method .valid will be removed in a future version. "
                      "Use .dropna instead.", FutureWarning, stacklevel=2)
        return self.dropna(inplace=inplace, **kwargs)

    @Appender(generic._shared_docs['valid_index'] % {
        'position': 'first', 'klass': 'Series'})
    def first_valid_index(self):
        if len(self) == 0:
            return None

        mask = isna(self._values)
        i = mask.argmin()
        if mask[i]:
            return None
        else:
            return self.index[i]

    @Appender(generic._shared_docs['valid_index'] % {
        'position': 'last', 'klass': 'Series'})
    def last_valid_index(self):
        if len(self) == 0:
            return None

        mask = isna(self._values[::-1])
        i = mask.argmin()
        if mask[i]:
            return None
        else:
            return self.index[len(self) - i - 1]

    # ----------------------------------------------------------------------
    # Time series-oriented methods

    def to_timestamp(self, freq=None, how='start', copy=True):
        """
        Cast to datetimeindex of timestamps, at *beginning* of period

        Parameters
        ----------
        freq : string, default frequency of PeriodIndex
            Desired frequency
        how : {'s', 'e', 'start', 'end'}
            Convention for converting period to timestamp; start of period
            vs. end

        Returns
        -------
        ts : Series with DatetimeIndex
        """
        new_values = self._values
        if copy:
            new_values = new_values.copy()

        new_index = self.index.to_timestamp(freq=freq, how=how)
        return self._constructor(new_values,
                                 index=new_index).__finalize__(self)

    def to_period(self, freq=None, copy=True):
        """
        Convert Series from DatetimeIndex to PeriodIndex with desired
        frequency (inferred from index if not passed)

        Parameters
        ----------
        freq : string, default

        Returns
        -------
        ts : Series with PeriodIndex
        """
        new_values = self._values
        if copy:
            new_values = new_values.copy()

        new_index = self.index.to_period(freq=freq)
        return self._constructor(new_values,
                                 index=new_index).__finalize__(self)

    # ----------------------------------------------------------------------
    # Accessor Methods
    # ----------------------------------------------------------------------
    str = CachedAccessor("str", StringMethods)
    dt = CachedAccessor("dt", CombinedDatetimelikeProperties)
    cat = CachedAccessor("cat", CategoricalAccessor)
    plot = CachedAccessor("plot", gfx.SeriesPlotMethods)

    # ----------------------------------------------------------------------
    # Add plotting methods to Series
    hist = gfx.hist_series


Series._setup_axes(['index'], info_axis=0, stat_axis=0, aliases={'rows': 0},
                   docs={'index': 'The index (axis labels) of the Series.'})
Series._add_numeric_operations()
Series._add_series_only_operations()
Series._add_series_or_dataframe_operations()

# Add arithmetic!
ops.add_flex_arithmetic_methods(Series)
ops.add_special_arithmetic_methods(Series)


# -----------------------------------------------------------------------------
# Supplementary functions


def _sanitize_index(data, index, copy=False):
    """ sanitize an index type to return an ndarray of the underlying, pass
    thru a non-Index
    """

    if index is None:
        return data

    if len(data) != len(index):
        raise ValueError('Length of values does not match length of ' 'index')

    if isinstance(data, ABCIndexClass) and not copy:
        pass
    elif isinstance(data, (PeriodIndex, DatetimeIndex)):
        data = data._values
        if copy:
            data = data.copy()

    elif isinstance(data, np.ndarray):

        # coerce datetimelike types
        if data.dtype.kind in ['M', 'm']:
            data = _sanitize_array(data, index, copy=copy)

    return data


def _sanitize_array(data, index, dtype=None, copy=False,
                    raise_cast_failure=False):
    """ sanitize input data to an ndarray, copy if specified, coerce to the
    dtype if specified
    """

    if dtype is not None:
        dtype = pandas_dtype(dtype)

    if isinstance(data, ma.MaskedArray):
        mask = ma.getmaskarray(data)
        if mask.any():
            data, fill_value = maybe_upcast(data, copy=True)
            data[mask] = fill_value
        else:
            data = data.copy()

    def _try_cast(arr, take_fast_path):

        # perf shortcut as this is the most common case
        if take_fast_path:
            if maybe_castable(arr) and not copy and dtype is None:
                return arr

        try:
            subarr = maybe_cast_to_datetime(arr, dtype)
            if not is_extension_type(subarr):
                subarr = np.array(subarr, dtype=dtype, copy=copy)
        except (ValueError, TypeError):
            if is_categorical_dtype(dtype):
                # We *do* allow casting to categorical, since we know
                # that Categorical is the only array type for 'category'.
                subarr = Categorical(arr, dtype.categories,
                                     ordered=dtype.ordered)
            elif is_extension_array_dtype(dtype):
                # We don't allow casting to third party dtypes, since we don't
                # know what array belongs to which type.
                msg = ("Cannot cast data to extension dtype '{}'. "
                       "Pass the extension array directly.".format(dtype))
                raise ValueError(msg)

            elif dtype is not None and raise_cast_failure:
                raise
            else:
                subarr = np.array(arr, dtype=object, copy=copy)
        return subarr

    # GH #846
    if isinstance(data, (np.ndarray, Index, Series)):

        if dtype is not None:
            subarr = np.array(data, copy=False)

            # possibility of nan -> garbage
            if is_float_dtype(data.dtype) and is_integer_dtype(dtype):
                if not isna(data).any():
                    subarr = _try_cast(data, True)
                elif copy:
                    subarr = data.copy()
            else:
                subarr = _try_cast(data, True)
        elif isinstance(data, Index):
            # don't coerce Index types
            # e.g. indexes can have different conversions (so don't fast path
            # them)
            # GH 6140
            subarr = _sanitize_index(data, index, copy=copy)
        else:

            # we will try to copy be-definition here
            subarr = _try_cast(data, True)

    elif isinstance(data, ExtensionArray):
        subarr = data

        if dtype is not None and not data.dtype.is_dtype(dtype):
            msg = ("Cannot coerce extension array to dtype '{typ}'. "
                   "Do the coercion before passing to the constructor "
                   "instead.".format(typ=dtype))
            raise ValueError(msg)

        if copy:
            subarr = data.copy()
        return subarr

    elif isinstance(data, (list, tuple)) and len(data) > 0:
        if dtype is not None:
            try:
                subarr = _try_cast(data, False)
            except Exception:
                if raise_cast_failure:  # pragma: no cover
                    raise
                subarr = np.array(data, dtype=object, copy=copy)
                subarr = lib.maybe_convert_objects(subarr)

        else:
            subarr = maybe_convert_platform(data)

        subarr = maybe_cast_to_datetime(subarr, dtype)

    elif isinstance(data, range):
        # GH 16804
        start, stop, step = get_range_parameters(data)
        arr = np.arange(start, stop, step, dtype='int64')
        subarr = _try_cast(arr, False)
    else:
        subarr = _try_cast(data, False)

    # scalar like, GH
    if getattr(subarr, 'ndim', 0) == 0:
        if isinstance(data, list):  # pragma: no cover
            subarr = np.array(data, dtype=object)
        elif index is not None:
            value = data

            # figure out the dtype from the value (upcast if necessary)
            if dtype is None:
                dtype, value = infer_dtype_from_scalar(value)
            else:
                # need to possibly convert the value here
                value = maybe_cast_to_datetime(value, dtype)

            subarr = construct_1d_arraylike_from_scalar(
                value, len(index), dtype)

        else:
            return subarr.item()

    # the result that we want
    elif subarr.ndim == 1:
        if index is not None:

            # a 1-element ndarray
            if len(subarr) != len(index) and len(subarr) == 1:
                subarr = construct_1d_arraylike_from_scalar(
                    subarr[0], len(index), subarr.dtype)

    elif subarr.ndim > 1:
        if isinstance(data, np.ndarray):
            raise Exception('Data must be 1-dimensional')
        else:
            subarr = com._asarray_tuplesafe(data, dtype=dtype)

    # This is to prevent mixed-type Series getting all casted to
    # NumPy string type, e.g. NaN --> '-1#IND'.
    if issubclass(subarr.dtype.type, compat.string_types):
        # GH 16605
        # If not empty convert the data to dtype
        if not isna(data).all():
            data = np.array(data, dtype=dtype, copy=False)

        subarr = np.array(data, dtype=object, copy=copy)

    return subarr<|MERGE_RESOLUTION|>--- conflicted
+++ resolved
@@ -3250,10 +3250,6 @@
     def reindex(self, index=None, **kwargs):
         return super(Series, self).reindex(index=index, **kwargs)
 
-<<<<<<< HEAD
-    @Substitution(**_shared_doc_kwargs)
-    @Appender(generic.NDFrame.fillna.__doc__)
-=======
     def drop(self, labels=None, axis=0, index=None, columns=None,
              level=None, inplace=False, errors='raise'):
         """
@@ -3345,8 +3341,8 @@
                                         columns=columns, level=level,
                                         inplace=inplace, errors=errors)
 
-    @Appender(generic._shared_docs['fillna'] % _shared_doc_kwargs)
->>>>>>> 2d491c30
+    @Substitution(**_shared_doc_kwargs)
+    @Appender(generic.NDFrame.fillna.__doc__)
     def fillna(self, value=None, method=None, axis=None, inplace=False,
                limit=None, downcast=None, **kwargs):
         return super(Series, self).fillna(value=value, method=method,
