--- conflicted
+++ resolved
@@ -4229,7 +4229,6 @@
             method=method,
         )
 
-<<<<<<< HEAD
     @Substitution(
         klass="Series",
         type_sub="",
@@ -4312,10 +4311,7 @@
             )
         return info(self, verbose, buf, None, memory_usage, null_counts)
 
-    @Appender(generic._shared_docs["shift"] % _shared_doc_kwargs)
-=======
     @doc(NDFrame.shift, **_shared_doc_kwargs)
->>>>>>> b630cdbc
     def shift(self, periods=1, freq=None, axis=0, fill_value=None) -> "Series":
         return super().shift(
             periods=periods, freq=freq, axis=axis, fill_value=fill_value
