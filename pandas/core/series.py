--- conflicted
+++ resolved
@@ -4067,13 +4067,8 @@
             Python function or NumPy ufunc to apply.
         convert_dtype : bool, default True
             Try to find better dtype for elementwise function results. If
-<<<<<<< HEAD
             False, leave as dtype=object. Note that the dtype is always
             preserved for extension array dtypes, such as Categorical.
-=======
-            False, leave as dtype=object. Note that conversion does not
-            happen for extension array dtypes, such as Categorical.
->>>>>>> ba8b87ba
         args : tuple
             Positional arguments passed to func after the series value.
         **kwargs
