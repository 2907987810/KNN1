"""
Data structure for 1-dimensional cross-sectional and time series data
"""
from collections import OrderedDict
from io import StringIO
from shutil import get_terminal_size
from textwrap import dedent
from typing import Any, Callable
import warnings

import numpy as np

from pandas._config import get_option

from pandas._libs import index as libindex, lib, reshape, tslibs
from pandas.compat import PY36
from pandas.compat.numpy import function as nv
from pandas.util._decorators import Appender, Substitution, deprecate
from pandas.util._validators import validate_bool_kwarg

from pandas.core.dtypes.common import (
    _is_unorderable_exception,
    ensure_platform_int,
    is_bool,
    is_categorical,
    is_categorical_dtype,
    is_datetime64_dtype,
    is_datetimelike,
    is_dict_like,
    is_extension_array_dtype,
    is_extension_type,
    is_hashable,
    is_integer,
    is_iterator,
    is_list_like,
    is_object_dtype,
    is_scalar,
    is_string_like,
    is_timedelta64_dtype,
)
from pandas.core.dtypes.generic import (
    ABCDataFrame,
    ABCDatetimeArray,
    ABCDatetimeIndex,
    ABCSeries,
    ABCSparseArray,
    ABCSparseSeries,
)
from pandas.core.dtypes.missing import (
    isna,
    na_value_for_dtype,
    notna,
    remove_na_arraylike,
)

import pandas as pd
from pandas.core import algorithms, base, generic, nanops, ops
from pandas.core.accessor import CachedAccessor
from pandas.core.arrays import ExtensionArray, SparseArray
from pandas.core.arrays.categorical import Categorical, CategoricalAccessor
from pandas.core.arrays.sparse import SparseAccessor
import pandas.core.common as com
from pandas.core.construction import extract_array, sanitize_array
from pandas.core.index import (
    Float64Index,
    Index,
    InvalidIndexError,
    MultiIndex,
    ensure_index,
)
from pandas.core.indexers import maybe_convert_indices
from pandas.core.indexes.accessors import CombinedDatetimelikeProperties
import pandas.core.indexes.base as ibase
from pandas.core.indexes.datetimes import DatetimeIndex
from pandas.core.indexes.period import PeriodIndex
from pandas.core.indexes.timedeltas import TimedeltaIndex
from pandas.core.indexing import check_bool_indexer
from pandas.core.internals import SingleBlockManager
from pandas.core.strings import StringMethods
from pandas.core.tools.datetimes import to_datetime

import pandas.io.formats.format as fmt
import pandas.plotting

__all__ = ["Series"]

_shared_doc_kwargs = dict(
    axes="index",
    klass="Series",
    axes_single_arg="{0 or 'index'}",
    axis="""axis : {0 or 'index'}
        Parameter needed for compatibility with DataFrame.""",
    inplace="""inplace : boolean, default False
        If True, performs operation inplace and returns None.""",
    unique="np.ndarray",
    duplicated="Series",
    optional_by="",
    optional_mapper="",
    optional_labels="",
    optional_axis="",
    versionadded_to_excel="\n    .. versionadded:: 0.20.0\n",
)


# see gh-16971
def remove_na(arr):
    """
    Remove null values from array like structure.

    .. deprecated:: 0.21.0
        Use s[s.notnull()] instead.
    """

    warnings.warn(
        "remove_na is deprecated and is a private function. Do not use.",
        FutureWarning,
        stacklevel=2,
    )
    return remove_na_arraylike(arr)


def _coerce_method(converter):
    """
    Install the scalar coercion methods.
    """

    def wrapper(self):
        if len(self) == 1:
            return converter(self.iloc[0])
        raise TypeError("cannot convert the series to {0}".format(str(converter)))

    wrapper.__name__ = "__{name}__".format(name=converter.__name__)
    return wrapper


# ----------------------------------------------------------------------
# Series class


class Series(base.IndexOpsMixin, generic.NDFrame):
    """
    One-dimensional ndarray with axis labels (including time series).

    Labels need not be unique but must be a hashable type. The object
    supports both integer- and label-based indexing and provides a host of
    methods for performing operations involving the index. Statistical
    methods from ndarray have been overridden to automatically exclude
    missing data (currently represented as NaN).

    Operations between Series (+, -, /, *, **) align values based on their
    associated index values-- they need not be the same length. The result
    index will be the sorted union of the two indexes.

    Parameters
    ----------
    data : array-like, Iterable, dict, or scalar value
        Contains data stored in Series.

        .. versionchanged:: 0.23.0
           If data is a dict, argument order is maintained for Python 3.6
           and later.

    index : array-like or Index (1d)
        Values must be hashable and have the same length as `data`.
        Non-unique index values are allowed. Will default to
        RangeIndex (0, 1, 2, ..., n) if not provided. If both a dict and index
        sequence are used, the index will override the keys found in the
        dict.
    dtype : str, numpy.dtype, or ExtensionDtype, optional
        Data type for the output Series. If not specified, this will be
        inferred from `data`.
        See the :ref:`user guide <basics.dtypes>` for more usages.
    copy : bool, default False
        Copy input data.
    """

    _metadata = ["name"]
    _accessors = {"dt", "cat", "str", "sparse"}
    # tolist is not actually deprecated, just suppressed in the __dir__
    _deprecations = generic.NDFrame._deprecations | frozenset(
        ["asobject", "reshape", "valid", "tolist"]
    )

    # Override cache_readonly bc Series is mutable
    hasnans = property(
        base.IndexOpsMixin.hasnans.func, doc=base.IndexOpsMixin.hasnans.__doc__
    )
    _data = None  # type: SingleBlockManager

    # ----------------------------------------------------------------------
    # Constructors

    def __init__(
        self, data=None, index=None, dtype=None, name=None, copy=False, fastpath=False
    ):

        # we are called internally, so short-circuit
        if fastpath:

            # data is an ndarray, index is defined
            if not isinstance(data, SingleBlockManager):
                data = SingleBlockManager(data, index, fastpath=True)
            if copy:
                data = data.copy()
            if index is None:
                index = data.index

        else:

            if index is not None:
                index = ensure_index(index)

            if data is None:
                data = {}
            if dtype is not None:
                # GH 26336: explicitly handle 'category' to avoid warning
                # TODO: Remove after CategoricalDtype defaults to ordered=False
                if (
                    isinstance(dtype, str)
                    and dtype == "category"
                    and is_categorical(data)
                ):
                    dtype = data.dtype

                dtype = self._validate_dtype(dtype)

            if isinstance(data, MultiIndex):
                raise NotImplementedError(
                    "initializing a Series from a MultiIndex is not supported"
                )
            elif isinstance(data, Index):
                if name is None:
                    name = data.name

                if dtype is not None:
                    # astype copies
                    data = data.astype(dtype)
                else:
                    # need to copy to avoid aliasing issues
                    data = data._values.copy()
                    if isinstance(data, ABCDatetimeIndex) and data.tz is not None:
                        # GH#24096 need copy to be deep for datetime64tz case
                        # TODO: See if we can avoid these copies
                        data = data._values.copy(deep=True)
                copy = False

            elif isinstance(data, np.ndarray):
                pass
            elif isinstance(data, (ABCSeries, ABCSparseSeries)):
                if name is None:
                    name = data.name
                if index is None:
                    index = data.index
                else:
                    data = data.reindex(index, copy=copy)
                data = data._data
            elif isinstance(data, dict):
                data, index = self._init_dict(data, index, dtype)
                dtype = None
                copy = False
            elif isinstance(data, SingleBlockManager):
                if index is None:
                    index = data.index
                elif not data.index.equals(index) or copy:
                    # GH#19275 SingleBlockManager input should only be called
                    # internally
                    raise AssertionError(
                        "Cannot pass both SingleBlockManager "
                        "`data` argument and a different "
                        "`index` argument.  `copy` must "
                        "be False."
                    )

            elif is_extension_array_dtype(data):
                pass
            elif isinstance(data, (set, frozenset)):
                raise TypeError(
                    "{0!r} type is unordered".format(data.__class__.__name__)
                )
            elif isinstance(data, ABCSparseArray):
                # handle sparse passed here (and force conversion)
                data = data.to_dense()
            else:
                data = com.maybe_iterable_to_list(data)

            if index is None:
                if not is_list_like(data):
                    data = [data]
                index = ibase.default_index(len(data))
            elif is_list_like(data):

                # a scalar numpy array is list-like but doesn't
                # have a proper length
                try:
                    if len(index) != len(data):
                        raise ValueError(
                            "Length of passed values is {val}, "
                            "index implies {ind}".format(val=len(data), ind=len(index))
                        )
                except TypeError:
                    pass

            # create/copy the manager
            if isinstance(data, SingleBlockManager):
                if dtype is not None:
                    data = data.astype(dtype=dtype, errors="ignore", copy=copy)
                elif copy:
                    data = data.copy()
            else:
                data = sanitize_array(data, index, dtype, copy, raise_cast_failure=True)

                data = SingleBlockManager(data, index, fastpath=True)

        generic.NDFrame.__init__(self, data, fastpath=True)

        self.name = name
        self._set_axis(0, index, fastpath=True)

    def _init_dict(self, data, index=None, dtype=None):
        """
        Derive the "_data" and "index" attributes of a new Series from a
        dictionary input.

        Parameters
        ----------
        data : dict or dict-like
            Data used to populate the new Series
        index : Index or index-like, default None
            index for the new Series: if None, use dict keys
        dtype : dtype, default None
            dtype for the new Series: if None, infer from data

        Returns
        -------
        _data : BlockManager for the new Series
        index : index for the new Series
        """
        # Looking for NaN in dict doesn't work ({np.nan : 1}[float('nan')]
        # raises KeyError), so we iterate the entire dict, and align
        if data:
            keys, values = zip(*data.items())
            values = list(values)
        elif index is not None:
            # fastpath for Series(data=None). Just use broadcasting a scalar
            # instead of reindexing.
            values = na_value_for_dtype(dtype)
            keys = index
        else:
            keys, values = [], []

        # Input is now list-like, so rely on "standard" construction:
        s = Series(values, index=keys, dtype=dtype)

        # Now we just make sure the order is respected, if any
        if data and index is not None:
            s = s.reindex(index, copy=False)
        elif not PY36 and not isinstance(data, OrderedDict) and data:
            # Need the `and data` to avoid sorting Series(None, index=[...])
            # since that isn't really dict-like
            try:
                s = s.sort_index()
            except TypeError:
                pass
        return s._data, s.index

    @classmethod
    def from_array(
        cls, arr, index=None, name=None, dtype=None, copy=False, fastpath=False
    ):
        """
        Construct Series from array.

        .. deprecated:: 0.23.0
            Use pd.Series(..) constructor instead.

        Returns
        -------
        Series
            Constructed Series.
        """
        warnings.warn(
            "'from_array' is deprecated and will be removed in a "
            "future version. Please use the pd.Series(..) "
            "constructor instead.",
            FutureWarning,
            stacklevel=2,
        )
        if isinstance(arr, ABCSparseArray):
            from pandas.core.sparse.series import SparseSeries

            cls = SparseSeries
        return cls(
            arr, index=index, name=name, dtype=dtype, copy=copy, fastpath=fastpath
        )

    # ----------------------------------------------------------------------

    @property
    def _constructor(self):
        return Series

    @property
    def _constructor_expanddim(self):
        from pandas.core.frame import DataFrame

        return DataFrame

    # types
    @property
    def _can_hold_na(self):
        return self._data._can_hold_na

    _index = None

    def _set_axis(self, axis, labels, fastpath=False):
        """
        Override generic, we want to set the _typ here.
        """

        if not fastpath:
            labels = ensure_index(labels)

        is_all_dates = labels.is_all_dates
        if is_all_dates:
            if not isinstance(labels, (DatetimeIndex, PeriodIndex, TimedeltaIndex)):
                try:
                    labels = DatetimeIndex(labels)
                    # need to set here because we changed the index
                    if fastpath:
                        self._data.set_axis(axis, labels)
                except (tslibs.OutOfBoundsDatetime, ValueError):
                    # labels may exceeds datetime bounds,
                    # or not be a DatetimeIndex
                    pass

        self._set_subtyp(is_all_dates)

        object.__setattr__(self, "_index", labels)
        if not fastpath:
            self._data.set_axis(axis, labels)

    def _set_subtyp(self, is_all_dates):
        if is_all_dates:
            object.__setattr__(self, "_subtyp", "time_series")
        else:
            object.__setattr__(self, "_subtyp", "series")

    def _update_inplace(self, result, **kwargs):
        # we want to call the generic version and not the IndexOpsMixin
        return generic.NDFrame._update_inplace(self, result, **kwargs)

    @property
    def name(self):
        """
        Return name of the Series.
        """
        return self._name

    @name.setter
    def name(self, value):
        if value is not None and not is_hashable(value):
            raise TypeError("Series.name must be a hashable type")
        object.__setattr__(self, "_name", value)

    # ndarray compatibility
    @property
    def dtype(self):
        """
        Return the dtype object of the underlying data.
        """
        return self._data.dtype

    @property
    def dtypes(self):
        """
        Return the dtype object of the underlying data.
        """
        return self._data.dtype

    @property
    def ftype(self):
        """
        Return if the data is sparse|dense.

        .. deprecated:: 0.25.0
           Use :func:`dtype` instead.
        """
        warnings.warn(
            "Series.ftype is deprecated and will "
            "be removed in a future version. "
            "Use Series.dtype instead.",
            FutureWarning,
            stacklevel=2,
        )

        return self._data.ftype

    @property
    def ftypes(self):
        """
        Return if the data is sparse|dense.

        .. deprecated:: 0.25.0
           Use :func:`dtypes` instead.
        """
        warnings.warn(
            "Series.ftypes is deprecated and will "
            "be removed in a future version. "
            "Use Series.dtype instead.",
            FutureWarning,
            stacklevel=2,
        )

        return self._data.ftype

    @property
    def values(self):
        """
        Return Series as ndarray or ndarray-like depending on the dtype.

        .. warning::

           We recommend using :attr:`Series.array` or
           :meth:`Series.to_numpy`, depending on whether you need
           a reference to the underlying data or a NumPy array.

        Returns
        -------
        numpy.ndarray or ndarray-like

        See Also
        --------
        Series.array : Reference to the underlying data.
        Series.to_numpy : A NumPy array representing the underlying data.

        Examples
        --------
        >>> pd.Series([1, 2, 3]).values
        array([1, 2, 3])

        >>> pd.Series(list('aabc')).values
        array(['a', 'a', 'b', 'c'], dtype=object)

        >>> pd.Series(list('aabc')).astype('category').values
        [a, a, b, c]
        Categories (3, object): [a, b, c]

        Timezone aware datetime data is converted to UTC:

        >>> pd.Series(pd.date_range('20130101', periods=3,
        ...                         tz='US/Eastern')).values
        array(['2013-01-01T05:00:00.000000000',
               '2013-01-02T05:00:00.000000000',
               '2013-01-03T05:00:00.000000000'], dtype='datetime64[ns]')
        """
        return self._data.external_values()

    @property
    def _values(self):
        """
        Return the internal repr of this data.
        """
        return self._data.internal_values()

    def get_values(self):
        """
        Same as values (but handles sparseness conversions); is a view.

        .. deprecated:: 0.25.0
            Use :meth:`Series.to_numpy` or :attr:`Series.array` instead.

        Returns
        -------
        numpy.ndarray
            Data of the Series.
        """
        warnings.warn(
            "The 'get_values' method is deprecated and will be removed in a "
            "future version. Use '.to_numpy()' or '.array' instead.",
            FutureWarning,
            stacklevel=2,
        )
        return self._internal_get_values()

    def _internal_get_values(self):
        return self._data.get_values()

    @property
    def asobject(self):
        """
        Return object Series which contains boxed values.

        .. deprecated:: 0.23.0

           Use ``astype(object)`` instead.

        *this is an internal non-public method*
        """
        warnings.warn(
            "'asobject' is deprecated. Use 'astype(object)' instead",
            FutureWarning,
            stacklevel=2,
        )
        return self.astype(object).values

    # ops
    def ravel(self, order="C"):
        """
        Return the flattened underlying data as an ndarray.

        Returns
        -------
        numpy.ndarray or ndarray-like
            Flattened data of the Series.

        See Also
        --------
        numpy.ndarray.ravel
        """
        return self._values.ravel(order=order)

    def compress(self, condition, *args, **kwargs):
        """
        Return selected slices of an array along given axis as a Series.

        .. deprecated:: 0.24.0

        Returns
        -------
        Series
            Series without the slices for which condition is false.

        See Also
        --------
        numpy.ndarray.compress
        """
        msg = (
            "Series.compress(condition) is deprecated. "
            "Use 'Series[condition]' or "
            "'np.asarray(series).compress(condition)' instead."
        )
        warnings.warn(msg, FutureWarning, stacklevel=2)
        nv.validate_compress(args, kwargs)
        return self[condition]

    def nonzero(self):
        """
        Return the *integer* indices of the elements that are non-zero.

        .. deprecated:: 0.24.0
           Please use .to_numpy().nonzero() as a replacement.

        This method is equivalent to calling `numpy.nonzero` on the
        series data. For compatibility with NumPy, the return value is
        the same (a tuple with an array of indices for each dimension),
        but it will always be a one-item tuple because series only have
        one dimension.

        Returns
        -------
        numpy.ndarray
            Indices of elements that are non-zero.

        See Also
        --------
        numpy.nonzero

        Examples
        --------
        >>> s = pd.Series([0, 3, 0, 4])
        >>> s.nonzero()
        (array([1, 3]),)
        >>> s.iloc[s.nonzero()[0]]
        1    3
        3    4
        dtype: int64

        # same return although index of s is different
        >>> s = pd.Series([0, 3, 0, 4], index=['a', 'b', 'c', 'd'])
        >>> s.nonzero()
        (array([1, 3]),)
        >>> s.iloc[s.nonzero()[0]]
        b    3
        d    4
        dtype: int64
        """
        msg = (
            "Series.nonzero() is deprecated "
            "and will be removed in a future version."
            "Use Series.to_numpy().nonzero() instead"
        )
        warnings.warn(msg, FutureWarning, stacklevel=2)
        return self._values.nonzero()

    def put(self, *args, **kwargs):
        """
        Apply the `put` method to its `values` attribute if it has one.

        .. deprecated:: 0.25.0

        See Also
        --------
        numpy.ndarray.put
        """
        warnings.warn(
            "`put` has been deprecated and will be removed in a future version.",
            FutureWarning,
            stacklevel=2,
        )
        self._values.put(*args, **kwargs)

    def __len__(self):
        """
        Return the length of the Series.
        """
        return len(self._data)

    def view(self, dtype=None):
        """
        Create a new view of the Series.

        This function will return a new Series with a view of the same
        underlying values in memory, optionally reinterpreted with a new data
        type. The new data type must preserve the same size in bytes as to not
        cause index misalignment.

        Parameters
        ----------
        dtype : data type
            Data type object or one of their string representations.

        Returns
        -------
        Series
            A new Series object as a view of the same data in memory.

        See Also
        --------
        numpy.ndarray.view : Equivalent numpy function to create a new view of
            the same data in memory.

        Notes
        -----
        Series are instantiated with ``dtype=float64`` by default. While
        ``numpy.ndarray.view()`` will return a view with the same data type as
        the original array, ``Series.view()`` (without specified dtype)
        will try using ``float64`` and may fail if the original data type size
        in bytes is not the same.

        Examples
        --------
        >>> s = pd.Series([-2, -1, 0, 1, 2], dtype='int8')
        >>> s
        0   -2
        1   -1
        2    0
        3    1
        4    2
        dtype: int8

        The 8 bit signed integer representation of `-1` is `0b11111111`, but
        the same bytes represent 255 if read as an 8 bit unsigned integer:

        >>> us = s.view('uint8')
        >>> us
        0    254
        1    255
        2      0
        3      1
        4      2
        dtype: uint8

        The views share the same underlying values:

        >>> us[0] = 128
        >>> s
        0   -128
        1     -1
        2      0
        3      1
        4      2
        dtype: int8
        """
        return self._constructor(
            self._values.view(dtype), index=self.index
        ).__finalize__(self)

    # ----------------------------------------------------------------------
    # NDArray Compat
    _HANDLED_TYPES = (Index, ExtensionArray, np.ndarray)

    def __array_ufunc__(
        self, ufunc: Callable, method: str, *inputs: Any, **kwargs: Any
    ):
        # TODO: handle DataFrame
        cls = type(self)

        # for binary ops, use our custom dunder methods
        result = ops.maybe_dispatch_ufunc_to_dunder_op(
            self, ufunc, method, *inputs, **kwargs
        )
        if result is not NotImplemented:
            return result

        # Determine if we should defer.
        no_defer = (np.ndarray.__array_ufunc__, cls.__array_ufunc__)

        for item in inputs:
            higher_priority = (
                hasattr(item, "__array_priority__")
                and item.__array_priority__ > self.__array_priority__
            )
            has_array_ufunc = (
                hasattr(item, "__array_ufunc__")
                and type(item).__array_ufunc__ not in no_defer
                and not isinstance(item, self._HANDLED_TYPES)
            )
            if higher_priority or has_array_ufunc:
                return NotImplemented

        # align all the inputs.
        names = [getattr(x, "name") for x in inputs if hasattr(x, "name")]
        types = tuple(type(x) for x in inputs)
        # TODO: dataframe
        alignable = [x for x, t in zip(inputs, types) if issubclass(t, Series)]

        if len(alignable) > 1:
            # This triggers alignment.
            # At the moment, there aren't any ufuncs with more than two inputs
            # so this ends up just being x1.index | x2.index, but we write
            # it to handle *args.
            index = alignable[0].index
            for s in alignable[1:]:
                index |= s.index
            inputs = tuple(
                x.reindex(index) if issubclass(t, Series) else x
                for x, t in zip(inputs, types)
            )
        else:
            index = self.index

        inputs = tuple(extract_array(x, extract_numpy=True) for x in inputs)
        result = getattr(ufunc, method)(*inputs, **kwargs)
        if len(set(names)) == 1:
            # we require names to be hashable, right?
            name = names[0]  # type: Any
        else:
            name = None

        def construct_return(result):
            if lib.is_scalar(result):
                return result
            elif result.ndim > 1:
                # e.g. np.subtract.outer
                if method == "outer":
                    msg = (
                        "outer method for ufunc {} is not implemented on "
                        "pandas objects. Returning an ndarray, but in the "
                        "future this will raise a 'NotImplementedError'. "
                        "Consider explicitly converting the Series "
                        "to an array with '.array' first."
                    )
                    warnings.warn(msg.format(ufunc), FutureWarning, stacklevel=3)
                return result
            return self._constructor(result, index=index, name=name, copy=False)

        if type(result) is tuple:
            # multiple return values
            return tuple(construct_return(x) for x in result)
        elif method == "at":
            # no return value
            return None
        else:
            return construct_return(result)

    def __array__(self, dtype=None):
        """
        Return the values as a NumPy array.

        Users should not call this directly. Rather, it is invoked by
        :func:`numpy.array` and :func:`numpy.asarray`.

        Parameters
        ----------
        dtype : str or numpy.dtype, optional
            The dtype to use for the resulting NumPy array. By default,
            the dtype is inferred from the data.

        Returns
        -------
        numpy.ndarray
            The values in the series converted to a :class:`numpy.ndarary`
            with the specified `dtype`.

        See Also
        --------
        array : Create a new array from data.
        Series.array : Zero-copy view to the array backing the Series.
        Series.to_numpy : Series method for similar behavior.

        Examples
        --------
        >>> ser = pd.Series([1, 2, 3])
        >>> np.asarray(ser)
        array([1, 2, 3])

        For timezone-aware data, the timezones may be retained with
        ``dtype='object'``

        >>> tzser = pd.Series(pd.date_range('2000', periods=2, tz="CET"))
        >>> np.asarray(tzser, dtype="object")
        array([Timestamp('2000-01-01 00:00:00+0100', tz='CET', freq='D'),
               Timestamp('2000-01-02 00:00:00+0100', tz='CET', freq='D')],
              dtype=object)

        Or the values may be localized to UTC and the tzinfo discared with
        ``dtype='datetime64[ns]'``

        >>> np.asarray(tzser, dtype="datetime64[ns]")  # doctest: +ELLIPSIS
        array(['1999-12-31T23:00:00.000000000', ...],
              dtype='datetime64[ns]')
        """
        if (
            dtype is None
            and isinstance(self.array, ABCDatetimeArray)
            and getattr(self.dtype, "tz", None)
        ):
            msg = (
                "Converting timezone-aware DatetimeArray to timezone-naive "
                "ndarray with 'datetime64[ns]' dtype. In the future, this "
                "will return an ndarray with 'object' dtype where each "
                "element is a 'pandas.Timestamp' with the correct 'tz'.\n\t"
                "To accept the future behavior, pass 'dtype=object'.\n\t"
                "To keep the old behavior, pass 'dtype=\"datetime64[ns]\"'."
            )
            warnings.warn(msg, FutureWarning, stacklevel=3)
            dtype = "M8[ns]"
        return np.asarray(self.array, dtype)

    # ----------------------------------------------------------------------
    # Unary Methods

    @property
    def real(self):
        """
        Return the real value of vector.

        .. deprecated:: 0.25.0
        """
        warnings.warn(
            "`real` is deprecated and will be removed in a future version. "
            "To eliminate this warning for a Series `ser`, use "
            "`np.real(ser.to_numpy())` or `ser.to_numpy().real`.",
            FutureWarning,
            stacklevel=2,
        )
        return self.values.real

    @real.setter
    def real(self, v):
        self.values.real = v

    @property
    def imag(self):
        """
        Return imag value of vector.

        .. deprecated:: 0.25.0
        """
        warnings.warn(
            "`imag` is deprecated and will be removed in a future version. "
            "To eliminate this warning for a Series `ser`, use "
            "`np.imag(ser.to_numpy())` or `ser.to_numpy().imag`.",
            FutureWarning,
            stacklevel=2,
        )
        return self.values.imag

    @imag.setter
    def imag(self, v):
        self.values.imag = v

    # coercion
    __float__ = _coerce_method(float)
    __long__ = _coerce_method(int)
    __int__ = _coerce_method(int)

    # ----------------------------------------------------------------------

    def _unpickle_series_compat(self, state):
        if isinstance(state, dict):
            self._data = state["_data"]
            self.name = state["name"]
            self.index = self._data.index

        elif isinstance(state, tuple):

            # < 0.12 series pickle

            nd_state, own_state = state

            # recreate the ndarray
            data = np.empty(nd_state[1], dtype=nd_state[2])
            np.ndarray.__setstate__(data, nd_state)

            # backwards compat
            index, name = own_state[0], None
            if len(own_state) > 1:
                name = own_state[1]

            # recreate
            self._data = SingleBlockManager(data, index, fastpath=True)
            self._index = index
            self.name = name

        else:
            raise Exception("cannot unpickle legacy formats -> [%s]" % state)

    # indexers
    @property
    def axes(self):
        """
        Return a list of the row axis labels.
        """
        return [self.index]

    # ----------------------------------------------------------------------
    # Indexing Methods

    @Appender(generic.NDFrame.take.__doc__)
    def take(self, indices, axis=0, is_copy=False, **kwargs):
        nv.validate_take(tuple(), kwargs)

        indices = ensure_platform_int(indices)
        new_index = self.index.take(indices)

        if is_categorical_dtype(self):
            # https://github.com/pandas-dev/pandas/issues/20664
            # TODO: remove when the default Categorical.take behavior changes
            indices = maybe_convert_indices(indices, len(self._get_axis(axis)))
            kwargs = {"allow_fill": False}
        else:
            kwargs = {}
        new_values = self._values.take(indices, **kwargs)

        result = self._constructor(
            new_values, index=new_index, fastpath=True
        ).__finalize__(self)

        # Maybe set copy if we didn't actually change the index.
        if is_copy:
            if not result._get_axis(axis).equals(self._get_axis(axis)):
                result._set_is_copy(self)

        return result

    def _ixs(self, i: int, axis: int = 0):
        """
        Return the i-th value or values in the Series by location.

        Parameters
        ----------
        i : int

        Returns
        -------
        scalar (int) or Series (slice, sequence)
        """

        # dispatch to the values if we need
        values = self._values
        if isinstance(values, np.ndarray):
            return libindex.get_value_at(values, i)
        else:
            return values[i]

    def _slice(self, slobj: slice, axis: int = 0, kind=None):
        slobj = self.index._convert_slice_indexer(slobj, kind=kind or "getitem")
        return self._get_values(slobj)

    def __getitem__(self, key):
        key = com.apply_if_callable(key, self)
        try:
            result = self.index.get_value(self, key)

            if not is_scalar(result):
                if is_list_like(result) and not isinstance(result, Series):

                    # we need to box if loc of the key isn't scalar here
                    # otherwise have inline ndarray/lists
                    try:
                        if not is_scalar(self.index.get_loc(key)):
                            result = self._constructor(
                                result, index=[key] * len(result), dtype=self.dtype
                            ).__finalize__(self)
                    except KeyError:
                        pass
            return result
        except InvalidIndexError:
            pass
        except (KeyError, ValueError):
            if isinstance(key, tuple) and isinstance(self.index, MultiIndex):
                # kludge
                pass
            elif key is Ellipsis:
                return self
            elif com.is_bool_indexer(key):
                pass
            else:

                # we can try to coerce the indexer (or this will raise)
                new_key = self.index._convert_scalar_indexer(key, kind="getitem")
                if type(new_key) != type(key):
                    return self.__getitem__(new_key)
                raise

        if is_iterator(key):
            key = list(key)

        if com.is_bool_indexer(key):
            key = check_bool_indexer(self.index, key)

        return self._get_with(key)

    def _get_with(self, key):
        # other: fancy integer or otherwise
        if isinstance(key, slice):
            return self._slice(key)
        elif isinstance(key, ABCDataFrame):
            raise TypeError(
                "Indexing a Series with DataFrame is not "
                "supported, use the appropriate DataFrame column"
            )
        elif isinstance(key, tuple):
            try:
                return self._get_values_tuple(key)
            except Exception:
                if len(key) == 1:
                    key = key[0]
                    if isinstance(key, slice):
                        return self._get_values(key)
                raise

        if not isinstance(key, (list, np.ndarray, Series, Index)):
            key = list(key)

        if isinstance(key, Index):
            key_type = key.inferred_type
        else:
            key_type = lib.infer_dtype(key, skipna=False)

        if key_type == "integer":
            if self.index.is_integer() or self.index.is_floating():
                return self.loc[key]
            else:
                return self._get_values(key)
        elif key_type == "boolean":
            return self._get_values(key)

        if isinstance(key, (list, tuple)):
            # TODO: de-dup with tuple case handled above?
            # handle the dup indexing case GH#4246
            if len(key) == 1 and isinstance(key[0], slice):
                # [slice(0, 5, None)] will break if you convert to ndarray,
                # e.g. as requested by np.median
                # FIXME: hack
                return self._get_values(key)

            return self.loc[key]

        return self.reindex(key)

    def _get_values_tuple(self, key):
        # mpl hackaround
        if com.any_none(*key):
            return self._get_values(key)

        if not isinstance(self.index, MultiIndex):
            raise ValueError("Can only tuple-index with a MultiIndex")

        # If key is contained, would have returned by now
        indexer, new_index = self.index.get_loc_level(key)
        return self._constructor(self._values[indexer], index=new_index).__finalize__(
            self
        )

    def _get_values(self, indexer):
        try:
            return self._constructor(
                self._data.get_slice(indexer), fastpath=True
            ).__finalize__(self)
        except Exception:
            return self._values[indexer]

    def _get_value(self, label, takeable: bool = False):
        """
        Quickly retrieve single value at passed index label.

        Parameters
        ----------
        label : object
        takeable : interpret the index as indexers, default False

        Returns
        -------
        scalar value
        """
        if takeable:
            return com.maybe_box_datetimelike(self._values[label])
        return self.index.get_value(self._values, label)

    def __setitem__(self, key, value):
        key = com.apply_if_callable(key, self)
        cacher_needs_updating = self._check_is_chained_assignment_possible()

        try:
            self._set_with_engine(key, value)
        except com.SettingWithCopyError:
            raise
        except (KeyError, ValueError):
            values = self._values
            if is_integer(key) and not self.index.inferred_type == "integer":
                values[key] = value
            elif key is Ellipsis:
                self[:] = value
            else:
                self.loc[key] = value

        except TypeError as e:
            if isinstance(key, tuple) and not isinstance(self.index, MultiIndex):
                raise ValueError("Can only tuple-index with a MultiIndex")

            # python 3 type errors should be raised
            if _is_unorderable_exception(e):
                raise IndexError(key)

            if com.is_bool_indexer(key):
                key = check_bool_indexer(self.index, key)
                try:
                    self._where(~key, value, inplace=True)
                    return
                except InvalidIndexError:
                    pass

            self._set_with(key, value)

        if cacher_needs_updating:
            self._maybe_update_cacher()

    def _set_with_engine(self, key, value):
        values = self._values
        if is_extension_array_dtype(values.dtype):
            # The cython indexing engine does not support ExtensionArrays.
            values[self.index.get_loc(key)] = value
            return
        try:
            self.index._engine.set_value(values, key, value)
            return
        except KeyError:
            values[self.index.get_loc(key)] = value
            return

    def _set_with(self, key, value):
        # other: fancy integer or otherwise
        if isinstance(key, slice):
            indexer = self.index._convert_slice_indexer(key, kind="getitem")
            return self._set_values(indexer, value)

        elif is_scalar(key) and not is_integer(key) and key not in self.index:
            # GH#12862 adding an new key to the Series
            # Note: have to exclude integers because that is ambiguously
            #  position-based
            self.loc[key] = value
            return

        else:
            if isinstance(key, tuple):
                try:
                    self._set_values(key, value)
                except Exception:
                    pass

            if is_scalar(key):
                key = [key]
            elif not isinstance(key, (list, Series, np.ndarray)):
                try:
                    key = list(key)
                except Exception:
                    key = [key]

            if isinstance(key, Index):
                key_type = key.inferred_type
                key = key._values
            else:
                key_type = lib.infer_dtype(key, skipna=False)

            if key_type == "integer":
                if self.index.inferred_type == "integer":
                    self._set_labels(key, value)
                else:
                    return self._set_values(key, value)
            elif key_type == "boolean":
                self._set_values(key.astype(np.bool_), value)
            else:
                self._set_labels(key, value)

    def _set_labels(self, key, value):
        key = com.asarray_tuplesafe(key)
        indexer = self.index.get_indexer(key)
        mask = indexer == -1
        if mask.any():
            raise ValueError("%s not contained in the index" % str(key[mask]))
        self._set_values(indexer, value)

    def _set_values(self, key, value):
        if isinstance(key, Series):
            key = key._values
        self._data = self._data.setitem(indexer=key, value=value)
        self._maybe_update_cacher()

    def _set_value(self, label, value, takeable: bool = False):
        """
        Quickly set single value at passed label.

        If label is not contained, a new object is created with the label
        placed at the end of the result index.

        Parameters
        ----------
        label : object
            Partial indexing with MultiIndex not allowed
        value : object
            Scalar value
        takeable : interpret the index as indexers, default False

        Returns
        -------
        Series
            If label is contained, will be reference to calling Series,
            otherwise a new object.
        """
        try:
            if takeable:
                self._values[label] = value
            else:
                self.index._engine.set_value(self._values, label, value)
        except (KeyError, TypeError):

            # set using a non-recursive method
            self.loc[label] = value

        return self

    # ----------------------------------------------------------------------
    # Unsorted

    @property
    def _is_mixed_type(self):
        return False

    def repeat(self, repeats, axis=None):
        """
        Repeat elements of a Series.

        Returns a new Series where each element of the current Series
        is repeated consecutively a given number of times.

        Parameters
        ----------
        repeats : int or array of ints
            The number of repetitions for each element. This should be a
            non-negative integer. Repeating 0 times will return an empty
            Series.
        axis : None
            Must be ``None``. Has no effect but is accepted for compatibility
            with numpy.

        Returns
        -------
        Series
            Newly created Series with repeated elements.

        See Also
        --------
        Index.repeat : Equivalent function for Index.
        numpy.repeat : Similar method for :class:`numpy.ndarray`.

        Examples
        --------
        >>> s = pd.Series(['a', 'b', 'c'])
        >>> s
        0    a
        1    b
        2    c
        dtype: object
        >>> s.repeat(2)
        0    a
        0    a
        1    b
        1    b
        2    c
        2    c
        dtype: object
        >>> s.repeat([1, 2, 3])
        0    a
        1    b
        1    b
        2    c
        2    c
        2    c
        dtype: object
        """
        nv.validate_repeat(tuple(), dict(axis=axis))
        new_index = self.index.repeat(repeats)
        new_values = self._values.repeat(repeats)
        return self._constructor(new_values, index=new_index).__finalize__(self)

    def reset_index(self, level=None, drop=False, name=None, inplace=False):
        """
        Generate a new DataFrame or Series with the index reset.

        This is useful when the index needs to be treated as a column, or
        when the index is meaningless and needs to be reset to the default
        before another operation.

        Parameters
        ----------
        level : int, str, tuple, or list, default optional
            For a Series with a MultiIndex, only remove the specified levels
            from the index. Removes all levels by default.
        drop : bool, default False
            Just reset the index, without inserting it as a column in
            the new DataFrame.
        name : object, optional
            The name to use for the column containing the original Series
            values. Uses ``self.name`` by default. This argument is ignored
            when `drop` is True.
        inplace : bool, default False
            Modify the Series in place (do not create a new object).

        Returns
        -------
        Series or DataFrame
            When `drop` is False (the default), a DataFrame is returned.
            The newly created columns will come first in the DataFrame,
            followed by the original Series values.
            When `drop` is True, a `Series` is returned.
            In either case, if ``inplace=True``, no value is returned.

        See Also
        --------
        DataFrame.reset_index: Analogous function for DataFrame.

        Examples
        --------
        >>> s = pd.Series([1, 2, 3, 4], name='foo',
        ...               index=pd.Index(['a', 'b', 'c', 'd'], name='idx'))

        Generate a DataFrame with default index.

        >>> s.reset_index()
          idx  foo
        0   a    1
        1   b    2
        2   c    3
        3   d    4

        To specify the name of the new column use `name`.

        >>> s.reset_index(name='values')
          idx  values
        0   a       1
        1   b       2
        2   c       3
        3   d       4

        To generate a new Series with the default set `drop` to True.

        >>> s.reset_index(drop=True)
        0    1
        1    2
        2    3
        3    4
        Name: foo, dtype: int64

        To update the Series in place, without generating a new one
        set `inplace` to True. Note that it also requires ``drop=True``.

        >>> s.reset_index(inplace=True, drop=True)
        >>> s
        0    1
        1    2
        2    3
        3    4
        Name: foo, dtype: int64

        The `level` parameter is interesting for Series with a multi-level
        index.

        >>> arrays = [np.array(['bar', 'bar', 'baz', 'baz']),
        ...           np.array(['one', 'two', 'one', 'two'])]
        >>> s2 = pd.Series(
        ...     range(4), name='foo',
        ...     index=pd.MultiIndex.from_arrays(arrays,
        ...                                     names=['a', 'b']))

        To remove a specific level from the Index, use `level`.

        >>> s2.reset_index(level='a')
               a  foo
        b
        one  bar    0
        two  bar    1
        one  baz    2
        two  baz    3

        If `level` is not set, all levels are removed from the Index.

        >>> s2.reset_index()
             a    b  foo
        0  bar  one    0
        1  bar  two    1
        2  baz  one    2
        3  baz  two    3
        """
        inplace = validate_bool_kwarg(inplace, "inplace")
        if drop:
            new_index = ibase.default_index(len(self))
            if level is not None:
                if not isinstance(level, (tuple, list)):
                    level = [level]
                level = [self.index._get_level_number(lev) for lev in level]
                if len(level) < self.index.nlevels:
                    new_index = self.index.droplevel(level)

            if inplace:
                self.index = new_index
                # set name if it was passed, otherwise, keep the previous name
                self.name = name or self.name
            else:
                return self._constructor(
                    self._values.copy(), index=new_index
                ).__finalize__(self)
        elif inplace:
            raise TypeError(
                "Cannot reset_index inplace on a Series to create a DataFrame"
            )
        else:
            df = self.to_frame(name)
            return df.reset_index(level=level, drop=drop)

    # ----------------------------------------------------------------------
    # Rendering Methods

    def __repr__(self):
        """
        Return a string representation for a particular Series.
        """
        buf = StringIO("")
        width, height = get_terminal_size()
        max_rows = (
            height
            if get_option("display.max_rows") == 0
            else get_option("display.max_rows")
        )
        min_rows = (
            height
            if get_option("display.max_rows") == 0
            else get_option("display.min_rows")
        )
        show_dimensions = get_option("display.show_dimensions")

        self.to_string(
            buf=buf,
            name=self.name,
            dtype=self.dtype,
            min_rows=min_rows,
            max_rows=max_rows,
            length=show_dimensions,
        )
        result = buf.getvalue()

        return result

    def to_string(
        self,
        buf=None,
        na_rep="NaN",
        float_format=None,
        header=True,
        index=True,
        length=False,
        dtype=False,
        name=False,
        max_rows=None,
        min_rows=None,
    ):
        """
        Render a string representation of the Series.

        Parameters
        ----------
        buf : StringIO-like, optional
            Buffer to write to.
        na_rep : str, optional
            String representation of NaN to use, default 'NaN'.
        float_format : one-parameter function, optional
            Formatter function to apply to columns' elements if they are
            floats, default None.
        header : bool, default True
            Add the Series header (index name).
        index : bool, optional
            Add index (row) labels, default True.
        length : bool, default False
            Add the Series length.
        dtype : bool, default False
            Add the Series dtype.
        name : bool, default False
            Add the Series name if not None.
        max_rows : int, optional
            Maximum number of rows to show before truncating. If None, show
            all.
        min_rows : int, optional
            The number of rows to display in a truncated repr (when number
            of rows is above `max_rows`).

        Returns
        -------
        str or None
            String representation of Series if ``buf=None``, otherwise None.
        """

        formatter = fmt.SeriesFormatter(
            self,
            name=name,
            length=length,
            header=header,
            index=index,
            dtype=dtype,
            na_rep=na_rep,
            float_format=float_format,
            min_rows=min_rows,
            max_rows=max_rows,
        )
        result = formatter.to_string()

        # catch contract violations
        if not isinstance(result, str):
            raise AssertionError(
                "result must be of type unicode, type"
                " of result is {0!r}"
                "".format(result.__class__.__name__)
            )

        if buf is None:
            return result
        else:
            try:
                buf.write(result)
            except AttributeError:
                with open(buf, "w") as f:
                    f.write(result)

    # ----------------------------------------------------------------------

    def items(self):
        """
        Lazily iterate over (index, value) tuples.

        This method returns an iterable tuple (index, value). This is
        convenient if you want to create a lazy iterator.

        Returns
        -------
        iterable
            Iterable of tuples containing the (index, value) pairs from a
            Series.

        See Also
        --------
        DataFrame.items : Iterate over (column name, Series) pairs.
        DataFrame.iterrows : Iterate over DataFrame rows as (index, Series) pairs.

        Examples
        --------
        >>> s = pd.Series(['A', 'B', 'C'])
        >>> for index, value in s.items():
        ...     print("Index : {}, Value : {}".format(index, value))
        Index : 0, Value : A
        Index : 1, Value : B
        Index : 2, Value : C
        """
        return zip(iter(self.index), iter(self))

    @Appender(items.__doc__)
    def iteritems(self):
        return self.items()

    # ----------------------------------------------------------------------
    # Misc public methods

    def keys(self):
        """
        Return alias for index.

        Returns
        -------
        Index
            Index of the Series.
        """
        return self.index

    def to_dict(self, into=dict):
        """
        Convert Series to {label -> value} dict or dict-like object.

        Parameters
        ----------
        into : class, default dict
            The collections.abc.Mapping subclass to use as the return
            object. Can be the actual class or an empty
            instance of the mapping type you want.  If you want a
            collections.defaultdict, you must pass it initialized.

            .. versionadded:: 0.21.0

        Returns
        -------
        collections.abc.Mapping
            Key-value representation of Series.

        Examples
        --------
        >>> s = pd.Series([1, 2, 3, 4])
        >>> s.to_dict()
        {0: 1, 1: 2, 2: 3, 3: 4}
        >>> from collections import OrderedDict, defaultdict
        >>> s.to_dict(OrderedDict)
        OrderedDict([(0, 1), (1, 2), (2, 3), (3, 4)])
        >>> dd = defaultdict(list)
        >>> s.to_dict(dd)
        defaultdict(<class 'list'>, {0: 1, 1: 2, 2: 3, 3: 4})
        """
        # GH16122
        into_c = com.standardize_mapping(into)
        return into_c(self.items())

    def to_frame(self, name=None):
        """
        Convert Series to DataFrame.

        Parameters
        ----------
        name : object, default None
            The passed name should substitute for the series name (if it has
            one).

        Returns
        -------
        DataFrame
            DataFrame representation of Series.

        Examples
        --------
        >>> s = pd.Series(["a", "b", "c"],
        ...               name="vals")
        >>> s.to_frame()
          vals
        0    a
        1    b
        2    c
        """
        if name is None:
            df = self._constructor_expanddim(self)
        else:
            df = self._constructor_expanddim({name: self})

        return df

    def to_sparse(self, kind="block", fill_value=None):
        """
        Convert Series to SparseSeries.

        .. deprecated:: 0.25.0

        Parameters
        ----------
        kind : {'block', 'integer'}, default 'block'
        fill_value : float, defaults to NaN (missing)
            Value to use for filling NaN values.

        Returns
        -------
        SparseSeries
            Sparse representation of the Series.
        """

        warnings.warn(
            "Series.to_sparse is deprecated and will be removed in a future version",
            FutureWarning,
            stacklevel=2,
        )
        from pandas.core.sparse.series import SparseSeries

        values = SparseArray(self, kind=kind, fill_value=fill_value)
        with warnings.catch_warnings():
            warnings.filterwarnings("ignore", message="SparseSeries")
            return SparseSeries(values, index=self.index, name=self.name).__finalize__(
                self
            )

    def _set_name(self, name, inplace=False):
        """
        Set the Series name.

        Parameters
        ----------
        name : str
        inplace : bool
            whether to modify `self` directly or return a copy
        """
        inplace = validate_bool_kwarg(inplace, "inplace")
        ser = self if inplace else self.copy()
        ser.name = name
        return ser

    # ----------------------------------------------------------------------
    # Statistics, overridden ndarray methods

    # TODO: integrate bottleneck

    def count(self, level=None):
        """
        Return number of non-NA/null observations in the Series.

        Parameters
        ----------
        level : int or level name, default None
            If the axis is a MultiIndex (hierarchical), count along a
            particular level, collapsing into a smaller Series.

        Returns
        -------
        int or Series (if level specified)
            Number of non-null values in the Series.

        Examples
        --------
        >>> s = pd.Series([0.0, 1.0, np.nan])
        >>> s.count()
        2
        """
        if level is None:
            return notna(self.array).sum()

        if isinstance(level, str):
            level = self.index._get_level_number(level)

        lev = self.index.levels[level]
        level_codes = np.array(self.index.codes[level], subok=False, copy=True)

        mask = level_codes == -1
        if mask.any():
            level_codes[mask] = cnt = len(lev)
            lev = lev.insert(cnt, lev._na_value)

        obs = level_codes[notna(self.values)]
        out = np.bincount(obs, minlength=len(lev) or None)
        return self._constructor(out, index=lev, dtype="int64").__finalize__(self)

    def mode(self, dropna=True):
        """
        Return the mode(s) of the dataset.

        Always returns Series even if only one value is returned.

        Parameters
        ----------
        dropna : bool, default True
            Don't consider counts of NaN/NaT.

            .. versionadded:: 0.24.0

        Returns
        -------
        Series
            Modes of the Series in sorted order.
        """
        # TODO: Add option for bins like value_counts()
        return algorithms.mode(self, dropna=dropna)

    def unique(self):
        """
        Return unique values of Series object.

        Uniques are returned in order of appearance. Hash table-based unique,
        therefore does NOT sort.

        Returns
        -------
        ndarray or ExtensionArray
            The unique values returned as a NumPy array. See Notes.

        See Also
        --------
        unique : Top-level unique method for any 1-d array-like object.
        Index.unique : Return Index with unique values from an Index object.

        Notes
        -----
        Returns the unique values as a NumPy array. In case of an
        extension-array backed Series, a new
        :class:`~api.extensions.ExtensionArray` of that type with just
        the unique values is returned. This includes

            * Categorical
            * Period
            * Datetime with Timezone
            * Interval
            * Sparse
            * IntegerNA

        See Examples section.

        Examples
        --------
        >>> pd.Series([2, 1, 3, 3], name='A').unique()
        array([2, 1, 3])

        >>> pd.Series([pd.Timestamp('2016-01-01') for _ in range(3)]).unique()
        array(['2016-01-01T00:00:00.000000000'], dtype='datetime64[ns]')

        >>> pd.Series([pd.Timestamp('2016-01-01', tz='US/Eastern')
        ...            for _ in range(3)]).unique()
        <DatetimeArray>
        ['2016-01-01 00:00:00-05:00']
        Length: 1, dtype: datetime64[ns, US/Eastern]

        An unordered Categorical will return categories in the order of
        appearance.

        >>> pd.Series(pd.Categorical(list('baabc'))).unique()
        [b, a, c]
        Categories (3, object): [b, a, c]

        An ordered Categorical preserves the category ordering.

        >>> pd.Series(pd.Categorical(list('baabc'), categories=list('abc'),
        ...                          ordered=True)).unique()
        [b, a, c]
        Categories (3, object): [a < b < c]
        """
        result = super().unique()
        return result

    def drop_duplicates(self, keep="first", inplace=False):
        """
        Return Series with duplicate values removed.

        Parameters
        ----------
        keep : {'first', 'last', ``False``}, default 'first'
            - 'first' : Drop duplicates except for the first occurrence.
            - 'last' : Drop duplicates except for the last occurrence.
            - ``False`` : Drop all duplicates.
        inplace : bool, default ``False``
            If ``True``, performs operation inplace and returns None.

        Returns
        -------
        Series
            Series with duplicates dropped.

        See Also
        --------
        Index.drop_duplicates : Equivalent method on Index.
        DataFrame.drop_duplicates : Equivalent method on DataFrame.
        Series.duplicated : Related method on Series, indicating duplicate
            Series values.

        Examples
        --------
        Generate a Series with duplicated entries.

        >>> s = pd.Series(['lama', 'cow', 'lama', 'beetle', 'lama', 'hippo'],
        ...               name='animal')
        >>> s
        0      lama
        1       cow
        2      lama
        3    beetle
        4      lama
        5     hippo
        Name: animal, dtype: object

        With the 'keep' parameter, the selection behaviour of duplicated values
        can be changed. The value 'first' keeps the first occurrence for each
        set of duplicated entries. The default value of keep is 'first'.

        >>> s.drop_duplicates()
        0      lama
        1       cow
        3    beetle
        5     hippo
        Name: animal, dtype: object

        The value 'last' for parameter 'keep' keeps the last occurrence for
        each set of duplicated entries.

        >>> s.drop_duplicates(keep='last')
        1       cow
        3    beetle
        4      lama
        5     hippo
        Name: animal, dtype: object

        The value ``False`` for parameter 'keep' discards all sets of
        duplicated entries. Setting the value of 'inplace' to ``True`` performs
        the operation inplace and returns ``None``.

        >>> s.drop_duplicates(keep=False, inplace=True)
        >>> s
        1       cow
        3    beetle
        5     hippo
        Name: animal, dtype: object
        """
        return super().drop_duplicates(keep=keep, inplace=inplace)

    def duplicated(self, keep="first"):
        """
        Indicate duplicate Series values.

        Duplicated values are indicated as ``True`` values in the resulting
        Series. Either all duplicates, all except the first or all except the
        last occurrence of duplicates can be indicated.

        Parameters
        ----------
        keep : {'first', 'last', False}, default 'first'
            - 'first' : Mark duplicates as ``True`` except for the first
              occurrence.
            - 'last' : Mark duplicates as ``True`` except for the last
              occurrence.
            - ``False`` : Mark all duplicates as ``True``.

        Returns
        -------
        Series
            Series indicating whether each value has occurred in the
            preceding values.

        See Also
        --------
        Index.duplicated : Equivalent method on pandas.Index.
        DataFrame.duplicated : Equivalent method on pandas.DataFrame.
        Series.drop_duplicates : Remove duplicate values from Series.

        Examples
        --------
        By default, for each set of duplicated values, the first occurrence is
        set on False and all others on True:

        >>> animals = pd.Series(['lama', 'cow', 'lama', 'beetle', 'lama'])
        >>> animals.duplicated()
        0    False
        1    False
        2     True
        3    False
        4     True
        dtype: bool

        which is equivalent to

        >>> animals.duplicated(keep='first')
        0    False
        1    False
        2     True
        3    False
        4     True
        dtype: bool

        By using 'last', the last occurrence of each set of duplicated values
        is set on False and all others on True:

        >>> animals.duplicated(keep='last')
        0     True
        1    False
        2     True
        3    False
        4    False
        dtype: bool

        By setting keep on ``False``, all duplicates are True:

        >>> animals.duplicated(keep=False)
        0     True
        1    False
        2     True
        3    False
        4     True
        dtype: bool
        """
        return super().duplicated(keep=keep)

    def idxmin(self, axis=0, skipna=True, *args, **kwargs):
        """
        Return the row label of the minimum value.

        If multiple values equal the minimum, the first row label with that
        value is returned.

        Parameters
        ----------
        skipna : bool, default True
            Exclude NA/null values. If the entire Series is NA, the result
            will be NA.
        axis : int, default 0
            For compatibility with DataFrame.idxmin. Redundant for application
            on Series.
        *args, **kwargs
            Additional keywords have no effect but might be accepted
            for compatibility with NumPy.

        Returns
        -------
        Index
            Label of the minimum value.

        Raises
        ------
        ValueError
            If the Series is empty.

        See Also
        --------
        numpy.argmin : Return indices of the minimum values
            along the given axis.
        DataFrame.idxmin : Return index of first occurrence of minimum
            over requested axis.
        Series.idxmax : Return index *label* of the first occurrence
            of maximum of values.

        Notes
        -----
        This method is the Series version of ``ndarray.argmin``. This method
        returns the label of the minimum, while ``ndarray.argmin`` returns
        the position. To get the position, use ``series.values.argmin()``.

        Examples
        --------
        >>> s = pd.Series(data=[1, None, 4, 1],
        ...               index=['A', 'B', 'C', 'D'])
        >>> s
        A    1.0
        B    NaN
        C    4.0
        D    1.0
        dtype: float64

        >>> s.idxmin()
        'A'

        If `skipna` is False and there is an NA value in the data,
        the function returns ``nan``.

        >>> s.idxmin(skipna=False)
        nan
        """
        skipna = nv.validate_argmin_with_skipna(skipna, args, kwargs)
        i = nanops.nanargmin(com.values_from_object(self), skipna=skipna)
        if i == -1:
            return np.nan
        return self.index[i]

    def idxmax(self, axis=0, skipna=True, *args, **kwargs):
        """
        Return the row label of the maximum value.

        If multiple values equal the maximum, the first row label with that
        value is returned.

        Parameters
        ----------
        skipna : bool, default True
            Exclude NA/null values. If the entire Series is NA, the result
            will be NA.
        axis : int, default 0
            For compatibility with DataFrame.idxmax. Redundant for application
            on Series.
        *args, **kwargs
            Additional keywords have no effect but might be accepted
            for compatibility with NumPy.

        Returns
        -------
        Index
            Label of the maximum value.

        Raises
        ------
        ValueError
            If the Series is empty.

        See Also
        --------
        numpy.argmax : Return indices of the maximum values
            along the given axis.
        DataFrame.idxmax : Return index of first occurrence of maximum
            over requested axis.
        Series.idxmin : Return index *label* of the first occurrence
            of minimum of values.

        Notes
        -----
        This method is the Series version of ``ndarray.argmax``. This method
        returns the label of the maximum, while ``ndarray.argmax`` returns
        the position. To get the position, use ``series.values.argmax()``.

        Examples
        --------
        >>> s = pd.Series(data=[1, None, 4, 3, 4],
        ...               index=['A', 'B', 'C', 'D', 'E'])
        >>> s
        A    1.0
        B    NaN
        C    4.0
        D    3.0
        E    4.0
        dtype: float64

        >>> s.idxmax()
        'C'

        If `skipna` is False and there is an NA value in the data,
        the function returns ``nan``.

        >>> s.idxmax(skipna=False)
        nan
        """
        skipna = nv.validate_argmax_with_skipna(skipna, args, kwargs)
        i = nanops.nanargmax(com.values_from_object(self), skipna=skipna)
        if i == -1:
            return np.nan
        return self.index[i]

    # ndarray compat
    argmin = deprecate(
        "argmin",
        idxmin,
        "0.21.0",
        msg=dedent(
            """
        The current behaviour of 'Series.argmin' is deprecated, use 'idxmin'
        instead.
        The behavior of 'argmin' will be corrected to return the positional
        minimum in the future. For now, use 'series.values.argmin' or
        'np.argmin(np.array(values))' to get the position of the minimum
        row."""
        ),
    )
    argmax = deprecate(
        "argmax",
        idxmax,
        "0.21.0",
        msg=dedent(
            """
        The current behaviour of 'Series.argmax' is deprecated, use 'idxmax'
        instead.
        The behavior of 'argmax' will be corrected to return the positional
        maximum in the future. For now, use 'series.values.argmax' or
        'np.argmax(np.array(values))' to get the position of the maximum
        row."""
        ),
    )

    def round(self, decimals=0, *args, **kwargs):
        """
        Round each value in a Series to the given number of decimals.

        Parameters
        ----------
        decimals : int
            Number of decimal places to round to (default: 0).
            If decimals is negative, it specifies the number of
            positions to the left of the decimal point.

        Returns
        -------
        Series
            Rounded values of the Series.

        See Also
        --------
        numpy.around : Round values of an np.array.
        DataFrame.round : Round values of a DataFrame.

        Examples
        --------
        >>> s = pd.Series([0.1, 1.3, 2.7])
        >>> s.round()
        0    0.0
        1    1.0
        2    3.0
        dtype: float64
        """
        nv.validate_round(args, kwargs)
        result = com.values_from_object(self).round(decimals)
        result = self._constructor(result, index=self.index).__finalize__(self)

        return result

    def quantile(self, q=0.5, interpolation="linear"):
        """
        Return value at the given quantile.

        Parameters
        ----------
        q : float or array-like, default 0.5 (50% quantile)
            0 <= q <= 1, the quantile(s) to compute.
        interpolation : {'linear', 'lower', 'higher', 'midpoint', 'nearest'}
            This optional parameter specifies the interpolation method to use,
            when the desired quantile lies between two data points `i` and `j`:

                * linear: `i + (j - i) * fraction`, where `fraction` is the
                  fractional part of the index surrounded by `i` and `j`.
                * lower: `i`.
                * higher: `j`.
                * nearest: `i` or `j` whichever is nearest.
                * midpoint: (`i` + `j`) / 2.

        Returns
        -------
        float or Series
            If ``q`` is an array, a Series will be returned where the
            index is ``q`` and the values are the quantiles, otherwise
            a float will be returned.

        See Also
        --------
        core.window.Rolling.quantile
        numpy.percentile

        Examples
        --------
        >>> s = pd.Series([1, 2, 3, 4])
        >>> s.quantile(.5)
        2.5
        >>> s.quantile([.25, .5, .75])
        0.25    1.75
        0.50    2.50
        0.75    3.25
        dtype: float64
        """

        self._check_percentile(q)

        # We dispatch to DataFrame so that core.internals only has to worry
        #  about 2D cases.
        df = self.to_frame()

        result = df.quantile(q=q, interpolation=interpolation, numeric_only=False)
        if result.ndim == 2:
            result = result.iloc[:, 0]

        if is_list_like(q):
            result.name = self.name
            return self._constructor(result, index=Float64Index(q), name=self.name)
        else:
            # scalar
            return result.iloc[0]

    def corr(self, other, method="pearson", min_periods=None):
        """
        Compute correlation with `other` Series, excluding missing values.

        Parameters
        ----------
        other : Series
            Series with which to compute the correlation.
        method : {'pearson', 'kendall', 'spearman'} or callable
            * pearson : standard correlation coefficient
            * kendall : Kendall Tau correlation coefficient
            * spearman : Spearman rank correlation
            * callable: callable with input two 1d ndarrays
                and returning a float. Note that the returned matrix from corr
                will have 1 along the diagonals and will be symmetric
                regardless of the callable's behavior
                .. versionadded:: 0.24.0

        min_periods : int, optional
            Minimum number of observations needed to have a valid result.

        Returns
        -------
        float
            Correlation with other.

        Examples
        --------
        >>> def histogram_intersection(a, b):
        ...     v = np.minimum(a, b).sum().round(decimals=1)
        ...     return v
        >>> s1 = pd.Series([.2, .0, .6, .2])
        >>> s2 = pd.Series([.3, .6, .0, .1])
        >>> s1.corr(s2, method=histogram_intersection)
        0.3
        """
        this, other = self.align(other, join="inner", copy=False)
        if len(this) == 0:
            return np.nan

        if method in ["pearson", "spearman", "kendall"] or callable(method):
            return nanops.nancorr(
                this.values, other.values, method=method, min_periods=min_periods
            )

        raise ValueError(
            "method must be either 'pearson', "
            "'spearman', 'kendall', or a callable, "
            "'{method}' was supplied".format(method=method)
        )

    def cov(self, other, min_periods=None):
        """
        Compute covariance with Series, excluding missing values.

        Parameters
        ----------
        other : Series
            Series with which to compute the covariance.
        min_periods : int, optional
            Minimum number of observations needed to have a valid result.

        Returns
        -------
        float
            Covariance between Series and other normalized by N-1
            (unbiased estimator).

        Examples
        --------
        >>> s1 = pd.Series([0.90010907, 0.13484424, 0.62036035])
        >>> s2 = pd.Series([0.12528585, 0.26962463, 0.51111198])
        >>> s1.cov(s2)
        -0.01685762652715874
        """
        this, other = self.align(other, join="inner", copy=False)
        if len(this) == 0:
            return np.nan
        return nanops.nancov(this.values, other.values, min_periods=min_periods)

    def diff(self, periods=1):
        """
        First discrete difference of element.

        Calculates the difference of a Series element compared with another
        element in the Series (default is element in previous row).

        Parameters
        ----------
        periods : int, default 1
            Periods to shift for calculating difference, accepts negative
            values.

        Returns
        -------
        Series
            First differences of the Series.

        See Also
        --------
        Series.pct_change: Percent change over given number of periods.
        Series.shift: Shift index by desired number of periods with an
            optional time freq.
        DataFrame.diff: First discrete difference of object.

        Examples
        --------
        Difference with previous row

        >>> s = pd.Series([1, 1, 2, 3, 5, 8])
        >>> s.diff()
        0    NaN
        1    0.0
        2    1.0
        3    1.0
        4    2.0
        5    3.0
        dtype: float64

        Difference with 3rd previous row

        >>> s.diff(periods=3)
        0    NaN
        1    NaN
        2    NaN
        3    2.0
        4    4.0
        5    6.0
        dtype: float64

        Difference with following row

        >>> s.diff(periods=-1)
        0    0.0
        1   -1.0
        2   -1.0
        3   -2.0
        4   -3.0
        5    NaN
        dtype: float64
        """
        result = algorithms.diff(com.values_from_object(self), periods)
        return self._constructor(result, index=self.index).__finalize__(self)

    def autocorr(self, lag=1):
        """
        Compute the lag-N autocorrelation.

        This method computes the Pearson correlation between
        the Series and its shifted self.

        Parameters
        ----------
        lag : int, default 1
            Number of lags to apply before performing autocorrelation.

        Returns
        -------
        float
            The Pearson correlation between self and self.shift(lag).

        See Also
        --------
        Series.corr : Compute the correlation between two Series.
        Series.shift : Shift index by desired number of periods.
        DataFrame.corr : Compute pairwise correlation of columns.
        DataFrame.corrwith : Compute pairwise correlation between rows or
            columns of two DataFrame objects.

        Notes
        -----
        If the Pearson correlation is not well defined return 'NaN'.

        Examples
        --------
        >>> s = pd.Series([0.25, 0.5, 0.2, -0.05])
        >>> s.autocorr()  # doctest: +ELLIPSIS
        0.10355...
        >>> s.autocorr(lag=2)  # doctest: +ELLIPSIS
        -0.99999...

        If the Pearson correlation is not well defined, then 'NaN' is returned.

        >>> s = pd.Series([1, 0, 0, 0])
        >>> s.autocorr()
        nan
        """
        return self.corr(self.shift(lag))

    def dot(self, other):
        """
        Compute the dot product between the Series and the columns of other.

        This method computes the dot product between the Series and another
        one, or the Series and each columns of a DataFrame, or the Series and
        each columns of an array.

        It can also be called using `self @ other` in Python >= 3.5.

        Parameters
        ----------
        other : Series, DataFrame or array-like
            The other object to compute the dot product with its columns.

        Returns
        -------
        scalar, Series or numpy.ndarray
            Return the dot product of the Series and other if other is a
            Series, the Series of the dot product of Series and each rows of
            other if other is a DataFrame or a numpy.ndarray between the Series
            and each columns of the numpy array.

        See Also
        --------
        DataFrame.dot: Compute the matrix product with the DataFrame.
        Series.mul: Multiplication of series and other, element-wise.

        Notes
        -----
        The Series and other has to share the same index if other is a Series
        or a DataFrame.

        Examples
        --------
        >>> s = pd.Series([0, 1, 2, 3])
        >>> other = pd.Series([-1, 2, -3, 4])
        >>> s.dot(other)
        8
        >>> s @ other
        8
        >>> df = pd.DataFrame([[0, 1], [-2, 3], [4, -5], [6, 7]])
        >>> s.dot(df)
        0    24
        1    14
        dtype: int64
        >>> arr = np.array([[0, 1], [-2, 3], [4, -5], [6, 7]])
        >>> s.dot(arr)
        array([24, 14])
        """
        if isinstance(other, (Series, ABCDataFrame)):
            common = self.index.union(other.index)
            if len(common) > len(self.index) or len(common) > len(other.index):
                raise ValueError("matrices are not aligned")

            left = self.reindex(index=common, copy=False)
            right = other.reindex(index=common, copy=False)
            lvals = left.values
            rvals = right.values
        else:
            lvals = self.values
            rvals = np.asarray(other)
            if lvals.shape[0] != rvals.shape[0]:
                raise Exception(
                    "Dot product shape mismatch, %s vs %s" % (lvals.shape, rvals.shape)
                )

        if isinstance(other, ABCDataFrame):
            return self._constructor(
                np.dot(lvals, rvals), index=other.columns
            ).__finalize__(self)
        elif isinstance(other, Series):
            return np.dot(lvals, rvals)
        elif isinstance(rvals, np.ndarray):
            return np.dot(lvals, rvals)
        else:  # pragma: no cover
            raise TypeError("unsupported type: %s" % type(other))

    def __matmul__(self, other):
        """
        Matrix multiplication using binary `@` operator in Python>=3.5.
        """
        return self.dot(other)

    def __rmatmul__(self, other):
        """
        Matrix multiplication using binary `@` operator in Python>=3.5.
        """
        return self.dot(np.transpose(other))

    @Substitution(klass="Series")
    @Appender(base._shared_docs["searchsorted"])
    def searchsorted(self, value, side="left", sorter=None):
        return algorithms.searchsorted(self._values, value, side=side, sorter=sorter)

    # -------------------------------------------------------------------
    # Combination

    def append(self, to_append, ignore_index=False, verify_integrity=False):
        """
        Concatenate two or more Series.

        Parameters
        ----------
        to_append : Series or list/tuple of Series
            Series to append with self.
        ignore_index : bool, default False
            If True, do not use the index labels.
        verify_integrity : bool, default False
            If True, raise Exception on creating index with duplicates.

        Returns
        -------
        Series
            Concatenated Series.

        See Also
        --------
        concat : General function to concatenate DataFrame or Series objects.

        Notes
        -----
        Iteratively appending to a Series can be more computationally intensive
        than a single concatenate. A better solution is to append values to a
        list and then concatenate the list with the original Series all at
        once.

        Examples
        --------
        >>> s1 = pd.Series([1, 2, 3])
        >>> s2 = pd.Series([4, 5, 6])
        >>> s3 = pd.Series([4, 5, 6], index=[3, 4, 5])
        >>> s1.append(s2)
        0    1
        1    2
        2    3
        0    4
        1    5
        2    6
        dtype: int64

        >>> s1.append(s3)
        0    1
        1    2
        2    3
        3    4
        4    5
        5    6
        dtype: int64

        With `ignore_index` set to True:

        >>> s1.append(s2, ignore_index=True)
        0    1
        1    2
        2    3
        3    4
        4    5
        5    6
        dtype: int64

        With `verify_integrity` set to True:

        >>> s1.append(s2, verify_integrity=True)
        Traceback (most recent call last):
        ...
        ValueError: Indexes have overlapping values: [0, 1, 2]
        """
        from pandas.core.reshape.concat import concat

        if isinstance(to_append, (list, tuple)):
<<<<<<< HEAD
            # https://github.com/pandas-dev/pandas/issues/28410
            # error: Unsupported operand types for + ("List[Any]" and "Tuple[Any, ...]")
            to_concat = [self] + to_append  # type: ignore
=======
            to_concat = [self]
            to_concat.extend(to_append)
>>>>>>> 330bedeb
        else:
            to_concat = [self, to_append]
        return concat(
            to_concat, ignore_index=ignore_index, verify_integrity=verify_integrity
        )

    def _binop(self, other, func, level=None, fill_value=None):
        """
        Perform generic binary operation with optional fill value.

        Parameters
        ----------
        other : Series
        func : binary operator
        fill_value : float or object
            Value to substitute for NA/null values. If both Series are NA in a
            location, the result will be NA regardless of the passed fill value
        level : int or level name, default None
            Broadcast across a level, matching Index values on the
            passed MultiIndex level

        Returns
        -------
        Series
        """

        if not isinstance(other, Series):
            raise AssertionError("Other operand must be Series")

        new_index = self.index
        this = self

        if not self.index.equals(other.index):
            this, other = self.align(other, level=level, join="outer", copy=False)
            new_index = this.index

        this_vals, other_vals = ops.fill_binop(this.values, other.values, fill_value)

        with np.errstate(all="ignore"):
            result = func(this_vals, other_vals)

        name = ops.get_op_result_name(self, other)
        if func.__name__ in ["divmod", "rdivmod"]:
            ret = ops._construct_divmod_result(self, result, new_index, name)
        else:
            ret = ops._construct_result(self, result, new_index, name)
        return ret

    def combine(self, other, func, fill_value=None):
        """
        Combine the Series with a Series or scalar according to `func`.

        Combine the Series and `other` using `func` to perform elementwise
        selection for combined Series.
        `fill_value` is assumed when value is missing at some index
        from one of the two objects being combined.

        Parameters
        ----------
        other : Series or scalar
            The value(s) to be combined with the `Series`.
        func : function
            Function that takes two scalars as inputs and returns an element.
        fill_value : scalar, optional
            The value to assume when an index is missing from
            one Series or the other. The default specifies to use the
            appropriate NaN value for the underlying dtype of the Series.

        Returns
        -------
        Series
            The result of combining the Series with the other object.

        See Also
        --------
        Series.combine_first : Combine Series values, choosing the calling
            Series' values first.

        Examples
        --------
        Consider 2 Datasets ``s1`` and ``s2`` containing
        highest clocked speeds of different birds.

        >>> s1 = pd.Series({'falcon': 330.0, 'eagle': 160.0})
        >>> s1
        falcon    330.0
        eagle     160.0
        dtype: float64
        >>> s2 = pd.Series({'falcon': 345.0, 'eagle': 200.0, 'duck': 30.0})
        >>> s2
        falcon    345.0
        eagle     200.0
        duck       30.0
        dtype: float64

        Now, to combine the two datasets and view the highest speeds
        of the birds across the two datasets

        >>> s1.combine(s2, max)
        duck        NaN
        eagle     200.0
        falcon    345.0
        dtype: float64

        In the previous example, the resulting value for duck is missing,
        because the maximum of a NaN and a float is a NaN.
        So, in the example, we set ``fill_value=0``,
        so the maximum value returned will be the value from some dataset.

        >>> s1.combine(s2, max, fill_value=0)
        duck       30.0
        eagle     200.0
        falcon    345.0
        dtype: float64
        """
        if fill_value is None:
            fill_value = na_value_for_dtype(self.dtype, compat=False)

        if isinstance(other, Series):
            # If other is a Series, result is based on union of Series,
            # so do this element by element
            new_index = self.index.union(other.index)
            new_name = ops.get_op_result_name(self, other)
            new_values = []
            for idx in new_index:
                lv = self.get(idx, fill_value)
                rv = other.get(idx, fill_value)
                with np.errstate(all="ignore"):
                    new_values.append(func(lv, rv))
        else:
            # Assume that other is a scalar, so apply the function for
            # each element in the Series
            new_index = self.index
            with np.errstate(all="ignore"):
                new_values = [func(lv, other) for lv in self._values]
            new_name = self.name

        if is_categorical_dtype(self.values):
            pass
        elif is_extension_array_dtype(self.values):
            # The function can return something of any type, so check
            # if the type is compatible with the calling EA.
            try:
                new_values = self._values._from_sequence(new_values)
            except Exception:
                # https://github.com/pandas-dev/pandas/issues/22850
                # pandas has no control over what 3rd-party ExtensionArrays
                # do in _values_from_sequence. We still want ops to work
                # though, so we catch any regular Exception.
                pass
        return self._constructor(new_values, index=new_index, name=new_name)

    def combine_first(self, other):
        """
        Combine Series values, choosing the calling Series's values first.

        Parameters
        ----------
        other : Series
            The value(s) to be combined with the `Series`.

        Returns
        -------
        Series
            The result of combining the Series with the other object.

        See Also
        --------
        Series.combine : Perform elementwise operation on two Series
            using a given function.

        Notes
        -----
        Result index will be the union of the two indexes.

        Examples
        --------
        >>> s1 = pd.Series([1, np.nan])
        >>> s2 = pd.Series([3, 4])
        >>> s1.combine_first(s2)
        0    1.0
        1    4.0
        dtype: float64
        """
        new_index = self.index.union(other.index)
        this = self.reindex(new_index, copy=False)
        other = other.reindex(new_index, copy=False)
        if is_datetimelike(this) and not is_datetimelike(other):
            other = to_datetime(other)

        return this.where(notna(this), other)

    def update(self, other):
        """
        Modify Series in place using non-NA values from passed
        Series. Aligns on index.

        Parameters
        ----------
        other : Series

        Examples
        --------
        >>> s = pd.Series([1, 2, 3])
        >>> s.update(pd.Series([4, 5, 6]))
        >>> s
        0    4
        1    5
        2    6
        dtype: int64

        >>> s = pd.Series(['a', 'b', 'c'])
        >>> s.update(pd.Series(['d', 'e'], index=[0, 2]))
        >>> s
        0    d
        1    b
        2    e
        dtype: object

        >>> s = pd.Series([1, 2, 3])
        >>> s.update(pd.Series([4, 5, 6, 7, 8]))
        >>> s
        0    4
        1    5
        2    6
        dtype: int64

        If ``other`` contains NaNs the corresponding values are not updated
        in the original Series.

        >>> s = pd.Series([1, 2, 3])
        >>> s.update(pd.Series([4, np.nan, 6]))
        >>> s
        0    4
        1    2
        2    6
        dtype: int64
        """
        other = other.reindex_like(self)
        mask = notna(other)

        self._data = self._data.putmask(mask=mask, new=other, inplace=True)
        self._maybe_update_cacher()

    # ----------------------------------------------------------------------
    # Reindexing, sorting

    def sort_values(
        self,
        axis=0,
        ascending=True,
        inplace=False,
        kind="quicksort",
        na_position="last",
    ):
        """
        Sort by the values.

        Sort a Series in ascending or descending order by some
        criterion.

        Parameters
        ----------
        axis : {0 or 'index'}, default 0
            Axis to direct sorting. The value 'index' is accepted for
            compatibility with DataFrame.sort_values.
        ascending : bool, default True
            If True, sort values in ascending order, otherwise descending.
        inplace : bool, default False
            If True, perform operation in-place.
        kind : {'quicksort', 'mergesort' or 'heapsort'}, default 'quicksort'
            Choice of sorting algorithm. See also :func:`numpy.sort` for more
            information. 'mergesort' is the only stable  algorithm.
        na_position : {'first' or 'last'}, default 'last'
            Argument 'first' puts NaNs at the beginning, 'last' puts NaNs at
            the end.

        Returns
        -------
        Series
            Series ordered by values.

        See Also
        --------
        Series.sort_index : Sort by the Series indices.
        DataFrame.sort_values : Sort DataFrame by the values along either axis.
        DataFrame.sort_index : Sort DataFrame by indices.

        Examples
        --------
        >>> s = pd.Series([np.nan, 1, 3, 10, 5])
        >>> s
        0     NaN
        1     1.0
        2     3.0
        3     10.0
        4     5.0
        dtype: float64

        Sort values ascending order (default behaviour)

        >>> s.sort_values(ascending=True)
        1     1.0
        2     3.0
        4     5.0
        3    10.0
        0     NaN
        dtype: float64

        Sort values descending order

        >>> s.sort_values(ascending=False)
        3    10.0
        4     5.0
        2     3.0
        1     1.0
        0     NaN
        dtype: float64

        Sort values inplace

        >>> s.sort_values(ascending=False, inplace=True)
        >>> s
        3    10.0
        4     5.0
        2     3.0
        1     1.0
        0     NaN
        dtype: float64

        Sort values putting NAs first

        >>> s.sort_values(na_position='first')
        0     NaN
        1     1.0
        2     3.0
        4     5.0
        3    10.0
        dtype: float64

        Sort a series of strings

        >>> s = pd.Series(['z', 'b', 'd', 'a', 'c'])
        >>> s
        0    z
        1    b
        2    d
        3    a
        4    c
        dtype: object

        >>> s.sort_values()
        3    a
        1    b
        4    c
        2    d
        0    z
        dtype: object
        """
        inplace = validate_bool_kwarg(inplace, "inplace")
        # Validate the axis parameter
        self._get_axis_number(axis)

        # GH 5856/5853
        if inplace and self._is_cached:
            raise ValueError(
                "This Series is a view of some other array, to "
                "sort in-place you must create a copy"
            )

        def _try_kind_sort(arr):
            # easier to ask forgiveness than permission
            try:
                # if kind==mergesort, it can fail for object dtype
                return arr.argsort(kind=kind)
            except TypeError:
                # stable sort not available for object dtype
                # uses the argsort default quicksort
                return arr.argsort(kind="quicksort")

        arr = self._values
        sortedIdx = np.empty(len(self), dtype=np.int32)

        bad = isna(arr)

        good = ~bad
        idx = ibase.default_index(len(self))

        argsorted = _try_kind_sort(arr[good])

        if is_list_like(ascending):
            if len(ascending) != 1:
                raise ValueError(
                    "Length of ascending (%d) must be 1 "
                    "for Series" % (len(ascending))
                )
            ascending = ascending[0]

        if not is_bool(ascending):
            raise ValueError("ascending must be boolean")

        if not ascending:
            argsorted = argsorted[::-1]

        if na_position == "last":
            n = good.sum()
            sortedIdx[:n] = idx[good][argsorted]
            sortedIdx[n:] = idx[bad]
        elif na_position == "first":
            n = bad.sum()
            sortedIdx[n:] = idx[good][argsorted]
            sortedIdx[:n] = idx[bad]
        else:
            raise ValueError("invalid na_position: {!r}".format(na_position))

        result = self._constructor(arr[sortedIdx], index=self.index[sortedIdx])

        if inplace:
            self._update_inplace(result)
        else:
            return result.__finalize__(self)

    def sort_index(
        self,
        axis=0,
        level=None,
        ascending=True,
        inplace=False,
        kind="quicksort",
        na_position="last",
        sort_remaining=True,
    ):
        """
        Sort Series by index labels.

        Returns a new Series sorted by label if `inplace` argument is
        ``False``, otherwise updates the original series and returns None.

        Parameters
        ----------
        axis : int, default 0
            Axis to direct sorting. This can only be 0 for Series.
        level : int, optional
            If not None, sort on values in specified index level(s).
        ascending : bool, default true
            Sort ascending vs. descending.
        inplace : bool, default False
            If True, perform operation in-place.
        kind : {'quicksort', 'mergesort', 'heapsort'}, default 'quicksort'
            Choice of sorting algorithm. See also :func:`numpy.sort` for more
            information.  'mergesort' is the only stable algorithm. For
            DataFrames, this option is only applied when sorting on a single
            column or label.
        na_position : {'first', 'last'}, default 'last'
            If 'first' puts NaNs at the beginning, 'last' puts NaNs at the end.
            Not implemented for MultiIndex.
        sort_remaining : bool, default True
            If True and sorting by level and index is multilevel, sort by other
            levels too (in order) after sorting by specified level.

        Returns
        -------
        Series
            The original Series sorted by the labels.

        See Also
        --------
        DataFrame.sort_index: Sort DataFrame by the index.
        DataFrame.sort_values: Sort DataFrame by the value.
        Series.sort_values : Sort Series by the value.

        Examples
        --------
        >>> s = pd.Series(['a', 'b', 'c', 'd'], index=[3, 2, 1, 4])
        >>> s.sort_index()
        1    c
        2    b
        3    a
        4    d
        dtype: object

        Sort Descending

        >>> s.sort_index(ascending=False)
        4    d
        3    a
        2    b
        1    c
        dtype: object

        Sort Inplace

        >>> s.sort_index(inplace=True)
        >>> s
        1    c
        2    b
        3    a
        4    d
        dtype: object

        By default NaNs are put at the end, but use `na_position` to place
        them at the beginning

        >>> s = pd.Series(['a', 'b', 'c', 'd'], index=[3, 2, 1, np.nan])
        >>> s.sort_index(na_position='first')
        NaN     d
         1.0    c
         2.0    b
         3.0    a
        dtype: object

        Specify index level to sort

        >>> arrays = [np.array(['qux', 'qux', 'foo', 'foo',
        ...                     'baz', 'baz', 'bar', 'bar']),
        ...           np.array(['two', 'one', 'two', 'one',
        ...                     'two', 'one', 'two', 'one'])]
        >>> s = pd.Series([1, 2, 3, 4, 5, 6, 7, 8], index=arrays)
        >>> s.sort_index(level=1)
        bar  one    8
        baz  one    6
        foo  one    4
        qux  one    2
        bar  two    7
        baz  two    5
        foo  two    3
        qux  two    1
        dtype: int64

        Does not sort by remaining levels when sorting by levels

        >>> s.sort_index(level=1, sort_remaining=False)
        qux  one    2
        foo  one    4
        baz  one    6
        bar  one    8
        qux  two    1
        foo  two    3
        baz  two    5
        bar  two    7
        dtype: int64
        """
        # TODO: this can be combined with DataFrame.sort_index impl as
        # almost identical
        inplace = validate_bool_kwarg(inplace, "inplace")
        # Validate the axis parameter
        self._get_axis_number(axis)
        index = self.index

        if level is not None:
            new_index, indexer = index.sortlevel(
                level, ascending=ascending, sort_remaining=sort_remaining
            )
        elif isinstance(index, MultiIndex):
            from pandas.core.sorting import lexsort_indexer

            labels = index._sort_levels_monotonic()
            indexer = lexsort_indexer(
                labels._get_codes_for_sorting(),
                orders=ascending,
                na_position=na_position,
            )
        else:
            from pandas.core.sorting import nargsort

            # Check monotonic-ness before sort an index
            # GH11080
            if (ascending and index.is_monotonic_increasing) or (
                not ascending and index.is_monotonic_decreasing
            ):
                if inplace:
                    return
                else:
                    return self.copy()

            indexer = nargsort(
                index, kind=kind, ascending=ascending, na_position=na_position
            )

        indexer = ensure_platform_int(indexer)
        new_index = index.take(indexer)
        new_index = new_index._sort_levels_monotonic()

        new_values = self._values.take(indexer)
        result = self._constructor(new_values, index=new_index)

        if inplace:
            self._update_inplace(result)
        else:
            return result.__finalize__(self)

    def argsort(self, axis=0, kind="quicksort", order=None):
        """
        Override ndarray.argsort. Argsorts the value, omitting NA/null values,
        and places the result in the same locations as the non-NA values.

        Parameters
        ----------
        axis : int
            Has no effect but is accepted for compatibility with numpy.
        kind : {'mergesort', 'quicksort', 'heapsort'}, default 'quicksort'
            Choice of sorting algorithm. See np.sort for more
            information. 'mergesort' is the only stable algorithm
        order : None
            Has no effect but is accepted for compatibility with numpy.

        Returns
        -------
        Series
            Positions of values within the sort order with -1 indicating
            nan values.

        See Also
        --------
        numpy.ndarray.argsort
        """
        values = self._values
        mask = isna(values)

        if mask.any():
            result = Series(-1, index=self.index, name=self.name, dtype="int64")
            notmask = ~mask
            result[notmask] = np.argsort(values[notmask], kind=kind)
            return self._constructor(result, index=self.index).__finalize__(self)
        else:
            return self._constructor(
                np.argsort(values, kind=kind), index=self.index, dtype="int64"
            ).__finalize__(self)

    def nlargest(self, n=5, keep="first"):
        """
        Return the largest `n` elements.

        Parameters
        ----------
        n : int, default 5
            Return this many descending sorted values.
        keep : {'first', 'last', 'all'}, default 'first'
            When there are duplicate values that cannot all fit in a
            Series of `n` elements:

            - ``first`` : return the first `n` occurrences in order
                of appearance.
            - ``last`` : return the last `n` occurrences in reverse
                order of appearance.
            - ``all`` : keep all occurrences. This can result in a Series of
                size larger than `n`.

        Returns
        -------
        Series
            The `n` largest values in the Series, sorted in decreasing order.

        See Also
        --------
        Series.nsmallest: Get the `n` smallest elements.
        Series.sort_values: Sort Series by values.
        Series.head: Return the first `n` rows.

        Notes
        -----
        Faster than ``.sort_values(ascending=False).head(n)`` for small `n`
        relative to the size of the ``Series`` object.

        Examples
        --------
        >>> countries_population = {"Italy": 59000000, "France": 65000000,
        ...                         "Malta": 434000, "Maldives": 434000,
        ...                         "Brunei": 434000, "Iceland": 337000,
        ...                         "Nauru": 11300, "Tuvalu": 11300,
        ...                         "Anguilla": 11300, "Monserat": 5200}
        >>> s = pd.Series(countries_population)
        >>> s
        Italy       59000000
        France      65000000
        Malta         434000
        Maldives      434000
        Brunei        434000
        Iceland       337000
        Nauru          11300
        Tuvalu         11300
        Anguilla       11300
        Monserat        5200
        dtype: int64

        The `n` largest elements where ``n=5`` by default.

        >>> s.nlargest()
        France      65000000
        Italy       59000000
        Malta         434000
        Maldives      434000
        Brunei        434000
        dtype: int64

        The `n` largest elements where ``n=3``. Default `keep` value is 'first'
        so Malta will be kept.

        >>> s.nlargest(3)
        France    65000000
        Italy     59000000
        Malta       434000
        dtype: int64

        The `n` largest elements where ``n=3`` and keeping the last duplicates.
        Brunei will be kept since it is the last with value 434000 based on
        the index order.

        >>> s.nlargest(3, keep='last')
        France      65000000
        Italy       59000000
        Brunei        434000
        dtype: int64

        The `n` largest elements where ``n=3`` with all duplicates kept. Note
        that the returned Series has five elements due to the three duplicates.

        >>> s.nlargest(3, keep='all')
        France      65000000
        Italy       59000000
        Malta         434000
        Maldives      434000
        Brunei        434000
        dtype: int64
        """
        return algorithms.SelectNSeries(self, n=n, keep=keep).nlargest()

    def nsmallest(self, n=5, keep="first"):
        """
        Return the smallest `n` elements.

        Parameters
        ----------
        n : int, default 5
            Return this many ascending sorted values.
        keep : {'first', 'last', 'all'}, default 'first'
            When there are duplicate values that cannot all fit in a
            Series of `n` elements:

            - ``first`` : return the first `n` occurrences in order
                of appearance.
            - ``last`` : return the last `n` occurrences in reverse
                order of appearance.
            - ``all`` : keep all occurrences. This can result in a Series of
                size larger than `n`.

        Returns
        -------
        Series
            The `n` smallest values in the Series, sorted in increasing order.

        See Also
        --------
        Series.nlargest: Get the `n` largest elements.
        Series.sort_values: Sort Series by values.
        Series.head: Return the first `n` rows.

        Notes
        -----
        Faster than ``.sort_values().head(n)`` for small `n` relative to
        the size of the ``Series`` object.

        Examples
        --------
        >>> countries_population = {"Italy": 59000000, "France": 65000000,
        ...                         "Brunei": 434000, "Malta": 434000,
        ...                         "Maldives": 434000, "Iceland": 337000,
        ...                         "Nauru": 11300, "Tuvalu": 11300,
        ...                         "Anguilla": 11300, "Monserat": 5200}
        >>> s = pd.Series(countries_population)
        >>> s
        Italy       59000000
        France      65000000
        Brunei        434000
        Malta         434000
        Maldives      434000
        Iceland       337000
        Nauru          11300
        Tuvalu         11300
        Anguilla       11300
        Monserat        5200
        dtype: int64

        The `n` smallest elements where ``n=5`` by default.

        >>> s.nsmallest()
        Monserat      5200
        Nauru        11300
        Tuvalu       11300
        Anguilla     11300
        Iceland     337000
        dtype: int64

        The `n` smallest elements where ``n=3``. Default `keep` value is
        'first' so Nauru and Tuvalu will be kept.

        >>> s.nsmallest(3)
        Monserat     5200
        Nauru       11300
        Tuvalu      11300
        dtype: int64

        The `n` smallest elements where ``n=3`` and keeping the last
        duplicates. Anguilla and Tuvalu will be kept since they are the last
        with value 11300 based on the index order.

        >>> s.nsmallest(3, keep='last')
        Monserat     5200
        Anguilla    11300
        Tuvalu      11300
        dtype: int64

        The `n` smallest elements where ``n=3`` with all duplicates kept. Note
        that the returned Series has four elements due to the three duplicates.

        >>> s.nsmallest(3, keep='all')
        Monserat     5200
        Nauru       11300
        Tuvalu      11300
        Anguilla    11300
        dtype: int64
        """
        return algorithms.SelectNSeries(self, n=n, keep=keep).nsmallest()

    def swaplevel(self, i=-2, j=-1, copy=True):
        """
        Swap levels i and j in a :class:`MultiIndex`.

        Default is to swap the two innermost levels of the index.

        Parameters
        ----------
        i, j : int, str (can be mixed)
            Level of index to be swapped. Can pass level name as string.
        copy : bool, default True
            Whether to copy underlying data.

        Returns
        -------
        Series
            Series with levels swapped in MultiIndex.
        """
        new_index = self.index.swaplevel(i, j)
        return self._constructor(self._values, index=new_index, copy=copy).__finalize__(
            self
        )

    def reorder_levels(self, order):
        """
        Rearrange index levels using input order.

        May not drop or duplicate levels.

        Parameters
        ----------
        order : list of int representing new level order
               (reference level by number or key)

        Returns
        -------
        type of caller (new object)
        """
        if not isinstance(self.index, MultiIndex):  # pragma: no cover
            raise Exception("Can only reorder levels on a hierarchical axis.")

        result = self.copy()
        result.index = result.index.reorder_levels(order)
        return result

    def explode(self) -> "Series":
        """
        Transform each element of a list-like to a row, replicating the
        index values.

        .. versionadded:: 0.25.0

        Returns
        -------
        Series
            Exploded lists to rows; index will be duplicated for these rows.

        See Also
        --------
        Series.str.split : Split string values on specified separator.
        Series.unstack : Unstack, a.k.a. pivot, Series with MultiIndex
            to produce DataFrame.
        DataFrame.melt : Unpivot a DataFrame from wide format to long format.
        DataFrame.explode : Explode a DataFrame from list-like
            columns to long format.

        Notes
        -----
        This routine will explode list-likes including lists, tuples,
        Series, and np.ndarray. The result dtype of the subset rows will
        be object. Scalars will be returned unchanged. Empty list-likes will
        result in a np.nan for that row.

        Examples
        --------
        >>> s = pd.Series([[1, 2, 3], 'foo', [], [3, 4]])
        >>> s
        0    [1, 2, 3]
        1          foo
        2           []
        3       [3, 4]
        dtype: object

        >>> s.explode()
        0      1
        0      2
        0      3
        1    foo
        2    NaN
        3      3
        3      4
        dtype: object
        """
        if not len(self) or not is_object_dtype(self):
            return self.copy()

        values, counts = reshape.explode(np.asarray(self.array))

        result = Series(values, index=self.index.repeat(counts), name=self.name)
        return result

    def unstack(self, level=-1, fill_value=None):
        """
        Unstack, a.k.a. pivot, Series with MultiIndex to produce DataFrame.
        The level involved will automatically get sorted.

        Parameters
        ----------
        level : int, str, or list of these, default last level
            Level(s) to unstack, can pass level name.
        fill_value : scalar value, default None
            Value to use when replacing NaN values.

        Returns
        -------
        DataFrame
            Unstacked Series.

        Examples
        --------
        >>> s = pd.Series([1, 2, 3, 4],
        ...               index=pd.MultiIndex.from_product([['one', 'two'],
        ...                                                 ['a', 'b']]))
        >>> s
        one  a    1
             b    2
        two  a    3
             b    4
        dtype: int64

        >>> s.unstack(level=-1)
             a  b
        one  1  2
        two  3  4

        >>> s.unstack(level=0)
           one  two
        a    1    3
        b    2    4
        """
        from pandas.core.reshape.reshape import unstack

        return unstack(self, level, fill_value)

    # ----------------------------------------------------------------------
    # function application

    def map(self, arg, na_action=None):
        """
        Map values of Series according to input correspondence.

        Used for substituting each value in a Series with another value,
        that may be derived from a function, a ``dict`` or
        a :class:`Series`.

        Parameters
        ----------
        arg : function, dict, or Series
            Mapping correspondence.
        na_action : {None, 'ignore'}, default None
            If 'ignore', propagate NaN values, without passing them to the
            mapping correspondence.

        Returns
        -------
        Series
            Same index as caller.

        See Also
        --------
        Series.apply : For applying more complex functions on a Series.
        DataFrame.apply : Apply a function row-/column-wise.
        DataFrame.applymap : Apply a function elementwise on a whole DataFrame.

        Notes
        -----
        When ``arg`` is a dictionary, values in Series that are not in the
        dictionary (as keys) are converted to ``NaN``. However, if the
        dictionary is a ``dict`` subclass that defines ``__missing__`` (i.e.
        provides a method for default values), then this default is used
        rather than ``NaN``.

        Examples
        --------
        >>> s = pd.Series(['cat', 'dog', np.nan, 'rabbit'])
        >>> s
        0      cat
        1      dog
        2      NaN
        3   rabbit
        dtype: object

        ``map`` accepts a ``dict`` or a ``Series``. Values that are not found
        in the ``dict`` are converted to ``NaN``, unless the dict has a default
        value (e.g. ``defaultdict``):

        >>> s.map({'cat': 'kitten', 'dog': 'puppy'})
        0   kitten
        1    puppy
        2      NaN
        3      NaN
        dtype: object

        It also accepts a function:

        >>> s.map('I am a {}'.format)
        0       I am a cat
        1       I am a dog
        2       I am a nan
        3    I am a rabbit
        dtype: object

        To avoid applying the function to missing values (and keep them as
        ``NaN``) ``na_action='ignore'`` can be used:

        >>> s.map('I am a {}'.format, na_action='ignore')
        0     I am a cat
        1     I am a dog
        2            NaN
        3  I am a rabbit
        dtype: object
        """
        new_values = super()._map_values(arg, na_action=na_action)
        return self._constructor(new_values, index=self.index).__finalize__(self)

    def _gotitem(self, key, ndim, subset=None):
        """
        Sub-classes to define. Return a sliced object.

        Parameters
        ----------
        key : string / list of selections
        ndim : 1,2
            requested ndim of result
        subset : object, default None
            subset to act on
        """
        return self

    _agg_see_also_doc = dedent(
        """
    See Also
    --------
    Series.apply : Invoke function on a Series.
    Series.transform : Transform function producing a Series with like indexes.
    """
    )

    _agg_examples_doc = dedent(
        """
    Examples
    --------
    >>> s = pd.Series([1, 2, 3, 4])
    >>> s
    0    1
    1    2
    2    3
    3    4
    dtype: int64

    >>> s.agg('min')
    1

    >>> s.agg(['min', 'max'])
    min   1
    max   4
    dtype: int64
    """
    )

    @Substitution(
        see_also=_agg_see_also_doc,
        examples=_agg_examples_doc,
        versionadded="\n.. versionadded:: 0.20.0\n",
        **_shared_doc_kwargs
    )
    @Appender(generic._shared_docs["aggregate"])
    def aggregate(self, func, axis=0, *args, **kwargs):
        # Validate the axis parameter
        self._get_axis_number(axis)
        result, how = self._aggregate(func, *args, **kwargs)
        if result is None:

            # we can be called from an inner function which
            # passes this meta-data
            kwargs.pop("_axis", None)
            kwargs.pop("_level", None)

            # try a regular apply, this evaluates lambdas
            # row-by-row; however if the lambda is expected a Series
            # expression, e.g.: lambda x: x-x.quantile(0.25)
            # this will fail, so we can try a vectorized evaluation

            # we cannot FIRST try the vectorized evaluation, because
            # then .agg and .apply would have different semantics if the
            # operation is actually defined on the Series, e.g. str
            try:
                result = self.apply(func, *args, **kwargs)
            except (ValueError, AttributeError, TypeError):
                result = func(self, *args, **kwargs)

        return result

    agg = aggregate

    @Appender(generic._shared_docs["transform"] % _shared_doc_kwargs)
    def transform(self, func, axis=0, *args, **kwargs):
        # Validate the axis parameter
        self._get_axis_number(axis)
        return super().transform(func, *args, **kwargs)

    def apply(self, func, convert_dtype=True, args=(), **kwds):
        """
        Invoke function on values of Series.

        Can be ufunc (a NumPy function that applies to the entire Series)
        or a Python function that only works on single values.

        Parameters
        ----------
        func : function
            Python function or NumPy ufunc to apply.
        convert_dtype : bool, default True
            Try to find better dtype for elementwise function results. If
            False, leave as dtype=object.
        args : tuple
            Positional arguments passed to func after the series value.
        **kwds
            Additional keyword arguments passed to func.

        Returns
        -------
        Series or DataFrame
            If func returns a Series object the result will be a DataFrame.

        See Also
        --------
        Series.map: For element-wise operations.
        Series.agg: Only perform aggregating type operations.
        Series.transform: Only perform transforming type operations.

        Examples
        --------
        Create a series with typical summer temperatures for each city.

        >>> s = pd.Series([20, 21, 12],
        ...               index=['London', 'New York', 'Helsinki'])
        >>> s
        London      20
        New York    21
        Helsinki    12
        dtype: int64

        Square the values by defining a function and passing it as an
        argument to ``apply()``.

        >>> def square(x):
        ...     return x ** 2
        >>> s.apply(square)
        London      400
        New York    441
        Helsinki    144
        dtype: int64

        Square the values by passing an anonymous function as an
        argument to ``apply()``.

        >>> s.apply(lambda x: x ** 2)
        London      400
        New York    441
        Helsinki    144
        dtype: int64

        Define a custom function that needs additional positional
        arguments and pass these additional arguments using the
        ``args`` keyword.

        >>> def subtract_custom_value(x, custom_value):
        ...     return x - custom_value

        >>> s.apply(subtract_custom_value, args=(5,))
        London      15
        New York    16
        Helsinki     7
        dtype: int64

        Define a custom function that takes keyword arguments
        and pass these arguments to ``apply``.

        >>> def add_custom_values(x, **kwargs):
        ...     for month in kwargs:
        ...         x += kwargs[month]
        ...     return x

        >>> s.apply(add_custom_values, june=30, july=20, august=25)
        London      95
        New York    96
        Helsinki    87
        dtype: int64

        Use a function from the Numpy library.

        >>> s.apply(np.log)
        London      2.995732
        New York    3.044522
        Helsinki    2.484907
        dtype: float64
        """
        if len(self) == 0:
            return self._constructor(dtype=self.dtype, index=self.index).__finalize__(
                self
            )

        # dispatch to agg
        if isinstance(func, (list, dict)):
            return self.aggregate(func, *args, **kwds)

        # if we are a string, try to dispatch
        if isinstance(func, str):
            return self._try_aggregate_string_function(func, *args, **kwds)

        # handle ufuncs and lambdas
        if kwds or args and not isinstance(func, np.ufunc):

            def f(x):
                return func(x, *args, **kwds)

        else:
            f = func

        with np.errstate(all="ignore"):
            if isinstance(f, np.ufunc):
                return f(self)

            # row-wise access
            if is_extension_type(self.dtype):
                mapped = self._values.map(f)
            else:
                values = self.astype(object).values
                mapped = lib.map_infer(values, f, convert=convert_dtype)

        if len(mapped) and isinstance(mapped[0], Series):
            # GH 25959 use pd.array instead of tolist
            # so extension arrays can be used
            return self._constructor_expanddim(pd.array(mapped), index=self.index)
        else:
            return self._constructor(mapped, index=self.index).__finalize__(self)

    def _reduce(
        self, op, name, axis=0, skipna=True, numeric_only=None, filter_type=None, **kwds
    ):
        """
        Perform a reduction operation.

        If we have an ndarray as a value, then simply perform the operation,
        otherwise delegate to the object.
        """
        delegate = self._values

        if axis is not None:
            self._get_axis_number(axis)

        if isinstance(delegate, Categorical):
            # TODO deprecate numeric_only argument for Categorical and use
            # skipna as well, see GH25303
            return delegate._reduce(name, numeric_only=numeric_only, **kwds)
        elif isinstance(delegate, ExtensionArray):
            # dispatch to ExtensionArray interface
            return delegate._reduce(name, skipna=skipna, **kwds)
        elif is_datetime64_dtype(delegate):
            # use DatetimeIndex implementation to handle skipna correctly
            delegate = DatetimeIndex(delegate)
        elif is_timedelta64_dtype(delegate) and hasattr(TimedeltaIndex, name):
            # use TimedeltaIndex to handle skipna correctly
            # TODO: remove hasattr check after TimedeltaIndex has `std` method
            delegate = TimedeltaIndex(delegate)

        # dispatch to numpy arrays
        elif isinstance(delegate, np.ndarray):
            if numeric_only:
                raise NotImplementedError(
                    "Series.{0} does not implement numeric_only.".format(name)
                )
            with np.errstate(all="ignore"):
                return op(delegate, skipna=skipna, **kwds)

        # TODO(EA) dispatch to Index
        # remove once all internals extension types are
        # moved to ExtensionArrays
        return delegate._reduce(
            op=op,
            name=name,
            axis=axis,
            skipna=skipna,
            numeric_only=numeric_only,
            filter_type=filter_type,
            **kwds
        )

    def _reindex_indexer(self, new_index, indexer, copy):
        if indexer is None:
            if copy:
                return self.copy()
            return self

        new_values = algorithms.take_1d(
            self._values, indexer, allow_fill=True, fill_value=None
        )
        return self._constructor(new_values, index=new_index)

    def _needs_reindex_multi(self, axes, method, level):
        """
        Check if we do need a multi reindex; this is for compat with
        higher dims.
        """
        return False

    @Appender(generic._shared_docs["align"] % _shared_doc_kwargs)
    def align(
        self,
        other,
        join="outer",
        axis=None,
        level=None,
        copy=True,
        fill_value=None,
        method=None,
        limit=None,
        fill_axis=0,
        broadcast_axis=None,
    ):
        return super().align(
            other,
            join=join,
            axis=axis,
            level=level,
            copy=copy,
            fill_value=fill_value,
            method=method,
            limit=limit,
            fill_axis=fill_axis,
            broadcast_axis=broadcast_axis,
        )

    def rename(self, index=None, **kwargs):
        """
        Alter Series index labels or name.

        Function / dict values must be unique (1-to-1). Labels not contained in
        a dict / Series will be left as-is. Extra labels listed don't throw an
        error.

        Alternatively, change ``Series.name`` with a scalar value.

        See the :ref:`user guide <basics.rename>` for more.

        Parameters
        ----------
        index : scalar, hashable sequence, dict-like or function, optional
            dict-like or functions are transformations to apply to
            the index.
            Scalar or hashable sequence-like will alter the ``Series.name``
            attribute.
        copy : bool, default True
            Whether to copy underlying data.
        inplace : bool, default False
            Whether to return a new Series. If True then value of copy is
            ignored.
        level : int or level name, default None
            In case of a MultiIndex, only rename labels in the specified
            level.

        Returns
        -------
        Series
            Series with index labels or name altered.

        See Also
        --------
        Series.rename_axis : Set the name of the axis.

        Examples
        --------
        >>> s = pd.Series([1, 2, 3])
        >>> s
        0    1
        1    2
        2    3
        dtype: int64
        >>> s.rename("my_name")  # scalar, changes Series.name
        0    1
        1    2
        2    3
        Name: my_name, dtype: int64
        >>> s.rename(lambda x: x ** 2)  # function, changes labels
        0    1
        1    2
        4    3
        dtype: int64
        >>> s.rename({1: 3, 2: 5})  # mapping, changes labels
        0    1
        3    2
        5    3
        dtype: int64
        """
        kwargs["inplace"] = validate_bool_kwarg(kwargs.get("inplace", False), "inplace")

        if callable(index) or is_dict_like(index):
            return super().rename(index=index, **kwargs)
        else:
            return self._set_name(index, inplace=kwargs.get("inplace"))

    @Substitution(**_shared_doc_kwargs)
    @Appender(generic.NDFrame.reindex.__doc__)
    def reindex(self, index=None, **kwargs):
        return super().reindex(index=index, **kwargs)

    def drop(
        self,
        labels=None,
        axis=0,
        index=None,
        columns=None,
        level=None,
        inplace=False,
        errors="raise",
    ):
        """
        Return Series with specified index labels removed.

        Remove elements of a Series based on specifying the index labels.
        When using a multi-index, labels on different levels can be removed
        by specifying the level.

        Parameters
        ----------
        labels : single label or list-like
            Index labels to drop.
        axis : 0, default 0
            Redundant for application on Series.
        index, columns : None
            Redundant for application on Series, but index can be used instead
            of labels.

            .. versionadded:: 0.21.0
        level : int or level name, optional
            For MultiIndex, level for which the labels will be removed.
        inplace : bool, default False
            If True, do operation inplace and return None.
        errors : {'ignore', 'raise'}, default 'raise'
            If 'ignore', suppress error and only existing labels are dropped.

        Returns
        -------
        Series
            Series with specified index labels removed.

        Raises
        ------
        KeyError
            If none of the labels are found in the index.

        See Also
        --------
        Series.reindex : Return only specified index labels of Series.
        Series.dropna : Return series without null values.
        Series.drop_duplicates : Return Series with duplicate values removed.
        DataFrame.drop : Drop specified labels from rows or columns.

        Examples
        --------
        >>> s = pd.Series(data=np.arange(3), index=['A', 'B', 'C'])
        >>> s
        A  0
        B  1
        C  2
        dtype: int64

        Drop labels B en C

        >>> s.drop(labels=['B', 'C'])
        A  0
        dtype: int64

        Drop 2nd level label in MultiIndex Series

        >>> midx = pd.MultiIndex(levels=[['lama', 'cow', 'falcon'],
        ...                              ['speed', 'weight', 'length']],
        ...                      codes=[[0, 0, 0, 1, 1, 1, 2, 2, 2],
        ...                             [0, 1, 2, 0, 1, 2, 0, 1, 2]])
        >>> s = pd.Series([45, 200, 1.2, 30, 250, 1.5, 320, 1, 0.3],
        ...               index=midx)
        >>> s
        lama    speed      45.0
                weight    200.0
                length      1.2
        cow     speed      30.0
                weight    250.0
                length      1.5
        falcon  speed     320.0
                weight      1.0
                length      0.3
        dtype: float64

        >>> s.drop(labels='weight', level=1)
        lama    speed      45.0
                length      1.2
        cow     speed      30.0
                length      1.5
        falcon  speed     320.0
                length      0.3
        dtype: float64
        """
        return super().drop(
            labels=labels,
            axis=axis,
            index=index,
            columns=columns,
            level=level,
            inplace=inplace,
            errors=errors,
        )

    @Substitution(**_shared_doc_kwargs)
    @Appender(generic.NDFrame.fillna.__doc__)
    def fillna(
        self,
        value=None,
        method=None,
        axis=None,
        inplace=False,
        limit=None,
        downcast=None,
    ):
        return super().fillna(
            value=value,
            method=method,
            axis=axis,
            inplace=inplace,
            limit=limit,
            downcast=downcast,
        )

    @Appender(generic._shared_docs["replace"] % _shared_doc_kwargs)
    def replace(
        self,
        to_replace=None,
        value=None,
        inplace=False,
        limit=None,
        regex=False,
        method="pad",
    ):
        return super().replace(
            to_replace=to_replace,
            value=value,
            inplace=inplace,
            limit=limit,
            regex=regex,
            method=method,
        )

    @Appender(generic._shared_docs["shift"] % _shared_doc_kwargs)
    def shift(self, periods=1, freq=None, axis=0, fill_value=None):
        return super().shift(
            periods=periods, freq=freq, axis=axis, fill_value=fill_value
        )

    def memory_usage(self, index=True, deep=False):
        """
        Return the memory usage of the Series.

        The memory usage can optionally include the contribution of
        the index and of elements of `object` dtype.

        Parameters
        ----------
        index : bool, default True
            Specifies whether to include the memory usage of the Series index.
        deep : bool, default False
            If True, introspect the data deeply by interrogating
            `object` dtypes for system-level memory consumption, and include
            it in the returned value.

        Returns
        -------
        int
            Bytes of memory consumed.

        See Also
        --------
        numpy.ndarray.nbytes : Total bytes consumed by the elements of the
            array.
        DataFrame.memory_usage : Bytes consumed by a DataFrame.

        Examples
        --------
        >>> s = pd.Series(range(3))
        >>> s.memory_usage()
        152

        Not including the index gives the size of the rest of the data, which
        is necessarily smaller:

        >>> s.memory_usage(index=False)
        24

        The memory footprint of `object` values is ignored by default:

        >>> s = pd.Series(["a", "b"])
        >>> s.values
        array(['a', 'b'], dtype=object)
        >>> s.memory_usage()
        144
        >>> s.memory_usage(deep=True)
        260
        """
        v = super().memory_usage(deep=deep)
        if index:
            v += self.index.memory_usage(deep=deep)
        return v

    def isin(self, values):
        """
        Check whether `values` are contained in Series.

        Return a boolean Series showing whether each element in the Series
        matches an element in the passed sequence of `values` exactly.

        Parameters
        ----------
        values : set or list-like
            The sequence of values to test. Passing in a single string will
            raise a ``TypeError``. Instead, turn a single string into a
            list of one element.

        Returns
        -------
        Series
            Series of booleans indicating if each element is in values.

        Raises
        ------
        TypeError
          * If `values` is a string

        See Also
        --------
        DataFrame.isin : Equivalent method on DataFrame.

        Examples
        --------
        >>> s = pd.Series(['lama', 'cow', 'lama', 'beetle', 'lama',
        ...                'hippo'], name='animal')
        >>> s.isin(['cow', 'lama'])
        0     True
        1     True
        2     True
        3    False
        4     True
        5    False
        Name: animal, dtype: bool

        Passing a single string as ``s.isin('lama')`` will raise an error. Use
        a list of one element instead:

        >>> s.isin(['lama'])
        0     True
        1    False
        2     True
        3    False
        4     True
        5    False
        Name: animal, dtype: bool
        """
        result = algorithms.isin(self, values)
        return self._constructor(result, index=self.index).__finalize__(self)

    def between(self, left, right, inclusive=True):
        """
        Return boolean Series equivalent to left <= series <= right.

        This function returns a boolean vector containing `True` wherever the
        corresponding Series element is between the boundary values `left` and
        `right`. NA values are treated as `False`.

        Parameters
        ----------
        left : scalar
            Left boundary.
        right : scalar
            Right boundary.
        inclusive : bool, default True
            Include boundaries.

        Returns
        -------
        Series
            Series representing whether each element is between left and
            right (inclusive).

        See Also
        --------
        Series.gt : Greater than of series and other.
        Series.lt : Less than of series and other.

        Notes
        -----
        This function is equivalent to ``(left <= ser) & (ser <= right)``

        Examples
        --------
        >>> s = pd.Series([2, 0, 4, 8, np.nan])

        Boundary values are included by default:

        >>> s.between(1, 4)
        0     True
        1    False
        2     True
        3    False
        4    False
        dtype: bool

        With `inclusive` set to ``False`` boundary values are excluded:

        >>> s.between(1, 4, inclusive=False)
        0     True
        1    False
        2    False
        3    False
        4    False
        dtype: bool

        `left` and `right` can be any scalar value:

        >>> s = pd.Series(['Alice', 'Bob', 'Carol', 'Eve'])
        >>> s.between('Anna', 'Daniel')
        0    False
        1     True
        2     True
        3    False
        dtype: bool
        """
        if inclusive:
            lmask = self >= left
            rmask = self <= right
        else:
            lmask = self > left
            rmask = self < right

        return lmask & rmask

    @Appender(generic.NDFrame.to_csv.__doc__)
    def to_csv(self, *args, **kwargs):

        names = [
            "path_or_buf",
            "sep",
            "na_rep",
            "float_format",
            "columns",
            "header",
            "index",
            "index_label",
            "mode",
            "encoding",
            "compression",
            "quoting",
            "quotechar",
            "line_terminator",
            "chunksize",
            "date_format",
            "doublequote",
            "escapechar",
            "decimal",
        ]

        old_names = [
            "path_or_buf",
            "index",
            "sep",
            "na_rep",
            "float_format",
            "header",
            "index_label",
            "mode",
            "encoding",
            "compression",
            "date_format",
            "decimal",
        ]

        if "path" in kwargs:
            warnings.warn(
                "The signature of `Series.to_csv` was aligned "
                "to that of `DataFrame.to_csv`, and argument "
                "'path' will be renamed to 'path_or_buf'.",
                FutureWarning,
                stacklevel=2,
            )
            kwargs["path_or_buf"] = kwargs.pop("path")

        if len(args) > 1:
            # Either "index" (old signature) or "sep" (new signature) is being
            # passed as second argument (while the first is the same)
            maybe_sep = args[1]

            if not (is_string_like(maybe_sep) and len(maybe_sep) == 1):
                # old signature
                warnings.warn(
                    "The signature of `Series.to_csv` was aligned "
                    "to that of `DataFrame.to_csv`. Note that the "
                    "order of arguments changed, and the new one "
                    "has 'sep' in first place, for which \"{}\" is "
                    "not a valid value. The old order will cease to "
                    "be supported in a future version. Please refer "
                    "to the documentation for `DataFrame.to_csv` "
                    "when updating your function "
                    "calls.".format(maybe_sep),
                    FutureWarning,
                    stacklevel=2,
                )
                names = old_names

        pos_args = dict(zip(names[: len(args)], args))

        for key in pos_args:
            if key in kwargs:
                raise ValueError(
                    "Argument given by name ('{}') and position "
                    "({})".format(key, names.index(key))
                )
            kwargs[key] = pos_args[key]

        if kwargs.get("header", None) is None:
            warnings.warn(
                "The signature of `Series.to_csv` was aligned "
                "to that of `DataFrame.to_csv`, and argument "
                "'header' will change its default value from False "
                "to True: please pass an explicit value to suppress "
                "this warning.",
                FutureWarning,
                stacklevel=2,
            )
            kwargs["header"] = False  # Backwards compatibility.
        return self.to_frame().to_csv(**kwargs)

    @Appender(generic._shared_docs["isna"] % _shared_doc_kwargs)
    def isna(self):
        return super().isna()

    @Appender(generic._shared_docs["isna"] % _shared_doc_kwargs)
    def isnull(self):
        return super().isnull()

    @Appender(generic._shared_docs["notna"] % _shared_doc_kwargs)
    def notna(self):
        return super().notna()

    @Appender(generic._shared_docs["notna"] % _shared_doc_kwargs)
    def notnull(self):
        return super().notnull()

    def dropna(self, axis=0, inplace=False, **kwargs):
        """
        Return a new Series with missing values removed.

        See the :ref:`User Guide <missing_data>` for more on which values are
        considered missing, and how to work with missing data.

        Parameters
        ----------
        axis : {0 or 'index'}, default 0
            There is only one axis to drop values from.
        inplace : bool, default False
            If True, do operation inplace and return None.
        **kwargs
            Not in use.

        Returns
        -------
        Series
            Series with NA entries dropped from it.

        See Also
        --------
        Series.isna: Indicate missing values.
        Series.notna : Indicate existing (non-missing) values.
        Series.fillna : Replace missing values.
        DataFrame.dropna : Drop rows or columns which contain NA values.
        Index.dropna : Drop missing indices.

        Examples
        --------
        >>> ser = pd.Series([1., 2., np.nan])
        >>> ser
        0    1.0
        1    2.0
        2    NaN
        dtype: float64

        Drop NA values from a Series.

        >>> ser.dropna()
        0    1.0
        1    2.0
        dtype: float64

        Keep the Series with valid entries in the same variable.

        >>> ser.dropna(inplace=True)
        >>> ser
        0    1.0
        1    2.0
        dtype: float64

        Empty strings are not considered NA values. ``None`` is considered an
        NA value.

        >>> ser = pd.Series([np.NaN, 2, pd.NaT, '', None, 'I stay'])
        >>> ser
        0       NaN
        1         2
        2       NaT
        3
        4      None
        5    I stay
        dtype: object
        >>> ser.dropna()
        1         2
        3
        5    I stay
        dtype: object
        """
        inplace = validate_bool_kwarg(inplace, "inplace")
        kwargs.pop("how", None)
        if kwargs:
            raise TypeError(
                "dropna() got an unexpected keyword "
                'argument "{0}"'.format(list(kwargs.keys())[0])
            )
        # Validate the axis parameter
        self._get_axis_number(axis or 0)

        if self._can_hold_na:
            result = remove_na_arraylike(self)
            if inplace:
                self._update_inplace(result)
            else:
                return result
        else:
            if inplace:
                # do nothing
                pass
            else:
                return self.copy()

    def valid(self, inplace=False, **kwargs):
        """
        Return Series without null values.

        .. deprecated:: 0.23.0
            Use :meth:`Series.dropna` instead.

        Returns
        -------
        Series
            Series without null values.
        """
        warnings.warn(
            "Method .valid will be removed in a future version. "
            "Use .dropna instead.",
            FutureWarning,
            stacklevel=2,
        )
        return self.dropna(inplace=inplace, **kwargs)

    # ----------------------------------------------------------------------
    # Time series-oriented methods

    def to_timestamp(self, freq=None, how="start", copy=True):
        """
        Cast to DatetimeIndex of Timestamps, at *beginning* of period.

        Parameters
        ----------
        freq : str, default frequency of PeriodIndex
            Desired frequency.
        how : {'s', 'e', 'start', 'end'}
            Convention for converting period to timestamp; start of period
            vs. end.
        copy : bool, default True
            Whether or not to return a copy.

        Returns
        -------
        Series with DatetimeIndex
        """
        new_values = self._values
        if copy:
            new_values = new_values.copy()

        new_index = self.index.to_timestamp(freq=freq, how=how)
        return self._constructor(new_values, index=new_index).__finalize__(self)

    def to_period(self, freq=None, copy=True):
        """
        Convert Series from DatetimeIndex to PeriodIndex with desired
        frequency (inferred from index if not passed).

        Parameters
        ----------
        freq : str, default None
            Frequency associated with the PeriodIndex.
        copy : bool, default True
            Whether or not to return a copy.

        Returns
        -------
        Series
            Series with index converted to PeriodIndex.
        """
        new_values = self._values
        if copy:
            new_values = new_values.copy()

        new_index = self.index.to_period(freq=freq)
        return self._constructor(new_values, index=new_index).__finalize__(self)

    # ----------------------------------------------------------------------
    # Accessor Methods
    # ----------------------------------------------------------------------
    str = CachedAccessor("str", StringMethods)
    dt = CachedAccessor("dt", CombinedDatetimelikeProperties)
    cat = CachedAccessor("cat", CategoricalAccessor)
    plot = CachedAccessor("plot", pandas.plotting.PlotAccessor)
    sparse = CachedAccessor("sparse", SparseAccessor)

    # ----------------------------------------------------------------------
    # Add plotting methods to Series
    hist = pandas.plotting.hist_series


Series._setup_axes(
    ["index"],
    info_axis=0,
    stat_axis=0,
    aliases={"rows": 0},
    docs={"index": "The index (axis labels) of the Series."},
)
Series._add_numeric_operations()
Series._add_series_only_operations()
Series._add_series_or_dataframe_operations()

# Add arithmetic!
ops.add_flex_arithmetic_methods(Series)
ops.add_special_arithmetic_methods(Series)<|MERGE_RESOLUTION|>--- conflicted
+++ resolved
@@ -2730,14 +2730,8 @@
         from pandas.core.reshape.concat import concat
 
         if isinstance(to_append, (list, tuple)):
-<<<<<<< HEAD
-            # https://github.com/pandas-dev/pandas/issues/28410
-            # error: Unsupported operand types for + ("List[Any]" and "Tuple[Any, ...]")
-            to_concat = [self] + to_append  # type: ignore
-=======
             to_concat = [self]
             to_concat.extend(to_append)
->>>>>>> 330bedeb
         else:
             to_concat = [self, to_append]
         return concat(
