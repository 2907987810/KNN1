--- conflicted
+++ resolved
@@ -401,46 +401,9 @@
             )
         if isinstance(data, Index):
 
-<<<<<<< HEAD
-            elif isinstance(data, np.ndarray):
-                if len(data.dtype):
-                    # GH#13296 we are dealing with a compound dtype, which
-                    #  should be treated as 2D
-                    raise ValueError(
-                        "Cannot construct a Series from an ndarray with "
-                        "compound dtype.  Use DataFrame instead."
-                    )
-            elif isinstance(data, Series):
-                if index is None:
-                    index = data.index
-                    data = data._mgr.copy(deep=False)
-                else:
-                    data = data.reindex(index, copy=copy)
-                    copy = False
-                    data = data._mgr
-            elif is_dict_like(data):
-                data, index = self._init_dict(data, index, dtype)
-                dtype = None
-                copy = False
-            elif isinstance(data, (SingleBlockManager, SingleArrayManager)):
-                if index is None:
-                    index = data.index
-                elif not data.index.equals(index) or copy:
-                    # GH#19275 SingleBlockManager input should only be called
-                    # internally
-                    raise AssertionError(
-                        "Cannot pass both SingleBlockManager "
-                        "`data` argument and a different "
-                        "`index` argument. `copy` must be False."
-                    )
-
-            elif isinstance(data, ExtensionArray):
-                pass
-=======
             if dtype is not None:
                 # astype copies
                 data = data.astype(dtype)
->>>>>>> 98efdc8a
             else:
                 # GH#24096 we need to ensure the index remains immutable
                 data = data._values.copy()
@@ -457,10 +420,11 @@
         elif isinstance(data, Series):
             if index is None:
                 index = data.index
+                data = data._mgr.copy(deep=False)
             else:
                 data = data.reindex(index, copy=copy)
                 copy = False
-            data = data._mgr
+                data = data._mgr
         elif is_dict_like(data):
             data, index = self._init_dict(data, index, dtype)
             dtype = None
