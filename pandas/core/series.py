"""
Data structure for 1-dimensional cross-sectional and time series data
"""
from __future__ import annotations

from textwrap import dedent
from typing import (
    IO,
    TYPE_CHECKING,
    Any,
    Callable,
    Hashable,
    Iterable,
    Literal,
    Sequence,
    Union,
    cast,
    overload,
)
import warnings
import weakref

import numpy as np

from pandas._config import get_option

from pandas._libs import (
    lib,
    properties,
    reshape,
    tslibs,
)
from pandas._libs.lib import no_default
from pandas._typing import (
    AggFuncType,
    ArrayLike,
    Axis,
    Dtype,
    DtypeObj,
    FillnaOptions,
    IndexKeyFunc,
    SingleManager,
    StorageOptions,
    TimedeltaConvertibleTypes,
    TimestampConvertibleTypes,
    ValueKeyFunc,
    npt,
)
from pandas.compat.numpy import function as nv
from pandas.errors import InvalidIndexError
from pandas.util._decorators import (
    Appender,
    Substitution,
    deprecate_nonkeyword_arguments,
    doc,
)
from pandas.util._exceptions import find_stack_level
from pandas.util._validators import (
    validate_ascending,
    validate_bool_kwarg,
    validate_percentile,
)

from pandas.core.dtypes.cast import (
    convert_dtypes,
    maybe_box_native,
    maybe_cast_pointwise_result,
    validate_numeric_casting,
)
from pandas.core.dtypes.common import (
    ensure_platform_int,
    is_dict_like,
    is_integer,
    is_iterator,
    is_list_like,
    is_object_dtype,
    is_scalar,
    pandas_dtype,
    validate_all_hashable,
)
from pandas.core.dtypes.generic import ABCDataFrame
from pandas.core.dtypes.inference import is_hashable
from pandas.core.dtypes.missing import (
    isna,
    na_value_for_dtype,
    notna,
    remove_na_arraylike,
)

from pandas.core import (
    algorithms,
    base,
    generic,
    missing,
    nanops,
    ops,
)
from pandas.core.accessor import CachedAccessor
from pandas.core.apply import SeriesApply
from pandas.core.arrays import ExtensionArray
from pandas.core.arrays.categorical import CategoricalAccessor
from pandas.core.arrays.sparse import SparseAccessor
import pandas.core.common as com
from pandas.core.construction import (
    create_series_with_explicit_dtype,
    extract_array,
    is_empty_data,
    sanitize_array,
)
from pandas.core.generic import NDFrame
from pandas.core.indexers import (
    deprecate_ndim_indexing,
    unpack_1tuple,
)
from pandas.core.indexes.accessors import CombinedDatetimelikeProperties
from pandas.core.indexes.api import (
    CategoricalIndex,
    DatetimeIndex,
    Float64Index,
    Index,
    MultiIndex,
    PeriodIndex,
    TimedeltaIndex,
    default_index,
    ensure_index,
)
import pandas.core.indexes.base as ibase
from pandas.core.indexing import check_bool_indexer
from pandas.core.internals import (
    SingleArrayManager,
    SingleBlockManager,
)
from pandas.core.shared_docs import _shared_docs
from pandas.core.sorting import (
    ensure_key_mapped,
    nargsort,
)
from pandas.core.strings import StringMethods
from pandas.core.tools.datetimes import to_datetime

import pandas.io.formats.format as fmt
import pandas.plotting

if TYPE_CHECKING:

    from pandas._typing import (
        NumpySorter,
        NumpyValueArrayLike,
    )

    from pandas.core.frame import DataFrame
    from pandas.core.groupby.generic import SeriesGroupBy
    from pandas.core.resample import Resampler

__all__ = ["Series"]

_shared_doc_kwargs = {
    "axes": "index",
    "klass": "Series",
    "axes_single_arg": "{0 or 'index'}",
    "axis": """axis : {0 or 'index'}
        Parameter needed for compatibility with DataFrame.""",
    "inplace": """inplace : bool, default False
        If True, performs operation inplace and returns None.""",
    "unique": "np.ndarray",
    "duplicated": "Series",
    "optional_by": "",
    "optional_mapper": "",
    "optional_labels": "",
    "optional_axis": "",
    "replace_iloc": """
    This differs from updating with ``.loc`` or ``.iloc``, which require
    you to specify a location to update with some value.""",
}


def _coerce_method(converter):
    """
    Install the scalar coercion methods.
    """

    def wrapper(self):
        if len(self) == 1:
            return converter(self.iloc[0])
        raise TypeError(f"cannot convert the series to {converter}")

    wrapper.__name__ = f"__{converter.__name__}__"
    return wrapper


# ----------------------------------------------------------------------
# Series class


class Series(base.IndexOpsMixin, generic.NDFrame):
    """
    One-dimensional ndarray with axis labels (including time series).

    Labels need not be unique but must be a hashable type. The object
    supports both integer- and label-based indexing and provides a host of
    methods for performing operations involving the index. Statistical
    methods from ndarray have been overridden to automatically exclude
    missing data (currently represented as NaN).

    Operations between Series (+, -, /, \\*, \\*\\*) align values based on their
    associated index values-- they need not be the same length. The result
    index will be the sorted union of the two indexes.

    Parameters
    ----------
    data : array-like, Iterable, dict, or scalar value
        Contains data stored in Series. If data is a dict, argument order is
        maintained.
    index : array-like or Index (1d)
        Values must be hashable and have the same length as `data`.
        Non-unique index values are allowed. Will default to
        RangeIndex (0, 1, 2, ..., n) if not provided. If data is dict-like
        and index is None, then the keys in the data are used as the index. If the
        index is not None, the resulting Series is reindexed with the index values.
    dtype : str, numpy.dtype, or ExtensionDtype, optional
        Data type for the output Series. If not specified, this will be
        inferred from `data`.
        See the :ref:`user guide <basics.dtypes>` for more usages.
    name : str, optional
        The name to give to the Series.
    copy : bool, default False
        Copy input data. Only affects Series or 1d ndarray input. See examples.

    Examples
    --------
    Constructing Series from a dictionary with an Index specified

    >>> d = {'a': 1, 'b': 2, 'c': 3}
    >>> ser = pd.Series(data=d, index=['a', 'b', 'c'])
    >>> ser
    a   1
    b   2
    c   3
    dtype: int64

    The keys of the dictionary match with the Index values, hence the Index
    values have no effect.

    >>> d = {'a': 1, 'b': 2, 'c': 3}
    >>> ser = pd.Series(data=d, index=['x', 'y', 'z'])
    >>> ser
    x   NaN
    y   NaN
    z   NaN
    dtype: float64

    Note that the Index is first build with the keys from the dictionary.
    After this the Series is reindexed with the given Index values, hence we
    get all NaN as a result.

    Constructing Series from a list with `copy=False`.

    >>> r = [1, 2]
    >>> ser = pd.Series(r, copy=False)
    >>> ser.iloc[0] = 999
    >>> r
    [1, 2]
    >>> ser
    0    999
    1      2
    dtype: int64

    Due to input data type the Series has a `copy` of
    the original data even though `copy=False`, so
    the data is unchanged.

    Constructing Series from a 1d ndarray with `copy=False`.

    >>> r = np.array([1, 2])
    >>> ser = pd.Series(r, copy=False)
    >>> ser.iloc[0] = 999
    >>> r
    array([999,   2])
    >>> ser
    0    999
    1      2
    dtype: int64

    Due to input data type the Series has a `view` on
    the original data, so
    the data is changed as well.
    """

    _typ = "series"
    _HANDLED_TYPES = (Index, ExtensionArray, np.ndarray)

    _name: Hashable
    _metadata: list[str] = ["name"]
    _internal_names_set = {"index"} | generic.NDFrame._internal_names_set
    _accessors = {"dt", "cat", "str", "sparse"}
    _hidden_attrs = (
        base.IndexOpsMixin._hidden_attrs
        | generic.NDFrame._hidden_attrs
        | frozenset(["compress", "ptp"])
    )

    # Override cache_readonly bc Series is mutable
    # error: Incompatible types in assignment (expression has type "property",
    # base class "IndexOpsMixin" defined the type as "Callable[[IndexOpsMixin], bool]")
    hasnans = property(  # type: ignore[assignment]
        # error: "Callable[[IndexOpsMixin], bool]" has no attribute "fget"
        base.IndexOpsMixin.hasnans.fget,  # type: ignore[attr-defined]
        doc=base.IndexOpsMixin.hasnans.__doc__,
    )
    _mgr: SingleManager
    div: Callable[[Series, Any], Series]
    rdiv: Callable[[Series, Any], Series]

    # ----------------------------------------------------------------------
    # Constructors

    def __init__(
        self,
        data=None,
        index=None,
        dtype: Dtype | None = None,
        name=None,
        copy: bool = False,
        fastpath: bool = False,
    ):

        if (
            isinstance(data, (SingleBlockManager, SingleArrayManager))
            and index is None
            and dtype is None
            and copy is False
        ):
            # GH#33357 called with just the SingleBlockManager
            NDFrame.__init__(self, data)
            self.name = name
            return

        # we are called internally, so short-circuit
        if fastpath:

            # data is an ndarray, index is defined
            if not isinstance(data, (SingleBlockManager, SingleArrayManager)):
                manager = get_option("mode.data_manager")
                if manager == "block":
                    data = SingleBlockManager.from_array(data, index)
                elif manager == "array":
                    data = SingleArrayManager.from_array(data, index)
            if copy:
                data = data.copy()
            if index is None:
                index = data.index

        else:

            name = ibase.maybe_extract_name(name, data, type(self))

            if is_empty_data(data) and dtype is None:
                # gh-17261
                warnings.warn(
                    "The default dtype for empty Series will be 'object' instead "
                    "of 'float64' in a future version. Specify a dtype explicitly "
                    "to silence this warning.",
                    FutureWarning,
                    stacklevel=find_stack_level(),
                )
                # uncomment the line below when removing the FutureWarning
                # dtype = np.dtype(object)

            if index is not None:
                index = ensure_index(index)

            if data is None:
                data = {}
            if dtype is not None:
                dtype = self._validate_dtype(dtype)

            if isinstance(data, MultiIndex):
                raise NotImplementedError(
                    "initializing a Series from a MultiIndex is not supported"
                )
            elif isinstance(data, Index):

                if dtype is not None:
                    # astype copies
                    data = data.astype(dtype)
                else:
                    # GH#24096 we need to ensure the index remains immutable
                    data = data._values.copy()
                copy = False

            elif isinstance(data, np.ndarray):
                if len(data.dtype):
                    # GH#13296 we are dealing with a compound dtype, which
                    #  should be treated as 2D
                    raise ValueError(
                        "Cannot construct a Series from an ndarray with "
                        "compound dtype.  Use DataFrame instead."
                    )
            elif isinstance(data, Series):
                if index is None:
                    index = data.index
                else:
                    data = data.reindex(index, copy=copy)
                    copy = False
                data = data._mgr
            elif is_dict_like(data):
                data, index = self._init_dict(data, index, dtype)
                dtype = None
                copy = False
            elif isinstance(data, (SingleBlockManager, SingleArrayManager)):
                if index is None:
                    index = data.index
                elif not data.index.equals(index) or copy:
                    # GH#19275 SingleBlockManager input should only be called
                    # internally
                    raise AssertionError(
                        "Cannot pass both SingleBlockManager "
                        "`data` argument and a different "
                        "`index` argument. `copy` must be False."
                    )

            elif isinstance(data, ExtensionArray):
                pass
            else:
                data = com.maybe_iterable_to_list(data)

            if index is None:
                if not is_list_like(data):
                    data = [data]
                index = default_index(len(data))
            elif is_list_like(data):
                com.require_length_match(data, index)

            # create/copy the manager
            if isinstance(data, (SingleBlockManager, SingleArrayManager)):
                if dtype is not None:
                    data = data.astype(dtype=dtype, errors="ignore", copy=copy)
                elif copy:
                    data = data.copy()
            else:
                data = sanitize_array(data, index, dtype, copy)

                manager = get_option("mode.data_manager")
                if manager == "block":
                    data = SingleBlockManager.from_array(data, index)
                elif manager == "array":
                    data = SingleArrayManager.from_array(data, index)

        generic.NDFrame.__init__(self, data)
        self.name = name
        self._set_axis(0, index, fastpath=True)

    def _init_dict(
        self, data, index: Index | None = None, dtype: DtypeObj | None = None
    ):
        """
        Derive the "_mgr" and "index" attributes of a new Series from a
        dictionary input.

        Parameters
        ----------
        data : dict or dict-like
            Data used to populate the new Series.
        index : Index or None, default None
            Index for the new Series: if None, use dict keys.
        dtype : np.dtype, ExtensionDtype, or None, default None
            The dtype for the new Series: if None, infer from data.

        Returns
        -------
        _data : BlockManager for the new Series
        index : index for the new Series
        """
        keys: Index | tuple

        # Looking for NaN in dict doesn't work ({np.nan : 1}[float('nan')]
        # raises KeyError), so we iterate the entire dict, and align
        if data:
            # GH:34717, issue was using zip to extract key and values from data.
            # using generators in effects the performance.
            # Below is the new way of extracting the keys and values

            keys = tuple(data.keys())
            values = list(data.values())  # Generating list of values- faster way
        elif index is not None:
            # fastpath for Series(data=None). Just use broadcasting a scalar
            # instead of reindexing.
            values = na_value_for_dtype(pandas_dtype(dtype), compat=False)
            keys = index
        else:
            keys, values = (), []

        # Input is now list-like, so rely on "standard" construction:

        # TODO: passing np.float64 to not break anything yet. See GH-17261
        s = create_series_with_explicit_dtype(
            # error: Argument "index" to "create_series_with_explicit_dtype" has
            # incompatible type "Tuple[Any, ...]"; expected "Union[ExtensionArray,
            # ndarray, Index, None]"
            values,
            index=keys,  # type: ignore[arg-type]
            dtype=dtype,
            dtype_if_empty=np.float64,
        )

        # Now we just make sure the order is respected, if any
        if data and index is not None:
            s = s.reindex(index, copy=False)
        return s._mgr, s.index

    # ----------------------------------------------------------------------

    @property
    def _constructor(self) -> type[Series]:
        return Series

    @property
    def _constructor_expanddim(self) -> type[DataFrame]:
        """
        Used when a manipulation result has one higher dimension as the
        original, such as Series.to_frame()
        """
        from pandas.core.frame import DataFrame

        return DataFrame

    # types
    @property
    def _can_hold_na(self) -> bool:
        return self._mgr._can_hold_na

    def _set_axis(self, axis: int, labels, fastpath: bool = False) -> None:
        """
        Override generic, we want to set the _typ here.

        This is called from the cython code when we set the `index` attribute
        directly, e.g. `series.index = [1, 2, 3]`.
        """
        if not fastpath:
            labels = ensure_index(labels)

        if labels._is_all_dates:
            deep_labels = labels
            if isinstance(labels, CategoricalIndex):
                deep_labels = labels.categories

            if not isinstance(
                deep_labels, (DatetimeIndex, PeriodIndex, TimedeltaIndex)
            ):
                try:
                    labels = DatetimeIndex(labels)
                    # need to set here because we changed the index
                    if fastpath:
                        self._mgr.set_axis(axis, labels)
                except (tslibs.OutOfBoundsDatetime, ValueError):
                    # labels may exceeds datetime bounds,
                    # or not be a DatetimeIndex
                    pass

        if not fastpath:
            # The ensure_index call above ensures we have an Index object
            self._mgr.set_axis(axis, labels)

    # ndarray compatibility
    @property
    def dtype(self) -> DtypeObj:
        """
        Return the dtype object of the underlying data.
        """
        return self._mgr.dtype

    @property
    def dtypes(self) -> DtypeObj:
        """
        Return the dtype object of the underlying data.
        """
        # DataFrame compatibility
        return self.dtype

    @property
    def name(self) -> Hashable:
        """
        Return the name of the Series.

        The name of a Series becomes its index or column name if it is used
        to form a DataFrame. It is also used whenever displaying the Series
        using the interpreter.

        Returns
        -------
        label (hashable object)
            The name of the Series, also the column name if part of a DataFrame.

        See Also
        --------
        Series.rename : Sets the Series name when given a scalar input.
        Index.name : Corresponding Index property.

        Examples
        --------
        The Series name can be set initially when calling the constructor.

        >>> s = pd.Series([1, 2, 3], dtype=np.int64, name='Numbers')
        >>> s
        0    1
        1    2
        2    3
        Name: Numbers, dtype: int64
        >>> s.name = "Integers"
        >>> s
        0    1
        1    2
        2    3
        Name: Integers, dtype: int64

        The name of a Series within a DataFrame is its column name.

        >>> df = pd.DataFrame([[1, 2], [3, 4], [5, 6]],
        ...                   columns=["Odd Numbers", "Even Numbers"])
        >>> df
           Odd Numbers  Even Numbers
        0            1             2
        1            3             4
        2            5             6
        >>> df["Even Numbers"].name
        'Even Numbers'
        """
        return self._name

    @name.setter
    def name(self, value: Hashable) -> None:
        validate_all_hashable(value, error_name=f"{type(self).__name__}.name")
        object.__setattr__(self, "_name", value)

    @property
    def values(self):
        """
        Return Series as ndarray or ndarray-like depending on the dtype.

        .. warning::

           We recommend using :attr:`Series.array` or
           :meth:`Series.to_numpy`, depending on whether you need
           a reference to the underlying data or a NumPy array.

        Returns
        -------
        numpy.ndarray or ndarray-like

        See Also
        --------
        Series.array : Reference to the underlying data.
        Series.to_numpy : A NumPy array representing the underlying data.

        Examples
        --------
        >>> pd.Series([1, 2, 3]).values
        array([1, 2, 3])

        >>> pd.Series(list('aabc')).values
        array(['a', 'a', 'b', 'c'], dtype=object)

        >>> pd.Series(list('aabc')).astype('category').values
        ['a', 'a', 'b', 'c']
        Categories (3, object): ['a', 'b', 'c']

        Timezone aware datetime data is converted to UTC:

        >>> pd.Series(pd.date_range('20130101', periods=3,
        ...                         tz='US/Eastern')).values
        array(['2013-01-01T05:00:00.000000000',
               '2013-01-02T05:00:00.000000000',
               '2013-01-03T05:00:00.000000000'], dtype='datetime64[ns]')
        """
        return self._mgr.external_values()

    @property
    def _values(self):
        """
        Return the internal repr of this data (defined by Block.interval_values).
        This are the values as stored in the Block (ndarray or ExtensionArray
        depending on the Block class), with datetime64[ns] and timedelta64[ns]
        wrapped in ExtensionArrays to match Index._values behavior.

        Differs from the public ``.values`` for certain data types, because of
        historical backwards compatibility of the public attribute (e.g. period
        returns object ndarray and datetimetz a datetime64[ns] ndarray for
        ``.values`` while it returns an ExtensionArray for ``._values`` in those
        cases).

        Differs from ``.array`` in that this still returns the numpy array if
        the Block is backed by a numpy array (except for datetime64 and
        timedelta64 dtypes), while ``.array`` ensures to always return an
        ExtensionArray.

        Overview:

        dtype       | values        | _values       | array         |
        ----------- | ------------- | ------------- | ------------- |
        Numeric     | ndarray       | ndarray       | PandasArray   |
        Category    | Categorical   | Categorical   | Categorical   |
        dt64[ns]    | ndarray[M8ns] | DatetimeArray | DatetimeArray |
        dt64[ns tz] | ndarray[M8ns] | DatetimeArray | DatetimeArray |
        td64[ns]    | ndarray[m8ns] | TimedeltaArray| ndarray[m8ns] |
        Period      | ndarray[obj]  | PeriodArray   | PeriodArray   |
        Nullable    | EA            | EA            | EA            |

        """
        return self._mgr.internal_values()

    # error: Decorated property not supported
    @Appender(base.IndexOpsMixin.array.__doc__)  # type: ignore[misc]
    @property
    def array(self) -> ExtensionArray:
        return self._mgr.array_values()

    # ops
    def ravel(self, order="C"):
        """
        Return the flattened underlying data as an ndarray.

        Returns
        -------
        numpy.ndarray or ndarray-like
            Flattened data of the Series.

        See Also
        --------
        numpy.ndarray.ravel : Return a flattened array.
        """
        return self._values.ravel(order=order)

    def __len__(self) -> int:
        """
        Return the length of the Series.
        """
        return len(self._mgr)

    def view(self, dtype: Dtype | None = None) -> Series:
        """
        Create a new view of the Series.

        This function will return a new Series with a view of the same
        underlying values in memory, optionally reinterpreted with a new data
        type. The new data type must preserve the same size in bytes as to not
        cause index misalignment.

        Parameters
        ----------
        dtype : data type
            Data type object or one of their string representations.

        Returns
        -------
        Series
            A new Series object as a view of the same data in memory.

        See Also
        --------
        numpy.ndarray.view : Equivalent numpy function to create a new view of
            the same data in memory.

        Notes
        -----
        Series are instantiated with ``dtype=float64`` by default. While
        ``numpy.ndarray.view()`` will return a view with the same data type as
        the original array, ``Series.view()`` (without specified dtype)
        will try using ``float64`` and may fail if the original data type size
        in bytes is not the same.

        Examples
        --------
        >>> s = pd.Series([-2, -1, 0, 1, 2], dtype='int8')
        >>> s
        0   -2
        1   -1
        2    0
        3    1
        4    2
        dtype: int8

        The 8 bit signed integer representation of `-1` is `0b11111111`, but
        the same bytes represent 255 if read as an 8 bit unsigned integer:

        >>> us = s.view('uint8')
        >>> us
        0    254
        1    255
        2      0
        3      1
        4      2
        dtype: uint8

        The views share the same underlying values:

        >>> us[0] = 128
        >>> s
        0   -128
        1     -1
        2      0
        3      1
        4      2
        dtype: int8
        """
        return self._constructor(
            self._values.view(dtype), index=self.index
        ).__finalize__(self, method="view")

    # ----------------------------------------------------------------------
    # NDArray Compat
    _HANDLED_TYPES = (Index, ExtensionArray, np.ndarray)

    def __array__(self, dtype: npt.DTypeLike | None = None) -> np.ndarray:
        """
        Return the values as a NumPy array.

        Users should not call this directly. Rather, it is invoked by
        :func:`numpy.array` and :func:`numpy.asarray`.

        Parameters
        ----------
        dtype : str or numpy.dtype, optional
            The dtype to use for the resulting NumPy array. By default,
            the dtype is inferred from the data.

        Returns
        -------
        numpy.ndarray
            The values in the series converted to a :class:`numpy.ndarray`
            with the specified `dtype`.

        See Also
        --------
        array : Create a new array from data.
        Series.array : Zero-copy view to the array backing the Series.
        Series.to_numpy : Series method for similar behavior.

        Examples
        --------
        >>> ser = pd.Series([1, 2, 3])
        >>> np.asarray(ser)
        array([1, 2, 3])

        For timezone-aware data, the timezones may be retained with
        ``dtype='object'``

        >>> tzser = pd.Series(pd.date_range('2000', periods=2, tz="CET"))
        >>> np.asarray(tzser, dtype="object")
        array([Timestamp('2000-01-01 00:00:00+0100', tz='CET'),
               Timestamp('2000-01-02 00:00:00+0100', tz='CET')],
              dtype=object)

        Or the values may be localized to UTC and the tzinfo discarded with
        ``dtype='datetime64[ns]'``

        >>> np.asarray(tzser, dtype="datetime64[ns]")  # doctest: +ELLIPSIS
        array(['1999-12-31T23:00:00.000000000', ...],
              dtype='datetime64[ns]')
        """
        return np.asarray(self._values, dtype)

    # ----------------------------------------------------------------------
    # Unary Methods

    # coercion
    __float__ = _coerce_method(float)
    __long__ = _coerce_method(int)
    __int__ = _coerce_method(int)

    # ----------------------------------------------------------------------

    # indexers
    @property
    def axes(self) -> list[Index]:
        """
        Return a list of the row axis labels.
        """
        return [self.index]

    # ----------------------------------------------------------------------
    # Indexing Methods

    @Appender(generic.NDFrame.take.__doc__)
    def take(self, indices, axis=0, is_copy=None, **kwargs) -> Series:
        if is_copy is not None:
            warnings.warn(
                "is_copy is deprecated and will be removed in a future version. "
                "'take' always returns a copy, so there is no need to specify this.",
                FutureWarning,
                stacklevel=find_stack_level(),
            )
        nv.validate_take((), kwargs)

        indices = ensure_platform_int(indices)
        new_index = self.index.take(indices)
        new_values = self._values.take(indices)

        result = self._constructor(new_values, index=new_index, fastpath=True)
        return result.__finalize__(self, method="take")

    def _take_with_is_copy(self, indices, axis=0) -> Series:
        """
        Internal version of the `take` method that sets the `_is_copy`
        attribute to keep track of the parent dataframe (using in indexing
        for the SettingWithCopyWarning). For Series this does the same
        as the public take (it never sets `_is_copy`).

        See the docstring of `take` for full explanation of the parameters.
        """
        return self.take(indices=indices, axis=axis)

    def _ixs(self, i: int, axis: int = 0):
        """
        Return the i-th value or values in the Series by location.

        Parameters
        ----------
        i : int

        Returns
        -------
        scalar (int) or Series (slice, sequence)
        """
        return self._values[i]

    def _slice(self, slobj: slice, axis: int = 0) -> Series:
        # axis kwarg is retained for compat with NDFrame method
        #  _slice is *always* positional
        return self._get_values(slobj)

    def __getitem__(self, key):
        key = com.apply_if_callable(key, self)

        if key is Ellipsis:
            return self

        key_is_scalar = is_scalar(key)
        if isinstance(key, (list, tuple)):
            key = unpack_1tuple(key)

        if is_integer(key) and self.index._should_fallback_to_positional:
            return self._values[key]

        elif key_is_scalar:
            return self._get_value(key)

        if is_hashable(key):
            # Otherwise index.get_value will raise InvalidIndexError
            try:
                # For labels that don't resolve as scalars like tuples and frozensets
                result = self._get_value(key)

                return result

            except (KeyError, TypeError):
                if isinstance(key, tuple) and isinstance(self.index, MultiIndex):
                    # We still have the corner case where a tuple is a key
                    # in the first level of our MultiIndex
                    return self._get_values_tuple(key)

        if is_iterator(key):
            key = list(key)

        if com.is_bool_indexer(key):
            key = check_bool_indexer(self.index, key)
            key = np.asarray(key, dtype=bool)
            return self._get_values(key)

        return self._get_with(key)

    def _get_with(self, key):
        # other: fancy integer or otherwise
        if isinstance(key, slice):
            # _convert_slice_indexer to determine if this slice is positional
            #  or label based, and if the latter, convert to positional
            slobj = self.index._convert_slice_indexer(key, kind="getitem")
            return self._slice(slobj)
        elif isinstance(key, ABCDataFrame):
            raise TypeError(
                "Indexing a Series with DataFrame is not "
                "supported, use the appropriate DataFrame column"
            )
        elif isinstance(key, tuple):
            return self._get_values_tuple(key)

        elif not is_list_like(key):
            # e.g. scalars that aren't recognized by lib.is_scalar, GH#32684
            return self.loc[key]

        if not isinstance(key, (list, np.ndarray, ExtensionArray, Series, Index)):
            key = list(key)

        if isinstance(key, Index):
            key_type = key.inferred_type
        else:
            key_type = lib.infer_dtype(key, skipna=False)

        # Note: The key_type == "boolean" case should be caught by the
        #  com.is_bool_indexer check in __getitem__
        if key_type == "integer":
            # We need to decide whether to treat this as a positional indexer
            #  (i.e. self.iloc) or label-based (i.e. self.loc)
            if not self.index._should_fallback_to_positional:
                return self.loc[key]
            else:
                return self.iloc[key]

        # handle the dup indexing case GH#4246
        return self.loc[key]

    def _get_values_tuple(self, key):
        # mpl hackaround
        if com.any_none(*key):
            result = self._get_values(key)
            deprecate_ndim_indexing(result, stacklevel=5)
            return result

        if not isinstance(self.index, MultiIndex):
            raise KeyError("key of type tuple not found and not a MultiIndex")

        # If key is contained, would have returned by now
        indexer, new_index = self.index.get_loc_level(key)
        return self._constructor(self._values[indexer], index=new_index).__finalize__(
            self
        )

    def _get_values(self, indexer):
        try:
            new_mgr = self._mgr.getitem_mgr(indexer)
            return self._constructor(new_mgr).__finalize__(self)
        except ValueError:
            # mpl compat if we look up e.g. ser[:, np.newaxis];
            #  see tests.series.timeseries.test_mpl_compat_hack
            # the asarray is needed to avoid returning a 2D DatetimeArray
            return np.asarray(self._values[indexer])

    def _get_value(self, label, takeable: bool = False):
        """
        Quickly retrieve single value at passed index label.

        Parameters
        ----------
        label : object
        takeable : interpret the index as indexers, default False

        Returns
        -------
        scalar value
        """
        if takeable:
            return self._values[label]

        # Similar to Index.get_value, but we do not fall back to positional
        loc = self.index.get_loc(label)
        return self.index._get_values_for_loc(self, loc, label)

    def __setitem__(self, key, value) -> None:
        key = com.apply_if_callable(key, self)
        cacher_needs_updating = self._check_is_chained_assignment_possible()

        if key is Ellipsis:
            key = slice(None)

        if isinstance(key, slice):
            indexer = self.index._convert_slice_indexer(key, kind="getitem")
            return self._set_values(indexer, value)

        try:
            self._set_with_engine(key, value)
        except (KeyError, ValueError):
            if is_integer(key) and self.index.inferred_type != "integer":
                # positional setter
                if not self.index._should_fallback_to_positional:
                    # GH#33469
                    warnings.warn(
                        "Treating integers as positional in Series.__setitem__ "
                        "with a Float64Index is deprecated. In a future version, "
                        "`series[an_int] = val` will insert a new key into the "
                        "Series. Use `series.iloc[an_int] = val` to treat the "
                        "key as positional.",
                        FutureWarning,
                        stacklevel=find_stack_level(),
                    )
                # this is equivalent to self._values[key] = value
                self._mgr.setitem_inplace(key, value)
            else:
                # GH#12862 adding a new key to the Series
                self.loc[key] = value

        except (InvalidIndexError, TypeError) as err:
            if isinstance(key, tuple) and not isinstance(self.index, MultiIndex):
                # cases with MultiIndex don't get here bc they raise KeyError
                raise KeyError(
                    "key of type tuple not found and not a MultiIndex"
                ) from err

            if com.is_bool_indexer(key):
                key = check_bool_indexer(self.index, key)
                key = np.asarray(key, dtype=bool)

                if (
                    is_list_like(value)
                    and len(value) != len(self)
                    and not isinstance(value, Series)
                    and not is_object_dtype(self.dtype)
                ):
                    # Series will be reindexed to have matching length inside
                    #  _where call below
                    # GH#44265
                    indexer = key.nonzero()[0]
                    self._set_values(indexer, value)
                    return

                # otherwise with listlike other we interpret series[mask] = other
                #  as series[mask] = other[mask]
                try:
                    self._where(~key, value, inplace=True)
                except InvalidIndexError:
                    # test_where_dups
                    self.iloc[key] = value
                return

            else:
                self._set_with(key, value)

        if cacher_needs_updating:
            self._maybe_update_cacher()

    def _set_with_engine(self, key, value) -> None:
        loc = self.index.get_loc(key)
        # error: Argument 1 to "validate_numeric_casting" has incompatible type
        # "Union[dtype, ExtensionDtype]"; expected "dtype"
        validate_numeric_casting(self.dtype, value)  # type: ignore[arg-type]
        # this is equivalent to self._values[key] = value
        self._mgr.setitem_inplace(loc, value)

    def _set_with(self, key, value):
        # other: fancy integer or otherwise
        assert not isinstance(key, tuple)

        if is_scalar(key):
            key = [key]
        elif is_iterator(key):
            # Without this, the call to infer_dtype will consume the generator
            key = list(key)

        key_type = lib.infer_dtype(key, skipna=False)

        # Note: key_type == "boolean" should not occur because that
        #  should be caught by the is_bool_indexer check in __setitem__
        if key_type == "integer":
            if not self.index._should_fallback_to_positional:
                self._set_labels(key, value)
            else:
                self._set_values(key, value)
        else:
            self.loc[key] = value

    def _set_labels(self, key, value) -> None:
        key = com.asarray_tuplesafe(key)
        indexer: np.ndarray = self.index.get_indexer(key)
        mask = indexer == -1
        if mask.any():
            raise KeyError(f"{key[mask]} not in index")
        self._set_values(indexer, value)

    def _set_values(self, key, value) -> None:
        if isinstance(key, (Index, Series)):
            key = key._values

        self._mgr = self._mgr.setitem(indexer=key, value=value)
        self._maybe_update_cacher()

    def _set_value(self, label, value, takeable: bool = False):
        """
        Quickly set single value at passed label.

        If label is not contained, a new object is created with the label
        placed at the end of the result index.

        Parameters
        ----------
        label : object
            Partial indexing with MultiIndex not allowed.
        value : object
            Scalar value.
        takeable : interpret the index as indexers, default False
        """
        if not takeable:
            try:
                loc = self.index.get_loc(label)
            except KeyError:
                # set using a non-recursive method
                self.loc[label] = value
                return
        else:
            loc = label

        self._set_values(loc, value)

    # ----------------------------------------------------------------------
    # Lookup Caching

    @property
    def _is_cached(self) -> bool:
        """Return boolean indicating if self is cached or not."""
        return getattr(self, "_cacher", None) is not None

    def _get_cacher(self):
        """return my cacher or None"""
        cacher = getattr(self, "_cacher", None)
        if cacher is not None:
            cacher = cacher[1]()
        return cacher

    def _reset_cacher(self) -> None:
        """
        Reset the cacher.
        """
        if hasattr(self, "_cacher"):
            # should only get here with self.ndim == 1
            del self._cacher

    def _set_as_cached(self, item, cacher) -> None:
        """
        Set the _cacher attribute on the calling object with a weakref to
        cacher.
        """
        self._cacher = (item, weakref.ref(cacher))

    def _clear_item_cache(self) -> None:
        # no-op for Series
        pass

    def _check_is_chained_assignment_possible(self) -> bool:
        """
        See NDFrame._check_is_chained_assignment_possible.__doc__
        """
        if self._is_view and self._is_cached:
            ref = self._get_cacher()
            if ref is not None and ref._is_mixed_type:
                self._check_setitem_copy(t="referent", force=True)
            return True
        return super()._check_is_chained_assignment_possible()

    def _maybe_update_cacher(
        self, clear: bool = False, verify_is_copy: bool = True, inplace: bool = False
    ) -> None:
        """
        See NDFrame._maybe_update_cacher.__doc__
        """
        cacher = getattr(self, "_cacher", None)
        if cacher is not None:
            assert self.ndim == 1
            ref: DataFrame = cacher[1]()

            # we are trying to reference a dead referent, hence
            # a copy
            if ref is None:
                del self._cacher
            elif len(self) == len(ref) and self.name in ref.columns:
                # GH#42530 self.name must be in ref.columns
                # to ensure column still in dataframe
                # otherwise, either self or ref has swapped in new arrays
                ref._maybe_cache_changed(cacher[0], self, inplace=inplace)
            else:
                # GH#33675 we have swapped in a new array, so parent
                #  reference to self is now invalid
                ref._item_cache.pop(cacher[0], None)

        super()._maybe_update_cacher(
            clear=clear, verify_is_copy=verify_is_copy, inplace=inplace
        )

    # ----------------------------------------------------------------------
    # Unsorted

    @property
    def _is_mixed_type(self):
        return False

    def repeat(self, repeats, axis=None) -> Series:
        """
        Repeat elements of a Series.

        Returns a new Series where each element of the current Series
        is repeated consecutively a given number of times.

        Parameters
        ----------
        repeats : int or array of ints
            The number of repetitions for each element. This should be a
            non-negative integer. Repeating 0 times will return an empty
            Series.
        axis : None
            Must be ``None``. Has no effect but is accepted for compatibility
            with numpy.

        Returns
        -------
        Series
            Newly created Series with repeated elements.

        See Also
        --------
        Index.repeat : Equivalent function for Index.
        numpy.repeat : Similar method for :class:`numpy.ndarray`.

        Examples
        --------
        >>> s = pd.Series(['a', 'b', 'c'])
        >>> s
        0    a
        1    b
        2    c
        dtype: object
        >>> s.repeat(2)
        0    a
        0    a
        1    b
        1    b
        2    c
        2    c
        dtype: object
        >>> s.repeat([1, 2, 3])
        0    a
        1    b
        1    b
        2    c
        2    c
        2    c
        dtype: object
        """
        nv.validate_repeat((), {"axis": axis})
        new_index = self.index.repeat(repeats)
        new_values = self._values.repeat(repeats)
        return self._constructor(new_values, index=new_index).__finalize__(
            self, method="repeat"
        )

    @deprecate_nonkeyword_arguments(version=None, allowed_args=["self", "level"])
    def reset_index(self, level=None, drop=False, name=lib.no_default, inplace=False):
        """
        Generate a new DataFrame or Series with the index reset.

        This is useful when the index needs to be treated as a column, or
        when the index is meaningless and needs to be reset to the default
        before another operation.

        Parameters
        ----------
        level : int, str, tuple, or list, default optional
            For a Series with a MultiIndex, only remove the specified levels
            from the index. Removes all levels by default.
        drop : bool, default False
            Just reset the index, without inserting it as a column in
            the new DataFrame.
        name : object, optional
            The name to use for the column containing the original Series
            values. Uses ``self.name`` by default. This argument is ignored
            when `drop` is True.
        inplace : bool, default False
            Modify the Series in place (do not create a new object).

        Returns
        -------
        Series or DataFrame or None
            When `drop` is False (the default), a DataFrame is returned.
            The newly created columns will come first in the DataFrame,
            followed by the original Series values.
            When `drop` is True, a `Series` is returned.
            In either case, if ``inplace=True``, no value is returned.

        See Also
        --------
        DataFrame.reset_index: Analogous function for DataFrame.

        Examples
        --------
        >>> s = pd.Series([1, 2, 3, 4], name='foo',
        ...               index=pd.Index(['a', 'b', 'c', 'd'], name='idx'))

        Generate a DataFrame with default index.

        >>> s.reset_index()
          idx  foo
        0   a    1
        1   b    2
        2   c    3
        3   d    4

        To specify the name of the new column use `name`.

        >>> s.reset_index(name='values')
          idx  values
        0   a       1
        1   b       2
        2   c       3
        3   d       4

        To generate a new Series with the default set `drop` to True.

        >>> s.reset_index(drop=True)
        0    1
        1    2
        2    3
        3    4
        Name: foo, dtype: int64

        To update the Series in place, without generating a new one
        set `inplace` to True. Note that it also requires ``drop=True``.

        >>> s.reset_index(inplace=True, drop=True)
        >>> s
        0    1
        1    2
        2    3
        3    4
        Name: foo, dtype: int64

        The `level` parameter is interesting for Series with a multi-level
        index.

        >>> arrays = [np.array(['bar', 'bar', 'baz', 'baz']),
        ...           np.array(['one', 'two', 'one', 'two'])]
        >>> s2 = pd.Series(
        ...     range(4), name='foo',
        ...     index=pd.MultiIndex.from_arrays(arrays,
        ...                                     names=['a', 'b']))

        To remove a specific level from the Index, use `level`.

        >>> s2.reset_index(level='a')
               a  foo
        b
        one  bar    0
        two  bar    1
        one  baz    2
        two  baz    3

        If `level` is not set, all levels are removed from the Index.

        >>> s2.reset_index()
             a    b  foo
        0  bar  one    0
        1  bar  two    1
        2  baz  one    2
        3  baz  two    3
        """
        inplace = validate_bool_kwarg(inplace, "inplace")
        if drop:
            if name is lib.no_default:
                name = self.name

            new_index = default_index(len(self))
            if level is not None:
                if not isinstance(level, (tuple, list)):
                    level = [level]
                level = [self.index._get_level_number(lev) for lev in level]
                if len(level) < self.index.nlevels:
                    new_index = self.index.droplevel(level)

            if inplace:
                self.index = new_index
                # set name if it was passed, otherwise, keep the previous name
                self.name = name or self.name
            else:
                return self._constructor(
                    self._values.copy(), index=new_index
                ).__finalize__(self, method="reset_index")
        elif inplace:
            raise TypeError(
                "Cannot reset_index inplace on a Series to create a DataFrame"
            )
        else:
            if name is lib.no_default:
                # For backwards compatibility, keep columns as [0] instead of
                #  [None] when self.name is None
                if self.name is None:
                    name = 0
                else:
                    name = self.name

            df = self.to_frame(name)
            return df.reset_index(level=level, drop=drop)

    # ----------------------------------------------------------------------
    # Rendering Methods

    def __repr__(self) -> str:
        """
        Return a string representation for a particular Series.
        """
        repr_params = fmt.get_series_repr_params()
        return self.to_string(**repr_params)

    def to_string(
        self,
        buf=None,
        na_rep="NaN",
        float_format=None,
        header=True,
        index=True,
        length=False,
        dtype=False,
        name=False,
        max_rows=None,
        min_rows=None,
    ):
        """
        Render a string representation of the Series.

        Parameters
        ----------
        buf : StringIO-like, optional
            Buffer to write to.
        na_rep : str, optional
            String representation of NaN to use, default 'NaN'.
        float_format : one-parameter function, optional
            Formatter function to apply to columns' elements if they are
            floats, default None.
        header : bool, default True
            Add the Series header (index name).
        index : bool, optional
            Add index (row) labels, default True.
        length : bool, default False
            Add the Series length.
        dtype : bool, default False
            Add the Series dtype.
        name : bool, default False
            Add the Series name if not None.
        max_rows : int, optional
            Maximum number of rows to show before truncating. If None, show
            all.
        min_rows : int, optional
            The number of rows to display in a truncated repr (when number
            of rows is above `max_rows`).

        Returns
        -------
        str or None
            String representation of Series if ``buf=None``, otherwise None.
        """
        formatter = fmt.SeriesFormatter(
            self,
            name=name,
            length=length,
            header=header,
            index=index,
            dtype=dtype,
            na_rep=na_rep,
            float_format=float_format,
            min_rows=min_rows,
            max_rows=max_rows,
        )
        result = formatter.to_string()

        # catch contract violations
        if not isinstance(result, str):
            raise AssertionError(
                "result must be of type str, type "
                f"of result is {repr(type(result).__name__)}"
            )

        if buf is None:
            return result
        else:
            try:
                buf.write(result)
            except AttributeError:
                with open(buf, "w") as f:
                    f.write(result)

    @doc(
        klass=_shared_doc_kwargs["klass"],
        storage_options=generic._shared_docs["storage_options"],
        examples=dedent(
            """Examples
            --------
            >>> s = pd.Series(["elk", "pig", "dog", "quetzal"], name="animal")
            >>> print(s.to_markdown())
            |    | animal   |
            |---:|:---------|
            |  0 | elk      |
            |  1 | pig      |
            |  2 | dog      |
            |  3 | quetzal  |

            Output markdown with a tabulate option.

            >>> print(s.to_markdown(tablefmt="grid"))
            +----+----------+
            |    | animal   |
            +====+==========+
            |  0 | elk      |
            +----+----------+
            |  1 | pig      |
            +----+----------+
            |  2 | dog      |
            +----+----------+
            |  3 | quetzal  |
            +----+----------+"""
        ),
    )
    def to_markdown(
        self,
        buf: IO[str] | None = None,
        mode: str = "wt",
        index: bool = True,
        storage_options: StorageOptions = None,
        **kwargs,
    ) -> str | None:
        """
        Print {klass} in Markdown-friendly format.

        .. versionadded:: 1.0.0

        Parameters
        ----------
        buf : str, Path or StringIO-like, optional, default None
            Buffer to write to. If None, the output is returned as a string.
        mode : str, optional
            Mode in which file is opened, "wt" by default.
        index : bool, optional, default True
            Add index (row) labels.

            .. versionadded:: 1.1.0
        {storage_options}

            .. versionadded:: 1.2.0

        **kwargs
            These parameters will be passed to `tabulate \
                <https://pypi.org/project/tabulate>`_.

        Returns
        -------
        str
            {klass} in Markdown-friendly format.

        Notes
        -----
        Requires the `tabulate <https://pypi.org/project/tabulate>`_ package.

        {examples}
        """
        return self.to_frame().to_markdown(
            buf, mode, index, storage_options=storage_options, **kwargs
        )

    # ----------------------------------------------------------------------

    def items(self) -> Iterable[tuple[Hashable, Any]]:
        """
        Lazily iterate over (index, value) tuples.

        This method returns an iterable tuple (index, value). This is
        convenient if you want to create a lazy iterator.

        Returns
        -------
        iterable
            Iterable of tuples containing the (index, value) pairs from a
            Series.

        See Also
        --------
        DataFrame.items : Iterate over (column name, Series) pairs.
        DataFrame.iterrows : Iterate over DataFrame rows as (index, Series) pairs.

        Examples
        --------
        >>> s = pd.Series(['A', 'B', 'C'])
        >>> for index, value in s.items():
        ...     print(f"Index : {index}, Value : {value}")
        Index : 0, Value : A
        Index : 1, Value : B
        Index : 2, Value : C
        """
        return zip(iter(self.index), iter(self))

    @Appender(items.__doc__)
    def iteritems(self) -> Iterable[tuple[Hashable, Any]]:
        return self.items()

    # ----------------------------------------------------------------------
    # Misc public methods

    def keys(self) -> Index:
        """
        Return alias for index.

        Returns
        -------
        Index
            Index of the Series.
        """
        return self.index

    def to_dict(self, into=dict):
        """
        Convert Series to {label -> value} dict or dict-like object.

        Parameters
        ----------
        into : class, default dict
            The collections.abc.Mapping subclass to use as the return
            object. Can be the actual class or an empty
            instance of the mapping type you want.  If you want a
            collections.defaultdict, you must pass it initialized.

        Returns
        -------
        collections.abc.Mapping
            Key-value representation of Series.

        Examples
        --------
        >>> s = pd.Series([1, 2, 3, 4])
        >>> s.to_dict()
        {0: 1, 1: 2, 2: 3, 3: 4}
        >>> from collections import OrderedDict, defaultdict
        >>> s.to_dict(OrderedDict)
        OrderedDict([(0, 1), (1, 2), (2, 3), (3, 4)])
        >>> dd = defaultdict(list)
        >>> s.to_dict(dd)
        defaultdict(<class 'list'>, {0: 1, 1: 2, 2: 3, 3: 4})
        """
        # GH16122
        into_c = com.standardize_mapping(into)
        return into_c((k, maybe_box_native(v)) for k, v in self.items())

    def to_frame(self, name: Hashable = lib.no_default) -> DataFrame:
        """
        Convert Series to DataFrame.

        Parameters
        ----------
        name : object, default None
            The passed name should substitute for the series name (if it has
            one).

        Returns
        -------
        DataFrame
            DataFrame representation of Series.

        Examples
        --------
        >>> s = pd.Series(["a", "b", "c"],
        ...               name="vals")
        >>> s.to_frame()
          vals
        0    a
        1    b
        2    c
        """
        columns: Index
        if name is lib.no_default:
            name = self.name
            if name is None:
                # default to [0], same as we would get with DataFrame(self)
                columns = default_index(1)
            else:
                columns = Index([name])
        else:
            columns = Index([name])

        mgr = self._mgr.to_2d_mgr(columns)
        return self._constructor_expanddim(mgr)

    def _set_name(self, name, inplace=False) -> Series:
        """
        Set the Series name.

        Parameters
        ----------
        name : str
        inplace : bool
            Whether to modify `self` directly or return a copy.
        """
        inplace = validate_bool_kwarg(inplace, "inplace")
        ser = self if inplace else self.copy()
        ser.name = name
        return ser

    @Appender(
        """
Examples
--------
>>> ser = pd.Series([390., 350., 30., 20.],
...                 index=['Falcon', 'Falcon', 'Parrot', 'Parrot'], name="Max Speed")
>>> ser
Falcon    390.0
Falcon    350.0
Parrot     30.0
Parrot     20.0
Name: Max Speed, dtype: float64
>>> ser.groupby(["a", "b", "a", "b"]).mean()
a    210.0
b    185.0
Name: Max Speed, dtype: float64
>>> ser.groupby(level=0).mean()
Falcon    370.0
Parrot     25.0
Name: Max Speed, dtype: float64
>>> ser.groupby(ser > 100).mean()
Max Speed
False     25.0
True     370.0
Name: Max Speed, dtype: float64

**Grouping by Indexes**

We can groupby different levels of a hierarchical index
using the `level` parameter:

>>> arrays = [['Falcon', 'Falcon', 'Parrot', 'Parrot'],
...           ['Captive', 'Wild', 'Captive', 'Wild']]
>>> index = pd.MultiIndex.from_arrays(arrays, names=('Animal', 'Type'))
>>> ser = pd.Series([390., 350., 30., 20.], index=index, name="Max Speed")
>>> ser
Animal  Type
Falcon  Captive    390.0
        Wild       350.0
Parrot  Captive     30.0
        Wild        20.0
Name: Max Speed, dtype: float64
>>> ser.groupby(level=0).mean()
Animal
Falcon    370.0
Parrot     25.0
Name: Max Speed, dtype: float64
>>> ser.groupby(level="Type").mean()
Type
Captive    210.0
Wild       185.0
Name: Max Speed, dtype: float64

We can also choose to include `NA` in group keys or not by defining
`dropna` parameter, the default setting is `True`:

>>> ser = pd.Series([1, 2, 3, 3], index=["a", 'a', 'b', np.nan])
>>> ser.groupby(level=0).sum()
a    3
b    3
dtype: int64

>>> ser.groupby(level=0, dropna=False).sum()
a    3
b    3
NaN  3
dtype: int64

>>> arrays = ['Falcon', 'Falcon', 'Parrot', 'Parrot']
>>> ser = pd.Series([390., 350., 30., 20.], index=arrays, name="Max Speed")
>>> ser.groupby(["a", "b", "a", np.nan]).mean()
a    210.0
b    350.0
Name: Max Speed, dtype: float64

>>> ser.groupby(["a", "b", "a", np.nan], dropna=False).mean()
a    210.0
b    350.0
NaN   20.0
Name: Max Speed, dtype: float64
"""
    )
    @Appender(generic._shared_docs["groupby"] % _shared_doc_kwargs)
    def groupby(
        self,
        by=None,
        axis=0,
        level=None,
        as_index: bool = True,
        sort: bool = True,
<<<<<<< HEAD
        group_keys: bool = no_default,
        squeeze: bool = no_default,
=======
        group_keys: bool = True,
        squeeze: bool | lib.NoDefault = no_default,
>>>>>>> 7e51bd73
        observed: bool = False,
        dropna: bool = True,
    ) -> SeriesGroupBy:
        from pandas.core.groupby.generic import SeriesGroupBy

        if squeeze is not no_default:
            warnings.warn(
                (
                    "The `squeeze` parameter is deprecated and "
                    "will be removed in a future version."
                ),
                FutureWarning,
                stacklevel=find_stack_level(),
            )
        else:
            squeeze = False

        if level is None and by is None:
            raise TypeError("You have to supply one of 'by' and 'level'")
        axis = self._get_axis_number(axis)

        # error: Argument "squeeze" to "SeriesGroupBy" has incompatible type
        # "Union[bool, NoDefault]"; expected "bool"
        return SeriesGroupBy(
            obj=self,
            keys=by,
            axis=axis,
            level=level,
            as_index=as_index,
            sort=sort,
            group_keys=group_keys,
            squeeze=squeeze,  # type: ignore[arg-type]
            observed=observed,
            dropna=dropna,
        )

    # ----------------------------------------------------------------------
    # Statistics, overridden ndarray methods

    # TODO: integrate bottleneck

    def count(self, level=None):
        """
        Return number of non-NA/null observations in the Series.

        Parameters
        ----------
        level : int or level name, default None
            If the axis is a MultiIndex (hierarchical), count along a
            particular level, collapsing into a smaller Series.

        Returns
        -------
        int or Series (if level specified)
            Number of non-null values in the Series.

        See Also
        --------
        DataFrame.count : Count non-NA cells for each column or row.

        Examples
        --------
        >>> s = pd.Series([0.0, 1.0, np.nan])
        >>> s.count()
        2
        """
        if level is None:
            return notna(self._values).sum().astype("int64")
        else:
            warnings.warn(
                "Using the level keyword in DataFrame and Series aggregations is "
                "deprecated and will be removed in a future version. Use groupby "
                "instead. ser.count(level=1) should use ser.groupby(level=1).count().",
                FutureWarning,
                stacklevel=find_stack_level(),
            )
            if not isinstance(self.index, MultiIndex):
                raise ValueError("Series.count level is only valid with a MultiIndex")

        index = self.index
        assert isinstance(index, MultiIndex)  # for mypy

        if isinstance(level, str):
            level = index._get_level_number(level)

        lev = index.levels[level]
        level_codes = np.array(index.codes[level], subok=False, copy=True)

        mask = level_codes == -1
        if mask.any():
            level_codes[mask] = cnt = len(lev)
            lev = lev.insert(cnt, lev._na_value)

        obs = level_codes[notna(self._values)]
        out = np.bincount(obs, minlength=len(lev) or None)
        return self._constructor(out, index=lev, dtype="int64").__finalize__(
            self, method="count"
        )

    def mode(self, dropna=True) -> Series:
        """
        Return the mode(s) of the Series.

        The mode is the value that appears most often. There can be multiple modes.

        Always returns Series even if only one value is returned.

        Parameters
        ----------
        dropna : bool, default True
            Don't consider counts of NaN/NaT.

        Returns
        -------
        Series
            Modes of the Series in sorted order.
        """
        # TODO: Add option for bins like value_counts()
        return algorithms.mode(self, dropna=dropna)

    def unique(self) -> ArrayLike:
        """
        Return unique values of Series object.

        Uniques are returned in order of appearance. Hash table-based unique,
        therefore does NOT sort.

        Returns
        -------
        ndarray or ExtensionArray
            The unique values returned as a NumPy array. See Notes.

        See Also
        --------
        unique : Top-level unique method for any 1-d array-like object.
        Index.unique : Return Index with unique values from an Index object.

        Notes
        -----
        Returns the unique values as a NumPy array. In case of an
        extension-array backed Series, a new
        :class:`~api.extensions.ExtensionArray` of that type with just
        the unique values is returned. This includes

            * Categorical
            * Period
            * Datetime with Timezone
            * Interval
            * Sparse
            * IntegerNA

        See Examples section.

        Examples
        --------
        >>> pd.Series([2, 1, 3, 3], name='A').unique()
        array([2, 1, 3])

        >>> pd.Series([pd.Timestamp('2016-01-01') for _ in range(3)]).unique()
        array(['2016-01-01T00:00:00.000000000'], dtype='datetime64[ns]')

        >>> pd.Series([pd.Timestamp('2016-01-01', tz='US/Eastern')
        ...            for _ in range(3)]).unique()
        <DatetimeArray>
        ['2016-01-01 00:00:00-05:00']
        Length: 1, dtype: datetime64[ns, US/Eastern]

        An Categorical will return categories in the order of
        appearance and with the same dtype.

        >>> pd.Series(pd.Categorical(list('baabc'))).unique()
        ['b', 'a', 'c']
        Categories (3, object): ['a', 'b', 'c']
        >>> pd.Series(pd.Categorical(list('baabc'), categories=list('abc'),
        ...                          ordered=True)).unique()
        ['b', 'a', 'c']
        Categories (3, object): ['a' < 'b' < 'c']
        """
        return super().unique()

    @overload
    def drop_duplicates(self, keep=..., inplace: Literal[False] = ...) -> Series:
        ...

    @overload
    def drop_duplicates(self, keep, inplace: Literal[True]) -> None:
        ...

    @overload
    def drop_duplicates(self, *, inplace: Literal[True]) -> None:
        ...

    @overload
    def drop_duplicates(self, keep=..., inplace: bool = ...) -> Series | None:
        ...

    @deprecate_nonkeyword_arguments(version=None, allowed_args=["self"])
    def drop_duplicates(self, keep="first", inplace=False) -> Series | None:
        """
        Return Series with duplicate values removed.

        Parameters
        ----------
        keep : {'first', 'last', ``False``}, default 'first'
            Method to handle dropping duplicates:

            - 'first' : Drop duplicates except for the first occurrence.
            - 'last' : Drop duplicates except for the last occurrence.
            - ``False`` : Drop all duplicates.

        inplace : bool, default ``False``
            If ``True``, performs operation inplace and returns None.

        Returns
        -------
        Series or None
            Series with duplicates dropped or None if ``inplace=True``.

        See Also
        --------
        Index.drop_duplicates : Equivalent method on Index.
        DataFrame.drop_duplicates : Equivalent method on DataFrame.
        Series.duplicated : Related method on Series, indicating duplicate
            Series values.

        Examples
        --------
        Generate a Series with duplicated entries.

        >>> s = pd.Series(['lama', 'cow', 'lama', 'beetle', 'lama', 'hippo'],
        ...               name='animal')
        >>> s
        0      lama
        1       cow
        2      lama
        3    beetle
        4      lama
        5     hippo
        Name: animal, dtype: object

        With the 'keep' parameter, the selection behaviour of duplicated values
        can be changed. The value 'first' keeps the first occurrence for each
        set of duplicated entries. The default value of keep is 'first'.

        >>> s.drop_duplicates()
        0      lama
        1       cow
        3    beetle
        5     hippo
        Name: animal, dtype: object

        The value 'last' for parameter 'keep' keeps the last occurrence for
        each set of duplicated entries.

        >>> s.drop_duplicates(keep='last')
        1       cow
        3    beetle
        4      lama
        5     hippo
        Name: animal, dtype: object

        The value ``False`` for parameter 'keep' discards all sets of
        duplicated entries. Setting the value of 'inplace' to ``True`` performs
        the operation inplace and returns ``None``.

        >>> s.drop_duplicates(keep=False, inplace=True)
        >>> s
        1       cow
        3    beetle
        5     hippo
        Name: animal, dtype: object
        """
        inplace = validate_bool_kwarg(inplace, "inplace")
        result = super().drop_duplicates(keep=keep)
        if inplace:
            self._update_inplace(result)
            return None
        else:
            return result

    def duplicated(self, keep="first") -> Series:
        """
        Indicate duplicate Series values.

        Duplicated values are indicated as ``True`` values in the resulting
        Series. Either all duplicates, all except the first or all except the
        last occurrence of duplicates can be indicated.

        Parameters
        ----------
        keep : {'first', 'last', False}, default 'first'
            Method to handle dropping duplicates:

            - 'first' : Mark duplicates as ``True`` except for the first
              occurrence.
            - 'last' : Mark duplicates as ``True`` except for the last
              occurrence.
            - ``False`` : Mark all duplicates as ``True``.

        Returns
        -------
        Series[bool]
            Series indicating whether each value has occurred in the
            preceding values.

        See Also
        --------
        Index.duplicated : Equivalent method on pandas.Index.
        DataFrame.duplicated : Equivalent method on pandas.DataFrame.
        Series.drop_duplicates : Remove duplicate values from Series.

        Examples
        --------
        By default, for each set of duplicated values, the first occurrence is
        set on False and all others on True:

        >>> animals = pd.Series(['lama', 'cow', 'lama', 'beetle', 'lama'])
        >>> animals.duplicated()
        0    False
        1    False
        2     True
        3    False
        4     True
        dtype: bool

        which is equivalent to

        >>> animals.duplicated(keep='first')
        0    False
        1    False
        2     True
        3    False
        4     True
        dtype: bool

        By using 'last', the last occurrence of each set of duplicated values
        is set on False and all others on True:

        >>> animals.duplicated(keep='last')
        0     True
        1    False
        2     True
        3    False
        4    False
        dtype: bool

        By setting keep on ``False``, all duplicates are True:

        >>> animals.duplicated(keep=False)
        0     True
        1    False
        2     True
        3    False
        4     True
        dtype: bool
        """
        res = self._duplicated(keep=keep)
        result = self._constructor(res, index=self.index)
        return result.__finalize__(self, method="duplicated")

    def idxmin(self, axis=0, skipna=True, *args, **kwargs):
        """
        Return the row label of the minimum value.

        If multiple values equal the minimum, the first row label with that
        value is returned.

        Parameters
        ----------
        axis : int, default 0
            For compatibility with DataFrame.idxmin. Redundant for application
            on Series.
        skipna : bool, default True
            Exclude NA/null values. If the entire Series is NA, the result
            will be NA.
        *args, **kwargs
            Additional arguments and keywords have no effect but might be
            accepted for compatibility with NumPy.

        Returns
        -------
        Index
            Label of the minimum value.

        Raises
        ------
        ValueError
            If the Series is empty.

        See Also
        --------
        numpy.argmin : Return indices of the minimum values
            along the given axis.
        DataFrame.idxmin : Return index of first occurrence of minimum
            over requested axis.
        Series.idxmax : Return index *label* of the first occurrence
            of maximum of values.

        Notes
        -----
        This method is the Series version of ``ndarray.argmin``. This method
        returns the label of the minimum, while ``ndarray.argmin`` returns
        the position. To get the position, use ``series.values.argmin()``.

        Examples
        --------
        >>> s = pd.Series(data=[1, None, 4, 1],
        ...               index=['A', 'B', 'C', 'D'])
        >>> s
        A    1.0
        B    NaN
        C    4.0
        D    1.0
        dtype: float64

        >>> s.idxmin()
        'A'

        If `skipna` is False and there is an NA value in the data,
        the function returns ``nan``.

        >>> s.idxmin(skipna=False)
        nan
        """
        i = self.argmin(axis, skipna, *args, **kwargs)
        if i == -1:
            return np.nan
        return self.index[i]

    def idxmax(self, axis=0, skipna=True, *args, **kwargs):
        """
        Return the row label of the maximum value.

        If multiple values equal the maximum, the first row label with that
        value is returned.

        Parameters
        ----------
        axis : int, default 0
            For compatibility with DataFrame.idxmax. Redundant for application
            on Series.
        skipna : bool, default True
            Exclude NA/null values. If the entire Series is NA, the result
            will be NA.
        *args, **kwargs
            Additional arguments and keywords have no effect but might be
            accepted for compatibility with NumPy.

        Returns
        -------
        Index
            Label of the maximum value.

        Raises
        ------
        ValueError
            If the Series is empty.

        See Also
        --------
        numpy.argmax : Return indices of the maximum values
            along the given axis.
        DataFrame.idxmax : Return index of first occurrence of maximum
            over requested axis.
        Series.idxmin : Return index *label* of the first occurrence
            of minimum of values.

        Notes
        -----
        This method is the Series version of ``ndarray.argmax``. This method
        returns the label of the maximum, while ``ndarray.argmax`` returns
        the position. To get the position, use ``series.values.argmax()``.

        Examples
        --------
        >>> s = pd.Series(data=[1, None, 4, 3, 4],
        ...               index=['A', 'B', 'C', 'D', 'E'])
        >>> s
        A    1.0
        B    NaN
        C    4.0
        D    3.0
        E    4.0
        dtype: float64

        >>> s.idxmax()
        'C'

        If `skipna` is False and there is an NA value in the data,
        the function returns ``nan``.

        >>> s.idxmax(skipna=False)
        nan
        """
        i = self.argmax(axis, skipna, *args, **kwargs)
        if i == -1:
            return np.nan
        return self.index[i]

    def round(self, decimals=0, *args, **kwargs) -> Series:
        """
        Round each value in a Series to the given number of decimals.

        Parameters
        ----------
        decimals : int, default 0
            Number of decimal places to round to. If decimals is negative,
            it specifies the number of positions to the left of the decimal point.
        *args, **kwargs
            Additional arguments and keywords have no effect but might be
            accepted for compatibility with NumPy.

        Returns
        -------
        Series
            Rounded values of the Series.

        See Also
        --------
        numpy.around : Round values of an np.array.
        DataFrame.round : Round values of a DataFrame.

        Examples
        --------
        >>> s = pd.Series([0.1, 1.3, 2.7])
        >>> s.round()
        0    0.0
        1    1.0
        2    3.0
        dtype: float64
        """
        nv.validate_round(args, kwargs)
        result = self._values.round(decimals)
        result = self._constructor(result, index=self.index).__finalize__(
            self, method="round"
        )

        return result

    def quantile(self, q=0.5, interpolation="linear"):
        """
        Return value at the given quantile.

        Parameters
        ----------
        q : float or array-like, default 0.5 (50% quantile)
            The quantile(s) to compute, which can lie in range: 0 <= q <= 1.
        interpolation : {'linear', 'lower', 'higher', 'midpoint', 'nearest'}
            This optional parameter specifies the interpolation method to use,
            when the desired quantile lies between two data points `i` and `j`:

                * linear: `i + (j - i) * fraction`, where `fraction` is the
                  fractional part of the index surrounded by `i` and `j`.
                * lower: `i`.
                * higher: `j`.
                * nearest: `i` or `j` whichever is nearest.
                * midpoint: (`i` + `j`) / 2.

        Returns
        -------
        float or Series
            If ``q`` is an array, a Series will be returned where the
            index is ``q`` and the values are the quantiles, otherwise
            a float will be returned.

        See Also
        --------
        core.window.Rolling.quantile : Calculate the rolling quantile.
        numpy.percentile : Returns the q-th percentile(s) of the array elements.

        Examples
        --------
        >>> s = pd.Series([1, 2, 3, 4])
        >>> s.quantile(.5)
        2.5
        >>> s.quantile([.25, .5, .75])
        0.25    1.75
        0.50    2.50
        0.75    3.25
        dtype: float64
        """
        validate_percentile(q)

        # We dispatch to DataFrame so that core.internals only has to worry
        #  about 2D cases.
        df = self.to_frame()

        result = df.quantile(q=q, interpolation=interpolation, numeric_only=False)
        if result.ndim == 2:
            result = result.iloc[:, 0]

        if is_list_like(q):
            result.name = self.name
            return self._constructor(result, index=Float64Index(q), name=self.name)
        else:
            # scalar
            return result.iloc[0]

    def corr(self, other, method="pearson", min_periods=None) -> float:
        """
        Compute correlation with `other` Series, excluding missing values.

        Parameters
        ----------
        other : Series
            Series with which to compute the correlation.
        method : {'pearson', 'kendall', 'spearman'} or callable
            Method used to compute correlation:

            - pearson : Standard correlation coefficient
            - kendall : Kendall Tau correlation coefficient
            - spearman : Spearman rank correlation
            - callable: Callable with input two 1d ndarrays and returning a float.

            .. warning::
                Note that the returned matrix from corr will have 1 along the
                diagonals and will be symmetric regardless of the callable's
                behavior.
        min_periods : int, optional
            Minimum number of observations needed to have a valid result.

        Returns
        -------
        float
            Correlation with other.

        See Also
        --------
        DataFrame.corr : Compute pairwise correlation between columns.
        DataFrame.corrwith : Compute pairwise correlation with another
            DataFrame or Series.

        Examples
        --------
        >>> def histogram_intersection(a, b):
        ...     v = np.minimum(a, b).sum().round(decimals=1)
        ...     return v
        >>> s1 = pd.Series([.2, .0, .6, .2])
        >>> s2 = pd.Series([.3, .6, .0, .1])
        >>> s1.corr(s2, method=histogram_intersection)
        0.3
        """
        this, other = self.align(other, join="inner", copy=False)
        if len(this) == 0:
            return np.nan

        if method in ["pearson", "spearman", "kendall"] or callable(method):
            return nanops.nancorr(
                this.values, other.values, method=method, min_periods=min_periods
            )

        raise ValueError(
            "method must be either 'pearson', "
            "'spearman', 'kendall', or a callable, "
            f"'{method}' was supplied"
        )

    def cov(
        self,
        other: Series,
        min_periods: int | None = None,
        ddof: int | None = 1,
    ) -> float:
        """
        Compute covariance with Series, excluding missing values.

        Parameters
        ----------
        other : Series
            Series with which to compute the covariance.
        min_periods : int, optional
            Minimum number of observations needed to have a valid result.
        ddof : int, default 1
            Delta degrees of freedom.  The divisor used in calculations
            is ``N - ddof``, where ``N`` represents the number of elements.

            .. versionadded:: 1.1.0

        Returns
        -------
        float
            Covariance between Series and other normalized by N-1
            (unbiased estimator).

        See Also
        --------
        DataFrame.cov : Compute pairwise covariance of columns.

        Examples
        --------
        >>> s1 = pd.Series([0.90010907, 0.13484424, 0.62036035])
        >>> s2 = pd.Series([0.12528585, 0.26962463, 0.51111198])
        >>> s1.cov(s2)
        -0.01685762652715874
        """
        this, other = self.align(other, join="inner", copy=False)
        if len(this) == 0:
            return np.nan
        return nanops.nancov(
            this.values, other.values, min_periods=min_periods, ddof=ddof
        )

    @doc(
        klass="Series",
        extra_params="",
        other_klass="DataFrame",
        examples=dedent(
            """
        Difference with previous row

        >>> s = pd.Series([1, 1, 2, 3, 5, 8])
        >>> s.diff()
        0    NaN
        1    0.0
        2    1.0
        3    1.0
        4    2.0
        5    3.0
        dtype: float64

        Difference with 3rd previous row

        >>> s.diff(periods=3)
        0    NaN
        1    NaN
        2    NaN
        3    2.0
        4    4.0
        5    6.0
        dtype: float64

        Difference with following row

        >>> s.diff(periods=-1)
        0    0.0
        1   -1.0
        2   -1.0
        3   -2.0
        4   -3.0
        5    NaN
        dtype: float64

        Overflow in input dtype

        >>> s = pd.Series([1, 0], dtype=np.uint8)
        >>> s.diff()
        0      NaN
        1    255.0
        dtype: float64"""
        ),
    )
    def diff(self, periods: int = 1) -> Series:
        """
        First discrete difference of element.

        Calculates the difference of a {klass} element compared with another
        element in the {klass} (default is element in previous row).

        Parameters
        ----------
        periods : int, default 1
            Periods to shift for calculating difference, accepts negative
            values.
        {extra_params}
        Returns
        -------
        {klass}
            First differences of the Series.

        See Also
        --------
        {klass}.pct_change: Percent change over given number of periods.
        {klass}.shift: Shift index by desired number of periods with an
            optional time freq.
        {other_klass}.diff: First discrete difference of object.

        Notes
        -----
        For boolean dtypes, this uses :meth:`operator.xor` rather than
        :meth:`operator.sub`.
        The result is calculated according to current dtype in {klass},
        however dtype of the result is always float64.

        Examples
        --------
        {examples}
        """
        result = algorithms.diff(self._values, periods)
        return self._constructor(result, index=self.index).__finalize__(
            self, method="diff"
        )

    def autocorr(self, lag=1) -> float:
        """
        Compute the lag-N autocorrelation.

        This method computes the Pearson correlation between
        the Series and its shifted self.

        Parameters
        ----------
        lag : int, default 1
            Number of lags to apply before performing autocorrelation.

        Returns
        -------
        float
            The Pearson correlation between self and self.shift(lag).

        See Also
        --------
        Series.corr : Compute the correlation between two Series.
        Series.shift : Shift index by desired number of periods.
        DataFrame.corr : Compute pairwise correlation of columns.
        DataFrame.corrwith : Compute pairwise correlation between rows or
            columns of two DataFrame objects.

        Notes
        -----
        If the Pearson correlation is not well defined return 'NaN'.

        Examples
        --------
        >>> s = pd.Series([0.25, 0.5, 0.2, -0.05])
        >>> s.autocorr()  # doctest: +ELLIPSIS
        0.10355...
        >>> s.autocorr(lag=2)  # doctest: +ELLIPSIS
        -0.99999...

        If the Pearson correlation is not well defined, then 'NaN' is returned.

        >>> s = pd.Series([1, 0, 0, 0])
        >>> s.autocorr()
        nan
        """
        return self.corr(self.shift(lag))

    def dot(self, other):
        """
        Compute the dot product between the Series and the columns of other.

        This method computes the dot product between the Series and another
        one, or the Series and each columns of a DataFrame, or the Series and
        each columns of an array.

        It can also be called using `self @ other` in Python >= 3.5.

        Parameters
        ----------
        other : Series, DataFrame or array-like
            The other object to compute the dot product with its columns.

        Returns
        -------
        scalar, Series or numpy.ndarray
            Return the dot product of the Series and other if other is a
            Series, the Series of the dot product of Series and each rows of
            other if other is a DataFrame or a numpy.ndarray between the Series
            and each columns of the numpy array.

        See Also
        --------
        DataFrame.dot: Compute the matrix product with the DataFrame.
        Series.mul: Multiplication of series and other, element-wise.

        Notes
        -----
        The Series and other has to share the same index if other is a Series
        or a DataFrame.

        Examples
        --------
        >>> s = pd.Series([0, 1, 2, 3])
        >>> other = pd.Series([-1, 2, -3, 4])
        >>> s.dot(other)
        8
        >>> s @ other
        8
        >>> df = pd.DataFrame([[0, 1], [-2, 3], [4, -5], [6, 7]])
        >>> s.dot(df)
        0    24
        1    14
        dtype: int64
        >>> arr = np.array([[0, 1], [-2, 3], [4, -5], [6, 7]])
        >>> s.dot(arr)
        array([24, 14])
        """
        if isinstance(other, (Series, ABCDataFrame)):
            common = self.index.union(other.index)
            if len(common) > len(self.index) or len(common) > len(other.index):
                raise ValueError("matrices are not aligned")

            left = self.reindex(index=common, copy=False)
            right = other.reindex(index=common, copy=False)
            lvals = left.values
            rvals = right.values
        else:
            lvals = self.values
            rvals = np.asarray(other)
            if lvals.shape[0] != rvals.shape[0]:
                raise Exception(
                    f"Dot product shape mismatch, {lvals.shape} vs {rvals.shape}"
                )

        if isinstance(other, ABCDataFrame):
            return self._constructor(
                np.dot(lvals, rvals), index=other.columns
            ).__finalize__(self, method="dot")
        elif isinstance(other, Series):
            return np.dot(lvals, rvals)
        elif isinstance(rvals, np.ndarray):
            return np.dot(lvals, rvals)
        else:  # pragma: no cover
            raise TypeError(f"unsupported type: {type(other)}")

    def __matmul__(self, other):
        """
        Matrix multiplication using binary `@` operator in Python>=3.5.
        """
        return self.dot(other)

    def __rmatmul__(self, other):
        """
        Matrix multiplication using binary `@` operator in Python>=3.5.
        """
        return self.dot(np.transpose(other))

    @doc(base.IndexOpsMixin.searchsorted, klass="Series")
    # Signature of "searchsorted" incompatible with supertype "IndexOpsMixin"
    def searchsorted(  # type: ignore[override]
        self,
        value: NumpyValueArrayLike | ExtensionArray,
        side: Literal["left", "right"] = "left",
        sorter: NumpySorter = None,
    ) -> npt.NDArray[np.intp] | np.intp:
        return base.IndexOpsMixin.searchsorted(self, value, side=side, sorter=sorter)

    # -------------------------------------------------------------------
    # Combination

    def append(
        self, to_append, ignore_index: bool = False, verify_integrity: bool = False
    ):
        """
        Concatenate two or more Series.

        Parameters
        ----------
        to_append : Series or list/tuple of Series
            Series to append with self.
        ignore_index : bool, default False
            If True, the resulting axis will be labeled 0, 1, …, n - 1.
        verify_integrity : bool, default False
            If True, raise Exception on creating index with duplicates.

        Returns
        -------
        Series
            Concatenated Series.

        See Also
        --------
        concat : General function to concatenate DataFrame or Series objects.

        Notes
        -----
        Iteratively appending to a Series can be more computationally intensive
        than a single concatenate. A better solution is to append values to a
        list and then concatenate the list with the original Series all at
        once.

        Examples
        --------
        >>> s1 = pd.Series([1, 2, 3])
        >>> s2 = pd.Series([4, 5, 6])
        >>> s3 = pd.Series([4, 5, 6], index=[3, 4, 5])
        >>> s1.append(s2)
        0    1
        1    2
        2    3
        0    4
        1    5
        2    6
        dtype: int64

        >>> s1.append(s3)
        0    1
        1    2
        2    3
        3    4
        4    5
        5    6
        dtype: int64

        With `ignore_index` set to True:

        >>> s1.append(s2, ignore_index=True)
        0    1
        1    2
        2    3
        3    4
        4    5
        5    6
        dtype: int64

        With `verify_integrity` set to True:

        >>> s1.append(s2, verify_integrity=True)
        Traceback (most recent call last):
        ...
        ValueError: Indexes have overlapping values: [0, 1, 2]
        """
        from pandas.core.reshape.concat import concat

        if isinstance(to_append, (list, tuple)):
            to_concat = [self]
            to_concat.extend(to_append)
        else:
            to_concat = [self, to_append]
        if any(isinstance(x, (ABCDataFrame,)) for x in to_concat[1:]):
            msg = "to_append should be a Series or list/tuple of Series, got DataFrame"
            raise TypeError(msg)
        return concat(
            to_concat, ignore_index=ignore_index, verify_integrity=verify_integrity
        )

    def _binop(self, other: Series, func, level=None, fill_value=None):
        """
        Perform generic binary operation with optional fill value.

        Parameters
        ----------
        other : Series
        func : binary operator
        fill_value : float or object
            Value to substitute for NA/null values. If both Series are NA in a
            location, the result will be NA regardless of the passed fill value.
        level : int or level name, default None
            Broadcast across a level, matching Index values on the
            passed MultiIndex level.

        Returns
        -------
        Series
        """
        if not isinstance(other, Series):
            raise AssertionError("Other operand must be Series")

        this = self

        if not self.index.equals(other.index):
            this, other = self.align(other, level=level, join="outer", copy=False)

        this_vals, other_vals = ops.fill_binop(this._values, other._values, fill_value)

        with np.errstate(all="ignore"):
            result = func(this_vals, other_vals)

        name = ops.get_op_result_name(self, other)
        return this._construct_result(result, name)

    def _construct_result(
        self, result: ArrayLike | tuple[ArrayLike, ArrayLike], name: Hashable
    ) -> Series | tuple[Series, Series]:
        """
        Construct an appropriately-labelled Series from the result of an op.

        Parameters
        ----------
        result : ndarray or ExtensionArray
        name : Label

        Returns
        -------
        Series
            In the case of __divmod__ or __rdivmod__, a 2-tuple of Series.
        """
        if isinstance(result, tuple):
            # produced by divmod or rdivmod

            res1 = self._construct_result(result[0], name=name)
            res2 = self._construct_result(result[1], name=name)

            # GH#33427 assertions to keep mypy happy
            assert isinstance(res1, Series)
            assert isinstance(res2, Series)
            return (res1, res2)

        # We do not pass dtype to ensure that the Series constructor
        #  does inference in the case where `result` has object-dtype.
        out = self._constructor(result, index=self.index)
        out = out.__finalize__(self)

        # Set the result's name after __finalize__ is called because __finalize__
        #  would set it back to self.name
        out.name = name
        return out

    @doc(
        generic._shared_docs["compare"],
        """
Returns
-------
Series or DataFrame
    If axis is 0 or 'index' the result will be a Series.
    The resulting index will be a MultiIndex with 'self' and 'other'
    stacked alternately at the inner level.

    If axis is 1 or 'columns' the result will be a DataFrame.
    It will have two columns namely 'self' and 'other'.

See Also
--------
DataFrame.compare : Compare with another DataFrame and show differences.

Notes
-----
Matching NaNs will not appear as a difference.

Examples
--------
>>> s1 = pd.Series(["a", "b", "c", "d", "e"])
>>> s2 = pd.Series(["a", "a", "c", "b", "e"])

Align the differences on columns

>>> s1.compare(s2)
  self other
1    b     a
3    d     b

Stack the differences on indices

>>> s1.compare(s2, align_axis=0)
1  self     b
   other    a
3  self     d
   other    b
dtype: object

Keep all original rows

>>> s1.compare(s2, keep_shape=True)
  self other
0  NaN   NaN
1    b     a
2  NaN   NaN
3    d     b
4  NaN   NaN

Keep all original rows and also all original values

>>> s1.compare(s2, keep_shape=True, keep_equal=True)
  self other
0    a     a
1    b     a
2    c     c
3    d     b
4    e     e
""",
        klass=_shared_doc_kwargs["klass"],
    )
    def compare(
        self,
        other: Series,
        align_axis: Axis = 1,
        keep_shape: bool = False,
        keep_equal: bool = False,
    ) -> DataFrame | Series:
        return super().compare(
            other=other,
            align_axis=align_axis,
            keep_shape=keep_shape,
            keep_equal=keep_equal,
        )

    def combine(self, other, func, fill_value=None) -> Series:
        """
        Combine the Series with a Series or scalar according to `func`.

        Combine the Series and `other` using `func` to perform elementwise
        selection for combined Series.
        `fill_value` is assumed when value is missing at some index
        from one of the two objects being combined.

        Parameters
        ----------
        other : Series or scalar
            The value(s) to be combined with the `Series`.
        func : function
            Function that takes two scalars as inputs and returns an element.
        fill_value : scalar, optional
            The value to assume when an index is missing from
            one Series or the other. The default specifies to use the
            appropriate NaN value for the underlying dtype of the Series.

        Returns
        -------
        Series
            The result of combining the Series with the other object.

        See Also
        --------
        Series.combine_first : Combine Series values, choosing the calling
            Series' values first.

        Examples
        --------
        Consider 2 Datasets ``s1`` and ``s2`` containing
        highest clocked speeds of different birds.

        >>> s1 = pd.Series({'falcon': 330.0, 'eagle': 160.0})
        >>> s1
        falcon    330.0
        eagle     160.0
        dtype: float64
        >>> s2 = pd.Series({'falcon': 345.0, 'eagle': 200.0, 'duck': 30.0})
        >>> s2
        falcon    345.0
        eagle     200.0
        duck       30.0
        dtype: float64

        Now, to combine the two datasets and view the highest speeds
        of the birds across the two datasets

        >>> s1.combine(s2, max)
        duck        NaN
        eagle     200.0
        falcon    345.0
        dtype: float64

        In the previous example, the resulting value for duck is missing,
        because the maximum of a NaN and a float is a NaN.
        So, in the example, we set ``fill_value=0``,
        so the maximum value returned will be the value from some dataset.

        >>> s1.combine(s2, max, fill_value=0)
        duck       30.0
        eagle     200.0
        falcon    345.0
        dtype: float64
        """
        if fill_value is None:
            fill_value = na_value_for_dtype(self.dtype, compat=False)

        if isinstance(other, Series):
            # If other is a Series, result is based on union of Series,
            # so do this element by element
            new_index = self.index.union(other.index)
            new_name = ops.get_op_result_name(self, other)
            new_values = np.empty(len(new_index), dtype=object)
            for i, idx in enumerate(new_index):
                lv = self.get(idx, fill_value)
                rv = other.get(idx, fill_value)
                with np.errstate(all="ignore"):
                    new_values[i] = func(lv, rv)
        else:
            # Assume that other is a scalar, so apply the function for
            # each element in the Series
            new_index = self.index
            new_values = np.empty(len(new_index), dtype=object)
            with np.errstate(all="ignore"):
                new_values[:] = [func(lv, other) for lv in self._values]
            new_name = self.name

        # try_float=False is to match agg_series
        npvalues = lib.maybe_convert_objects(new_values, try_float=False)
        res_values = maybe_cast_pointwise_result(npvalues, self.dtype, same_dtype=False)
        return self._constructor(res_values, index=new_index, name=new_name)

    def combine_first(self, other) -> Series:
        """
        Update null elements with value in the same location in 'other'.

        Combine two Series objects by filling null values in one Series with
        non-null values from the other Series. Result index will be the union
        of the two indexes.

        Parameters
        ----------
        other : Series
            The value(s) to be used for filling null values.

        Returns
        -------
        Series
            The result of combining the provided Series with the other object.

        See Also
        --------
        Series.combine : Perform element-wise operation on two Series
            using a given function.

        Examples
        --------
        >>> s1 = pd.Series([1, np.nan])
        >>> s2 = pd.Series([3, 4, 5])
        >>> s1.combine_first(s2)
        0    1.0
        1    4.0
        2    5.0
        dtype: float64

        Null values still persist if the location of that null value
        does not exist in `other`

        >>> s1 = pd.Series({'falcon': np.nan, 'eagle': 160.0})
        >>> s2 = pd.Series({'eagle': 200.0, 'duck': 30.0})
        >>> s1.combine_first(s2)
        duck       30.0
        eagle     160.0
        falcon      NaN
        dtype: float64
        """
        new_index = self.index.union(other.index)
        this = self.reindex(new_index, copy=False)
        other = other.reindex(new_index, copy=False)
        if this.dtype.kind == "M" and other.dtype.kind != "M":
            other = to_datetime(other)

        return this.where(notna(this), other)

    def update(self, other) -> None:
        """
        Modify Series in place using values from passed Series.

        Uses non-NA values from passed Series to make updates. Aligns
        on index.

        Parameters
        ----------
        other : Series, or object coercible into Series

        Examples
        --------
        >>> s = pd.Series([1, 2, 3])
        >>> s.update(pd.Series([4, 5, 6]))
        >>> s
        0    4
        1    5
        2    6
        dtype: int64

        >>> s = pd.Series(['a', 'b', 'c'])
        >>> s.update(pd.Series(['d', 'e'], index=[0, 2]))
        >>> s
        0    d
        1    b
        2    e
        dtype: object

        >>> s = pd.Series([1, 2, 3])
        >>> s.update(pd.Series([4, 5, 6, 7, 8]))
        >>> s
        0    4
        1    5
        2    6
        dtype: int64

        If ``other`` contains NaNs the corresponding values are not updated
        in the original Series.

        >>> s = pd.Series([1, 2, 3])
        >>> s.update(pd.Series([4, np.nan, 6]))
        >>> s
        0    4
        1    2
        2    6
        dtype: int64

        ``other`` can also be a non-Series object type
        that is coercible into a Series

        >>> s = pd.Series([1, 2, 3])
        >>> s.update([4, np.nan, 6])
        >>> s
        0    4
        1    2
        2    6
        dtype: int64

        >>> s = pd.Series([1, 2, 3])
        >>> s.update({1: 9})
        >>> s
        0    1
        1    9
        2    3
        dtype: int64
        """

        if not isinstance(other, Series):
            other = Series(other)

        other = other.reindex_like(self)
        mask = notna(other)

        self._mgr = self._mgr.putmask(mask=mask, new=other)
        self._maybe_update_cacher()

    # ----------------------------------------------------------------------
    # Reindexing, sorting

    @deprecate_nonkeyword_arguments(version=None, allowed_args=["self"])
    def sort_values(
        self,
        axis=0,
        ascending: bool | int | Sequence[bool | int] = True,
        inplace: bool = False,
        kind: str = "quicksort",
        na_position: str = "last",
        ignore_index: bool = False,
        key: ValueKeyFunc = None,
    ):
        """
        Sort by the values.

        Sort a Series in ascending or descending order by some
        criterion.

        Parameters
        ----------
        axis : {0 or 'index'}, default 0
            Axis to direct sorting. The value 'index' is accepted for
            compatibility with DataFrame.sort_values.
        ascending : bool or list of bools, default True
            If True, sort values in ascending order, otherwise descending.
        inplace : bool, default False
            If True, perform operation in-place.
        kind : {'quicksort', 'mergesort', 'heapsort', 'stable'}, default 'quicksort'
            Choice of sorting algorithm. See also :func:`numpy.sort` for more
            information. 'mergesort' and 'stable' are the only stable  algorithms.
        na_position : {'first' or 'last'}, default 'last'
            Argument 'first' puts NaNs at the beginning, 'last' puts NaNs at
            the end.
        ignore_index : bool, default False
            If True, the resulting axis will be labeled 0, 1, …, n - 1.

            .. versionadded:: 1.0.0

        key : callable, optional
            If not None, apply the key function to the series values
            before sorting. This is similar to the `key` argument in the
            builtin :meth:`sorted` function, with the notable difference that
            this `key` function should be *vectorized*. It should expect a
            ``Series`` and return an array-like.

            .. versionadded:: 1.1.0

        Returns
        -------
        Series or None
            Series ordered by values or None if ``inplace=True``.

        See Also
        --------
        Series.sort_index : Sort by the Series indices.
        DataFrame.sort_values : Sort DataFrame by the values along either axis.
        DataFrame.sort_index : Sort DataFrame by indices.

        Examples
        --------
        >>> s = pd.Series([np.nan, 1, 3, 10, 5])
        >>> s
        0     NaN
        1     1.0
        2     3.0
        3     10.0
        4     5.0
        dtype: float64

        Sort values ascending order (default behaviour)

        >>> s.sort_values(ascending=True)
        1     1.0
        2     3.0
        4     5.0
        3    10.0
        0     NaN
        dtype: float64

        Sort values descending order

        >>> s.sort_values(ascending=False)
        3    10.0
        4     5.0
        2     3.0
        1     1.0
        0     NaN
        dtype: float64

        Sort values inplace

        >>> s.sort_values(ascending=False, inplace=True)
        >>> s
        3    10.0
        4     5.0
        2     3.0
        1     1.0
        0     NaN
        dtype: float64

        Sort values putting NAs first

        >>> s.sort_values(na_position='first')
        0     NaN
        1     1.0
        2     3.0
        4     5.0
        3    10.0
        dtype: float64

        Sort a series of strings

        >>> s = pd.Series(['z', 'b', 'd', 'a', 'c'])
        >>> s
        0    z
        1    b
        2    d
        3    a
        4    c
        dtype: object

        >>> s.sort_values()
        3    a
        1    b
        4    c
        2    d
        0    z
        dtype: object

        Sort using a key function. Your `key` function will be
        given the ``Series`` of values and should return an array-like.

        >>> s = pd.Series(['a', 'B', 'c', 'D', 'e'])
        >>> s.sort_values()
        1    B
        3    D
        0    a
        2    c
        4    e
        dtype: object
        >>> s.sort_values(key=lambda x: x.str.lower())
        0    a
        1    B
        2    c
        3    D
        4    e
        dtype: object

        NumPy ufuncs work well here. For example, we can
        sort by the ``sin`` of the value

        >>> s = pd.Series([-4, -2, 0, 2, 4])
        >>> s.sort_values(key=np.sin)
        1   -2
        4    4
        2    0
        0   -4
        3    2
        dtype: int64

        More complicated user-defined functions can be used,
        as long as they expect a Series and return an array-like

        >>> s.sort_values(key=lambda x: (np.tan(x.cumsum())))
        0   -4
        3    2
        4    4
        1   -2
        2    0
        dtype: int64
        """
        inplace = validate_bool_kwarg(inplace, "inplace")
        # Validate the axis parameter
        self._get_axis_number(axis)

        # GH 5856/5853
        if inplace and self._is_cached:
            raise ValueError(
                "This Series is a view of some other array, to "
                "sort in-place you must create a copy"
            )

        if is_list_like(ascending):
            ascending = cast(Sequence[Union[bool, int]], ascending)
            if len(ascending) != 1:
                raise ValueError(
                    f"Length of ascending ({len(ascending)}) must be 1 for Series"
                )
            ascending = ascending[0]

        ascending = validate_ascending(ascending)

        if na_position not in ["first", "last"]:
            raise ValueError(f"invalid na_position: {na_position}")

        # GH 35922. Make sorting stable by leveraging nargsort
        values_to_sort = ensure_key_mapped(self, key)._values if key else self._values
        sorted_index = nargsort(values_to_sort, kind, bool(ascending), na_position)

        result = self._constructor(
            self._values[sorted_index], index=self.index[sorted_index]
        )

        if ignore_index:
            result.index = default_index(len(sorted_index))

        if inplace:
            self._update_inplace(result)
        else:
            return result.__finalize__(self, method="sort_values")

    @deprecate_nonkeyword_arguments(version=None, allowed_args=["self"])
    def sort_index(
        self,
        axis=0,
        level=None,
        ascending: bool | int | Sequence[bool | int] = True,
        inplace: bool = False,
        kind: str = "quicksort",
        na_position: str = "last",
        sort_remaining: bool = True,
        ignore_index: bool = False,
        key: IndexKeyFunc = None,
    ):
        """
        Sort Series by index labels.

        Returns a new Series sorted by label if `inplace` argument is
        ``False``, otherwise updates the original series and returns None.

        Parameters
        ----------
        axis : int, default 0
            Axis to direct sorting. This can only be 0 for Series.
        level : int, optional
            If not None, sort on values in specified index level(s).
        ascending : bool or list-like of bools, default True
            Sort ascending vs. descending. When the index is a MultiIndex the
            sort direction can be controlled for each level individually.
        inplace : bool, default False
            If True, perform operation in-place.
        kind : {'quicksort', 'mergesort', 'heapsort', 'stable'}, default 'quicksort'
            Choice of sorting algorithm. See also :func:`numpy.sort` for more
            information. 'mergesort' and 'stable' are the only stable algorithms. For
            DataFrames, this option is only applied when sorting on a single
            column or label.
        na_position : {'first', 'last'}, default 'last'
            If 'first' puts NaNs at the beginning, 'last' puts NaNs at the end.
            Not implemented for MultiIndex.
        sort_remaining : bool, default True
            If True and sorting by level and index is multilevel, sort by other
            levels too (in order) after sorting by specified level.
        ignore_index : bool, default False
            If True, the resulting axis will be labeled 0, 1, …, n - 1.

            .. versionadded:: 1.0.0

        key : callable, optional
            If not None, apply the key function to the index values
            before sorting. This is similar to the `key` argument in the
            builtin :meth:`sorted` function, with the notable difference that
            this `key` function should be *vectorized*. It should expect an
            ``Index`` and return an ``Index`` of the same shape.

            .. versionadded:: 1.1.0

        Returns
        -------
        Series or None
            The original Series sorted by the labels or None if ``inplace=True``.

        See Also
        --------
        DataFrame.sort_index: Sort DataFrame by the index.
        DataFrame.sort_values: Sort DataFrame by the value.
        Series.sort_values : Sort Series by the value.

        Examples
        --------
        >>> s = pd.Series(['a', 'b', 'c', 'd'], index=[3, 2, 1, 4])
        >>> s.sort_index()
        1    c
        2    b
        3    a
        4    d
        dtype: object

        Sort Descending

        >>> s.sort_index(ascending=False)
        4    d
        3    a
        2    b
        1    c
        dtype: object

        Sort Inplace

        >>> s.sort_index(inplace=True)
        >>> s
        1    c
        2    b
        3    a
        4    d
        dtype: object

        By default NaNs are put at the end, but use `na_position` to place
        them at the beginning

        >>> s = pd.Series(['a', 'b', 'c', 'd'], index=[3, 2, 1, np.nan])
        >>> s.sort_index(na_position='first')
        NaN     d
         1.0    c
         2.0    b
         3.0    a
        dtype: object

        Specify index level to sort

        >>> arrays = [np.array(['qux', 'qux', 'foo', 'foo',
        ...                     'baz', 'baz', 'bar', 'bar']),
        ...           np.array(['two', 'one', 'two', 'one',
        ...                     'two', 'one', 'two', 'one'])]
        >>> s = pd.Series([1, 2, 3, 4, 5, 6, 7, 8], index=arrays)
        >>> s.sort_index(level=1)
        bar  one    8
        baz  one    6
        foo  one    4
        qux  one    2
        bar  two    7
        baz  two    5
        foo  two    3
        qux  two    1
        dtype: int64

        Does not sort by remaining levels when sorting by levels

        >>> s.sort_index(level=1, sort_remaining=False)
        qux  one    2
        foo  one    4
        baz  one    6
        bar  one    8
        qux  two    1
        foo  two    3
        baz  two    5
        bar  two    7
        dtype: int64

        Apply a key function before sorting

        >>> s = pd.Series([1, 2, 3, 4], index=['A', 'b', 'C', 'd'])
        >>> s.sort_index(key=lambda x : x.str.lower())
        A    1
        b    2
        C    3
        d    4
        dtype: int64
        """

        return super().sort_index(
            axis,
            level,
            ascending,
            inplace,
            kind,
            na_position,
            sort_remaining,
            ignore_index,
            key,
        )

    def argsort(self, axis=0, kind="quicksort", order=None) -> Series:
        """
        Return the integer indices that would sort the Series values.

        Override ndarray.argsort. Argsorts the value, omitting NA/null values,
        and places the result in the same locations as the non-NA values.

        Parameters
        ----------
        axis : {0 or "index"}
            Has no effect but is accepted for compatibility with numpy.
        kind : {'mergesort', 'quicksort', 'heapsort', 'stable'}, default 'quicksort'
            Choice of sorting algorithm. See :func:`numpy.sort` for more
            information. 'mergesort' and 'stable' are the only stable algorithms.
        order : None
            Has no effect but is accepted for compatibility with numpy.

        Returns
        -------
        Series[np.intp]
            Positions of values within the sort order with -1 indicating
            nan values.

        See Also
        --------
        numpy.ndarray.argsort : Returns the indices that would sort this array.
        """
        values = self._values
        mask = isna(values)

        if mask.any():
            result = np.full(len(self), -1, dtype=np.intp)
            notmask = ~mask
            result[notmask] = np.argsort(values[notmask], kind=kind)
        else:
            result = np.argsort(values, kind=kind)

        res = self._constructor(result, index=self.index, name=self.name, dtype=np.intp)
        return res.__finalize__(self, method="argsort")

    def nlargest(self, n=5, keep="first") -> Series:
        """
        Return the largest `n` elements.

        Parameters
        ----------
        n : int, default 5
            Return this many descending sorted values.
        keep : {'first', 'last', 'all'}, default 'first'
            When there are duplicate values that cannot all fit in a
            Series of `n` elements:

            - ``first`` : return the first `n` occurrences in order
              of appearance.
            - ``last`` : return the last `n` occurrences in reverse
              order of appearance.
            - ``all`` : keep all occurrences. This can result in a Series of
              size larger than `n`.

        Returns
        -------
        Series
            The `n` largest values in the Series, sorted in decreasing order.

        See Also
        --------
        Series.nsmallest: Get the `n` smallest elements.
        Series.sort_values: Sort Series by values.
        Series.head: Return the first `n` rows.

        Notes
        -----
        Faster than ``.sort_values(ascending=False).head(n)`` for small `n`
        relative to the size of the ``Series`` object.

        Examples
        --------
        >>> countries_population = {"Italy": 59000000, "France": 65000000,
        ...                         "Malta": 434000, "Maldives": 434000,
        ...                         "Brunei": 434000, "Iceland": 337000,
        ...                         "Nauru": 11300, "Tuvalu": 11300,
        ...                         "Anguilla": 11300, "Montserrat": 5200}
        >>> s = pd.Series(countries_population)
        >>> s
        Italy       59000000
        France      65000000
        Malta         434000
        Maldives      434000
        Brunei        434000
        Iceland       337000
        Nauru          11300
        Tuvalu         11300
        Anguilla       11300
        Montserrat      5200
        dtype: int64

        The `n` largest elements where ``n=5`` by default.

        >>> s.nlargest()
        France      65000000
        Italy       59000000
        Malta         434000
        Maldives      434000
        Brunei        434000
        dtype: int64

        The `n` largest elements where ``n=3``. Default `keep` value is 'first'
        so Malta will be kept.

        >>> s.nlargest(3)
        France    65000000
        Italy     59000000
        Malta       434000
        dtype: int64

        The `n` largest elements where ``n=3`` and keeping the last duplicates.
        Brunei will be kept since it is the last with value 434000 based on
        the index order.

        >>> s.nlargest(3, keep='last')
        France      65000000
        Italy       59000000
        Brunei        434000
        dtype: int64

        The `n` largest elements where ``n=3`` with all duplicates kept. Note
        that the returned Series has five elements due to the three duplicates.

        >>> s.nlargest(3, keep='all')
        France      65000000
        Italy       59000000
        Malta         434000
        Maldives      434000
        Brunei        434000
        dtype: int64
        """
        return algorithms.SelectNSeries(self, n=n, keep=keep).nlargest()

    def nsmallest(self, n: int = 5, keep: str = "first") -> Series:
        """
        Return the smallest `n` elements.

        Parameters
        ----------
        n : int, default 5
            Return this many ascending sorted values.
        keep : {'first', 'last', 'all'}, default 'first'
            When there are duplicate values that cannot all fit in a
            Series of `n` elements:

            - ``first`` : return the first `n` occurrences in order
              of appearance.
            - ``last`` : return the last `n` occurrences in reverse
              order of appearance.
            - ``all`` : keep all occurrences. This can result in a Series of
              size larger than `n`.

        Returns
        -------
        Series
            The `n` smallest values in the Series, sorted in increasing order.

        See Also
        --------
        Series.nlargest: Get the `n` largest elements.
        Series.sort_values: Sort Series by values.
        Series.head: Return the first `n` rows.

        Notes
        -----
        Faster than ``.sort_values().head(n)`` for small `n` relative to
        the size of the ``Series`` object.

        Examples
        --------
        >>> countries_population = {"Italy": 59000000, "France": 65000000,
        ...                         "Brunei": 434000, "Malta": 434000,
        ...                         "Maldives": 434000, "Iceland": 337000,
        ...                         "Nauru": 11300, "Tuvalu": 11300,
        ...                         "Anguilla": 11300, "Montserrat": 5200}
        >>> s = pd.Series(countries_population)
        >>> s
        Italy       59000000
        France      65000000
        Brunei        434000
        Malta         434000
        Maldives      434000
        Iceland       337000
        Nauru          11300
        Tuvalu         11300
        Anguilla       11300
        Montserrat      5200
        dtype: int64

        The `n` smallest elements where ``n=5`` by default.

        >>> s.nsmallest()
        Montserrat    5200
        Nauru        11300
        Tuvalu       11300
        Anguilla     11300
        Iceland     337000
        dtype: int64

        The `n` smallest elements where ``n=3``. Default `keep` value is
        'first' so Nauru and Tuvalu will be kept.

        >>> s.nsmallest(3)
        Montserrat   5200
        Nauru       11300
        Tuvalu      11300
        dtype: int64

        The `n` smallest elements where ``n=3`` and keeping the last
        duplicates. Anguilla and Tuvalu will be kept since they are the last
        with value 11300 based on the index order.

        >>> s.nsmallest(3, keep='last')
        Montserrat   5200
        Anguilla    11300
        Tuvalu      11300
        dtype: int64

        The `n` smallest elements where ``n=3`` with all duplicates kept. Note
        that the returned Series has four elements due to the three duplicates.

        >>> s.nsmallest(3, keep='all')
        Montserrat   5200
        Nauru       11300
        Tuvalu      11300
        Anguilla    11300
        dtype: int64
        """
        return algorithms.SelectNSeries(self, n=n, keep=keep).nsmallest()

    @doc(
        klass=_shared_doc_kwargs["klass"],
        extra_params=dedent(
            """copy : bool, default True
            Whether to copy underlying data."""
        ),
        examples=dedent(
            """Examples
        --------
        >>> s = pd.Series(
        ...     ["A", "B", "A", "C"],
        ...     index=[
        ...         ["Final exam", "Final exam", "Coursework", "Coursework"],
        ...         ["History", "Geography", "History", "Geography"],
        ...         ["January", "February", "March", "April"],
        ...     ],
        ... )
        >>> s
        Final exam  History     January      A
                    Geography   February     B
        Coursework  History     March        A
                    Geography   April        C
        dtype: object

        In the following example, we will swap the levels of the indices.
        Here, we will swap the levels column-wise, but levels can be swapped row-wise
        in a similar manner. Note that column-wise is the default behaviour.
        By not supplying any arguments for i and j, we swap the last and second to
        last indices.

        >>> s.swaplevel()
        Final exam  January     History         A
                    February    Geography       B
        Coursework  March       History         A
                    April       Geography       C
        dtype: object

        By supplying one argument, we can choose which index to swap the last
        index with. We can for example swap the first index with the last one as
        follows.

        >>> s.swaplevel(0)
        January     History     Final exam      A
        February    Geography   Final exam      B
        March       History     Coursework      A
        April       Geography   Coursework      C
        dtype: object

        We can also define explicitly which indices we want to swap by supplying values
        for both i and j. Here, we for example swap the first and second indices.

        >>> s.swaplevel(0, 1)
        History     Final exam  January         A
        Geography   Final exam  February        B
        History     Coursework  March           A
        Geography   Coursework  April           C
        dtype: object"""
        ),
    )
    def swaplevel(self, i=-2, j=-1, copy=True) -> Series:
        """
        Swap levels i and j in a :class:`MultiIndex`.

        Default is to swap the two innermost levels of the index.

        Parameters
        ----------
        i, j : int or str
            Levels of the indices to be swapped. Can pass level name as string.
        {extra_params}

        Returns
        -------
        {klass}
            {klass} with levels swapped in MultiIndex.

        {examples}
        """
        assert isinstance(self.index, MultiIndex)
        new_index = self.index.swaplevel(i, j)
        return self._constructor(self._values, index=new_index, copy=copy).__finalize__(
            self, method="swaplevel"
        )

    def reorder_levels(self, order) -> Series:
        """
        Rearrange index levels using input order.

        May not drop or duplicate levels.

        Parameters
        ----------
        order : list of int representing new level order
            Reference level by number or key.

        Returns
        -------
        type of caller (new object)
        """
        if not isinstance(self.index, MultiIndex):  # pragma: no cover
            raise Exception("Can only reorder levels on a hierarchical axis.")

        result = self.copy()
        assert isinstance(result.index, MultiIndex)
        result.index = result.index.reorder_levels(order)
        return result

    def explode(self, ignore_index: bool = False) -> Series:
        """
        Transform each element of a list-like to a row.

        .. versionadded:: 0.25.0

        Parameters
        ----------
        ignore_index : bool, default False
            If True, the resulting index will be labeled 0, 1, …, n - 1.

            .. versionadded:: 1.1.0

        Returns
        -------
        Series
            Exploded lists to rows; index will be duplicated for these rows.

        See Also
        --------
        Series.str.split : Split string values on specified separator.
        Series.unstack : Unstack, a.k.a. pivot, Series with MultiIndex
            to produce DataFrame.
        DataFrame.melt : Unpivot a DataFrame from wide format to long format.
        DataFrame.explode : Explode a DataFrame from list-like
            columns to long format.

        Notes
        -----
        This routine will explode list-likes including lists, tuples, sets,
        Series, and np.ndarray. The result dtype of the subset rows will
        be object. Scalars will be returned unchanged, and empty list-likes will
        result in a np.nan for that row. In addition, the ordering of elements in
        the output will be non-deterministic when exploding sets.

        Examples
        --------
        >>> s = pd.Series([[1, 2, 3], 'foo', [], [3, 4]])
        >>> s
        0    [1, 2, 3]
        1          foo
        2           []
        3       [3, 4]
        dtype: object

        >>> s.explode()
        0      1
        0      2
        0      3
        1    foo
        2    NaN
        3      3
        3      4
        dtype: object
        """
        if not len(self) or not is_object_dtype(self):
            result = self.copy()
            return result.reset_index(drop=True) if ignore_index else result

        values, counts = reshape.explode(np.asarray(self._values))

        if ignore_index:
            index = default_index(len(values))
        else:
            index = self.index.repeat(counts)

        return self._constructor(values, index=index, name=self.name)

    def unstack(self, level=-1, fill_value=None) -> DataFrame:
        """
        Unstack, also known as pivot, Series with MultiIndex to produce DataFrame.

        Parameters
        ----------
        level : int, str, or list of these, default last level
            Level(s) to unstack, can pass level name.
        fill_value : scalar value, default None
            Value to use when replacing NaN values.

        Returns
        -------
        DataFrame
            Unstacked Series.

        Examples
        --------
        >>> s = pd.Series([1, 2, 3, 4],
        ...               index=pd.MultiIndex.from_product([['one', 'two'],
        ...                                                 ['a', 'b']]))
        >>> s
        one  a    1
             b    2
        two  a    3
             b    4
        dtype: int64

        >>> s.unstack(level=-1)
             a  b
        one  1  2
        two  3  4

        >>> s.unstack(level=0)
           one  two
        a    1    3
        b    2    4
        """
        from pandas.core.reshape.reshape import unstack

        return unstack(self, level, fill_value)

    # ----------------------------------------------------------------------
    # function application

    def map(self, arg, na_action=None) -> Series:
        """
        Map values of Series according to input correspondence.

        Used for substituting each value in a Series with another value,
        that may be derived from a function, a ``dict`` or
        a :class:`Series`.

        Parameters
        ----------
        arg : function, collections.abc.Mapping subclass or Series
            Mapping correspondence.
        na_action : {None, 'ignore'}, default None
            If 'ignore', propagate NaN values, without passing them to the
            mapping correspondence.

        Returns
        -------
        Series
            Same index as caller.

        See Also
        --------
        Series.apply : For applying more complex functions on a Series.
        DataFrame.apply : Apply a function row-/column-wise.
        DataFrame.applymap : Apply a function elementwise on a whole DataFrame.

        Notes
        -----
        When ``arg`` is a dictionary, values in Series that are not in the
        dictionary (as keys) are converted to ``NaN``. However, if the
        dictionary is a ``dict`` subclass that defines ``__missing__`` (i.e.
        provides a method for default values), then this default is used
        rather than ``NaN``.

        Examples
        --------
        >>> s = pd.Series(['cat', 'dog', np.nan, 'rabbit'])
        >>> s
        0      cat
        1      dog
        2      NaN
        3   rabbit
        dtype: object

        ``map`` accepts a ``dict`` or a ``Series``. Values that are not found
        in the ``dict`` are converted to ``NaN``, unless the dict has a default
        value (e.g. ``defaultdict``):

        >>> s.map({'cat': 'kitten', 'dog': 'puppy'})
        0   kitten
        1    puppy
        2      NaN
        3      NaN
        dtype: object

        It also accepts a function:

        >>> s.map('I am a {}'.format)
        0       I am a cat
        1       I am a dog
        2       I am a nan
        3    I am a rabbit
        dtype: object

        To avoid applying the function to missing values (and keep them as
        ``NaN``) ``na_action='ignore'`` can be used:

        >>> s.map('I am a {}'.format, na_action='ignore')
        0     I am a cat
        1     I am a dog
        2            NaN
        3  I am a rabbit
        dtype: object
        """
        new_values = self._map_values(arg, na_action=na_action)
        return self._constructor(new_values, index=self.index).__finalize__(
            self, method="map"
        )

    def _gotitem(self, key, ndim, subset=None) -> Series:
        """
        Sub-classes to define. Return a sliced object.

        Parameters
        ----------
        key : string / list of selections
        ndim : {1, 2}
            Requested ndim of result.
        subset : object, default None
            Subset to act on.
        """
        return self

    _agg_see_also_doc = dedent(
        """
    See Also
    --------
    Series.apply : Invoke function on a Series.
    Series.transform : Transform function producing a Series with like indexes.
    """
    )

    _agg_examples_doc = dedent(
        """
    Examples
    --------
    >>> s = pd.Series([1, 2, 3, 4])
    >>> s
    0    1
    1    2
    2    3
    3    4
    dtype: int64

    >>> s.agg('min')
    1

    >>> s.agg(['min', 'max'])
    min   1
    max   4
    dtype: int64
    """
    )

    @doc(
        generic._shared_docs["aggregate"],
        klass=_shared_doc_kwargs["klass"],
        axis=_shared_doc_kwargs["axis"],
        see_also=_agg_see_also_doc,
        examples=_agg_examples_doc,
    )
    def aggregate(self, func=None, axis=0, *args, **kwargs):
        # Validate the axis parameter
        self._get_axis_number(axis)

        # if func is None, will switch to user-provided "named aggregation" kwargs
        if func is None:
            func = dict(kwargs.items())

        op = SeriesApply(self, func, convert_dtype=False, args=args, kwargs=kwargs)
        result = op.agg()
        return result

    agg = aggregate

    @doc(
        _shared_docs["transform"],
        klass=_shared_doc_kwargs["klass"],
        axis=_shared_doc_kwargs["axis"],
    )
    def transform(
        self, func: AggFuncType, axis: Axis = 0, *args, **kwargs
    ) -> DataFrame | Series:
        # Validate axis argument
        self._get_axis_number(axis)
        result = SeriesApply(
            self, func=func, convert_dtype=True, args=args, kwargs=kwargs
        ).transform()
        return result

    def apply(
        self,
        func: AggFuncType,
        convert_dtype: bool = True,
        args: tuple[Any, ...] = (),
        **kwargs,
    ) -> DataFrame | Series:
        """
        Invoke function on values of Series.

        Can be ufunc (a NumPy function that applies to the entire Series)
        or a Python function that only works on single values.

        Parameters
        ----------
        func : function
            Python function or NumPy ufunc to apply.
        convert_dtype : bool, default True
            Try to find better dtype for elementwise function results. If
            False, leave as dtype=object. Note that the dtype is always
            preserved for some extension array dtypes, such as Categorical.
        args : tuple
            Positional arguments passed to func after the series value.
        **kwargs
            Additional keyword arguments passed to func.

        Returns
        -------
        Series or DataFrame
            If func returns a Series object the result will be a DataFrame.

        See Also
        --------
        Series.map: For element-wise operations.
        Series.agg: Only perform aggregating type operations.
        Series.transform: Only perform transforming type operations.

        Notes
        -----
        Functions that mutate the passed object can produce unexpected
        behavior or errors and are not supported. See :ref:`gotchas.udf-mutation`
        for more details.

        Examples
        --------
        Create a series with typical summer temperatures for each city.

        >>> s = pd.Series([20, 21, 12],
        ...               index=['London', 'New York', 'Helsinki'])
        >>> s
        London      20
        New York    21
        Helsinki    12
        dtype: int64

        Square the values by defining a function and passing it as an
        argument to ``apply()``.

        >>> def square(x):
        ...     return x ** 2
        >>> s.apply(square)
        London      400
        New York    441
        Helsinki    144
        dtype: int64

        Square the values by passing an anonymous function as an
        argument to ``apply()``.

        >>> s.apply(lambda x: x ** 2)
        London      400
        New York    441
        Helsinki    144
        dtype: int64

        Define a custom function that needs additional positional
        arguments and pass these additional arguments using the
        ``args`` keyword.

        >>> def subtract_custom_value(x, custom_value):
        ...     return x - custom_value

        >>> s.apply(subtract_custom_value, args=(5,))
        London      15
        New York    16
        Helsinki     7
        dtype: int64

        Define a custom function that takes keyword arguments
        and pass these arguments to ``apply``.

        >>> def add_custom_values(x, **kwargs):
        ...     for month in kwargs:
        ...         x += kwargs[month]
        ...     return x

        >>> s.apply(add_custom_values, june=30, july=20, august=25)
        London      95
        New York    96
        Helsinki    87
        dtype: int64

        Use a function from the Numpy library.

        >>> s.apply(np.log)
        London      2.995732
        New York    3.044522
        Helsinki    2.484907
        dtype: float64
        """
        return SeriesApply(self, func, convert_dtype, args, kwargs).apply()

    def _reduce(
        self,
        op,
        name: str,
        *,
        axis=0,
        skipna=True,
        numeric_only=None,
        filter_type=None,
        **kwds,
    ):
        """
        Perform a reduction operation.

        If we have an ndarray as a value, then simply perform the operation,
        otherwise delegate to the object.
        """
        delegate = self._values

        if axis is not None:
            self._get_axis_number(axis)

        if isinstance(delegate, ExtensionArray):
            # dispatch to ExtensionArray interface
            return delegate._reduce(name, skipna=skipna, **kwds)

        else:
            # dispatch to numpy arrays
            if numeric_only:
                kwd_name = "numeric_only"
                if name in ["any", "all"]:
                    kwd_name = "bool_only"
                raise NotImplementedError(
                    f"Series.{name} does not implement {kwd_name}."
                )
            with np.errstate(all="ignore"):
                return op(delegate, skipna=skipna, **kwds)

    def _reindex_indexer(
        self, new_index: Index | None, indexer: npt.NDArray[np.intp] | None, copy: bool
    ) -> Series:
        # Note: new_index is None iff indexer is None
        # if not None, indexer is np.intp
        if indexer is None:
            if copy:
                return self.copy()
            return self

        new_values = algorithms.take_nd(
            self._values, indexer, allow_fill=True, fill_value=None
        )
        return self._constructor(new_values, index=new_index)

    def _needs_reindex_multi(self, axes, method, level) -> bool:
        """
        Check if we do need a multi reindex; this is for compat with
        higher dims.
        """
        return False

    # error: Cannot determine type of 'align'
    @doc(
        NDFrame.align,  # type: ignore[has-type]
        klass=_shared_doc_kwargs["klass"],
        axes_single_arg=_shared_doc_kwargs["axes_single_arg"],
    )
    def align(
        self,
        other,
        join="outer",
        axis=None,
        level=None,
        copy=True,
        fill_value=None,
        method=None,
        limit=None,
        fill_axis=0,
        broadcast_axis=None,
    ):
        return super().align(
            other,
            join=join,
            axis=axis,
            level=level,
            copy=copy,
            fill_value=fill_value,
            method=method,
            limit=limit,
            fill_axis=fill_axis,
            broadcast_axis=broadcast_axis,
        )

    def rename(
        self,
        index=None,
        *,
        axis=None,
        copy=True,
        inplace=False,
        level=None,
        errors="ignore",
    ):
        """
        Alter Series index labels or name.

        Function / dict values must be unique (1-to-1). Labels not contained in
        a dict / Series will be left as-is. Extra labels listed don't throw an
        error.

        Alternatively, change ``Series.name`` with a scalar value.

        See the :ref:`user guide <basics.rename>` for more.

        Parameters
        ----------
        axis : {0 or "index"}
            Unused. Accepted for compatibility with DataFrame method only.
        index : scalar, hashable sequence, dict-like or function, optional
            Functions or dict-like are transformations to apply to
            the index.
            Scalar or hashable sequence-like will alter the ``Series.name``
            attribute.

        **kwargs
            Additional keyword arguments passed to the function. Only the
            "inplace" keyword is used.

        Returns
        -------
        Series or None
            Series with index labels or name altered or None if ``inplace=True``.

        See Also
        --------
        DataFrame.rename : Corresponding DataFrame method.
        Series.rename_axis : Set the name of the axis.

        Examples
        --------
        >>> s = pd.Series([1, 2, 3])
        >>> s
        0    1
        1    2
        2    3
        dtype: int64
        >>> s.rename("my_name")  # scalar, changes Series.name
        0    1
        1    2
        2    3
        Name: my_name, dtype: int64
        >>> s.rename(lambda x: x ** 2)  # function, changes labels
        0    1
        1    2
        4    3
        dtype: int64
        >>> s.rename({1: 3, 2: 5})  # mapping, changes labels
        0    1
        3    2
        5    3
        dtype: int64
        """
        if axis is not None:
            # Make sure we raise if an invalid 'axis' is passed.
            axis = self._get_axis_number(axis)

        if callable(index) or is_dict_like(index):
            return super().rename(
                index, copy=copy, inplace=inplace, level=level, errors=errors
            )
        else:
            return self._set_name(index, inplace=inplace)

    @overload
    def set_axis(
        self, labels, axis: Axis = ..., inplace: Literal[False] = ...
    ) -> Series:
        ...

    @overload
    def set_axis(self, labels, axis: Axis, inplace: Literal[True]) -> None:
        ...

    @overload
    def set_axis(self, labels, *, inplace: Literal[True]) -> None:
        ...

    @overload
    def set_axis(self, labels, axis: Axis = ..., inplace: bool = ...) -> Series | None:
        ...

    @deprecate_nonkeyword_arguments(version=None, allowed_args=["self", "labels"])
    @Appender(
        """
        Examples
        --------
        >>> s = pd.Series([1, 2, 3])
        >>> s
        0    1
        1    2
        2    3
        dtype: int64

        >>> s.set_axis(['a', 'b', 'c'], axis=0)
        a    1
        b    2
        c    3
        dtype: int64
    """
    )
    @Substitution(
        **_shared_doc_kwargs,
        extended_summary_sub="",
        axis_description_sub="",
        see_also_sub="",
    )
    @Appender(generic.NDFrame.set_axis.__doc__)
    def set_axis(self, labels, axis: Axis = 0, inplace: bool = False):
        return super().set_axis(labels, axis=axis, inplace=inplace)

    # error: Cannot determine type of 'reindex'
    @doc(
        NDFrame.reindex,  # type: ignore[has-type]
        klass=_shared_doc_kwargs["klass"],
        axes=_shared_doc_kwargs["axes"],
        optional_labels=_shared_doc_kwargs["optional_labels"],
        optional_axis=_shared_doc_kwargs["optional_axis"],
    )
    def reindex(self, index=None, **kwargs):
        return super().reindex(index=index, **kwargs)

    @deprecate_nonkeyword_arguments(version=None, allowed_args=["self", "labels"])
    def drop(
        self,
        labels=None,
        axis=0,
        index=None,
        columns=None,
        level=None,
        inplace=False,
        errors="raise",
    ) -> Series:
        """
        Return Series with specified index labels removed.

        Remove elements of a Series based on specifying the index labels.
        When using a multi-index, labels on different levels can be removed
        by specifying the level.

        Parameters
        ----------
        labels : single label or list-like
            Index labels to drop.
        axis : 0, default 0
            Redundant for application on Series.
        index : single label or list-like
            Redundant for application on Series, but 'index' can be used instead
            of 'labels'.
        columns : single label or list-like
            No change is made to the Series; use 'index' or 'labels' instead.
        level : int or level name, optional
            For MultiIndex, level for which the labels will be removed.
        inplace : bool, default False
            If True, do operation inplace and return None.
        errors : {'ignore', 'raise'}, default 'raise'
            If 'ignore', suppress error and only existing labels are dropped.

        Returns
        -------
        Series or None
            Series with specified index labels removed or None if ``inplace=True``.

        Raises
        ------
        KeyError
            If none of the labels are found in the index.

        See Also
        --------
        Series.reindex : Return only specified index labels of Series.
        Series.dropna : Return series without null values.
        Series.drop_duplicates : Return Series with duplicate values removed.
        DataFrame.drop : Drop specified labels from rows or columns.

        Examples
        --------
        >>> s = pd.Series(data=np.arange(3), index=['A', 'B', 'C'])
        >>> s
        A  0
        B  1
        C  2
        dtype: int64

        Drop labels B en C

        >>> s.drop(labels=['B', 'C'])
        A  0
        dtype: int64

        Drop 2nd level label in MultiIndex Series

        >>> midx = pd.MultiIndex(levels=[['lama', 'cow', 'falcon'],
        ...                              ['speed', 'weight', 'length']],
        ...                      codes=[[0, 0, 0, 1, 1, 1, 2, 2, 2],
        ...                             [0, 1, 2, 0, 1, 2, 0, 1, 2]])
        >>> s = pd.Series([45, 200, 1.2, 30, 250, 1.5, 320, 1, 0.3],
        ...               index=midx)
        >>> s
        lama    speed      45.0
                weight    200.0
                length      1.2
        cow     speed      30.0
                weight    250.0
                length      1.5
        falcon  speed     320.0
                weight      1.0
                length      0.3
        dtype: float64

        >>> s.drop(labels='weight', level=1)
        lama    speed      45.0
                length      1.2
        cow     speed      30.0
                length      1.5
        falcon  speed     320.0
                length      0.3
        dtype: float64
        """
        return super().drop(
            labels=labels,
            axis=axis,
            index=index,
            columns=columns,
            level=level,
            inplace=inplace,
            errors=errors,
        )

    @overload
    def fillna(
        self,
        value=...,
        method: FillnaOptions | None = ...,
        axis: Axis | None = ...,
        inplace: Literal[False] = ...,
        limit=...,
        downcast=...,
    ) -> Series:
        ...

    @overload
    def fillna(
        self,
        value,
        method: FillnaOptions | None,
        axis: Axis | None,
        inplace: Literal[True],
        limit=...,
        downcast=...,
    ) -> None:
        ...

    @overload
    def fillna(
        self,
        *,
        inplace: Literal[True],
        limit=...,
        downcast=...,
    ) -> None:
        ...

    @overload
    def fillna(
        self,
        value,
        *,
        inplace: Literal[True],
        limit=...,
        downcast=...,
    ) -> None:
        ...

    @overload
    def fillna(
        self,
        *,
        method: FillnaOptions | None,
        inplace: Literal[True],
        limit=...,
        downcast=...,
    ) -> None:
        ...

    @overload
    def fillna(
        self,
        *,
        axis: Axis | None,
        inplace: Literal[True],
        limit=...,
        downcast=...,
    ) -> None:
        ...

    @overload
    def fillna(
        self,
        *,
        method: FillnaOptions | None,
        axis: Axis | None,
        inplace: Literal[True],
        limit=...,
        downcast=...,
    ) -> None:
        ...

    @overload
    def fillna(
        self,
        value,
        *,
        axis: Axis | None,
        inplace: Literal[True],
        limit=...,
        downcast=...,
    ) -> None:
        ...

    @overload
    def fillna(
        self,
        value,
        method: FillnaOptions | None,
        *,
        inplace: Literal[True],
        limit=...,
        downcast=...,
    ) -> None:
        ...

    @overload
    def fillna(
        self,
        value=...,
        method: FillnaOptions | None = ...,
        axis: Axis | None = ...,
        inplace: bool = ...,
        limit=...,
        downcast=...,
    ) -> Series | None:
        ...

    # error: Cannot determine type of 'fillna'
    @deprecate_nonkeyword_arguments(version=None, allowed_args=["self", "value"])
    @doc(NDFrame.fillna, **_shared_doc_kwargs)  # type: ignore[has-type]
    def fillna(
        self,
        value: object | ArrayLike | None = None,
        method: FillnaOptions | None = None,
        axis=None,
        inplace=False,
        limit=None,
        downcast=None,
    ) -> Series | None:
        return super().fillna(
            value=value,
            method=method,
            axis=axis,
            inplace=inplace,
            limit=limit,
            downcast=downcast,
        )

    def pop(self, item: Hashable) -> Any:
        """
        Return item and drops from series. Raise KeyError if not found.

        Parameters
        ----------
        item : label
            Index of the element that needs to be removed.

        Returns
        -------
        Value that is popped from series.

        Examples
        --------
        >>> ser = pd.Series([1,2,3])

        >>> ser.pop(0)
        1

        >>> ser
        1    2
        2    3
        dtype: int64
        """
        return super().pop(item=item)

    # error: Cannot determine type of 'replace'
    @doc(
        NDFrame.replace,  # type: ignore[has-type]
        klass=_shared_doc_kwargs["klass"],
        inplace=_shared_doc_kwargs["inplace"],
        replace_iloc=_shared_doc_kwargs["replace_iloc"],
    )
    def replace(
        self,
        to_replace=None,
        value=None,
        inplace=False,
        limit=None,
        regex=False,
        method="pad",
    ):
        return super().replace(
            to_replace=to_replace,
            value=value,
            inplace=inplace,
            limit=limit,
            regex=regex,
            method=method,
        )

    def _replace_single(self, to_replace, method: str, inplace: bool, limit):
        """
        Replaces values in a Series using the fill method specified when no
        replacement value is given in the replace method
        """

        result = self if inplace else self.copy()

        values = result._values
        mask = missing.mask_missing(values, to_replace)

        if isinstance(values, ExtensionArray):
            # dispatch to the EA's _pad_mask_inplace method
            values._fill_mask_inplace(method, limit, mask)
        else:
            fill_f = missing.get_fill_func(method)
            values, _ = fill_f(values, limit=limit, mask=mask)

        if inplace:
            return
        return result

    # error: Cannot determine type of 'shift'
    @doc(NDFrame.shift, klass=_shared_doc_kwargs["klass"])  # type: ignore[has-type]
    def shift(self, periods=1, freq=None, axis=0, fill_value=None) -> Series:
        return super().shift(
            periods=periods, freq=freq, axis=axis, fill_value=fill_value
        )

    def memory_usage(self, index: bool = True, deep: bool = False) -> int:
        """
        Return the memory usage of the Series.

        The memory usage can optionally include the contribution of
        the index and of elements of `object` dtype.

        Parameters
        ----------
        index : bool, default True
            Specifies whether to include the memory usage of the Series index.
        deep : bool, default False
            If True, introspect the data deeply by interrogating
            `object` dtypes for system-level memory consumption, and include
            it in the returned value.

        Returns
        -------
        int
            Bytes of memory consumed.

        See Also
        --------
        numpy.ndarray.nbytes : Total bytes consumed by the elements of the
            array.
        DataFrame.memory_usage : Bytes consumed by a DataFrame.

        Examples
        --------
        >>> s = pd.Series(range(3))
        >>> s.memory_usage()
        152

        Not including the index gives the size of the rest of the data, which
        is necessarily smaller:

        >>> s.memory_usage(index=False)
        24

        The memory footprint of `object` values is ignored by default:

        >>> s = pd.Series(["a", "b"])
        >>> s.values
        array(['a', 'b'], dtype=object)
        >>> s.memory_usage()
        144
        >>> s.memory_usage(deep=True)
        244
        """
        v = self._memory_usage(deep=deep)
        if index:
            v += self.index.memory_usage(deep=deep)
        return v

    def isin(self, values) -> Series:
        """
        Whether elements in Series are contained in `values`.

        Return a boolean Series showing whether each element in the Series
        matches an element in the passed sequence of `values` exactly.

        Parameters
        ----------
        values : set or list-like
            The sequence of values to test. Passing in a single string will
            raise a ``TypeError``. Instead, turn a single string into a
            list of one element.

        Returns
        -------
        Series
            Series of booleans indicating if each element is in values.

        Raises
        ------
        TypeError
          * If `values` is a string

        See Also
        --------
        DataFrame.isin : Equivalent method on DataFrame.

        Examples
        --------
        >>> s = pd.Series(['lama', 'cow', 'lama', 'beetle', 'lama',
        ...                'hippo'], name='animal')
        >>> s.isin(['cow', 'lama'])
        0     True
        1     True
        2     True
        3    False
        4     True
        5    False
        Name: animal, dtype: bool

        To invert the boolean values, use the ``~`` operator:

        >>> ~s.isin(['cow', 'lama'])
        0    False
        1    False
        2    False
        3     True
        4    False
        5     True
        Name: animal, dtype: bool

        Passing a single string as ``s.isin('lama')`` will raise an error. Use
        a list of one element instead:

        >>> s.isin(['lama'])
        0     True
        1    False
        2     True
        3    False
        4     True
        5    False
        Name: animal, dtype: bool

        Strings and integers are distinct and are therefore not comparable:

        >>> pd.Series([1]).isin(['1'])
        0    False
        dtype: bool
        >>> pd.Series([1.1]).isin(['1.1'])
        0    False
        dtype: bool
        """
        result = algorithms.isin(self._values, values)
        return self._constructor(result, index=self.index).__finalize__(
            self, method="isin"
        )

    def between(self, left, right, inclusive="both") -> Series:
        """
        Return boolean Series equivalent to left <= series <= right.

        This function returns a boolean vector containing `True` wherever the
        corresponding Series element is between the boundary values `left` and
        `right`. NA values are treated as `False`.

        Parameters
        ----------
        left : scalar or list-like
            Left boundary.
        right : scalar or list-like
            Right boundary.
        inclusive : {"both", "neither", "left", "right"}
            Include boundaries. Whether to set each bound as closed or open.

            .. versionchanged:: 1.3.0

        Returns
        -------
        Series
            Series representing whether each element is between left and
            right (inclusive).

        See Also
        --------
        Series.gt : Greater than of series and other.
        Series.lt : Less than of series and other.

        Notes
        -----
        This function is equivalent to ``(left <= ser) & (ser <= right)``

        Examples
        --------
        >>> s = pd.Series([2, 0, 4, 8, np.nan])

        Boundary values are included by default:

        >>> s.between(1, 4)
        0     True
        1    False
        2     True
        3    False
        4    False
        dtype: bool

        With `inclusive` set to ``"neither"`` boundary values are excluded:

        >>> s.between(1, 4, inclusive="neither")
        0     True
        1    False
        2    False
        3    False
        4    False
        dtype: bool

        `left` and `right` can be any scalar value:

        >>> s = pd.Series(['Alice', 'Bob', 'Carol', 'Eve'])
        >>> s.between('Anna', 'Daniel')
        0    False
        1     True
        2     True
        3    False
        dtype: bool
        """
        if inclusive is True or inclusive is False:
            warnings.warn(
                "Boolean inputs to the `inclusive` argument are deprecated in "
                "favour of `both` or `neither`.",
                FutureWarning,
                stacklevel=find_stack_level(),
            )
            if inclusive:
                inclusive = "both"
            else:
                inclusive = "neither"
        if inclusive == "both":
            lmask = self >= left
            rmask = self <= right
        elif inclusive == "left":
            lmask = self >= left
            rmask = self < right
        elif inclusive == "right":
            lmask = self > left
            rmask = self <= right
        elif inclusive == "neither":
            lmask = self > left
            rmask = self < right
        else:
            raise ValueError(
                "Inclusive has to be either string of 'both',"
                "'left', 'right', or 'neither'."
            )

        return lmask & rmask

    # ----------------------------------------------------------------------
    # Convert to types that support pd.NA

    def _convert_dtypes(
        self,
        infer_objects: bool = True,
        convert_string: bool = True,
        convert_integer: bool = True,
        convert_boolean: bool = True,
        convert_floating: bool = True,
    ) -> Series:
        input_series = self
        if infer_objects:
            input_series = input_series.infer_objects()
            if is_object_dtype(input_series):
                input_series = input_series.copy()

        if convert_string or convert_integer or convert_boolean or convert_floating:
            inferred_dtype = convert_dtypes(
                input_series._values,
                convert_string,
                convert_integer,
                convert_boolean,
                convert_floating,
            )
            result = input_series.astype(inferred_dtype)
        else:
            result = input_series.copy()
        return result

    # error: Cannot determine type of 'isna'
    @doc(NDFrame.isna, klass=_shared_doc_kwargs["klass"])  # type: ignore[has-type]
    def isna(self) -> Series:
        return generic.NDFrame.isna(self)

    # error: Cannot determine type of 'isna'
    @doc(NDFrame.isna, klass=_shared_doc_kwargs["klass"])  # type: ignore[has-type]
    def isnull(self) -> Series:
        return super().isnull()

    # error: Cannot determine type of 'notna'
    @doc(NDFrame.notna, klass=_shared_doc_kwargs["klass"])  # type: ignore[has-type]
    def notna(self) -> Series:
        return super().notna()

    # error: Cannot determine type of 'notna'
    @doc(NDFrame.notna, klass=_shared_doc_kwargs["klass"])  # type: ignore[has-type]
    def notnull(self) -> Series:
        return super().notnull()

    @deprecate_nonkeyword_arguments(version=None, allowed_args=["self"])
    def dropna(self, axis=0, inplace=False, how=None):
        """
        Return a new Series with missing values removed.

        See the :ref:`User Guide <missing_data>` for more on which values are
        considered missing, and how to work with missing data.

        Parameters
        ----------
        axis : {0 or 'index'}, default 0
            There is only one axis to drop values from.
        inplace : bool, default False
            If True, do operation inplace and return None.
        how : str, optional
            Not in use. Kept for compatibility.

        Returns
        -------
        Series or None
            Series with NA entries dropped from it or None if ``inplace=True``.

        See Also
        --------
        Series.isna: Indicate missing values.
        Series.notna : Indicate existing (non-missing) values.
        Series.fillna : Replace missing values.
        DataFrame.dropna : Drop rows or columns which contain NA values.
        Index.dropna : Drop missing indices.

        Examples
        --------
        >>> ser = pd.Series([1., 2., np.nan])
        >>> ser
        0    1.0
        1    2.0
        2    NaN
        dtype: float64

        Drop NA values from a Series.

        >>> ser.dropna()
        0    1.0
        1    2.0
        dtype: float64

        Keep the Series with valid entries in the same variable.

        >>> ser.dropna(inplace=True)
        >>> ser
        0    1.0
        1    2.0
        dtype: float64

        Empty strings are not considered NA values. ``None`` is considered an
        NA value.

        >>> ser = pd.Series([np.NaN, 2, pd.NaT, '', None, 'I stay'])
        >>> ser
        0       NaN
        1         2
        2       NaT
        3
        4      None
        5    I stay
        dtype: object
        >>> ser.dropna()
        1         2
        3
        5    I stay
        dtype: object
        """
        inplace = validate_bool_kwarg(inplace, "inplace")
        # Validate the axis parameter
        self._get_axis_number(axis or 0)

        if self._can_hold_na:
            result = remove_na_arraylike(self)
            if inplace:
                self._update_inplace(result)
            else:
                return result
        else:
            if inplace:
                # do nothing
                pass
            else:
                return self.copy()

    # ----------------------------------------------------------------------
    # Time series-oriented methods

    # error: Cannot determine type of 'asfreq'
    @doc(NDFrame.asfreq, **_shared_doc_kwargs)  # type: ignore[has-type]
    def asfreq(
        self,
        freq,
        method=None,
        how: str | None = None,
        normalize: bool = False,
        fill_value=None,
    ) -> Series:
        return super().asfreq(
            freq=freq,
            method=method,
            how=how,
            normalize=normalize,
            fill_value=fill_value,
        )

    # error: Cannot determine type of 'resample'
    @doc(NDFrame.resample, **_shared_doc_kwargs)  # type: ignore[has-type]
    def resample(
        self,
        rule,
        axis=0,
        closed: str | None = None,
        label: str | None = None,
        convention: str = "start",
        kind: str | None = None,
        loffset=None,
        base: int | None = None,
        on=None,
        level=None,
<<<<<<< HEAD
        origin: Union[str, TimestampConvertibleTypes] = "start_day",
        offset: Optional[TimedeltaConvertibleTypes] = None,
        group_keys: bool = no_default,
=======
        origin: str | TimestampConvertibleTypes = "start_day",
        offset: TimedeltaConvertibleTypes | None = None,
>>>>>>> 7e51bd73
    ) -> Resampler:
        return super().resample(
            rule=rule,
            axis=axis,
            closed=closed,
            label=label,
            convention=convention,
            kind=kind,
            loffset=loffset,
            base=base,
            on=on,
            level=level,
            origin=origin,
            offset=offset,
            group_keys=group_keys,
        )

    def to_timestamp(self, freq=None, how="start", copy=True) -> Series:
        """
        Cast to DatetimeIndex of Timestamps, at *beginning* of period.

        Parameters
        ----------
        freq : str, default frequency of PeriodIndex
            Desired frequency.
        how : {'s', 'e', 'start', 'end'}
            Convention for converting period to timestamp; start of period
            vs. end.
        copy : bool, default True
            Whether or not to return a copy.

        Returns
        -------
        Series with DatetimeIndex
        """
        new_values = self._values
        if copy:
            new_values = new_values.copy()

        if not isinstance(self.index, PeriodIndex):
            raise TypeError(f"unsupported Type {type(self.index).__name__}")
        new_index = self.index.to_timestamp(freq=freq, how=how)
        return self._constructor(new_values, index=new_index).__finalize__(
            self, method="to_timestamp"
        )

    def to_period(self, freq=None, copy=True) -> Series:
        """
        Convert Series from DatetimeIndex to PeriodIndex.

        Parameters
        ----------
        freq : str, default None
            Frequency associated with the PeriodIndex.
        copy : bool, default True
            Whether or not to return a copy.

        Returns
        -------
        Series
            Series with index converted to PeriodIndex.
        """
        new_values = self._values
        if copy:
            new_values = new_values.copy()

        if not isinstance(self.index, DatetimeIndex):
            raise TypeError(f"unsupported Type {type(self.index).__name__}")
        new_index = self.index.to_period(freq=freq)
        return self._constructor(new_values, index=new_index).__finalize__(
            self, method="to_period"
        )

    @deprecate_nonkeyword_arguments(version=None, allowed_args=["self"])
    def ffill(
        self: Series,
        axis: None | Axis = None,
        inplace: bool = False,
        limit: None | int = None,
        downcast=None,
    ) -> Series | None:
        return super().ffill(axis, inplace, limit, downcast)

    @deprecate_nonkeyword_arguments(version=None, allowed_args=["self"])
    def bfill(
        self: Series,
        axis: None | Axis = None,
        inplace: bool = False,
        limit: None | int = None,
        downcast=None,
    ) -> Series | None:
        return super().bfill(axis, inplace, limit, downcast)

    @deprecate_nonkeyword_arguments(
        version=None, allowed_args=["self", "lower", "upper"]
    )
    def clip(
        self: Series,
        lower=None,
        upper=None,
        axis: Axis | None = None,
        inplace: bool = False,
        *args,
        **kwargs,
    ) -> Series | None:
        return super().clip(lower, upper, axis, inplace, *args, **kwargs)

    @deprecate_nonkeyword_arguments(version=None, allowed_args=["self", "method"])
    def interpolate(
        self: Series,
        method: str = "linear",
        axis: Axis = 0,
        limit: int | None = None,
        inplace: bool = False,
        limit_direction: str | None = None,
        limit_area: str | None = None,
        downcast: str | None = None,
        **kwargs,
    ) -> Series | None:
        return super().interpolate(
            method,
            axis,
            limit,
            inplace,
            limit_direction,
            limit_area,
            downcast,
            **kwargs,
        )

    @deprecate_nonkeyword_arguments(
        version=None, allowed_args=["self", "cond", "other"]
    )
    def where(
        self,
        cond,
        other=np.nan,
        inplace=False,
        axis=None,
        level=None,
        errors=lib.no_default,
        try_cast=lib.no_default,
    ):
        return super().where(cond, other, inplace, axis, level, errors, try_cast)

    @deprecate_nonkeyword_arguments(
        version=None, allowed_args=["self", "cond", "other"]
    )
    def mask(
        self,
        cond,
        other=np.nan,
        inplace=False,
        axis=None,
        level=None,
        errors=lib.no_default,
        try_cast=lib.no_default,
    ):
        return super().mask(cond, other, inplace, axis, level, errors, try_cast)

    # ----------------------------------------------------------------------
    # Add index
    _AXIS_ORDERS = ["index"]
    _AXIS_LEN = len(_AXIS_ORDERS)
    _info_axis_number = 0
    _info_axis_name = "index"

    index: Index = properties.AxisProperty(
        axis=0, doc="The index (axis labels) of the Series."
    )

    # ----------------------------------------------------------------------
    # Accessor Methods
    # ----------------------------------------------------------------------
    str = CachedAccessor("str", StringMethods)
    dt = CachedAccessor("dt", CombinedDatetimelikeProperties)
    cat = CachedAccessor("cat", CategoricalAccessor)
    plot = CachedAccessor("plot", pandas.plotting.PlotAccessor)
    sparse = CachedAccessor("sparse", SparseAccessor)

    # ----------------------------------------------------------------------
    # Add plotting methods to Series
    hist = pandas.plotting.hist_series

    # ----------------------------------------------------------------------
    # Template-Based Arithmetic/Comparison Methods

    def _cmp_method(self, other, op):
        res_name = ops.get_op_result_name(self, other)

        if isinstance(other, Series) and not self._indexed_same(other):
            raise ValueError("Can only compare identically-labeled Series objects")

        lvalues = self._values
        rvalues = extract_array(other, extract_numpy=True, extract_range=True)

        with np.errstate(all="ignore"):
            res_values = ops.comparison_op(lvalues, rvalues, op)

        return self._construct_result(res_values, name=res_name)

    def _logical_method(self, other, op):
        res_name = ops.get_op_result_name(self, other)
        self, other = ops.align_method_SERIES(self, other, align_asobject=True)

        lvalues = self._values
        rvalues = extract_array(other, extract_numpy=True, extract_range=True)

        res_values = ops.logical_op(lvalues, rvalues, op)
        return self._construct_result(res_values, name=res_name)

    def _arith_method(self, other, op):
        self, other = ops.align_method_SERIES(self, other)
        return base.IndexOpsMixin._arith_method(self, other, op)


Series._add_numeric_operations()

# Add arithmetic!
ops.add_flex_arithmetic_methods(Series)<|MERGE_RESOLUTION|>--- conflicted
+++ resolved
@@ -1874,13 +1874,8 @@
         level=None,
         as_index: bool = True,
         sort: bool = True,
-<<<<<<< HEAD
         group_keys: bool = no_default,
-        squeeze: bool = no_default,
-=======
-        group_keys: bool = True,
         squeeze: bool | lib.NoDefault = no_default,
->>>>>>> 7e51bd73
         observed: bool = False,
         dropna: bool = True,
     ) -> SeriesGroupBy:
@@ -5341,14 +5336,9 @@
         base: int | None = None,
         on=None,
         level=None,
-<<<<<<< HEAD
-        origin: Union[str, TimestampConvertibleTypes] = "start_day",
-        offset: Optional[TimedeltaConvertibleTypes] = None,
-        group_keys: bool = no_default,
-=======
         origin: str | TimestampConvertibleTypes = "start_day",
         offset: TimedeltaConvertibleTypes | None = None,
->>>>>>> 7e51bd73
+        group_keys: bool = no_default,
     ) -> Resampler:
         return super().resample(
             rule=rule,
