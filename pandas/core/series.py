"""
Data structure for 1-dimensional cross-sectional and time series data
"""
from io import StringIO
from shutil import get_terminal_size
from textwrap import dedent
from typing import (
    IO,
    TYPE_CHECKING,
    Any,
    Callable,
    Iterable,
    List,
    Optional,
    Tuple,
    Type,
)
import warnings

import numpy as np

from pandas._config import get_option

from pandas._libs import lib, properties, reshape, tslibs
from pandas._typing import Axis, DtypeObj, Label
from pandas.compat.numpy import function as nv
from pandas.util._decorators import Appender, Substitution, doc
from pandas.util._validators import validate_bool_kwarg, validate_percentile

from pandas.core.dtypes.cast import (
    convert_dtypes,
    maybe_cast_to_extension_array,
    validate_numeric_casting,
)
from pandas.core.dtypes.common import (
    _is_unorderable_exception,
    ensure_platform_int,
    is_bool,
    is_categorical_dtype,
    is_dict_like,
    is_extension_array_dtype,
    is_integer,
    is_iterator,
    is_list_like,
    is_object_dtype,
    is_scalar,
)
from pandas.core.dtypes.generic import (
    ABCDataFrame,
    ABCDatetimeIndex,
    ABCMultiIndex,
    ABCPeriodIndex,
    ABCSeries,
)
from pandas.core.dtypes.inference import is_hashable
from pandas.core.dtypes.missing import (
    isna,
    na_value_for_dtype,
    notna,
    remove_na_arraylike,
)

import pandas as pd
from pandas.core import algorithms, base, generic, nanops, ops
from pandas.core.accessor import CachedAccessor
from pandas.core.arrays import ExtensionArray
from pandas.core.arrays.categorical import CategoricalAccessor
from pandas.core.arrays.sparse import SparseAccessor
import pandas.core.common as com
from pandas.core.construction import (
    create_series_with_explicit_dtype,
    extract_array,
    is_empty_data,
    sanitize_array,
)
from pandas.core.generic import NDFrame
from pandas.core.indexers import unpack_1tuple
from pandas.core.indexes.accessors import CombinedDatetimelikeProperties
from pandas.core.indexes.api import (
    Float64Index,
    Index,
    IntervalIndex,
    InvalidIndexError,
    MultiIndex,
    ensure_index,
)
import pandas.core.indexes.base as ibase
from pandas.core.indexes.datetimes import DatetimeIndex
from pandas.core.indexes.period import PeriodIndex
from pandas.core.indexes.timedeltas import TimedeltaIndex
from pandas.core.indexing import check_bool_indexer
from pandas.core.internals import SingleBlockManager
from pandas.core.strings import StringMethods
from pandas.core.tools.datetimes import to_datetime

import pandas.io.formats.format as fmt
import pandas.plotting

if TYPE_CHECKING:
    from pandas.core.frame import DataFrame
    from pandas.core.groupby.generic import SeriesGroupBy

__all__ = ["Series"]

_shared_doc_kwargs = dict(
    axes="index",
    klass="Series",
    axes_single_arg="{0 or 'index'}",
    axis="""axis : {0 or 'index'}
        Parameter needed for compatibility with DataFrame.""",
    inplace="""inplace : boolean, default False
        If True, performs operation inplace and returns None.""",
    unique="np.ndarray",
    duplicated="Series",
    optional_by="",
    optional_mapper="",
    optional_labels="",
    optional_axis="",
    versionadded_to_excel="\n    .. versionadded:: 0.20.0\n",
)


def _coerce_method(converter):
    """
    Install the scalar coercion methods.
    """

    def wrapper(self):
        if len(self) == 1:
            return converter(self.iloc[0])
        raise TypeError(f"cannot convert the series to {converter}")

    wrapper.__name__ = f"__{converter.__name__}__"
    return wrapper


# ----------------------------------------------------------------------
# Series class


class Series(base.IndexOpsMixin, generic.NDFrame):
    """
    One-dimensional ndarray with axis labels (including time series).

    Labels need not be unique but must be a hashable type. The object
    supports both integer- and label-based indexing and provides a host of
    methods for performing operations involving the index. Statistical
    methods from ndarray have been overridden to automatically exclude
    missing data (currently represented as NaN).

    Operations between Series (+, -, /, *, **) align values based on their
    associated index values-- they need not be the same length. The result
    index will be the sorted union of the two indexes.

    Parameters
    ----------
    data : array-like, Iterable, dict, or scalar value
        Contains data stored in Series.

        .. versionchanged:: 0.23.0
           If data is a dict, argument order is maintained for Python 3.6
           and later.

    index : array-like or Index (1d)
        Values must be hashable and have the same length as `data`.
        Non-unique index values are allowed. Will default to
        RangeIndex (0, 1, 2, ..., n) if not provided. If both a dict and index
        sequence are used, the index will override the keys found in the
        dict.
    dtype : str, numpy.dtype, or ExtensionDtype, optional
        Data type for the output Series. If not specified, this will be
        inferred from `data`.
        See the :ref:`user guide <basics.dtypes>` for more usages.
    name : str, optional
        The name to give to the Series.
    copy : bool, default False
        Copy input data.
    """

    _typ = "series"

    _name: Label
    _metadata: List[str] = ["name"]
    _internal_names_set = {"index"} | generic.NDFrame._internal_names_set
    _accessors = {"dt", "cat", "str", "sparse"}
    _deprecations = (
        base.IndexOpsMixin._deprecations
        | generic.NDFrame._deprecations
        | frozenset(["compress", "ptp"])
    )

    # Override cache_readonly bc Series is mutable
    hasnans = property(
        base.IndexOpsMixin.hasnans.func, doc=base.IndexOpsMixin.hasnans.__doc__
    )
    _data: SingleBlockManager
    div: Callable[["Series", Any], "Series"]
    rdiv: Callable[["Series", Any], "Series"]

    # ----------------------------------------------------------------------
    # Constructors

    def __init__(
        self, data=None, index=None, dtype=None, name=None, copy=False, fastpath=False
    ):

        # we are called internally, so short-circuit
        if fastpath:

            # data is an ndarray, index is defined
            if not isinstance(data, SingleBlockManager):
                data = SingleBlockManager.from_array(data, index)
            if copy:
                data = data.copy()
            if index is None:
                index = data.index

        else:

            name = ibase.maybe_extract_name(name, data, type(self))

            if is_empty_data(data) and dtype is None:
                # gh-17261
                warnings.warn(
                    "The default dtype for empty Series will be 'object' instead "
                    "of 'float64' in a future version. Specify a dtype explicitly "
                    "to silence this warning.",
                    DeprecationWarning,
                    stacklevel=2,
                )
                # uncomment the line below when removing the DeprecationWarning
                # dtype = np.dtype(object)

            if index is not None:
                index = ensure_index(index)

            if data is None:
                data = {}
            if dtype is not None:
                dtype = self._validate_dtype(dtype)

            if isinstance(data, MultiIndex):
                raise NotImplementedError(
                    "initializing a Series from a MultiIndex is not supported"
                )
            elif isinstance(data, Index):

                if dtype is not None:
                    # astype copies
                    data = data.astype(dtype)
                else:
                    # need to copy to avoid aliasing issues
                    data = data._values.copy()
                    if isinstance(data, ABCDatetimeIndex) and data.tz is not None:
                        # GH#24096 need copy to be deep for datetime64tz case
                        # TODO: See if we can avoid these copies
                        data = data._values.copy(deep=True)
                copy = False

            elif isinstance(data, np.ndarray):
                if len(data.dtype):
                    # GH#13296 we are dealing with a compound dtype, which
                    #  should be treated as 2D
                    raise ValueError(
                        "Cannot construct a Series from an ndarray with "
                        "compound dtype.  Use DataFrame instead."
                    )
                pass
            elif isinstance(data, ABCSeries):
                if index is None:
                    index = data.index
                else:
                    data = data.reindex(index, copy=copy)
                data = data._data
            elif is_dict_like(data):
                data, index = self._init_dict(data, index, dtype)
                dtype = None
                copy = False
            elif isinstance(data, SingleBlockManager):
                if index is None:
                    index = data.index
                elif not data.index.equals(index) or copy:
                    # GH#19275 SingleBlockManager input should only be called
                    # internally
                    raise AssertionError(
                        "Cannot pass both SingleBlockManager "
                        "`data` argument and a different "
                        "`index` argument. `copy` must be False."
                    )

            elif is_extension_array_dtype(data):
                pass
            elif isinstance(data, (set, frozenset)):
                raise TypeError(f"'{type(data).__name__}' type is unordered")
            else:
                data = com.maybe_iterable_to_list(data)

            if index is None:
                if not is_list_like(data):
                    data = [data]
                index = ibase.default_index(len(data))
            elif is_list_like(data):

                # a scalar numpy array is list-like but doesn't
                # have a proper length
                try:
                    if len(index) != len(data):
                        raise ValueError(
                            f"Length of passed values is {len(data)}, "
                            f"index implies {len(index)}."
                        )
                except TypeError:
                    pass

            # create/copy the manager
            if isinstance(data, SingleBlockManager):
                if dtype is not None:
                    data = data.astype(dtype=dtype, errors="ignore", copy=copy)
                elif copy:
                    data = data.copy()
            else:
                data = sanitize_array(data, index, dtype, copy, raise_cast_failure=True)

                data = SingleBlockManager.from_array(data, index)

        generic.NDFrame.__init__(self, data)
        self.name = name
        self._set_axis(0, index, fastpath=True)

    def _init_dict(self, data, index=None, dtype=None):
        """
        Derive the "_data" and "index" attributes of a new Series from a
        dictionary input.

        Parameters
        ----------
        data : dict or dict-like
            Data used to populate the new Series.
        index : Index or index-like, default None
            Index for the new Series: if None, use dict keys.
        dtype : dtype, default None
            The dtype for the new Series: if None, infer from data.

        Returns
        -------
        _data : BlockManager for the new Series
        index : index for the new Series
        """
        # Looking for NaN in dict doesn't work ({np.nan : 1}[float('nan')]
        # raises KeyError), so we iterate the entire dict, and align
        if data:
            keys, values = zip(*data.items())
            values = list(values)
        elif index is not None:
            # fastpath for Series(data=None). Just use broadcasting a scalar
            # instead of reindexing.
            values = na_value_for_dtype(dtype)
            keys = index
        else:
            keys, values = [], []

        # Input is now list-like, so rely on "standard" construction:

        # TODO: passing np.float64 to not break anything yet. See GH-17261
        s = create_series_with_explicit_dtype(
            values, index=keys, dtype=dtype, dtype_if_empty=np.float64
        )

        # Now we just make sure the order is respected, if any
        if data and index is not None:
            s = s.reindex(index, copy=False)
        return s._data, s.index

    # ----------------------------------------------------------------------

    @property
    def _constructor(self) -> Type["Series"]:
        return Series

    @property
    def _constructor_expanddim(self) -> Type["DataFrame"]:
        from pandas.core.frame import DataFrame

        return DataFrame

    # types
    @property
    def _can_hold_na(self):
        return self._data._can_hold_na

    _index = None

    def _set_axis(self, axis: int, labels, fastpath: bool = False) -> None:
        """
        Override generic, we want to set the _typ here.

        This is called from the cython code when we set the `index` attribute
        directly, e.g. `series.index = [1, 2, 3]`.
        """
        if not fastpath:
            labels = ensure_index(labels)

        is_all_dates = labels.is_all_dates
        if is_all_dates:
            if not isinstance(labels, (DatetimeIndex, PeriodIndex, TimedeltaIndex)):
                try:
                    labels = DatetimeIndex(labels)
                    # need to set here because we changed the index
                    if fastpath:
                        self._data.set_axis(axis, labels)
                except (tslibs.OutOfBoundsDatetime, ValueError):
                    # labels may exceeds datetime bounds,
                    # or not be a DatetimeIndex
                    pass

        object.__setattr__(self, "_index", labels)
        if not fastpath:
            # The ensure_index call aabove ensures we have an Index object
            self._data.set_axis(axis, labels)

    # ndarray compatibility
    @property
    def dtype(self) -> DtypeObj:
        """
        Return the dtype object of the underlying data.
        """
        return self._data.dtype

    @property
    def dtypes(self) -> DtypeObj:
        """
        Return the dtype object of the underlying data.
        """
        # DataFrame compatibility
        return self.dtype

    @property
    def name(self) -> Label:
        """
        Return the name of the Series.

        The name of a Series becomes its index or column name if it is used
        to form a DataFrame. It is also used whenever displaying the Series
        using the interpreter.

        Returns
        -------
        label (hashable object)
            The name of the Series, also the column name if part of a DataFrame.

        See Also
        --------
        Series.rename : Sets the Series name when given a scalar input.
        Index.name : Corresponding Index property.

        Examples
        --------
        The Series name can be set initially when calling the constructor.

        >>> s = pd.Series([1, 2, 3], dtype=np.int64, name='Numbers')
        >>> s
        0    1
        1    2
        2    3
        Name: Numbers, dtype: int64
        >>> s.name = "Integers"
        >>> s
        0    1
        1    2
        2    3
        Name: Integers, dtype: int64

        The name of a Series within a DataFrame is its column name.

        >>> df = pd.DataFrame([[1, 2], [3, 4], [5, 6]],
        ...                   columns=["Odd Numbers", "Even Numbers"])
        >>> df
           Odd Numbers  Even Numbers
        0            1             2
        1            3             4
        2            5             6
        >>> df["Even Numbers"].name
        'Even Numbers'
        """
        return self._name

    @name.setter
    def name(self, value: Label) -> None:
        if not is_hashable(value):
            raise TypeError("Series.name must be a hashable type")
        object.__setattr__(self, "_name", value)

    @property
    def values(self):
        """
        Return Series as ndarray or ndarray-like depending on the dtype.

        .. warning::

           We recommend using :attr:`Series.array` or
           :meth:`Series.to_numpy`, depending on whether you need
           a reference to the underlying data or a NumPy array.

        Returns
        -------
        numpy.ndarray or ndarray-like

        See Also
        --------
        Series.array : Reference to the underlying data.
        Series.to_numpy : A NumPy array representing the underlying data.

        Examples
        --------
        >>> pd.Series([1, 2, 3]).values
        array([1, 2, 3])

        >>> pd.Series(list('aabc')).values
        array(['a', 'a', 'b', 'c'], dtype=object)

        >>> pd.Series(list('aabc')).astype('category').values
        [a, a, b, c]
        Categories (3, object): [a, b, c]

        Timezone aware datetime data is converted to UTC:

        >>> pd.Series(pd.date_range('20130101', periods=3,
        ...                         tz='US/Eastern')).values
        array(['2013-01-01T05:00:00.000000000',
               '2013-01-02T05:00:00.000000000',
               '2013-01-03T05:00:00.000000000'], dtype='datetime64[ns]')
        """
        return self._data.external_values()

    @property
    def _values(self):
        """
        Return the internal repr of this data (defined by Block.interval_values).
        This are the values as stored in the Block (ndarray or ExtensionArray
        depending on the Block class), with datetime64[ns] and timedelta64[ns]
        wrapped in ExtensionArrays to match Index._values behavior.

        Differs from the public ``.values`` for certain data types, because of
        historical backwards compatibility of the public attribute (e.g. period
        returns object ndarray and datetimetz a datetime64[ns] ndarray for
        ``.values`` while it returns an ExtensionArray for ``._values`` in those
        cases).

        Differs from ``.array`` in that this still returns the numpy array if
        the Block is backed by a numpy array (except for datetime64 and
        timedelta64 dtypes), while ``.array`` ensures to always return an
        ExtensionArray.

        Overview:

        dtype       | values        | _values       | array         |
        ----------- | ------------- | ------------- | ------------- |
        Numeric     | ndarray       | ndarray       | PandasArray   |
        Category    | Categorical   | Categorical   | Categorical   |
        dt64[ns]    | ndarray[M8ns] | DatetimeArray | DatetimeArray |
        dt64[ns tz] | ndarray[M8ns] | DatetimeArray | DatetimeArray |
        td64[ns]    | ndarray[m8ns] | TimedeltaArray| ndarray[m8ns] |
        Period      | ndarray[obj]  | PeriodArray   | PeriodArray   |
        Nullable    | EA            | EA            | EA            |

        """
        return self._data.internal_values()

    @Appender(base.IndexOpsMixin.array.__doc__)  # type: ignore
    @property
    def array(self) -> ExtensionArray:
        return self._data._block.array_values()

    # ops
    def ravel(self, order="C"):
        """
        Return the flattened underlying data as an ndarray.

        Returns
        -------
        numpy.ndarray or ndarray-like
            Flattened data of the Series.

        See Also
        --------
        numpy.ndarray.ravel : Return a flattened array.
        """
        return self._values.ravel(order=order)

    def __len__(self) -> int:
        """
        Return the length of the Series.
        """
        return len(self._data)

    def view(self, dtype=None) -> "Series":
        """
        Create a new view of the Series.

        This function will return a new Series with a view of the same
        underlying values in memory, optionally reinterpreted with a new data
        type. The new data type must preserve the same size in bytes as to not
        cause index misalignment.

        Parameters
        ----------
        dtype : data type
            Data type object or one of their string representations.

        Returns
        -------
        Series
            A new Series object as a view of the same data in memory.

        See Also
        --------
        numpy.ndarray.view : Equivalent numpy function to create a new view of
            the same data in memory.

        Notes
        -----
        Series are instantiated with ``dtype=float64`` by default. While
        ``numpy.ndarray.view()`` will return a view with the same data type as
        the original array, ``Series.view()`` (without specified dtype)
        will try using ``float64`` and may fail if the original data type size
        in bytes is not the same.

        Examples
        --------
        >>> s = pd.Series([-2, -1, 0, 1, 2], dtype='int8')
        >>> s
        0   -2
        1   -1
        2    0
        3    1
        4    2
        dtype: int8

        The 8 bit signed integer representation of `-1` is `0b11111111`, but
        the same bytes represent 255 if read as an 8 bit unsigned integer:

        >>> us = s.view('uint8')
        >>> us
        0    254
        1    255
        2      0
        3      1
        4      2
        dtype: uint8

        The views share the same underlying values:

        >>> us[0] = 128
        >>> s
        0   -128
        1     -1
        2      0
        3      1
        4      2
        dtype: int8
        """
        return self._constructor(
            self._values.view(dtype), index=self.index
        ).__finalize__(self)

    # ----------------------------------------------------------------------
    # NDArray Compat
    _HANDLED_TYPES = (Index, ExtensionArray, np.ndarray)

    def __array_ufunc__(
        self, ufunc: Callable, method: str, *inputs: Any, **kwargs: Any
    ):
        # TODO: handle DataFrame
        cls = type(self)

        # for binary ops, use our custom dunder methods
        result = ops.maybe_dispatch_ufunc_to_dunder_op(
            self, ufunc, method, *inputs, **kwargs
        )
        if result is not NotImplemented:
            return result

        # Determine if we should defer.
        no_defer = (np.ndarray.__array_ufunc__, cls.__array_ufunc__)

        for item in inputs:
            higher_priority = (
                hasattr(item, "__array_priority__")
                and item.__array_priority__ > self.__array_priority__
            )
            has_array_ufunc = (
                hasattr(item, "__array_ufunc__")
                and type(item).__array_ufunc__ not in no_defer
                and not isinstance(item, self._HANDLED_TYPES)
            )
            if higher_priority or has_array_ufunc:
                return NotImplemented

        # align all the inputs.
        names = [getattr(x, "name") for x in inputs if hasattr(x, "name")]
        types = tuple(type(x) for x in inputs)
        # TODO: dataframe
        alignable = [x for x, t in zip(inputs, types) if issubclass(t, Series)]

        if len(alignable) > 1:
            # This triggers alignment.
            # At the moment, there aren't any ufuncs with more than two inputs
            # so this ends up just being x1.index | x2.index, but we write
            # it to handle *args.
            index = alignable[0].index
            for s in alignable[1:]:
                index |= s.index
            inputs = tuple(
                x.reindex(index) if issubclass(t, Series) else x
                for x, t in zip(inputs, types)
            )
        else:
            index = self.index

        inputs = tuple(extract_array(x, extract_numpy=True) for x in inputs)
        result = getattr(ufunc, method)(*inputs, **kwargs)

        name = names[0] if len(set(names)) == 1 else None

        def construct_return(result):
            if lib.is_scalar(result):
                return result
            elif result.ndim > 1:
                # e.g. np.subtract.outer
                if method == "outer":
                    # GH#27198
                    raise NotImplementedError
                return result
            return self._constructor(result, index=index, name=name, copy=False)

        if type(result) is tuple:
            # multiple return values
            return tuple(construct_return(x) for x in result)
        elif method == "at":
            # no return value
            return None
        else:
            return construct_return(result)

    def __array__(self, dtype=None) -> np.ndarray:
        """
        Return the values as a NumPy array.

        Users should not call this directly. Rather, it is invoked by
        :func:`numpy.array` and :func:`numpy.asarray`.

        Parameters
        ----------
        dtype : str or numpy.dtype, optional
            The dtype to use for the resulting NumPy array. By default,
            the dtype is inferred from the data.

        Returns
        -------
        numpy.ndarray
            The values in the series converted to a :class:`numpy.ndarray`
            with the specified `dtype`.

        See Also
        --------
        array : Create a new array from data.
        Series.array : Zero-copy view to the array backing the Series.
        Series.to_numpy : Series method for similar behavior.

        Examples
        --------
        >>> ser = pd.Series([1, 2, 3])
        >>> np.asarray(ser)
        array([1, 2, 3])

        For timezone-aware data, the timezones may be retained with
        ``dtype='object'``

        >>> tzser = pd.Series(pd.date_range('2000', periods=2, tz="CET"))
        >>> np.asarray(tzser, dtype="object")
        array([Timestamp('2000-01-01 00:00:00+0100', tz='CET', freq='D'),
               Timestamp('2000-01-02 00:00:00+0100', tz='CET', freq='D')],
              dtype=object)

        Or the values may be localized to UTC and the tzinfo discarded with
        ``dtype='datetime64[ns]'``

        >>> np.asarray(tzser, dtype="datetime64[ns]")  # doctest: +ELLIPSIS
        array(['1999-12-31T23:00:00.000000000', ...],
              dtype='datetime64[ns]')
        """
        return np.asarray(self.array, dtype)

    # ----------------------------------------------------------------------
    # Unary Methods

    # coercion
    __float__ = _coerce_method(float)
    __long__ = _coerce_method(int)
    __int__ = _coerce_method(int)

    # ----------------------------------------------------------------------

    # indexers
    @property
    def axes(self) -> List[Index]:
        """
        Return a list of the row axis labels.
        """
        return [self.index]

    # ----------------------------------------------------------------------
    # Indexing Methods

    @Appender(generic.NDFrame.take.__doc__)
    def take(self, indices, axis=0, is_copy=None, **kwargs) -> "Series":
        if is_copy is not None:
            warnings.warn(
                "is_copy is deprecated and will be removed in a future version. "
                "'take' always returns a copy, so there is no need to specify this.",
                FutureWarning,
                stacklevel=2,
            )
        nv.validate_take(tuple(), kwargs)

        indices = ensure_platform_int(indices)
        new_index = self.index.take(indices)
        new_values = self._values.take(indices)

        return self._constructor(
            new_values, index=new_index, fastpath=True
        ).__finalize__(self)

    def _take_with_is_copy(self, indices, axis=0):
        """
        Internal version of the `take` method that sets the `_is_copy`
        attribute to keep track of the parent dataframe (using in indexing
        for the SettingWithCopyWarning). For Series this does the same
        as the public take (it never sets `_is_copy`).

        See the docstring of `take` for full explanation of the parameters.
        """
        return self.take(indices=indices, axis=axis)

    def _ixs(self, i: int, axis: int = 0):
        """
        Return the i-th value or values in the Series by location.

        Parameters
        ----------
        i : int

        Returns
        -------
        scalar (int) or Series (slice, sequence)
        """
        return self._values[i]

    def _slice(self, slobj: slice, axis: int = 0) -> "Series":
        # axis kwarg is retained for compat with NDFrame method
        #  _slice is *always* positional
        return self._get_values(slobj)

    def __getitem__(self, key):
        key = com.apply_if_callable(key, self)

        if key is Ellipsis:
            return self

        key_is_scalar = is_scalar(key)
        if isinstance(key, (list, tuple)):
            key = unpack_1tuple(key)

        if key_is_scalar or isinstance(self.index, MultiIndex):
            # Otherwise index.get_value will raise InvalidIndexError
            try:
                result = self.index.get_value(self, key)

                return result
            except InvalidIndexError:
                if not isinstance(self.index, MultiIndex):
                    raise

            except (KeyError, ValueError):
                if isinstance(key, tuple) and isinstance(self.index, MultiIndex):
                    # kludge
                    pass
                else:
                    raise

        if not key_is_scalar:
            # avoid expensive checks if we know we have a scalar
            if is_iterator(key):
                key = list(key)

            if com.is_bool_indexer(key):
                key = check_bool_indexer(self.index, key)
                key = np.asarray(key, dtype=bool)
                return self._get_values(key)

        return self._get_with(key)

    def _get_with(self, key):
        # other: fancy integer or otherwise
        if isinstance(key, slice):
            # _convert_slice_indexer to determin if this slice is positional
            #  or label based, and if the latter, convert to positional
            slobj = self.index._convert_slice_indexer(key, kind="getitem")
            return self._slice(slobj)
        elif isinstance(key, ABCDataFrame):
            raise TypeError(
                "Indexing a Series with DataFrame is not "
                "supported, use the appropriate DataFrame column"
            )
        elif isinstance(key, tuple):
            return self._get_values_tuple(key)

        elif not is_list_like(key):
            # e.g. scalars that aren't recognized by lib.is_scalar, GH#32684
            return self.loc[key]

        if not isinstance(key, (list, np.ndarray, ExtensionArray, Series, Index)):
            key = list(key)

        if isinstance(key, Index):
            key_type = key.inferred_type
        else:
            key_type = lib.infer_dtype(key, skipna=False)

        # Note: The key_type == "boolean" case should be caught by the
        #  com.is_bool_indexer check in __getitem__
        if key_type == "integer":
            # We need to decide whether to treat this as a positional indexer
            #  (i.e. self.iloc) or label-based (i.e. self.loc)
            if self.index.is_integer() or self.index.is_floating():
                return self.loc[key]
            elif isinstance(self.index, IntervalIndex):
                return self.loc[key]
            else:
                return self.iloc[key]

        if isinstance(key, list):
            # handle the dup indexing case GH#4246
            return self.loc[key]

        return self.reindex(key)

    def _get_values_tuple(self, key):
        # mpl hackaround
        if com.any_none(*key):
            # suppress warning from slicing the index with a 2d indexer.
            # eventually we'll want Series itself to warn.
            with warnings.catch_warnings():
                warnings.filterwarnings(
                    "ignore", "Support for multi-dim", DeprecationWarning
                )
                return self._get_values(key)

        if not isinstance(self.index, MultiIndex):
            raise ValueError("Can only tuple-index with a MultiIndex")

        # If key is contained, would have returned by now
        indexer, new_index = self.index.get_loc_level(key)
        return self._constructor(self._values[indexer], index=new_index).__finalize__(
            self
        )

    def _get_values(self, indexer):
        try:
            return self._constructor(self._data.get_slice(indexer)).__finalize__(self)
        except ValueError:
            # mpl compat if we look up e.g. ser[:, np.newaxis];
            #  see tests.series.timeseries.test_mpl_compat_hack
            return self._values[indexer]

    def _get_value(self, label, takeable: bool = False):
        """
        Quickly retrieve single value at passed index label.

        Parameters
        ----------
        label : object
        takeable : interpret the index as indexers, default False

        Returns
        -------
        scalar value
        """
        if takeable:
            return self._values[label]

        # Similar to Index.get_value, but we do not fall back to positional
        loc = self.index.get_loc(label)
        return self.index._get_values_for_loc(self, loc, label)

    def __setitem__(self, key, value):
        key = com.apply_if_callable(key, self)
        cacher_needs_updating = self._check_is_chained_assignment_possible()

        if key is Ellipsis:
            key = slice(None)

        try:
            self._set_with_engine(key, value)
        except (KeyError, ValueError):
            values = self._values
            if is_integer(key) and not self.index.inferred_type == "integer":
                values[key] = value
            else:
                self.loc[key] = value

        except TypeError as e:
            if isinstance(key, tuple) and not isinstance(self.index, MultiIndex):
                raise ValueError("Can only tuple-index with a MultiIndex") from e

            # python 3 type errors should be raised
            if _is_unorderable_exception(e):
                raise IndexError(key) from e

            if com.is_bool_indexer(key):
                key = check_bool_indexer(self.index, key)
                key = np.asarray(key, dtype=bool)
                try:
                    self._where(~key, value, inplace=True)
                    return
                except InvalidIndexError:
                    self._set_values(key.astype(np.bool_), value)

            else:
                self._set_with(key, value)

        if cacher_needs_updating:
            self._maybe_update_cacher()

    def _set_with_engine(self, key, value):
        # fails with AttributeError for IntervalIndex
        loc = self.index._engine.get_loc(key)
        validate_numeric_casting(self.dtype, value)
        self._values[loc] = value

    def _set_with(self, key, value):
        # other: fancy integer or otherwise
        if isinstance(key, slice):
            indexer = self.index._convert_slice_indexer(key, kind="getitem")
            return self._set_values(indexer, value)

        elif is_scalar(key) and not is_integer(key) and key not in self.index:
            # GH#12862 adding an new key to the Series
            # Note: have to exclude integers because that is ambiguously
            #  position-based
            self.loc[key] = value
            return

        else:
            if isinstance(key, tuple):
                try:
                    # TODO: no test cases that get here
                    self._set_values(key, value)
                except Exception:
                    pass

            if is_scalar(key):
                key = [key]

            if isinstance(key, Index):
                key_type = key.inferred_type
                key = key._values
            else:
                key_type = lib.infer_dtype(key, skipna=False)

            # Note: key_type == "boolean" should not occur because that
            #  should be caught by the is_bool_indexer check in __setitem__
            if key_type == "integer":
                if self.index.inferred_type == "integer":
                    self._set_labels(key, value)
                else:
                    return self._set_values(key, value)
            else:
                self._set_labels(key, value)

    def _set_labels(self, key, value):
        key = com.asarray_tuplesafe(key)
        indexer: np.ndarray = self.index.get_indexer(key)
        mask = indexer == -1
        if mask.any():
            raise ValueError(f"{key[mask]} not contained in the index")
        self._set_values(indexer, value)

    def _set_values(self, key, value):
        if isinstance(key, Series):
            key = key._values
        self._data = self._data.setitem(indexer=key, value=value)
        self._maybe_update_cacher()

    def _set_value(self, label, value, takeable: bool = False):
        """
        Quickly set single value at passed label.

        If label is not contained, a new object is created with the label
        placed at the end of the result index.

        Parameters
        ----------
        label : object
            Partial indexing with MultiIndex not allowed.
        value : object
            Scalar value.
        takeable : interpret the index as indexers, default False
        """
        try:
            if takeable:
                self._values[label] = value
            else:
                loc = self.index.get_loc(label)
                validate_numeric_casting(self.dtype, value)
                self._values[loc] = value
        except KeyError:

            # set using a non-recursive method
            self.loc[label] = value

    # ----------------------------------------------------------------------
    # Unsorted

    @property
    def _is_mixed_type(self):
        return False

    def repeat(self, repeats, axis=None) -> "Series":
        """
        Repeat elements of a Series.

        Returns a new Series where each element of the current Series
        is repeated consecutively a given number of times.

        Parameters
        ----------
        repeats : int or array of ints
            The number of repetitions for each element. This should be a
            non-negative integer. Repeating 0 times will return an empty
            Series.
        axis : None
            Must be ``None``. Has no effect but is accepted for compatibility
            with numpy.

        Returns
        -------
        Series
            Newly created Series with repeated elements.

        See Also
        --------
        Index.repeat : Equivalent function for Index.
        numpy.repeat : Similar method for :class:`numpy.ndarray`.

        Examples
        --------
        >>> s = pd.Series(['a', 'b', 'c'])
        >>> s
        0    a
        1    b
        2    c
        dtype: object
        >>> s.repeat(2)
        0    a
        0    a
        1    b
        1    b
        2    c
        2    c
        dtype: object
        >>> s.repeat([1, 2, 3])
        0    a
        1    b
        1    b
        2    c
        2    c
        2    c
        dtype: object
        """
        nv.validate_repeat(tuple(), dict(axis=axis))
        new_index = self.index.repeat(repeats)
        new_values = self._values.repeat(repeats)
        return self._constructor(new_values, index=new_index).__finalize__(self)

    def reset_index(self, level=None, drop=False, name=None, inplace=False):
        """
        Generate a new DataFrame or Series with the index reset.

        This is useful when the index needs to be treated as a column, or
        when the index is meaningless and needs to be reset to the default
        before another operation.

        Parameters
        ----------
        level : int, str, tuple, or list, default optional
            For a Series with a MultiIndex, only remove the specified levels
            from the index. Removes all levels by default.
        drop : bool, default False
            Just reset the index, without inserting it as a column in
            the new DataFrame.
        name : object, optional
            The name to use for the column containing the original Series
            values. Uses ``self.name`` by default. This argument is ignored
            when `drop` is True.
        inplace : bool, default False
            Modify the Series in place (do not create a new object).

        Returns
        -------
        Series or DataFrame
            When `drop` is False (the default), a DataFrame is returned.
            The newly created columns will come first in the DataFrame,
            followed by the original Series values.
            When `drop` is True, a `Series` is returned.
            In either case, if ``inplace=True``, no value is returned.

        See Also
        --------
        DataFrame.reset_index: Analogous function for DataFrame.

        Examples
        --------
        >>> s = pd.Series([1, 2, 3, 4], name='foo',
        ...               index=pd.Index(['a', 'b', 'c', 'd'], name='idx'))

        Generate a DataFrame with default index.

        >>> s.reset_index()
          idx  foo
        0   a    1
        1   b    2
        2   c    3
        3   d    4

        To specify the name of the new column use `name`.

        >>> s.reset_index(name='values')
          idx  values
        0   a       1
        1   b       2
        2   c       3
        3   d       4

        To generate a new Series with the default set `drop` to True.

        >>> s.reset_index(drop=True)
        0    1
        1    2
        2    3
        3    4
        Name: foo, dtype: int64

        To update the Series in place, without generating a new one
        set `inplace` to True. Note that it also requires ``drop=True``.

        >>> s.reset_index(inplace=True, drop=True)
        >>> s
        0    1
        1    2
        2    3
        3    4
        Name: foo, dtype: int64

        The `level` parameter is interesting for Series with a multi-level
        index.

        >>> arrays = [np.array(['bar', 'bar', 'baz', 'baz']),
        ...           np.array(['one', 'two', 'one', 'two'])]
        >>> s2 = pd.Series(
        ...     range(4), name='foo',
        ...     index=pd.MultiIndex.from_arrays(arrays,
        ...                                     names=['a', 'b']))

        To remove a specific level from the Index, use `level`.

        >>> s2.reset_index(level='a')
               a  foo
        b
        one  bar    0
        two  bar    1
        one  baz    2
        two  baz    3

        If `level` is not set, all levels are removed from the Index.

        >>> s2.reset_index()
             a    b  foo
        0  bar  one    0
        1  bar  two    1
        2  baz  one    2
        3  baz  two    3
        """
        inplace = validate_bool_kwarg(inplace, "inplace")
        if drop:
            new_index = ibase.default_index(len(self))
            if level is not None:
                if not isinstance(level, (tuple, list)):
                    level = [level]
                level = [self.index._get_level_number(lev) for lev in level]
                if len(level) < self.index.nlevels:
                    new_index = self.index.droplevel(level)

            if inplace:
                self.index = new_index
                # set name if it was passed, otherwise, keep the previous name
                self.name = name or self.name
            else:
                return self._constructor(
                    self._values.copy(), index=new_index
                ).__finalize__(self)
        elif inplace:
            raise TypeError(
                "Cannot reset_index inplace on a Series to create a DataFrame"
            )
        else:
            df = self.to_frame(name)
            return df.reset_index(level=level, drop=drop)

    # ----------------------------------------------------------------------
    # Rendering Methods

    def __repr__(self) -> str:
        """
        Return a string representation for a particular Series.
        """
        buf = StringIO("")
        width, height = get_terminal_size()
        max_rows = (
            height
            if get_option("display.max_rows") == 0
            else get_option("display.max_rows")
        )
        min_rows = (
            height
            if get_option("display.max_rows") == 0
            else get_option("display.min_rows")
        )
        show_dimensions = get_option("display.show_dimensions")

        self.to_string(
            buf=buf,
            name=self.name,
            dtype=self.dtype,
            min_rows=min_rows,
            max_rows=max_rows,
            length=show_dimensions,
        )
        result = buf.getvalue()

        return result

    def to_string(
        self,
        buf=None,
        na_rep="NaN",
        float_format=None,
        header=True,
        index=True,
        length=False,
        dtype=False,
        name=False,
        max_rows=None,
        min_rows=None,
    ):
        """
        Render a string representation of the Series.

        Parameters
        ----------
        buf : StringIO-like, optional
            Buffer to write to.
        na_rep : str, optional
            String representation of NaN to use, default 'NaN'.
        float_format : one-parameter function, optional
            Formatter function to apply to columns' elements if they are
            floats, default None.
        header : bool, default True
            Add the Series header (index name).
        index : bool, optional
            Add index (row) labels, default True.
        length : bool, default False
            Add the Series length.
        dtype : bool, default False
            Add the Series dtype.
        name : bool, default False
            Add the Series name if not None.
        max_rows : int, optional
            Maximum number of rows to show before truncating. If None, show
            all.
        min_rows : int, optional
            The number of rows to display in a truncated repr (when number
            of rows is above `max_rows`).

        Returns
        -------
        str or None
            String representation of Series if ``buf=None``, otherwise None.
        """
        formatter = fmt.SeriesFormatter(
            self,
            name=name,
            length=length,
            header=header,
            index=index,
            dtype=dtype,
            na_rep=na_rep,
            float_format=float_format,
            min_rows=min_rows,
            max_rows=max_rows,
        )
        result = formatter.to_string()

        # catch contract violations
        if not isinstance(result, str):
            raise AssertionError(
                "result must be of type str, type "
                f"of result is {repr(type(result).__name__)}"
            )

        if buf is None:
            return result
        else:
            try:
                buf.write(result)
            except AttributeError:
                with open(buf, "w") as f:
                    f.write(result)

    @Appender(
        """
        Examples
        --------
        >>> s = pd.Series(["elk", "pig", "dog", "quetzal"], name="animal")
        >>> print(s.to_markdown())
        |    | animal   |
        |---:|:---------|
        |  0 | elk      |
        |  1 | pig      |
        |  2 | dog      |
        |  3 | quetzal  |
        """
    )
    @Substitution(klass="Series")
    @Appender(generic._shared_docs["to_markdown"])
    def to_markdown(
        self, buf: Optional[IO[str]] = None, mode: Optional[str] = None, **kwargs
    ) -> Optional[str]:
        return self.to_frame().to_markdown(buf, mode, **kwargs)

    # ----------------------------------------------------------------------

    def items(self) -> Iterable[Tuple[Label, Any]]:
        """
        Lazily iterate over (index, value) tuples.

        This method returns an iterable tuple (index, value). This is
        convenient if you want to create a lazy iterator.

        Returns
        -------
        iterable
            Iterable of tuples containing the (index, value) pairs from a
            Series.

        See Also
        --------
        DataFrame.items : Iterate over (column name, Series) pairs.
        DataFrame.iterrows : Iterate over DataFrame rows as (index, Series) pairs.

        Examples
        --------
        >>> s = pd.Series(['A', 'B', 'C'])
        >>> for index, value in s.items():
        ...     print(f"Index : {index}, Value : {value}")
        Index : 0, Value : A
        Index : 1, Value : B
        Index : 2, Value : C
        """
        return zip(iter(self.index), iter(self))

    @Appender(items.__doc__)
    def iteritems(self) -> Iterable[Tuple[Label, Any]]:
        return self.items()

    # ----------------------------------------------------------------------
    # Misc public methods

    def keys(self) -> Index:
        """
        Return alias for index.

        Returns
        -------
        Index
            Index of the Series.
        """
        return self.index

    def to_dict(self, into=dict):
        """
        Convert Series to {label -> value} dict or dict-like object.

        Parameters
        ----------
        into : class, default dict
            The collections.abc.Mapping subclass to use as the return
            object. Can be the actual class or an empty
            instance of the mapping type you want.  If you want a
            collections.defaultdict, you must pass it initialized.

            .. versionadded:: 0.21.0

        Returns
        -------
        collections.abc.Mapping
            Key-value representation of Series.

        Examples
        --------
        >>> s = pd.Series([1, 2, 3, 4])
        >>> s.to_dict()
        {0: 1, 1: 2, 2: 3, 3: 4}
        >>> from collections import OrderedDict, defaultdict
        >>> s.to_dict(OrderedDict)
        OrderedDict([(0, 1), (1, 2), (2, 3), (3, 4)])
        >>> dd = defaultdict(list)
        >>> s.to_dict(dd)
        defaultdict(<class 'list'>, {0: 1, 1: 2, 2: 3, 3: 4})
        """
        # GH16122
        into_c = com.standardize_mapping(into)
        return into_c(self.items())

    def to_frame(self, name=None) -> "DataFrame":
        """
        Convert Series to DataFrame.

        Parameters
        ----------
        name : object, default None
            The passed name should substitute for the series name (if it has
            one).

        Returns
        -------
        DataFrame
            DataFrame representation of Series.

        Examples
        --------
        >>> s = pd.Series(["a", "b", "c"],
        ...               name="vals")
        >>> s.to_frame()
          vals
        0    a
        1    b
        2    c
        """
        if name is None:
            df = self._constructor_expanddim(self)
        else:
            df = self._constructor_expanddim({name: self})

        return df

    def _set_name(self, name, inplace=False) -> "Series":
        """
        Set the Series name.

        Parameters
        ----------
        name : str
        inplace : bool
            Whether to modify `self` directly or return a copy.
        """
        inplace = validate_bool_kwarg(inplace, "inplace")
        ser = self if inplace else self.copy()
        ser.name = name
        return ser

    @Appender(
        """
Examples
--------
>>> ser = pd.Series([390., 350., 30., 20.],
...                 index=['Falcon', 'Falcon', 'Parrot', 'Parrot'], name="Max Speed")
>>> ser
Falcon    390.0
Falcon    350.0
Parrot     30.0
Parrot     20.0
Name: Max Speed, dtype: float64
>>> ser.groupby(["a", "b", "a", "b"]).mean()
a    210.0
b    185.0
Name: Max Speed, dtype: float64
>>> ser.groupby(level=0).mean()
Falcon    370.0
Parrot     25.0
Name: Max Speed, dtype: float64
>>> ser.groupby(ser > 100).mean()
Max Speed
False     25.0
True     370.0
Name: Max Speed, dtype: float64

**Grouping by Indexes**

We can groupby different levels of a hierarchical index
using the `level` parameter:

>>> arrays = [['Falcon', 'Falcon', 'Parrot', 'Parrot'],
...           ['Captive', 'Wild', 'Captive', 'Wild']]
>>> index = pd.MultiIndex.from_arrays(arrays, names=('Animal', 'Type'))
>>> ser = pd.Series([390., 350., 30., 20.], index=index, name="Max Speed")
>>> ser
Animal  Type
Falcon  Captive    390.0
        Wild       350.0
Parrot  Captive     30.0
        Wild        20.0
Name: Max Speed, dtype: float64
>>> ser.groupby(level=0).mean()
Animal
Falcon    370.0
Parrot     25.0
Name: Max Speed, dtype: float64
>>> ser.groupby(level="Type").mean()
Type
Captive    210.0
Wild       185.0
Name: Max Speed, dtype: float64
"""
    )
    @Appender(generic._shared_docs["groupby"] % _shared_doc_kwargs)
    def groupby(
        self,
        by=None,
        axis=0,
        level=None,
        as_index: bool = True,
        sort: bool = True,
        group_keys: bool = True,
        squeeze: bool = False,
        observed: bool = False,
    ) -> "SeriesGroupBy":
        from pandas.core.groupby.generic import SeriesGroupBy

        if level is None and by is None:
            raise TypeError("You have to supply one of 'by' and 'level'")
        axis = self._get_axis_number(axis)

        return SeriesGroupBy(
            obj=self,
            keys=by,
            axis=axis,
            level=level,
            as_index=as_index,
            sort=sort,
            group_keys=group_keys,
            squeeze=squeeze,
            observed=observed,
        )

    # ----------------------------------------------------------------------
    # Statistics, overridden ndarray methods

    # TODO: integrate bottleneck

    def count(self, level=None):
        """
        Return number of non-NA/null observations in the Series.

        Parameters
        ----------
        level : int or level name, default None
            If the axis is a MultiIndex (hierarchical), count along a
            particular level, collapsing into a smaller Series.

        Returns
        -------
        int or Series (if level specified)
            Number of non-null values in the Series.

        See Also
        --------
        DataFrame.count : Count non-NA cells for each column or row.

        Examples
        --------
        >>> s = pd.Series([0.0, 1.0, np.nan])
        >>> s.count()
        2
        """
        if level is None:
            return notna(self.array).sum()

        if isinstance(level, str):
            level = self.index._get_level_number(level)

        lev = self.index.levels[level]
        level_codes = np.array(self.index.codes[level], subok=False, copy=True)

        mask = level_codes == -1
        if mask.any():
            level_codes[mask] = cnt = len(lev)
            lev = lev.insert(cnt, lev._na_value)

        obs = level_codes[notna(self._values)]
        out = np.bincount(obs, minlength=len(lev) or None)
        return self._constructor(out, index=lev, dtype="int64").__finalize__(self)

    def mode(self, dropna=True) -> "Series":
        """
        Return the mode(s) of the dataset.

        Always returns Series even if only one value is returned.

        Parameters
        ----------
        dropna : bool, default True
            Don't consider counts of NaN/NaT.

            .. versionadded:: 0.24.0

        Returns
        -------
        Series
            Modes of the Series in sorted order.
        """
        # TODO: Add option for bins like value_counts()
        return algorithms.mode(self, dropna=dropna)

    def unique(self):
        """
        Return unique values of Series object.

        Uniques are returned in order of appearance. Hash table-based unique,
        therefore does NOT sort.

        Returns
        -------
        ndarray or ExtensionArray
            The unique values returned as a NumPy array. See Notes.

        See Also
        --------
        unique : Top-level unique method for any 1-d array-like object.
        Index.unique : Return Index with unique values from an Index object.

        Notes
        -----
        Returns the unique values as a NumPy array. In case of an
        extension-array backed Series, a new
        :class:`~api.extensions.ExtensionArray` of that type with just
        the unique values is returned. This includes

            * Categorical
            * Period
            * Datetime with Timezone
            * Interval
            * Sparse
            * IntegerNA

        See Examples section.

        Examples
        --------
        >>> pd.Series([2, 1, 3, 3], name='A').unique()
        array([2, 1, 3])

        >>> pd.Series([pd.Timestamp('2016-01-01') for _ in range(3)]).unique()
        array(['2016-01-01T00:00:00.000000000'], dtype='datetime64[ns]')

        >>> pd.Series([pd.Timestamp('2016-01-01', tz='US/Eastern')
        ...            for _ in range(3)]).unique()
        <DatetimeArray>
        ['2016-01-01 00:00:00-05:00']
        Length: 1, dtype: datetime64[ns, US/Eastern]

        An unordered Categorical will return categories in the order of
        appearance.

        >>> pd.Series(pd.Categorical(list('baabc'))).unique()
        [b, a, c]
        Categories (3, object): [b, a, c]

        An ordered Categorical preserves the category ordering.

        >>> pd.Series(pd.Categorical(list('baabc'), categories=list('abc'),
        ...                          ordered=True)).unique()
        [b, a, c]
        Categories (3, object): [a < b < c]
        """
        result = super().unique()
        return result

    def drop_duplicates(self, keep="first", inplace=False) -> Optional["Series"]:
        """
        Return Series with duplicate values removed.

        Parameters
        ----------
        keep : {'first', 'last', ``False``}, default 'first'
            Method to handle dropping duplicates:

            - 'first' : Drop duplicates except for the first occurrence.
            - 'last' : Drop duplicates except for the last occurrence.
            - ``False`` : Drop all duplicates.

        inplace : bool, default ``False``
            If ``True``, performs operation inplace and returns None.

        Returns
        -------
        Series
            Series with duplicates dropped.

        See Also
        --------
        Index.drop_duplicates : Equivalent method on Index.
        DataFrame.drop_duplicates : Equivalent method on DataFrame.
        Series.duplicated : Related method on Series, indicating duplicate
            Series values.

        Examples
        --------
        Generate a Series with duplicated entries.

        >>> s = pd.Series(['lama', 'cow', 'lama', 'beetle', 'lama', 'hippo'],
        ...               name='animal')
        >>> s
        0      lama
        1       cow
        2      lama
        3    beetle
        4      lama
        5     hippo
        Name: animal, dtype: object

        With the 'keep' parameter, the selection behaviour of duplicated values
        can be changed. The value 'first' keeps the first occurrence for each
        set of duplicated entries. The default value of keep is 'first'.

        >>> s.drop_duplicates()
        0      lama
        1       cow
        3    beetle
        5     hippo
        Name: animal, dtype: object

        The value 'last' for parameter 'keep' keeps the last occurrence for
        each set of duplicated entries.

        >>> s.drop_duplicates(keep='last')
        1       cow
        3    beetle
        4      lama
        5     hippo
        Name: animal, dtype: object

        The value ``False`` for parameter 'keep' discards all sets of
        duplicated entries. Setting the value of 'inplace' to ``True`` performs
        the operation inplace and returns ``None``.

        >>> s.drop_duplicates(keep=False, inplace=True)
        >>> s
        1       cow
        3    beetle
        5     hippo
        Name: animal, dtype: object
        """
        inplace = validate_bool_kwarg(inplace, "inplace")
        result = super().drop_duplicates(keep=keep)
        if inplace:
            self._update_inplace(result)
            return None
        else:
            return result

    def duplicated(self, keep="first") -> "Series":
        """
        Indicate duplicate Series values.

        Duplicated values are indicated as ``True`` values in the resulting
        Series. Either all duplicates, all except the first or all except the
        last occurrence of duplicates can be indicated.

        Parameters
        ----------
        keep : {'first', 'last', False}, default 'first'
            Method to handle dropping duplicates:

            - 'first' : Mark duplicates as ``True`` except for the first
              occurrence.
            - 'last' : Mark duplicates as ``True`` except for the last
              occurrence.
            - ``False`` : Mark all duplicates as ``True``.

        Returns
        -------
        Series
            Series indicating whether each value has occurred in the
            preceding values.

        See Also
        --------
        Index.duplicated : Equivalent method on pandas.Index.
        DataFrame.duplicated : Equivalent method on pandas.DataFrame.
        Series.drop_duplicates : Remove duplicate values from Series.

        Examples
        --------
        By default, for each set of duplicated values, the first occurrence is
        set on False and all others on True:

        >>> animals = pd.Series(['lama', 'cow', 'lama', 'beetle', 'lama'])
        >>> animals.duplicated()
        0    False
        1    False
        2     True
        3    False
        4     True
        dtype: bool

        which is equivalent to

        >>> animals.duplicated(keep='first')
        0    False
        1    False
        2     True
        3    False
        4     True
        dtype: bool

        By using 'last', the last occurrence of each set of duplicated values
        is set on False and all others on True:

        >>> animals.duplicated(keep='last')
        0     True
        1    False
        2     True
        3    False
        4    False
        dtype: bool

        By setting keep on ``False``, all duplicates are True:

        >>> animals.duplicated(keep=False)
        0     True
        1    False
        2     True
        3    False
        4     True
        dtype: bool
        """
        return super().duplicated(keep=keep)

    def idxmin(self, axis=0, skipna=True, *args, **kwargs):
        """
        Return the row label of the minimum value.

        If multiple values equal the minimum, the first row label with that
        value is returned.

        Parameters
        ----------
        axis : int, default 0
            For compatibility with DataFrame.idxmin. Redundant for application
            on Series.
        skipna : bool, default True
            Exclude NA/null values. If the entire Series is NA, the result
            will be NA.
        *args, **kwargs
            Additional arguments and keywords have no effect but might be
            accepted for compatibility with NumPy.

        Returns
        -------
        Index
            Label of the minimum value.

        Raises
        ------
        ValueError
            If the Series is empty.

        See Also
        --------
        numpy.argmin : Return indices of the minimum values
            along the given axis.
        DataFrame.idxmin : Return index of first occurrence of minimum
            over requested axis.
        Series.idxmax : Return index *label* of the first occurrence
            of maximum of values.

        Notes
        -----
        This method is the Series version of ``ndarray.argmin``. This method
        returns the label of the minimum, while ``ndarray.argmin`` returns
        the position. To get the position, use ``series.values.argmin()``.

        Examples
        --------
        >>> s = pd.Series(data=[1, None, 4, 1],
        ...               index=['A', 'B', 'C', 'D'])
        >>> s
        A    1.0
        B    NaN
        C    4.0
        D    1.0
        dtype: float64

        >>> s.idxmin()
        'A'

        If `skipna` is False and there is an NA value in the data,
        the function returns ``nan``.

        >>> s.idxmin(skipna=False)
        nan
        """
        skipna = nv.validate_argmin_with_skipna(skipna, args, kwargs)
        i = nanops.nanargmin(self._values, skipna=skipna)
        if i == -1:
            return np.nan
        return self.index[i]

    def idxmax(self, axis=0, skipna=True, *args, **kwargs):
        """
        Return the row label of the maximum value.

        If multiple values equal the maximum, the first row label with that
        value is returned.

        Parameters
        ----------
        axis : int, default 0
            For compatibility with DataFrame.idxmax. Redundant for application
            on Series.
        skipna : bool, default True
            Exclude NA/null values. If the entire Series is NA, the result
            will be NA.
        *args, **kwargs
            Additional arguments and keywords have no effect but might be
            accepted for compatibility with NumPy.

        Returns
        -------
        Index
            Label of the maximum value.

        Raises
        ------
        ValueError
            If the Series is empty.

        See Also
        --------
        numpy.argmax : Return indices of the maximum values
            along the given axis.
        DataFrame.idxmax : Return index of first occurrence of maximum
            over requested axis.
        Series.idxmin : Return index *label* of the first occurrence
            of minimum of values.

        Notes
        -----
        This method is the Series version of ``ndarray.argmax``. This method
        returns the label of the maximum, while ``ndarray.argmax`` returns
        the position. To get the position, use ``series.values.argmax()``.

        Examples
        --------
        >>> s = pd.Series(data=[1, None, 4, 3, 4],
        ...               index=['A', 'B', 'C', 'D', 'E'])
        >>> s
        A    1.0
        B    NaN
        C    4.0
        D    3.0
        E    4.0
        dtype: float64

        >>> s.idxmax()
        'C'

        If `skipna` is False and there is an NA value in the data,
        the function returns ``nan``.

        >>> s.idxmax(skipna=False)
        nan
        """
        skipna = nv.validate_argmax_with_skipna(skipna, args, kwargs)
        i = nanops.nanargmax(self._values, skipna=skipna)
        if i == -1:
            return np.nan
        return self.index[i]

    def round(self, decimals=0, *args, **kwargs) -> "Series":
        """
        Round each value in a Series to the given number of decimals.

        Parameters
        ----------
        decimals : int, default 0
            Number of decimal places to round to. If decimals is negative,
            it specifies the number of positions to the left of the decimal point.
        *args, **kwargs
            Additional arguments and keywords have no effect but might be
            accepted for compatibility with NumPy.

        Returns
        -------
        Series
            Rounded values of the Series.

        See Also
        --------
        numpy.around : Round values of an np.array.
        DataFrame.round : Round values of a DataFrame.

        Examples
        --------
        >>> s = pd.Series([0.1, 1.3, 2.7])
        >>> s.round()
        0    0.0
        1    1.0
        2    3.0
        dtype: float64
        """
        nv.validate_round(args, kwargs)
        result = self._values.round(decimals)
        result = self._constructor(result, index=self.index).__finalize__(self)

        return result

    def quantile(self, q=0.5, interpolation="linear"):
        """
        Return value at the given quantile.

        Parameters
        ----------
        q : float or array-like, default 0.5 (50% quantile)
            The quantile(s) to compute, which can lie in range: 0 <= q <= 1.
        interpolation : {'linear', 'lower', 'higher', 'midpoint', 'nearest'}
            This optional parameter specifies the interpolation method to use,
            when the desired quantile lies between two data points `i` and `j`:

                * linear: `i + (j - i) * fraction`, where `fraction` is the
                  fractional part of the index surrounded by `i` and `j`.
                * lower: `i`.
                * higher: `j`.
                * nearest: `i` or `j` whichever is nearest.
                * midpoint: (`i` + `j`) / 2.

        Returns
        -------
        float or Series
            If ``q`` is an array, a Series will be returned where the
            index is ``q`` and the values are the quantiles, otherwise
            a float will be returned.

        See Also
        --------
        core.window.Rolling.quantile : Calculate the rolling quantile.
        numpy.percentile : Returns the q-th percentile(s) of the array elements.

        Examples
        --------
        >>> s = pd.Series([1, 2, 3, 4])
        >>> s.quantile(.5)
        2.5
        >>> s.quantile([.25, .5, .75])
        0.25    1.75
        0.50    2.50
        0.75    3.25
        dtype: float64
        """
        validate_percentile(q)

        # We dispatch to DataFrame so that core.internals only has to worry
        #  about 2D cases.
        df = self.to_frame()

        result = df.quantile(q=q, interpolation=interpolation, numeric_only=False)
        if result.ndim == 2:
            result = result.iloc[:, 0]

        if is_list_like(q):
            result.name = self.name
            return self._constructor(result, index=Float64Index(q), name=self.name)
        else:
            # scalar
            return result.iloc[0]

    def corr(self, other, method="pearson", min_periods=None) -> float:
        """
        Compute correlation with `other` Series, excluding missing values.

        Parameters
        ----------
        other : Series
            Series with which to compute the correlation.
        method : {'pearson', 'kendall', 'spearman'} or callable
            Method used to compute correlation:

            - pearson : Standard correlation coefficient
            - kendall : Kendall Tau correlation coefficient
            - spearman : Spearman rank correlation
            - callable: Callable with input two 1d ndarrays and returning a float.

            .. versionadded:: 0.24.0
                Note that the returned matrix from corr will have 1 along the
                diagonals and will be symmetric regardless of the callable's
                behavior.
        min_periods : int, optional
            Minimum number of observations needed to have a valid result.

        Returns
        -------
        float
            Correlation with other.

        See Also
        --------
        DataFrame.corr : Compute pairwise correlation between columns.
        DataFrame.corrwith : Compute pairwise correlation with another
            DataFrame or Series.

        Examples
        --------
        >>> def histogram_intersection(a, b):
        ...     v = np.minimum(a, b).sum().round(decimals=1)
        ...     return v
        >>> s1 = pd.Series([.2, .0, .6, .2])
        >>> s2 = pd.Series([.3, .6, .0, .1])
        >>> s1.corr(s2, method=histogram_intersection)
        0.3
        """
        this, other = self.align(other, join="inner", copy=False)
        if len(this) == 0:
            return np.nan

        if method in ["pearson", "spearman", "kendall"] or callable(method):
            return nanops.nancorr(
                this.values, other.values, method=method, min_periods=min_periods
            )

        raise ValueError(
            "method must be either 'pearson', "
            "'spearman', 'kendall', or a callable, "
            f"'{method}' was supplied"
        )

    def cov(self, other, min_periods=None) -> float:
        """
        Compute covariance with Series, excluding missing values.

        Parameters
        ----------
        other : Series
            Series with which to compute the covariance.
        min_periods : int, optional
            Minimum number of observations needed to have a valid result.

        Returns
        -------
        float
            Covariance between Series and other normalized by N-1
            (unbiased estimator).

        See Also
        --------
        DataFrame.cov : Compute pairwise covariance of columns.

        Examples
        --------
        >>> s1 = pd.Series([0.90010907, 0.13484424, 0.62036035])
        >>> s2 = pd.Series([0.12528585, 0.26962463, 0.51111198])
        >>> s1.cov(s2)
        -0.01685762652715874
        """
        this, other = self.align(other, join="inner", copy=False)
        if len(this) == 0:
            return np.nan
        return nanops.nancov(this.values, other.values, min_periods=min_periods)

<<<<<<< HEAD
    @doc(
        klass="Series",
        extra_params="",
        other_klass="DataFrame",
        examples="""Difference with previous row
>>> s = pd.Series([1, 1, 2, 3, 5, 8])
>>> s.diff()
0    NaN
1    0.0
2    1.0
3    1.0
4    2.0
5    3.0
dtype: float64

Difference with 3rd previous row
>>> s.diff(periods=3)
0    NaN
1    NaN
2    NaN
3    2.0
4    4.0
5    6.0
dtype: float64

Difference with following row
>>> s.diff(periods=-1)
0    0.0
1   -1.0
2   -1.0
3   -2.0
4   -3.0
5    NaN
dtype: float64

Overflow for input dtype
>>> s = pd.Series([1, 0], dtype=np.uint8)
>>> s.diff()
0      NaN
1    255.0
dtype: float64""")
    def diff(self, periods=1) -> "Series":
=======
    def diff(self, periods: int = 1) -> "Series":
>>>>>>> a44ac348
        """
        First discrete difference of element.

        Calculates the difference of a {klass} element compared with another
        element in the {klass} (default is element in previous row).

        Parameters
        ----------
        periods : int, default 1
            Periods to shift for calculating difference, accepts negative
            values.
        {extra_params}

        Returns
        -------
        {klass}
            First differences of the Series.

        See Also
        --------
        {klass}.pct_change: Percent change over given number of periods.
        {klass}.shift: Shift index by desired number of periods with an
            optional time freq.
        {other_klass}.diff: First discrete difference of object.

        Notes
        -----
        For boolean dtypes, this uses :meth:`operator.xor` rather than
        :meth:`operator.sub`.
        The result is calculated according to current dtype in {klass},
        however dtype of the result is always float64.

        Examples
        --------
        {examples}
        """
        result = algorithms.diff(self.array, periods)
        return self._constructor(result, index=self.index).__finalize__(self)

    def autocorr(self, lag=1) -> float:
        """
        Compute the lag-N autocorrelation.

        This method computes the Pearson correlation between
        the Series and its shifted self.

        Parameters
        ----------
        lag : int, default 1
            Number of lags to apply before performing autocorrelation.

        Returns
        -------
        float
            The Pearson correlation between self and self.shift(lag).

        See Also
        --------
        Series.corr : Compute the correlation between two Series.
        Series.shift : Shift index by desired number of periods.
        DataFrame.corr : Compute pairwise correlation of columns.
        DataFrame.corrwith : Compute pairwise correlation between rows or
            columns of two DataFrame objects.

        Notes
        -----
        If the Pearson correlation is not well defined return 'NaN'.

        Examples
        --------
        >>> s = pd.Series([0.25, 0.5, 0.2, -0.05])
        >>> s.autocorr()  # doctest: +ELLIPSIS
        0.10355...
        >>> s.autocorr(lag=2)  # doctest: +ELLIPSIS
        -0.99999...

        If the Pearson correlation is not well defined, then 'NaN' is returned.

        >>> s = pd.Series([1, 0, 0, 0])
        >>> s.autocorr()
        nan
        """
        return self.corr(self.shift(lag))

    def dot(self, other):
        """
        Compute the dot product between the Series and the columns of other.

        This method computes the dot product between the Series and another
        one, or the Series and each columns of a DataFrame, or the Series and
        each columns of an array.

        It can also be called using `self @ other` in Python >= 3.5.

        Parameters
        ----------
        other : Series, DataFrame or array-like
            The other object to compute the dot product with its columns.

        Returns
        -------
        scalar, Series or numpy.ndarray
            Return the dot product of the Series and other if other is a
            Series, the Series of the dot product of Series and each rows of
            other if other is a DataFrame or a numpy.ndarray between the Series
            and each columns of the numpy array.

        See Also
        --------
        DataFrame.dot: Compute the matrix product with the DataFrame.
        Series.mul: Multiplication of series and other, element-wise.

        Notes
        -----
        The Series and other has to share the same index if other is a Series
        or a DataFrame.

        Examples
        --------
        >>> s = pd.Series([0, 1, 2, 3])
        >>> other = pd.Series([-1, 2, -3, 4])
        >>> s.dot(other)
        8
        >>> s @ other
        8
        >>> df = pd.DataFrame([[0, 1], [-2, 3], [4, -5], [6, 7]])
        >>> s.dot(df)
        0    24
        1    14
        dtype: int64
        >>> arr = np.array([[0, 1], [-2, 3], [4, -5], [6, 7]])
        >>> s.dot(arr)
        array([24, 14])
        """
        if isinstance(other, (Series, ABCDataFrame)):
            common = self.index.union(other.index)
            if len(common) > len(self.index) or len(common) > len(other.index):
                raise ValueError("matrices are not aligned")

            left = self.reindex(index=common, copy=False)
            right = other.reindex(index=common, copy=False)
            lvals = left.values
            rvals = right.values
        else:
            lvals = self.values
            rvals = np.asarray(other)
            if lvals.shape[0] != rvals.shape[0]:
                raise Exception(
                    f"Dot product shape mismatch, {lvals.shape} vs {rvals.shape}"
                )

        if isinstance(other, ABCDataFrame):
            return self._constructor(
                np.dot(lvals, rvals), index=other.columns
            ).__finalize__(self)
        elif isinstance(other, Series):
            return np.dot(lvals, rvals)
        elif isinstance(rvals, np.ndarray):
            return np.dot(lvals, rvals)
        else:  # pragma: no cover
            raise TypeError(f"unsupported type: {type(other)}")

    def __matmul__(self, other):
        """
        Matrix multiplication using binary `@` operator in Python>=3.5.
        """
        return self.dot(other)

    def __rmatmul__(self, other):
        """
        Matrix multiplication using binary `@` operator in Python>=3.5.
        """
        return self.dot(np.transpose(other))

    @doc(base.IndexOpsMixin.searchsorted, klass="Series")
    def searchsorted(self, value, side="left", sorter=None):
        return algorithms.searchsorted(self._values, value, side=side, sorter=sorter)

    # -------------------------------------------------------------------
    # Combination

    def append(self, to_append, ignore_index=False, verify_integrity=False):
        """
        Concatenate two or more Series.

        Parameters
        ----------
        to_append : Series or list/tuple of Series
            Series to append with self.
        ignore_index : bool, default False
            If True, do not use the index labels.
        verify_integrity : bool, default False
            If True, raise Exception on creating index with duplicates.

        Returns
        -------
        Series
            Concatenated Series.

        See Also
        --------
        concat : General function to concatenate DataFrame or Series objects.

        Notes
        -----
        Iteratively appending to a Series can be more computationally intensive
        than a single concatenate. A better solution is to append values to a
        list and then concatenate the list with the original Series all at
        once.

        Examples
        --------
        >>> s1 = pd.Series([1, 2, 3])
        >>> s2 = pd.Series([4, 5, 6])
        >>> s3 = pd.Series([4, 5, 6], index=[3, 4, 5])
        >>> s1.append(s2)
        0    1
        1    2
        2    3
        0    4
        1    5
        2    6
        dtype: int64

        >>> s1.append(s3)
        0    1
        1    2
        2    3
        3    4
        4    5
        5    6
        dtype: int64

        With `ignore_index` set to True:

        >>> s1.append(s2, ignore_index=True)
        0    1
        1    2
        2    3
        3    4
        4    5
        5    6
        dtype: int64

        With `verify_integrity` set to True:

        >>> s1.append(s2, verify_integrity=True)
        Traceback (most recent call last):
        ...
        ValueError: Indexes have overlapping values: [0, 1, 2]
        """
        from pandas.core.reshape.concat import concat

        if isinstance(to_append, (list, tuple)):
            to_concat = [self]
            to_concat.extend(to_append)
        else:
            to_concat = [self, to_append]
        if any(isinstance(x, (ABCDataFrame,)) for x in to_concat[1:]):
            msg = (
                f"to_append should be a Series or list/tuple of Series, "
                f"got DataFrame"
            )
            raise TypeError(msg)
        return concat(
            to_concat, ignore_index=ignore_index, verify_integrity=verify_integrity
        )

    def _binop(self, other, func, level=None, fill_value=None):
        """
        Perform generic binary operation with optional fill value.

        Parameters
        ----------
        other : Series
        func : binary operator
        fill_value : float or object
            Value to substitute for NA/null values. If both Series are NA in a
            location, the result will be NA regardless of the passed fill value.
        level : int or level name, default None
            Broadcast across a level, matching Index values on the
            passed MultiIndex level.

        Returns
        -------
        Series
        """
        if not isinstance(other, Series):
            raise AssertionError("Other operand must be Series")

        new_index = self.index
        this = self

        if not self.index.equals(other.index):
            this, other = self.align(other, level=level, join="outer", copy=False)
            new_index = this.index

        this_vals, other_vals = ops.fill_binop(this.values, other.values, fill_value)

        with np.errstate(all="ignore"):
            result = func(this_vals, other_vals)

        name = ops.get_op_result_name(self, other)
        ret = ops._construct_result(self, result, new_index, name)
        return ret

    def combine(self, other, func, fill_value=None) -> "Series":
        """
        Combine the Series with a Series or scalar according to `func`.

        Combine the Series and `other` using `func` to perform elementwise
        selection for combined Series.
        `fill_value` is assumed when value is missing at some index
        from one of the two objects being combined.

        Parameters
        ----------
        other : Series or scalar
            The value(s) to be combined with the `Series`.
        func : function
            Function that takes two scalars as inputs and returns an element.
        fill_value : scalar, optional
            The value to assume when an index is missing from
            one Series or the other. The default specifies to use the
            appropriate NaN value for the underlying dtype of the Series.

        Returns
        -------
        Series
            The result of combining the Series with the other object.

        See Also
        --------
        Series.combine_first : Combine Series values, choosing the calling
            Series' values first.

        Examples
        --------
        Consider 2 Datasets ``s1`` and ``s2`` containing
        highest clocked speeds of different birds.

        >>> s1 = pd.Series({'falcon': 330.0, 'eagle': 160.0})
        >>> s1
        falcon    330.0
        eagle     160.0
        dtype: float64
        >>> s2 = pd.Series({'falcon': 345.0, 'eagle': 200.0, 'duck': 30.0})
        >>> s2
        falcon    345.0
        eagle     200.0
        duck       30.0
        dtype: float64

        Now, to combine the two datasets and view the highest speeds
        of the birds across the two datasets

        >>> s1.combine(s2, max)
        duck        NaN
        eagle     200.0
        falcon    345.0
        dtype: float64

        In the previous example, the resulting value for duck is missing,
        because the maximum of a NaN and a float is a NaN.
        So, in the example, we set ``fill_value=0``,
        so the maximum value returned will be the value from some dataset.

        >>> s1.combine(s2, max, fill_value=0)
        duck       30.0
        eagle     200.0
        falcon    345.0
        dtype: float64
        """
        if fill_value is None:
            fill_value = na_value_for_dtype(self.dtype, compat=False)

        if isinstance(other, Series):
            # If other is a Series, result is based on union of Series,
            # so do this element by element
            new_index = self.index.union(other.index)
            new_name = ops.get_op_result_name(self, other)
            new_values = []
            for idx in new_index:
                lv = self.get(idx, fill_value)
                rv = other.get(idx, fill_value)
                with np.errstate(all="ignore"):
                    new_values.append(func(lv, rv))
        else:
            # Assume that other is a scalar, so apply the function for
            # each element in the Series
            new_index = self.index
            with np.errstate(all="ignore"):
                new_values = [func(lv, other) for lv in self._values]
            new_name = self.name

        if is_categorical_dtype(self.dtype):
            pass
        elif is_extension_array_dtype(self.dtype):
            # TODO: can we do this for only SparseDtype?
            # The function can return something of any type, so check
            # if the type is compatible with the calling EA.
            new_values = maybe_cast_to_extension_array(type(self._values), new_values)
        return self._constructor(new_values, index=new_index, name=new_name)

    def combine_first(self, other) -> "Series":
        """
        Combine Series values, choosing the calling Series's values first.

        Parameters
        ----------
        other : Series
            The value(s) to be combined with the `Series`.

        Returns
        -------
        Series
            The result of combining the Series with the other object.

        See Also
        --------
        Series.combine : Perform elementwise operation on two Series
            using a given function.

        Notes
        -----
        Result index will be the union of the two indexes.

        Examples
        --------
        >>> s1 = pd.Series([1, np.nan])
        >>> s2 = pd.Series([3, 4])
        >>> s1.combine_first(s2)
        0    1.0
        1    4.0
        dtype: float64
        """
        new_index = self.index.union(other.index)
        this = self.reindex(new_index, copy=False)
        other = other.reindex(new_index, copy=False)
        if this.dtype.kind == "M" and other.dtype.kind != "M":
            other = to_datetime(other)

        return this.where(notna(this), other)

    def update(self, other) -> None:
        """
        Modify Series in place using non-NA values from passed
        Series. Aligns on index.

        Parameters
        ----------
        other : Series

        Examples
        --------
        >>> s = pd.Series([1, 2, 3])
        >>> s.update(pd.Series([4, 5, 6]))
        >>> s
        0    4
        1    5
        2    6
        dtype: int64

        >>> s = pd.Series(['a', 'b', 'c'])
        >>> s.update(pd.Series(['d', 'e'], index=[0, 2]))
        >>> s
        0    d
        1    b
        2    e
        dtype: object

        >>> s = pd.Series([1, 2, 3])
        >>> s.update(pd.Series([4, 5, 6, 7, 8]))
        >>> s
        0    4
        1    5
        2    6
        dtype: int64

        If ``other`` contains NaNs the corresponding values are not updated
        in the original Series.

        >>> s = pd.Series([1, 2, 3])
        >>> s.update(pd.Series([4, np.nan, 6]))
        >>> s
        0    4
        1    2
        2    6
        dtype: int64
        """
        other = other.reindex_like(self)
        mask = notna(other)

        self._data = self._data.putmask(mask=mask, new=other)
        self._maybe_update_cacher()

    # ----------------------------------------------------------------------
    # Reindexing, sorting

    def sort_values(
        self,
        axis=0,
        ascending=True,
        inplace: bool = False,
        kind: str = "quicksort",
        na_position: str = "last",
        ignore_index: bool = False,
    ):
        """
        Sort by the values.

        Sort a Series in ascending or descending order by some
        criterion.

        Parameters
        ----------
        axis : {0 or 'index'}, default 0
            Axis to direct sorting. The value 'index' is accepted for
            compatibility with DataFrame.sort_values.
        ascending : bool, default True
            If True, sort values in ascending order, otherwise descending.
        inplace : bool, default False
            If True, perform operation in-place.
        kind : {'quicksort', 'mergesort' or 'heapsort'}, default 'quicksort'
            Choice of sorting algorithm. See also :func:`numpy.sort` for more
            information. 'mergesort' is the only stable  algorithm.
        na_position : {'first' or 'last'}, default 'last'
            Argument 'first' puts NaNs at the beginning, 'last' puts NaNs at
            the end.
        ignore_index : bool, default False
             If True, the resulting axis will be labeled 0, 1, …, n - 1.

             .. versionadded:: 1.0.0

        Returns
        -------
        Series
            Series ordered by values.

        See Also
        --------
        Series.sort_index : Sort by the Series indices.
        DataFrame.sort_values : Sort DataFrame by the values along either axis.
        DataFrame.sort_index : Sort DataFrame by indices.

        Examples
        --------
        >>> s = pd.Series([np.nan, 1, 3, 10, 5])
        >>> s
        0     NaN
        1     1.0
        2     3.0
        3     10.0
        4     5.0
        dtype: float64

        Sort values ascending order (default behaviour)

        >>> s.sort_values(ascending=True)
        1     1.0
        2     3.0
        4     5.0
        3    10.0
        0     NaN
        dtype: float64

        Sort values descending order

        >>> s.sort_values(ascending=False)
        3    10.0
        4     5.0
        2     3.0
        1     1.0
        0     NaN
        dtype: float64

        Sort values inplace

        >>> s.sort_values(ascending=False, inplace=True)
        >>> s
        3    10.0
        4     5.0
        2     3.0
        1     1.0
        0     NaN
        dtype: float64

        Sort values putting NAs first

        >>> s.sort_values(na_position='first')
        0     NaN
        1     1.0
        2     3.0
        4     5.0
        3    10.0
        dtype: float64

        Sort a series of strings

        >>> s = pd.Series(['z', 'b', 'd', 'a', 'c'])
        >>> s
        0    z
        1    b
        2    d
        3    a
        4    c
        dtype: object

        >>> s.sort_values()
        3    a
        1    b
        4    c
        2    d
        0    z
        dtype: object
        """
        inplace = validate_bool_kwarg(inplace, "inplace")
        # Validate the axis parameter
        self._get_axis_number(axis)

        # GH 5856/5853
        if inplace and self._is_cached:
            raise ValueError(
                "This Series is a view of some other array, to "
                "sort in-place you must create a copy"
            )

        def _try_kind_sort(arr):
            # easier to ask forgiveness than permission
            try:
                # if kind==mergesort, it can fail for object dtype
                return arr.argsort(kind=kind)
            except TypeError:
                # stable sort not available for object dtype
                # uses the argsort default quicksort
                return arr.argsort(kind="quicksort")

        arr = self._values
        sorted_index = np.empty(len(self), dtype=np.int32)

        bad = isna(arr)

        good = ~bad
        idx = ibase.default_index(len(self))

        argsorted = _try_kind_sort(arr[good])

        if is_list_like(ascending):
            if len(ascending) != 1:
                raise ValueError(
                    f"Length of ascending ({len(ascending)}) must be 1 for Series"
                )
            ascending = ascending[0]

        if not is_bool(ascending):
            raise ValueError("ascending must be boolean")

        if not ascending:
            argsorted = argsorted[::-1]

        if na_position == "last":
            n = good.sum()
            sorted_index[:n] = idx[good][argsorted]
            sorted_index[n:] = idx[bad]
        elif na_position == "first":
            n = bad.sum()
            sorted_index[n:] = idx[good][argsorted]
            sorted_index[:n] = idx[bad]
        else:
            raise ValueError(f"invalid na_position: {na_position}")

        result = self._constructor(arr[sorted_index], index=self.index[sorted_index])

        if ignore_index:
            result.index = ibase.default_index(len(sorted_index))

        if inplace:
            self._update_inplace(result)
        else:
            return result.__finalize__(self)

    def sort_index(
        self,
        axis=0,
        level=None,
        ascending: bool = True,
        inplace: bool = False,
        kind: str = "quicksort",
        na_position: str = "last",
        sort_remaining: bool = True,
        ignore_index: bool = False,
    ):
        """
        Sort Series by index labels.

        Returns a new Series sorted by label if `inplace` argument is
        ``False``, otherwise updates the original series and returns None.

        Parameters
        ----------
        axis : int, default 0
            Axis to direct sorting. This can only be 0 for Series.
        level : int, optional
            If not None, sort on values in specified index level(s).
        ascending : bool or list of bools, default True
            Sort ascending vs. descending. When the index is a MultiIndex the
            sort direction can be controlled for each level individually.
        inplace : bool, default False
            If True, perform operation in-place.
        kind : {'quicksort', 'mergesort', 'heapsort'}, default 'quicksort'
            Choice of sorting algorithm. See also :func:`numpy.sort` for more
            information.  'mergesort' is the only stable algorithm. For
            DataFrames, this option is only applied when sorting on a single
            column or label.
        na_position : {'first', 'last'}, default 'last'
            If 'first' puts NaNs at the beginning, 'last' puts NaNs at the end.
            Not implemented for MultiIndex.
        sort_remaining : bool, default True
            If True and sorting by level and index is multilevel, sort by other
            levels too (in order) after sorting by specified level.
        ignore_index : bool, default False
            If True, the resulting axis will be labeled 0, 1, …, n - 1.

            .. versionadded:: 1.0.0

        Returns
        -------
        Series
            The original Series sorted by the labels.

        See Also
        --------
        DataFrame.sort_index: Sort DataFrame by the index.
        DataFrame.sort_values: Sort DataFrame by the value.
        Series.sort_values : Sort Series by the value.

        Examples
        --------
        >>> s = pd.Series(['a', 'b', 'c', 'd'], index=[3, 2, 1, 4])
        >>> s.sort_index()
        1    c
        2    b
        3    a
        4    d
        dtype: object

        Sort Descending

        >>> s.sort_index(ascending=False)
        4    d
        3    a
        2    b
        1    c
        dtype: object

        Sort Inplace

        >>> s.sort_index(inplace=True)
        >>> s
        1    c
        2    b
        3    a
        4    d
        dtype: object

        By default NaNs are put at the end, but use `na_position` to place
        them at the beginning

        >>> s = pd.Series(['a', 'b', 'c', 'd'], index=[3, 2, 1, np.nan])
        >>> s.sort_index(na_position='first')
        NaN     d
         1.0    c
         2.0    b
         3.0    a
        dtype: object

        Specify index level to sort

        >>> arrays = [np.array(['qux', 'qux', 'foo', 'foo',
        ...                     'baz', 'baz', 'bar', 'bar']),
        ...           np.array(['two', 'one', 'two', 'one',
        ...                     'two', 'one', 'two', 'one'])]
        >>> s = pd.Series([1, 2, 3, 4, 5, 6, 7, 8], index=arrays)
        >>> s.sort_index(level=1)
        bar  one    8
        baz  one    6
        foo  one    4
        qux  one    2
        bar  two    7
        baz  two    5
        foo  two    3
        qux  two    1
        dtype: int64

        Does not sort by remaining levels when sorting by levels

        >>> s.sort_index(level=1, sort_remaining=False)
        qux  one    2
        foo  one    4
        baz  one    6
        bar  one    8
        qux  two    1
        foo  two    3
        baz  two    5
        bar  two    7
        dtype: int64
        """
        # TODO: this can be combined with DataFrame.sort_index impl as
        # almost identical
        inplace = validate_bool_kwarg(inplace, "inplace")
        # Validate the axis parameter
        self._get_axis_number(axis)
        index = self.index

        if level is not None:
            new_index, indexer = index.sortlevel(
                level, ascending=ascending, sort_remaining=sort_remaining
            )
        elif isinstance(index, MultiIndex):
            from pandas.core.sorting import lexsort_indexer

            labels = index._sort_levels_monotonic()
            indexer = lexsort_indexer(
                labels._get_codes_for_sorting(),
                orders=ascending,
                na_position=na_position,
            )
        else:
            from pandas.core.sorting import nargsort

            # Check monotonic-ness before sort an index
            # GH11080
            if (ascending and index.is_monotonic_increasing) or (
                not ascending and index.is_monotonic_decreasing
            ):
                if inplace:
                    return
                else:
                    return self.copy()

            indexer = nargsort(
                index, kind=kind, ascending=ascending, na_position=na_position
            )

        indexer = ensure_platform_int(indexer)
        new_index = index.take(indexer)
        new_index = new_index._sort_levels_monotonic()

        new_values = self._values.take(indexer)
        result = self._constructor(new_values, index=new_index)

        if ignore_index:
            result.index = ibase.default_index(len(result))

        if inplace:
            self._update_inplace(result)
        else:
            return result.__finalize__(self)

    def argsort(self, axis=0, kind="quicksort", order=None) -> "Series":
        """
        Override ndarray.argsort. Argsorts the value, omitting NA/null values,
        and places the result in the same locations as the non-NA values.

        Parameters
        ----------
        axis : {0 or "index"}
            Has no effect but is accepted for compatibility with numpy.
        kind : {'mergesort', 'quicksort', 'heapsort'}, default 'quicksort'
            Choice of sorting algorithm. See np.sort for more
            information. 'mergesort' is the only stable algorithm.
        order : None
            Has no effect but is accepted for compatibility with numpy.

        Returns
        -------
        Series
            Positions of values within the sort order with -1 indicating
            nan values.

        See Also
        --------
        numpy.ndarray.argsort : Returns the indices that would sort this array.
        """
        values = self._values
        mask = isna(values)

        if mask.any():
            result = Series(-1, index=self.index, name=self.name, dtype="int64")
            notmask = ~mask
            result[notmask] = np.argsort(values[notmask], kind=kind)
            return self._constructor(result, index=self.index).__finalize__(self)
        else:
            return self._constructor(
                np.argsort(values, kind=kind), index=self.index, dtype="int64"
            ).__finalize__(self)

    def nlargest(self, n=5, keep="first") -> "Series":
        """
        Return the largest `n` elements.

        Parameters
        ----------
        n : int, default 5
            Return this many descending sorted values.
        keep : {'first', 'last', 'all'}, default 'first'
            When there are duplicate values that cannot all fit in a
            Series of `n` elements:

            - ``first`` : return the first `n` occurrences in order
                of appearance.
            - ``last`` : return the last `n` occurrences in reverse
                order of appearance.
            - ``all`` : keep all occurrences. This can result in a Series of
                size larger than `n`.

        Returns
        -------
        Series
            The `n` largest values in the Series, sorted in decreasing order.

        See Also
        --------
        Series.nsmallest: Get the `n` smallest elements.
        Series.sort_values: Sort Series by values.
        Series.head: Return the first `n` rows.

        Notes
        -----
        Faster than ``.sort_values(ascending=False).head(n)`` for small `n`
        relative to the size of the ``Series`` object.

        Examples
        --------
        >>> countries_population = {"Italy": 59000000, "France": 65000000,
        ...                         "Malta": 434000, "Maldives": 434000,
        ...                         "Brunei": 434000, "Iceland": 337000,
        ...                         "Nauru": 11300, "Tuvalu": 11300,
        ...                         "Anguilla": 11300, "Monserat": 5200}
        >>> s = pd.Series(countries_population)
        >>> s
        Italy       59000000
        France      65000000
        Malta         434000
        Maldives      434000
        Brunei        434000
        Iceland       337000
        Nauru          11300
        Tuvalu         11300
        Anguilla       11300
        Monserat        5200
        dtype: int64

        The `n` largest elements where ``n=5`` by default.

        >>> s.nlargest()
        France      65000000
        Italy       59000000
        Malta         434000
        Maldives      434000
        Brunei        434000
        dtype: int64

        The `n` largest elements where ``n=3``. Default `keep` value is 'first'
        so Malta will be kept.

        >>> s.nlargest(3)
        France    65000000
        Italy     59000000
        Malta       434000
        dtype: int64

        The `n` largest elements where ``n=3`` and keeping the last duplicates.
        Brunei will be kept since it is the last with value 434000 based on
        the index order.

        >>> s.nlargest(3, keep='last')
        France      65000000
        Italy       59000000
        Brunei        434000
        dtype: int64

        The `n` largest elements where ``n=3`` with all duplicates kept. Note
        that the returned Series has five elements due to the three duplicates.

        >>> s.nlargest(3, keep='all')
        France      65000000
        Italy       59000000
        Malta         434000
        Maldives      434000
        Brunei        434000
        dtype: int64
        """
        return algorithms.SelectNSeries(self, n=n, keep=keep).nlargest()

    def nsmallest(self, n=5, keep="first") -> "Series":
        """
        Return the smallest `n` elements.

        Parameters
        ----------
        n : int, default 5
            Return this many ascending sorted values.
        keep : {'first', 'last', 'all'}, default 'first'
            When there are duplicate values that cannot all fit in a
            Series of `n` elements:

            - ``first`` : return the first `n` occurrences in order
                of appearance.
            - ``last`` : return the last `n` occurrences in reverse
                order of appearance.
            - ``all`` : keep all occurrences. This can result in a Series of
                size larger than `n`.

        Returns
        -------
        Series
            The `n` smallest values in the Series, sorted in increasing order.

        See Also
        --------
        Series.nlargest: Get the `n` largest elements.
        Series.sort_values: Sort Series by values.
        Series.head: Return the first `n` rows.

        Notes
        -----
        Faster than ``.sort_values().head(n)`` for small `n` relative to
        the size of the ``Series`` object.

        Examples
        --------
        >>> countries_population = {"Italy": 59000000, "France": 65000000,
        ...                         "Brunei": 434000, "Malta": 434000,
        ...                         "Maldives": 434000, "Iceland": 337000,
        ...                         "Nauru": 11300, "Tuvalu": 11300,
        ...                         "Anguilla": 11300, "Monserat": 5200}
        >>> s = pd.Series(countries_population)
        >>> s
        Italy       59000000
        France      65000000
        Brunei        434000
        Malta         434000
        Maldives      434000
        Iceland       337000
        Nauru          11300
        Tuvalu         11300
        Anguilla       11300
        Monserat        5200
        dtype: int64

        The `n` smallest elements where ``n=5`` by default.

        >>> s.nsmallest()
        Monserat      5200
        Nauru        11300
        Tuvalu       11300
        Anguilla     11300
        Iceland     337000
        dtype: int64

        The `n` smallest elements where ``n=3``. Default `keep` value is
        'first' so Nauru and Tuvalu will be kept.

        >>> s.nsmallest(3)
        Monserat     5200
        Nauru       11300
        Tuvalu      11300
        dtype: int64

        The `n` smallest elements where ``n=3`` and keeping the last
        duplicates. Anguilla and Tuvalu will be kept since they are the last
        with value 11300 based on the index order.

        >>> s.nsmallest(3, keep='last')
        Monserat     5200
        Anguilla    11300
        Tuvalu      11300
        dtype: int64

        The `n` smallest elements where ``n=3`` with all duplicates kept. Note
        that the returned Series has four elements due to the three duplicates.

        >>> s.nsmallest(3, keep='all')
        Monserat     5200
        Nauru       11300
        Tuvalu      11300
        Anguilla    11300
        dtype: int64
        """
        return algorithms.SelectNSeries(self, n=n, keep=keep).nsmallest()

    def swaplevel(self, i=-2, j=-1, copy=True) -> "Series":
        """
        Swap levels i and j in a :class:`MultiIndex`.

        Default is to swap the two innermost levels of the index.

        Parameters
        ----------
        i, j : int, str
            Level of the indices to be swapped. Can pass level name as string.
        copy : bool, default True
            Whether to copy underlying data.

        Returns
        -------
        Series
            Series with levels swapped in MultiIndex.
        """
        assert isinstance(self.index, ABCMultiIndex)
        new_index = self.index.swaplevel(i, j)
        return self._constructor(self._values, index=new_index, copy=copy).__finalize__(
            self
        )

    def reorder_levels(self, order) -> "Series":
        """
        Rearrange index levels using input order.

        May not drop or duplicate levels.

        Parameters
        ----------
        order : list of int representing new level order
            Reference level by number or key.

        Returns
        -------
        type of caller (new object)
        """
        if not isinstance(self.index, MultiIndex):  # pragma: no cover
            raise Exception("Can only reorder levels on a hierarchical axis.")

        result = self.copy()
        assert isinstance(result.index, ABCMultiIndex)
        result.index = result.index.reorder_levels(order)
        return result

    def explode(self) -> "Series":
        """
        Transform each element of a list-like to a row, replicating the
        index values.

        .. versionadded:: 0.25.0

        Returns
        -------
        Series
            Exploded lists to rows; index will be duplicated for these rows.

        See Also
        --------
        Series.str.split : Split string values on specified separator.
        Series.unstack : Unstack, a.k.a. pivot, Series with MultiIndex
            to produce DataFrame.
        DataFrame.melt : Unpivot a DataFrame from wide format to long format.
        DataFrame.explode : Explode a DataFrame from list-like
            columns to long format.

        Notes
        -----
        This routine will explode list-likes including lists, tuples,
        Series, and np.ndarray. The result dtype of the subset rows will
        be object. Scalars will be returned unchanged. Empty list-likes will
        result in a np.nan for that row.

        Examples
        --------
        >>> s = pd.Series([[1, 2, 3], 'foo', [], [3, 4]])
        >>> s
        0    [1, 2, 3]
        1          foo
        2           []
        3       [3, 4]
        dtype: object

        >>> s.explode()
        0      1
        0      2
        0      3
        1    foo
        2    NaN
        3      3
        3      4
        dtype: object
        """
        if not len(self) or not is_object_dtype(self):
            return self.copy()

        values, counts = reshape.explode(np.asarray(self.array))

        result = Series(values, index=self.index.repeat(counts), name=self.name)
        return result

    def unstack(self, level=-1, fill_value=None):
        """
        Unstack, also known as pivot, Series with MultiIndex to produce DataFrame.
        The level involved will automatically get sorted.

        Parameters
        ----------
        level : int, str, or list of these, default last level
            Level(s) to unstack, can pass level name.
        fill_value : scalar value, default None
            Value to use when replacing NaN values.

        Returns
        -------
        DataFrame
            Unstacked Series.

        Examples
        --------
        >>> s = pd.Series([1, 2, 3, 4],
        ...               index=pd.MultiIndex.from_product([['one', 'two'],
        ...                                                 ['a', 'b']]))
        >>> s
        one  a    1
             b    2
        two  a    3
             b    4
        dtype: int64

        >>> s.unstack(level=-1)
             a  b
        one  1  2
        two  3  4

        >>> s.unstack(level=0)
           one  two
        a    1    3
        b    2    4
        """
        from pandas.core.reshape.reshape import unstack

        return unstack(self, level, fill_value)

    # ----------------------------------------------------------------------
    # function application

    def map(self, arg, na_action=None) -> "Series":
        """
        Map values of Series according to input correspondence.

        Used for substituting each value in a Series with another value,
        that may be derived from a function, a ``dict`` or
        a :class:`Series`.

        Parameters
        ----------
        arg : function, collections.abc.Mapping subclass or Series
            Mapping correspondence.
        na_action : {None, 'ignore'}, default None
            If 'ignore', propagate NaN values, without passing them to the
            mapping correspondence.

        Returns
        -------
        Series
            Same index as caller.

        See Also
        --------
        Series.apply : For applying more complex functions on a Series.
        DataFrame.apply : Apply a function row-/column-wise.
        DataFrame.applymap : Apply a function elementwise on a whole DataFrame.

        Notes
        -----
        When ``arg`` is a dictionary, values in Series that are not in the
        dictionary (as keys) are converted to ``NaN``. However, if the
        dictionary is a ``dict`` subclass that defines ``__missing__`` (i.e.
        provides a method for default values), then this default is used
        rather than ``NaN``.

        Examples
        --------
        >>> s = pd.Series(['cat', 'dog', np.nan, 'rabbit'])
        >>> s
        0      cat
        1      dog
        2      NaN
        3   rabbit
        dtype: object

        ``map`` accepts a ``dict`` or a ``Series``. Values that are not found
        in the ``dict`` are converted to ``NaN``, unless the dict has a default
        value (e.g. ``defaultdict``):

        >>> s.map({'cat': 'kitten', 'dog': 'puppy'})
        0   kitten
        1    puppy
        2      NaN
        3      NaN
        dtype: object

        It also accepts a function:

        >>> s.map('I am a {}'.format)
        0       I am a cat
        1       I am a dog
        2       I am a nan
        3    I am a rabbit
        dtype: object

        To avoid applying the function to missing values (and keep them as
        ``NaN``) ``na_action='ignore'`` can be used:

        >>> s.map('I am a {}'.format, na_action='ignore')
        0     I am a cat
        1     I am a dog
        2            NaN
        3  I am a rabbit
        dtype: object
        """
        new_values = super()._map_values(arg, na_action=na_action)
        return self._constructor(new_values, index=self.index).__finalize__(self)

    def _gotitem(self, key, ndim, subset=None) -> "Series":
        """
        Sub-classes to define. Return a sliced object.

        Parameters
        ----------
        key : string / list of selections
        ndim : 1,2
            Requested ndim of result.
        subset : object, default None
            Subset to act on.
        """
        return self

    _agg_see_also_doc = dedent(
        """
    See Also
    --------
    Series.apply : Invoke function on a Series.
    Series.transform : Transform function producing a Series with like indexes.
    """
    )

    _agg_examples_doc = dedent(
        """
    Examples
    --------
    >>> s = pd.Series([1, 2, 3, 4])
    >>> s
    0    1
    1    2
    2    3
    3    4
    dtype: int64

    >>> s.agg('min')
    1

    >>> s.agg(['min', 'max'])
    min   1
    max   4
    dtype: int64
    """
    )

    @Substitution(
        see_also=_agg_see_also_doc,
        examples=_agg_examples_doc,
        versionadded="\n.. versionadded:: 0.20.0\n",
        **_shared_doc_kwargs,
    )
    @Appender(generic._shared_docs["aggregate"])
    def aggregate(self, func, axis=0, *args, **kwargs):
        # Validate the axis parameter
        self._get_axis_number(axis)
        result, how = self._aggregate(func, *args, **kwargs)
        if result is None:

            # we can be called from an inner function which
            # passes this meta-data
            kwargs.pop("_axis", None)
            kwargs.pop("_level", None)

            # try a regular apply, this evaluates lambdas
            # row-by-row; however if the lambda is expected a Series
            # expression, e.g.: lambda x: x-x.quantile(0.25)
            # this will fail, so we can try a vectorized evaluation

            # we cannot FIRST try the vectorized evaluation, because
            # then .agg and .apply would have different semantics if the
            # operation is actually defined on the Series, e.g. str
            try:
                result = self.apply(func, *args, **kwargs)
            except (ValueError, AttributeError, TypeError):
                result = func(self, *args, **kwargs)

        return result

    agg = aggregate

    @Appender(generic._shared_docs["transform"] % _shared_doc_kwargs)
    def transform(self, func, axis=0, *args, **kwargs):
        # Validate the axis parameter
        self._get_axis_number(axis)
        return super().transform(func, *args, **kwargs)

    def apply(self, func, convert_dtype=True, args=(), **kwds):
        """
        Invoke function on values of Series.

        Can be ufunc (a NumPy function that applies to the entire Series)
        or a Python function that only works on single values.

        Parameters
        ----------
        func : function
            Python function or NumPy ufunc to apply.
        convert_dtype : bool, default True
            Try to find better dtype for elementwise function results. If
            False, leave as dtype=object.
        args : tuple
            Positional arguments passed to func after the series value.
        **kwds
            Additional keyword arguments passed to func.

        Returns
        -------
        Series or DataFrame
            If func returns a Series object the result will be a DataFrame.

        See Also
        --------
        Series.map: For element-wise operations.
        Series.agg: Only perform aggregating type operations.
        Series.transform: Only perform transforming type operations.

        Examples
        --------
        Create a series with typical summer temperatures for each city.

        >>> s = pd.Series([20, 21, 12],
        ...               index=['London', 'New York', 'Helsinki'])
        >>> s
        London      20
        New York    21
        Helsinki    12
        dtype: int64

        Square the values by defining a function and passing it as an
        argument to ``apply()``.

        >>> def square(x):
        ...     return x ** 2
        >>> s.apply(square)
        London      400
        New York    441
        Helsinki    144
        dtype: int64

        Square the values by passing an anonymous function as an
        argument to ``apply()``.

        >>> s.apply(lambda x: x ** 2)
        London      400
        New York    441
        Helsinki    144
        dtype: int64

        Define a custom function that needs additional positional
        arguments and pass these additional arguments using the
        ``args`` keyword.

        >>> def subtract_custom_value(x, custom_value):
        ...     return x - custom_value

        >>> s.apply(subtract_custom_value, args=(5,))
        London      15
        New York    16
        Helsinki     7
        dtype: int64

        Define a custom function that takes keyword arguments
        and pass these arguments to ``apply``.

        >>> def add_custom_values(x, **kwargs):
        ...     for month in kwargs:
        ...         x += kwargs[month]
        ...     return x

        >>> s.apply(add_custom_values, june=30, july=20, august=25)
        London      95
        New York    96
        Helsinki    87
        dtype: int64

        Use a function from the Numpy library.

        >>> s.apply(np.log)
        London      2.995732
        New York    3.044522
        Helsinki    2.484907
        dtype: float64
        """
        if len(self) == 0:
            return self._constructor(dtype=self.dtype, index=self.index).__finalize__(
                self
            )

        # dispatch to agg
        if isinstance(func, (list, dict)):
            return self.aggregate(func, *args, **kwds)

        # if we are a string, try to dispatch
        if isinstance(func, str):
            return self._try_aggregate_string_function(func, *args, **kwds)

        # handle ufuncs and lambdas
        if kwds or args and not isinstance(func, np.ufunc):

            def f(x):
                return func(x, *args, **kwds)

        else:
            f = func

        with np.errstate(all="ignore"):
            if isinstance(f, np.ufunc):
                return f(self)

            # row-wise access
            if is_extension_array_dtype(self.dtype) and hasattr(self._values, "map"):
                # GH#23179 some EAs do not have `map`
                mapped = self._values.map(f)
            else:
                values = self.astype(object)._values
                mapped = lib.map_infer(values, f, convert=convert_dtype)

        if len(mapped) and isinstance(mapped[0], Series):
            # GH 25959 use pd.array instead of tolist
            # so extension arrays can be used
            return self._constructor_expanddim(pd.array(mapped), index=self.index)
        else:
            return self._constructor(mapped, index=self.index).__finalize__(self)

    def _reduce(
        self, op, name, axis=0, skipna=True, numeric_only=None, filter_type=None, **kwds
    ):
        """
        Perform a reduction operation.

        If we have an ndarray as a value, then simply perform the operation,
        otherwise delegate to the object.
        """
        delegate = self._values

        if axis is not None:
            self._get_axis_number(axis)

        if isinstance(delegate, ExtensionArray):
            # dispatch to ExtensionArray interface
            return delegate._reduce(name, skipna=skipna, **kwds)

        else:
            # dispatch to numpy arrays
            if numeric_only:
                raise NotImplementedError(
                    f"Series.{name} does not implement numeric_only."
                )
            with np.errstate(all="ignore"):
                return op(delegate, skipna=skipna, **kwds)

    def _reindex_indexer(self, new_index, indexer, copy):
        if indexer is None:
            if copy:
                return self.copy()
            return self

        new_values = algorithms.take_1d(
            self._values, indexer, allow_fill=True, fill_value=None
        )
        return self._constructor(new_values, index=new_index)

    def _needs_reindex_multi(self, axes, method, level):
        """
        Check if we do need a multi reindex; this is for compat with
        higher dims.
        """
        return False

    @Appender(generic._shared_docs["align"] % _shared_doc_kwargs)
    def align(
        self,
        other,
        join="outer",
        axis=None,
        level=None,
        copy=True,
        fill_value=None,
        method=None,
        limit=None,
        fill_axis=0,
        broadcast_axis=None,
    ):
        return super().align(
            other,
            join=join,
            axis=axis,
            level=level,
            copy=copy,
            fill_value=fill_value,
            method=method,
            limit=limit,
            fill_axis=fill_axis,
            broadcast_axis=broadcast_axis,
        )

    def rename(
        self,
        index=None,
        *,
        axis=None,
        copy=True,
        inplace=False,
        level=None,
        errors="ignore",
    ):
        """
        Alter Series index labels or name.

        Function / dict values must be unique (1-to-1). Labels not contained in
        a dict / Series will be left as-is. Extra labels listed don't throw an
        error.

        Alternatively, change ``Series.name`` with a scalar value.

        See the :ref:`user guide <basics.rename>` for more.

        Parameters
        ----------
        axis : {0 or "index"}
            Unused. Accepted for compatibility with DataFrame method only.
        index : scalar, hashable sequence, dict-like or function, optional
            Functions or dict-like are transformations to apply to
            the index.
            Scalar or hashable sequence-like will alter the ``Series.name``
            attribute.

        **kwargs
            Additional keyword arguments passed to the function. Only the
            "inplace" keyword is used.

        Returns
        -------
        Series
            Series with index labels or name altered.

        See Also
        --------
        DataFrame.rename : Corresponding DataFrame method.
        Series.rename_axis : Set the name of the axis.

        Examples
        --------
        >>> s = pd.Series([1, 2, 3])
        >>> s
        0    1
        1    2
        2    3
        dtype: int64
        >>> s.rename("my_name")  # scalar, changes Series.name
        0    1
        1    2
        2    3
        Name: my_name, dtype: int64
        >>> s.rename(lambda x: x ** 2)  # function, changes labels
        0    1
        1    2
        4    3
        dtype: int64
        >>> s.rename({1: 3, 2: 5})  # mapping, changes labels
        0    1
        3    2
        5    3
        dtype: int64
        """
        if callable(index) or is_dict_like(index):
            return super().rename(
                index, copy=copy, inplace=inplace, level=level, errors=errors
            )
        else:
            return self._set_name(index, inplace=inplace)

    @Appender(
        """
        Examples
        --------
        >>> s = pd.Series([1, 2, 3])
        >>> s
        0    1
        1    2
        2    3
        dtype: int64

        >>> s.set_axis(['a', 'b', 'c'], axis=0)
        a    1
        b    2
        c    3
        dtype: int64
    """
    )
    @Substitution(
        **_shared_doc_kwargs,
        extended_summary_sub="",
        axis_description_sub="",
        see_also_sub="",
    )
    @Appender(generic.NDFrame.set_axis.__doc__)
    def set_axis(self, labels, axis: Axis = 0, inplace: bool = False):
        return super().set_axis(labels, axis=axis, inplace=inplace)

    @Substitution(**_shared_doc_kwargs)
    @Appender(generic.NDFrame.reindex.__doc__)
    def reindex(self, index=None, **kwargs):
        return super().reindex(index=index, **kwargs)

    def drop(
        self,
        labels=None,
        axis=0,
        index=None,
        columns=None,
        level=None,
        inplace=False,
        errors="raise",
    ) -> "Series":
        """
        Return Series with specified index labels removed.

        Remove elements of a Series based on specifying the index labels.
        When using a multi-index, labels on different levels can be removed
        by specifying the level.

        Parameters
        ----------
        labels : single label or list-like
            Index labels to drop.
        axis : 0, default 0
            Redundant for application on Series.
        index : single label or list-like
            Redundant for application on Series, but 'index' can be used instead
            of 'labels'.

            .. versionadded:: 0.21.0
        columns : single label or list-like
            No change is made to the Series; use 'index' or 'labels' instead.

            .. versionadded:: 0.21.0
        level : int or level name, optional
            For MultiIndex, level for which the labels will be removed.
        inplace : bool, default False
            If True, do operation inplace and return None.
        errors : {'ignore', 'raise'}, default 'raise'
            If 'ignore', suppress error and only existing labels are dropped.

        Returns
        -------
        Series
            Series with specified index labels removed.

        Raises
        ------
        KeyError
            If none of the labels are found in the index.

        See Also
        --------
        Series.reindex : Return only specified index labels of Series.
        Series.dropna : Return series without null values.
        Series.drop_duplicates : Return Series with duplicate values removed.
        DataFrame.drop : Drop specified labels from rows or columns.

        Examples
        --------
        >>> s = pd.Series(data=np.arange(3), index=['A', 'B', 'C'])
        >>> s
        A  0
        B  1
        C  2
        dtype: int64

        Drop labels B en C

        >>> s.drop(labels=['B', 'C'])
        A  0
        dtype: int64

        Drop 2nd level label in MultiIndex Series

        >>> midx = pd.MultiIndex(levels=[['lama', 'cow', 'falcon'],
        ...                              ['speed', 'weight', 'length']],
        ...                      codes=[[0, 0, 0, 1, 1, 1, 2, 2, 2],
        ...                             [0, 1, 2, 0, 1, 2, 0, 1, 2]])
        >>> s = pd.Series([45, 200, 1.2, 30, 250, 1.5, 320, 1, 0.3],
        ...               index=midx)
        >>> s
        lama    speed      45.0
                weight    200.0
                length      1.2
        cow     speed      30.0
                weight    250.0
                length      1.5
        falcon  speed     320.0
                weight      1.0
                length      0.3
        dtype: float64

        >>> s.drop(labels='weight', level=1)
        lama    speed      45.0
                length      1.2
        cow     speed      30.0
                length      1.5
        falcon  speed     320.0
                length      0.3
        dtype: float64
        """
        return super().drop(
            labels=labels,
            axis=axis,
            index=index,
            columns=columns,
            level=level,
            inplace=inplace,
            errors=errors,
        )

    @doc(NDFrame.fillna, **_shared_doc_kwargs)
    def fillna(
        self,
        value=None,
        method=None,
        axis=None,
        inplace=False,
        limit=None,
        downcast=None,
    ) -> Optional["Series"]:
        return super().fillna(
            value=value,
            method=method,
            axis=axis,
            inplace=inplace,
            limit=limit,
            downcast=downcast,
        )

    @Appender(generic._shared_docs["replace"] % _shared_doc_kwargs)
    def replace(
        self,
        to_replace=None,
        value=None,
        inplace=False,
        limit=None,
        regex=False,
        method="pad",
    ):
        return super().replace(
            to_replace=to_replace,
            value=value,
            inplace=inplace,
            limit=limit,
            regex=regex,
            method=method,
        )

    @Appender(generic._shared_docs["shift"] % _shared_doc_kwargs)
    def shift(self, periods=1, freq=None, axis=0, fill_value=None) -> "Series":
        return super().shift(
            periods=periods, freq=freq, axis=axis, fill_value=fill_value
        )

    def memory_usage(self, index=True, deep=False):
        """
        Return the memory usage of the Series.

        The memory usage can optionally include the contribution of
        the index and of elements of `object` dtype.

        Parameters
        ----------
        index : bool, default True
            Specifies whether to include the memory usage of the Series index.
        deep : bool, default False
            If True, introspect the data deeply by interrogating
            `object` dtypes for system-level memory consumption, and include
            it in the returned value.

        Returns
        -------
        int
            Bytes of memory consumed.

        See Also
        --------
        numpy.ndarray.nbytes : Total bytes consumed by the elements of the
            array.
        DataFrame.memory_usage : Bytes consumed by a DataFrame.

        Examples
        --------
        >>> s = pd.Series(range(3))
        >>> s.memory_usage()
        152

        Not including the index gives the size of the rest of the data, which
        is necessarily smaller:

        >>> s.memory_usage(index=False)
        24

        The memory footprint of `object` values is ignored by default:

        >>> s = pd.Series(["a", "b"])
        >>> s.values
        array(['a', 'b'], dtype=object)
        >>> s.memory_usage()
        144
        >>> s.memory_usage(deep=True)
        260
        """
        v = super().memory_usage(deep=deep)
        if index:
            v += self.index.memory_usage(deep=deep)
        return v

    def isin(self, values) -> "Series":
        """
        Check whether `values` are contained in Series.

        Return a boolean Series showing whether each element in the Series
        matches an element in the passed sequence of `values` exactly.

        Parameters
        ----------
        values : set or list-like
            The sequence of values to test. Passing in a single string will
            raise a ``TypeError``. Instead, turn a single string into a
            list of one element.

        Returns
        -------
        Series
            Series of booleans indicating if each element is in values.

        Raises
        ------
        TypeError
          * If `values` is a string

        See Also
        --------
        DataFrame.isin : Equivalent method on DataFrame.

        Examples
        --------
        >>> s = pd.Series(['lama', 'cow', 'lama', 'beetle', 'lama',
        ...                'hippo'], name='animal')
        >>> s.isin(['cow', 'lama'])
        0     True
        1     True
        2     True
        3    False
        4     True
        5    False
        Name: animal, dtype: bool

        Passing a single string as ``s.isin('lama')`` will raise an error. Use
        a list of one element instead:

        >>> s.isin(['lama'])
        0     True
        1    False
        2     True
        3    False
        4     True
        5    False
        Name: animal, dtype: bool
        """
        result = algorithms.isin(self, values)
        return self._constructor(result, index=self.index).__finalize__(self)

    def between(self, left, right, inclusive=True) -> "Series":
        """
        Return boolean Series equivalent to left <= series <= right.

        This function returns a boolean vector containing `True` wherever the
        corresponding Series element is between the boundary values `left` and
        `right`. NA values are treated as `False`.

        Parameters
        ----------
        left : scalar or list-like
            Left boundary.
        right : scalar or list-like
            Right boundary.
        inclusive : bool, default True
            Include boundaries.

        Returns
        -------
        Series
            Series representing whether each element is between left and
            right (inclusive).

        See Also
        --------
        Series.gt : Greater than of series and other.
        Series.lt : Less than of series and other.

        Notes
        -----
        This function is equivalent to ``(left <= ser) & (ser <= right)``

        Examples
        --------
        >>> s = pd.Series([2, 0, 4, 8, np.nan])

        Boundary values are included by default:

        >>> s.between(1, 4)
        0     True
        1    False
        2     True
        3    False
        4    False
        dtype: bool

        With `inclusive` set to ``False`` boundary values are excluded:

        >>> s.between(1, 4, inclusive=False)
        0     True
        1    False
        2    False
        3    False
        4    False
        dtype: bool

        `left` and `right` can be any scalar value:

        >>> s = pd.Series(['Alice', 'Bob', 'Carol', 'Eve'])
        >>> s.between('Anna', 'Daniel')
        0    False
        1     True
        2     True
        3    False
        dtype: bool
        """
        if inclusive:
            lmask = self >= left
            rmask = self <= right
        else:
            lmask = self > left
            rmask = self < right

        return lmask & rmask

    # ----------------------------------------------------------------------
    # Convert to types that support pd.NA

    def _convert_dtypes(
        self,
        infer_objects: bool = True,
        convert_string: bool = True,
        convert_integer: bool = True,
        convert_boolean: bool = True,
    ) -> "Series":
        input_series = self
        if infer_objects:
            input_series = input_series.infer_objects()
            if is_object_dtype(input_series):
                input_series = input_series.copy()

        if convert_string or convert_integer or convert_boolean:
            inferred_dtype = convert_dtypes(
                input_series._values, convert_string, convert_integer, convert_boolean
            )
            try:
                result = input_series.astype(inferred_dtype)
            except TypeError:
                result = input_series.copy()
        else:
            result = input_series.copy()
        return result

    @Appender(generic._shared_docs["isna"] % _shared_doc_kwargs)
    def isna(self) -> "Series":
        return super().isna()

    @Appender(generic._shared_docs["isna"] % _shared_doc_kwargs)
    def isnull(self) -> "Series":
        return super().isnull()

    @Appender(generic._shared_docs["notna"] % _shared_doc_kwargs)
    def notna(self) -> "Series":
        return super().notna()

    @Appender(generic._shared_docs["notna"] % _shared_doc_kwargs)
    def notnull(self) -> "Series":
        return super().notnull()

    def dropna(self, axis=0, inplace=False, how=None):
        """
        Return a new Series with missing values removed.

        See the :ref:`User Guide <missing_data>` for more on which values are
        considered missing, and how to work with missing data.

        Parameters
        ----------
        axis : {0 or 'index'}, default 0
            There is only one axis to drop values from.
        inplace : bool, default False
            If True, do operation inplace and return None.
        how : str, optional
            Not in use. Kept for compatibility.

        Returns
        -------
        Series
            Series with NA entries dropped from it.

        See Also
        --------
        Series.isna: Indicate missing values.
        Series.notna : Indicate existing (non-missing) values.
        Series.fillna : Replace missing values.
        DataFrame.dropna : Drop rows or columns which contain NA values.
        Index.dropna : Drop missing indices.

        Examples
        --------
        >>> ser = pd.Series([1., 2., np.nan])
        >>> ser
        0    1.0
        1    2.0
        2    NaN
        dtype: float64

        Drop NA values from a Series.

        >>> ser.dropna()
        0    1.0
        1    2.0
        dtype: float64

        Keep the Series with valid entries in the same variable.

        >>> ser.dropna(inplace=True)
        >>> ser
        0    1.0
        1    2.0
        dtype: float64

        Empty strings are not considered NA values. ``None`` is considered an
        NA value.

        >>> ser = pd.Series([np.NaN, 2, pd.NaT, '', None, 'I stay'])
        >>> ser
        0       NaN
        1         2
        2       NaT
        3
        4      None
        5    I stay
        dtype: object
        >>> ser.dropna()
        1         2
        3
        5    I stay
        dtype: object
        """
        inplace = validate_bool_kwarg(inplace, "inplace")
        # Validate the axis parameter
        self._get_axis_number(axis or 0)

        if self._can_hold_na:
            result = remove_na_arraylike(self)
            if inplace:
                self._update_inplace(result)
            else:
                return result
        else:
            if inplace:
                # do nothing
                pass
            else:
                return self.copy()

    # ----------------------------------------------------------------------
    # Time series-oriented methods

    def to_timestamp(self, freq=None, how="start", copy=True) -> "Series":
        """
        Cast to DatetimeIndex of Timestamps, at *beginning* of period.

        Parameters
        ----------
        freq : str, default frequency of PeriodIndex
            Desired frequency.
        how : {'s', 'e', 'start', 'end'}
            Convention for converting period to timestamp; start of period
            vs. end.
        copy : bool, default True
            Whether or not to return a copy.

        Returns
        -------
        Series with DatetimeIndex
        """
        new_values = self._values
        if copy:
            new_values = new_values.copy()

        assert isinstance(self.index, (ABCDatetimeIndex, ABCPeriodIndex))
        new_index = self.index.to_timestamp(freq=freq, how=how)
        return self._constructor(new_values, index=new_index).__finalize__(self)

    def to_period(self, freq=None, copy=True) -> "Series":
        """
        Convert Series from DatetimeIndex to PeriodIndex with desired
        frequency (inferred from index if not passed).

        Parameters
        ----------
        freq : str, default None
            Frequency associated with the PeriodIndex.
        copy : bool, default True
            Whether or not to return a copy.

        Returns
        -------
        Series
            Series with index converted to PeriodIndex.
        """
        new_values = self._values
        if copy:
            new_values = new_values.copy()

        assert isinstance(self.index, ABCDatetimeIndex)
        new_index = self.index.to_period(freq=freq)
        return self._constructor(new_values, index=new_index).__finalize__(self)

    # ----------------------------------------------------------------------
    # Add index
    _AXIS_ORDERS = ["index"]
    _AXIS_NUMBERS = {"index": 0}
    _AXIS_NAMES = {0: "index"}
    _AXIS_REVERSED = False
    _AXIS_LEN = len(_AXIS_ORDERS)
    _info_axis_number = 0
    _info_axis_name = "index"

    index: "Index" = properties.AxisProperty(
        axis=0, doc="The index (axis labels) of the Series."
    )

    # ----------------------------------------------------------------------
    # Accessor Methods
    # ----------------------------------------------------------------------
    str = CachedAccessor("str", StringMethods)
    dt = CachedAccessor("dt", CombinedDatetimelikeProperties)
    cat = CachedAccessor("cat", CategoricalAccessor)
    plot = CachedAccessor("plot", pandas.plotting.PlotAccessor)
    sparse = CachedAccessor("sparse", SparseAccessor)

    # ----------------------------------------------------------------------
    # Add plotting methods to Series
    hist = pandas.plotting.hist_series


Series._add_numeric_operations()
Series._add_series_or_dataframe_operations()

# Add arithmetic!
ops.add_flex_arithmetic_methods(Series)
ops.add_special_arithmetic_methods(Series)<|MERGE_RESOLUTION|>--- conflicted
+++ resolved
@@ -2287,7 +2287,6 @@
             return np.nan
         return nanops.nancov(this.values, other.values, min_periods=min_periods)
 
-<<<<<<< HEAD
     @doc(
         klass="Series",
         extra_params="",
@@ -2329,10 +2328,7 @@
 0      NaN
 1    255.0
 dtype: float64""")
-    def diff(self, periods=1) -> "Series":
-=======
     def diff(self, periods: int = 1) -> "Series":
->>>>>>> a44ac348
         """
         First discrete difference of element.
 
