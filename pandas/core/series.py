"""
Data structure for 1-dimensional cross-sectional and time series data
"""
from io import StringIO
from shutil import get_terminal_size
from textwrap import dedent
from typing import (
    IO,
    TYPE_CHECKING,
    Any,
    Callable,
    Iterable,
    List,
    Optional,
    Tuple,
    Type,
    Union,
)
import warnings

import numpy as np

from pandas._config import get_option

from pandas._libs import lib, properties, reshape, tslibs
from pandas._libs.lib import no_default
from pandas._typing import (
    ArrayLike,
    Axis,
    DtypeObj,
    FrameOrSeriesUnion,
    IndexKeyFunc,
    Label,
    ValueKeyFunc,
)
from pandas.compat.numpy import function as nv
from pandas.errors import InvalidIndexError
from pandas.util._decorators import Appender, Substitution, doc
from pandas.util._validators import validate_bool_kwarg, validate_percentile

from pandas.core.dtypes.cast import (
    convert_dtypes,
    maybe_cast_to_extension_array,
    validate_numeric_casting,
)
from pandas.core.dtypes.common import (
    ensure_platform_int,
    is_bool,
    is_categorical_dtype,
    is_dict_like,
    is_extension_array_dtype,
    is_integer,
    is_iterator,
    is_list_like,
    is_object_dtype,
    is_scalar,
)
from pandas.core.dtypes.generic import ABCDataFrame
from pandas.core.dtypes.inference import is_hashable
from pandas.core.dtypes.missing import (
    isna,
    na_value_for_dtype,
    notna,
    remove_na_arraylike,
)

import pandas as pd
from pandas.core import algorithms, base, generic, nanops, ops
from pandas.core.accessor import CachedAccessor
from pandas.core.arrays import ExtensionArray
from pandas.core.arrays.categorical import CategoricalAccessor
from pandas.core.arrays.sparse import SparseAccessor
import pandas.core.common as com
from pandas.core.construction import (
    create_series_with_explicit_dtype,
    extract_array,
    is_empty_data,
    sanitize_array,
)
from pandas.core.generic import NDFrame
from pandas.core.indexers import unpack_1tuple
from pandas.core.indexes.accessors import CombinedDatetimelikeProperties
from pandas.core.indexes.api import Float64Index, Index, MultiIndex, ensure_index
import pandas.core.indexes.base as ibase
from pandas.core.indexes.datetimes import DatetimeIndex
from pandas.core.indexes.period import PeriodIndex
from pandas.core.indexes.timedeltas import TimedeltaIndex
from pandas.core.indexing import check_bool_indexer
from pandas.core.internals import SingleBlockManager
from pandas.core.sorting import ensure_key_mapped
from pandas.core.strings import StringMethods
from pandas.core.tools.datetimes import to_datetime

import pandas.io.formats.format as fmt
import pandas.plotting

if TYPE_CHECKING:
    from pandas.core.frame import DataFrame
    from pandas.core.groupby.generic import SeriesGroupBy

__all__ = ["Series"]

_shared_doc_kwargs = dict(
    axes="index",
    klass="Series",
    axes_single_arg="{0 or 'index'}",
    axis="""axis : {0 or 'index'}
        Parameter needed for compatibility with DataFrame.""",
    inplace="""inplace : boolean, default False
        If True, performs operation inplace and returns None.""",
    unique="np.ndarray",
    duplicated="Series",
    optional_by="",
    optional_mapper="",
    optional_labels="",
    optional_axis="",
    versionadded_to_excel="\n    .. versionadded:: 0.20.0\n",
)


def _coerce_method(converter):
    """
    Install the scalar coercion methods.
    """

    def wrapper(self):
        if len(self) == 1:
            return converter(self.iloc[0])
        raise TypeError(f"cannot convert the series to {converter}")

    wrapper.__name__ = f"__{converter.__name__}__"
    return wrapper


# ----------------------------------------------------------------------
# Series class


class Series(base.IndexOpsMixin, generic.NDFrame):
    """
    One-dimensional ndarray with axis labels (including time series).

    Labels need not be unique but must be a hashable type. The object
    supports both integer- and label-based indexing and provides a host of
    methods for performing operations involving the index. Statistical
    methods from ndarray have been overridden to automatically exclude
    missing data (currently represented as NaN).

    Operations between Series (+, -, /, *, **) align values based on their
    associated index values-- they need not be the same length. The result
    index will be the sorted union of the two indexes.

    Parameters
    ----------
    data : array-like, Iterable, dict, or scalar value
        Contains data stored in Series.

        .. versionchanged:: 0.23.0
           If data is a dict, argument order is maintained for Python 3.6
           and later.

    index : array-like or Index (1d)
        Values must be hashable and have the same length as `data`.
        Non-unique index values are allowed. Will default to
        RangeIndex (0, 1, 2, ..., n) if not provided. If both a dict and index
        sequence are used, the index will override the keys found in the
        dict.
    dtype : str, numpy.dtype, or ExtensionDtype, optional
        Data type for the output Series. If not specified, this will be
        inferred from `data`.
        See the :ref:`user guide <basics.dtypes>` for more usages.
    name : str, optional
        The name to give to the Series.
    copy : bool, default False
        Copy input data.
    """

    _typ = "series"

    _name: Label
    _metadata: List[str] = ["name"]
    _internal_names_set = {"index"} | generic.NDFrame._internal_names_set
    _accessors = {"dt", "cat", "str", "sparse"}
    _deprecations = (
        base.IndexOpsMixin._deprecations
        | generic.NDFrame._deprecations
        | frozenset(["compress", "ptp"])
    )

    # Override cache_readonly bc Series is mutable
    hasnans = property(
        base.IndexOpsMixin.hasnans.func, doc=base.IndexOpsMixin.hasnans.__doc__
    )
    _mgr: SingleBlockManager
    div: Callable[["Series", Any], "Series"]
    rdiv: Callable[["Series", Any], "Series"]

    # ----------------------------------------------------------------------
    # Constructors

    def __init__(
        self, data=None, index=None, dtype=None, name=None, copy=False, fastpath=False
    ):

        if (
            isinstance(data, SingleBlockManager)
            and index is None
            and dtype is None
            and copy is False
        ):
            # GH#33357 called with just the SingleBlockManager
            NDFrame.__init__(self, data)
            self.name = name
            return

        # we are called internally, so short-circuit
        if fastpath:

            # data is an ndarray, index is defined
            if not isinstance(data, SingleBlockManager):
                data = SingleBlockManager.from_array(data, index)
            if copy:
                data = data.copy()
            if index is None:
                index = data.index

        else:

            name = ibase.maybe_extract_name(name, data, type(self))

            if is_empty_data(data) and dtype is None:
                # gh-17261
                warnings.warn(
                    "The default dtype for empty Series will be 'object' instead "
                    "of 'float64' in a future version. Specify a dtype explicitly "
                    "to silence this warning.",
                    DeprecationWarning,
                    stacklevel=2,
                )
                # uncomment the line below when removing the DeprecationWarning
                # dtype = np.dtype(object)

            if index is not None:
                index = ensure_index(index)

            if data is None:
                data = {}
            if dtype is not None:
                dtype = self._validate_dtype(dtype)

            if isinstance(data, MultiIndex):
                raise NotImplementedError(
                    "initializing a Series from a MultiIndex is not supported"
                )
            elif isinstance(data, Index):

                if dtype is not None:
                    # astype copies
                    data = data.astype(dtype)
                else:
                    # GH#24096 we need to ensure the index remains immutable
                    data = data._values.copy()
                copy = False

            elif isinstance(data, np.ndarray):
                if len(data.dtype):
                    # GH#13296 we are dealing with a compound dtype, which
                    #  should be treated as 2D
                    raise ValueError(
                        "Cannot construct a Series from an ndarray with "
                        "compound dtype.  Use DataFrame instead."
                    )
            elif isinstance(data, Series):
                if index is None:
                    index = data.index
                else:
                    data = data.reindex(index, copy=copy)
                    copy = False
                data = data._mgr
            elif is_dict_like(data):
                data, index = self._init_dict(data, index, dtype)
                dtype = None
                copy = False
            elif isinstance(data, SingleBlockManager):
                if index is None:
                    index = data.index
                elif not data.index.equals(index) or copy:
                    # GH#19275 SingleBlockManager input should only be called
                    # internally
                    raise AssertionError(
                        "Cannot pass both SingleBlockManager "
                        "`data` argument and a different "
                        "`index` argument. `copy` must be False."
                    )

            elif is_extension_array_dtype(data):
                pass
            elif isinstance(data, (set, frozenset)):
                raise TypeError(f"'{type(data).__name__}' type is unordered")
            else:
                data = com.maybe_iterable_to_list(data)

            if index is None:
                if not is_list_like(data):
                    data = [data]
                index = ibase.default_index(len(data))
            elif is_list_like(data):

                # a scalar numpy array is list-like but doesn't
                # have a proper length
                try:
                    if len(index) != len(data):
                        raise ValueError(
                            f"Length of passed values is {len(data)}, "
                            f"index implies {len(index)}."
                        )
                except TypeError:
                    pass

            # create/copy the manager
            if isinstance(data, SingleBlockManager):
                if dtype is not None:
                    data = data.astype(dtype=dtype, errors="ignore", copy=copy)
                elif copy:
                    data = data.copy()
            else:
                data = sanitize_array(data, index, dtype, copy, raise_cast_failure=True)

                data = SingleBlockManager.from_array(data, index)

        generic.NDFrame.__init__(self, data)
        self.name = name
        self._set_axis(0, index, fastpath=True)

    def _init_dict(self, data, index=None, dtype=None):
        """
        Derive the "_mgr" and "index" attributes of a new Series from a
        dictionary input.

        Parameters
        ----------
        data : dict or dict-like
            Data used to populate the new Series.
        index : Index or index-like, default None
            Index for the new Series: if None, use dict keys.
        dtype : dtype, default None
            The dtype for the new Series: if None, infer from data.

        Returns
        -------
        _data : BlockManager for the new Series
        index : index for the new Series
        """
        # Looking for NaN in dict doesn't work ({np.nan : 1}[float('nan')]
        # raises KeyError), so we iterate the entire dict, and align
        if data:
            keys, values = zip(*data.items())
            values = list(values)
        elif index is not None:
            # fastpath for Series(data=None). Just use broadcasting a scalar
            # instead of reindexing.
            values = na_value_for_dtype(dtype)
            keys = index
        else:
            keys, values = [], []

        # Input is now list-like, so rely on "standard" construction:

        # TODO: passing np.float64 to not break anything yet. See GH-17261
        s = create_series_with_explicit_dtype(
            values, index=keys, dtype=dtype, dtype_if_empty=np.float64
        )

        # Now we just make sure the order is respected, if any
        if data and index is not None:
            s = s.reindex(index, copy=False)
        return s._mgr, s.index

    # ----------------------------------------------------------------------

    @property
    def _constructor(self) -> Type["Series"]:
        return Series

    @property
    def _constructor_expanddim(self) -> Type["DataFrame"]:
        from pandas.core.frame import DataFrame

        return DataFrame

    # types
    @property
    def _can_hold_na(self):
        return self._mgr._can_hold_na

    _index = None

    def _set_axis(self, axis: int, labels, fastpath: bool = False) -> None:
        """
        Override generic, we want to set the _typ here.

        This is called from the cython code when we set the `index` attribute
        directly, e.g. `series.index = [1, 2, 3]`.
        """
        if not fastpath:
            labels = ensure_index(labels)

        is_all_dates = labels.is_all_dates
        if is_all_dates:
            if not isinstance(labels, (DatetimeIndex, PeriodIndex, TimedeltaIndex)):
                try:
                    labels = DatetimeIndex(labels)
                    # need to set here because we changed the index
                    if fastpath:
                        self._mgr.set_axis(axis, labels)
                except (tslibs.OutOfBoundsDatetime, ValueError):
                    # labels may exceeds datetime bounds,
                    # or not be a DatetimeIndex
                    pass

        object.__setattr__(self, "_index", labels)
        if not fastpath:
            # The ensure_index call above ensures we have an Index object
            self._mgr.set_axis(axis, labels)

    # ndarray compatibility
    @property
    def dtype(self) -> DtypeObj:
        """
        Return the dtype object of the underlying data.
        """
        return self._mgr.dtype

    @property
    def dtypes(self) -> DtypeObj:
        """
        Return the dtype object of the underlying data.
        """
        # DataFrame compatibility
        return self.dtype

    @property
    def name(self) -> Label:
        """
        Return the name of the Series.

        The name of a Series becomes its index or column name if it is used
        to form a DataFrame. It is also used whenever displaying the Series
        using the interpreter.

        Returns
        -------
        label (hashable object)
            The name of the Series, also the column name if part of a DataFrame.

        See Also
        --------
        Series.rename : Sets the Series name when given a scalar input.
        Index.name : Corresponding Index property.

        Examples
        --------
        The Series name can be set initially when calling the constructor.

        >>> s = pd.Series([1, 2, 3], dtype=np.int64, name='Numbers')
        >>> s
        0    1
        1    2
        2    3
        Name: Numbers, dtype: int64
        >>> s.name = "Integers"
        >>> s
        0    1
        1    2
        2    3
        Name: Integers, dtype: int64

        The name of a Series within a DataFrame is its column name.

        >>> df = pd.DataFrame([[1, 2], [3, 4], [5, 6]],
        ...                   columns=["Odd Numbers", "Even Numbers"])
        >>> df
           Odd Numbers  Even Numbers
        0            1             2
        1            3             4
        2            5             6
        >>> df["Even Numbers"].name
        'Even Numbers'
        """
        return self._name

    @name.setter
    def name(self, value: Label) -> None:
        if not is_hashable(value):
            raise TypeError("Series.name must be a hashable type")
        object.__setattr__(self, "_name", value)

    @property
    def values(self):
        """
        Return Series as ndarray or ndarray-like depending on the dtype.

        .. warning::

           We recommend using :attr:`Series.array` or
           :meth:`Series.to_numpy`, depending on whether you need
           a reference to the underlying data or a NumPy array.

        Returns
        -------
        numpy.ndarray or ndarray-like

        See Also
        --------
        Series.array : Reference to the underlying data.
        Series.to_numpy : A NumPy array representing the underlying data.

        Examples
        --------
        >>> pd.Series([1, 2, 3]).values
        array([1, 2, 3])

        >>> pd.Series(list('aabc')).values
        array(['a', 'a', 'b', 'c'], dtype=object)

        >>> pd.Series(list('aabc')).astype('category').values
        [a, a, b, c]
        Categories (3, object): [a, b, c]

        Timezone aware datetime data is converted to UTC:

        >>> pd.Series(pd.date_range('20130101', periods=3,
        ...                         tz='US/Eastern')).values
        array(['2013-01-01T05:00:00.000000000',
               '2013-01-02T05:00:00.000000000',
               '2013-01-03T05:00:00.000000000'], dtype='datetime64[ns]')
        """
        return self._mgr.external_values()

    @property
    def _values(self):
        """
        Return the internal repr of this data (defined by Block.interval_values).
        This are the values as stored in the Block (ndarray or ExtensionArray
        depending on the Block class), with datetime64[ns] and timedelta64[ns]
        wrapped in ExtensionArrays to match Index._values behavior.

        Differs from the public ``.values`` for certain data types, because of
        historical backwards compatibility of the public attribute (e.g. period
        returns object ndarray and datetimetz a datetime64[ns] ndarray for
        ``.values`` while it returns an ExtensionArray for ``._values`` in those
        cases).

        Differs from ``.array`` in that this still returns the numpy array if
        the Block is backed by a numpy array (except for datetime64 and
        timedelta64 dtypes), while ``.array`` ensures to always return an
        ExtensionArray.

        Overview:

        dtype       | values        | _values       | array         |
        ----------- | ------------- | ------------- | ------------- |
        Numeric     | ndarray       | ndarray       | PandasArray   |
        Category    | Categorical   | Categorical   | Categorical   |
        dt64[ns]    | ndarray[M8ns] | DatetimeArray | DatetimeArray |
        dt64[ns tz] | ndarray[M8ns] | DatetimeArray | DatetimeArray |
        td64[ns]    | ndarray[m8ns] | TimedeltaArray| ndarray[m8ns] |
        Period      | ndarray[obj]  | PeriodArray   | PeriodArray   |
        Nullable    | EA            | EA            | EA            |

        """
        return self._mgr.internal_values()

    @Appender(base.IndexOpsMixin.array.__doc__)  # type: ignore
    @property
    def array(self) -> ExtensionArray:
        return self._mgr._block.array_values()

    # ops
    def ravel(self, order="C"):
        """
        Return the flattened underlying data as an ndarray.

        Returns
        -------
        numpy.ndarray or ndarray-like
            Flattened data of the Series.

        See Also
        --------
        numpy.ndarray.ravel : Return a flattened array.
        """
        return self._values.ravel(order=order)

    def __len__(self) -> int:
        """
        Return the length of the Series.
        """
        return len(self._mgr)

    def view(self, dtype=None) -> "Series":
        """
        Create a new view of the Series.

        This function will return a new Series with a view of the same
        underlying values in memory, optionally reinterpreted with a new data
        type. The new data type must preserve the same size in bytes as to not
        cause index misalignment.

        Parameters
        ----------
        dtype : data type
            Data type object or one of their string representations.

        Returns
        -------
        Series
            A new Series object as a view of the same data in memory.

        See Also
        --------
        numpy.ndarray.view : Equivalent numpy function to create a new view of
            the same data in memory.

        Notes
        -----
        Series are instantiated with ``dtype=float64`` by default. While
        ``numpy.ndarray.view()`` will return a view with the same data type as
        the original array, ``Series.view()`` (without specified dtype)
        will try using ``float64`` and may fail if the original data type size
        in bytes is not the same.

        Examples
        --------
        >>> s = pd.Series([-2, -1, 0, 1, 2], dtype='int8')
        >>> s
        0   -2
        1   -1
        2    0
        3    1
        4    2
        dtype: int8

        The 8 bit signed integer representation of `-1` is `0b11111111`, but
        the same bytes represent 255 if read as an 8 bit unsigned integer:

        >>> us = s.view('uint8')
        >>> us
        0    254
        1    255
        2      0
        3      1
        4      2
        dtype: uint8

        The views share the same underlying values:

        >>> us[0] = 128
        >>> s
        0   -128
        1     -1
        2      0
        3      1
        4      2
        dtype: int8
        """
        return self._constructor(
            self._values.view(dtype), index=self.index
        ).__finalize__(self, method="view")

    # ----------------------------------------------------------------------
    # NDArray Compat
    _HANDLED_TYPES = (Index, ExtensionArray, np.ndarray)

    def __array_ufunc__(
        self, ufunc: Callable, method: str, *inputs: Any, **kwargs: Any
    ):
        # TODO: handle DataFrame
        cls = type(self)

        # for binary ops, use our custom dunder methods
        result = ops.maybe_dispatch_ufunc_to_dunder_op(
            self, ufunc, method, *inputs, **kwargs
        )
        if result is not NotImplemented:
            return result

        # Determine if we should defer.
        no_defer = (np.ndarray.__array_ufunc__, cls.__array_ufunc__)

        for item in inputs:
            higher_priority = (
                hasattr(item, "__array_priority__")
                and item.__array_priority__ > self.__array_priority__
            )
            has_array_ufunc = (
                hasattr(item, "__array_ufunc__")
                and type(item).__array_ufunc__ not in no_defer
                and not isinstance(item, self._HANDLED_TYPES)
            )
            if higher_priority or has_array_ufunc:
                return NotImplemented

        # align all the inputs.
        names = [getattr(x, "name") for x in inputs if hasattr(x, "name")]
        types = tuple(type(x) for x in inputs)
        # TODO: dataframe
        alignable = [x for x, t in zip(inputs, types) if issubclass(t, Series)]

        if len(alignable) > 1:
            # This triggers alignment.
            # At the moment, there aren't any ufuncs with more than two inputs
            # so this ends up just being x1.index | x2.index, but we write
            # it to handle *args.
            index = alignable[0].index
            for s in alignable[1:]:
                index |= s.index
            inputs = tuple(
                x.reindex(index) if issubclass(t, Series) else x
                for x, t in zip(inputs, types)
            )
        else:
            index = self.index

        inputs = tuple(extract_array(x, extract_numpy=True) for x in inputs)
        result = getattr(ufunc, method)(*inputs, **kwargs)

        name = names[0] if len(set(names)) == 1 else None

        def construct_return(result):
            if lib.is_scalar(result):
                return result
            elif result.ndim > 1:
                # e.g. np.subtract.outer
                if method == "outer":
                    # GH#27198
                    raise NotImplementedError
                return result
            return self._constructor(result, index=index, name=name, copy=False)

        if type(result) is tuple:
            # multiple return values
            return tuple(construct_return(x) for x in result)
        elif method == "at":
            # no return value
            return None
        else:
            return construct_return(result)

    def __array__(self, dtype=None) -> np.ndarray:
        """
        Return the values as a NumPy array.

        Users should not call this directly. Rather, it is invoked by
        :func:`numpy.array` and :func:`numpy.asarray`.

        Parameters
        ----------
        dtype : str or numpy.dtype, optional
            The dtype to use for the resulting NumPy array. By default,
            the dtype is inferred from the data.

        Returns
        -------
        numpy.ndarray
            The values in the series converted to a :class:`numpy.ndarray`
            with the specified `dtype`.

        See Also
        --------
        array : Create a new array from data.
        Series.array : Zero-copy view to the array backing the Series.
        Series.to_numpy : Series method for similar behavior.

        Examples
        --------
        >>> ser = pd.Series([1, 2, 3])
        >>> np.asarray(ser)
        array([1, 2, 3])

        For timezone-aware data, the timezones may be retained with
        ``dtype='object'``

        >>> tzser = pd.Series(pd.date_range('2000', periods=2, tz="CET"))
        >>> np.asarray(tzser, dtype="object")
        array([Timestamp('2000-01-01 00:00:00+0100', tz='CET', freq='D'),
               Timestamp('2000-01-02 00:00:00+0100', tz='CET', freq='D')],
              dtype=object)

        Or the values may be localized to UTC and the tzinfo discarded with
        ``dtype='datetime64[ns]'``

        >>> np.asarray(tzser, dtype="datetime64[ns]")  # doctest: +ELLIPSIS
        array(['1999-12-31T23:00:00.000000000', ...],
              dtype='datetime64[ns]')
        """
        return np.asarray(self.array, dtype)

    # ----------------------------------------------------------------------
    # Unary Methods

    # coercion
    __float__ = _coerce_method(float)
    __long__ = _coerce_method(int)
    __int__ = _coerce_method(int)

    # ----------------------------------------------------------------------

    # indexers
    @property
    def axes(self) -> List[Index]:
        """
        Return a list of the row axis labels.
        """
        return [self.index]

    # ----------------------------------------------------------------------
    # Indexing Methods

    @Appender(generic.NDFrame.take.__doc__)
    def take(self, indices, axis=0, is_copy=None, **kwargs) -> "Series":
        if is_copy is not None:
            warnings.warn(
                "is_copy is deprecated and will be removed in a future version. "
                "'take' always returns a copy, so there is no need to specify this.",
                FutureWarning,
                stacklevel=2,
            )
        nv.validate_take(tuple(), kwargs)

        indices = ensure_platform_int(indices)
        new_index = self.index.take(indices)
        new_values = self._values.take(indices)

        result = self._constructor(new_values, index=new_index, fastpath=True)
        return result.__finalize__(self, method="take")

    def _take_with_is_copy(self, indices, axis=0):
        """
        Internal version of the `take` method that sets the `_is_copy`
        attribute to keep track of the parent dataframe (using in indexing
        for the SettingWithCopyWarning). For Series this does the same
        as the public take (it never sets `_is_copy`).

        See the docstring of `take` for full explanation of the parameters.
        """
        return self.take(indices=indices, axis=axis)

    def _ixs(self, i: int, axis: int = 0):
        """
        Return the i-th value or values in the Series by location.

        Parameters
        ----------
        i : int

        Returns
        -------
        scalar (int) or Series (slice, sequence)
        """
        return self._values[i]

    def _slice(self, slobj: slice, axis: int = 0) -> "Series":
        # axis kwarg is retained for compat with NDFrame method
        #  _slice is *always* positional
        return self._get_values(slobj)

    def __getitem__(self, key):
        key = com.apply_if_callable(key, self)

        if key is Ellipsis:
            return self

        key_is_scalar = is_scalar(key)
        if isinstance(key, (list, tuple)):
            key = unpack_1tuple(key)

        if is_integer(key) and self.index._should_fallback_to_positional():
            return self._values[key]

        elif key_is_scalar:
            return self._get_value(key)

        if (
            isinstance(key, tuple)
            and is_hashable(key)
            and isinstance(self.index, MultiIndex)
        ):
            # Otherwise index.get_value will raise InvalidIndexError
            try:
                result = self._get_value(key)

                return result

            except KeyError:
                # We still have the corner case where this tuple is a key
                #  in the first level of our MultiIndex
                return self._get_values_tuple(key)

        if is_iterator(key):
            key = list(key)

        if com.is_bool_indexer(key):
            key = check_bool_indexer(self.index, key)
            key = np.asarray(key, dtype=bool)
            return self._get_values(key)

        return self._get_with(key)

    def _get_with(self, key):
        # other: fancy integer or otherwise
        if isinstance(key, slice):
            # _convert_slice_indexer to determine if this slice is positional
            #  or label based, and if the latter, convert to positional
            slobj = self.index._convert_slice_indexer(key, kind="getitem")
            return self._slice(slobj)
        elif isinstance(key, ABCDataFrame):
            raise TypeError(
                "Indexing a Series with DataFrame is not "
                "supported, use the appropriate DataFrame column"
            )
        elif isinstance(key, tuple):
            return self._get_values_tuple(key)

        elif not is_list_like(key):
            # e.g. scalars that aren't recognized by lib.is_scalar, GH#32684
            return self.loc[key]

        if not isinstance(key, (list, np.ndarray, ExtensionArray, Series, Index)):
            key = list(key)

        if isinstance(key, Index):
            key_type = key.inferred_type
        else:
            key_type = lib.infer_dtype(key, skipna=False)

        # Note: The key_type == "boolean" case should be caught by the
        #  com.is_bool_indexer check in __getitem__
        if key_type == "integer":
            # We need to decide whether to treat this as a positional indexer
            #  (i.e. self.iloc) or label-based (i.e. self.loc)
            if not self.index._should_fallback_to_positional():
                return self.loc[key]
            else:
                return self.iloc[key]

        # handle the dup indexing case GH#4246
        return self.loc[key]

    def _get_values_tuple(self, key):
        # mpl hackaround
        if com.any_none(*key):
            # suppress warning from slicing the index with a 2d indexer.
            # eventually we'll want Series itself to warn.
            with warnings.catch_warnings():
                warnings.filterwarnings(
                    "ignore", "Support for multi-dim", DeprecationWarning
                )
                return self._get_values(key)

        if not isinstance(self.index, MultiIndex):
            raise ValueError("Can only tuple-index with a MultiIndex")

        # If key is contained, would have returned by now
        indexer, new_index = self.index.get_loc_level(key)
        return self._constructor(self._values[indexer], index=new_index).__finalize__(
            self,
        )

    def _get_values(self, indexer):
        try:
            return self._constructor(self._mgr.get_slice(indexer)).__finalize__(self,)
        except ValueError:
            # mpl compat if we look up e.g. ser[:, np.newaxis];
            #  see tests.series.timeseries.test_mpl_compat_hack
            return self._values[indexer]

    def _get_value(self, label, takeable: bool = False):
        """
        Quickly retrieve single value at passed index label.

        Parameters
        ----------
        label : object
        takeable : interpret the index as indexers, default False

        Returns
        -------
        scalar value
        """
        if takeable:
            return self._values[label]

        # Similar to Index.get_value, but we do not fall back to positional
        loc = self.index.get_loc(label)
        return self.index._get_values_for_loc(self, loc, label)

    def __setitem__(self, key, value):
        key = com.apply_if_callable(key, self)
        cacher_needs_updating = self._check_is_chained_assignment_possible()

        if key is Ellipsis:
            key = slice(None)

        try:
            self._set_with_engine(key, value)
        except (KeyError, ValueError):
            values = self._values
            if is_integer(key) and not self.index.inferred_type == "integer":
                # positional setter
                values[key] = value
            else:
                # GH#12862 adding an new key to the Series
                self.loc[key] = value

        except TypeError as e:
            if isinstance(key, tuple) and not isinstance(self.index, MultiIndex):
                raise ValueError("Can only tuple-index with a MultiIndex") from e

            if com.is_bool_indexer(key):
                key = check_bool_indexer(self.index, key)
                key = np.asarray(key, dtype=bool)
                try:
                    self._where(~key, value, inplace=True)
                except InvalidIndexError:
                    self.iloc[key] = value
                return

            else:
                self._set_with(key, value)

        if cacher_needs_updating:
            self._maybe_update_cacher()

    def _set_with_engine(self, key, value):
        # fails with AttributeError for IntervalIndex
        loc = self.index._engine.get_loc(key)
        validate_numeric_casting(self.dtype, value)
        self._values[loc] = value

    def _set_with(self, key, value):
        # other: fancy integer or otherwise
        if isinstance(key, slice):
            # extract_array so that if we set e.g. ser[-5:] = ser[:5]
            #  we get the first five values, and not 5 NaNs
            indexer = self.index._convert_slice_indexer(key, kind="getitem")
            self.iloc[indexer] = extract_array(value, extract_numpy=True)

        else:
            assert not isinstance(key, tuple)

            if is_scalar(key):
                key = [key]

            if isinstance(key, Index):
                key_type = key.inferred_type
                key = key._values
            else:
                key_type = lib.infer_dtype(key, skipna=False)

            # Note: key_type == "boolean" should not occur because that
            #  should be caught by the is_bool_indexer check in __setitem__
            if key_type == "integer":
                if not self.index._should_fallback_to_positional():
                    self.loc[key] = value
                else:
                    self.iloc[key] = value
            else:
                self.loc[key] = value

    def _set_value(self, label, value, takeable: bool = False):
        """
        Quickly set single value at passed label.

        If label is not contained, a new object is created with the label
        placed at the end of the result index.

        Parameters
        ----------
        label : object
            Partial indexing with MultiIndex not allowed.
        value : object
            Scalar value.
        takeable : interpret the index as indexers, default False
        """
        try:
            if takeable:
                self._values[label] = value
            else:
                loc = self.index.get_loc(label)
                validate_numeric_casting(self.dtype, value)
                self._values[loc] = value
        except KeyError:

            # set using a non-recursive method
            self.loc[label] = value

    # ----------------------------------------------------------------------
    # Unsorted

    @property
    def _is_mixed_type(self):
        return False

    def repeat(self, repeats, axis=None) -> "Series":
        """
        Repeat elements of a Series.

        Returns a new Series where each element of the current Series
        is repeated consecutively a given number of times.

        Parameters
        ----------
        repeats : int or array of ints
            The number of repetitions for each element. This should be a
            non-negative integer. Repeating 0 times will return an empty
            Series.
        axis : None
            Must be ``None``. Has no effect but is accepted for compatibility
            with numpy.

        Returns
        -------
        Series
            Newly created Series with repeated elements.

        See Also
        --------
        Index.repeat : Equivalent function for Index.
        numpy.repeat : Similar method for :class:`numpy.ndarray`.

        Examples
        --------
        >>> s = pd.Series(['a', 'b', 'c'])
        >>> s
        0    a
        1    b
        2    c
        dtype: object
        >>> s.repeat(2)
        0    a
        0    a
        1    b
        1    b
        2    c
        2    c
        dtype: object
        >>> s.repeat([1, 2, 3])
        0    a
        1    b
        1    b
        2    c
        2    c
        2    c
        dtype: object
        """
        nv.validate_repeat(tuple(), dict(axis=axis))
        new_index = self.index.repeat(repeats)
        new_values = self._values.repeat(repeats)
        return self._constructor(new_values, index=new_index).__finalize__(
            self, method="repeat"
        )

    def reset_index(self, level=None, drop=False, name=None, inplace=False):
        """
        Generate a new DataFrame or Series with the index reset.

        This is useful when the index needs to be treated as a column, or
        when the index is meaningless and needs to be reset to the default
        before another operation.

        Parameters
        ----------
        level : int, str, tuple, or list, default optional
            For a Series with a MultiIndex, only remove the specified levels
            from the index. Removes all levels by default.
        drop : bool, default False
            Just reset the index, without inserting it as a column in
            the new DataFrame.
        name : object, optional
            The name to use for the column containing the original Series
            values. Uses ``self.name`` by default. This argument is ignored
            when `drop` is True.
        inplace : bool, default False
            Modify the Series in place (do not create a new object).

        Returns
        -------
        Series or DataFrame
            When `drop` is False (the default), a DataFrame is returned.
            The newly created columns will come first in the DataFrame,
            followed by the original Series values.
            When `drop` is True, a `Series` is returned.
            In either case, if ``inplace=True``, no value is returned.

        See Also
        --------
        DataFrame.reset_index: Analogous function for DataFrame.

        Examples
        --------
        >>> s = pd.Series([1, 2, 3, 4], name='foo',
        ...               index=pd.Index(['a', 'b', 'c', 'd'], name='idx'))

        Generate a DataFrame with default index.

        >>> s.reset_index()
          idx  foo
        0   a    1
        1   b    2
        2   c    3
        3   d    4

        To specify the name of the new column use `name`.

        >>> s.reset_index(name='values')
          idx  values
        0   a       1
        1   b       2
        2   c       3
        3   d       4

        To generate a new Series with the default set `drop` to True.

        >>> s.reset_index(drop=True)
        0    1
        1    2
        2    3
        3    4
        Name: foo, dtype: int64

        To update the Series in place, without generating a new one
        set `inplace` to True. Note that it also requires ``drop=True``.

        >>> s.reset_index(inplace=True, drop=True)
        >>> s
        0    1
        1    2
        2    3
        3    4
        Name: foo, dtype: int64

        The `level` parameter is interesting for Series with a multi-level
        index.

        >>> arrays = [np.array(['bar', 'bar', 'baz', 'baz']),
        ...           np.array(['one', 'two', 'one', 'two'])]
        >>> s2 = pd.Series(
        ...     range(4), name='foo',
        ...     index=pd.MultiIndex.from_arrays(arrays,
        ...                                     names=['a', 'b']))

        To remove a specific level from the Index, use `level`.

        >>> s2.reset_index(level='a')
               a  foo
        b
        one  bar    0
        two  bar    1
        one  baz    2
        two  baz    3

        If `level` is not set, all levels are removed from the Index.

        >>> s2.reset_index()
             a    b  foo
        0  bar  one    0
        1  bar  two    1
        2  baz  one    2
        3  baz  two    3
        """
        inplace = validate_bool_kwarg(inplace, "inplace")
        if drop:
            new_index = ibase.default_index(len(self))
            if level is not None:
                if not isinstance(level, (tuple, list)):
                    level = [level]
                level = [self.index._get_level_number(lev) for lev in level]
                if len(level) < self.index.nlevels:
                    new_index = self.index.droplevel(level)

            if inplace:
                self.index = new_index
                # set name if it was passed, otherwise, keep the previous name
                self.name = name or self.name
            else:
                return self._constructor(
                    self._values.copy(), index=new_index
                ).__finalize__(self, method="reset_index")
        elif inplace:
            raise TypeError(
                "Cannot reset_index inplace on a Series to create a DataFrame"
            )
        else:
            df = self.to_frame(name)
            return df.reset_index(level=level, drop=drop)

    # ----------------------------------------------------------------------
    # Rendering Methods

    def __repr__(self) -> str:
        """
        Return a string representation for a particular Series.
        """
        buf = StringIO("")
        width, height = get_terminal_size()
        max_rows = (
            height
            if get_option("display.max_rows") == 0
            else get_option("display.max_rows")
        )
        min_rows = (
            height
            if get_option("display.max_rows") == 0
            else get_option("display.min_rows")
        )
        show_dimensions = get_option("display.show_dimensions")

        self.to_string(
            buf=buf,
            name=self.name,
            dtype=self.dtype,
            min_rows=min_rows,
            max_rows=max_rows,
            length=show_dimensions,
        )
        result = buf.getvalue()

        return result

    def to_string(
        self,
        buf=None,
        na_rep="NaN",
        float_format=None,
        header=True,
        index=True,
        length=False,
        dtype=False,
        name=False,
        max_rows=None,
        min_rows=None,
    ):
        """
        Render a string representation of the Series.

        Parameters
        ----------
        buf : StringIO-like, optional
            Buffer to write to.
        na_rep : str, optional
            String representation of NaN to use, default 'NaN'.
        float_format : one-parameter function, optional
            Formatter function to apply to columns' elements if they are
            floats, default None.
        header : bool, default True
            Add the Series header (index name).
        index : bool, optional
            Add index (row) labels, default True.
        length : bool, default False
            Add the Series length.
        dtype : bool, default False
            Add the Series dtype.
        name : bool, default False
            Add the Series name if not None.
        max_rows : int, optional
            Maximum number of rows to show before truncating. If None, show
            all.
        min_rows : int, optional
            The number of rows to display in a truncated repr (when number
            of rows is above `max_rows`).

        Returns
        -------
        str or None
            String representation of Series if ``buf=None``, otherwise None.
        """
        formatter = fmt.SeriesFormatter(
            self,
            name=name,
            length=length,
            header=header,
            index=index,
            dtype=dtype,
            na_rep=na_rep,
            float_format=float_format,
            min_rows=min_rows,
            max_rows=max_rows,
        )
        result = formatter.to_string()

        # catch contract violations
        if not isinstance(result, str):
            raise AssertionError(
                "result must be of type str, type "
                f"of result is {repr(type(result).__name__)}"
            )

        if buf is None:
            return result
        else:
            try:
                buf.write(result)
            except AttributeError:
                with open(buf, "w") as f:
                    f.write(result)

    @doc(
        klass=_shared_doc_kwargs["klass"],
        examples=dedent(
            """
            Examples
            --------
            >>> s = pd.Series(["elk", "pig", "dog", "quetzal"], name="animal")
            >>> print(s.to_markdown())
            |    | animal   |
            |---:|:---------|
            |  0 | elk      |
            |  1 | pig      |
            |  2 | dog      |
            |  3 | quetzal  |
            """
        ),
    )
    def to_markdown(
        self, buf: Optional[IO[str]] = None, mode: Optional[str] = None, **kwargs
    ) -> Optional[str]:
        """
        Print {klass} in Markdown-friendly format.

        .. versionadded:: 1.0.0

        Parameters
        ----------
        buf : str, Path or StringIO-like, optional, default None
            Buffer to write to. If None, the output is returned as a string.
        mode : str, optional
            Mode in which file is opened.
        **kwargs
            These parameters will be passed to `tabulate \
                <https://pypi.org/project/tabulate>`_.

        Returns
        -------
        str
            {klass} in Markdown-friendly format.

        Examples
        --------
        >>> s = pd.Series(["elk", "pig", "dog", "quetzal"], name="animal")
        >>> print(s.to_markdown())
        |    | animal   |
        |---:|:---------|
        |  0 | elk      |
        |  1 | pig      |
        |  2 | dog      |
        |  3 | quetzal  |

        Output markdown with a tabulate option.

        >>> print(s.to_markdown(tablefmt="grid"))
        +----+----------+
        |    | animal   |
        +====+==========+
        |  0 | elk      |
        +----+----------+
        |  1 | pig      |
        +----+----------+
        |  2 | dog      |
        +----+----------+
        |  3 | quetzal  |
        +----+----------+
        """
        return self.to_frame().to_markdown(buf, mode, **kwargs)

    # ----------------------------------------------------------------------

    def items(self) -> Iterable[Tuple[Label, Any]]:
        """
        Lazily iterate over (index, value) tuples.

        This method returns an iterable tuple (index, value). This is
        convenient if you want to create a lazy iterator.

        Returns
        -------
        iterable
            Iterable of tuples containing the (index, value) pairs from a
            Series.

        See Also
        --------
        DataFrame.items : Iterate over (column name, Series) pairs.
        DataFrame.iterrows : Iterate over DataFrame rows as (index, Series) pairs.

        Examples
        --------
        >>> s = pd.Series(['A', 'B', 'C'])
        >>> for index, value in s.items():
        ...     print(f"Index : {index}, Value : {value}")
        Index : 0, Value : A
        Index : 1, Value : B
        Index : 2, Value : C
        """
        return zip(iter(self.index), iter(self))

    @Appender(items.__doc__)
    def iteritems(self) -> Iterable[Tuple[Label, Any]]:
        return self.items()

    # ----------------------------------------------------------------------
    # Misc public methods

    def keys(self) -> Index:
        """
        Return alias for index.

        Returns
        -------
        Index
            Index of the Series.
        """
        return self.index

    def to_dict(self, into=dict):
        """
        Convert Series to {label -> value} dict or dict-like object.

        Parameters
        ----------
        into : class, default dict
            The collections.abc.Mapping subclass to use as the return
            object. Can be the actual class or an empty
            instance of the mapping type you want.  If you want a
            collections.defaultdict, you must pass it initialized.

        Returns
        -------
        collections.abc.Mapping
            Key-value representation of Series.

        Examples
        --------
        >>> s = pd.Series([1, 2, 3, 4])
        >>> s.to_dict()
        {0: 1, 1: 2, 2: 3, 3: 4}
        >>> from collections import OrderedDict, defaultdict
        >>> s.to_dict(OrderedDict)
        OrderedDict([(0, 1), (1, 2), (2, 3), (3, 4)])
        >>> dd = defaultdict(list)
        >>> s.to_dict(dd)
        defaultdict(<class 'list'>, {0: 1, 1: 2, 2: 3, 3: 4})
        """
        # GH16122
        into_c = com.standardize_mapping(into)
        return into_c(self.items())

    def to_frame(self, name=None) -> "DataFrame":
        """
        Convert Series to DataFrame.

        Parameters
        ----------
        name : object, default None
            The passed name should substitute for the series name (if it has
            one).

        Returns
        -------
        DataFrame
            DataFrame representation of Series.

        Examples
        --------
        >>> s = pd.Series(["a", "b", "c"],
        ...               name="vals")
        >>> s.to_frame()
          vals
        0    a
        1    b
        2    c
        """
        if name is None:
            df = self._constructor_expanddim(self)
        else:
            df = self._constructor_expanddim({name: self})

        return df

    def _set_name(self, name, inplace=False) -> "Series":
        """
        Set the Series name.

        Parameters
        ----------
        name : str
        inplace : bool
            Whether to modify `self` directly or return a copy.
        """
        inplace = validate_bool_kwarg(inplace, "inplace")
        ser = self if inplace else self.copy()
        ser.name = name
        return ser

    @Appender(
        """
Examples
--------
>>> ser = pd.Series([390., 350., 30., 20.],
...                 index=['Falcon', 'Falcon', 'Parrot', 'Parrot'], name="Max Speed")
>>> ser
Falcon    390.0
Falcon    350.0
Parrot     30.0
Parrot     20.0
Name: Max Speed, dtype: float64
>>> ser.groupby(["a", "b", "a", "b"]).mean()
a    210.0
b    185.0
Name: Max Speed, dtype: float64
>>> ser.groupby(level=0).mean()
Falcon    370.0
Parrot     25.0
Name: Max Speed, dtype: float64
>>> ser.groupby(ser > 100).mean()
Max Speed
False     25.0
True     370.0
Name: Max Speed, dtype: float64

**Grouping by Indexes**

We can groupby different levels of a hierarchical index
using the `level` parameter:

>>> arrays = [['Falcon', 'Falcon', 'Parrot', 'Parrot'],
...           ['Captive', 'Wild', 'Captive', 'Wild']]
>>> index = pd.MultiIndex.from_arrays(arrays, names=('Animal', 'Type'))
>>> ser = pd.Series([390., 350., 30., 20.], index=index, name="Max Speed")
>>> ser
Animal  Type
Falcon  Captive    390.0
        Wild       350.0
Parrot  Captive     30.0
        Wild        20.0
Name: Max Speed, dtype: float64
>>> ser.groupby(level=0).mean()
Animal
Falcon    370.0
Parrot     25.0
Name: Max Speed, dtype: float64
>>> ser.groupby(level="Type").mean()
Type
Captive    210.0
Wild       185.0
Name: Max Speed, dtype: float64

We can also choose to include `NA` in group keys or not by defining
`dropna` parameter, the default setting is `True`:

>>> ser = pd.Series([1, 2, 3, 3], index=["a", 'a', 'b', np.nan])
>>> ser.groupby(level=0).sum()
a    3
b    3
dtype: int64

>>> ser.groupby(level=0, dropna=False).sum()
a    3
b    3
NaN  3
dtype: int64

>>> arrays = ['Falcon', 'Falcon', 'Parrot', 'Parrot']
>>> ser = pd.Series([390., 350., 30., 20.], index=arrays, name="Max Speed")
>>> ser.groupby(["a", "b", "a", np.nan]).mean()
a    210.0
b    350.0
Name: Max Speed, dtype: float64

>>> ser.groupby(["a", "b", "a", np.nan], dropna=False).mean()
a    210.0
b    350.0
NaN   20.0
Name: Max Speed, dtype: float64
"""
    )
    @Appender(generic._shared_docs["groupby"] % _shared_doc_kwargs)
    def groupby(
        self,
        by=None,
        axis=0,
        level=None,
        as_index: bool = True,
        sort: bool = True,
        group_keys: bool = True,
        squeeze: bool = no_default,
        observed: bool = False,
        dropna: bool = True,
    ) -> "SeriesGroupBy":
        from pandas.core.groupby.generic import SeriesGroupBy

        if squeeze is not no_default:
            warnings.warn(
                (
                    "The `squeeze` parameter is deprecated and "
                    "will be removed in a future version."
                ),
                FutureWarning,
                stacklevel=2,
            )
        else:
            squeeze = False

        if level is None and by is None:
            raise TypeError("You have to supply one of 'by' and 'level'")
        axis = self._get_axis_number(axis)

        return SeriesGroupBy(
            obj=self,
            keys=by,
            axis=axis,
            level=level,
            as_index=as_index,
            sort=sort,
            group_keys=group_keys,
            squeeze=squeeze,
            observed=observed,
            dropna=dropna,
        )

    # ----------------------------------------------------------------------
    # Statistics, overridden ndarray methods

    # TODO: integrate bottleneck

    def count(self, level=None):
        """
        Return number of non-NA/null observations in the Series.

        Parameters
        ----------
        level : int or level name, default None
            If the axis is a MultiIndex (hierarchical), count along a
            particular level, collapsing into a smaller Series.

        Returns
        -------
        int or Series (if level specified)
            Number of non-null values in the Series.

        See Also
        --------
        DataFrame.count : Count non-NA cells for each column or row.

        Examples
        --------
        >>> s = pd.Series([0.0, 1.0, np.nan])
        >>> s.count()
        2
        """
        if level is None:
            return notna(self.array).sum()

        if isinstance(level, str):
            level = self.index._get_level_number(level)

        lev = self.index.levels[level]
        level_codes = np.array(self.index.codes[level], subok=False, copy=True)

        mask = level_codes == -1
        if mask.any():
            level_codes[mask] = cnt = len(lev)
            lev = lev.insert(cnt, lev._na_value)

        obs = level_codes[notna(self._values)]
        out = np.bincount(obs, minlength=len(lev) or None)
        return self._constructor(out, index=lev, dtype="int64").__finalize__(
            self, method="count"
        )

    def mode(self, dropna=True) -> "Series":
        """
        Return the mode(s) of the dataset.

        Always returns Series even if only one value is returned.

        Parameters
        ----------
        dropna : bool, default True
            Don't consider counts of NaN/NaT.

            .. versionadded:: 0.24.0

        Returns
        -------
        Series
            Modes of the Series in sorted order.
        """
        # TODO: Add option for bins like value_counts()
        return algorithms.mode(self, dropna=dropna)

    def unique(self):
        """
        Return unique values of Series object.

        Uniques are returned in order of appearance. Hash table-based unique,
        therefore does NOT sort.

        Returns
        -------
        ndarray or ExtensionArray
            The unique values returned as a NumPy array. See Notes.

        See Also
        --------
        unique : Top-level unique method for any 1-d array-like object.
        Index.unique : Return Index with unique values from an Index object.

        Notes
        -----
        Returns the unique values as a NumPy array. In case of an
        extension-array backed Series, a new
        :class:`~api.extensions.ExtensionArray` of that type with just
        the unique values is returned. This includes

            * Categorical
            * Period
            * Datetime with Timezone
            * Interval
            * Sparse
            * IntegerNA

        See Examples section.

        Examples
        --------
        >>> pd.Series([2, 1, 3, 3], name='A').unique()
        array([2, 1, 3])

        >>> pd.Series([pd.Timestamp('2016-01-01') for _ in range(3)]).unique()
        array(['2016-01-01T00:00:00.000000000'], dtype='datetime64[ns]')

        >>> pd.Series([pd.Timestamp('2016-01-01', tz='US/Eastern')
        ...            for _ in range(3)]).unique()
        <DatetimeArray>
        ['2016-01-01 00:00:00-05:00']
        Length: 1, dtype: datetime64[ns, US/Eastern]

        An unordered Categorical will return categories in the order of
        appearance.

        >>> pd.Series(pd.Categorical(list('baabc'))).unique()
        [b, a, c]
        Categories (3, object): [b, a, c]

        An ordered Categorical preserves the category ordering.

        >>> pd.Series(pd.Categorical(list('baabc'), categories=list('abc'),
        ...                          ordered=True)).unique()
        [b, a, c]
        Categories (3, object): [a < b < c]
        """
        result = super().unique()
        return result

    def drop_duplicates(self, keep="first", inplace=False) -> Optional["Series"]:
        """
        Return Series with duplicate values removed.

        Parameters
        ----------
        keep : {'first', 'last', ``False``}, default 'first'
            Method to handle dropping duplicates:

            - 'first' : Drop duplicates except for the first occurrence.
            - 'last' : Drop duplicates except for the last occurrence.
            - ``False`` : Drop all duplicates.

        inplace : bool, default ``False``
            If ``True``, performs operation inplace and returns None.

        Returns
        -------
        Series
            Series with duplicates dropped.

        See Also
        --------
        Index.drop_duplicates : Equivalent method on Index.
        DataFrame.drop_duplicates : Equivalent method on DataFrame.
        Series.duplicated : Related method on Series, indicating duplicate
            Series values.

        Examples
        --------
        Generate a Series with duplicated entries.

        >>> s = pd.Series(['lama', 'cow', 'lama', 'beetle', 'lama', 'hippo'],
        ...               name='animal')
        >>> s
        0      lama
        1       cow
        2      lama
        3    beetle
        4      lama
        5     hippo
        Name: animal, dtype: object

        With the 'keep' parameter, the selection behaviour of duplicated values
        can be changed. The value 'first' keeps the first occurrence for each
        set of duplicated entries. The default value of keep is 'first'.

        >>> s.drop_duplicates()
        0      lama
        1       cow
        3    beetle
        5     hippo
        Name: animal, dtype: object

        The value 'last' for parameter 'keep' keeps the last occurrence for
        each set of duplicated entries.

        >>> s.drop_duplicates(keep='last')
        1       cow
        3    beetle
        4      lama
        5     hippo
        Name: animal, dtype: object

        The value ``False`` for parameter 'keep' discards all sets of
        duplicated entries. Setting the value of 'inplace' to ``True`` performs
        the operation inplace and returns ``None``.

        >>> s.drop_duplicates(keep=False, inplace=True)
        >>> s
        1       cow
        3    beetle
        5     hippo
        Name: animal, dtype: object
        """
        inplace = validate_bool_kwarg(inplace, "inplace")
        result = super().drop_duplicates(keep=keep)
        if inplace:
            self._update_inplace(result)
            return None
        else:
            return result

    def duplicated(self, keep="first") -> "Series":
        """
        Indicate duplicate Series values.

        Duplicated values are indicated as ``True`` values in the resulting
        Series. Either all duplicates, all except the first or all except the
        last occurrence of duplicates can be indicated.

        Parameters
        ----------
        keep : {'first', 'last', False}, default 'first'
            Method to handle dropping duplicates:

            - 'first' : Mark duplicates as ``True`` except for the first
              occurrence.
            - 'last' : Mark duplicates as ``True`` except for the last
              occurrence.
            - ``False`` : Mark all duplicates as ``True``.

        Returns
        -------
        Series
            Series indicating whether each value has occurred in the
            preceding values.

        See Also
        --------
        Index.duplicated : Equivalent method on pandas.Index.
        DataFrame.duplicated : Equivalent method on pandas.DataFrame.
        Series.drop_duplicates : Remove duplicate values from Series.

        Examples
        --------
        By default, for each set of duplicated values, the first occurrence is
        set on False and all others on True:

        >>> animals = pd.Series(['lama', 'cow', 'lama', 'beetle', 'lama'])
        >>> animals.duplicated()
        0    False
        1    False
        2     True
        3    False
        4     True
        dtype: bool

        which is equivalent to

        >>> animals.duplicated(keep='first')
        0    False
        1    False
        2     True
        3    False
        4     True
        dtype: bool

        By using 'last', the last occurrence of each set of duplicated values
        is set on False and all others on True:

        >>> animals.duplicated(keep='last')
        0     True
        1    False
        2     True
        3    False
        4    False
        dtype: bool

        By setting keep on ``False``, all duplicates are True:

        >>> animals.duplicated(keep=False)
        0     True
        1    False
        2     True
        3    False
        4     True
        dtype: bool
        """
        return super().duplicated(keep=keep)

    def idxmin(self, axis=0, skipna=True, *args, **kwargs):
        """
        Return the row label of the minimum value.

        If multiple values equal the minimum, the first row label with that
        value is returned.

        Parameters
        ----------
        axis : int, default 0
            For compatibility with DataFrame.idxmin. Redundant for application
            on Series.
        skipna : bool, default True
            Exclude NA/null values. If the entire Series is NA, the result
            will be NA.
        *args, **kwargs
            Additional arguments and keywords have no effect but might be
            accepted for compatibility with NumPy.

        Returns
        -------
        Index
            Label of the minimum value.

        Raises
        ------
        ValueError
            If the Series is empty.

        See Also
        --------
        numpy.argmin : Return indices of the minimum values
            along the given axis.
        DataFrame.idxmin : Return index of first occurrence of minimum
            over requested axis.
        Series.idxmax : Return index *label* of the first occurrence
            of maximum of values.

        Notes
        -----
        This method is the Series version of ``ndarray.argmin``. This method
        returns the label of the minimum, while ``ndarray.argmin`` returns
        the position. To get the position, use ``series.values.argmin()``.

        Examples
        --------
        >>> s = pd.Series(data=[1, None, 4, 1],
        ...               index=['A', 'B', 'C', 'D'])
        >>> s
        A    1.0
        B    NaN
        C    4.0
        D    1.0
        dtype: float64

        >>> s.idxmin()
        'A'

        If `skipna` is False and there is an NA value in the data,
        the function returns ``nan``.

        >>> s.idxmin(skipna=False)
        nan
        """
        skipna = nv.validate_argmin_with_skipna(skipna, args, kwargs)
        i = nanops.nanargmin(self._values, skipna=skipna)
        if i == -1:
            return np.nan
        return self.index[i]

    def idxmax(self, axis=0, skipna=True, *args, **kwargs):
        """
        Return the row label of the maximum value.

        If multiple values equal the maximum, the first row label with that
        value is returned.

        Parameters
        ----------
        axis : int, default 0
            For compatibility with DataFrame.idxmax. Redundant for application
            on Series.
        skipna : bool, default True
            Exclude NA/null values. If the entire Series is NA, the result
            will be NA.
        *args, **kwargs
            Additional arguments and keywords have no effect but might be
            accepted for compatibility with NumPy.

        Returns
        -------
        Index
            Label of the maximum value.

        Raises
        ------
        ValueError
            If the Series is empty.

        See Also
        --------
        numpy.argmax : Return indices of the maximum values
            along the given axis.
        DataFrame.idxmax : Return index of first occurrence of maximum
            over requested axis.
        Series.idxmin : Return index *label* of the first occurrence
            of minimum of values.

        Notes
        -----
        This method is the Series version of ``ndarray.argmax``. This method
        returns the label of the maximum, while ``ndarray.argmax`` returns
        the position. To get the position, use ``series.values.argmax()``.

        Examples
        --------
        >>> s = pd.Series(data=[1, None, 4, 3, 4],
        ...               index=['A', 'B', 'C', 'D', 'E'])
        >>> s
        A    1.0
        B    NaN
        C    4.0
        D    3.0
        E    4.0
        dtype: float64

        >>> s.idxmax()
        'C'

        If `skipna` is False and there is an NA value in the data,
        the function returns ``nan``.

        >>> s.idxmax(skipna=False)
        nan
        """
        skipna = nv.validate_argmax_with_skipna(skipna, args, kwargs)
        i = nanops.nanargmax(self._values, skipna=skipna)
        if i == -1:
            return np.nan
        return self.index[i]

    def round(self, decimals=0, *args, **kwargs) -> "Series":
        """
        Round each value in a Series to the given number of decimals.

        Parameters
        ----------
        decimals : int, default 0
            Number of decimal places to round to. If decimals is negative,
            it specifies the number of positions to the left of the decimal point.
        *args, **kwargs
            Additional arguments and keywords have no effect but might be
            accepted for compatibility with NumPy.

        Returns
        -------
        Series
            Rounded values of the Series.

        See Also
        --------
        numpy.around : Round values of an np.array.
        DataFrame.round : Round values of a DataFrame.

        Examples
        --------
        >>> s = pd.Series([0.1, 1.3, 2.7])
        >>> s.round()
        0    0.0
        1    1.0
        2    3.0
        dtype: float64
        """
        nv.validate_round(args, kwargs)
        result = self._values.round(decimals)
        result = self._constructor(result, index=self.index).__finalize__(
            self, method="round"
        )

        return result

    def quantile(self, q=0.5, interpolation="linear"):
        """
        Return value at the given quantile.

        Parameters
        ----------
        q : float or array-like, default 0.5 (50% quantile)
            The quantile(s) to compute, which can lie in range: 0 <= q <= 1.
        interpolation : {'linear', 'lower', 'higher', 'midpoint', 'nearest'}
            This optional parameter specifies the interpolation method to use,
            when the desired quantile lies between two data points `i` and `j`:

                * linear: `i + (j - i) * fraction`, where `fraction` is the
                  fractional part of the index surrounded by `i` and `j`.
                * lower: `i`.
                * higher: `j`.
                * nearest: `i` or `j` whichever is nearest.
                * midpoint: (`i` + `j`) / 2.

        Returns
        -------
        float or Series
            If ``q`` is an array, a Series will be returned where the
            index is ``q`` and the values are the quantiles, otherwise
            a float will be returned.

        See Also
        --------
        core.window.Rolling.quantile : Calculate the rolling quantile.
        numpy.percentile : Returns the q-th percentile(s) of the array elements.

        Examples
        --------
        >>> s = pd.Series([1, 2, 3, 4])
        >>> s.quantile(.5)
        2.5
        >>> s.quantile([.25, .5, .75])
        0.25    1.75
        0.50    2.50
        0.75    3.25
        dtype: float64
        """
        validate_percentile(q)

        # We dispatch to DataFrame so that core.internals only has to worry
        #  about 2D cases.
        df = self.to_frame()

        result = df.quantile(q=q, interpolation=interpolation, numeric_only=False)
        if result.ndim == 2:
            result = result.iloc[:, 0]

        if is_list_like(q):
            result.name = self.name
            return self._constructor(result, index=Float64Index(q), name=self.name)
        else:
            # scalar
            return result.iloc[0]

    def corr(self, other, method="pearson", min_periods=None) -> float:
        """
        Compute correlation with `other` Series, excluding missing values.

        Parameters
        ----------
        other : Series
            Series with which to compute the correlation.
        method : {'pearson', 'kendall', 'spearman'} or callable
            Method used to compute correlation:

            - pearson : Standard correlation coefficient
            - kendall : Kendall Tau correlation coefficient
            - spearman : Spearman rank correlation
            - callable: Callable with input two 1d ndarrays and returning a float.

            .. versionadded:: 0.24.0
                Note that the returned matrix from corr will have 1 along the
                diagonals and will be symmetric regardless of the callable's
                behavior.
        min_periods : int, optional
            Minimum number of observations needed to have a valid result.

        Returns
        -------
        float
            Correlation with other.

        See Also
        --------
        DataFrame.corr : Compute pairwise correlation between columns.
        DataFrame.corrwith : Compute pairwise correlation with another
            DataFrame or Series.

        Examples
        --------
        >>> def histogram_intersection(a, b):
        ...     v = np.minimum(a, b).sum().round(decimals=1)
        ...     return v
        >>> s1 = pd.Series([.2, .0, .6, .2])
        >>> s2 = pd.Series([.3, .6, .0, .1])
        >>> s1.corr(s2, method=histogram_intersection)
        0.3
        """
        this, other = self.align(other, join="inner", copy=False)
        if len(this) == 0:
            return np.nan

        if method in ["pearson", "spearman", "kendall"] or callable(method):
            return nanops.nancorr(
                this.values, other.values, method=method, min_periods=min_periods
            )

        raise ValueError(
            "method must be either 'pearson', "
            "'spearman', 'kendall', or a callable, "
            f"'{method}' was supplied"
        )

    def cov(self, other, min_periods=None) -> float:
        """
        Compute covariance with Series, excluding missing values.

        Parameters
        ----------
        other : Series
            Series with which to compute the covariance.
        min_periods : int, optional
            Minimum number of observations needed to have a valid result.

        Returns
        -------
        float
            Covariance between Series and other normalized by N-1
            (unbiased estimator).

        See Also
        --------
        DataFrame.cov : Compute pairwise covariance of columns.

        Examples
        --------
        >>> s1 = pd.Series([0.90010907, 0.13484424, 0.62036035])
        >>> s2 = pd.Series([0.12528585, 0.26962463, 0.51111198])
        >>> s1.cov(s2)
        -0.01685762652715874
        """
        this, other = self.align(other, join="inner", copy=False)
        if len(this) == 0:
            return np.nan
        return nanops.nancov(this.values, other.values, min_periods=min_periods)

    @doc(
        klass="Series",
        extra_params="",
        other_klass="DataFrame",
        examples=dedent(
            """
        Difference with previous row

        >>> s = pd.Series([1, 1, 2, 3, 5, 8])
        >>> s.diff()
        0    NaN
        1    0.0
        2    1.0
        3    1.0
        4    2.0
        5    3.0
        dtype: float64

        Difference with 3rd previous row

        >>> s.diff(periods=3)
        0    NaN
        1    NaN
        2    NaN
        3    2.0
        4    4.0
        5    6.0
        dtype: float64

        Difference with following row

        >>> s.diff(periods=-1)
        0    0.0
        1   -1.0
        2   -1.0
        3   -2.0
        4   -3.0
        5    NaN
        dtype: float64

        Overflow in input dtype

        >>> s = pd.Series([1, 0], dtype=np.uint8)
        >>> s.diff()
        0      NaN
        1    255.0
        dtype: float64"""
        ),
    )
    def diff(self, periods: int = 1) -> "Series":
        """
        First discrete difference of element.

        Calculates the difference of a {klass} element compared with another
        element in the {klass} (default is element in previous row).

        Parameters
        ----------
        periods : int, default 1
            Periods to shift for calculating difference, accepts negative
            values.
        {extra_params}
        Returns
        -------
        {klass}
            First differences of the Series.

        See Also
        --------
        {klass}.pct_change: Percent change over given number of periods.
        {klass}.shift: Shift index by desired number of periods with an
            optional time freq.
        {other_klass}.diff: First discrete difference of object.

        Notes
        -----
        For boolean dtypes, this uses :meth:`operator.xor` rather than
        :meth:`operator.sub`.
        The result is calculated according to current dtype in {klass},
        however dtype of the result is always float64.

        Examples
        --------
        {examples}
        """
        result = algorithms.diff(self.array, periods)
        return self._constructor(result, index=self.index).__finalize__(
            self, method="diff"
        )

    def autocorr(self, lag=1) -> float:
        """
        Compute the lag-N autocorrelation.

        This method computes the Pearson correlation between
        the Series and its shifted self.

        Parameters
        ----------
        lag : int, default 1
            Number of lags to apply before performing autocorrelation.

        Returns
        -------
        float
            The Pearson correlation between self and self.shift(lag).

        See Also
        --------
        Series.corr : Compute the correlation between two Series.
        Series.shift : Shift index by desired number of periods.
        DataFrame.corr : Compute pairwise correlation of columns.
        DataFrame.corrwith : Compute pairwise correlation between rows or
            columns of two DataFrame objects.

        Notes
        -----
        If the Pearson correlation is not well defined return 'NaN'.

        Examples
        --------
        >>> s = pd.Series([0.25, 0.5, 0.2, -0.05])
        >>> s.autocorr()  # doctest: +ELLIPSIS
        0.10355...
        >>> s.autocorr(lag=2)  # doctest: +ELLIPSIS
        -0.99999...

        If the Pearson correlation is not well defined, then 'NaN' is returned.

        >>> s = pd.Series([1, 0, 0, 0])
        >>> s.autocorr()
        nan
        """
        return self.corr(self.shift(lag))

    def dot(self, other):
        """
        Compute the dot product between the Series and the columns of other.

        This method computes the dot product between the Series and another
        one, or the Series and each columns of a DataFrame, or the Series and
        each columns of an array.

        It can also be called using `self @ other` in Python >= 3.5.

        Parameters
        ----------
        other : Series, DataFrame or array-like
            The other object to compute the dot product with its columns.

        Returns
        -------
        scalar, Series or numpy.ndarray
            Return the dot product of the Series and other if other is a
            Series, the Series of the dot product of Series and each rows of
            other if other is a DataFrame or a numpy.ndarray between the Series
            and each columns of the numpy array.

        See Also
        --------
        DataFrame.dot: Compute the matrix product with the DataFrame.
        Series.mul: Multiplication of series and other, element-wise.

        Notes
        -----
        The Series and other has to share the same index if other is a Series
        or a DataFrame.

        Examples
        --------
        >>> s = pd.Series([0, 1, 2, 3])
        >>> other = pd.Series([-1, 2, -3, 4])
        >>> s.dot(other)
        8
        >>> s @ other
        8
        >>> df = pd.DataFrame([[0, 1], [-2, 3], [4, -5], [6, 7]])
        >>> s.dot(df)
        0    24
        1    14
        dtype: int64
        >>> arr = np.array([[0, 1], [-2, 3], [4, -5], [6, 7]])
        >>> s.dot(arr)
        array([24, 14])
        """
        if isinstance(other, (Series, ABCDataFrame)):
            common = self.index.union(other.index)
            if len(common) > len(self.index) or len(common) > len(other.index):
                raise ValueError("matrices are not aligned")

            left = self.reindex(index=common, copy=False)
            right = other.reindex(index=common, copy=False)
            lvals = left.values
            rvals = right.values
        else:
            lvals = self.values
            rvals = np.asarray(other)
            if lvals.shape[0] != rvals.shape[0]:
                raise Exception(
                    f"Dot product shape mismatch, {lvals.shape} vs {rvals.shape}"
                )

        if isinstance(other, ABCDataFrame):
            return self._constructor(
                np.dot(lvals, rvals), index=other.columns
            ).__finalize__(self, method="dot")
        elif isinstance(other, Series):
            return np.dot(lvals, rvals)
        elif isinstance(rvals, np.ndarray):
            return np.dot(lvals, rvals)
        else:  # pragma: no cover
            raise TypeError(f"unsupported type: {type(other)}")

    def __matmul__(self, other):
        """
        Matrix multiplication using binary `@` operator in Python>=3.5.
        """
        return self.dot(other)

    def __rmatmul__(self, other):
        """
        Matrix multiplication using binary `@` operator in Python>=3.5.
        """
        return self.dot(np.transpose(other))

    @doc(base.IndexOpsMixin.searchsorted, klass="Series")
    def searchsorted(self, value, side="left", sorter=None):
        return algorithms.searchsorted(self._values, value, side=side, sorter=sorter)

    # -------------------------------------------------------------------
    # Combination

    def append(self, to_append, ignore_index=False, verify_integrity=False):
        """
        Concatenate two or more Series.

        Parameters
        ----------
        to_append : Series or list/tuple of Series
            Series to append with self.
        ignore_index : bool, default False
            If True, do not use the index labels.
        verify_integrity : bool, default False
            If True, raise Exception on creating index with duplicates.

        Returns
        -------
        Series
            Concatenated Series.

        See Also
        --------
        concat : General function to concatenate DataFrame or Series objects.

        Notes
        -----
        Iteratively appending to a Series can be more computationally intensive
        than a single concatenate. A better solution is to append values to a
        list and then concatenate the list with the original Series all at
        once.

        Examples
        --------
        >>> s1 = pd.Series([1, 2, 3])
        >>> s2 = pd.Series([4, 5, 6])
        >>> s3 = pd.Series([4, 5, 6], index=[3, 4, 5])
        >>> s1.append(s2)
        0    1
        1    2
        2    3
        0    4
        1    5
        2    6
        dtype: int64

        >>> s1.append(s3)
        0    1
        1    2
        2    3
        3    4
        4    5
        5    6
        dtype: int64

        With `ignore_index` set to True:

        >>> s1.append(s2, ignore_index=True)
        0    1
        1    2
        2    3
        3    4
        4    5
        5    6
        dtype: int64

        With `verify_integrity` set to True:

        >>> s1.append(s2, verify_integrity=True)
        Traceback (most recent call last):
        ...
        ValueError: Indexes have overlapping values: [0, 1, 2]
        """
        from pandas.core.reshape.concat import concat

        if isinstance(to_append, (list, tuple)):
            to_concat = [self]
            to_concat.extend(to_append)
        else:
            to_concat = [self, to_append]
        if any(isinstance(x, (ABCDataFrame,)) for x in to_concat[1:]):
            msg = "to_append should be a Series or list/tuple of Series, got DataFrame"
            raise TypeError(msg)
        return concat(
            to_concat, ignore_index=ignore_index, verify_integrity=verify_integrity
        )

    def _binop(self, other, func, level=None, fill_value=None):
        """
        Perform generic binary operation with optional fill value.

        Parameters
        ----------
        other : Series
        func : binary operator
        fill_value : float or object
            Value to substitute for NA/null values. If both Series are NA in a
            location, the result will be NA regardless of the passed fill value.
        level : int or level name, default None
            Broadcast across a level, matching Index values on the
            passed MultiIndex level.

        Returns
        -------
        Series
        """
        if not isinstance(other, Series):
            raise AssertionError("Other operand must be Series")

        this = self

        if not self.index.equals(other.index):
            this, other = self.align(other, level=level, join="outer", copy=False)

        this_vals, other_vals = ops.fill_binop(this.values, other.values, fill_value)

        with np.errstate(all="ignore"):
            result = func(this_vals, other_vals)

        name = ops.get_op_result_name(self, other)
        ret = this._construct_result(result, name)
        return ret

    def _construct_result(
        self, result: Union[ArrayLike, Tuple[ArrayLike, ArrayLike]], name: Label
    ) -> Union["Series", Tuple["Series", "Series"]]:
        """
        Construct an appropriately-labelled Series from the result of an op.

        Parameters
        ----------
        result : ndarray or ExtensionArray
        name : Label

        Returns
        -------
        Series
            In the case of __divmod__ or __rdivmod__, a 2-tuple of Series.
        """
        if isinstance(result, tuple):
            # produced by divmod or rdivmod

            res1 = self._construct_result(result[0], name=name)
            res2 = self._construct_result(result[1], name=name)

            # GH#33427 assertions to keep mypy happy
            assert isinstance(res1, Series)
            assert isinstance(res2, Series)
            return (res1, res2)

        # We do not pass dtype to ensure that the Series constructor
        #  does inference in the case where `result` has object-dtype.
        out = self._constructor(result, index=self.index)
        out = out.__finalize__(self)

        # Set the result's name after __finalize__ is called because __finalize__
        #  would set it back to self.name
        out.name = name
        return out

    @Appender(
        """
Returns
-------
Series or DataFrame
    If axis is 0 or 'index' the result will be a Series.
    The resulting index will be a MultiIndex with 'self' and 'other'
    stacked alternately at the inner level.

    If axis is 1 or 'columns' the result will be a DataFrame.
    It will have two columns namely 'self' and 'other'.

See Also
--------
DataFrame.compare : Compare with another DataFrame and show differences.

Notes
-----
Matching NaNs will not appear as a difference.

Examples
--------
>>> s1 = pd.Series(["a", "b", "c", "d", "e"])
>>> s2 = pd.Series(["a", "a", "c", "b", "e"])

Align the differences on columns

>>> s1.compare(s2)
  self other
1    b     a
3    d     b

Stack the differences on indices

>>> s1.compare(s2, align_axis=0)
1  self     b
   other    a
3  self     d
   other    b
dtype: object

Keep all original rows

>>> s1.compare(s2, keep_shape=True)
  self other
0  NaN   NaN
1    b     a
2  NaN   NaN
3    d     b
4  NaN   NaN

Keep all original rows and also all original values

>>> s1.compare(s2, keep_shape=True, keep_equal=True)
  self other
0    a     a
1    b     a
2    c     c
3    d     b
4    e     e
"""
    )
    @Appender(generic._shared_docs["compare"] % _shared_doc_kwargs)
    def compare(
        self,
        other: "Series",
        align_axis: Axis = 1,
        keep_shape: bool = False,
        keep_equal: bool = False,
    ) -> FrameOrSeriesUnion:
        return super().compare(
            other=other,
            align_axis=align_axis,
            keep_shape=keep_shape,
            keep_equal=keep_equal,
        )

    def combine(self, other, func, fill_value=None) -> "Series":
        """
        Combine the Series with a Series or scalar according to `func`.

        Combine the Series and `other` using `func` to perform elementwise
        selection for combined Series.
        `fill_value` is assumed when value is missing at some index
        from one of the two objects being combined.

        Parameters
        ----------
        other : Series or scalar
            The value(s) to be combined with the `Series`.
        func : function
            Function that takes two scalars as inputs and returns an element.
        fill_value : scalar, optional
            The value to assume when an index is missing from
            one Series or the other. The default specifies to use the
            appropriate NaN value for the underlying dtype of the Series.

        Returns
        -------
        Series
            The result of combining the Series with the other object.

        See Also
        --------
        Series.combine_first : Combine Series values, choosing the calling
            Series' values first.

        Examples
        --------
        Consider 2 Datasets ``s1`` and ``s2`` containing
        highest clocked speeds of different birds.

        >>> s1 = pd.Series({'falcon': 330.0, 'eagle': 160.0})
        >>> s1
        falcon    330.0
        eagle     160.0
        dtype: float64
        >>> s2 = pd.Series({'falcon': 345.0, 'eagle': 200.0, 'duck': 30.0})
        >>> s2
        falcon    345.0
        eagle     200.0
        duck       30.0
        dtype: float64

        Now, to combine the two datasets and view the highest speeds
        of the birds across the two datasets

        >>> s1.combine(s2, max)
        duck        NaN
        eagle     200.0
        falcon    345.0
        dtype: float64

        In the previous example, the resulting value for duck is missing,
        because the maximum of a NaN and a float is a NaN.
        So, in the example, we set ``fill_value=0``,
        so the maximum value returned will be the value from some dataset.

        >>> s1.combine(s2, max, fill_value=0)
        duck       30.0
        eagle     200.0
        falcon    345.0
        dtype: float64
        """
        if fill_value is None:
            fill_value = na_value_for_dtype(self.dtype, compat=False)

        if isinstance(other, Series):
            # If other is a Series, result is based on union of Series,
            # so do this element by element
            new_index = self.index.union(other.index)
            new_name = ops.get_op_result_name(self, other)
            new_values = []
            for idx in new_index:
                lv = self.get(idx, fill_value)
                rv = other.get(idx, fill_value)
                with np.errstate(all="ignore"):
                    new_values.append(func(lv, rv))
        else:
            # Assume that other is a scalar, so apply the function for
            # each element in the Series
            new_index = self.index
            with np.errstate(all="ignore"):
                new_values = [func(lv, other) for lv in self._values]
            new_name = self.name

        if is_categorical_dtype(self.dtype):
            pass
        elif is_extension_array_dtype(self.dtype):
            # TODO: can we do this for only SparseDtype?
            # The function can return something of any type, so check
            # if the type is compatible with the calling EA.
            new_values = maybe_cast_to_extension_array(type(self._values), new_values)
        return self._constructor(new_values, index=new_index, name=new_name)

    def combine_first(self, other) -> "Series":
        """
        Combine Series values, choosing the calling Series's values first.

        Parameters
        ----------
        other : Series
            The value(s) to be combined with the `Series`.

        Returns
        -------
        Series
            The result of combining the Series with the other object.

        See Also
        --------
        Series.combine : Perform elementwise operation on two Series
            using a given function.

        Notes
        -----
        Result index will be the union of the two indexes.

        Examples
        --------
        >>> s1 = pd.Series([1, np.nan])
        >>> s2 = pd.Series([3, 4])
        >>> s1.combine_first(s2)
        0    1.0
        1    4.0
        dtype: float64
        """
        new_index = self.index.union(other.index)
        this = self.reindex(new_index, copy=False)
        other = other.reindex(new_index, copy=False)
        if this.dtype.kind == "M" and other.dtype.kind != "M":
            other = to_datetime(other)

        return this.where(notna(this), other)

    def update(self, other) -> None:
        """
        Modify Series in place using values from passed Series.

        Uses non-NA values from passed Series to make updates. Aligns
        on index.

        Parameters
        ----------
        other : Series, or object coercible into Series

        Examples
        --------
        >>> s = pd.Series([1, 2, 3])
        >>> s.update(pd.Series([4, 5, 6]))
        >>> s
        0    4
        1    5
        2    6
        dtype: int64

        >>> s = pd.Series(['a', 'b', 'c'])
        >>> s.update(pd.Series(['d', 'e'], index=[0, 2]))
        >>> s
        0    d
        1    b
        2    e
        dtype: object

        >>> s = pd.Series([1, 2, 3])
        >>> s.update(pd.Series([4, 5, 6, 7, 8]))
        >>> s
        0    4
        1    5
        2    6
        dtype: int64

        If ``other`` contains NaNs the corresponding values are not updated
        in the original Series.

        >>> s = pd.Series([1, 2, 3])
        >>> s.update(pd.Series([4, np.nan, 6]))
        >>> s
        0    4
        1    2
        2    6
        dtype: int64

        ``other`` can also be a non-Series object type
        that is coercible into a Series

        >>> s = pd.Series([1, 2, 3])
        >>> s.update([4, np.nan, 6])
        >>> s
        0    4
        1    2
        2    6
        dtype: int64

        >>> s = pd.Series([1, 2, 3])
        >>> s.update({1: 9})
        >>> s
        0    1
        1    9
        2    3
        dtype: int64
        """

        if not isinstance(other, Series):
            other = Series(other)

        other = other.reindex_like(self)
        mask = notna(other)

        self._mgr = self._mgr.putmask(mask=mask, new=other)
        self._maybe_update_cacher()

    # ----------------------------------------------------------------------
    # Reindexing, sorting

    def sort_values(
        self,
        axis=0,
        ascending=True,
        inplace: bool = False,
        kind: str = "quicksort",
        na_position: str = "last",
        ignore_index: bool = False,
        key: ValueKeyFunc = None,
    ):
        """
        Sort by the values.

        Sort a Series in ascending or descending order by some
        criterion.

        Parameters
        ----------
        axis : {0 or 'index'}, default 0
            Axis to direct sorting. The value 'index' is accepted for
            compatibility with DataFrame.sort_values.
        ascending : bool, default True
            If True, sort values in ascending order, otherwise descending.
        inplace : bool, default False
            If True, perform operation in-place.
        kind : {'quicksort', 'mergesort' or 'heapsort'}, default 'quicksort'
            Choice of sorting algorithm. See also :func:`numpy.sort` for more
            information. 'mergesort' is the only stable  algorithm.
        na_position : {'first' or 'last'}, default 'last'
            Argument 'first' puts NaNs at the beginning, 'last' puts NaNs at
            the end.
        ignore_index : bool, default False
            If True, the resulting axis will be labeled 0, 1, …, n - 1.

            .. versionadded:: 1.0.0

        key : callable, optional
            If not None, apply the key function to the series values
            before sorting. This is similar to the `key` argument in the
            builtin :meth:`sorted` function, with the notable difference that
            this `key` function should be *vectorized*. It should expect a
            ``Series`` and return an array-like.

            .. versionadded:: 1.1.0

        Returns
        -------
        Series
            Series ordered by values.

        See Also
        --------
        Series.sort_index : Sort by the Series indices.
        DataFrame.sort_values : Sort DataFrame by the values along either axis.
        DataFrame.sort_index : Sort DataFrame by indices.

        Examples
        --------
        >>> s = pd.Series([np.nan, 1, 3, 10, 5])
        >>> s
        0     NaN
        1     1.0
        2     3.0
        3     10.0
        4     5.0
        dtype: float64

        Sort values ascending order (default behaviour)

        >>> s.sort_values(ascending=True)
        1     1.0
        2     3.0
        4     5.0
        3    10.0
        0     NaN
        dtype: float64

        Sort values descending order

        >>> s.sort_values(ascending=False)
        3    10.0
        4     5.0
        2     3.0
        1     1.0
        0     NaN
        dtype: float64

        Sort values inplace

        >>> s.sort_values(ascending=False, inplace=True)
        >>> s
        3    10.0
        4     5.0
        2     3.0
        1     1.0
        0     NaN
        dtype: float64

        Sort values putting NAs first

        >>> s.sort_values(na_position='first')
        0     NaN
        1     1.0
        2     3.0
        4     5.0
        3    10.0
        dtype: float64

        Sort a series of strings

        >>> s = pd.Series(['z', 'b', 'd', 'a', 'c'])
        >>> s
        0    z
        1    b
        2    d
        3    a
        4    c
        dtype: object

        >>> s.sort_values()
        3    a
        1    b
        4    c
        2    d
        0    z
        dtype: object

        Sort using a key function. Your `key` function will be
        given the ``Series`` of values and should return an array-like.

        >>> s = pd.Series(['a', 'B', 'c', 'D', 'e'])
        >>> s.sort_values()
        1    B
        3    D
        0    a
        2    c
        4    e
        dtype: object
        >>> s.sort_values(key=lambda x: x.str.lower())
        0    a
        1    B
        2    c
        3    D
        4    e
        dtype: object

        NumPy ufuncs work well here. For example, we can
        sort by the ``sin`` of the value

        >>> s = pd.Series([-4, -2, 0, 2, 4])
        >>> s.sort_values(key=np.sin)
        1   -2
        4    4
        2    0
        0   -4
        3    2
        dtype: int64

        More complicated user-defined functions can be used,
        as long as they expect a Series and return an array-like

        >>> s.sort_values(key=lambda x: (np.tan(x.cumsum())))
        0   -4
        3    2
        4    4
        1   -2
        2    0
        dtype: int64
        """
        inplace = validate_bool_kwarg(inplace, "inplace")
        # Validate the axis parameter
        self._get_axis_number(axis)

        # GH 5856/5853
        if inplace and self._is_cached:
            raise ValueError(
                "This Series is a view of some other array, to "
                "sort in-place you must create a copy"
            )

        def _try_kind_sort(arr):
            arr = ensure_key_mapped(arr, key)
            arr = getattr(arr, "_values", arr)

            # easier to ask forgiveness than permission
            try:
                # if kind==mergesort, it can fail for object dtype
                return arr.argsort(kind=kind)
            except TypeError:
                # stable sort not available for object dtype
                # uses the argsort default quicksort
                return arr.argsort(kind="quicksort")

        arr = self._values
        sorted_index = np.empty(len(self), dtype=np.int32)

        bad = isna(arr)

        good = ~bad
        idx = ibase.default_index(len(self))

        argsorted = _try_kind_sort(self[good])

        if is_list_like(ascending):
            if len(ascending) != 1:
                raise ValueError(
                    f"Length of ascending ({len(ascending)}) must be 1 for Series"
                )
            ascending = ascending[0]

        if not is_bool(ascending):
            raise ValueError("ascending must be boolean")

        if not ascending:
            argsorted = argsorted[::-1]

        if na_position == "last":
            n = good.sum()
            sorted_index[:n] = idx[good][argsorted]
            sorted_index[n:] = idx[bad]
        elif na_position == "first":
            n = bad.sum()
            sorted_index[n:] = idx[good][argsorted]
            sorted_index[:n] = idx[bad]
        else:
            raise ValueError(f"invalid na_position: {na_position}")

        result = self._constructor(arr[sorted_index], index=self.index[sorted_index])

        if ignore_index:
            result.index = ibase.default_index(len(sorted_index))

        if inplace:
            self._update_inplace(result)
        else:
            return result.__finalize__(self, method="sort_values")

    def sort_index(
        self,
        axis=0,
        level=None,
        ascending: bool = True,
        inplace: bool = False,
        kind: str = "quicksort",
        na_position: str = "last",
        sort_remaining: bool = True,
        ignore_index: bool = False,
        key: IndexKeyFunc = None,
    ):
        """
        Sort Series by index labels.

        Returns a new Series sorted by label if `inplace` argument is
        ``False``, otherwise updates the original series and returns None.

        Parameters
        ----------
        axis : int, default 0
            Axis to direct sorting. This can only be 0 for Series.
        level : int, optional
            If not None, sort on values in specified index level(s).
        ascending : bool or list of bools, default True
            Sort ascending vs. descending. When the index is a MultiIndex the
            sort direction can be controlled for each level individually.
        inplace : bool, default False
            If True, perform operation in-place.
        kind : {'quicksort', 'mergesort', 'heapsort'}, default 'quicksort'
            Choice of sorting algorithm. See also :func:`numpy.sort` for more
            information.  'mergesort' is the only stable algorithm. For
            DataFrames, this option is only applied when sorting on a single
            column or label.
        na_position : {'first', 'last'}, default 'last'
            If 'first' puts NaNs at the beginning, 'last' puts NaNs at the end.
            Not implemented for MultiIndex.
        sort_remaining : bool, default True
            If True and sorting by level and index is multilevel, sort by other
            levels too (in order) after sorting by specified level.
        ignore_index : bool, default False
            If True, the resulting axis will be labeled 0, 1, …, n - 1.

            .. versionadded:: 1.0.0

        key : callable, optional
            If not None, apply the key function to the index values
            before sorting. This is similar to the `key` argument in the
            builtin :meth:`sorted` function, with the notable difference that
            this `key` function should be *vectorized*. It should expect an
            ``Index`` and return an ``Index`` of the same shape.

            .. versionadded:: 1.1.0

        Returns
        -------
        Series
            The original Series sorted by the labels.

        See Also
        --------
        DataFrame.sort_index: Sort DataFrame by the index.
        DataFrame.sort_values: Sort DataFrame by the value.
        Series.sort_values : Sort Series by the value.

        Examples
        --------
        >>> s = pd.Series(['a', 'b', 'c', 'd'], index=[3, 2, 1, 4])
        >>> s.sort_index()
        1    c
        2    b
        3    a
        4    d
        dtype: object

        Sort Descending

        >>> s.sort_index(ascending=False)
        4    d
        3    a
        2    b
        1    c
        dtype: object

        Sort Inplace

        >>> s.sort_index(inplace=True)
        >>> s
        1    c
        2    b
        3    a
        4    d
        dtype: object

        By default NaNs are put at the end, but use `na_position` to place
        them at the beginning

        >>> s = pd.Series(['a', 'b', 'c', 'd'], index=[3, 2, 1, np.nan])
        >>> s.sort_index(na_position='first')
        NaN     d
         1.0    c
         2.0    b
         3.0    a
        dtype: object

        Specify index level to sort

        >>> arrays = [np.array(['qux', 'qux', 'foo', 'foo',
        ...                     'baz', 'baz', 'bar', 'bar']),
        ...           np.array(['two', 'one', 'two', 'one',
        ...                     'two', 'one', 'two', 'one'])]
        >>> s = pd.Series([1, 2, 3, 4, 5, 6, 7, 8], index=arrays)
        >>> s.sort_index(level=1)
        bar  one    8
        baz  one    6
        foo  one    4
        qux  one    2
        bar  two    7
        baz  two    5
        foo  two    3
        qux  two    1
        dtype: int64

        Does not sort by remaining levels when sorting by levels

        >>> s.sort_index(level=1, sort_remaining=False)
        qux  one    2
        foo  one    4
        baz  one    6
        bar  one    8
        qux  two    1
        foo  two    3
        baz  two    5
        bar  two    7
        dtype: int64

        Apply a key function before sorting

        >>> s = pd.Series([1, 2, 3, 4], index=['A', 'b', 'C', 'd'])
        >>> s.sort_index(key=lambda x : x.str.lower())
        A    1
        b    2
        C    3
        d    4
        dtype: int64
        """

        # TODO: this can be combined with DataFrame.sort_index impl as
        # almost identical
        inplace = validate_bool_kwarg(inplace, "inplace")
        # Validate the axis parameter
        self._get_axis_number(axis)
        index = ensure_key_mapped(self.index, key, levels=level)

        if level is not None:
            new_index, indexer = index.sortlevel(
                level, ascending=ascending, sort_remaining=sort_remaining
            )

        elif isinstance(index, MultiIndex):
            from pandas.core.sorting import lexsort_indexer

            labels = index._sort_levels_monotonic()

            indexer = lexsort_indexer(
                labels._get_codes_for_sorting(),
                orders=ascending,
                na_position=na_position,
            )
        else:
            from pandas.core.sorting import nargsort

            # Check monotonic-ness before sort an index
            # GH11080
            if (ascending and index.is_monotonic_increasing) or (
                not ascending and index.is_monotonic_decreasing
            ):
                if inplace:
                    return
                else:
                    return self.copy()

            indexer = nargsort(
                index, kind=kind, ascending=ascending, na_position=na_position
            )

        indexer = ensure_platform_int(indexer)
        new_index = self.index.take(indexer)
        new_index = new_index._sort_levels_monotonic()

        new_values = self._values.take(indexer)
        result = self._constructor(new_values, index=new_index)

        if ignore_index:
            result.index = ibase.default_index(len(result))

        if inplace:
            self._update_inplace(result)
        else:
            return result.__finalize__(self, method="sort_index")

    def argsort(self, axis=0, kind="quicksort", order=None) -> "Series":
        """
        Return the integer indices that would sort the Series values.

        Override ndarray.argsort. Argsorts the value, omitting NA/null values,
        and places the result in the same locations as the non-NA values.

        Parameters
        ----------
        axis : {0 or "index"}
            Has no effect but is accepted for compatibility with numpy.
        kind : {'mergesort', 'quicksort', 'heapsort'}, default 'quicksort'
            Choice of sorting algorithm. See np.sort for more
            information. 'mergesort' is the only stable algorithm.
        order : None
            Has no effect but is accepted for compatibility with numpy.

        Returns
        -------
        Series
            Positions of values within the sort order with -1 indicating
            nan values.

        See Also
        --------
        numpy.ndarray.argsort : Returns the indices that would sort this array.
        """
        values = self._values
        mask = isna(values)

        if mask.any():
            result = Series(-1, index=self.index, name=self.name, dtype="int64")
            notmask = ~mask
            result[notmask] = np.argsort(values[notmask], kind=kind)
            return self._constructor(result, index=self.index).__finalize__(
                self, method="argsort"
            )
        else:
            return self._constructor(
                np.argsort(values, kind=kind), index=self.index, dtype="int64"
            ).__finalize__(self, method="argsort")

    def nlargest(self, n=5, keep="first") -> "Series":
        """
        Return the largest `n` elements.

        Parameters
        ----------
        n : int, default 5
            Return this many descending sorted values.
        keep : {'first', 'last', 'all'}, default 'first'
            When there are duplicate values that cannot all fit in a
            Series of `n` elements:

            - ``first`` : return the first `n` occurrences in order
                of appearance.
            - ``last`` : return the last `n` occurrences in reverse
                order of appearance.
            - ``all`` : keep all occurrences. This can result in a Series of
                size larger than `n`.

        Returns
        -------
        Series
            The `n` largest values in the Series, sorted in decreasing order.

        See Also
        --------
        Series.nsmallest: Get the `n` smallest elements.
        Series.sort_values: Sort Series by values.
        Series.head: Return the first `n` rows.

        Notes
        -----
        Faster than ``.sort_values(ascending=False).head(n)`` for small `n`
        relative to the size of the ``Series`` object.

        Examples
        --------
        >>> countries_population = {"Italy": 59000000, "France": 65000000,
        ...                         "Malta": 434000, "Maldives": 434000,
        ...                         "Brunei": 434000, "Iceland": 337000,
        ...                         "Nauru": 11300, "Tuvalu": 11300,
        ...                         "Anguilla": 11300, "Montserrat": 5200}
        >>> s = pd.Series(countries_population)
        >>> s
        Italy       59000000
        France      65000000
        Malta         434000
        Maldives      434000
        Brunei        434000
        Iceland       337000
        Nauru          11300
        Tuvalu         11300
        Anguilla       11300
        Montserrat      5200
        dtype: int64

        The `n` largest elements where ``n=5`` by default.

        >>> s.nlargest()
        France      65000000
        Italy       59000000
        Malta         434000
        Maldives      434000
        Brunei        434000
        dtype: int64

        The `n` largest elements where ``n=3``. Default `keep` value is 'first'
        so Malta will be kept.

        >>> s.nlargest(3)
        France    65000000
        Italy     59000000
        Malta       434000
        dtype: int64

        The `n` largest elements where ``n=3`` and keeping the last duplicates.
        Brunei will be kept since it is the last with value 434000 based on
        the index order.

        >>> s.nlargest(3, keep='last')
        France      65000000
        Italy       59000000
        Brunei        434000
        dtype: int64

        The `n` largest elements where ``n=3`` with all duplicates kept. Note
        that the returned Series has five elements due to the three duplicates.

        >>> s.nlargest(3, keep='all')
        France      65000000
        Italy       59000000
        Malta         434000
        Maldives      434000
        Brunei        434000
        dtype: int64
        """
        return algorithms.SelectNSeries(self, n=n, keep=keep).nlargest()

    def nsmallest(self, n=5, keep="first") -> "Series":
        """
        Return the smallest `n` elements.

        Parameters
        ----------
        n : int, default 5
            Return this many ascending sorted values.
        keep : {'first', 'last', 'all'}, default 'first'
            When there are duplicate values that cannot all fit in a
            Series of `n` elements:

            - ``first`` : return the first `n` occurrences in order
                of appearance.
            - ``last`` : return the last `n` occurrences in reverse
                order of appearance.
            - ``all`` : keep all occurrences. This can result in a Series of
                size larger than `n`.

        Returns
        -------
        Series
            The `n` smallest values in the Series, sorted in increasing order.

        See Also
        --------
        Series.nlargest: Get the `n` largest elements.
        Series.sort_values: Sort Series by values.
        Series.head: Return the first `n` rows.

        Notes
        -----
        Faster than ``.sort_values().head(n)`` for small `n` relative to
        the size of the ``Series`` object.

        Examples
        --------
        >>> countries_population = {"Italy": 59000000, "France": 65000000,
        ...                         "Brunei": 434000, "Malta": 434000,
        ...                         "Maldives": 434000, "Iceland": 337000,
        ...                         "Nauru": 11300, "Tuvalu": 11300,
        ...                         "Anguilla": 11300, "Montserrat": 5200}
        >>> s = pd.Series(countries_population)
        >>> s
        Italy       59000000
        France      65000000
        Brunei        434000
        Malta         434000
        Maldives      434000
        Iceland       337000
        Nauru          11300
        Tuvalu         11300
        Anguilla       11300
        Montserrat      5200
        dtype: int64

        The `n` smallest elements where ``n=5`` by default.

        >>> s.nsmallest()
        Montserrat    5200
        Nauru        11300
        Tuvalu       11300
        Anguilla     11300
        Iceland     337000
        dtype: int64

        The `n` smallest elements where ``n=3``. Default `keep` value is
        'first' so Nauru and Tuvalu will be kept.

        >>> s.nsmallest(3)
        Montserrat   5200
        Nauru       11300
        Tuvalu      11300
        dtype: int64

        The `n` smallest elements where ``n=3`` and keeping the last
        duplicates. Anguilla and Tuvalu will be kept since they are the last
        with value 11300 based on the index order.

        >>> s.nsmallest(3, keep='last')
        Montserrat   5200
        Anguilla    11300
        Tuvalu      11300
        dtype: int64

        The `n` smallest elements where ``n=3`` with all duplicates kept. Note
        that the returned Series has four elements due to the three duplicates.

        >>> s.nsmallest(3, keep='all')
        Montserrat   5200
        Nauru       11300
        Tuvalu      11300
        Anguilla    11300
        dtype: int64
        """
        return algorithms.SelectNSeries(self, n=n, keep=keep).nsmallest()

    def swaplevel(self, i=-2, j=-1, copy=True) -> "Series":
        """
        Swap levels i and j in a :class:`MultiIndex`.

        Default is to swap the two innermost levels of the index.

        Parameters
        ----------
        i, j : int, str
            Level of the indices to be swapped. Can pass level name as string.
        copy : bool, default True
            Whether to copy underlying data.

        Returns
        -------
        Series
            Series with levels swapped in MultiIndex.
        """
        assert isinstance(self.index, MultiIndex)
        new_index = self.index.swaplevel(i, j)
        return self._constructor(self._values, index=new_index, copy=copy).__finalize__(
            self, method="swaplevel"
        )

    def reorder_levels(self, order) -> "Series":
        """
        Rearrange index levels using input order.

        May not drop or duplicate levels.

        Parameters
        ----------
        order : list of int representing new level order
            Reference level by number or key.

        Returns
        -------
        type of caller (new object)
        """
        if not isinstance(self.index, MultiIndex):  # pragma: no cover
            raise Exception("Can only reorder levels on a hierarchical axis.")

        result = self.copy()
        assert isinstance(result.index, MultiIndex)
        result.index = result.index.reorder_levels(order)
        return result

    def explode(self) -> "Series":
        """
        Transform each element of a list-like to a row.

        .. versionadded:: 0.25.0

        Returns
        -------
        Series
            Exploded lists to rows; index will be duplicated for these rows.

        See Also
        --------
        Series.str.split : Split string values on specified separator.
        Series.unstack : Unstack, a.k.a. pivot, Series with MultiIndex
            to produce DataFrame.
        DataFrame.melt : Unpivot a DataFrame from wide format to long format.
        DataFrame.explode : Explode a DataFrame from list-like
            columns to long format.

        Notes
        -----
        This routine will explode list-likes including lists, tuples,
        Series, and np.ndarray. The result dtype of the subset rows will
        be object. Scalars will be returned unchanged. Empty list-likes will
        result in a np.nan for that row.

        Examples
        --------
        >>> s = pd.Series([[1, 2, 3], 'foo', [], [3, 4]])
        >>> s
        0    [1, 2, 3]
        1          foo
        2           []
        3       [3, 4]
        dtype: object

        >>> s.explode()
        0      1
        0      2
        0      3
        1    foo
        2    NaN
        3      3
        3      4
        dtype: object
        """
        if not len(self) or not is_object_dtype(self):
            return self.copy()

        values, counts = reshape.explode(np.asarray(self.array))

        result = self._constructor(
            values, index=self.index.repeat(counts), name=self.name
        )
        return result

    def unstack(self, level=-1, fill_value=None):
        """
        Unstack, also known as pivot, Series with MultiIndex to produce DataFrame.

        The level involved will automatically get sorted.

        Parameters
        ----------
        level : int, str, or list of these, default last level
            Level(s) to unstack, can pass level name.
        fill_value : scalar value, default None
            Value to use when replacing NaN values.

        Returns
        -------
        DataFrame
            Unstacked Series.

        Examples
        --------
        >>> s = pd.Series([1, 2, 3, 4],
        ...               index=pd.MultiIndex.from_product([['one', 'two'],
        ...                                                 ['a', 'b']]))
        >>> s
        one  a    1
             b    2
        two  a    3
             b    4
        dtype: int64

        >>> s.unstack(level=-1)
             a  b
        one  1  2
        two  3  4

        >>> s.unstack(level=0)
           one  two
        a    1    3
        b    2    4
        """
        from pandas.core.reshape.reshape import unstack

        return unstack(self, level, fill_value)

    # ----------------------------------------------------------------------
    # function application

    def map(self, arg, na_action=None) -> "Series":
        """
        Map values of Series according to input correspondence.

        Used for substituting each value in a Series with another value,
        that may be derived from a function, a ``dict`` or
        a :class:`Series`.

        Parameters
        ----------
        arg : function, collections.abc.Mapping subclass or Series
            Mapping correspondence.
        na_action : {None, 'ignore'}, default None
            If 'ignore', propagate NaN values, without passing them to the
            mapping correspondence.

        Returns
        -------
        Series
            Same index as caller.

        See Also
        --------
        Series.apply : For applying more complex functions on a Series.
        DataFrame.apply : Apply a function row-/column-wise.
        DataFrame.applymap : Apply a function elementwise on a whole DataFrame.

        Notes
        -----
        When ``arg`` is a dictionary, values in Series that are not in the
        dictionary (as keys) are converted to ``NaN``. However, if the
        dictionary is a ``dict`` subclass that defines ``__missing__`` (i.e.
        provides a method for default values), then this default is used
        rather than ``NaN``.

        Examples
        --------
        >>> s = pd.Series(['cat', 'dog', np.nan, 'rabbit'])
        >>> s
        0      cat
        1      dog
        2      NaN
        3   rabbit
        dtype: object

        ``map`` accepts a ``dict`` or a ``Series``. Values that are not found
        in the ``dict`` are converted to ``NaN``, unless the dict has a default
        value (e.g. ``defaultdict``):

        >>> s.map({'cat': 'kitten', 'dog': 'puppy'})
        0   kitten
        1    puppy
        2      NaN
        3      NaN
        dtype: object

        It also accepts a function:

        >>> s.map('I am a {}'.format)
        0       I am a cat
        1       I am a dog
        2       I am a nan
        3    I am a rabbit
        dtype: object

        To avoid applying the function to missing values (and keep them as
        ``NaN``) ``na_action='ignore'`` can be used:

        >>> s.map('I am a {}'.format, na_action='ignore')
        0     I am a cat
        1     I am a dog
        2            NaN
        3  I am a rabbit
        dtype: object
        """
        new_values = super()._map_values(arg, na_action=na_action)
        return self._constructor(new_values, index=self.index).__finalize__(
            self, method="map"
        )

    def _gotitem(self, key, ndim, subset=None) -> "Series":
        """
        Sub-classes to define. Return a sliced object.

        Parameters
        ----------
        key : string / list of selections
        ndim : 1,2
            Requested ndim of result.
        subset : object, default None
            Subset to act on.
        """
        return self

    _agg_see_also_doc = dedent(
        """
    See Also
    --------
    Series.apply : Invoke function on a Series.
    Series.transform : Transform function producing a Series with like indexes.
    """
    )

    _agg_examples_doc = dedent(
        """
    Examples
    --------
    >>> s = pd.Series([1, 2, 3, 4])
    >>> s
    0    1
    1    2
    2    3
    3    4
    dtype: int64

    >>> s.agg('min')
    1

    >>> s.agg(['min', 'max'])
    min   1
    max   4
    dtype: int64
    """
    )

    @doc(
        generic._shared_docs["aggregate"],
        klass=_shared_doc_kwargs["klass"],
        axis=_shared_doc_kwargs["axis"],
        see_also=_agg_see_also_doc,
        examples=_agg_examples_doc,
        versionadded="\n.. versionadded:: 0.20.0\n",
    )
    def aggregate(self, func, axis=0, *args, **kwargs):
        # Validate the axis parameter
        self._get_axis_number(axis)
        result, how = self._aggregate(func, *args, **kwargs)
        if result is None:

            # we can be called from an inner function which
            # passes this meta-data
            kwargs.pop("_axis", None)
            kwargs.pop("_level", None)

            # try a regular apply, this evaluates lambdas
            # row-by-row; however if the lambda is expected a Series
            # expression, e.g.: lambda x: x-x.quantile(0.25)
            # this will fail, so we can try a vectorized evaluation

            # we cannot FIRST try the vectorized evaluation, because
            # then .agg and .apply would have different semantics if the
            # operation is actually defined on the Series, e.g. str
            try:
                result = self.apply(func, *args, **kwargs)
            except (ValueError, AttributeError, TypeError):
                result = func(self, *args, **kwargs)

        return result

    agg = aggregate

    @doc(
        NDFrame.transform,
        klass=_shared_doc_kwargs["klass"],
        axis=_shared_doc_kwargs["axis"],
    )
    def transform(self, func, axis=0, *args, **kwargs):
        # Validate the axis parameter
        self._get_axis_number(axis)
        return super().transform(func, *args, **kwargs)

    def apply(self, func, convert_dtype=True, args=(), **kwds):
        """
        Invoke function on values of Series.

        Can be ufunc (a NumPy function that applies to the entire Series)
        or a Python function that only works on single values.

        Parameters
        ----------
        func : function
            Python function or NumPy ufunc to apply.
        convert_dtype : bool, default True
            Try to find better dtype for elementwise function results. If
            False, leave as dtype=object.
        args : tuple
            Positional arguments passed to func after the series value.
        **kwds
            Additional keyword arguments passed to func.

        Returns
        -------
        Series or DataFrame
            If func returns a Series object the result will be a DataFrame.

        See Also
        --------
        Series.map: For element-wise operations.
        Series.agg: Only perform aggregating type operations.
        Series.transform: Only perform transforming type operations.

        Examples
        --------
        Create a series with typical summer temperatures for each city.

        >>> s = pd.Series([20, 21, 12],
        ...               index=['London', 'New York', 'Helsinki'])
        >>> s
        London      20
        New York    21
        Helsinki    12
        dtype: int64

        Square the values by defining a function and passing it as an
        argument to ``apply()``.

        >>> def square(x):
        ...     return x ** 2
        >>> s.apply(square)
        London      400
        New York    441
        Helsinki    144
        dtype: int64

        Square the values by passing an anonymous function as an
        argument to ``apply()``.

        >>> s.apply(lambda x: x ** 2)
        London      400
        New York    441
        Helsinki    144
        dtype: int64

        Define a custom function that needs additional positional
        arguments and pass these additional arguments using the
        ``args`` keyword.

        >>> def subtract_custom_value(x, custom_value):
        ...     return x - custom_value

        >>> s.apply(subtract_custom_value, args=(5,))
        London      15
        New York    16
        Helsinki     7
        dtype: int64

        Define a custom function that takes keyword arguments
        and pass these arguments to ``apply``.

        >>> def add_custom_values(x, **kwargs):
        ...     for month in kwargs:
        ...         x += kwargs[month]
        ...     return x

        >>> s.apply(add_custom_values, june=30, july=20, august=25)
        London      95
        New York    96
        Helsinki    87
        dtype: int64

        Use a function from the Numpy library.

        >>> s.apply(np.log)
        London      2.995732
        New York    3.044522
        Helsinki    2.484907
        dtype: float64
        """
        if len(self) == 0:
            return self._constructor(dtype=self.dtype, index=self.index).__finalize__(
                self, method="apply"
            )

        # dispatch to agg
        if isinstance(func, (list, dict)):
            return self.aggregate(func, *args, **kwds)

        # if we are a string, try to dispatch
        if isinstance(func, str):
            return self._try_aggregate_string_function(func, *args, **kwds)

        # handle ufuncs and lambdas
        if kwds or args and not isinstance(func, np.ufunc):

            def f(x):
                return func(x, *args, **kwds)

        else:
            f = func

        with np.errstate(all="ignore"):
            if isinstance(f, np.ufunc):
                return f(self)

            # row-wise access
            if is_extension_array_dtype(self.dtype) and hasattr(self._values, "map"):
                # GH#23179 some EAs do not have `map`
                mapped = self._values.map(f)
            else:
                values = self.astype(object)._values
                mapped = lib.map_infer(values, f, convert=convert_dtype)

        if len(mapped) and isinstance(mapped[0], Series):
            # GH 25959 use pd.array instead of tolist
            # so extension arrays can be used
            return self._constructor_expanddim(pd.array(mapped), index=self.index)
        else:
            return self._constructor(mapped, index=self.index).__finalize__(
                self, method="apply"
            )

    def _reduce(
        self, op, name, axis=0, skipna=True, numeric_only=None, filter_type=None, **kwds
    ):
        """
        Perform a reduction operation.

        If we have an ndarray as a value, then simply perform the operation,
        otherwise delegate to the object.
        """
        delegate = self._values

        if axis is not None:
            self._get_axis_number(axis)

        if isinstance(delegate, ExtensionArray):
            # dispatch to ExtensionArray interface
            return delegate._reduce(name, skipna=skipna, **kwds)

        else:
            # dispatch to numpy arrays
            if numeric_only:
                raise NotImplementedError(
                    f"Series.{name} does not implement numeric_only."
                )
            with np.errstate(all="ignore"):
                return op(delegate, skipna=skipna, **kwds)

    def _reindex_indexer(self, new_index, indexer, copy):
        if indexer is None:
            if copy:
                return self.copy()
            return self

        new_values = algorithms.take_1d(
            self._values, indexer, allow_fill=True, fill_value=None
        )
        return self._constructor(new_values, index=new_index)

    def _needs_reindex_multi(self, axes, method, level):
        """
        Check if we do need a multi reindex; this is for compat with
        higher dims.
        """
        return False

    @doc(
        NDFrame.align,
        klass=_shared_doc_kwargs["klass"],
        axes_single_arg=_shared_doc_kwargs["axes_single_arg"],
    )
    def align(
        self,
        other,
        join="outer",
        axis=None,
        level=None,
        copy=True,
        fill_value=None,
        method=None,
        limit=None,
        fill_axis=0,
        broadcast_axis=None,
    ):
        return super().align(
            other,
            join=join,
            axis=axis,
            level=level,
            copy=copy,
            fill_value=fill_value,
            method=method,
            limit=limit,
            fill_axis=fill_axis,
            broadcast_axis=broadcast_axis,
        )

    def rename(
        self,
        index=None,
        *,
        axis=None,
        copy=True,
        inplace=False,
        level=None,
        errors="ignore",
    ):
        """
        Alter Series index labels or name.

        Function / dict values must be unique (1-to-1). Labels not contained in
        a dict / Series will be left as-is. Extra labels listed don't throw an
        error.

        Alternatively, change ``Series.name`` with a scalar value.

        See the :ref:`user guide <basics.rename>` for more.

        Parameters
        ----------
        axis : {0 or "index"}
            Unused. Accepted for compatibility with DataFrame method only.
        index : scalar, hashable sequence, dict-like or function, optional
            Functions or dict-like are transformations to apply to
            the index.
            Scalar or hashable sequence-like will alter the ``Series.name``
            attribute.

        **kwargs
            Additional keyword arguments passed to the function. Only the
            "inplace" keyword is used.

        Returns
        -------
        Series
            Series with index labels or name altered.

        See Also
        --------
        DataFrame.rename : Corresponding DataFrame method.
        Series.rename_axis : Set the name of the axis.

        Examples
        --------
        >>> s = pd.Series([1, 2, 3])
        >>> s
        0    1
        1    2
        2    3
        dtype: int64
        >>> s.rename("my_name")  # scalar, changes Series.name
        0    1
        1    2
        2    3
        Name: my_name, dtype: int64
        >>> s.rename(lambda x: x ** 2)  # function, changes labels
        0    1
        1    2
        4    3
        dtype: int64
        >>> s.rename({1: 3, 2: 5})  # mapping, changes labels
        0    1
        3    2
        5    3
        dtype: int64
        """
        if callable(index) or is_dict_like(index):
            return super().rename(
                index, copy=copy, inplace=inplace, level=level, errors=errors
            )
        else:
            return self._set_name(index, inplace=inplace)

    @Appender(
        """
        Examples
        --------
        >>> s = pd.Series([1, 2, 3])
        >>> s
        0    1
        1    2
        2    3
        dtype: int64

        >>> s.set_axis(['a', 'b', 'c'], axis=0)
        a    1
        b    2
        c    3
        dtype: int64
    """
    )
    @Substitution(
        **_shared_doc_kwargs,
        extended_summary_sub="",
        axis_description_sub="",
        see_also_sub="",
    )
    @Appender(generic.NDFrame.set_axis.__doc__)
    def set_axis(self, labels, axis: Axis = 0, inplace: bool = False):
        return super().set_axis(labels, axis=axis, inplace=inplace)

    @doc(
        NDFrame.reindex,
        klass=_shared_doc_kwargs["klass"],
        axes=_shared_doc_kwargs["axes"],
        optional_labels=_shared_doc_kwargs["optional_labels"],
        optional_axis=_shared_doc_kwargs["optional_axis"],
    )
    def reindex(self, index=None, **kwargs):
        return super().reindex(index=index, **kwargs)

    def drop(
        self,
        labels=None,
        axis=0,
        index=None,
        columns=None,
        level=None,
        inplace=False,
        errors="raise",
    ) -> "Series":
        """
        Return Series with specified index labels removed.

        Remove elements of a Series based on specifying the index labels.
        When using a multi-index, labels on different levels can be removed
        by specifying the level.

        Parameters
        ----------
        labels : single label or list-like
            Index labels to drop.
        axis : 0, default 0
            Redundant for application on Series.
        index : single label or list-like
            Redundant for application on Series, but 'index' can be used instead
            of 'labels'.
        columns : single label or list-like
            No change is made to the Series; use 'index' or 'labels' instead.
        level : int or level name, optional
            For MultiIndex, level for which the labels will be removed.
        inplace : bool, default False
            If True, do operation inplace and return None.
        errors : {'ignore', 'raise'}, default 'raise'
            If 'ignore', suppress error and only existing labels are dropped.

        Returns
        -------
        Series
            Series with specified index labels removed.

        Raises
        ------
        KeyError
            If none of the labels are found in the index.

        See Also
        --------
        Series.reindex : Return only specified index labels of Series.
        Series.dropna : Return series without null values.
        Series.drop_duplicates : Return Series with duplicate values removed.
        DataFrame.drop : Drop specified labels from rows or columns.

        Examples
        --------
        >>> s = pd.Series(data=np.arange(3), index=['A', 'B', 'C'])
        >>> s
        A  0
        B  1
        C  2
        dtype: int64

        Drop labels B en C

        >>> s.drop(labels=['B', 'C'])
        A  0
        dtype: int64

        Drop 2nd level label in MultiIndex Series

        >>> midx = pd.MultiIndex(levels=[['lama', 'cow', 'falcon'],
        ...                              ['speed', 'weight', 'length']],
        ...                      codes=[[0, 0, 0, 1, 1, 1, 2, 2, 2],
        ...                             [0, 1, 2, 0, 1, 2, 0, 1, 2]])
        >>> s = pd.Series([45, 200, 1.2, 30, 250, 1.5, 320, 1, 0.3],
        ...               index=midx)
        >>> s
        lama    speed      45.0
                weight    200.0
                length      1.2
        cow     speed      30.0
                weight    250.0
                length      1.5
        falcon  speed     320.0
                weight      1.0
                length      0.3
        dtype: float64

        >>> s.drop(labels='weight', level=1)
        lama    speed      45.0
                length      1.2
        cow     speed      30.0
                length      1.5
        falcon  speed     320.0
                length      0.3
        dtype: float64
        """
        return super().drop(
            labels=labels,
            axis=axis,
            index=index,
            columns=columns,
            level=level,
            inplace=inplace,
            errors=errors,
        )

    @doc(NDFrame.fillna, **_shared_doc_kwargs)
    def fillna(
        self,
        value=None,
        method=None,
        axis=None,
        inplace=False,
        limit=None,
        downcast=None,
    ) -> Optional["Series"]:
        return super().fillna(
            value=value,
            method=method,
            axis=axis,
            inplace=inplace,
            limit=limit,
            downcast=downcast,
        )

<<<<<<< HEAD
    @Appender(
        """
        Return item and drops from series. Raise KeyError if not found.

        Parameters
        ----------
        item : label
            Index of the element that needs to be removed.

        Returns
        -------
        Value that is popped from series.

        Examples
        --------
        >>> ser = pd.Series([1,2,3])

        >>> ser.pop(0)
        1

        >>> ser
        1    2
        2    3
        dtype: int64
        """
    )
    @Substitution(klass="Series")
    def pop(self, item: Label) -> Any:
        
        return super().pop(item=item)

    @doc(NDFrame.replace, **_shared_doc_kwargs)
=======
    @doc(NDFrame.replace, klass=_shared_doc_kwargs["klass"])
>>>>>>> 80ba4c42
    def replace(
        self,
        to_replace=None,
        value=None,
        inplace=False,
        limit=None,
        regex=False,
        method="pad",
    ):
        return super().replace(
            to_replace=to_replace,
            value=value,
            inplace=inplace,
            limit=limit,
            regex=regex,
            method=method,
        )

    @doc(NDFrame.shift, klass=_shared_doc_kwargs["klass"])
    def shift(self, periods=1, freq=None, axis=0, fill_value=None) -> "Series":
        return super().shift(
            periods=periods, freq=freq, axis=axis, fill_value=fill_value
        )

    def memory_usage(self, index=True, deep=False):
        """
        Return the memory usage of the Series.

        The memory usage can optionally include the contribution of
        the index and of elements of `object` dtype.

        Parameters
        ----------
        index : bool, default True
            Specifies whether to include the memory usage of the Series index.
        deep : bool, default False
            If True, introspect the data deeply by interrogating
            `object` dtypes for system-level memory consumption, and include
            it in the returned value.

        Returns
        -------
        int
            Bytes of memory consumed.

        See Also
        --------
        numpy.ndarray.nbytes : Total bytes consumed by the elements of the
            array.
        DataFrame.memory_usage : Bytes consumed by a DataFrame.

        Examples
        --------
        >>> s = pd.Series(range(3))
        >>> s.memory_usage()
        152

        Not including the index gives the size of the rest of the data, which
        is necessarily smaller:

        >>> s.memory_usage(index=False)
        24

        The memory footprint of `object` values is ignored by default:

        >>> s = pd.Series(["a", "b"])
        >>> s.values
        array(['a', 'b'], dtype=object)
        >>> s.memory_usage()
        144
        >>> s.memory_usage(deep=True)
        260
        """
        v = super().memory_usage(deep=deep)
        if index:
            v += self.index.memory_usage(deep=deep)
        return v

    def isin(self, values) -> "Series":
        """
        Whether elements in Series are contained in `values`.

        Return a boolean Series showing whether each element in the Series
        matches an element in the passed sequence of `values` exactly.

        Parameters
        ----------
        values : set or list-like
            The sequence of values to test. Passing in a single string will
            raise a ``TypeError``. Instead, turn a single string into a
            list of one element.

        Returns
        -------
        Series
            Series of booleans indicating if each element is in values.

        Raises
        ------
        TypeError
          * If `values` is a string

        See Also
        --------
        DataFrame.isin : Equivalent method on DataFrame.

        Examples
        --------
        >>> s = pd.Series(['lama', 'cow', 'lama', 'beetle', 'lama',
        ...                'hippo'], name='animal')
        >>> s.isin(['cow', 'lama'])
        0     True
        1     True
        2     True
        3    False
        4     True
        5    False
        Name: animal, dtype: bool

        Passing a single string as ``s.isin('lama')`` will raise an error. Use
        a list of one element instead:

        >>> s.isin(['lama'])
        0     True
        1    False
        2     True
        3    False
        4     True
        5    False
        Name: animal, dtype: bool
        """
        result = algorithms.isin(self, values)
        return self._constructor(result, index=self.index).__finalize__(
            self, method="isin"
        )

    def between(self, left, right, inclusive=True) -> "Series":
        """
        Return boolean Series equivalent to left <= series <= right.

        This function returns a boolean vector containing `True` wherever the
        corresponding Series element is between the boundary values `left` and
        `right`. NA values are treated as `False`.

        Parameters
        ----------
        left : scalar or list-like
            Left boundary.
        right : scalar or list-like
            Right boundary.
        inclusive : bool, default True
            Include boundaries.

        Returns
        -------
        Series
            Series representing whether each element is between left and
            right (inclusive).

        See Also
        --------
        Series.gt : Greater than of series and other.
        Series.lt : Less than of series and other.

        Notes
        -----
        This function is equivalent to ``(left <= ser) & (ser <= right)``

        Examples
        --------
        >>> s = pd.Series([2, 0, 4, 8, np.nan])

        Boundary values are included by default:

        >>> s.between(1, 4)
        0     True
        1    False
        2     True
        3    False
        4    False
        dtype: bool

        With `inclusive` set to ``False`` boundary values are excluded:

        >>> s.between(1, 4, inclusive=False)
        0     True
        1    False
        2    False
        3    False
        4    False
        dtype: bool

        `left` and `right` can be any scalar value:

        >>> s = pd.Series(['Alice', 'Bob', 'Carol', 'Eve'])
        >>> s.between('Anna', 'Daniel')
        0    False
        1     True
        2     True
        3    False
        dtype: bool
        """
        if inclusive:
            lmask = self >= left
            rmask = self <= right
        else:
            lmask = self > left
            rmask = self < right

        return lmask & rmask

    # ----------------------------------------------------------------------
    # Convert to types that support pd.NA

    def _convert_dtypes(
        self,
        infer_objects: bool = True,
        convert_string: bool = True,
        convert_integer: bool = True,
        convert_boolean: bool = True,
    ) -> "Series":
        input_series = self
        if infer_objects:
            input_series = input_series.infer_objects()
            if is_object_dtype(input_series):
                input_series = input_series.copy()

        if convert_string or convert_integer or convert_boolean:
            inferred_dtype = convert_dtypes(
                input_series._values, convert_string, convert_integer, convert_boolean
            )
            try:
                result = input_series.astype(inferred_dtype)
            except TypeError:
                result = input_series.copy()
        else:
            result = input_series.copy()
        return result

    @doc(NDFrame.isna, klass=_shared_doc_kwargs["klass"])
    def isna(self) -> "Series":
        return super().isna()

    @doc(NDFrame.isna, klass=_shared_doc_kwargs["klass"])
    def isnull(self) -> "Series":
        return super().isnull()

    @doc(NDFrame.notna, klass=_shared_doc_kwargs["klass"])
    def notna(self) -> "Series":
        return super().notna()

    @doc(NDFrame.notna, klass=_shared_doc_kwargs["klass"])
    def notnull(self) -> "Series":
        return super().notnull()

    def dropna(self, axis=0, inplace=False, how=None):
        """
        Return a new Series with missing values removed.

        See the :ref:`User Guide <missing_data>` for more on which values are
        considered missing, and how to work with missing data.

        Parameters
        ----------
        axis : {0 or 'index'}, default 0
            There is only one axis to drop values from.
        inplace : bool, default False
            If True, do operation inplace and return None.
        how : str, optional
            Not in use. Kept for compatibility.

        Returns
        -------
        Series
            Series with NA entries dropped from it.

        See Also
        --------
        Series.isna: Indicate missing values.
        Series.notna : Indicate existing (non-missing) values.
        Series.fillna : Replace missing values.
        DataFrame.dropna : Drop rows or columns which contain NA values.
        Index.dropna : Drop missing indices.

        Examples
        --------
        >>> ser = pd.Series([1., 2., np.nan])
        >>> ser
        0    1.0
        1    2.0
        2    NaN
        dtype: float64

        Drop NA values from a Series.

        >>> ser.dropna()
        0    1.0
        1    2.0
        dtype: float64

        Keep the Series with valid entries in the same variable.

        >>> ser.dropna(inplace=True)
        >>> ser
        0    1.0
        1    2.0
        dtype: float64

        Empty strings are not considered NA values. ``None`` is considered an
        NA value.

        >>> ser = pd.Series([np.NaN, 2, pd.NaT, '', None, 'I stay'])
        >>> ser
        0       NaN
        1         2
        2       NaT
        3
        4      None
        5    I stay
        dtype: object
        >>> ser.dropna()
        1         2
        3
        5    I stay
        dtype: object
        """
        inplace = validate_bool_kwarg(inplace, "inplace")
        # Validate the axis parameter
        self._get_axis_number(axis or 0)

        if self._can_hold_na:
            result = remove_na_arraylike(self)
            if inplace:
                self._update_inplace(result)
            else:
                return result
        else:
            if inplace:
                # do nothing
                pass
            else:
                return self.copy()

    # ----------------------------------------------------------------------
    # Time series-oriented methods

    def to_timestamp(self, freq=None, how="start", copy=True) -> "Series":
        """
        Cast to DatetimeIndex of Timestamps, at *beginning* of period.

        Parameters
        ----------
        freq : str, default frequency of PeriodIndex
            Desired frequency.
        how : {'s', 'e', 'start', 'end'}
            Convention for converting period to timestamp; start of period
            vs. end.
        copy : bool, default True
            Whether or not to return a copy.

        Returns
        -------
        Series with DatetimeIndex
        """
        new_values = self._values
        if copy:
            new_values = new_values.copy()

        if not isinstance(self.index, PeriodIndex):
            raise TypeError(f"unsupported Type {type(self.index).__name__}")
        new_index = self.index.to_timestamp(freq=freq, how=how)  # type: ignore
        return self._constructor(new_values, index=new_index).__finalize__(
            self, method="to_timestamp"
        )

    def to_period(self, freq=None, copy=True) -> "Series":
        """
        Convert Series from DatetimeIndex to PeriodIndex.

        Parameters
        ----------
        freq : str, default None
            Frequency associated with the PeriodIndex.
        copy : bool, default True
            Whether or not to return a copy.

        Returns
        -------
        Series
            Series with index converted to PeriodIndex.
        """
        new_values = self._values
        if copy:
            new_values = new_values.copy()

        if not isinstance(self.index, DatetimeIndex):
            raise TypeError(f"unsupported Type {type(self.index).__name__}")
        new_index = self.index.to_period(freq=freq)
        return self._constructor(new_values, index=new_index).__finalize__(
            self, method="to_period"
        )

    # ----------------------------------------------------------------------
    # Add index
    _AXIS_ORDERS = ["index"]
    _AXIS_REVERSED = False
    _AXIS_LEN = len(_AXIS_ORDERS)
    _info_axis_number = 0
    _info_axis_name = "index"

    index: "Index" = properties.AxisProperty(
        axis=0, doc="The index (axis labels) of the Series."
    )

    # ----------------------------------------------------------------------
    # Accessor Methods
    # ----------------------------------------------------------------------
    str = CachedAccessor("str", StringMethods)
    dt = CachedAccessor("dt", CombinedDatetimelikeProperties)
    cat = CachedAccessor("cat", CategoricalAccessor)
    plot = CachedAccessor("plot", pandas.plotting.PlotAccessor)
    sparse = CachedAccessor("sparse", SparseAccessor)

    # ----------------------------------------------------------------------
    # Add plotting methods to Series
    hist = pandas.plotting.hist_series


Series._add_numeric_operations()
Series._add_series_or_dataframe_operations()

# Add arithmetic!
ops.add_flex_arithmetic_methods(Series)
ops.add_special_arithmetic_methods(Series)<|MERGE_RESOLUTION|>--- conflicted
+++ resolved
@@ -4492,7 +4492,6 @@
             downcast=downcast,
         )
 
-<<<<<<< HEAD
     @Appender(
         """
         Return item and drops from series. Raise KeyError if not found.
@@ -4524,10 +4523,7 @@
         
         return super().pop(item=item)
 
-    @doc(NDFrame.replace, **_shared_doc_kwargs)
-=======
     @doc(NDFrame.replace, klass=_shared_doc_kwargs["klass"])
->>>>>>> 80ba4c42
     def replace(
         self,
         to_replace=None,
