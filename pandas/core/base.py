--- conflicted
+++ resolved
@@ -894,16 +894,8 @@
             if is_categorical_dtype(self.dtype):  # type: ignore[attr-defined]
                 # use the built in categorical series mapper which saves
                 # time by mapping the categories instead of all values
-<<<<<<< HEAD
-
-                # pandas\core\base.py:1125: error: Item "ExtensionArray" of
-                # "Union[ExtensionArray, Any]" has no attribute "map"
-                # [union-attr]
-                return self._values.map(mapper)  # type: ignore[union-attr]
-=======
                 self = cast("Categorical", self)
                 return self._values.map(mapper)
->>>>>>> a8387593
 
             values = self._values
 
