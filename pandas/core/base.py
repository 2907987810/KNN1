--- conflicted
+++ resolved
@@ -18,12 +18,8 @@
     is_datetime64tz_dtype, is_datetimelike, is_extension_array_dtype,
     is_extension_type, is_list_like, is_object_dtype, is_scalar)
 from pandas.core.dtypes.generic import (
-<<<<<<< HEAD
-    ABCDataFrame, ABCDatetimeArray, ABCIndexClass, ABCSeries)
-=======
     ABCDataFrame, ABCDatetimeArray, ABCIndexClass, ABCSeries,
     ABCTimedeltaArray)
->>>>>>> be1c9685
 from pandas.core.dtypes.missing import isna
 
 from pandas.core import algorithms, common as com
@@ -856,11 +852,7 @@
         result = self._values
 
         if not (is_extension_array_dtype(result.dtype)
-<<<<<<< HEAD
-                or isinstance(result, ABCDatetimeArray)):
-=======
                 or isinstance(result, (ABCDatetimeArray, ABCTimedeltaArray))):
->>>>>>> be1c9685
             # TODO: Should this be a DatetimeArray or PandasArray
             # for tz-naive data?
             # DatetimeArray is a bit strange, since tz-naive
