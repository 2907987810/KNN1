--- conflicted
+++ resolved
@@ -850,27 +850,15 @@
         """
         result = self._values
 
-<<<<<<< HEAD
         if is_datetime64_ns_dtype(result.dtype):
             from pandas.arrays import DatetimeArray
             result = DatetimeArray(result)
-=======
-        if (is_datetime64_ns_dtype(result.dtype) or
-                is_datetime64tz_dtype(result.dtype)):
-            from pandas.arrays import DatetimeArray
-            result = DatetimeArray(result)
-
->>>>>>> a16c29b6
         elif is_timedelta64_ns_dtype(result.dtype):
             from pandas.arrays import TimedeltaArray
             result = TimedeltaArray(result)
 
         elif not is_extension_array_dtype(result.dtype):
-<<<<<<< HEAD
-            from pandas.arrays import PandasArray
-=======
             from pandas.core.arrays.numpy_ import PandasArray
->>>>>>> a16c29b6
             result = PandasArray(result)
 
         return result
