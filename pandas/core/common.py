--- conflicted
+++ resolved
@@ -717,17 +717,12 @@
 
     Parameters
     ----------
-<<<<<<< HEAD
-    na_sentinel : bool, int, None, or lib.no_default
-        Value passed to the method.
-=======
     na_sentinel : int, None, or lib.no_default
         Value passed to the method.
     use_na_sentinel : bool or lib.no_default
         Value passed to the method.
     warn : bool, default True
         Whether to emit a warning if a deprecated use is detected.
->>>>>>> 46e7a8d3
 
     Returns
     -------
