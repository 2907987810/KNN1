"""
Misc tools for implementing data structures

Note: pandas.core.common is *not* part of the public API.
"""

import collections
from collections import abc
from datetime import datetime, timedelta
from functools import partial
import inspect
from typing import Any, Iterable, Union

import numpy as np

from pandas._libs import lib, tslibs

from pandas.core.dtypes.cast import construct_1d_object_array_from_listlike
from pandas.core.dtypes.common import (
    is_array_like,
    is_bool_dtype,
    is_extension_array_dtype,
    is_integer,
)
from pandas.core.dtypes.generic import ABCIndex, ABCIndexClass, ABCSeries
from pandas.core.dtypes.inference import _iterable_not_string
from pandas.core.dtypes.missing import isna, isnull, notnull  # noqa


class SettingWithCopyError(ValueError):
    pass


class SettingWithCopyWarning(Warning):
    pass


def flatten(l):
    """
    Flatten an arbitrarily nested sequence.

    Parameters
    ----------
    l : sequence
        The non string sequence to flatten

    Notes
    -----
    This doesn't consider strings sequences.

    Returns
    -------
    flattened : generator
    """
    for el in l:
        if _iterable_not_string(el):
            for s in flatten(el):
                yield s
        else:
            yield el


def consensus_name_attr(objs):
    name = objs[0].name
    for obj in objs[1:]:
        try:
            if obj.name != name:
                name = None
        except ValueError:
            name = None
    return name


def maybe_box(indexer, values, obj, key):

    # if we have multiples coming back, box em
    if isinstance(values, np.ndarray):
        return obj[indexer.get_loc(key)]

    # return the value
    return values


def maybe_box_datetimelike(value):
    # turn a datetime like into a Timestamp/timedelta as needed

    if isinstance(value, (np.datetime64, datetime)):
        value = tslibs.Timestamp(value)
    elif isinstance(value, (np.timedelta64, timedelta)):
        value = tslibs.Timedelta(value)

    return value


values_from_object = lib.values_from_object


def is_bool_indexer(key: Any) -> bool:
    """
    Check whether `key` is a valid boolean indexer.

    Parameters
    ----------
    key : Any
        Only list-likes may be considered boolean indexers.
        All other types are not considered a boolean indexer.
        For array-like input, boolean ndarrays or ExtensionArrays
        with ``_is_boolean`` set are considered boolean indexers.

    Returns
    -------
    bool

    Raises
    ------
    ValueError
        When the array is an object-dtype ndarray or ExtensionArray
        and contains missing values.
    """
    na_msg = "cannot index with vector containing NA / NaN values"
    if isinstance(key, (ABCSeries, np.ndarray, ABCIndex)) or (
        is_array_like(key) and is_extension_array_dtype(key.dtype)
    ):
        if key.dtype == np.object_:
            key = np.asarray(values_from_object(key))

            if not lib.is_bool_array(key):
                if isna(key).any():
                    raise ValueError(na_msg)
                return False
            return True
        elif is_bool_dtype(key.dtype):
            # an ndarray with bool-dtype by definition has no missing values.
            # So we only need to check for NAs in ExtensionArrays
            if is_extension_array_dtype(key.dtype):
                if np.any(key.isna()):
                    raise ValueError(na_msg)
            return True
    elif isinstance(key, list):
        try:
            arr = np.asarray(key)
            return arr.dtype == np.bool_ and len(arr) == len(key)
        except TypeError:  # pragma: no cover
            return False

    return False


def cast_scalar_indexer(val):
    """
    To avoid numpy DeprecationWarnings, cast float to integer where valid.

    Parameters
    ----------
    val : scalar

    Returns
    -------
    outval : scalar
    """
    # assumes lib.is_scalar(val)
    if lib.is_float(val) and val == int(val):
        return int(val)
    return val


def not_none(*args):
    """
    Returns a generator consisting of the arguments that are not None.
    """
    return (arg for arg in args if arg is not None)


def any_none(*args):
    """
    Returns a boolean indicating if any argument is None.
    """
    return any(arg is None for arg in args)


def all_none(*args):
    """
    Returns a boolean indicating if all arguments are None.
    """
    return all(arg is None for arg in args)


def any_not_none(*args):
    """
    Returns a boolean indicating if any argument is not None.
    """
    return any(arg is not None for arg in args)


def all_not_none(*args):
    """
    Returns a boolean indicating if all arguments are not None.
    """
    return all(arg is not None for arg in args)


def count_not_none(*args):
    """
    Returns the count of arguments that are not None.
    """
    return sum(x is not None for x in args)


def try_sort(iterable):
    listed = list(iterable)
    try:
        return sorted(listed)
    except TypeError:
        return listed


<<<<<<< HEAD
def dict_keys_to_ordered_list(mapping):
    # when pandas drops support for Python < 3.6, this function
    # can be replaced by a simple list(mapping.keys())
    if PY36 or isinstance(mapping, dict):
        keys = list(mapping.keys())
    else:
        keys = try_sort(mapping)
    return keys


=======
>>>>>>> ea2e26ae
def asarray_tuplesafe(values, dtype=None):

    if not (isinstance(values, (list, tuple)) or hasattr(values, "__array__")):
        values = list(values)
    elif isinstance(values, ABCIndexClass):
        return values.values

    if isinstance(values, list) and dtype in [np.object_, object]:
        return construct_1d_object_array_from_listlike(values)

    result = np.asarray(values, dtype=dtype)

    if issubclass(result.dtype.type, str):
        result = np.asarray(values, dtype=object)

    if result.ndim == 2:
        # Avoid building an array of arrays:
        values = [tuple(x) for x in values]
        result = construct_1d_object_array_from_listlike(values)

    return result


def index_labels_to_array(labels, dtype=None):
    """
    Transform label or iterable of labels to array, for use in Index.

    Parameters
    ----------
    dtype : dtype
        If specified, use as dtype of the resulting array, otherwise infer.

    Returns
    -------
    array
    """
    if isinstance(labels, (str, tuple)):
        labels = [labels]

    if not isinstance(labels, (list, np.ndarray)):
        try:
            labels = list(labels)
        except TypeError:  # non-iterable
            labels = [labels]

    labels = asarray_tuplesafe(labels, dtype=dtype)

    return labels


def maybe_make_list(obj):
    if obj is not None and not isinstance(obj, (tuple, list)):
        return [obj]
    return obj


def maybe_iterable_to_list(obj: Union[Iterable, Any]) -> Union[list, Any]:
    """
    If obj is Iterable but not list-like, consume into list.
    """
    if isinstance(obj, abc.Iterable) and not isinstance(obj, abc.Sized):
        return list(obj)
    return obj


def is_null_slice(obj):
    """
    We have a null slice.
    """
    return (
        isinstance(obj, slice)
        and obj.start is None
        and obj.stop is None
        and obj.step is None
    )


def is_true_slices(l):
    """
    Find non-trivial slices in "l": return a list of booleans with same length.
    """
    return [isinstance(k, slice) and not is_null_slice(k) for k in l]


# TODO: used only once in indexing; belongs elsewhere?
def is_full_slice(obj, l):
    """
    We have a full length slice.
    """
    return (
        isinstance(obj, slice) and obj.start == 0 and obj.stop == l and obj.step is None
    )


def get_callable_name(obj):
    # typical case has name
    if hasattr(obj, "__name__"):
        return getattr(obj, "__name__")
    # some objects don't; could recurse
    if isinstance(obj, partial):
        return get_callable_name(obj.func)
    # fall back to class name
    if hasattr(obj, "__call__"):
        return type(obj).__name__
    # everything failed (probably because the argument
    # wasn't actually callable); we return None
    # instead of the empty string in this case to allow
    # distinguishing between no name and a name of ''
    return None


def apply_if_callable(maybe_callable, obj, **kwargs):
    """
    Evaluate possibly callable input using obj and kwargs if it is callable,
    otherwise return as it is.

    Parameters
    ----------
    maybe_callable : possibly a callable
    obj : NDFrame
    **kwargs
    """

    if callable(maybe_callable):
        return maybe_callable(obj, **kwargs)

    return maybe_callable


def dict_compat(d):
    """
    Helper function to convert datetimelike-keyed dicts
    to Timestamp-keyed dict.

    Parameters
    ----------
    d: dict like object

    Returns
    -------
    dict

    """
    return {maybe_box_datetimelike(key): value for key, value in d.items()}


def standardize_mapping(into):
    """
    Helper function to standardize a supplied mapping.

    .. versionadded:: 0.21.0

    Parameters
    ----------
    into : instance or subclass of collections.abc.Mapping
        Must be a class, an initialized collections.defaultdict,
        or an instance of a collections.abc.Mapping subclass.

    Returns
    -------
    mapping : a collections.abc.Mapping subclass or other constructor
        a callable object that can accept an iterator to create
        the desired Mapping.

    See Also
    --------
    DataFrame.to_dict
    Series.to_dict
    """
    if not inspect.isclass(into):
        if isinstance(into, collections.defaultdict):
            return partial(collections.defaultdict, into.default_factory)
        into = type(into)
    if not issubclass(into, abc.Mapping):
        raise TypeError("unsupported type: {into}".format(into=into))
    elif into == collections.defaultdict:
        raise TypeError("to_dict() only accepts initialized defaultdicts")
    return into


def random_state(state=None):
    """
    Helper function for processing random_state arguments.

    Parameters
    ----------
    state : int, np.random.RandomState, None.
        If receives an int, passes to np.random.RandomState() as seed.
        If receives an np.random.RandomState object, just returns object.
        If receives `None`, returns np.random.
        If receives anything else, raises an informative ValueError.
        Default None.

    Returns
    -------
    np.random.RandomState
    """

    if is_integer(state):
        return np.random.RandomState(state)
    elif isinstance(state, np.random.RandomState):
        return state
    elif state is None:
        return np.random
    else:
        raise ValueError(
            "random_state must be an integer, a numpy RandomState, or None"
        )


def pipe(obj, func, *args, **kwargs):
    """
    Apply a function ``func`` to object ``obj`` either by passing obj as the
    first argument to the function or, in the case that the func is a tuple,
    interpret the first element of the tuple as a function and pass the obj to
    that function as a keyword argument whose key is the value of the second
    element of the tuple.

    Parameters
    ----------
    func : callable or tuple of (callable, str)
        Function to apply to this object or, alternatively, a
        ``(callable, data_keyword)`` tuple where ``data_keyword`` is a
        string indicating the keyword of `callable`` that expects the
        object.
    *args : iterable, optional
        Positional arguments passed into ``func``.
    **kwargs : dict, optional
        A dictionary of keyword arguments passed into ``func``.

    Returns
    -------
    object : the return type of ``func``.
    """
    if isinstance(func, tuple):
        func, target = func
        if target in kwargs:
            msg = f"{target} is both the pipe target and a keyword argument"
            raise ValueError(msg)
        kwargs[target] = obj
        return func(*args, **kwargs)
    else:
        return func(obj, *args, **kwargs)


def get_rename_function(mapper):
    """
    Returns a function that will map names/labels, dependent if mapper
    is a dict, Series or just a function.
    """
    if isinstance(mapper, (abc.Mapping, ABCSeries)):

        def f(x):
            if x in mapper:
                return mapper[x]
            else:
                return x

    else:
        f = mapper

    return f<|MERGE_RESOLUTION|>--- conflicted
+++ resolved
@@ -214,19 +214,6 @@
         return listed
 
 
-<<<<<<< HEAD
-def dict_keys_to_ordered_list(mapping):
-    # when pandas drops support for Python < 3.6, this function
-    # can be replaced by a simple list(mapping.keys())
-    if PY36 or isinstance(mapping, dict):
-        keys = list(mapping.keys())
-    else:
-        keys = try_sort(mapping)
-    return keys
-
-
-=======
->>>>>>> ea2e26ae
 def asarray_tuplesafe(values, dtype=None):
 
     if not (isinstance(values, (list, tuple)) or hasattr(values, "__array__")):
