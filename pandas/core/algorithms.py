"""
Generic data algorithms. This module is experimental at the moment and not
intended for public consumption
"""
import operator
from textwrap import dedent
from typing import TYPE_CHECKING, Dict, Optional, Tuple, Union
from warnings import catch_warnings, simplefilter, warn

import numpy as np

<<<<<<< HEAD
from pandas._libs import Timestamp, algos, hashtable as htable, iNaT, lib
from pandas._typing import AnyArrayLike, DtypeObj
=======
from pandas._libs import Timestamp, algos, hashtable as htable, lib
from pandas._libs.tslib import iNaT
from pandas._typing import AnyArrayLike, ArrayLike, DtypeObj
>>>>>>> b465714e
from pandas.util._decorators import doc

from pandas.core.dtypes.cast import (
    construct_1d_object_array_from_listlike,
    infer_dtype_from_array,
    maybe_promote,
)
from pandas.core.dtypes.common import (
    ensure_float64,
    ensure_int64,
    ensure_object,
    ensure_platform_int,
    ensure_uint64,
    is_array_like,
    is_bool_dtype,
    is_categorical_dtype,
    is_complex_dtype,
    is_datetime64_dtype,
    is_datetime64_ns_dtype,
    is_extension_array_dtype,
    is_float_dtype,
    is_integer,
    is_integer_dtype,
    is_list_like,
    is_numeric_dtype,
    is_object_dtype,
    is_period_dtype,
    is_scalar,
    is_signed_integer_dtype,
    is_timedelta64_dtype,
    is_unsigned_integer_dtype,
    needs_i8_conversion,
    pandas_dtype,
)
from pandas.core.dtypes.generic import (
    ABCExtensionArray,
    ABCIndex,
    ABCIndexClass,
    ABCMultiIndex,
    ABCSeries,
)
from pandas.core.dtypes.missing import isna, na_value_for_dtype

from pandas.core.construction import array, extract_array
from pandas.core.indexers import validate_indices

if TYPE_CHECKING:
    from pandas import Series

_shared_docs: Dict[str, str] = {}


# --------------- #
# dtype access    #
# --------------- #
def _ensure_data(
    values, dtype: Optional[DtypeObj] = None
) -> Tuple[np.ndarray, DtypeObj]:
    """
    routine to ensure that our data is of the correct
    input dtype for lower-level routines

    This will coerce:
    - ints -> int64
    - uint -> uint64
    - bool -> uint64 (TODO this should be uint8)
    - datetimelike -> i8
    - datetime64tz -> i8 (in local tz)
    - categorical -> codes

    Parameters
    ----------
    values : array-like
    dtype : pandas_dtype, optional
        coerce to this dtype

    Returns
    -------
    values : ndarray
    pandas_dtype : np.dtype or ExtensionDtype
    """

    if not isinstance(values, ABCMultiIndex):
        # extract_array would raise
        values = extract_array(values, extract_numpy=True)

    # we check some simple dtypes first
    if is_object_dtype(dtype):
        return ensure_object(np.asarray(values)), np.dtype("object")
    elif is_object_dtype(values) and dtype is None:
        return ensure_object(np.asarray(values)), np.dtype("object")

    try:
        if is_bool_dtype(values) or is_bool_dtype(dtype):
            # we are actually coercing to uint64
            # until our algos support uint8 directly (see TODO)
            return np.asarray(values).astype("uint64"), np.dtype("bool")
        elif is_signed_integer_dtype(values) or is_signed_integer_dtype(dtype):
            return ensure_int64(values), np.dtype("int64")
        elif is_unsigned_integer_dtype(values) or is_unsigned_integer_dtype(dtype):
            return ensure_uint64(values), np.dtype("uint64")
        elif is_float_dtype(values) or is_float_dtype(dtype):
            return ensure_float64(values), np.dtype("float64")
        elif is_complex_dtype(values) or is_complex_dtype(dtype):

            # ignore the fact that we are casting to float
            # which discards complex parts
            with catch_warnings():
                simplefilter("ignore", np.ComplexWarning)
                values = ensure_float64(values)
            return values, np.dtype("float64")

    except (TypeError, ValueError, OverflowError):
        # if we are trying to coerce to a dtype
        # and it is incompat this will fall through to here
        return ensure_object(values), np.dtype("object")

    # datetimelike
    vals_dtype = getattr(values, "dtype", None)
    if needs_i8_conversion(vals_dtype) or needs_i8_conversion(dtype):
        if is_period_dtype(vals_dtype) or is_period_dtype(dtype):
            from pandas import PeriodIndex

            values = PeriodIndex(values)
            dtype = values.dtype
        elif is_timedelta64_dtype(vals_dtype) or is_timedelta64_dtype(dtype):
            from pandas import TimedeltaIndex

            values = TimedeltaIndex(values)
            dtype = values.dtype
        else:
            # Datetime
            if values.ndim > 1 and is_datetime64_ns_dtype(vals_dtype):
                # Avoid calling the DatetimeIndex constructor as it is 1D only
                # Note: this is reached by DataFrame.rank calls GH#27027
                # TODO(EA2D): special case not needed with 2D EAs
                asi8 = values.view("i8")
                dtype = values.dtype
                return asi8, dtype

            from pandas import DatetimeIndex

            values = DatetimeIndex(values)
            dtype = values.dtype

        return values.asi8, dtype

    elif is_categorical_dtype(vals_dtype) and (
        is_categorical_dtype(dtype) or dtype is None
    ):
        values = values.codes
        dtype = pandas_dtype("category")

        # we are actually coercing to int64
        # until our algos support int* directly (not all do)
        values = ensure_int64(values)

        return values, dtype

    # we have failed, return object
    values = np.asarray(values, dtype=np.object)
    return ensure_object(values), np.dtype("object")


def _reconstruct_data(
    values: ArrayLike, dtype: DtypeObj, original: AnyArrayLike
) -> ArrayLike:
    """
    reverse of _ensure_data

    Parameters
    ----------
    values : np.ndarray or ExtensionArray
    dtype : np.ndtype or ExtensionDtype
    original : AnyArrayLike

    Returns
    -------
    ExtensionArray or np.ndarray
    """
    if is_extension_array_dtype(dtype):
        values = dtype.construct_array_type()._from_sequence(values)
    elif is_bool_dtype(dtype):
        values = values.astype(dtype, copy=False)

        # we only support object dtypes bool Index
        if isinstance(original, ABCIndexClass):
            values = values.astype(object, copy=False)
    elif dtype is not None:
        if is_datetime64_dtype(dtype):
            dtype = "datetime64[ns]"
        elif is_timedelta64_dtype(dtype):
            dtype = "timedelta64[ns]"

        values = values.astype(dtype, copy=False)

    return values


def _ensure_arraylike(values):
    """
    ensure that we are arraylike if not already
    """
    if not is_array_like(values):
        inferred = lib.infer_dtype(values, skipna=False)
        if inferred in ["mixed", "string"]:
            if isinstance(values, tuple):
                values = list(values)
            values = construct_1d_object_array_from_listlike(values)
        else:
            values = np.asarray(values)
    return values


_hashtables = {
    "float64": htable.Float64HashTable,
    "uint64": htable.UInt64HashTable,
    "int64": htable.Int64HashTable,
    "string": htable.StringHashTable,
    "object": htable.PyObjectHashTable,
}


def _get_hashtable_algo(values):
    """
    Parameters
    ----------
    values : arraylike

    Returns
    -------
    htable : HashTable subclass
    values : ndarray
    """
    values, _ = _ensure_data(values)

    ndtype = _check_object_for_strings(values)
    htable = _hashtables[ndtype]
    return htable, values


def _get_values_for_rank(values):
    if is_categorical_dtype(values):
        values = values._values_for_rank()

    values, _ = _ensure_data(values)
    return values


def _get_data_algo(values):
    values = _get_values_for_rank(values)

    ndtype = _check_object_for_strings(values)
    htable = _hashtables.get(ndtype, _hashtables["object"])

    return htable, values


def _check_object_for_strings(values) -> str:
    """
    Check if we can use string hashtable instead of object hashtable.

    Parameters
    ----------
    values : ndarray
    ndtype : str

    Returns
    -------
    str
    """
    ndtype = values.dtype.name
    if ndtype == "object":

        # it's cheaper to use a String Hash Table than Object; we infer
        # including nulls because that is the only difference between
        # StringHashTable and ObjectHashtable
        if lib.infer_dtype(values, skipna=False) in ["string"]:
            ndtype = "string"
    return ndtype


# --------------- #
# top-level algos #
# --------------- #


def unique(values):
    """
    Hash table-based unique. Uniques are returned in order
    of appearance. This does NOT sort.

    Significantly faster than numpy.unique. Includes NA values.

    Parameters
    ----------
    values : 1d array-like

    Returns
    -------
    numpy.ndarray or ExtensionArray

        The return can be:

        * Index : when the input is an Index
        * Categorical : when the input is a Categorical dtype
        * ndarray : when the input is a Series/ndarray

        Return numpy.ndarray or ExtensionArray.

    See Also
    --------
    Index.unique : Return unique values from an Index.
    Series.unique : Return unique values of Series object.

    Examples
    --------
    >>> pd.unique(pd.Series([2, 1, 3, 3]))
    array([2, 1, 3])

    >>> pd.unique(pd.Series([2] + [1] * 5))
    array([2, 1])

    >>> pd.unique(pd.Series([pd.Timestamp('20160101'),
    ...                     pd.Timestamp('20160101')]))
    array(['2016-01-01T00:00:00.000000000'], dtype='datetime64[ns]')

    >>> pd.unique(pd.Series([pd.Timestamp('20160101', tz='US/Eastern'),
    ...                      pd.Timestamp('20160101', tz='US/Eastern')]))
    array([Timestamp('2016-01-01 00:00:00-0500', tz='US/Eastern')],
          dtype=object)

    >>> pd.unique(pd.Index([pd.Timestamp('20160101', tz='US/Eastern'),
    ...                     pd.Timestamp('20160101', tz='US/Eastern')]))
    DatetimeIndex(['2016-01-01 00:00:00-05:00'],
    ...           dtype='datetime64[ns, US/Eastern]', freq=None)

    >>> pd.unique(list('baabc'))
    array(['b', 'a', 'c'], dtype=object)

    An unordered Categorical will return categories in the
    order of appearance.

    >>> pd.unique(pd.Series(pd.Categorical(list('baabc'))))
    [b, a, c]
    Categories (3, object): [b, a, c]

    >>> pd.unique(pd.Series(pd.Categorical(list('baabc'),
    ...                                    categories=list('abc'))))
    [b, a, c]
    Categories (3, object): [b, a, c]

    An ordered Categorical preserves the category ordering.

    >>> pd.unique(pd.Series(pd.Categorical(list('baabc'),
    ...                                    categories=list('abc'),
    ...                                    ordered=True)))
    [b, a, c]
    Categories (3, object): [a < b < c]

    An array of tuples

    >>> pd.unique([('a', 'b'), ('b', 'a'), ('a', 'c'), ('b', 'a')])
    array([('a', 'b'), ('b', 'a'), ('a', 'c')], dtype=object)
    """
    values = _ensure_arraylike(values)

    if is_extension_array_dtype(values):
        # Dispatch to extension dtype's unique.
        return values.unique()

    original = values
    htable, values = _get_hashtable_algo(values)

    table = htable(len(values))
    uniques = table.unique(values)
    uniques = _reconstruct_data(uniques, original.dtype, original)
    return uniques


unique1d = unique


def isin(comps: AnyArrayLike, values: AnyArrayLike) -> np.ndarray:
    """
    Compute the isin boolean array.

    Parameters
    ----------
    comps : array-like
    values : array-like

    Returns
    -------
    ndarray[bool]
        Same length as `comps`.
    """
    if not is_list_like(comps):
        raise TypeError(
            "only list-like objects are allowed to be passed "
            f"to isin(), you passed a [{type(comps).__name__}]"
        )
    if not is_list_like(values):
        raise TypeError(
            "only list-like objects are allowed to be passed "
            f"to isin(), you passed a [{type(values).__name__}]"
        )

    if not isinstance(values, (ABCIndex, ABCSeries, ABCExtensionArray, np.ndarray)):
        values = construct_1d_object_array_from_listlike(list(values))
        # TODO: could use ensure_arraylike here

    comps = extract_array(comps, extract_numpy=True)
    if is_categorical_dtype(comps):
        # TODO(extension)
        # handle categoricals
        return comps.isin(values)  # type: ignore

    comps, dtype = _ensure_data(comps)
    values, _ = _ensure_data(values, dtype=dtype)

    # faster for larger cases to use np.in1d
    f = htable.ismember_object

    # GH16012
    # Ensure np.in1d doesn't get object types or it *may* throw an exception
    if len(comps) > 1_000_000 and not is_object_dtype(comps):
        f = np.in1d
    elif is_integer_dtype(comps):
        try:
            values = values.astype("int64", copy=False)
            comps = comps.astype("int64", copy=False)
            f = htable.ismember_int64
        except (TypeError, ValueError, OverflowError):
            values = values.astype(object)
            comps = comps.astype(object)

    elif is_float_dtype(comps):
        try:
            values = values.astype("float64", copy=False)
            comps = comps.astype("float64", copy=False)
            f = htable.ismember_float64
        except (TypeError, ValueError):
            values = values.astype(object)
            comps = comps.astype(object)

    return f(comps, values)


def _factorize_array(
    values, na_sentinel: int = -1, size_hint=None, na_value=None
) -> Tuple[np.ndarray, np.ndarray]:
    """
    Factorize an array-like to codes and uniques.

    This doesn't do any coercion of types or unboxing before factorization.

    Parameters
    ----------
    values : ndarray
    na_sentinel : int, default -1
    size_hint : int, optional
        Passsed through to the hashtable's 'get_labels' method
    na_value : object, optional
        A value in `values` to consider missing. Note: only use this
        parameter when you know that you don't have any values pandas would
        consider missing in the array (NaN for float data, iNaT for
        datetimes, etc.).

    Returns
    -------
    codes : ndarray
    uniques : ndarray
    """
    hash_klass, values = _get_data_algo(values)

    table = hash_klass(size_hint or len(values))
    uniques, codes = table.factorize(values, na_sentinel=na_sentinel, na_value=na_value)

    codes = ensure_platform_int(codes)
    return codes, uniques


@doc(
    values=dedent(
        """\
    values : sequence
        A 1-D sequence. Sequences that aren't pandas objects are
        coerced to ndarrays before factorization.
    """
    ),
    sort=dedent(
        """\
    sort : bool, default False
        Sort `uniques` and shuffle `codes` to maintain the
        relationship.
    """
    ),
    size_hint=dedent(
        """\
    size_hint : int, optional
        Hint to the hashtable sizer.
    """
    ),
)
def factorize(
    values, sort: bool = False, na_sentinel: int = -1, size_hint: Optional[int] = None
) -> Tuple[np.ndarray, Union[np.ndarray, ABCIndex]]:
    """
    Encode the object as an enumerated type or categorical variable.

    This method is useful for obtaining a numeric representation of an
    array when all that matters is identifying distinct values. `factorize`
    is available as both a top-level function :func:`pandas.factorize`,
    and as a method :meth:`Series.factorize` and :meth:`Index.factorize`.

    Parameters
    ----------
    {values}{sort}
    na_sentinel : int, default -1
        Value to mark "not found".
    {size_hint}\

    Returns
    -------
    codes : ndarray
        An integer ndarray that's an indexer into `uniques`.
        ``uniques.take(codes)`` will have the same values as `values`.
    uniques : ndarray, Index, or Categorical
        The unique valid values. When `values` is Categorical, `uniques`
        is a Categorical. When `values` is some other pandas object, an
        `Index` is returned. Otherwise, a 1-D ndarray is returned.

        .. note ::

           Even if there's a missing value in `values`, `uniques` will
           *not* contain an entry for it.

    See Also
    --------
    cut : Discretize continuous-valued array.
    unique : Find the unique value in an array.

    Examples
    --------
    These examples all show factorize as a top-level method like
    ``pd.factorize(values)``. The results are identical for methods like
    :meth:`Series.factorize`.

    >>> codes, uniques = pd.factorize(['b', 'b', 'a', 'c', 'b'])
    >>> codes
    array([0, 0, 1, 2, 0]...)
    >>> uniques
    array(['b', 'a', 'c'], dtype=object)

    With ``sort=True``, the `uniques` will be sorted, and `codes` will be
    shuffled so that the relationship is the maintained.

    >>> codes, uniques = pd.factorize(['b', 'b', 'a', 'c', 'b'], sort=True)
    >>> codes
    array([1, 1, 0, 2, 1]...)
    >>> uniques
    array(['a', 'b', 'c'], dtype=object)

    Missing values are indicated in `codes` with `na_sentinel`
    (``-1`` by default). Note that missing values are never
    included in `uniques`.

    >>> codes, uniques = pd.factorize(['b', None, 'a', 'c', 'b'])
    >>> codes
    array([ 0, -1,  1,  2,  0]...)
    >>> uniques
    array(['b', 'a', 'c'], dtype=object)

    Thus far, we've only factorized lists (which are internally coerced to
    NumPy arrays). When factorizing pandas objects, the type of `uniques`
    will differ. For Categoricals, a `Categorical` is returned.

    >>> cat = pd.Categorical(['a', 'a', 'c'], categories=['a', 'b', 'c'])
    >>> codes, uniques = pd.factorize(cat)
    >>> codes
    array([0, 0, 1]...)
    >>> uniques
    [a, c]
    Categories (3, object): [a, b, c]

    Notice that ``'b'`` is in ``uniques.categories``, despite not being
    present in ``cat.values``.

    For all other pandas objects, an Index of the appropriate type is
    returned.

    >>> cat = pd.Series(['a', 'a', 'c'])
    >>> codes, uniques = pd.factorize(cat)
    >>> codes
    array([0, 0, 1]...)
    >>> uniques
    Index(['a', 'c'], dtype='object')
    """
    # Implementation notes: This method is responsible for 3 things
    # 1.) coercing data to array-like (ndarray, Index, extension array)
    # 2.) factorizing codes and uniques
    # 3.) Maybe boxing the uniques in an Index
    #
    # Step 2 is dispatched to extension types (like Categorical). They are
    # responsible only for factorization. All data coercion, sorting and boxing
    # should happen here.

    values = _ensure_arraylike(values)
    original = values

    if is_extension_array_dtype(values.dtype):
        values = extract_array(values)
        codes, uniques = values.factorize(na_sentinel=na_sentinel)
        dtype = original.dtype
    else:
        values, dtype = _ensure_data(values)

        if original.dtype.kind in ["m", "M"]:
            na_value = na_value_for_dtype(original.dtype)
        else:
            na_value = None

        codes, uniques = _factorize_array(
            values, na_sentinel=na_sentinel, size_hint=size_hint, na_value=na_value
        )

    if sort and len(uniques) > 0:
        uniques, codes = safe_sort(
            uniques, codes, na_sentinel=na_sentinel, assume_unique=True, verify=False
        )

    uniques = _reconstruct_data(uniques, dtype, original)

    # return original tenor
    if isinstance(original, ABCIndexClass):
        uniques = original._shallow_copy(uniques, name=None)
    elif isinstance(original, ABCSeries):
        from pandas import Index

        uniques = Index(uniques)

    return codes, uniques


def value_counts(
    values,
    sort: bool = True,
    ascending: bool = False,
    normalize: bool = False,
    bins=None,
    dropna: bool = True,
) -> "Series":
    """
    Compute a histogram of the counts of non-null values.

    Parameters
    ----------
    values : ndarray (1-d)
    sort : bool, default True
        Sort by values
    ascending : bool, default False
        Sort in ascending order
    normalize: bool, default False
        If True then compute a relative histogram
    bins : integer, optional
        Rather than count values, group them into half-open bins,
        convenience for pd.cut, only works with numeric data
    dropna : bool, default True
        Don't include counts of NaN

    Returns
    -------
    Series
    """
    from pandas.core.series import Series

    name = getattr(values, "name", None)

    if bins is not None:
        from pandas.core.reshape.tile import cut

        values = Series(values)
        try:
            ii = cut(values, bins, include_lowest=True)
        except TypeError as err:
            raise TypeError("bins argument only works with numeric data.") from err

        # count, remove nulls (from the index), and but the bins
        result = ii.value_counts(dropna=dropna)
        result = result[result.index.notna()]
        result.index = result.index.astype("interval")
        result = result.sort_index()

        # if we are dropna and we have NO values
        if dropna and (result._values == 0).all():
            result = result.iloc[0:0]

        # normalizing is by len of all (regardless of dropna)
        counts = np.array([len(ii)])

    else:

        if is_extension_array_dtype(values):

            # handle Categorical and sparse,
            result = Series(values)._values.value_counts(dropna=dropna)
            result.name = name
            counts = result._values

        else:
            keys, counts = _value_counts_arraylike(values, dropna)

            result = Series(counts, index=keys, name=name)

    if sort:
        result = result.sort_values(ascending=ascending)

    if normalize:
        result = result / float(counts.sum())

    return result


# Called once from SparseArray
def _value_counts_arraylike(values, dropna: bool):
    """
    Parameters
    ----------
    values : arraylike
    dropna : bool

    Returns
    -------
    uniques : np.ndarray or ExtensionArray
    counts : np.ndarray
    """
    values = _ensure_arraylike(values)
    original = values
    values, _ = _ensure_data(values)
    ndtype = values.dtype.name

    if needs_i8_conversion(original.dtype):
        # datetime, timedelta, or period

        keys, counts = htable.value_count_int64(values, dropna)

        if dropna:
            msk = keys != iNaT
            keys, counts = keys[msk], counts[msk]

    else:
        # ndarray like

        # TODO: handle uint8
        f = getattr(htable, f"value_count_{ndtype}")
        keys, counts = f(values, dropna)

        mask = isna(values)
        if not dropna and mask.any():
            if not isna(keys).any():
                keys = np.insert(keys, 0, np.NaN)
                counts = np.insert(counts, 0, mask.sum())

    keys = _reconstruct_data(keys, original.dtype, original)

    return keys, counts


def duplicated(values, keep="first") -> np.ndarray:
    """
    Return boolean ndarray denoting duplicate values.

    Parameters
    ----------
    values : ndarray-like
        Array over which to check for duplicate values.
    keep : {'first', 'last', False}, default 'first'
        - ``first`` : Mark duplicates as ``True`` except for the first
          occurrence.
        - ``last`` : Mark duplicates as ``True`` except for the last
          occurrence.
        - False : Mark all duplicates as ``True``.

    Returns
    -------
    duplicated : ndarray
    """
    values, _ = _ensure_data(values)
    ndtype = values.dtype.name
    f = getattr(htable, f"duplicated_{ndtype}")
    return f(values, keep=keep)


def mode(values, dropna: bool = True) -> "Series":
    """
    Returns the mode(s) of an array.

    Parameters
    ----------
    values : array-like
        Array over which to check for duplicate values.
    dropna : boolean, default True
        Don't consider counts of NaN/NaT.

        .. versionadded:: 0.24.0

    Returns
    -------
    mode : Series
    """
    from pandas import Series

    values = _ensure_arraylike(values)
    original = values

    # categorical is a fast-path
    if is_categorical_dtype(values):
        if isinstance(values, Series):
            # TODO: should we be passing `name` below?
            return Series(values._values.mode(dropna=dropna), name=values.name)
        return values.mode(dropna=dropna)

    if dropna and needs_i8_conversion(values.dtype):
        mask = values.isnull()
        values = values[~mask]

    values, _ = _ensure_data(values)
    ndtype = values.dtype.name

    f = getattr(htable, f"mode_{ndtype}")
    result = f(values, dropna=dropna)
    try:
        result = np.sort(result)
    except TypeError as err:
        warn(f"Unable to sort modes: {err}")

    result = _reconstruct_data(result, original.dtype, original)
    return Series(result)


def rank(
    values,
    axis: int = 0,
    method: str = "average",
    na_option: str = "keep",
    ascending: bool = True,
    pct: bool = False,
):
    """
    Rank the values along a given axis.

    Parameters
    ----------
    values : array-like
        Array whose values will be ranked. The number of dimensions in this
        array must not exceed 2.
    axis : int, default 0
        Axis over which to perform rankings.
    method : {'average', 'min', 'max', 'first', 'dense'}, default 'average'
        The method by which tiebreaks are broken during the ranking.
    na_option : {'keep', 'top'}, default 'keep'
        The method by which NaNs are placed in the ranking.
        - ``keep``: rank each NaN value with a NaN ranking
        - ``top``: replace each NaN with either +/- inf so that they
                   there are ranked at the top
    ascending : boolean, default True
        Whether or not the elements should be ranked in ascending order.
    pct : boolean, default False
        Whether or not to the display the returned rankings in integer form
        (e.g. 1, 2, 3) or in percentile form (e.g. 0.333..., 0.666..., 1).
    """
    if values.ndim == 1:
        values = _get_values_for_rank(values)
        ranks = algos.rank_1d(
            values,
            ties_method=method,
            ascending=ascending,
            na_option=na_option,
            pct=pct,
        )
    elif values.ndim == 2:
        values = _get_values_for_rank(values)
        ranks = algos.rank_2d(
            values,
            axis=axis,
            ties_method=method,
            ascending=ascending,
            na_option=na_option,
            pct=pct,
        )
    else:
        raise TypeError("Array with ndim > 2 are not supported.")

    return ranks


def checked_add_with_arr(arr, b, arr_mask=None, b_mask=None):
    """
    Perform array addition that checks for underflow and overflow.

    Performs the addition of an int64 array and an int64 integer (or array)
    but checks that they do not result in overflow first. For elements that
    are indicated to be NaN, whether or not there is overflow for that element
    is automatically ignored.

    Parameters
    ----------
    arr : array addend.
    b : array or scalar addend.
    arr_mask : boolean array or None
        array indicating which elements to exclude from checking
    b_mask : boolean array or boolean or None
        array or scalar indicating which element(s) to exclude from checking

    Returns
    -------
    sum : An array for elements x + b for each element x in arr if b is
          a scalar or an array for elements x + y for each element pair
          (x, y) in (arr, b).

    Raises
    ------
    OverflowError if any x + y exceeds the maximum or minimum int64 value.
    """
    # For performance reasons, we broadcast 'b' to the new array 'b2'
    # so that it has the same size as 'arr'.
    b2 = np.broadcast_to(b, arr.shape)
    if b_mask is not None:
        # We do the same broadcasting for b_mask as well.
        b2_mask = np.broadcast_to(b_mask, arr.shape)
    else:
        b2_mask = None

    # For elements that are NaN, regardless of their value, we should
    # ignore whether they overflow or not when doing the checked add.
    if arr_mask is not None and b2_mask is not None:
        not_nan = np.logical_not(arr_mask | b2_mask)
    elif arr_mask is not None:
        not_nan = np.logical_not(arr_mask)
    elif b_mask is not None:
        not_nan = np.logical_not(b2_mask)
    else:
        not_nan = np.empty(arr.shape, dtype=bool)
        not_nan.fill(True)

    # gh-14324: For each element in 'arr' and its corresponding element
    # in 'b2', we check the sign of the element in 'b2'. If it is positive,
    # we then check whether its sum with the element in 'arr' exceeds
    # np.iinfo(np.int64).max. If so, we have an overflow error. If it
    # it is negative, we then check whether its sum with the element in
    # 'arr' exceeds np.iinfo(np.int64).min. If so, we have an overflow
    # error as well.
    mask1 = b2 > 0
    mask2 = b2 < 0

    if not mask1.any():
        to_raise = ((np.iinfo(np.int64).min - b2 > arr) & not_nan).any()
    elif not mask2.any():
        to_raise = ((np.iinfo(np.int64).max - b2 < arr) & not_nan).any()
    else:
        to_raise = (
            ((np.iinfo(np.int64).max - b2[mask1] < arr[mask1]) & not_nan[mask1]).any()
            or (
                (np.iinfo(np.int64).min - b2[mask2] > arr[mask2]) & not_nan[mask2]
            ).any()
        )

    if to_raise:
        raise OverflowError("Overflow in int64 addition")
    return arr + b


def quantile(x, q, interpolation_method="fraction"):
    """
    Compute sample quantile or quantiles of the input array. For example, q=0.5
    computes the median.

    The `interpolation_method` parameter supports three values, namely
    `fraction` (default), `lower` and `higher`. Interpolation is done only,
    if the desired quantile lies between two data points `i` and `j`. For
    `fraction`, the result is an interpolated value between `i` and `j`;
    for `lower`, the result is `i`, for `higher` the result is `j`.

    Parameters
    ----------
    x : ndarray
        Values from which to extract score.
    q : scalar or array
        Percentile at which to extract score.
    interpolation_method : {'fraction', 'lower', 'higher'}, optional
        This optional parameter specifies the interpolation method to use,
        when the desired quantile lies between two data points `i` and `j`:

        - fraction: `i + (j - i)*fraction`, where `fraction` is the
                    fractional part of the index surrounded by `i` and `j`.
        -lower: `i`.
        - higher: `j`.

    Returns
    -------
    score : float
        Score at percentile.

    Examples
    --------
    >>> from scipy import stats
    >>> a = np.arange(100)
    >>> stats.scoreatpercentile(a, 50)
    49.5

    """
    x = np.asarray(x)
    mask = isna(x)

    x = x[~mask]

    values = np.sort(x)

    def _interpolate(a, b, fraction):
        """
        Returns the point at the given fraction between a and b, where
        'fraction' must be between 0 and 1.
        """
        return a + (b - a) * fraction

    def _get_score(at):
        if len(values) == 0:
            return np.nan

        idx = at * (len(values) - 1)
        if idx % 1 == 0:
            score = values[int(idx)]
        else:
            if interpolation_method == "fraction":
                score = _interpolate(values[int(idx)], values[int(idx) + 1], idx % 1)
            elif interpolation_method == "lower":
                score = values[np.floor(idx)]
            elif interpolation_method == "higher":
                score = values[np.ceil(idx)]
            else:
                raise ValueError(
                    "interpolation_method can only be 'fraction' "
                    ", 'lower' or 'higher'"
                )

        return score

    if is_scalar(q):
        return _get_score(q)
    else:
        q = np.asarray(q, np.float64)
        result = [_get_score(x) for x in q]
        result = np.array(result, dtype=np.float64)
        return result


# --------------- #
# select n        #
# --------------- #


class SelectN:
    def __init__(self, obj, n: int, keep: str):
        self.obj = obj
        self.n = n
        self.keep = keep

        if self.keep not in ("first", "last", "all"):
            raise ValueError('keep must be either "first", "last" or "all"')

    def nlargest(self):
        return self.compute("nlargest")

    def nsmallest(self):
        return self.compute("nsmallest")

    @staticmethod
    def is_valid_dtype_n_method(dtype: DtypeObj) -> bool:
        """
        Helper function to determine if dtype is valid for
        nsmallest/nlargest methods
        """
        return (
            is_numeric_dtype(dtype) and not is_complex_dtype(dtype)
        ) or needs_i8_conversion(dtype)


class SelectNSeries(SelectN):
    """
    Implement n largest/smallest for Series

    Parameters
    ----------
    obj : Series
    n : int
    keep : {'first', 'last'}, default 'first'

    Returns
    -------
    nordered : Series
    """

    def compute(self, method):

        n = self.n
        dtype = self.obj.dtype
        if not self.is_valid_dtype_n_method(dtype):
            raise TypeError(f"Cannot use method '{method}' with dtype {dtype}")

        if n <= 0:
            return self.obj[[]]

        dropped = self.obj.dropna()

        # slow method
        if n >= len(self.obj):
            reverse_it = self.keep == "last" or method == "nlargest"
            ascending = method == "nsmallest"
            slc = np.s_[::-1] if reverse_it else np.s_[:]
            return dropped[slc].sort_values(ascending=ascending).head(n)

        # fast method
        arr, pandas_dtype = _ensure_data(dropped.values)
        if method == "nlargest":
            arr = -arr
            if is_integer_dtype(pandas_dtype):
                # GH 21426: ensure reverse ordering at boundaries
                arr -= 1

            elif is_bool_dtype(pandas_dtype):
                # GH 26154: ensure False is smaller than True
                arr = 1 - (-arr)

        if self.keep == "last":
            arr = arr[::-1]

        narr = len(arr)
        n = min(n, narr)

        kth_val = algos.kth_smallest(arr.copy(), n - 1)
        (ns,) = np.nonzero(arr <= kth_val)
        inds = ns[arr[ns].argsort(kind="mergesort")]

        if self.keep != "all":
            inds = inds[:n]

        if self.keep == "last":
            # reverse indices
            inds = narr - 1 - inds

        return dropped.iloc[inds]


class SelectNFrame(SelectN):
    """
    Implement n largest/smallest for DataFrame

    Parameters
    ----------
    obj : DataFrame
    n : int
    keep : {'first', 'last'}, default 'first'
    columns : list or str

    Returns
    -------
    nordered : DataFrame
    """

    def __init__(self, obj, n: int, keep: str, columns):
        super().__init__(obj, n, keep)
        if not is_list_like(columns) or isinstance(columns, tuple):
            columns = [columns]
        columns = list(columns)
        self.columns = columns

    def compute(self, method):

        from pandas import Int64Index

        n = self.n
        frame = self.obj
        columns = self.columns

        for column in columns:
            dtype = frame[column].dtype
            if not self.is_valid_dtype_n_method(dtype):
                raise TypeError(
                    f"Column {repr(column)} has dtype {dtype}, "
                    f"cannot use method {repr(method)} with this dtype"
                )

        def get_indexer(current_indexer, other_indexer):
            """
            Helper function to concat `current_indexer` and `other_indexer`
            depending on `method`
            """
            if method == "nsmallest":
                return current_indexer.append(other_indexer)
            else:
                return other_indexer.append(current_indexer)

        # Below we save and reset the index in case index contains duplicates
        original_index = frame.index
        cur_frame = frame = frame.reset_index(drop=True)
        cur_n = n
        indexer = Int64Index([])

        for i, column in enumerate(columns):
            # For each column we apply method to cur_frame[column].
            # If it's the last column or if we have the number of
            # results desired we are done.
            # Otherwise there are duplicates of the largest/smallest
            # value and we need to look at the rest of the columns
            # to determine which of the rows with the largest/smallest
            # value in the column to keep.
            series = cur_frame[column]
            is_last_column = len(columns) - 1 == i
            values = getattr(series, method)(
                cur_n, keep=self.keep if is_last_column else "all"
            )

            if is_last_column or len(values) <= cur_n:
                indexer = get_indexer(indexer, values.index)
                break

            # Now find all values which are equal to
            # the (nsmallest: largest)/(nlarrgest: smallest)
            # from our series.
            border_value = values == values[values.index[-1]]

            # Some of these values are among the top-n
            # some aren't.
            unsafe_values = values[border_value]

            # These values are definitely among the top-n
            safe_values = values[~border_value]
            indexer = get_indexer(indexer, safe_values.index)

            # Go on and separate the unsafe_values on the remaining
            # columns.
            cur_frame = cur_frame.loc[unsafe_values.index]
            cur_n = n - len(indexer)

        frame = frame.take(indexer)

        # Restore the index on frame
        frame.index = original_index.take(indexer)

        # If there is only one column, the frame is already sorted.
        if len(columns) == 1:
            return frame

        ascending = method == "nsmallest"

        return frame.sort_values(columns, ascending=ascending, kind="mergesort")


# ---- #
# take #
# ---- #


def _view_wrapper(f, arr_dtype=None, out_dtype=None, fill_wrap=None):
    def wrapper(arr, indexer, out, fill_value=np.nan):
        if arr_dtype is not None:
            arr = arr.view(arr_dtype)
        if out_dtype is not None:
            out = out.view(out_dtype)
        if fill_wrap is not None:
            fill_value = fill_wrap(fill_value)
        f(arr, indexer, out, fill_value=fill_value)

    return wrapper


def _convert_wrapper(f, conv_dtype):
    def wrapper(arr, indexer, out, fill_value=np.nan):
        arr = arr.astype(conv_dtype)
        f(arr, indexer, out, fill_value=fill_value)

    return wrapper


def _take_2d_multi_object(arr, indexer, out, fill_value, mask_info):
    # this is not ideal, performance-wise, but it's better than raising
    # an exception (best to optimize in Cython to avoid getting here)
    row_idx, col_idx = indexer
    if mask_info is not None:
        (row_mask, col_mask), (row_needs, col_needs) = mask_info
    else:
        row_mask = row_idx == -1
        col_mask = col_idx == -1
        row_needs = row_mask.any()
        col_needs = col_mask.any()
    if fill_value is not None:
        if row_needs:
            out[row_mask, :] = fill_value
        if col_needs:
            out[:, col_mask] = fill_value
    for i in range(len(row_idx)):
        u_ = row_idx[i]
        for j in range(len(col_idx)):
            v = col_idx[j]
            out[i, j] = arr[u_, v]


def _take_nd_object(arr, indexer, out, axis: int, fill_value, mask_info):
    if mask_info is not None:
        mask, needs_masking = mask_info
    else:
        mask = indexer == -1
        needs_masking = mask.any()
    if arr.dtype != out.dtype:
        arr = arr.astype(out.dtype)
    if arr.shape[axis] > 0:
        arr.take(ensure_platform_int(indexer), axis=axis, out=out)
    if needs_masking:
        outindexer = [slice(None)] * arr.ndim
        outindexer[axis] = mask
        out[tuple(outindexer)] = fill_value


_take_1d_dict = {
    ("int8", "int8"): algos.take_1d_int8_int8,
    ("int8", "int32"): algos.take_1d_int8_int32,
    ("int8", "int64"): algos.take_1d_int8_int64,
    ("int8", "float64"): algos.take_1d_int8_float64,
    ("int16", "int16"): algos.take_1d_int16_int16,
    ("int16", "int32"): algos.take_1d_int16_int32,
    ("int16", "int64"): algos.take_1d_int16_int64,
    ("int16", "float64"): algos.take_1d_int16_float64,
    ("int32", "int32"): algos.take_1d_int32_int32,
    ("int32", "int64"): algos.take_1d_int32_int64,
    ("int32", "float64"): algos.take_1d_int32_float64,
    ("int64", "int64"): algos.take_1d_int64_int64,
    ("int64", "float64"): algos.take_1d_int64_float64,
    ("float32", "float32"): algos.take_1d_float32_float32,
    ("float32", "float64"): algos.take_1d_float32_float64,
    ("float64", "float64"): algos.take_1d_float64_float64,
    ("object", "object"): algos.take_1d_object_object,
    ("bool", "bool"): _view_wrapper(algos.take_1d_bool_bool, np.uint8, np.uint8),
    ("bool", "object"): _view_wrapper(algos.take_1d_bool_object, np.uint8, None),
    ("datetime64[ns]", "datetime64[ns]"): _view_wrapper(
        algos.take_1d_int64_int64, np.int64, np.int64, np.int64
    ),
}

_take_2d_axis0_dict = {
    ("int8", "int8"): algos.take_2d_axis0_int8_int8,
    ("int8", "int32"): algos.take_2d_axis0_int8_int32,
    ("int8", "int64"): algos.take_2d_axis0_int8_int64,
    ("int8", "float64"): algos.take_2d_axis0_int8_float64,
    ("int16", "int16"): algos.take_2d_axis0_int16_int16,
    ("int16", "int32"): algos.take_2d_axis0_int16_int32,
    ("int16", "int64"): algos.take_2d_axis0_int16_int64,
    ("int16", "float64"): algos.take_2d_axis0_int16_float64,
    ("int32", "int32"): algos.take_2d_axis0_int32_int32,
    ("int32", "int64"): algos.take_2d_axis0_int32_int64,
    ("int32", "float64"): algos.take_2d_axis0_int32_float64,
    ("int64", "int64"): algos.take_2d_axis0_int64_int64,
    ("int64", "float64"): algos.take_2d_axis0_int64_float64,
    ("float32", "float32"): algos.take_2d_axis0_float32_float32,
    ("float32", "float64"): algos.take_2d_axis0_float32_float64,
    ("float64", "float64"): algos.take_2d_axis0_float64_float64,
    ("object", "object"): algos.take_2d_axis0_object_object,
    ("bool", "bool"): _view_wrapper(algos.take_2d_axis0_bool_bool, np.uint8, np.uint8),
    ("bool", "object"): _view_wrapper(algos.take_2d_axis0_bool_object, np.uint8, None),
    ("datetime64[ns]", "datetime64[ns]"): _view_wrapper(
        algos.take_2d_axis0_int64_int64, np.int64, np.int64, fill_wrap=np.int64
    ),
}

_take_2d_axis1_dict = {
    ("int8", "int8"): algos.take_2d_axis1_int8_int8,
    ("int8", "int32"): algos.take_2d_axis1_int8_int32,
    ("int8", "int64"): algos.take_2d_axis1_int8_int64,
    ("int8", "float64"): algos.take_2d_axis1_int8_float64,
    ("int16", "int16"): algos.take_2d_axis1_int16_int16,
    ("int16", "int32"): algos.take_2d_axis1_int16_int32,
    ("int16", "int64"): algos.take_2d_axis1_int16_int64,
    ("int16", "float64"): algos.take_2d_axis1_int16_float64,
    ("int32", "int32"): algos.take_2d_axis1_int32_int32,
    ("int32", "int64"): algos.take_2d_axis1_int32_int64,
    ("int32", "float64"): algos.take_2d_axis1_int32_float64,
    ("int64", "int64"): algos.take_2d_axis1_int64_int64,
    ("int64", "float64"): algos.take_2d_axis1_int64_float64,
    ("float32", "float32"): algos.take_2d_axis1_float32_float32,
    ("float32", "float64"): algos.take_2d_axis1_float32_float64,
    ("float64", "float64"): algos.take_2d_axis1_float64_float64,
    ("object", "object"): algos.take_2d_axis1_object_object,
    ("bool", "bool"): _view_wrapper(algos.take_2d_axis1_bool_bool, np.uint8, np.uint8),
    ("bool", "object"): _view_wrapper(algos.take_2d_axis1_bool_object, np.uint8, None),
    ("datetime64[ns]", "datetime64[ns]"): _view_wrapper(
        algos.take_2d_axis1_int64_int64, np.int64, np.int64, fill_wrap=np.int64
    ),
}

_take_2d_multi_dict = {
    ("int8", "int8"): algos.take_2d_multi_int8_int8,
    ("int8", "int32"): algos.take_2d_multi_int8_int32,
    ("int8", "int64"): algos.take_2d_multi_int8_int64,
    ("int8", "float64"): algos.take_2d_multi_int8_float64,
    ("int16", "int16"): algos.take_2d_multi_int16_int16,
    ("int16", "int32"): algos.take_2d_multi_int16_int32,
    ("int16", "int64"): algos.take_2d_multi_int16_int64,
    ("int16", "float64"): algos.take_2d_multi_int16_float64,
    ("int32", "int32"): algos.take_2d_multi_int32_int32,
    ("int32", "int64"): algos.take_2d_multi_int32_int64,
    ("int32", "float64"): algos.take_2d_multi_int32_float64,
    ("int64", "int64"): algos.take_2d_multi_int64_int64,
    ("int64", "float64"): algos.take_2d_multi_int64_float64,
    ("float32", "float32"): algos.take_2d_multi_float32_float32,
    ("float32", "float64"): algos.take_2d_multi_float32_float64,
    ("float64", "float64"): algos.take_2d_multi_float64_float64,
    ("object", "object"): algos.take_2d_multi_object_object,
    ("bool", "bool"): _view_wrapper(algos.take_2d_multi_bool_bool, np.uint8, np.uint8),
    ("bool", "object"): _view_wrapper(algos.take_2d_multi_bool_object, np.uint8, None),
    ("datetime64[ns]", "datetime64[ns]"): _view_wrapper(
        algos.take_2d_multi_int64_int64, np.int64, np.int64, fill_wrap=np.int64
    ),
}


def _get_take_nd_function(
    ndim: int, arr_dtype, out_dtype, axis: int = 0, mask_info=None
):
    if ndim <= 2:
        tup = (arr_dtype.name, out_dtype.name)
        if ndim == 1:
            func = _take_1d_dict.get(tup, None)
        elif ndim == 2:
            if axis == 0:
                func = _take_2d_axis0_dict.get(tup, None)
            else:
                func = _take_2d_axis1_dict.get(tup, None)
        if func is not None:
            return func

        tup = (out_dtype.name, out_dtype.name)
        if ndim == 1:
            func = _take_1d_dict.get(tup, None)
        elif ndim == 2:
            if axis == 0:
                func = _take_2d_axis0_dict.get(tup, None)
            else:
                func = _take_2d_axis1_dict.get(tup, None)
        if func is not None:
            func = _convert_wrapper(func, out_dtype)
            return func

    def func2(arr, indexer, out, fill_value=np.nan):
        indexer = ensure_int64(indexer)
        _take_nd_object(
            arr, indexer, out, axis=axis, fill_value=fill_value, mask_info=mask_info
        )

    return func2


def take(arr, indices, axis: int = 0, allow_fill: bool = False, fill_value=None):
    """
    Take elements from an array.

    .. versionadded:: 0.23.0

    Parameters
    ----------
    arr : sequence
        Non array-likes (sequences without a dtype) are coerced
        to an ndarray.
    indices : sequence of integers
        Indices to be taken.
    axis : int, default 0
        The axis over which to select values.
    allow_fill : bool, default False
        How to handle negative values in `indices`.

        * False: negative values in `indices` indicate positional indices
          from the right (the default). This is similar to :func:`numpy.take`.

        * True: negative values in `indices` indicate
          missing values. These values are set to `fill_value`. Any other
          other negative values raise a ``ValueError``.

    fill_value : any, optional
        Fill value to use for NA-indices when `allow_fill` is True.
        This may be ``None``, in which case the default NA value for
        the type (``self.dtype.na_value``) is used.

        For multi-dimensional `arr`, each *element* is filled with
        `fill_value`.

    Returns
    -------
    ndarray or ExtensionArray
        Same type as the input.

    Raises
    ------
    IndexError
        When `indices` is out of bounds for the array.
    ValueError
        When the indexer contains negative values other than ``-1``
        and `allow_fill` is True.

    Notes
    -----
    When `allow_fill` is False, `indices` may be whatever dimensionality
    is accepted by NumPy for `arr`.

    When `allow_fill` is True, `indices` should be 1-D.

    See Also
    --------
    numpy.take : Take elements from an array along an axis.

    Examples
    --------
    >>> from pandas.api.extensions import take

    With the default ``allow_fill=False``, negative numbers indicate
    positional indices from the right.

    >>> take(np.array([10, 20, 30]), [0, 0, -1])
    array([10, 10, 30])

    Setting ``allow_fill=True`` will place `fill_value` in those positions.

    >>> take(np.array([10, 20, 30]), [0, 0, -1], allow_fill=True)
    array([10., 10., nan])

    >>> take(np.array([10, 20, 30]), [0, 0, -1], allow_fill=True,
    ...      fill_value=-10)
    array([ 10,  10, -10])
    """
    if not is_array_like(arr):
        arr = np.asarray(arr)

    indices = np.asarray(indices, dtype=np.intp)

    if allow_fill:
        # Pandas style, -1 means NA
        validate_indices(indices, arr.shape[axis])
        result = take_1d(
            arr, indices, axis=axis, allow_fill=True, fill_value=fill_value
        )
    else:
        # NumPy style
        result = arr.take(indices, axis=axis)
    return result


def take_nd(
    arr, indexer, axis: int = 0, out=None, fill_value=np.nan, allow_fill: bool = True
):
    """
    Specialized Cython take which sets NaN values in one pass

    This dispatches to ``take`` defined on ExtensionArrays. It does not
    currently dispatch to ``SparseArray.take`` for sparse ``arr``.

    Parameters
    ----------
    arr : array-like
        Input array.
    indexer : ndarray
        1-D array of indices to take, subarrays corresponding to -1 value
        indices are filed with fill_value
    axis : int, default 0
        Axis to take from
    out : ndarray or None, default None
        Optional output array, must be appropriate type to hold input and
        fill_value together, if indexer has any -1 value entries; call
        maybe_promote to determine this type for any fill_value
    fill_value : any, default np.nan
        Fill value to replace -1 values with
    allow_fill : boolean, default True
        If False, indexer is assumed to contain no -1 values so no filling
        will be done.  This short-circuits computation of a mask.  Result is
        undefined if allow_fill == False and -1 is present in indexer.

    Returns
    -------
    subarray : array-like
        May be the same type as the input, or cast to an ndarray.
    """
    mask_info = None

    if is_extension_array_dtype(arr):
        return arr.take(indexer, fill_value=fill_value, allow_fill=allow_fill)

    arr = extract_array(arr)
    arr = np.asarray(arr)

    if indexer is None:
        indexer = np.arange(arr.shape[axis], dtype=np.int64)
        dtype, fill_value = arr.dtype, arr.dtype.type()
    else:
        indexer = ensure_int64(indexer, copy=False)
        if not allow_fill:
            dtype, fill_value = arr.dtype, arr.dtype.type()
            mask_info = None, False
        else:
            # check for promotion based on types only (do this first because
            # it's faster than computing a mask)
            dtype, fill_value = maybe_promote(arr.dtype, fill_value)
            if dtype != arr.dtype and (out is None or out.dtype != dtype):
                # check if promotion is actually required based on indexer
                mask = indexer == -1
                needs_masking = mask.any()
                mask_info = mask, needs_masking
                if needs_masking:
                    if out is not None and out.dtype != dtype:
                        raise TypeError("Incompatible type for fill_value")
                else:
                    # if not, then depromote, set fill_value to dummy
                    # (it won't be used but we don't want the cython code
                    # to crash when trying to cast it to dtype)
                    dtype, fill_value = arr.dtype, arr.dtype.type()

    flip_order = False
    if arr.ndim == 2:
        if arr.flags.f_contiguous:
            flip_order = True

    if flip_order:
        arr = arr.T
        axis = arr.ndim - axis - 1
        if out is not None:
            out = out.T

    # at this point, it's guaranteed that dtype can hold both the arr values
    # and the fill_value
    if out is None:
        out_shape_ = list(arr.shape)
        out_shape_[axis] = len(indexer)
        out_shape = tuple(out_shape_)
        if arr.flags.f_contiguous and axis == arr.ndim - 1:
            # minor tweak that can make an order-of-magnitude difference
            # for dataframes initialized directly from 2-d ndarrays
            # (s.t. df.values is c-contiguous and df._mgr.blocks[0] is its
            # f-contiguous transpose)
            out = np.empty(out_shape, dtype=dtype, order="F")
        else:
            out = np.empty(out_shape, dtype=dtype)

    func = _get_take_nd_function(
        arr.ndim, arr.dtype, out.dtype, axis=axis, mask_info=mask_info
    )
    func(arr, indexer, out, fill_value)

    if flip_order:
        out = out.T
    return out


take_1d = take_nd


def take_2d_multi(arr, indexer, fill_value=np.nan):
    """
    Specialized Cython take which sets NaN values in one pass.
    """
    # This is only called from one place in DataFrame._reindex_multi,
    #  so we know indexer is well-behaved.
    assert indexer is not None
    assert indexer[0] is not None
    assert indexer[1] is not None

    row_idx, col_idx = indexer

    row_idx = ensure_int64(row_idx)
    col_idx = ensure_int64(col_idx)
    indexer = row_idx, col_idx
    mask_info = None

    # check for promotion based on types only (do this first because
    # it's faster than computing a mask)
    dtype, fill_value = maybe_promote(arr.dtype, fill_value)
    if dtype != arr.dtype:
        # check if promotion is actually required based on indexer
        row_mask = row_idx == -1
        col_mask = col_idx == -1
        row_needs = row_mask.any()
        col_needs = col_mask.any()
        mask_info = (row_mask, col_mask), (row_needs, col_needs)

        if not (row_needs or col_needs):
            # if not, then depromote, set fill_value to dummy
            # (it won't be used but we don't want the cython code
            # to crash when trying to cast it to dtype)
            dtype, fill_value = arr.dtype, arr.dtype.type()

    # at this point, it's guaranteed that dtype can hold both the arr values
    # and the fill_value
    out_shape = len(row_idx), len(col_idx)
    out = np.empty(out_shape, dtype=dtype)

    func = _take_2d_multi_dict.get((arr.dtype.name, out.dtype.name), None)
    if func is None and arr.dtype != out.dtype:
        func = _take_2d_multi_dict.get((out.dtype.name, out.dtype.name), None)
        if func is not None:
            func = _convert_wrapper(func, out.dtype)
    if func is None:

        def func(arr, indexer, out, fill_value=np.nan):
            _take_2d_multi_object(
                arr, indexer, out, fill_value=fill_value, mask_info=mask_info
            )

    func(arr, indexer, out=out, fill_value=fill_value)
    return out


# ------------ #
# searchsorted #
# ------------ #


def searchsorted(arr, value, side="left", sorter=None):
    """
    Find indices where elements should be inserted to maintain order.

    .. versionadded:: 0.25.0

    Find the indices into a sorted array `arr` (a) such that, if the
    corresponding elements in `value` were inserted before the indices,
    the order of `arr` would be preserved.

    Assuming that `arr` is sorted:

    ======  ================================
    `side`  returned index `i` satisfies
    ======  ================================
    left    ``arr[i-1] < value <= self[i]``
    right   ``arr[i-1] <= value < self[i]``
    ======  ================================

    Parameters
    ----------
    arr: array-like
        Input array. If `sorter` is None, then it must be sorted in
        ascending order, otherwise `sorter` must be an array of indices
        that sort it.
    value : array_like
        Values to insert into `arr`.
    side : {'left', 'right'}, optional
        If 'left', the index of the first suitable location found is given.
        If 'right', return the last such index.  If there is no suitable
        index, return either 0 or N (where N is the length of `self`).
    sorter : 1-D array_like, optional
        Optional array of integer indices that sort array a into ascending
        order. They are typically the result of argsort.

    Returns
    -------
    array of ints
        Array of insertion points with the same shape as `value`.

    See Also
    --------
    numpy.searchsorted : Similar method from NumPy.
    """
    if sorter is not None:
        sorter = ensure_platform_int(sorter)

    if (
        isinstance(arr, np.ndarray)
        and is_integer_dtype(arr)
        and (is_integer(value) or is_integer_dtype(value))
    ):
        # if `arr` and `value` have different dtypes, `arr` would be
        # recast by numpy, causing a slow search.
        # Before searching below, we therefore try to give `value` the
        # same dtype as `arr`, while guarding against integer overflows.
        iinfo = np.iinfo(arr.dtype.type)
        value_arr = np.array([value]) if is_scalar(value) else np.array(value)
        if (value_arr >= iinfo.min).all() and (value_arr <= iinfo.max).all():
            # value within bounds, so no overflow, so can convert value dtype
            # to dtype of arr
            dtype = arr.dtype
        else:
            dtype = value_arr.dtype

        if is_scalar(value):
            value = dtype.type(value)
        else:
            value = array(value, dtype=dtype)
    elif not (
        is_object_dtype(arr) or is_numeric_dtype(arr) or is_categorical_dtype(arr)
    ):
        # E.g. if `arr` is an array with dtype='datetime64[ns]'
        # and `value` is a pd.Timestamp, we may need to convert value
        value_ser = array([value]) if is_scalar(value) else array(value)
        value = value_ser[0] if is_scalar(value) else value_ser
        if isinstance(value, Timestamp) and value.tzinfo is None:
            value = value.to_datetime64()

    result = arr.searchsorted(value, side=side, sorter=sorter)
    return result


# ---- #
# diff #
# ---- #

_diff_special = {"float64", "float32", "int64", "int32", "int16", "int8"}


def diff(arr, n: int, axis: int = 0, stacklevel=3):
    """
    difference of n between self,
    analogous to s-s.shift(n)

    Parameters
    ----------
    arr : ndarray
    n : int
        number of periods
    axis : int
        axis to shift on
    stacklevel : int
        The stacklevel for the lost dtype warning.

    Returns
    -------
    shifted
    """
    from pandas.core.arrays import PandasDtype

    n = int(n)
    na = np.nan
    dtype = arr.dtype

    if dtype.kind == "b":
        op = operator.xor
    else:
        op = operator.sub

    if isinstance(dtype, PandasDtype):
        # PandasArray cannot necessarily hold shifted versions of itself.
        arr = np.asarray(arr)
        dtype = arr.dtype

    if is_extension_array_dtype(dtype):
        if hasattr(arr, f"__{op.__name__}__"):
            return op(arr, arr.shift(n))
        else:
            warn(
                "dtype lost in 'diff()'. In the future this will raise a "
                "TypeError. Convert to a suitable dtype prior to calling 'diff'.",
                FutureWarning,
                stacklevel=stacklevel,
            )
            arr = np.asarray(arr)
            dtype = arr.dtype

    is_timedelta = False
    is_bool = False
    if needs_i8_conversion(arr.dtype):
        dtype = np.float64
        arr = arr.view("i8")
        na = iNaT
        is_timedelta = True

    elif is_bool_dtype(dtype):
        dtype = np.object_
        is_bool = True

    elif is_integer_dtype(dtype):
        dtype = np.float64

    dtype = np.dtype(dtype)
    out_arr = np.empty(arr.shape, dtype=dtype)

    na_indexer = [slice(None)] * arr.ndim
    na_indexer[axis] = slice(None, n) if n >= 0 else slice(n, None)
    out_arr[tuple(na_indexer)] = na

    if arr.ndim == 2 and arr.dtype.name in _diff_special:
        # TODO: can diff_2d dtype specialization troubles be fixed by defining
        #  out_arr inside diff_2d?
        algos.diff_2d(arr, out_arr, n, axis)
    else:
        # To keep mypy happy, _res_indexer is a list while res_indexer is
        #  a tuple, ditto for lag_indexer.
        _res_indexer = [slice(None)] * arr.ndim
        _res_indexer[axis] = slice(n, None) if n >= 0 else slice(None, n)
        res_indexer = tuple(_res_indexer)

        _lag_indexer = [slice(None)] * arr.ndim
        _lag_indexer[axis] = slice(None, -n) if n > 0 else slice(-n, None)
        lag_indexer = tuple(_lag_indexer)

        # need to make sure that we account for na for datelike/timedelta
        # we don't actually want to subtract these i8 numbers
        if is_timedelta:
            res = arr[res_indexer]
            lag = arr[lag_indexer]

            mask = (arr[res_indexer] == na) | (arr[lag_indexer] == na)
            if mask.any():
                res = res.copy()
                res[mask] = 0
                lag = lag.copy()
                lag[mask] = 0

            result = res - lag
            result[mask] = na
            out_arr[res_indexer] = result
        elif is_bool:
            out_arr[res_indexer] = arr[res_indexer] ^ arr[lag_indexer]
        else:
            out_arr[res_indexer] = arr[res_indexer] - arr[lag_indexer]

    if is_timedelta:
        out_arr = out_arr.astype("int64").view("timedelta64[ns]")

    return out_arr


# --------------------------------------------------------------------
# Helper functions

# Note: safe_sort is in algorithms.py instead of sorting.py because it is
#  low-dependency, is used in this module, and used private methods from
#  this module.
def safe_sort(
    values,
    codes=None,
    na_sentinel: int = -1,
    assume_unique: bool = False,
    verify: bool = True,
) -> Union[np.ndarray, Tuple[np.ndarray, np.ndarray]]:
    """
    Sort ``values`` and reorder corresponding ``codes``.

    ``values`` should be unique if ``codes`` is not None.
    Safe for use with mixed types (int, str), orders ints before strs.

    Parameters
    ----------
    values : list-like
        Sequence; must be unique if ``codes`` is not None.
    codes : list_like, optional
        Indices to ``values``. All out of bound indices are treated as
        "not found" and will be masked with ``na_sentinel``.
    na_sentinel : int, default -1
        Value in ``codes`` to mark "not found".
        Ignored when ``codes`` is None.
    assume_unique : bool, default False
        When True, ``values`` are assumed to be unique, which can speed up
        the calculation. Ignored when ``codes`` is None.
    verify : bool, default True
        Check if codes are out of bound for the values and put out of bound
        codes equal to na_sentinel. If ``verify=False``, it is assumed there
        are no out of bound codes. Ignored when ``codes`` is None.

        .. versionadded:: 0.25.0

    Returns
    -------
    ordered : ndarray
        Sorted ``values``
    new_codes : ndarray
        Reordered ``codes``; returned when ``codes`` is not None.

    Raises
    ------
    TypeError
        * If ``values`` is not list-like or if ``codes`` is neither None
        nor list-like
        * If ``values`` cannot be sorted
    ValueError
        * If ``codes`` is not None and ``values`` contain duplicates.
    """
    if not is_list_like(values):
        raise TypeError(
            "Only list-like objects are allowed to be passed to safe_sort as values"
        )

    if not isinstance(values, np.ndarray) and not is_extension_array_dtype(values):
        # don't convert to string types
        dtype, _ = infer_dtype_from_array(values)
        values = np.asarray(values, dtype=dtype)

    def sort_mixed(values):
        # order ints before strings, safe in py3
        str_pos = np.array([isinstance(x, str) for x in values], dtype=bool)
        nums = np.sort(values[~str_pos])
        strs = np.sort(values[str_pos])
        return np.concatenate([nums, np.asarray(strs, dtype=object)])

    sorter = None
    if (
        not is_extension_array_dtype(values)
        and lib.infer_dtype(values, skipna=False) == "mixed-integer"
    ):
        # unorderable in py3 if mixed str/int
        ordered = sort_mixed(values)
    else:
        try:
            sorter = values.argsort()
            ordered = values.take(sorter)
        except TypeError:
            # try this anyway
            ordered = sort_mixed(values)

    # codes:

    if codes is None:
        return ordered

    if not is_list_like(codes):
        raise TypeError(
            "Only list-like objects or None are allowed to "
            "be passed to safe_sort as codes"
        )
    codes = ensure_platform_int(np.asarray(codes))

    if not assume_unique and not len(unique(values)) == len(values):
        raise ValueError("values should be unique if codes is not None")

    if sorter is None:
        # mixed types
        hash_klass, values = _get_data_algo(values)
        t = hash_klass(len(values))
        t.map_locations(values)
        sorter = ensure_platform_int(t.lookup(ordered))

    if na_sentinel == -1:
        # take_1d is faster, but only works for na_sentinels of -1
        order2 = sorter.argsort()
        new_codes = take_1d(order2, codes, fill_value=-1)
        if verify:
            mask = (codes < -len(values)) | (codes >= len(values))
        else:
            mask = None
    else:
        reverse_indexer = np.empty(len(sorter), dtype=np.int_)
        reverse_indexer.put(sorter, np.arange(len(sorter)))
        # Out of bound indices will be masked with `na_sentinel` next, so we
        # may deal with them here without performance loss using `mode='wrap'`
        new_codes = reverse_indexer.take(codes, mode="wrap")

        mask = codes == na_sentinel
        if verify:
            mask = mask | (codes < -len(values)) | (codes >= len(values))

    if mask is not None:
        np.putmask(new_codes, mask, na_sentinel)

    return ordered, ensure_platform_int(new_codes)<|MERGE_RESOLUTION|>--- conflicted
+++ resolved
@@ -9,14 +9,8 @@
 
 import numpy as np
 
-<<<<<<< HEAD
 from pandas._libs import Timestamp, algos, hashtable as htable, iNaT, lib
-from pandas._typing import AnyArrayLike, DtypeObj
-=======
-from pandas._libs import Timestamp, algos, hashtable as htable, lib
-from pandas._libs.tslib import iNaT
 from pandas._typing import AnyArrayLike, ArrayLike, DtypeObj
->>>>>>> b465714e
 from pandas.util._decorators import doc
 
 from pandas.core.dtypes.cast import (
