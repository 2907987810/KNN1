--- conflicted
+++ resolved
@@ -1823,10 +1823,6 @@
     return out
 
 
-<<<<<<< HEAD
-take_1d = take_nd
-
-
 def take_1d_array(
     arr: ArrayLike,
     indexer: np.ndarray,
@@ -1865,8 +1861,6 @@
     return out
 
 
-=======
->>>>>>> a85b3b39
 def take_2d_multi(arr, indexer, fill_value=np.nan):
     """
     Specialized Cython take which sets NaN values in one pass.
