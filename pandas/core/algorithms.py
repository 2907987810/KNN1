--- conflicted
+++ resolved
@@ -427,12 +427,8 @@
     if is_categorical_dtype(comps):
         # TODO(extension)
         # handle categoricals
-<<<<<<< HEAD
-        return comps.isin(values)
-=======
         # error: "ExtensionArray" has no attribute "isin"  [attr-defined]
         return comps.isin(values)  # type: ignore[attr-defined]
->>>>>>> 48098cee
 
     comps, dtype = _ensure_data(comps)
     values, _ = _ensure_data(values, dtype=dtype)
