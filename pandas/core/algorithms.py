"""
Generic data algorithms. This module is experimental at the moment and not
intended for public consumption
"""
from __future__ import annotations

import operator
from textwrap import dedent
from typing import TYPE_CHECKING, Dict, Optional, Tuple, Union, cast
from warnings import catch_warnings, simplefilter, warn

import numpy as np

from pandas._libs import Timestamp, algos, hashtable as htable, iNaT, lib
from pandas._typing import AnyArrayLike, ArrayLike, DtypeObj, FrameOrSeriesUnion
from pandas.util._decorators import doc

from pandas.core.dtypes.cast import (
    construct_1d_object_array_from_listlike,
    infer_dtype_from_array,
    maybe_promote,
)
from pandas.core.dtypes.common import (
    ensure_float64,
    ensure_int64,
    ensure_object,
    ensure_platform_int,
    ensure_uint64,
    is_array_like,
    is_bool_dtype,
    is_categorical_dtype,
    is_complex_dtype,
    is_datetime64_dtype,
    is_datetime64_ns_dtype,
    is_extension_array_dtype,
    is_float_dtype,
    is_integer,
    is_integer_dtype,
    is_list_like,
    is_numeric_dtype,
    is_object_dtype,
    is_period_dtype,
    is_scalar,
    is_signed_integer_dtype,
    is_timedelta64_dtype,
    is_unsigned_integer_dtype,
    needs_i8_conversion,
    pandas_dtype,
)
from pandas.core.dtypes.generic import (
    ABCExtensionArray,
    ABCIndexClass,
    ABCMultiIndex,
    ABCSeries,
)
from pandas.core.dtypes.missing import isna, na_value_for_dtype

from pandas.core.construction import array, extract_array
from pandas.core.indexers import validate_indices

if TYPE_CHECKING:
    from pandas import Categorical, DataFrame, Index, Series

_shared_docs: Dict[str, str] = {}


# --------------- #
# dtype access    #
# --------------- #
def _ensure_data(
    values: ArrayLike, dtype: Optional[DtypeObj] = None
) -> Tuple[np.ndarray, DtypeObj]:
    """
    routine to ensure that our data is of the correct
    input dtype for lower-level routines

    This will coerce:
    - ints -> int64
    - uint -> uint64
    - bool -> uint64 (TODO this should be uint8)
    - datetimelike -> i8
    - datetime64tz -> i8 (in local tz)
    - categorical -> codes

    Parameters
    ----------
    values : array-like
    dtype : pandas_dtype, optional
        coerce to this dtype

    Returns
    -------
    values : ndarray
    pandas_dtype : np.dtype or ExtensionDtype
    """

    if dtype is not None:
        # We only have non-None dtype when called from `isin`, and
        #  both Datetimelike and Categorical dispatch before getting here.
        assert not needs_i8_conversion(dtype)
        assert not is_categorical_dtype(dtype)

    if not isinstance(values, ABCMultiIndex):
        # extract_array would raise
        values = extract_array(values, extract_numpy=True)

    # we check some simple dtypes first
    if is_object_dtype(dtype):
        return ensure_object(np.asarray(values)), np.dtype("object")
    elif is_object_dtype(values) and dtype is None:
        return ensure_object(np.asarray(values)), np.dtype("object")

    try:
        if is_bool_dtype(values) or is_bool_dtype(dtype):
            # we are actually coercing to uint64
            # until our algos support uint8 directly (see TODO)
            return np.asarray(values).astype("uint64"), np.dtype("bool")
        elif is_signed_integer_dtype(values) or is_signed_integer_dtype(dtype):
            return ensure_int64(values), np.dtype("int64")
        elif is_unsigned_integer_dtype(values) or is_unsigned_integer_dtype(dtype):
            return ensure_uint64(values), np.dtype("uint64")
        elif is_float_dtype(values) or is_float_dtype(dtype):
            return ensure_float64(values), np.dtype("float64")
        elif is_complex_dtype(values) or is_complex_dtype(dtype):

            # ignore the fact that we are casting to float
            # which discards complex parts
            with catch_warnings():
                simplefilter("ignore", np.ComplexWarning)
                values = ensure_float64(values)
            return values, np.dtype("float64")

    except (TypeError, ValueError, OverflowError):
        # if we are trying to coerce to a dtype
        # and it is incompatible this will fall through to here
        return ensure_object(values), np.dtype("object")

    # datetimelike
    if needs_i8_conversion(values.dtype) or needs_i8_conversion(dtype):
        if is_period_dtype(values.dtype) or is_period_dtype(dtype):
            from pandas import PeriodIndex

            values = PeriodIndex(values)._data
            dtype = values.dtype
        elif is_timedelta64_dtype(values.dtype) or is_timedelta64_dtype(dtype):
            from pandas import TimedeltaIndex

            values = TimedeltaIndex(values)._data
            dtype = values.dtype
        else:
            # Datetime
            if values.ndim > 1 and is_datetime64_ns_dtype(values.dtype):
                # Avoid calling the DatetimeIndex constructor as it is 1D only
                # Note: this is reached by DataFrame.rank calls GH#27027
                # TODO(EA2D): special case not needed with 2D EAs
                asi8 = values.view("i8")
                dtype = values.dtype
                return asi8, dtype

            from pandas import DatetimeIndex

            values = DatetimeIndex(values)._data
            dtype = values.dtype

        return values.asi8, dtype

    elif is_categorical_dtype(values.dtype) and (
        is_categorical_dtype(dtype) or dtype is None
    ):
        values = values.codes
        dtype = pandas_dtype("category")

        # we are actually coercing to int64
        # until our algos support int* directly (not all do)
        values = ensure_int64(values)

        return values, dtype

    # we have failed, return object
    values = np.asarray(values, dtype=object)
    return ensure_object(values), np.dtype("object")


def _reconstruct_data(
    values: ArrayLike, dtype: DtypeObj, original: AnyArrayLike
) -> ArrayLike:
    """
    reverse of _ensure_data

    Parameters
    ----------
    values : np.ndarray or ExtensionArray
    dtype : np.ndtype or ExtensionDtype
    original : AnyArrayLike

    Returns
    -------
    ExtensionArray or np.ndarray
    """
    if is_extension_array_dtype(dtype):
        values = dtype.construct_array_type()._from_sequence(values)
    elif is_bool_dtype(dtype):
        values = values.astype(dtype, copy=False)

        # we only support object dtypes bool Index
        if isinstance(original, ABCIndexClass):
            values = values.astype(object, copy=False)
    elif dtype is not None:
        if is_datetime64_dtype(dtype):
            dtype = "datetime64[ns]"
        elif is_timedelta64_dtype(dtype):
            dtype = "timedelta64[ns]"

        values = values.astype(dtype, copy=False)

    return values


def _ensure_arraylike(values):
    """
    ensure that we are arraylike if not already
    """
    if not is_array_like(values):
        inferred = lib.infer_dtype(values, skipna=False)
        if inferred in ["mixed", "string", "mixed-integer"]:
            # "mixed-integer" to ensure we do not cast ["ss", 42] to str GH#22160
            if isinstance(values, tuple):
                values = list(values)
            values = construct_1d_object_array_from_listlike(values)
        else:
            values = np.asarray(values)
    return values


_hashtables = {
    "float64": htable.Float64HashTable,
    "uint64": htable.UInt64HashTable,
    "int64": htable.Int64HashTable,
    "string": htable.StringHashTable,
    "object": htable.PyObjectHashTable,
}


def _get_hashtable_algo(values: np.ndarray):
    """
    Parameters
    ----------
    values : np.ndarray

    Returns
    -------
    htable : HashTable subclass
    values : ndarray
    """
    values, _ = _ensure_data(values)

    ndtype = _check_object_for_strings(values)
    htable = _hashtables[ndtype]
    return htable, values


def _get_values_for_rank(values: ArrayLike):
    if is_categorical_dtype(values):
        values = cast("Categorical", values)._values_for_rank()

    values, _ = _ensure_data(values)
    return values


def get_data_algo(values: ArrayLike):
    values = _get_values_for_rank(values)

    ndtype = _check_object_for_strings(values)
    htable = _hashtables.get(ndtype, _hashtables["object"])

    return htable, values


def _check_object_for_strings(values) -> str:
    """
    Check if we can use string hashtable instead of object hashtable.

    Parameters
    ----------
    values : ndarray

    Returns
    -------
    str
    """
    ndtype = values.dtype.name
    if ndtype == "object":

        # it's cheaper to use a String Hash Table than Object; we infer
        # including nulls because that is the only difference between
        # StringHashTable and ObjectHashtable
        if lib.infer_dtype(values, skipna=False) in ["string"]:
            ndtype = "string"
    return ndtype


# --------------- #
# top-level algos #
# --------------- #


def unique(values):
    """
    Hash table-based unique. Uniques are returned in order
    of appearance. This does NOT sort.

    Significantly faster than numpy.unique. Includes NA values.

    Parameters
    ----------
    values : 1d array-like

    Returns
    -------
    numpy.ndarray or ExtensionArray

        The return can be:

        * Index : when the input is an Index
        * Categorical : when the input is a Categorical dtype
        * ndarray : when the input is a Series/ndarray

        Return numpy.ndarray or ExtensionArray.

    See Also
    --------
    Index.unique : Return unique values from an Index.
    Series.unique : Return unique values of Series object.

    Examples
    --------
    >>> pd.unique(pd.Series([2, 1, 3, 3]))
    array([2, 1, 3])

    >>> pd.unique(pd.Series([2] + [1] * 5))
    array([2, 1])

    >>> pd.unique(pd.Series([pd.Timestamp('20160101'),
    ...                     pd.Timestamp('20160101')]))
    array(['2016-01-01T00:00:00.000000000'], dtype='datetime64[ns]')

    >>> pd.unique(pd.Series([pd.Timestamp('20160101', tz='US/Eastern'),
    ...                      pd.Timestamp('20160101', tz='US/Eastern')]))
    array([Timestamp('2016-01-01 00:00:00-0500', tz='US/Eastern')],
          dtype=object)

    >>> pd.unique(pd.Index([pd.Timestamp('20160101', tz='US/Eastern'),
    ...                     pd.Timestamp('20160101', tz='US/Eastern')]))
    DatetimeIndex(['2016-01-01 00:00:00-05:00'],
    ...           dtype='datetime64[ns, US/Eastern]', freq=None)

    >>> pd.unique(list('baabc'))
    array(['b', 'a', 'c'], dtype=object)

    An unordered Categorical will return categories in the
    order of appearance.

    >>> pd.unique(pd.Series(pd.Categorical(list('baabc'))))
    [b, a, c]
    Categories (3, object): [b, a, c]

    >>> pd.unique(pd.Series(pd.Categorical(list('baabc'),
    ...                                    categories=list('abc'))))
    [b, a, c]
    Categories (3, object): [b, a, c]

    An ordered Categorical preserves the category ordering.

    >>> pd.unique(pd.Series(pd.Categorical(list('baabc'),
    ...                                    categories=list('abc'),
    ...                                    ordered=True)))
    [b, a, c]
    Categories (3, object): [a < b < c]

    An array of tuples

    >>> pd.unique([('a', 'b'), ('b', 'a'), ('a', 'c'), ('b', 'a')])
    array([('a', 'b'), ('b', 'a'), ('a', 'c')], dtype=object)
    """
    values = _ensure_arraylike(values)

    if is_extension_array_dtype(values):
        # Dispatch to extension dtype's unique.
        return values.unique()

    original = values
    htable, values = _get_hashtable_algo(values)

    table = htable(len(values))
    uniques = table.unique(values)
    uniques = _reconstruct_data(uniques, original.dtype, original)
    return uniques


unique1d = unique


def isin(comps: AnyArrayLike, values: AnyArrayLike) -> np.ndarray:
    """
    Compute the isin boolean array.

    Parameters
    ----------
    comps : array-like
    values : array-like

    Returns
    -------
    ndarray[bool]
        Same length as `comps`.
    """
    if not is_list_like(comps):
        raise TypeError(
            "only list-like objects are allowed to be passed "
            f"to isin(), you passed a [{type(comps).__name__}]"
        )
    if not is_list_like(values):
        raise TypeError(
            "only list-like objects are allowed to be passed "
            f"to isin(), you passed a [{type(values).__name__}]"
        )

    if not isinstance(
        values, (ABCIndexClass, ABCSeries, ABCExtensionArray, np.ndarray)
    ):
        values = construct_1d_object_array_from_listlike(list(values))
        # TODO: could use ensure_arraylike here
    elif isinstance(values, ABCMultiIndex):
        # Avoid raising in extract_array
        values = np.array(values)

    comps = _ensure_arraylike(comps)
    comps = extract_array(comps, extract_numpy=True)
    if is_categorical_dtype(comps):
        # TODO(extension)
        # handle categoricals
        return cast("Categorical", comps).isin(values)

    if needs_i8_conversion(comps):
<<<<<<< HEAD
        # Dispatch to DatetimeLikeIndexMixin.isin
        from pandas import Index

        return Index(comps).isin(values)
    elif needs_i8_conversion(values.dtype) and not is_object_dtype(comps):
        # e.g. comps are integers and values are datetime64s
        return np.zeros(comps.shape, dtype=bool)
=======
        # Dispatch to DatetimeLikeArrayMixin.isin
        return array(comps).isin(values)
>>>>>>> e4cf3abe

    comps = _ensure_arraylike(comps)
    comps, dtype = _ensure_data(comps)
    values, _ = _ensure_data(values, dtype=dtype)

    f = htable.ismember_object

    # GH16012
    # Ensure np.in1d doesn't get object types or it *may* throw an exception
    # Albeit hashmap has O(1) look-up (vs. O(logn) in sorted array),
    # in1d is faster for small sizes
    if len(comps) > 1_000_000 and len(values) <= 26 and not is_object_dtype(comps):
        # If the the values include nan we need to check for nan explicitly
        # since np.nan it not equal to np.nan
        if isna(values).any():
            f = lambda c, v: np.logical_or(np.in1d(c, v), np.isnan(c))
        else:
            f = np.in1d
    elif is_integer_dtype(comps.dtype):
        try:
            values = values.astype("int64", copy=False)
            comps = comps.astype("int64", copy=False)
            f = htable.ismember_int64
        except (TypeError, ValueError, OverflowError):
            values = values.astype(object)
            comps = comps.astype(object)

    elif is_float_dtype(comps.dtype):
        try:
            values = values.astype("float64", copy=False)
            comps = comps.astype("float64", copy=False)
            f = htable.ismember_float64
        except (TypeError, ValueError):
            values = values.astype(object)
            comps = comps.astype(object)

    return f(comps, values)


def factorize_array(
    values: np.ndarray, na_sentinel: int = -1, size_hint=None, na_value=None, mask=None
) -> Tuple[np.ndarray, np.ndarray]:
    """
    Factorize an array-like to codes and uniques.

    This doesn't do any coercion of types or unboxing before factorization.

    Parameters
    ----------
    values : ndarray
    na_sentinel : int, default -1
    size_hint : int, optional
        Passed through to the hashtable's 'get_labels' method
    na_value : object, optional
        A value in `values` to consider missing. Note: only use this
        parameter when you know that you don't have any values pandas would
        consider missing in the array (NaN for float data, iNaT for
        datetimes, etc.).
    mask : ndarray[bool], optional
        If not None, the mask is used as indicator for missing values
        (True = missing, False = valid) instead of `na_value` or
        condition "val != val".

    Returns
    -------
    codes : ndarray
    uniques : ndarray
    """
    hash_klass, values = get_data_algo(values)

    table = hash_klass(size_hint or len(values))
    uniques, codes = table.factorize(
        values, na_sentinel=na_sentinel, na_value=na_value, mask=mask
    )

    codes = ensure_platform_int(codes)
    return codes, uniques


@doc(
    values=dedent(
        """\
    values : sequence
        A 1-D sequence. Sequences that aren't pandas objects are
        coerced to ndarrays before factorization.
    """
    ),
    sort=dedent(
        """\
    sort : bool, default False
        Sort `uniques` and shuffle `codes` to maintain the
        relationship.
    """
    ),
    size_hint=dedent(
        """\
    size_hint : int, optional
        Hint to the hashtable sizer.
    """
    ),
)
def factorize(
    values,
    sort: bool = False,
    na_sentinel: Optional[int] = -1,
    size_hint: Optional[int] = None,
) -> Tuple[np.ndarray, Union[np.ndarray, "Index"]]:
    """
    Encode the object as an enumerated type or categorical variable.

    This method is useful for obtaining a numeric representation of an
    array when all that matters is identifying distinct values. `factorize`
    is available as both a top-level function :func:`pandas.factorize`,
    and as a method :meth:`Series.factorize` and :meth:`Index.factorize`.

    Parameters
    ----------
    {values}{sort}
    na_sentinel : int or None, default -1
        Value to mark "not found". If None, will not drop the NaN
        from the uniques of the values.

        .. versionchanged:: 1.1.2
    {size_hint}\

    Returns
    -------
    codes : ndarray
        An integer ndarray that's an indexer into `uniques`.
        ``uniques.take(codes)`` will have the same values as `values`.
    uniques : ndarray, Index, or Categorical
        The unique valid values. When `values` is Categorical, `uniques`
        is a Categorical. When `values` is some other pandas object, an
        `Index` is returned. Otherwise, a 1-D ndarray is returned.

        .. note ::

           Even if there's a missing value in `values`, `uniques` will
           *not* contain an entry for it.

    See Also
    --------
    cut : Discretize continuous-valued array.
    unique : Find the unique value in an array.

    Examples
    --------
    These examples all show factorize as a top-level method like
    ``pd.factorize(values)``. The results are identical for methods like
    :meth:`Series.factorize`.

    >>> codes, uniques = pd.factorize(['b', 'b', 'a', 'c', 'b'])
    >>> codes
    array([0, 0, 1, 2, 0]...)
    >>> uniques
    array(['b', 'a', 'c'], dtype=object)

    With ``sort=True``, the `uniques` will be sorted, and `codes` will be
    shuffled so that the relationship is the maintained.

    >>> codes, uniques = pd.factorize(['b', 'b', 'a', 'c', 'b'], sort=True)
    >>> codes
    array([1, 1, 0, 2, 1]...)
    >>> uniques
    array(['a', 'b', 'c'], dtype=object)

    Missing values are indicated in `codes` with `na_sentinel`
    (``-1`` by default). Note that missing values are never
    included in `uniques`.

    >>> codes, uniques = pd.factorize(['b', None, 'a', 'c', 'b'])
    >>> codes
    array([ 0, -1,  1,  2,  0]...)
    >>> uniques
    array(['b', 'a', 'c'], dtype=object)

    Thus far, we've only factorized lists (which are internally coerced to
    NumPy arrays). When factorizing pandas objects, the type of `uniques`
    will differ. For Categoricals, a `Categorical` is returned.

    >>> cat = pd.Categorical(['a', 'a', 'c'], categories=['a', 'b', 'c'])
    >>> codes, uniques = pd.factorize(cat)
    >>> codes
    array([0, 0, 1]...)
    >>> uniques
    ['a', 'c']
    Categories (3, object): ['a', 'b', 'c']

    Notice that ``'b'`` is in ``uniques.categories``, despite not being
    present in ``cat.values``.

    For all other pandas objects, an Index of the appropriate type is
    returned.

    >>> cat = pd.Series(['a', 'a', 'c'])
    >>> codes, uniques = pd.factorize(cat)
    >>> codes
    array([0, 0, 1]...)
    >>> uniques
    Index(['a', 'c'], dtype='object')

    If NaN is in the values, and we want to include NaN in the uniques of the
    values, it can be achieved by setting ``na_sentinel=None``.

    >>> values = np.array([1, 2, 1, np.nan])
    >>> codes, uniques = pd.factorize(values)  # default: na_sentinel=-1
    >>> codes
    array([ 0,  1,  0, -1])
    >>> uniques
    array([1., 2.])

    >>> codes, uniques = pd.factorize(values, na_sentinel=None)
    >>> codes
    array([0, 1, 0, 2])
    >>> uniques
    array([ 1.,  2., nan])
    """
    # Implementation notes: This method is responsible for 3 things
    # 1.) coercing data to array-like (ndarray, Index, extension array)
    # 2.) factorizing codes and uniques
    # 3.) Maybe boxing the uniques in an Index
    #
    # Step 2 is dispatched to extension types (like Categorical). They are
    # responsible only for factorization. All data coercion, sorting and boxing
    # should happen here.

    values = _ensure_arraylike(values)
    original = values

    # GH35667, if na_sentinel=None, we will not dropna NaNs from the uniques
    # of values, assign na_sentinel=-1 to replace code value for NaN.
    dropna = True
    if na_sentinel is None:
        na_sentinel = -1
        dropna = False

    if is_extension_array_dtype(values.dtype):
        values = extract_array(values)
        codes, uniques = values.factorize(na_sentinel=na_sentinel)
        dtype = original.dtype
    else:
        values, dtype = _ensure_data(values)

        if original.dtype.kind in ["m", "M"]:
            na_value = na_value_for_dtype(original.dtype)
        else:
            na_value = None

        codes, uniques = factorize_array(
            values, na_sentinel=na_sentinel, size_hint=size_hint, na_value=na_value
        )

    if sort and len(uniques) > 0:
        uniques, codes = safe_sort(
            uniques, codes, na_sentinel=na_sentinel, assume_unique=True, verify=False
        )

    code_is_na = codes == na_sentinel
    if not dropna and code_is_na.any():
        # na_value is set based on the dtype of uniques, and compat set to False is
        # because we do not want na_value to be 0 for integers
        na_value = na_value_for_dtype(uniques.dtype, compat=False)
        uniques = np.append(uniques, [na_value])
        codes = np.where(code_is_na, len(uniques) - 1, codes)

    uniques = _reconstruct_data(uniques, dtype, original)

    # return original tenor
    if isinstance(original, ABCIndexClass):
        if original.dtype.kind in ["m", "M"] and isinstance(uniques, np.ndarray):
            uniques = type(original._data)._simple_new(uniques, dtype=original.dtype)
        uniques = original._shallow_copy(uniques, name=None)
    elif isinstance(original, ABCSeries):
        from pandas import Index

        uniques = Index(uniques)

    return codes, uniques


def value_counts(
    values,
    sort: bool = True,
    ascending: bool = False,
    normalize: bool = False,
    bins=None,
    dropna: bool = True,
) -> Series:
    """
    Compute a histogram of the counts of non-null values.

    Parameters
    ----------
    values : ndarray (1-d)
    sort : bool, default True
        Sort by values
    ascending : bool, default False
        Sort in ascending order
    normalize: bool, default False
        If True then compute a relative histogram
    bins : integer, optional
        Rather than count values, group them into half-open bins,
        convenience for pd.cut, only works with numeric data
    dropna : bool, default True
        Don't include counts of NaN

    Returns
    -------
    Series
    """
    from pandas.core.series import Series

    name = getattr(values, "name", None)

    if bins is not None:
        from pandas.core.reshape.tile import cut

        values = Series(values)
        try:
            ii = cut(values, bins, include_lowest=True)
        except TypeError as err:
            raise TypeError("bins argument only works with numeric data.") from err

        # count, remove nulls (from the index), and but the bins
        result = ii.value_counts(dropna=dropna)
        result = result[result.index.notna()]
        result.index = result.index.astype("interval")
        result = result.sort_index()

        # if we are dropna and we have NO values
        if dropna and (result._values == 0).all():
            result = result.iloc[0:0]

        # normalizing is by len of all (regardless of dropna)
        counts = np.array([len(ii)])

    else:

        if is_extension_array_dtype(values):

            # handle Categorical and sparse,
            result = Series(values)._values.value_counts(dropna=dropna)
            result.name = name
            counts = result._values

        else:
            keys, counts = value_counts_arraylike(values, dropna)

            result = Series(counts, index=keys, name=name)

    if sort:
        result = result.sort_values(ascending=ascending)

    if normalize:
        result = result / float(counts.sum())

    return result


# Called once from SparseArray, otherwise could be private
def value_counts_arraylike(values, dropna: bool):
    """
    Parameters
    ----------
    values : arraylike
    dropna : bool

    Returns
    -------
    uniques : np.ndarray or ExtensionArray
    counts : np.ndarray
    """
    values = _ensure_arraylike(values)
    original = values
    values, _ = _ensure_data(values)
    ndtype = values.dtype.name

    if needs_i8_conversion(original.dtype):
        # datetime, timedelta, or period

        keys, counts = htable.value_count_int64(values, dropna)

        if dropna:
            msk = keys != iNaT
            keys, counts = keys[msk], counts[msk]

    else:
        # ndarray like

        # TODO: handle uint8
        f = getattr(htable, f"value_count_{ndtype}")
        keys, counts = f(values, dropna)

        mask = isna(values)
        if not dropna and mask.any():
            if not isna(keys).any():
                keys = np.insert(keys, 0, np.NaN)
                counts = np.insert(counts, 0, mask.sum())

    keys = _reconstruct_data(keys, original.dtype, original)

    return keys, counts


def duplicated(values: ArrayLike, keep: str = "first") -> np.ndarray:
    """
    Return boolean ndarray denoting duplicate values.

    Parameters
    ----------
    values : ndarray-like
        Array over which to check for duplicate values.
    keep : {'first', 'last', False}, default 'first'
        - ``first`` : Mark duplicates as ``True`` except for the first
          occurrence.
        - ``last`` : Mark duplicates as ``True`` except for the last
          occurrence.
        - False : Mark all duplicates as ``True``.

    Returns
    -------
    duplicated : ndarray
    """
    values, _ = _ensure_data(values)
    ndtype = values.dtype.name
    f = getattr(htable, f"duplicated_{ndtype}")
    return f(values, keep=keep)


def mode(values, dropna: bool = True) -> Series:
    """
    Returns the mode(s) of an array.

    Parameters
    ----------
    values : array-like
        Array over which to check for duplicate values.
    dropna : boolean, default True
        Don't consider counts of NaN/NaT.

        .. versionadded:: 0.24.0

    Returns
    -------
    mode : Series
    """
    from pandas import Series

    values = _ensure_arraylike(values)
    original = values

    # categorical is a fast-path
    if is_categorical_dtype(values):
        if isinstance(values, Series):
            # TODO: should we be passing `name` below?
            return Series(values._values.mode(dropna=dropna), name=values.name)
        return values.mode(dropna=dropna)

    if dropna and needs_i8_conversion(values.dtype):
        mask = values.isnull()
        values = values[~mask]

    values, _ = _ensure_data(values)
    ndtype = values.dtype.name

    f = getattr(htable, f"mode_{ndtype}")
    result = f(values, dropna=dropna)
    try:
        result = np.sort(result)
    except TypeError as err:
        warn(f"Unable to sort modes: {err}")

    result = _reconstruct_data(result, original.dtype, original)
    return Series(result)


def rank(
    values,
    axis: int = 0,
    method: str = "average",
    na_option: str = "keep",
    ascending: bool = True,
    pct: bool = False,
):
    """
    Rank the values along a given axis.

    Parameters
    ----------
    values : array-like
        Array whose values will be ranked. The number of dimensions in this
        array must not exceed 2.
    axis : int, default 0
        Axis over which to perform rankings.
    method : {'average', 'min', 'max', 'first', 'dense'}, default 'average'
        The method by which tiebreaks are broken during the ranking.
    na_option : {'keep', 'top'}, default 'keep'
        The method by which NaNs are placed in the ranking.
        - ``keep``: rank each NaN value with a NaN ranking
        - ``top``: replace each NaN with either +/- inf so that they
                   there are ranked at the top
    ascending : boolean, default True
        Whether or not the elements should be ranked in ascending order.
    pct : boolean, default False
        Whether or not to the display the returned rankings in integer form
        (e.g. 1, 2, 3) or in percentile form (e.g. 0.333..., 0.666..., 1).
    """
    if values.ndim == 1:
        values = _get_values_for_rank(values)
        ranks = algos.rank_1d(
            values,
            ties_method=method,
            ascending=ascending,
            na_option=na_option,
            pct=pct,
        )
    elif values.ndim == 2:
        values = _get_values_for_rank(values)
        ranks = algos.rank_2d(
            values,
            axis=axis,
            ties_method=method,
            ascending=ascending,
            na_option=na_option,
            pct=pct,
        )
    else:
        raise TypeError("Array with ndim > 2 are not supported.")

    return ranks


def checked_add_with_arr(arr, b, arr_mask=None, b_mask=None):
    """
    Perform array addition that checks for underflow and overflow.

    Performs the addition of an int64 array and an int64 integer (or array)
    but checks that they do not result in overflow first. For elements that
    are indicated to be NaN, whether or not there is overflow for that element
    is automatically ignored.

    Parameters
    ----------
    arr : array addend.
    b : array or scalar addend.
    arr_mask : boolean array or None
        array indicating which elements to exclude from checking
    b_mask : boolean array or boolean or None
        array or scalar indicating which element(s) to exclude from checking

    Returns
    -------
    sum : An array for elements x + b for each element x in arr if b is
          a scalar or an array for elements x + y for each element pair
          (x, y) in (arr, b).

    Raises
    ------
    OverflowError if any x + y exceeds the maximum or minimum int64 value.
    """
    # For performance reasons, we broadcast 'b' to the new array 'b2'
    # so that it has the same size as 'arr'.
    b2 = np.broadcast_to(b, arr.shape)
    if b_mask is not None:
        # We do the same broadcasting for b_mask as well.
        b2_mask = np.broadcast_to(b_mask, arr.shape)
    else:
        b2_mask = None

    # For elements that are NaN, regardless of their value, we should
    # ignore whether they overflow or not when doing the checked add.
    if arr_mask is not None and b2_mask is not None:
        not_nan = np.logical_not(arr_mask | b2_mask)
    elif arr_mask is not None:
        not_nan = np.logical_not(arr_mask)
    elif b_mask is not None:
        not_nan = np.logical_not(b2_mask)
    else:
        not_nan = np.empty(arr.shape, dtype=bool)
        not_nan.fill(True)

    # gh-14324: For each element in 'arr' and its corresponding element
    # in 'b2', we check the sign of the element in 'b2'. If it is positive,
    # we then check whether its sum with the element in 'arr' exceeds
    # np.iinfo(np.int64).max. If so, we have an overflow error. If it
    # it is negative, we then check whether its sum with the element in
    # 'arr' exceeds np.iinfo(np.int64).min. If so, we have an overflow
    # error as well.
    mask1 = b2 > 0
    mask2 = b2 < 0

    if not mask1.any():
        to_raise = ((np.iinfo(np.int64).min - b2 > arr) & not_nan).any()
    elif not mask2.any():
        to_raise = ((np.iinfo(np.int64).max - b2 < arr) & not_nan).any()
    else:
        to_raise = (
            (np.iinfo(np.int64).max - b2[mask1] < arr[mask1]) & not_nan[mask1]
        ).any() or (
            (np.iinfo(np.int64).min - b2[mask2] > arr[mask2]) & not_nan[mask2]
        ).any()

    if to_raise:
        raise OverflowError("Overflow in int64 addition")
    return arr + b


def quantile(x, q, interpolation_method="fraction"):
    """
    Compute sample quantile or quantiles of the input array. For example, q=0.5
    computes the median.

    The `interpolation_method` parameter supports three values, namely
    `fraction` (default), `lower` and `higher`. Interpolation is done only,
    if the desired quantile lies between two data points `i` and `j`. For
    `fraction`, the result is an interpolated value between `i` and `j`;
    for `lower`, the result is `i`, for `higher` the result is `j`.

    Parameters
    ----------
    x : ndarray
        Values from which to extract score.
    q : scalar or array
        Percentile at which to extract score.
    interpolation_method : {'fraction', 'lower', 'higher'}, optional
        This optional parameter specifies the interpolation method to use,
        when the desired quantile lies between two data points `i` and `j`:

        - fraction: `i + (j - i)*fraction`, where `fraction` is the
                    fractional part of the index surrounded by `i` and `j`.
        -lower: `i`.
        - higher: `j`.

    Returns
    -------
    score : float
        Score at percentile.

    Examples
    --------
    >>> from scipy import stats
    >>> a = np.arange(100)
    >>> stats.scoreatpercentile(a, 50)
    49.5

    """
    x = np.asarray(x)
    mask = isna(x)

    x = x[~mask]

    values = np.sort(x)

    def _interpolate(a, b, fraction):
        """
        Returns the point at the given fraction between a and b, where
        'fraction' must be between 0 and 1.
        """
        return a + (b - a) * fraction

    def _get_score(at):
        if len(values) == 0:
            return np.nan

        idx = at * (len(values) - 1)
        if idx % 1 == 0:
            score = values[int(idx)]
        else:
            if interpolation_method == "fraction":
                score = _interpolate(values[int(idx)], values[int(idx) + 1], idx % 1)
            elif interpolation_method == "lower":
                score = values[np.floor(idx)]
            elif interpolation_method == "higher":
                score = values[np.ceil(idx)]
            else:
                raise ValueError(
                    "interpolation_method can only be 'fraction' "
                    ", 'lower' or 'higher'"
                )

        return score

    if is_scalar(q):
        return _get_score(q)
    else:
        q = np.asarray(q, np.float64)
        result = [_get_score(x) for x in q]
        result = np.array(result, dtype=np.float64)
        return result


# --------------- #
# select n        #
# --------------- #


class SelectN:
    def __init__(self, obj, n: int, keep: str):
        self.obj = obj
        self.n = n
        self.keep = keep

        if self.keep not in ("first", "last", "all"):
            raise ValueError('keep must be either "first", "last" or "all"')

    def compute(self, method: str) -> FrameOrSeriesUnion:
        raise NotImplementedError

    def nlargest(self):
        return self.compute("nlargest")

    def nsmallest(self):
        return self.compute("nsmallest")

    @staticmethod
    def is_valid_dtype_n_method(dtype: DtypeObj) -> bool:
        """
        Helper function to determine if dtype is valid for
        nsmallest/nlargest methods
        """
        return (
            is_numeric_dtype(dtype) and not is_complex_dtype(dtype)
        ) or needs_i8_conversion(dtype)


class SelectNSeries(SelectN):
    """
    Implement n largest/smallest for Series

    Parameters
    ----------
    obj : Series
    n : int
    keep : {'first', 'last'}, default 'first'

    Returns
    -------
    nordered : Series
    """

    def compute(self, method: str) -> Series:

        n = self.n
        dtype = self.obj.dtype
        if not self.is_valid_dtype_n_method(dtype):
            raise TypeError(f"Cannot use method '{method}' with dtype {dtype}")

        if n <= 0:
            return self.obj[[]]

        dropped = self.obj.dropna()

        # slow method
        if n >= len(self.obj):
            ascending = method == "nsmallest"
            return dropped.sort_values(ascending=ascending).head(n)

        # fast method
        arr, pandas_dtype = _ensure_data(dropped.values)
        if method == "nlargest":
            arr = -arr
            if is_integer_dtype(pandas_dtype):
                # GH 21426: ensure reverse ordering at boundaries
                arr -= 1

            elif is_bool_dtype(pandas_dtype):
                # GH 26154: ensure False is smaller than True
                arr = 1 - (-arr)

        if self.keep == "last":
            arr = arr[::-1]

        narr = len(arr)
        n = min(n, narr)

        kth_val = algos.kth_smallest(arr.copy(), n - 1)
        (ns,) = np.nonzero(arr <= kth_val)
        inds = ns[arr[ns].argsort(kind="mergesort")]

        if self.keep != "all":
            inds = inds[:n]

        if self.keep == "last":
            # reverse indices
            inds = narr - 1 - inds

        return dropped.iloc[inds]


class SelectNFrame(SelectN):
    """
    Implement n largest/smallest for DataFrame

    Parameters
    ----------
    obj : DataFrame
    n : int
    keep : {'first', 'last'}, default 'first'
    columns : list or str

    Returns
    -------
    nordered : DataFrame
    """

    def __init__(self, obj, n: int, keep: str, columns):
        super().__init__(obj, n, keep)
        if not is_list_like(columns) or isinstance(columns, tuple):
            columns = [columns]
        columns = list(columns)
        self.columns = columns

    def compute(self, method: str) -> DataFrame:

        from pandas import Int64Index

        n = self.n
        frame = self.obj
        columns = self.columns

        for column in columns:
            dtype = frame[column].dtype
            if not self.is_valid_dtype_n_method(dtype):
                raise TypeError(
                    f"Column {repr(column)} has dtype {dtype}, "
                    f"cannot use method {repr(method)} with this dtype"
                )

        def get_indexer(current_indexer, other_indexer):
            """
            Helper function to concat `current_indexer` and `other_indexer`
            depending on `method`
            """
            if method == "nsmallest":
                return current_indexer.append(other_indexer)
            else:
                return other_indexer.append(current_indexer)

        # Below we save and reset the index in case index contains duplicates
        original_index = frame.index
        cur_frame = frame = frame.reset_index(drop=True)
        cur_n = n
        indexer = Int64Index([])

        for i, column in enumerate(columns):
            # For each column we apply method to cur_frame[column].
            # If it's the last column or if we have the number of
            # results desired we are done.
            # Otherwise there are duplicates of the largest/smallest
            # value and we need to look at the rest of the columns
            # to determine which of the rows with the largest/smallest
            # value in the column to keep.
            series = cur_frame[column]
            is_last_column = len(columns) - 1 == i
            values = getattr(series, method)(
                cur_n, keep=self.keep if is_last_column else "all"
            )

            if is_last_column or len(values) <= cur_n:
                indexer = get_indexer(indexer, values.index)
                break

            # Now find all values which are equal to
            # the (nsmallest: largest)/(nlargest: smallest)
            # from our series.
            border_value = values == values[values.index[-1]]

            # Some of these values are among the top-n
            # some aren't.
            unsafe_values = values[border_value]

            # These values are definitely among the top-n
            safe_values = values[~border_value]
            indexer = get_indexer(indexer, safe_values.index)

            # Go on and separate the unsafe_values on the remaining
            # columns.
            cur_frame = cur_frame.loc[unsafe_values.index]
            cur_n = n - len(indexer)

        frame = frame.take(indexer)

        # Restore the index on frame
        frame.index = original_index.take(indexer)

        # If there is only one column, the frame is already sorted.
        if len(columns) == 1:
            return frame

        ascending = method == "nsmallest"

        return frame.sort_values(columns, ascending=ascending, kind="mergesort")


# ---- #
# take #
# ---- #


def _view_wrapper(f, arr_dtype=None, out_dtype=None, fill_wrap=None):
    def wrapper(arr, indexer, out, fill_value=np.nan):
        if arr_dtype is not None:
            arr = arr.view(arr_dtype)
        if out_dtype is not None:
            out = out.view(out_dtype)
        if fill_wrap is not None:
            fill_value = fill_wrap(fill_value)
        f(arr, indexer, out, fill_value=fill_value)

    return wrapper


def _convert_wrapper(f, conv_dtype):
    def wrapper(arr, indexer, out, fill_value=np.nan):
        arr = arr.astype(conv_dtype)
        f(arr, indexer, out, fill_value=fill_value)

    return wrapper


def _take_2d_multi_object(arr, indexer, out, fill_value, mask_info):
    # this is not ideal, performance-wise, but it's better than raising
    # an exception (best to optimize in Cython to avoid getting here)
    row_idx, col_idx = indexer
    if mask_info is not None:
        (row_mask, col_mask), (row_needs, col_needs) = mask_info
    else:
        row_mask = row_idx == -1
        col_mask = col_idx == -1
        row_needs = row_mask.any()
        col_needs = col_mask.any()
    if fill_value is not None:
        if row_needs:
            out[row_mask, :] = fill_value
        if col_needs:
            out[:, col_mask] = fill_value
    for i in range(len(row_idx)):
        u_ = row_idx[i]
        for j in range(len(col_idx)):
            v = col_idx[j]
            out[i, j] = arr[u_, v]


def _take_nd_object(arr, indexer, out, axis: int, fill_value, mask_info):
    if mask_info is not None:
        mask, needs_masking = mask_info
    else:
        mask = indexer == -1
        needs_masking = mask.any()
    if arr.dtype != out.dtype:
        arr = arr.astype(out.dtype)
    if arr.shape[axis] > 0:
        arr.take(ensure_platform_int(indexer), axis=axis, out=out)
    if needs_masking:
        outindexer = [slice(None)] * arr.ndim
        outindexer[axis] = mask
        out[tuple(outindexer)] = fill_value


_take_1d_dict = {
    ("int8", "int8"): algos.take_1d_int8_int8,
    ("int8", "int32"): algos.take_1d_int8_int32,
    ("int8", "int64"): algos.take_1d_int8_int64,
    ("int8", "float64"): algos.take_1d_int8_float64,
    ("int16", "int16"): algos.take_1d_int16_int16,
    ("int16", "int32"): algos.take_1d_int16_int32,
    ("int16", "int64"): algos.take_1d_int16_int64,
    ("int16", "float64"): algos.take_1d_int16_float64,
    ("int32", "int32"): algos.take_1d_int32_int32,
    ("int32", "int64"): algos.take_1d_int32_int64,
    ("int32", "float64"): algos.take_1d_int32_float64,
    ("int64", "int64"): algos.take_1d_int64_int64,
    ("int64", "float64"): algos.take_1d_int64_float64,
    ("float32", "float32"): algos.take_1d_float32_float32,
    ("float32", "float64"): algos.take_1d_float32_float64,
    ("float64", "float64"): algos.take_1d_float64_float64,
    ("object", "object"): algos.take_1d_object_object,
    ("bool", "bool"): _view_wrapper(algos.take_1d_bool_bool, np.uint8, np.uint8),
    ("bool", "object"): _view_wrapper(algos.take_1d_bool_object, np.uint8, None),
    ("datetime64[ns]", "datetime64[ns]"): _view_wrapper(
        algos.take_1d_int64_int64, np.int64, np.int64, np.int64
    ),
}

_take_2d_axis0_dict = {
    ("int8", "int8"): algos.take_2d_axis0_int8_int8,
    ("int8", "int32"): algos.take_2d_axis0_int8_int32,
    ("int8", "int64"): algos.take_2d_axis0_int8_int64,
    ("int8", "float64"): algos.take_2d_axis0_int8_float64,
    ("int16", "int16"): algos.take_2d_axis0_int16_int16,
    ("int16", "int32"): algos.take_2d_axis0_int16_int32,
    ("int16", "int64"): algos.take_2d_axis0_int16_int64,
    ("int16", "float64"): algos.take_2d_axis0_int16_float64,
    ("int32", "int32"): algos.take_2d_axis0_int32_int32,
    ("int32", "int64"): algos.take_2d_axis0_int32_int64,
    ("int32", "float64"): algos.take_2d_axis0_int32_float64,
    ("int64", "int64"): algos.take_2d_axis0_int64_int64,
    ("int64", "float64"): algos.take_2d_axis0_int64_float64,
    ("float32", "float32"): algos.take_2d_axis0_float32_float32,
    ("float32", "float64"): algos.take_2d_axis0_float32_float64,
    ("float64", "float64"): algos.take_2d_axis0_float64_float64,
    ("object", "object"): algos.take_2d_axis0_object_object,
    ("bool", "bool"): _view_wrapper(algos.take_2d_axis0_bool_bool, np.uint8, np.uint8),
    ("bool", "object"): _view_wrapper(algos.take_2d_axis0_bool_object, np.uint8, None),
    ("datetime64[ns]", "datetime64[ns]"): _view_wrapper(
        algos.take_2d_axis0_int64_int64, np.int64, np.int64, fill_wrap=np.int64
    ),
}

_take_2d_axis1_dict = {
    ("int8", "int8"): algos.take_2d_axis1_int8_int8,
    ("int8", "int32"): algos.take_2d_axis1_int8_int32,
    ("int8", "int64"): algos.take_2d_axis1_int8_int64,
    ("int8", "float64"): algos.take_2d_axis1_int8_float64,
    ("int16", "int16"): algos.take_2d_axis1_int16_int16,
    ("int16", "int32"): algos.take_2d_axis1_int16_int32,
    ("int16", "int64"): algos.take_2d_axis1_int16_int64,
    ("int16", "float64"): algos.take_2d_axis1_int16_float64,
    ("int32", "int32"): algos.take_2d_axis1_int32_int32,
    ("int32", "int64"): algos.take_2d_axis1_int32_int64,
    ("int32", "float64"): algos.take_2d_axis1_int32_float64,
    ("int64", "int64"): algos.take_2d_axis1_int64_int64,
    ("int64", "float64"): algos.take_2d_axis1_int64_float64,
    ("float32", "float32"): algos.take_2d_axis1_float32_float32,
    ("float32", "float64"): algos.take_2d_axis1_float32_float64,
    ("float64", "float64"): algos.take_2d_axis1_float64_float64,
    ("object", "object"): algos.take_2d_axis1_object_object,
    ("bool", "bool"): _view_wrapper(algos.take_2d_axis1_bool_bool, np.uint8, np.uint8),
    ("bool", "object"): _view_wrapper(algos.take_2d_axis1_bool_object, np.uint8, None),
    ("datetime64[ns]", "datetime64[ns]"): _view_wrapper(
        algos.take_2d_axis1_int64_int64, np.int64, np.int64, fill_wrap=np.int64
    ),
}

_take_2d_multi_dict = {
    ("int8", "int8"): algos.take_2d_multi_int8_int8,
    ("int8", "int32"): algos.take_2d_multi_int8_int32,
    ("int8", "int64"): algos.take_2d_multi_int8_int64,
    ("int8", "float64"): algos.take_2d_multi_int8_float64,
    ("int16", "int16"): algos.take_2d_multi_int16_int16,
    ("int16", "int32"): algos.take_2d_multi_int16_int32,
    ("int16", "int64"): algos.take_2d_multi_int16_int64,
    ("int16", "float64"): algos.take_2d_multi_int16_float64,
    ("int32", "int32"): algos.take_2d_multi_int32_int32,
    ("int32", "int64"): algos.take_2d_multi_int32_int64,
    ("int32", "float64"): algos.take_2d_multi_int32_float64,
    ("int64", "int64"): algos.take_2d_multi_int64_int64,
    ("int64", "float64"): algos.take_2d_multi_int64_float64,
    ("float32", "float32"): algos.take_2d_multi_float32_float32,
    ("float32", "float64"): algos.take_2d_multi_float32_float64,
    ("float64", "float64"): algos.take_2d_multi_float64_float64,
    ("object", "object"): algos.take_2d_multi_object_object,
    ("bool", "bool"): _view_wrapper(algos.take_2d_multi_bool_bool, np.uint8, np.uint8),
    ("bool", "object"): _view_wrapper(algos.take_2d_multi_bool_object, np.uint8, None),
    ("datetime64[ns]", "datetime64[ns]"): _view_wrapper(
        algos.take_2d_multi_int64_int64, np.int64, np.int64, fill_wrap=np.int64
    ),
}


def _get_take_nd_function(
    ndim: int, arr_dtype, out_dtype, axis: int = 0, mask_info=None
):
    if ndim <= 2:
        tup = (arr_dtype.name, out_dtype.name)
        if ndim == 1:
            func = _take_1d_dict.get(tup, None)
        elif ndim == 2:
            if axis == 0:
                func = _take_2d_axis0_dict.get(tup, None)
            else:
                func = _take_2d_axis1_dict.get(tup, None)
        if func is not None:
            return func

        tup = (out_dtype.name, out_dtype.name)
        if ndim == 1:
            func = _take_1d_dict.get(tup, None)
        elif ndim == 2:
            if axis == 0:
                func = _take_2d_axis0_dict.get(tup, None)
            else:
                func = _take_2d_axis1_dict.get(tup, None)
        if func is not None:
            func = _convert_wrapper(func, out_dtype)
            return func

    def func2(arr, indexer, out, fill_value=np.nan):
        indexer = ensure_int64(indexer)
        _take_nd_object(
            arr, indexer, out, axis=axis, fill_value=fill_value, mask_info=mask_info
        )

    return func2


def take(arr, indices, axis: int = 0, allow_fill: bool = False, fill_value=None):
    """
    Take elements from an array.

    Parameters
    ----------
    arr : sequence
        Non array-likes (sequences without a dtype) are coerced
        to an ndarray.
    indices : sequence of integers
        Indices to be taken.
    axis : int, default 0
        The axis over which to select values.
    allow_fill : bool, default False
        How to handle negative values in `indices`.

        * False: negative values in `indices` indicate positional indices
          from the right (the default). This is similar to :func:`numpy.take`.

        * True: negative values in `indices` indicate
          missing values. These values are set to `fill_value`. Any other
          other negative values raise a ``ValueError``.

    fill_value : any, optional
        Fill value to use for NA-indices when `allow_fill` is True.
        This may be ``None``, in which case the default NA value for
        the type (``self.dtype.na_value``) is used.

        For multi-dimensional `arr`, each *element* is filled with
        `fill_value`.

    Returns
    -------
    ndarray or ExtensionArray
        Same type as the input.

    Raises
    ------
    IndexError
        When `indices` is out of bounds for the array.
    ValueError
        When the indexer contains negative values other than ``-1``
        and `allow_fill` is True.

    Notes
    -----
    When `allow_fill` is False, `indices` may be whatever dimensionality
    is accepted by NumPy for `arr`.

    When `allow_fill` is True, `indices` should be 1-D.

    See Also
    --------
    numpy.take : Take elements from an array along an axis.

    Examples
    --------
    >>> from pandas.api.extensions import take

    With the default ``allow_fill=False``, negative numbers indicate
    positional indices from the right.

    >>> take(np.array([10, 20, 30]), [0, 0, -1])
    array([10, 10, 30])

    Setting ``allow_fill=True`` will place `fill_value` in those positions.

    >>> take(np.array([10, 20, 30]), [0, 0, -1], allow_fill=True)
    array([10., 10., nan])

    >>> take(np.array([10, 20, 30]), [0, 0, -1], allow_fill=True,
    ...      fill_value=-10)
    array([ 10,  10, -10])
    """
    if not is_array_like(arr):
        arr = np.asarray(arr)

    indices = np.asarray(indices, dtype=np.intp)

    if allow_fill:
        # Pandas style, -1 means NA
        validate_indices(indices, arr.shape[axis])
        result = take_1d(
            arr, indices, axis=axis, allow_fill=True, fill_value=fill_value
        )
    else:
        # NumPy style
        result = arr.take(indices, axis=axis)
    return result


def take_nd(
    arr, indexer, axis: int = 0, out=None, fill_value=np.nan, allow_fill: bool = True
):
    """
    Specialized Cython take which sets NaN values in one pass

    This dispatches to ``take`` defined on ExtensionArrays. It does not
    currently dispatch to ``SparseArray.take`` for sparse ``arr``.

    Parameters
    ----------
    arr : array-like
        Input array.
    indexer : ndarray
        1-D array of indices to take, subarrays corresponding to -1 value
        indices are filed with fill_value
    axis : int, default 0
        Axis to take from
    out : ndarray or None, default None
        Optional output array, must be appropriate type to hold input and
        fill_value together, if indexer has any -1 value entries; call
        maybe_promote to determine this type for any fill_value
    fill_value : any, default np.nan
        Fill value to replace -1 values with
    allow_fill : boolean, default True
        If False, indexer is assumed to contain no -1 values so no filling
        will be done.  This short-circuits computation of a mask.  Result is
        undefined if allow_fill == False and -1 is present in indexer.

    Returns
    -------
    subarray : array-like
        May be the same type as the input, or cast to an ndarray.
    """
    mask_info = None

    if isinstance(arr, ABCExtensionArray):
        # Check for EA to catch DatetimeArray, TimedeltaArray
        return arr.take(indexer, fill_value=fill_value, allow_fill=allow_fill)

    arr = extract_array(arr)
    arr = np.asarray(arr)

    if indexer is None:
        indexer = np.arange(arr.shape[axis], dtype=np.int64)
        dtype, fill_value = arr.dtype, arr.dtype.type()
    else:
        indexer = ensure_int64(indexer, copy=False)
        if not allow_fill:
            dtype, fill_value = arr.dtype, arr.dtype.type()
            mask_info = None, False
        else:
            # check for promotion based on types only (do this first because
            # it's faster than computing a mask)
            dtype, fill_value = maybe_promote(arr.dtype, fill_value)
            if dtype != arr.dtype and (out is None or out.dtype != dtype):
                # check if promotion is actually required based on indexer
                mask = indexer == -1
                needs_masking = mask.any()
                mask_info = mask, needs_masking
                if needs_masking:
                    if out is not None and out.dtype != dtype:
                        raise TypeError("Incompatible type for fill_value")
                else:
                    # if not, then depromote, set fill_value to dummy
                    # (it won't be used but we don't want the cython code
                    # to crash when trying to cast it to dtype)
                    dtype, fill_value = arr.dtype, arr.dtype.type()

    flip_order = False
    if arr.ndim == 2:
        if arr.flags.f_contiguous:
            flip_order = True

    if flip_order:
        arr = arr.T
        axis = arr.ndim - axis - 1
        if out is not None:
            out = out.T

    # at this point, it's guaranteed that dtype can hold both the arr values
    # and the fill_value
    if out is None:
        out_shape_ = list(arr.shape)
        out_shape_[axis] = len(indexer)
        out_shape = tuple(out_shape_)
        if arr.flags.f_contiguous and axis == arr.ndim - 1:
            # minor tweak that can make an order-of-magnitude difference
            # for dataframes initialized directly from 2-d ndarrays
            # (s.t. df.values is c-contiguous and df._mgr.blocks[0] is its
            # f-contiguous transpose)
            out = np.empty(out_shape, dtype=dtype, order="F")
        else:
            out = np.empty(out_shape, dtype=dtype)

    func = _get_take_nd_function(
        arr.ndim, arr.dtype, out.dtype, axis=axis, mask_info=mask_info
    )
    func(arr, indexer, out, fill_value)

    if flip_order:
        out = out.T
    return out


take_1d = take_nd


def take_2d_multi(arr, indexer, fill_value=np.nan):
    """
    Specialized Cython take which sets NaN values in one pass.
    """
    # This is only called from one place in DataFrame._reindex_multi,
    #  so we know indexer is well-behaved.
    assert indexer is not None
    assert indexer[0] is not None
    assert indexer[1] is not None

    row_idx, col_idx = indexer

    row_idx = ensure_int64(row_idx)
    col_idx = ensure_int64(col_idx)
    indexer = row_idx, col_idx
    mask_info = None

    # check for promotion based on types only (do this first because
    # it's faster than computing a mask)
    dtype, fill_value = maybe_promote(arr.dtype, fill_value)
    if dtype != arr.dtype:
        # check if promotion is actually required based on indexer
        row_mask = row_idx == -1
        col_mask = col_idx == -1
        row_needs = row_mask.any()
        col_needs = col_mask.any()
        mask_info = (row_mask, col_mask), (row_needs, col_needs)

        if not (row_needs or col_needs):
            # if not, then depromote, set fill_value to dummy
            # (it won't be used but we don't want the cython code
            # to crash when trying to cast it to dtype)
            dtype, fill_value = arr.dtype, arr.dtype.type()

    # at this point, it's guaranteed that dtype can hold both the arr values
    # and the fill_value
    out_shape = len(row_idx), len(col_idx)
    out = np.empty(out_shape, dtype=dtype)

    func = _take_2d_multi_dict.get((arr.dtype.name, out.dtype.name), None)
    if func is None and arr.dtype != out.dtype:
        func = _take_2d_multi_dict.get((out.dtype.name, out.dtype.name), None)
        if func is not None:
            func = _convert_wrapper(func, out.dtype)
    if func is None:

        def func(arr, indexer, out, fill_value=np.nan):
            _take_2d_multi_object(
                arr, indexer, out, fill_value=fill_value, mask_info=mask_info
            )

    func(arr, indexer, out=out, fill_value=fill_value)
    return out


# ------------ #
# searchsorted #
# ------------ #


def searchsorted(arr, value, side="left", sorter=None):
    """
    Find indices where elements should be inserted to maintain order.

    .. versionadded:: 0.25.0

    Find the indices into a sorted array `arr` (a) such that, if the
    corresponding elements in `value` were inserted before the indices,
    the order of `arr` would be preserved.

    Assuming that `arr` is sorted:

    ======  ================================
    `side`  returned index `i` satisfies
    ======  ================================
    left    ``arr[i-1] < value <= self[i]``
    right   ``arr[i-1] <= value < self[i]``
    ======  ================================

    Parameters
    ----------
    arr: array-like
        Input array. If `sorter` is None, then it must be sorted in
        ascending order, otherwise `sorter` must be an array of indices
        that sort it.
    value : array_like
        Values to insert into `arr`.
    side : {'left', 'right'}, optional
        If 'left', the index of the first suitable location found is given.
        If 'right', return the last such index.  If there is no suitable
        index, return either 0 or N (where N is the length of `self`).
    sorter : 1-D array_like, optional
        Optional array of integer indices that sort array a into ascending
        order. They are typically the result of argsort.

    Returns
    -------
    array of ints
        Array of insertion points with the same shape as `value`.

    See Also
    --------
    numpy.searchsorted : Similar method from NumPy.
    """
    if sorter is not None:
        sorter = ensure_platform_int(sorter)

    if (
        isinstance(arr, np.ndarray)
        and is_integer_dtype(arr)
        and (is_integer(value) or is_integer_dtype(value))
    ):
        # if `arr` and `value` have different dtypes, `arr` would be
        # recast by numpy, causing a slow search.
        # Before searching below, we therefore try to give `value` the
        # same dtype as `arr`, while guarding against integer overflows.
        iinfo = np.iinfo(arr.dtype.type)
        value_arr = np.array([value]) if is_scalar(value) else np.array(value)
        if (value_arr >= iinfo.min).all() and (value_arr <= iinfo.max).all():
            # value within bounds, so no overflow, so can convert value dtype
            # to dtype of arr
            dtype = arr.dtype
        else:
            dtype = value_arr.dtype

        if is_scalar(value):
            value = dtype.type(value)
        else:
            value = array(value, dtype=dtype)
    elif not (
        is_object_dtype(arr) or is_numeric_dtype(arr) or is_categorical_dtype(arr)
    ):
        # E.g. if `arr` is an array with dtype='datetime64[ns]'
        # and `value` is a pd.Timestamp, we may need to convert value
        value_ser = array([value]) if is_scalar(value) else array(value)
        value = value_ser[0] if is_scalar(value) else value_ser
        if isinstance(value, Timestamp) and value.tzinfo is None:
            value = value.to_datetime64()

    result = arr.searchsorted(value, side=side, sorter=sorter)
    return result


# ---- #
# diff #
# ---- #

_diff_special = {"float64", "float32", "int64", "int32", "int16", "int8"}


def diff(arr, n: int, axis: int = 0, stacklevel=3):
    """
    difference of n between self,
    analogous to s-s.shift(n)

    Parameters
    ----------
    arr : ndarray
    n : int
        number of periods
    axis : int
        axis to shift on
    stacklevel : int
        The stacklevel for the lost dtype warning.

    Returns
    -------
    shifted
    """
    from pandas.core.arrays import PandasDtype

    n = int(n)
    na = np.nan
    dtype = arr.dtype

    if dtype.kind == "b":
        op = operator.xor
    else:
        op = operator.sub

    if isinstance(dtype, PandasDtype):
        # PandasArray cannot necessarily hold shifted versions of itself.
        arr = np.asarray(arr)
        dtype = arr.dtype

    if is_extension_array_dtype(dtype):
        if hasattr(arr, f"__{op.__name__}__"):
            if axis != 0:
                raise ValueError(f"cannot diff {type(arr).__name__} on axis={axis}")
            return op(arr, arr.shift(n))
        else:
            warn(
                "dtype lost in 'diff()'. In the future this will raise a "
                "TypeError. Convert to a suitable dtype prior to calling 'diff'.",
                FutureWarning,
                stacklevel=stacklevel,
            )
            arr = np.asarray(arr)
            dtype = arr.dtype

    is_timedelta = False
    is_bool = False
    if needs_i8_conversion(arr.dtype):
        dtype = np.int64
        arr = arr.view("i8")
        na = iNaT
        is_timedelta = True

    elif is_bool_dtype(dtype):
        # We have to cast in order to be able to hold np.nan
        dtype = np.object_
        is_bool = True

    elif is_integer_dtype(dtype):
        # We have to cast in order to be able to hold np.nan
        dtype = np.float64

    orig_ndim = arr.ndim
    if orig_ndim == 1:
        # reshape so we can always use algos.diff_2d
        arr = arr.reshape(-1, 1)
        # TODO: require axis == 0

    dtype = np.dtype(dtype)
    out_arr = np.empty(arr.shape, dtype=dtype)

    na_indexer = [slice(None)] * arr.ndim
    na_indexer[axis] = slice(None, n) if n >= 0 else slice(n, None)
    out_arr[tuple(na_indexer)] = na

    if arr.ndim == 2 and arr.dtype.name in _diff_special:
        # TODO: can diff_2d dtype specialization troubles be fixed by defining
        #  out_arr inside diff_2d?
        algos.diff_2d(arr, out_arr, n, axis, datetimelike=is_timedelta)
    else:
        # To keep mypy happy, _res_indexer is a list while res_indexer is
        #  a tuple, ditto for lag_indexer.
        _res_indexer = [slice(None)] * arr.ndim
        _res_indexer[axis] = slice(n, None) if n >= 0 else slice(None, n)
        res_indexer = tuple(_res_indexer)

        _lag_indexer = [slice(None)] * arr.ndim
        _lag_indexer[axis] = slice(None, -n) if n > 0 else slice(-n, None)
        lag_indexer = tuple(_lag_indexer)

        # need to make sure that we account for na for datelike/timedelta
        # we don't actually want to subtract these i8 numbers
        if is_timedelta:
            res = arr[res_indexer]
            lag = arr[lag_indexer]

            mask = (arr[res_indexer] == na) | (arr[lag_indexer] == na)
            if mask.any():
                res = res.copy()
                res[mask] = 0
                lag = lag.copy()
                lag[mask] = 0

            result = res - lag
            result[mask] = na
            out_arr[res_indexer] = result
        elif is_bool:
            out_arr[res_indexer] = arr[res_indexer] ^ arr[lag_indexer]
        else:
            out_arr[res_indexer] = arr[res_indexer] - arr[lag_indexer]

    if is_timedelta:
        out_arr = out_arr.view("timedelta64[ns]")

    if orig_ndim == 1:
        out_arr = out_arr[:, 0]
    return out_arr


# --------------------------------------------------------------------
# Helper functions

# Note: safe_sort is in algorithms.py instead of sorting.py because it is
#  low-dependency, is used in this module, and used private methods from
#  this module.
def safe_sort(
    values,
    codes=None,
    na_sentinel: int = -1,
    assume_unique: bool = False,
    verify: bool = True,
) -> Union[np.ndarray, Tuple[np.ndarray, np.ndarray]]:
    """
    Sort ``values`` and reorder corresponding ``codes``.

    ``values`` should be unique if ``codes`` is not None.
    Safe for use with mixed types (int, str), orders ints before strs.

    Parameters
    ----------
    values : list-like
        Sequence; must be unique if ``codes`` is not None.
    codes : list_like, optional
        Indices to ``values``. All out of bound indices are treated as
        "not found" and will be masked with ``na_sentinel``.
    na_sentinel : int, default -1
        Value in ``codes`` to mark "not found".
        Ignored when ``codes`` is None.
    assume_unique : bool, default False
        When True, ``values`` are assumed to be unique, which can speed up
        the calculation. Ignored when ``codes`` is None.
    verify : bool, default True
        Check if codes are out of bound for the values and put out of bound
        codes equal to na_sentinel. If ``verify=False``, it is assumed there
        are no out of bound codes. Ignored when ``codes`` is None.

        .. versionadded:: 0.25.0

    Returns
    -------
    ordered : ndarray
        Sorted ``values``
    new_codes : ndarray
        Reordered ``codes``; returned when ``codes`` is not None.

    Raises
    ------
    TypeError
        * If ``values`` is not list-like or if ``codes`` is neither None
        nor list-like
        * If ``values`` cannot be sorted
    ValueError
        * If ``codes`` is not None and ``values`` contain duplicates.
    """
    if not is_list_like(values):
        raise TypeError(
            "Only list-like objects are allowed to be passed to safe_sort as values"
        )

    if not isinstance(values, (np.ndarray, ABCExtensionArray)):
        # don't convert to string types
        dtype, _ = infer_dtype_from_array(values)
        values = np.asarray(values, dtype=dtype)

    sorter = None

    if (
        not is_extension_array_dtype(values)
        and lib.infer_dtype(values, skipna=False) == "mixed-integer"
    ):
        ordered = _sort_mixed(values)
    else:
        try:
            sorter = values.argsort()
            ordered = values.take(sorter)
        except TypeError:
            # Previous sorters failed or were not applicable, try `_sort_mixed`
            # which would work, but which fails for special case of 1d arrays
            # with tuples.
            if values.size and isinstance(values[0], tuple):
                ordered = _sort_tuples(values)
            else:
                ordered = _sort_mixed(values)

    # codes:

    if codes is None:
        return ordered

    if not is_list_like(codes):
        raise TypeError(
            "Only list-like objects or None are allowed to "
            "be passed to safe_sort as codes"
        )
    codes = ensure_platform_int(np.asarray(codes))

    if not assume_unique and not len(unique(values)) == len(values):
        raise ValueError("values should be unique if codes is not None")

    if sorter is None:
        # mixed types
        hash_klass, values = get_data_algo(values)
        t = hash_klass(len(values))
        t.map_locations(values)
        sorter = ensure_platform_int(t.lookup(ordered))

    if na_sentinel == -1:
        # take_1d is faster, but only works for na_sentinels of -1
        order2 = sorter.argsort()
        new_codes = take_1d(order2, codes, fill_value=-1)
        if verify:
            mask = (codes < -len(values)) | (codes >= len(values))
        else:
            mask = None
    else:
        reverse_indexer = np.empty(len(sorter), dtype=np.int_)
        reverse_indexer.put(sorter, np.arange(len(sorter)))
        # Out of bound indices will be masked with `na_sentinel` next, so we
        # may deal with them here without performance loss using `mode='wrap'`
        new_codes = reverse_indexer.take(codes, mode="wrap")

        mask = codes == na_sentinel
        if verify:
            mask = mask | (codes < -len(values)) | (codes >= len(values))

    if mask is not None:
        np.putmask(new_codes, mask, na_sentinel)

    return ordered, ensure_platform_int(new_codes)


def _sort_mixed(values):
    """ order ints before strings in 1d arrays, safe in py3 """
    str_pos = np.array([isinstance(x, str) for x in values], dtype=bool)
    nums = np.sort(values[~str_pos])
    strs = np.sort(values[str_pos])
    return np.concatenate([nums, np.asarray(strs, dtype=object)])


def _sort_tuples(values: np.ndarray[tuple]):
    """
    Convert array of tuples (1d) to array or array (2d).
    We need to keep the columns separately as they contain different types and
    nans (can't use `np.sort` as it may fail when str and nan are mixed in a
    column as types cannot be compared).
    """
    from pandas.core.internals.construction import to_arrays
    from pandas.core.sorting import lexsort_indexer

    arrays, _ = to_arrays(values, None)
    indexer = lexsort_indexer(arrays, orders=True)
    return values[indexer]


def make_duplicates_of_left_unique_in_right(
    left: np.ndarray, right: np.ndarray
) -> np.ndarray:
    """
    If left has duplicates, which are also duplicated in right, this duplicated values
    are dropped from right, meaning that every duplicate value from left exists only
    once in right.

    Parameters
    ----------
    left: ndarray
    right: ndarray

    Returns
    -------
    Duplicates of left are unique in right
    """
    left_duplicates = unique(left[duplicated(left)])
    return right[~(duplicated(right) & isin(right, left_duplicates))]<|MERGE_RESOLUTION|>--- conflicted
+++ resolved
@@ -436,26 +436,18 @@
 
     comps = _ensure_arraylike(comps)
     comps = extract_array(comps, extract_numpy=True)
-    if is_categorical_dtype(comps):
+    if is_categorical_dtype(comps.dtype):
         # TODO(extension)
         # handle categoricals
         return cast("Categorical", comps).isin(values)
 
-    if needs_i8_conversion(comps):
-<<<<<<< HEAD
-        # Dispatch to DatetimeLikeIndexMixin.isin
-        from pandas import Index
-
-        return Index(comps).isin(values)
-    elif needs_i8_conversion(values.dtype) and not is_object_dtype(comps):
+    if needs_i8_conversion(comps.dtype):
+        # Dispatch to DatetimeLikeArrayMixin.isin
+        return array(comps).isin(values)
+    elif needs_i8_conversion(values.dtype) and not is_object_dtype(comps.dtype):
         # e.g. comps are integers and values are datetime64s
         return np.zeros(comps.shape, dtype=bool)
-=======
-        # Dispatch to DatetimeLikeArrayMixin.isin
-        return array(comps).isin(values)
->>>>>>> e4cf3abe
-
-    comps = _ensure_arraylike(comps)
+
     comps, dtype = _ensure_data(comps)
     values, _ = _ensure_data(values, dtype=dtype)
 
