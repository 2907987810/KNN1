"""
Functions for arithmetic and comparison operations on NumPy arrays and
ExtensionArrays.
"""
import datetime
from functools import partial
import operator
from typing import Any

import numpy as np

from pandas._libs import (
    NaT,
    Timedelta,
    Timestamp,
    lib,
    ops as libops,
)
from pandas._libs.tslibs import BaseOffset
from pandas._typing import (
    ArrayLike,
    Shape,
)

from pandas.core.dtypes.cast import (
    construct_1d_object_array_from_listlike,
    find_common_type,
)
from pandas.core.dtypes.common import (
    ensure_object,
    is_bool_dtype,
    is_integer_dtype,
    is_list_like,
    is_numeric_v_string_like,
    is_object_dtype,
    is_scalar,
)
from pandas.core.dtypes.generic import (
    ABCExtensionArray,
    ABCIndex,
    ABCSeries,
)
from pandas.core.dtypes.missing import (
    isna,
    notna,
)

import pandas.core.computation.expressions as expressions
from pandas.core.construction import ensure_wrapped_if_datetimelike
from pandas.core.ops import (
    missing,
    roperator,
)
from pandas.core.ops.dispatch import should_extension_dispatch
from pandas.core.ops.invalid import invalid_comparison


def comp_method_OBJECT_ARRAY(op, x, y):
    if isinstance(y, list):
        y = construct_1d_object_array_from_listlike(y)

    if isinstance(y, (np.ndarray, ABCSeries, ABCIndex)):
        if not is_object_dtype(y.dtype):
            y = y.astype(np.object_)

        if isinstance(y, (ABCSeries, ABCIndex)):
            y = y._values

        if x.shape != y.shape:
            raise ValueError("Shapes must match", x.shape, y.shape)
        result = libops.vec_compare(x.ravel(), y.ravel(), op)
    else:
        result = libops.scalar_compare(x.ravel(), y, op)
    return result.reshape(x.shape)


def _masked_arith_op(x: np.ndarray, y, op):
    """
    If the given arithmetic operation fails, attempt it again on
    only the non-null elements of the input array(s).

    Parameters
    ----------
    x : np.ndarray
    y : np.ndarray, Series, Index
    op : binary operator
    """
    # For Series `x` is 1D so ravel() is a no-op; calling it anyway makes
    # the logic valid for both Series and DataFrame ops.
    xrav = x.ravel()
    assert isinstance(x, np.ndarray), type(x)
    if isinstance(y, np.ndarray):
        dtype = find_common_type([x.dtype, y.dtype])
        # error: Argument "dtype" to "empty" has incompatible type
        # "Union[dtype, ExtensionDtype]"; expected "Union[dtype, None, type,
        # _SupportsDtype, str, Tuple[Any, int], Tuple[Any, Union[int,
        # Sequence[int]]], List[Any], _DtypeDict, Tuple[Any, Any]]"
        result = np.empty(x.size, dtype=dtype)  # type: ignore[arg-type]

        if len(x) != len(y):
            raise ValueError(x.shape, y.shape)
        else:
            ymask = notna(y)

        # NB: ravel() is only safe since y is ndarray; for e.g. PeriodIndex
        #  we would get int64 dtype, see GH#19956
        yrav = y.ravel()
        mask = notna(xrav) & ymask.ravel()

        # See GH#5284, GH#5035, GH#19448 for historical reference
        if mask.any():
            result[mask] = op(xrav[mask], yrav[mask])

    else:
        if not is_scalar(y):
            raise TypeError(
                f"Cannot broadcast np.ndarray with operand of type { type(y) }"
            )

        # mask is only meaningful for x
        result = np.empty(x.size, dtype=x.dtype)
        mask = notna(xrav)

        # 1 ** np.nan is 1. So we have to unmask those.
        if op is pow:
            mask = np.where(x == 1, False, mask)
        elif op is roperator.rpow:
            mask = np.where(y == 1, False, mask)

        if mask.any():
            result[mask] = op(xrav[mask], y)

    np.putmask(result, ~mask, np.nan)
    result = result.reshape(x.shape)  # 2D compat
    return result


def _na_arithmetic_op(left, right, op, is_cmp: bool = False, use_numexpr=True):
    """
    Return the result of evaluating op on the passed in values.

    If native types are not compatible, try coercion to object dtype.

    Parameters
    ----------
    left : np.ndarray
    right : np.ndarray or scalar
    is_cmp : bool, default False
        If this a comparison operation.

    Returns
    -------
    array-like

    Raises
    ------
    TypeError : invalid operation
    """
    if isinstance(right, str):
        # can never use numexpr
        func = op
    else:
        func = partial(expressions.evaluate, op)

    try:
<<<<<<< HEAD
        result = expressions.evaluate(op, left, right, use_numexpr=use_numexpr)
=======
        result = func(left, right)
>>>>>>> d7b5a102
    except TypeError:
        if is_object_dtype(left) or is_object_dtype(right) and not is_cmp:
            # For object dtype, fallback to a masked operation (only operating
            #  on the non-missing values)
            # Don't do this for comparisons, as that will handle complex numbers
            #  incorrectly, see GH#32047
            result = _masked_arith_op(left, right, op)
        else:
            raise

    if is_cmp and (is_scalar(result) or result is NotImplemented):
        # numpy returned a scalar instead of operating element-wise
        # e.g. numeric array vs str
        return invalid_comparison(left, right, op)

    return missing.dispatch_fill_zeros(op, left, right, result)


def arithmetic_op(left: ArrayLike, right: Any, op, use_numexpr=True):
    """
    Evaluate an arithmetic operation `+`, `-`, `*`, `/`, `//`, `%`, `**`, ...

    Note: the caller is responsible for ensuring that numpy warnings are
    suppressed (with np.errstate(all="ignore")) if needed.

    Parameters
    ----------
    left : np.ndarray or ExtensionArray
    right : object
        Cannot be a DataFrame or Index.  Series is *not* excluded.
    op : {operator.add, operator.sub, ...}
        Or one of the reversed variants from roperator.

    Returns
    -------
    ndarray or ExtensionArray
        Or a 2-tuple of these in the case of divmod or rdivmod.
    """

    # NB: We assume that extract_array and ensure_wrapped_if_datetimelike
    #  has already been called on `left` and `right`.
    # We need to special-case datetime64/timedelta64 dtypes (e.g. because numpy
    # casts integer dtypes to timedelta64 when operating with timedelta64 - GH#22390)
    right = _maybe_upcast_for_op(right, left.shape)

    if (
        should_extension_dispatch(left, right)
        or isinstance(right, (Timedelta, BaseOffset, Timestamp))
        or right is NaT
    ):
        # Timedelta/Timestamp and other custom scalars are included in the check
        # because numexpr will fail on it, see GH#31457
        res_values = op(left, right)
    else:
<<<<<<< HEAD
        res_values = _na_arithmetic_op(left, right, op, use_numexpr=use_numexpr)
=======
        # TODO we should handle EAs consistently and move this check before the if/else
        # (https://github.com/pandas-dev/pandas/issues/41165)
        _bool_arith_check(op, left, right)

        res_values = _na_arithmetic_op(left, right, op)
>>>>>>> d7b5a102

    return res_values


def comparison_op(left: ArrayLike, right: Any, op, use_numexpr=True) -> ArrayLike:
    """
    Evaluate a comparison operation `=`, `!=`, `>=`, `>`, `<=`, or `<`.

    Note: the caller is responsible for ensuring that numpy warnings are
    suppressed (with np.errstate(all="ignore")) if needed.

    Parameters
    ----------
    left : np.ndarray or ExtensionArray
    right : object
        Cannot be a DataFrame, Series, or Index.
    op : {operator.eq, operator.ne, operator.gt, operator.ge, operator.lt, operator.le}

    Returns
    -------
    ndarray or ExtensionArray
    """
    # NB: We assume extract_array has already been called on left and right
    lvalues = ensure_wrapped_if_datetimelike(left)
    rvalues = ensure_wrapped_if_datetimelike(right)

    rvalues = lib.item_from_zerodim(rvalues)
    if isinstance(rvalues, list):
        # TODO: same for tuples?
        rvalues = np.asarray(rvalues)

    if isinstance(rvalues, (np.ndarray, ABCExtensionArray)):
        # TODO: make this treatment consistent across ops and classes.
        #  We are not catching all listlikes here (e.g. frozenset, tuple)
        #  The ambiguous case is object-dtype.  See GH#27803
        if len(lvalues) != len(rvalues):
            raise ValueError(
                "Lengths must match to compare", lvalues.shape, rvalues.shape
            )

    if should_extension_dispatch(lvalues, rvalues) or (
        (isinstance(rvalues, (Timedelta, BaseOffset, Timestamp)) or right is NaT)
        and not is_object_dtype(lvalues.dtype)
    ):
        # Call the method on lvalues
        res_values = op(lvalues, rvalues)

    elif is_scalar(rvalues) and isna(rvalues):
        # numpy does not like comparisons vs None
        if op is operator.ne:
            res_values = np.ones(lvalues.shape, dtype=bool)
        else:
            res_values = np.zeros(lvalues.shape, dtype=bool)

    elif is_numeric_v_string_like(lvalues, rvalues):
        # GH#36377 going through the numexpr path would incorrectly raise
        return invalid_comparison(lvalues, rvalues, op)

    elif is_object_dtype(lvalues.dtype) or isinstance(rvalues, str):
        res_values = comp_method_OBJECT_ARRAY(op, lvalues, rvalues)

    else:
        res_values = _na_arithmetic_op(
            lvalues, rvalues, op, is_cmp=True, use_numexpr=use_numexpr
        )

    return res_values


def na_logical_op(x: np.ndarray, y, op):
    try:
        # For exposition, write:
        #  yarr = isinstance(y, np.ndarray)
        #  yint = is_integer(y) or (yarr and y.dtype.kind == "i")
        #  ybool = is_bool(y) or (yarr and y.dtype.kind == "b")
        #  xint = x.dtype.kind == "i"
        #  xbool = x.dtype.kind == "b"
        # Then Cases where this goes through without raising include:
        #  (xint or xbool) and (yint or bool)
        result = op(x, y)
    except TypeError:
        if isinstance(y, np.ndarray):
            # bool-bool dtype operations should be OK, should not get here
            assert not (is_bool_dtype(x.dtype) and is_bool_dtype(y.dtype))
            x = ensure_object(x)
            y = ensure_object(y)
            result = libops.vec_binop(x.ravel(), y.ravel(), op)
        else:
            # let null fall thru
            assert lib.is_scalar(y)
            if not isna(y):
                y = bool(y)
            try:
                result = libops.scalar_binop(x, y, op)
            except (
                TypeError,
                ValueError,
                AttributeError,
                OverflowError,
                NotImplementedError,
            ) as err:
                typ = type(y).__name__
                raise TypeError(
                    f"Cannot perform '{op.__name__}' with a dtyped [{x.dtype}] array "
                    f"and scalar of type [{typ}]"
                ) from err

    return result.reshape(x.shape)


def logical_op(left: ArrayLike, right: Any, op, use_numexpr=True) -> ArrayLike:
    """
    Evaluate a logical operation `|`, `&`, or `^`.

    Parameters
    ----------
    left : np.ndarray or ExtensionArray
    right : object
        Cannot be a DataFrame, Series, or Index.
    op : {operator.and_, operator.or_, operator.xor}
        Or one of the reversed variants from roperator.

    Returns
    -------
    ndarray or ExtensionArray
    """
    fill_int = lambda x: x

    def fill_bool(x, left=None):
        # if `left` is specifically not-boolean, we do not cast to bool
        if x.dtype.kind in ["c", "f", "O"]:
            # dtypes that can hold NA
            mask = isna(x)
            if mask.any():
                x = x.astype(object)
                x[mask] = False

        if left is None or is_bool_dtype(left.dtype):
            x = x.astype(bool)
        return x

    is_self_int_dtype = is_integer_dtype(left.dtype)

    right = lib.item_from_zerodim(right)
    if is_list_like(right) and not hasattr(right, "dtype"):
        # e.g. list, tuple
        right = construct_1d_object_array_from_listlike(right)

    # NB: We assume extract_array has already been called on left and right
    lvalues = ensure_wrapped_if_datetimelike(left)
    rvalues = right

    if should_extension_dispatch(lvalues, rvalues):
        # Call the method on lvalues
        res_values = op(lvalues, rvalues)

    else:
        if isinstance(rvalues, np.ndarray):
            is_other_int_dtype = is_integer_dtype(rvalues.dtype)
            rvalues = rvalues if is_other_int_dtype else fill_bool(rvalues, lvalues)

        else:
            # i.e. scalar
            is_other_int_dtype = lib.is_integer(rvalues)

        # For int vs int `^`, `|`, `&` are bitwise operators and return
        #   integer dtypes.  Otherwise these are boolean ops
        filler = fill_int if is_self_int_dtype and is_other_int_dtype else fill_bool

        res_values = na_logical_op(lvalues, rvalues, op)
        # error: Cannot call function of unknown type
        res_values = filler(res_values)  # type: ignore[operator]

    return res_values


def get_array_op(op, use_numexpr=True):
    """
    Return a binary array operation corresponding to the given operator op.

    Parameters
    ----------
    op : function
        Binary operator from operator or roperator module.

    Returns
    -------
    functools.partial
    """
    if isinstance(op, partial):
        # We get here via dispatch_to_series in DataFrame case
        # TODO: avoid getting here
        return op

    op_name = op.__name__.strip("_").lstrip("r")
    if op_name == "arith_op":
        # Reached via DataFrame._combine_frame
        return op

    if op_name in {"eq", "ne", "lt", "le", "gt", "ge"}:
        return partial(comparison_op, op=op, use_numexpr=use_numexpr)
    elif op_name in {"and", "or", "xor", "rand", "ror", "rxor"}:
        return partial(logical_op, op=op, use_numexpr=use_numexpr)
    elif op_name in {
        "add",
        "sub",
        "mul",
        "truediv",
        "floordiv",
        "mod",
        "divmod",
        "pow",
    }:
        return partial(arithmetic_op, op=op, use_numexpr=use_numexpr)
    else:
        raise NotImplementedError(op_name)


def _maybe_upcast_for_op(obj, shape: Shape):
    """
    Cast non-pandas objects to pandas types to unify behavior of arithmetic
    and comparison operations.

    Parameters
    ----------
    obj: object
    shape : tuple[int]

    Returns
    -------
    out : object

    Notes
    -----
    Be careful to call this *after* determining the `name` attribute to be
    attached to the result of the arithmetic operation.
    """
    if type(obj) is datetime.timedelta:
        # GH#22390  cast up to Timedelta to rely on Timedelta
        # implementation; otherwise operation against numeric-dtype
        # raises TypeError
        return Timedelta(obj)
    elif type(obj) is datetime.datetime:
        # cast up to Timestamp to rely on Timestamp implementation, see Timedelta above
        return Timestamp(obj)
    elif isinstance(obj, np.datetime64):
        # GH#28080 numpy casts integer-dtype to datetime64 when doing
        #  array[int] + datetime64, which we do not allow
        if isna(obj):
            from pandas.core.arrays import DatetimeArray

            # Avoid possible ambiguities with pd.NaT
            obj = obj.astype("datetime64[ns]")
            right = np.broadcast_to(obj, shape)
            return DatetimeArray(right)

        return Timestamp(obj)

    elif isinstance(obj, np.timedelta64):
        if isna(obj):
            from pandas.core.arrays import TimedeltaArray

            # wrapping timedelta64("NaT") in Timedelta returns NaT,
            #  which would incorrectly be treated as a datetime-NaT, so
            #  we broadcast and wrap in a TimedeltaArray
            obj = obj.astype("timedelta64[ns]")
            right = np.broadcast_to(obj, shape)
            return TimedeltaArray(right)

        # In particular non-nanosecond timedelta64 needs to be cast to
        #  nanoseconds, or else we get undesired behavior like
        #  np.timedelta64(3, 'D') / 2 == np.timedelta64(1, 'D')
        return Timedelta(obj)

    return obj


_BOOL_OP_NOT_ALLOWED = {
    operator.truediv,
    roperator.rtruediv,
    operator.floordiv,
    roperator.rfloordiv,
    operator.pow,
    roperator.rpow,
}


def _bool_arith_check(op, a, b):
    """
    In contrast to numpy, pandas raises an error for certain operations
    with booleans.
    """
    if op in _BOOL_OP_NOT_ALLOWED:
        if is_bool_dtype(a.dtype) and (
            is_bool_dtype(b) or isinstance(b, (bool, np.bool_))
        ):
            op_name = op.__name__.strip("_").lstrip("r")
            raise NotImplementedError(
                f"operator '{op_name}' not implemented for bool dtypes"
            )<|MERGE_RESOLUTION|>--- conflicted
+++ resolved
@@ -160,14 +160,10 @@
         # can never use numexpr
         func = op
     else:
-        func = partial(expressions.evaluate, op)
+        func = partial(expressions.evaluate, op, use_numexpr=use_numexpr)
 
     try:
-<<<<<<< HEAD
-        result = expressions.evaluate(op, left, right, use_numexpr=use_numexpr)
-=======
         result = func(left, right)
->>>>>>> d7b5a102
     except TypeError:
         if is_object_dtype(left) or is_object_dtype(right) and not is_cmp:
             # For object dtype, fallback to a masked operation (only operating
@@ -222,15 +218,11 @@
         # because numexpr will fail on it, see GH#31457
         res_values = op(left, right)
     else:
-<<<<<<< HEAD
-        res_values = _na_arithmetic_op(left, right, op, use_numexpr=use_numexpr)
-=======
         # TODO we should handle EAs consistently and move this check before the if/else
         # (https://github.com/pandas-dev/pandas/issues/41165)
         _bool_arith_check(op, left, right)
 
-        res_values = _na_arithmetic_op(left, right, op)
->>>>>>> d7b5a102
+        res_values = _na_arithmetic_op(left, right, op, use_numexpr=use_numexpr)
 
     return res_values
 
