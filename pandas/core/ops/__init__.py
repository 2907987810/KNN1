"""
Arithmetic operations for PandasObjects

This is not a public API.
"""
import datetime
import operator
from typing import Any, Callable, Tuple, Union

import numpy as np

from pandas._libs import Timedelta, lib, ops as libops
from pandas.errors import NullFrequencyError
from pandas.util._decorators import Appender

from pandas.core.dtypes.cast import construct_1d_object_array_from_listlike
from pandas.core.dtypes.common import (
    ensure_object,
    is_bool_dtype,
    is_datetime64_dtype,
    is_datetimelike_v_numeric,
    is_extension_array_dtype,
    is_integer_dtype,
    is_list_like,
    is_object_dtype,
    is_scalar,
    is_timedelta64_dtype,
)
from pandas.core.dtypes.generic import (
    ABCDataFrame,
    ABCDatetimeArray,
    ABCDatetimeIndex,
    ABCExtensionArray,
    ABCIndexClass,
    ABCSeries,
    ABCSparseSeries,
    ABCTimedeltaArray,
    ABCTimedeltaIndex,
)
from pandas.core.dtypes.missing import isna, notna

from pandas._typing import ArrayLike
from pandas.core.construction import array, extract_array
from pandas.core.ops.array_ops import comp_method_OBJECT_ARRAY, define_na_arithmetic_op
from pandas.core.ops.common import unpack_and_defer
from pandas.core.ops.docstrings import (
    _arith_doc_FRAME,
    _flex_comp_doc_FRAME,
    _make_flex_doc,
    _op_descriptions,
)
from pandas.core.ops.invalid import invalid_comparison
from pandas.core.ops.methods import (  # noqa:F401
    add_flex_arithmetic_methods,
    add_special_arithmetic_methods,
)
from pandas.core.ops.roperator import (  # noqa:F401
    radd,
    rand_,
    rdiv,
    rdivmod,
    rfloordiv,
    rmod,
    rmul,
    ror_,
    rpow,
    rsub,
    rtruediv,
    rxor,
)

# -----------------------------------------------------------------------------
# Ops Wrapping Utilities


def get_op_result_name(left, right):
    """
    Find the appropriate name to pin to an operation result.  This result
    should always be either an Index or a Series.

    Parameters
    ----------
    left : {Series, Index}
    right : object

    Returns
    -------
    name : object
        Usually a string
    """
    # `left` is always a Series when called from within ops
    if isinstance(right, (ABCSeries, ABCIndexClass)):
        name = _maybe_match_name(left, right)
    else:
        name = left.name
    return name


def _maybe_match_name(a, b):
    """
    Try to find a name to attach to the result of an operation between
    a and b.  If only one of these has a `name` attribute, return that
    name.  Otherwise return a consensus name if they match of None if
    they have different names.

    Parameters
    ----------
    a : object
    b : object

    Returns
    -------
    name : str or None

    See Also
    --------
    pandas.core.common.consensus_name_attr
    """
    a_has = hasattr(a, "name")
    b_has = hasattr(b, "name")
    if a_has and b_has:
        if a.name == b.name:
            return a.name
        else:
            # TODO: what if they both have np.nan for their names?
            return None
    elif a_has:
        return a.name
    elif b_has:
        return b.name
    return None


def maybe_upcast_for_op(obj, shape: Tuple[int, ...]):
    """
    Cast non-pandas objects to pandas types to unify behavior of arithmetic
    and comparison operations.

    Parameters
    ----------
    obj: object
    shape : tuple[int]

    Returns
    -------
    out : object

    Notes
    -----
    Be careful to call this *after* determining the `name` attribute to be
    attached to the result of the arithmetic operation.
    """
    from pandas.core.arrays import TimedeltaArray

    if type(obj) is datetime.timedelta:
        # GH#22390  cast up to Timedelta to rely on Timedelta
        # implementation; otherwise operation against numeric-dtype
        # raises TypeError
        return Timedelta(obj)
    elif isinstance(obj, np.timedelta64):
        if isna(obj):
            # wrapping timedelta64("NaT") in Timedelta returns NaT,
            #  which would incorrectly be treated as a datetime-NaT, so
            #  we broadcast and wrap in a TimedeltaArray
            obj = obj.astype("timedelta64[ns]")
            right = np.broadcast_to(obj, shape)
            return TimedeltaArray(right)

        # In particular non-nanosecond timedelta64 needs to be cast to
        #  nanoseconds, or else we get undesired behavior like
        #  np.timedelta64(3, 'D') / 2 == np.timedelta64(1, 'D')
        return Timedelta(obj)

    elif isinstance(obj, np.ndarray) and is_timedelta64_dtype(obj.dtype):
        # GH#22390 Unfortunately we need to special-case right-hand
        # timedelta64 dtypes because numpy casts integer dtypes to
        # timedelta64 when operating with timedelta64
        return TimedeltaArray._from_sequence(obj)
    return obj


# -----------------------------------------------------------------------------


def _gen_eval_kwargs(name):
    """
    Find the keyword arguments to pass to numexpr for the given operation.

    Parameters
    ----------
    name : str

    Returns
    -------
    eval_kwargs : dict

    Examples
    --------
    >>> _gen_eval_kwargs("__add__")
    {}

    >>> _gen_eval_kwargs("rtruediv")
    {'reversed': True, 'truediv': True}
    """
    kwargs = {}

    # Series appear to only pass __add__, __radd__, ...
    # but DataFrame gets both these dunder names _and_ non-dunder names
    # add, radd, ...
    name = name.replace("__", "")

    if name.startswith("r"):
        if name not in ["radd", "rand", "ror", "rxor"]:
            # Exclude commutative operations
            kwargs["reversed"] = True

    if name in ["truediv", "rtruediv"]:
        kwargs["truediv"] = True

    if name in ["ne"]:
        kwargs["masker"] = True

    return kwargs


def _get_frame_op_default_axis(name):
    """
    Only DataFrame cares about default_axis, specifically:
    special methods have default_axis=None and flex methods
    have default_axis='columns'.

    Parameters
    ----------
    name : str

    Returns
    -------
    default_axis: str or None
    """
    if name.replace("__r", "__") in ["__and__", "__or__", "__xor__"]:
        # bool methods
        return "columns"
    elif name.startswith("__"):
        # __add__, __mul__, ...
        return None
    else:
        # add, mul, ...
        return "columns"


def _get_opstr(op, cls):
    """
    Find the operation string, if any, to pass to numexpr for this
    operation.

    Parameters
    ----------
    op : binary operator
    cls : class

    Returns
    -------
    op_str : string or None
    """
    # numexpr is available for non-sparse classes
    subtyp = getattr(cls, "_subtyp", "")
    use_numexpr = "sparse" not in subtyp

    if not use_numexpr:
        # if we're not using numexpr, then don't pass a str_rep
        return None

    return {
        operator.add: "+",
        radd: "+",
        operator.mul: "*",
        rmul: "*",
        operator.sub: "-",
        rsub: "-",
        operator.truediv: "/",
        rtruediv: "/",
        operator.floordiv: "//",
        rfloordiv: "//",
        operator.mod: None,  # TODO: Why None for mod but '%' for rmod?
        rmod: "%",
        operator.pow: "**",
        rpow: "**",
        operator.eq: "==",
        operator.ne: "!=",
        operator.le: "<=",
        operator.lt: "<",
        operator.ge: ">=",
        operator.gt: ">",
        operator.and_: "&",
        rand_: "&",
        operator.or_: "|",
        ror_: "|",
        operator.xor: "^",
        rxor: "^",
        divmod: None,
        rdivmod: None,
    }[op]


def _get_op_name(op, special):
    """
    Find the name to attach to this method according to conventions
    for special and non-special methods.

    Parameters
    ----------
    op : binary operator
    special : bool

    Returns
    -------
    op_name : str
    """
    opname = op.__name__.strip("_")
    if special:
        opname = "__{opname}__".format(opname=opname)
    return opname


# -----------------------------------------------------------------------------
# Masking NA values and fallbacks for operations numpy does not support


def fill_binop(left, right, fill_value):
    """
    If a non-None fill_value is given, replace null entries in left and right
    with this value, but only in positions where _one_ of left/right is null,
    not both.

    Parameters
    ----------
    left : array-like
    right : array-like
    fill_value : object

    Returns
    -------
    left : array-like
    right : array-like

    Notes
    -----
    Makes copies if fill_value is not None
    """
    # TODO: can we make a no-copy implementation?
    if fill_value is not None:
        left_mask = isna(left)
        right_mask = isna(right)
        left = left.copy()
        right = right.copy()

        # one but not both
        mask = left_mask ^ right_mask
        left[left_mask & mask] = fill_value
        right[right_mask & mask] = fill_value
    return left, right


def mask_cmp_op(x, y, op):
    """
    Apply the function `op` to only non-null points in x and y.

    Parameters
    ----------
    x : array-like
    y : array-like
    op : binary operation

    Returns
    -------
    result : ndarray[bool]
    """
    xrav = x.ravel()
    result = np.empty(x.size, dtype=bool)
    if isinstance(y, (np.ndarray, ABCSeries)):
        yrav = y.ravel()
        mask = notna(xrav) & notna(yrav)
        result[mask] = op(np.array(list(xrav[mask])), np.array(list(yrav[mask])))
    else:
        mask = notna(xrav)
        result[mask] = op(np.array(list(xrav[mask])), y)

    if op == operator.ne:  # pragma: no cover
        np.putmask(result, ~mask, True)
    else:
        np.putmask(result, ~mask, False)
    result = result.reshape(x.shape)
    return result


# -----------------------------------------------------------------------------
# Dispatch logic


def should_extension_dispatch(left: ABCSeries, right: Any) -> bool:
    """
    Identify cases where Series operation should use dispatch_to_extension_op.

    Parameters
    ----------
    left : Series
    right : object

    Returns
    -------
    bool
    """
    if (
        is_extension_array_dtype(left.dtype)
        or is_datetime64_dtype(left.dtype)
        or is_timedelta64_dtype(left.dtype)
    ):
        return True

    if not is_scalar(right) and is_extension_array_dtype(right):
        # GH#22378 disallow scalar to exclude e.g. "category", "Int64"
        return True

    return False


def should_series_dispatch(left, right, op):
    """
    Identify cases where a DataFrame operation should dispatch to its
    Series counterpart.

    Parameters
    ----------
    left : DataFrame
    right : DataFrame
    op : binary operator

    Returns
    -------
    override : bool
    """
    if left._is_mixed_type or right._is_mixed_type:
        return True

    if not len(left.columns) or not len(right.columns):
        # ensure obj.dtypes[0] exists for each obj
        return False

    ldtype = left.dtypes.iloc[0]
    rdtype = right.dtypes.iloc[0]

    if (is_timedelta64_dtype(ldtype) and is_integer_dtype(rdtype)) or (
        is_timedelta64_dtype(rdtype) and is_integer_dtype(ldtype)
    ):
        # numpy integer dtypes as timedelta64 dtypes in this scenario
        return True

    if is_datetime64_dtype(ldtype) and is_object_dtype(rdtype):
        # in particular case where right is an array of DateOffsets
        return True

    return False


def dispatch_to_series(left, right, func, str_rep=None, axis=None):
    """
    Evaluate the frame operation func(left, right) by evaluating
    column-by-column, dispatching to the Series implementation.

    Parameters
    ----------
    left : DataFrame
    right : scalar or DataFrame
    func : arithmetic or comparison operator
    str_rep : str or None, default None
    axis : {None, 0, 1, "index", "columns"}

    Returns
    -------
    DataFrame
    """
    # Note: we use iloc to access columns for compat with cases
    #       with non-unique columns.
    import pandas.core.computation.expressions as expressions

    right = lib.item_from_zerodim(right)
    if lib.is_scalar(right) or np.ndim(right) == 0:

        def column_op(a, b):
            return {i: func(a.iloc[:, i], b) for i in range(len(a.columns))}

    elif isinstance(right, ABCDataFrame):
        assert right._indexed_same(left)

        def column_op(a, b):
            return {i: func(a.iloc[:, i], b.iloc[:, i]) for i in range(len(a.columns))}

    elif isinstance(right, ABCSeries) and axis == "columns":
        # We only get here if called via left._combine_match_columns,
        # in which case we specifically want to operate row-by-row
        assert right.index.equals(left.columns)

        def column_op(a, b):
            return {i: func(a.iloc[:, i], b.iloc[i]) for i in range(len(a.columns))}

    elif isinstance(right, ABCSeries):
        assert right.index.equals(left.index)  # Handle other cases later

        def column_op(a, b):
            return {i: func(a.iloc[:, i], b) for i in range(len(a.columns))}

    else:
        # Remaining cases have less-obvious dispatch rules
        raise NotImplementedError(right)

    new_data = expressions.evaluate(column_op, str_rep, left, right)

    result = left._constructor(new_data, index=left.index, copy=False)
    # Pin columns instead of passing to constructor for compat with
    # non-unique columns case
    result.columns = left.columns
    return result


def dispatch_to_extension_op(
    op,
    left: Union[ABCExtensionArray, np.ndarray],
    right: Any,
    keep_null_freq: bool = False,
):
    """
    Assume that left or right is a Series backed by an ExtensionArray,
    apply the operator defined by op.

    Parameters
    ----------
    op : binary operator
    left : ExtensionArray or np.ndarray
    right : object
    keep_null_freq : bool, default False
        Whether to re-raise a NullFrequencyError unchanged, as opposed to
        catching and raising TypeError.

    Returns
    -------
    ExtensionArray or np.ndarray
        2-tuple of these if op is divmod or rdivmod
    """
    # NB: left and right should already be unboxed, so neither should be
    #  a Series or Index.

    if left.dtype.kind in "mM" and isinstance(left, np.ndarray):
        # We need to cast datetime64 and timedelta64 ndarrays to
        #  DatetimeArray/TimedeltaArray.  But we avoid wrapping others in
        #  PandasArray as that behaves poorly with e.g. IntegerArray.
        left = array(left)

    # The op calls will raise TypeError if the op is not defined
    # on the ExtensionArray

    try:
        res_values = op(left, right)
    except NullFrequencyError:
        # DatetimeIndex and TimedeltaIndex with freq == None raise ValueError
        # on add/sub of integers (or int-like).  We re-raise as a TypeError.
        if keep_null_freq:
            # TODO: remove keep_null_freq after Timestamp+int deprecation
            #  GH#22535 is enforced
            raise
        raise TypeError(
            "incompatible type for a datetime/timedelta "
            "operation [{name}]".format(name=op.__name__)
        )
    return res_values


# -----------------------------------------------------------------------------
# Series


def _align_method_SERIES(left, right, align_asobject=False):
    """ align lhs and rhs Series """

    # ToDo: Different from _align_method_FRAME, list, tuple and ndarray
    # are not coerced here
    # because Series has inconsistencies described in #13637

    if isinstance(right, ABCSeries):
        # avoid repeated alignment
        if not left.index.equals(right.index):

            if align_asobject:
                # to keep original value's dtype for bool ops
                left = left.astype(object)
                right = right.astype(object)

            left, right = left.align(right, copy=False)

    return left, right


def _construct_result(left, result, index, name, dtype=None):
    """
    If the raw op result has a non-None name (e.g. it is an Index object) and
    the name argument is None, then passing name to the constructor will
    not be enough; we still need to override the name attribute.
    """
    out = left._constructor(result, index=index, dtype=dtype)
    out = out.__finalize__(left)
    out.name = name
    return out


def _construct_divmod_result(left, result, index, name, dtype=None):
    """divmod returns a tuple of like indexed series instead of a single series.
    """
    return (
        _construct_result(left, result[0], index=index, name=name, dtype=dtype),
        _construct_result(left, result[1], index=index, name=name, dtype=dtype),
    )


def _arith_method_SERIES(cls, op, special):
    """
    Wrapper function for Series arithmetic operations, to avoid
    code duplication.
    """
    str_rep = _get_opstr(op, cls)
    op_name = _get_op_name(op, special)
    eval_kwargs = _gen_eval_kwargs(op_name)
    construct_result = (
        _construct_divmod_result if op in [divmod, rdivmod] else _construct_result
    )

    na_op = define_na_arithmetic_op(op, str_rep, eval_kwargs)

    @unpack_and_defer(op_name)
    def wrapper(left, right):

        keep_null_freq = isinstance(
            right,
            (ABCDatetimeIndex, ABCDatetimeArray, ABCTimedeltaIndex, ABCTimedeltaArray),
        )

        left, right = _align_method_SERIES(left, right)
        res_name = get_op_result_name(left, right)

        lvalues = extract_array(left, extract_numpy=True)
        rvalues = extract_array(right, extract_numpy=True)

        rvalues = maybe_upcast_for_op(rvalues, lvalues.shape)

        if should_extension_dispatch(lvalues, rvalues):
            result = dispatch_to_extension_op(op, lvalues, rvalues, keep_null_freq)

        elif is_timedelta64_dtype(rvalues) or isinstance(rvalues, ABCDatetimeArray):
            # We should only get here with td64 rvalues with non-scalar values
            #  for rvalues upcast by maybe_upcast_for_op
            assert not isinstance(rvalues, (np.timedelta64, np.ndarray))
            result = dispatch_to_extension_op(op, lvalues, rvalues, keep_null_freq)

        else:
            with np.errstate(all="ignore"):
                result = na_op(lvalues, rvalues)

        # We do not pass dtype to ensure that the Series constructor
        #  does inference in the case where `result` has object-dtype.
        return construct_result(left, result, index=left.index, name=res_name)

    wrapper.__name__ = op_name
    return wrapper


def _comp_method_SERIES(cls, op, special):
    """
    Wrapper function for Series arithmetic operations, to avoid
    code duplication.
    """
    op_name = _get_op_name(op, special)

    def na_op(x, y):
        # TODO:
        # should have guarantees on what x, y can be type-wise
        # Extension Dtypes are not called here

        if is_object_dtype(x.dtype):
            result = comp_method_OBJECT_ARRAY(op, x, y)

        elif is_datetimelike_v_numeric(x, y):
            return invalid_comparison(x, y, op)

        else:
            method = getattr(x, op_name)
            with np.errstate(all="ignore"):
                result = method(y)
            if result is NotImplemented:
                return invalid_comparison(x, y, op)

        return result

<<<<<<< HEAD
    @unpack_and_defer(op_name)
    def wrapper(self, other, axis=None):
        # Validate the axis parameter
        if axis is not None:
            self._get_axis_number(axis)
=======
    def wrapper(self, other):
>>>>>>> 2d65e38f

        res_name = get_op_result_name(self, other)

        # TODO: shouldn't we be applying finalize whenever
        #  not isinstance(other, ABCSeries)?
        finalizer = (
            lambda x: x.__finalize__(self)
            if isinstance(other, (np.ndarray, ABCIndexClass))
            else x
        )

        if isinstance(other, list):
            # TODO: same for tuples?
            other = np.asarray(other)

        if isinstance(other, ABCSeries) and not self._indexed_same(other):
            raise ValueError("Can only compare identically-labeled Series objects")

        elif isinstance(
            other, (np.ndarray, ABCExtensionArray, ABCIndexClass, ABCSeries)
        ):
            # TODO: make this treatment consistent across ops and classes.
            #  We are not catching all listlikes here (e.g. frozenset, tuple)
            #  The ambiguous case is object-dtype.  See GH#27803
            if len(self) != len(other):
                raise ValueError("Lengths must match to compare")

        lvalues = extract_array(self, extract_numpy=True)
        rvalues = extract_array(other, extract_numpy=True)

        if should_extension_dispatch(lvalues, rvalues):
            res_values = dispatch_to_extension_op(op, lvalues, rvalues)

        elif is_scalar(rvalues) and isna(rvalues):
            # numpy does not like comparisons vs None
            if op is operator.ne:
                res_values = np.ones(len(lvalues), dtype=bool)
            else:
                res_values = np.zeros(len(lvalues), dtype=bool)

        else:
            with np.errstate(all="ignore"):
                res_values = na_op(lvalues, rvalues)
            if is_scalar(res_values):
                raise TypeError(
                    "Could not compare {typ} type with Series".format(typ=type(rvalues))
                )

        result = self._constructor(res_values, index=self.index)
        result = finalizer(result)

        # Set the result's name after finalizer is called because finalizer
        #  would set it back to self.name
        result.name = res_name
        return result

    wrapper.__name__ = op_name
    return wrapper


def _bool_method_SERIES(cls, op, special):
    """
    Wrapper function for Series arithmetic operations, to avoid
    code duplication.
    """
    op_name = _get_op_name(op, special)

    def na_op(x, y):
        try:
            result = op(x, y)
        except TypeError:
            assert not isinstance(y, (list, ABCSeries, ABCIndexClass))
            if isinstance(y, np.ndarray):
                # bool-bool dtype operations should be OK, should not get here
                assert not (is_bool_dtype(x.dtype) and is_bool_dtype(y.dtype))
                x = ensure_object(x)
                y = ensure_object(y)
                result = libops.vec_binop(x, y, op)
            else:
                # let null fall thru
                assert lib.is_scalar(y)
                if not isna(y):
                    y = bool(y)
                try:
                    result = libops.scalar_binop(x, y, op)
                except (
                    TypeError,
                    ValueError,
                    AttributeError,
                    OverflowError,
                    NotImplementedError,
                ):
                    raise TypeError(
                        "cannot compare a dtyped [{dtype}] array "
                        "with a scalar of type [{typ}]".format(
                            dtype=x.dtype, typ=type(y).__name__
                        )
                    )

        return result

    fill_int = lambda x: x.fillna(0)

    def fill_bool(x, left=None):
        # if `left` is specifically not-boolean, we do not cast to bool
        x = x.fillna(False)
        if left is None or is_bool_dtype(left.dtype):
            x = x.astype(bool)
        return x

    @unpack_and_defer(op_name)
    def wrapper(self, other):
        is_self_int_dtype = is_integer_dtype(self.dtype)

        self, other = _align_method_SERIES(self, other, align_asobject=True)
        res_name = get_op_result_name(self, other)

        # TODO: shouldn't we be applying finalize whenever
        #  not isinstance(other, ABCSeries)?
        finalizer = (
            lambda x: x.__finalize__(self)
            if not isinstance(other, (ABCSeries, ABCIndexClass))
            else x
        )

<<<<<<< HEAD
        if isinstance(other, (ABCSeries, ABCIndexClass)):
=======
        if isinstance(other, ABCDataFrame):
            # Defer to DataFrame implementation; fail early
            return NotImplemented

        elif should_extension_dispatch(self, other):
            lvalues = extract_array(self, extract_numpy=True)
            rvalues = extract_array(other, extract_numpy=True)
            res_values = dispatch_to_extension_op(op, lvalues, rvalues)
            result = self._constructor(res_values, index=self.index, name=res_name)
            return finalizer(result)

        elif isinstance(other, (ABCSeries, ABCIndexClass)):
>>>>>>> 2d65e38f
            is_other_int_dtype = is_integer_dtype(other.dtype)
            other = other if is_other_int_dtype else fill_bool(other, self)

        else:
            # scalars, list, tuple, np.array
            is_other_int_dtype = is_integer_dtype(np.asarray(other).dtype)
            if is_list_like(other) and not isinstance(other, np.ndarray):
                # TODO: Can we do this before the is_integer_dtype check?
                # could the is_integer_dtype check be checking the wrong
                # thing?  e.g. other = [[0, 1], [2, 3], [4, 5]]?
                other = construct_1d_object_array_from_listlike(other)

        # TODO: use extract_array once we handle EA correctly, see GH#27959
        ovalues = lib.values_from_object(other)

        # For int vs int `^`, `|`, `&` are bitwise operators and return
        #   integer dtypes.  Otherwise these are boolean ops
        filler = fill_int if is_self_int_dtype and is_other_int_dtype else fill_bool
        res_values = na_op(self.values, ovalues)
        unfilled = self._constructor(res_values, index=self.index, name=res_name)
        filled = filler(unfilled)
        return finalizer(filled)

    wrapper.__name__ = op_name
    return wrapper


def _flex_method_SERIES(cls, op, special):
    name = _get_op_name(op, special)
    doc = _make_flex_doc(name, "series")

    @Appender(doc)
    def flex_wrapper(self, other, level=None, fill_value=None, axis=0):
        # validate axis
        if axis is not None:
            self._get_axis_number(axis)
        if isinstance(other, ABCSeries):
            return self._binop(other, op, level=level, fill_value=fill_value)
        elif isinstance(other, (np.ndarray, list, tuple)):
            if len(other) != len(self):
                raise ValueError("Lengths must be equal")
            other = self._constructor(other, self.index)
            return self._binop(other, op, level=level, fill_value=fill_value)
        else:
            if fill_value is not None:
                self = self.fillna(fill_value)

            return self._constructor(op(self, other), self.index).__finalize__(self)

    flex_wrapper.__name__ = name
    return flex_wrapper


# -----------------------------------------------------------------------------
# DataFrame


def _combine_series_frame(self, other, func, fill_value=None, axis=None, level=None):
    """
    Apply binary operator `func` to self, other using alignment and fill
    conventions determined by the fill_value, axis, and level kwargs.

    Parameters
    ----------
    self : DataFrame
    other : Series
    func : binary operator
    fill_value : object, default None
    axis : {0, 1, 'columns', 'index', None}, default None
    level : int or None, default None

    Returns
    -------
    result : DataFrame
    """
    if fill_value is not None:
        raise NotImplementedError(
            "fill_value {fill} not supported.".format(fill=fill_value)
        )

    if axis is not None:
        axis = self._get_axis_number(axis)
        if axis == 0:
            return self._combine_match_index(other, func, level=level)
        else:
            return self._combine_match_columns(other, func, level=level)
    else:
        if not len(other):
            return self * np.nan

        if not len(self):
            # Ambiguous case, use _series so works with DataFrame
            return self._constructor(
                data=self._series, index=self.index, columns=self.columns
            )

        # default axis is columns
        return self._combine_match_columns(other, func, level=level)


def _align_method_FRAME(left, right, axis):
    """ convert rhs to meet lhs dims if input is list, tuple or np.ndarray """

    def to_series(right):
        msg = "Unable to coerce to Series, length must be {req_len}: given {given_len}"
        if axis is not None and left._get_axis_name(axis) == "index":
            if len(left.index) != len(right):
                raise ValueError(
                    msg.format(req_len=len(left.index), given_len=len(right))
                )
            right = left._constructor_sliced(right, index=left.index)
        else:
            if len(left.columns) != len(right):
                raise ValueError(
                    msg.format(req_len=len(left.columns), given_len=len(right))
                )
            right = left._constructor_sliced(right, index=left.columns)
        return right

    if isinstance(right, np.ndarray):

        if right.ndim == 1:
            right = to_series(right)

        elif right.ndim == 2:
            if right.shape == left.shape:
                right = left._constructor(right, index=left.index, columns=left.columns)

            elif right.shape[0] == left.shape[0] and right.shape[1] == 1:
                # Broadcast across columns
                right = np.broadcast_to(right, left.shape)
                right = left._constructor(right, index=left.index, columns=left.columns)

            elif right.shape[1] == left.shape[1] and right.shape[0] == 1:
                # Broadcast along rows
                right = to_series(right[0, :])

            else:
                raise ValueError(
                    "Unable to coerce to DataFrame, shape "
                    "must be {req_shape}: given {given_shape}".format(
                        req_shape=left.shape, given_shape=right.shape
                    )
                )

        elif right.ndim > 2:
            raise ValueError(
                "Unable to coerce to Series/DataFrame, dim "
                "must be <= 2: {dim}".format(dim=right.shape)
            )

    elif is_list_like(right) and not isinstance(right, (ABCSeries, ABCDataFrame)):
        # GH17901
        right = to_series(right)

    return right


def _arith_method_FRAME(cls, op, special):
    str_rep = _get_opstr(op, cls)
    op_name = _get_op_name(op, special)
    eval_kwargs = _gen_eval_kwargs(op_name)
    default_axis = _get_frame_op_default_axis(op_name)

    na_op = define_na_arithmetic_op(op, str_rep, eval_kwargs)

    if op_name in _op_descriptions:
        # i.e. include "add" but not "__add__"
        doc = _make_flex_doc(op_name, "dataframe")
    else:
        doc = _arith_doc_FRAME % op_name

    @Appender(doc)
    def f(self, other, axis=default_axis, level=None, fill_value=None):

        other = _align_method_FRAME(self, other, axis)

        if isinstance(other, ABCDataFrame):
            # Another DataFrame
            pass_op = op if should_series_dispatch(self, other, op) else na_op
            return self._combine_frame(other, pass_op, fill_value, level)
        elif isinstance(other, ABCSeries):
            # For these values of `axis`, we end up dispatching to Series op,
            # so do not want the masked op.
            pass_op = op if axis in [0, "columns", None] else na_op
            return _combine_series_frame(
                self, other, pass_op, fill_value=fill_value, axis=axis, level=level
            )
        else:
            # in this case we always have `np.ndim(other) == 0`
            if fill_value is not None:
                self = self.fillna(fill_value)

            return self._combine_const(other, op)

    f.__name__ = op_name

    return f


def _flex_comp_method_FRAME(cls, op, special):
    str_rep = _get_opstr(op, cls)
    op_name = _get_op_name(op, special)
    default_axis = _get_frame_op_default_axis(op_name)

    def na_op(x, y):
        try:
            with np.errstate(invalid="ignore"):
                result = op(x, y)
        except TypeError:
            result = mask_cmp_op(x, y, op)
        return result

    doc = _flex_comp_doc_FRAME.format(
        op_name=op_name, desc=_op_descriptions[op_name]["desc"]
    )

    @Appender(doc)
    def f(self, other, axis=default_axis, level=None):

        other = _align_method_FRAME(self, other, axis)

        if isinstance(other, ABCDataFrame):
            # Another DataFrame
            if not self._indexed_same(other):
                self, other = self.align(other, "outer", level=level, copy=False)
            return dispatch_to_series(self, other, na_op, str_rep)

        elif isinstance(other, ABCSeries):
            return _combine_series_frame(
                self, other, na_op, fill_value=None, axis=axis, level=level
            )
        else:
            # in this case we always have `np.ndim(other) == 0`
            return self._combine_const(other, na_op)

    f.__name__ = op_name

    return f


def _comp_method_FRAME(cls, func, special):
    str_rep = _get_opstr(func, cls)
    op_name = _get_op_name(func, special)

    @Appender("Wrapper for comparison method {name}".format(name=op_name))
    def f(self, other):

        other = _align_method_FRAME(self, other, axis=None)

        if isinstance(other, ABCDataFrame):
            # Another DataFrame
            if not self._indexed_same(other):
                raise ValueError(
                    "Can only compare identically-labeled DataFrame objects"
                )
            return dispatch_to_series(self, other, func, str_rep)

        elif isinstance(other, ABCSeries):
            return _combine_series_frame(
                self, other, func, fill_value=None, axis=None, level=None
            )
        else:

            # straight boolean comparisons we want to allow all columns
            # (regardless of dtype to pass thru) See #4537 for discussion.
            res = self._combine_const(other, func)
            return res

    f.__name__ = op_name

    return f


# -----------------------------------------------------------------------------
# Sparse


def _cast_sparse_series_op(left, right, opname):
    """
    For SparseSeries operation, coerce to float64 if the result is expected
    to have NaN or inf values

    Parameters
    ----------
    left : SparseArray
    right : SparseArray
    opname : str

    Returns
    -------
    left : SparseArray
    right : SparseArray
    """
    from pandas.core.sparse.api import SparseDtype

    opname = opname.strip("_")

    # TODO: This should be moved to the array?
    if is_integer_dtype(left) and is_integer_dtype(right):
        # series coerces to float64 if result should have NaN/inf
        if opname in ("floordiv", "mod") and (right.to_dense() == 0).any():
            left = left.astype(SparseDtype(np.float64, left.fill_value))
            right = right.astype(SparseDtype(np.float64, right.fill_value))
        elif opname in ("rfloordiv", "rmod") and (left.to_dense() == 0).any():
            left = left.astype(SparseDtype(np.float64, left.fill_value))
            right = right.astype(SparseDtype(np.float64, right.fill_value))

    return left, right


def _arith_method_SPARSE_SERIES(cls, op, special):
    """
    Wrapper function for Series arithmetic operations, to avoid
    code duplication.
    """
    op_name = _get_op_name(op, special)

    @unpack_and_defer(op_name)
    def wrapper(self, other):
        if isinstance(other, ABCSeries):
            if not isinstance(other, ABCSparseSeries):
                other = other.to_sparse(fill_value=self.fill_value)
            return _sparse_series_op(self, other, op, op_name)
        elif is_scalar(other):
            with np.errstate(all="ignore"):
                new_values = op(self.values, other)
            return self._constructor(new_values, index=self.index, name=self.name)
        else:  # pragma: no cover
            raise TypeError(
                "operation with {other} not supported".format(other=type(other))
            )

    wrapper.__name__ = op_name
    return wrapper


def _sparse_series_op(left, right, op, name):
    left, right = left.align(right, join="outer", copy=False)
    new_index = left.index
    new_name = get_op_result_name(left, right)

    from pandas.core.arrays.sparse import _sparse_array_op

    lvalues, rvalues = _cast_sparse_series_op(left.values, right.values, name)
    result = _sparse_array_op(lvalues, rvalues, op, name)
    return left._constructor(result, index=new_index, name=new_name)


def maybe_dispatch_ufunc_to_dunder_op(
    self: ArrayLike, ufunc: Callable, method: str, *inputs: ArrayLike, **kwargs: Any
):
    """
    Dispatch a ufunc to the equivalent dunder method.

    Parameters
    ----------
    self : ArrayLike
        The array whose dunder method we dispatch to
    ufunc : Callable
        A NumPy ufunc
    method : {'reduce', 'accumulate', 'reduceat', 'outer', 'at', '__call__'}
    inputs : ArrayLike
        The input arrays.
    kwargs : Any
        The additional keyword arguments, e.g. ``out``.

    Returns
    -------
    result : Any
        The result of applying the ufunc
    """
    # special has the ufuncs we dispatch to the dunder op on
    special = {
        "add",
        "sub",
        "mul",
        "pow",
        "mod",
        "floordiv",
        "truediv",
        "divmod",
        "eq",
        "ne",
        "lt",
        "gt",
        "le",
        "ge",
        "remainder",
        "matmul",
    }
    aliases = {
        "subtract": "sub",
        "multiply": "mul",
        "floor_divide": "floordiv",
        "true_divide": "truediv",
        "power": "pow",
        "remainder": "mod",
        "divide": "div",
        "equal": "eq",
        "not_equal": "ne",
        "less": "lt",
        "less_equal": "le",
        "greater": "gt",
        "greater_equal": "ge",
    }

    # For op(., Array) -> Array.__r{op}__
    flipped = {
        "lt": "__gt__",
        "le": "__ge__",
        "gt": "__lt__",
        "ge": "__le__",
        "eq": "__eq__",
        "ne": "__ne__",
    }

    op_name = ufunc.__name__
    op_name = aliases.get(op_name, op_name)

    def not_implemented(*args, **kwargs):
        return NotImplemented

    if method == "__call__" and op_name in special and kwargs.get("out") is None:
        if isinstance(inputs[0], type(self)):
            name = "__{}__".format(op_name)
            return getattr(self, name, not_implemented)(inputs[1])
        else:
            name = flipped.get(op_name, "__r{}__".format(op_name))
            return getattr(self, name, not_implemented)(inputs[0])
    else:
        return NotImplemented<|MERGE_RESOLUTION|>--- conflicted
+++ resolved
@@ -698,15 +698,8 @@
 
         return result
 
-<<<<<<< HEAD
     @unpack_and_defer(op_name)
-    def wrapper(self, other, axis=None):
-        # Validate the axis parameter
-        if axis is not None:
-            self._get_axis_number(axis)
-=======
     def wrapper(self, other):
->>>>>>> 2d65e38f
 
         res_name = get_op_result_name(self, other)
 
@@ -832,14 +825,7 @@
             else x
         )
 
-<<<<<<< HEAD
-        if isinstance(other, (ABCSeries, ABCIndexClass)):
-=======
-        if isinstance(other, ABCDataFrame):
-            # Defer to DataFrame implementation; fail early
-            return NotImplemented
-
-        elif should_extension_dispatch(self, other):
+        if should_extension_dispatch(self, other):
             lvalues = extract_array(self, extract_numpy=True)
             rvalues = extract_array(other, extract_numpy=True)
             res_values = dispatch_to_extension_op(op, lvalues, rvalues)
@@ -847,7 +833,6 @@
             return finalizer(result)
 
         elif isinstance(other, (ABCSeries, ABCIndexClass)):
->>>>>>> 2d65e38f
             is_other_int_dtype = is_integer_dtype(other.dtype)
             other = other if is_other_int_dtype else fill_bool(other, self)
 
