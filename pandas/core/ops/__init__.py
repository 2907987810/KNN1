"""
Arithmetic operations for PandasObjects

This is not a public API.
"""
import operator
from typing import TYPE_CHECKING, Optional, Set, Type

import numpy as np

from pandas._libs import lib
from pandas._libs.ops_dispatch import maybe_dispatch_ufunc_to_dunder_op  # noqa:F401
from pandas._typing import Level
from pandas.util._decorators import Appender

from pandas.core.dtypes.common import is_list_like
from pandas.core.dtypes.generic import ABCDataFrame, ABCIndexClass, ABCSeries
from pandas.core.dtypes.missing import isna

from pandas.core.construction import extract_array
from pandas.core.ops.array_ops import (
    arithmetic_op,
    comparison_op,
    get_array_op,
    logical_op,
)
from pandas.core.ops.array_ops import comp_method_OBJECT_ARRAY  # noqa:F401
from pandas.core.ops.common import unpack_zerodim_and_defer
from pandas.core.ops.docstrings import (
    _arith_doc_FRAME,
    _flex_comp_doc_FRAME,
    _make_flex_doc,
    _op_descriptions,
)
from pandas.core.ops.invalid import invalid_comparison  # noqa:F401
from pandas.core.ops.mask_ops import kleene_and, kleene_or, kleene_xor  # noqa: F401
from pandas.core.ops.methods import (  # noqa:F401
    add_flex_arithmetic_methods,
    add_special_arithmetic_methods,
)
from pandas.core.ops.roperator import (  # noqa:F401
    radd,
    rand_,
    rdiv,
    rdivmod,
    rfloordiv,
    rmod,
    rmul,
    ror_,
    rpow,
    rsub,
    rtruediv,
    rxor,
)

if TYPE_CHECKING:
    from pandas import DataFrame, Series  # noqa:F401

# -----------------------------------------------------------------------------
# constants
ARITHMETIC_BINOPS: Set[str] = {
    "add",
    "sub",
    "mul",
    "pow",
    "mod",
    "floordiv",
    "truediv",
    "divmod",
    "radd",
    "rsub",
    "rmul",
    "rpow",
    "rmod",
    "rfloordiv",
    "rtruediv",
    "rdivmod",
}


COMPARISON_BINOPS: Set[str] = {
    "eq",
    "ne",
    "lt",
    "gt",
    "le",
    "ge",
}

# -----------------------------------------------------------------------------
# Ops Wrapping Utilities


def get_op_result_name(left, right):
    """
    Find the appropriate name to pin to an operation result.  This result
    should always be either an Index or a Series.

    Parameters
    ----------
    left : {Series, Index}
    right : object

    Returns
    -------
    name : object
        Usually a string
    """
    # `left` is always a Series when called from within ops
    if isinstance(right, (ABCSeries, ABCIndexClass)):
        name = _maybe_match_name(left, right)
    else:
        name = left.name
    return name


def _maybe_match_name(a, b):
    """
    Try to find a name to attach to the result of an operation between
    a and b.  If only one of these has a `name` attribute, return that
    name.  Otherwise return a consensus name if they match of None if
    they have different names.

    Parameters
    ----------
    a : object
    b : object

    Returns
    -------
    name : str or None

    See Also
    --------
    pandas.core.common.consensus_name_attr
    """
    a_has = hasattr(a, "name")
    b_has = hasattr(b, "name")
    if a_has and b_has:
        if a.name == b.name:
            return a.name
        else:
            # TODO: what if they both have np.nan for their names?
            return None
    elif a_has:
        return a.name
    elif b_has:
        return b.name
    return None


# -----------------------------------------------------------------------------


def _get_frame_op_default_axis(name: str) -> Optional[str]:
    """
    Only DataFrame cares about default_axis, specifically:
    special methods have default_axis=None and flex methods
    have default_axis='columns'.

    Parameters
    ----------
    name : str

    Returns
    -------
    default_axis: str or None
    """
    if name.replace("__r", "__") in ["__and__", "__or__", "__xor__"]:
        # bool methods
        return "columns"
    elif name.startswith("__"):
        # __add__, __mul__, ...
        return None
    else:
        # add, mul, ...
        return "columns"


def _get_op_name(op, special: bool) -> str:
    """
    Find the name to attach to this method according to conventions
    for special and non-special methods.

    Parameters
    ----------
    op : binary operator
    special : bool

    Returns
    -------
    op_name : str
    """
    opname = op.__name__.strip("_")
    if special:
        opname = f"__{opname}__"
    return opname


# -----------------------------------------------------------------------------
# Masking NA values and fallbacks for operations numpy does not support


def fill_binop(left, right, fill_value):
    """
    If a non-None fill_value is given, replace null entries in left and right
    with this value, but only in positions where _one_ of left/right is null,
    not both.

    Parameters
    ----------
    left : array-like
    right : array-like
    fill_value : object

    Returns
    -------
    left : array-like
    right : array-like

    Notes
    -----
    Makes copies if fill_value is not None and NAs are present.
    """
    if fill_value is not None:
        left_mask = isna(left)
        right_mask = isna(right)

        # one but not both
        mask = left_mask ^ right_mask

        if left_mask.any():
            # Avoid making a copy if we can
            left = left.copy()
            left[left_mask & mask] = fill_value

        if right_mask.any():
            # Avoid making a copy if we can
            right = right.copy()
            right[right_mask & mask] = fill_value

    return left, right


# -----------------------------------------------------------------------------
# Dispatch logic


def dispatch_to_series(left, right, func, axis=None):
    """
    Evaluate the frame operation func(left, right) by evaluating
    column-by-column, dispatching to the Series implementation.

    Parameters
    ----------
    left : DataFrame
    right : scalar or DataFrame
    func : arithmetic or comparison operator
    axis : {None, 0, 1, "index", "columns"}

    Returns
    -------
    DataFrame
    """
    # Note: we use iloc to access columns for compat with cases
    #       with non-unique columns.
    import pandas.core.computation.expressions as expressions

    right = lib.item_from_zerodim(right)
    if lib.is_scalar(right) or np.ndim(right) == 0:

        # Get the appropriate array-op to apply to each block's values.
        array_op = get_array_op(func)
        bm = left._mgr.apply(array_op, right=right)
        return type(left)(bm)

    elif isinstance(right, ABCDataFrame):
        assert left.index.equals(right.index)
        assert left.columns.equals(right.columns)
        # TODO: The previous assertion `assert right._indexed_same(left)`
        #  fails in cases with empty columns reached via
        #  _frame_arith_method_with_reindex

        array_op = get_array_op(func)
        bm = left._mgr.operate_blockwise(right._mgr, array_op)
        return type(left)(bm)

    elif isinstance(right, ABCSeries) and axis == "columns":
        # We only get here if called via _combine_series_frame,
        # in which case we specifically want to operate row-by-row
        assert right.index.equals(left.columns)

        if right.dtype == "timedelta64[ns]":
            # ensure we treat NaT values as the correct dtype
            # Note: we do not do this unconditionally as it may be lossy or
            #  expensive for EA dtypes.
            right = np.asarray(right)

            def column_op(a, b):
                return {i: func(a.iloc[:, i], b[i]) for i in range(len(a.columns))}

        else:

            def column_op(a, b):
                return {i: func(a.iloc[:, i], b.iloc[i]) for i in range(len(a.columns))}

    elif isinstance(right, ABCSeries):
        assert right.index.equals(left.index)  # Handle other cases later

        def column_op(a, b):
            return {i: func(a.iloc[:, i], b) for i in range(len(a.columns))}

    else:
        # Remaining cases have less-obvious dispatch rules
        raise NotImplementedError(right)

    new_data = expressions.evaluate(column_op, left, right)
    return new_data


# -----------------------------------------------------------------------------
# Series


def _align_method_SERIES(left, right, align_asobject=False):
    """ align lhs and rhs Series """
    # ToDo: Different from _align_method_FRAME, list, tuple and ndarray
    # are not coerced here
    # because Series has inconsistencies described in #13637

    if isinstance(right, ABCSeries):
        # avoid repeated alignment
        if not left.index.equals(right.index):

            if align_asobject:
                # to keep original value's dtype for bool ops
                left = left.astype(object)
                right = right.astype(object)

            left, right = left.align(right, copy=False)

    return left, right


def _arith_method_SERIES(cls, op, special):
    """
    Wrapper function for Series arithmetic operations, to avoid
    code duplication.
    """
    assert special  # non-special uses _flex_method_SERIES
    op_name = _get_op_name(op, special)

    @unpack_zerodim_and_defer(op_name)
    def wrapper(left, right):

        left, right = _align_method_SERIES(left, right)
        res_name = get_op_result_name(left, right)

        lvalues = extract_array(left, extract_numpy=True)
        rvalues = extract_array(right, extract_numpy=True)
        result = arithmetic_op(lvalues, rvalues, op)

        return left._construct_result(result, name=res_name)

    wrapper.__name__ = op_name
    return wrapper


def _comp_method_SERIES(cls, op, special):
    """
    Wrapper function for Series arithmetic operations, to avoid
    code duplication.
    """
    assert special  # non-special uses _flex_method_SERIES
    op_name = _get_op_name(op, special)

    @unpack_zerodim_and_defer(op_name)
    def wrapper(self, other):

        res_name = get_op_result_name(self, other)

        if isinstance(other, ABCSeries) and not self._indexed_same(other):
            raise ValueError("Can only compare identically-labeled Series objects")

        lvalues = extract_array(self, extract_numpy=True)
        rvalues = extract_array(other, extract_numpy=True)

        res_values = comparison_op(lvalues, rvalues, op)

        return self._construct_result(res_values, name=res_name)

    wrapper.__name__ = op_name
    return wrapper


def _bool_method_SERIES(cls, op, special):
    """
    Wrapper function for Series arithmetic operations, to avoid
    code duplication.
    """
    assert special  # non-special uses _flex_method_SERIES
    op_name = _get_op_name(op, special)

    @unpack_zerodim_and_defer(op_name)
    def wrapper(self, other):
        self, other = _align_method_SERIES(self, other, align_asobject=True)
        res_name = get_op_result_name(self, other)

        lvalues = extract_array(self, extract_numpy=True)
        rvalues = extract_array(other, extract_numpy=True)

        res_values = logical_op(lvalues, rvalues, op)
        return self._construct_result(res_values, name=res_name)

    wrapper.__name__ = op_name
    return wrapper


def _flex_method_SERIES(cls, op, special):
    assert not special  # "special" also means "not flex"
    name = _get_op_name(op, special)
    doc = _make_flex_doc(name, "series")

    @Appender(doc)
    def flex_wrapper(self, other, level=None, fill_value=None, axis=0):
        # validate axis
        if axis is not None:
            self._get_axis_number(axis)

        if isinstance(other, ABCSeries):
            return self._binop(other, op, level=level, fill_value=fill_value)
        elif isinstance(other, (np.ndarray, list, tuple)):
            if len(other) != len(self):
                raise ValueError("Lengths must be equal")
            other = self._constructor(other, self.index)
            return self._binop(other, op, level=level, fill_value=fill_value)
        else:
            if fill_value is not None:
                self = self.fillna(fill_value)

            return op(self, other)

    flex_wrapper.__name__ = name
    return flex_wrapper


# -----------------------------------------------------------------------------
# DataFrame


def _combine_series_frame(left, right, func, axis: int):
    """
    Apply binary operator `func` to self, other using alignment and fill
    conventions determined by the axis argument.

    Parameters
    ----------
    left : DataFrame
    right : Series
    func : binary operator
    axis : {0, 1}

    Returns
    -------
    result : DataFrame or Dict[int, Series[]]
    """
    # We assume that self.align(other, ...) has already been called

    rvalues = right._values
    assert not isinstance(rvalues, np.ndarray)  # handled by align_series_as_frame

    if axis == 0:
        new_data = dispatch_to_series(left, right, func)
    else:
        new_data = dispatch_to_series(left, right, func, axis="columns")

    return new_data


def _align_method_FRAME(
    left, right, axis, flex: Optional[bool] = False, level: Level = None
):
    """
    Convert rhs to meet lhs dims if input is list, tuple or np.ndarray.

    Parameters
    ----------
    left : DataFrame
    right : Any
    axis: int, str, or None
    flex: bool or None, default False
        Whether this is a flex op, in which case we reindex.
        None indicates not to check for alignment.
    level : int or level name, default None

    Returns
    -------
    left : DataFrame
    right : Any
    """

    def to_series(right):
        msg = "Unable to coerce to Series, length must be {req_len}: given {given_len}"
        if axis is not None and left._get_axis_name(axis) == "index":
            if len(left.index) != len(right):
                raise ValueError(
                    msg.format(req_len=len(left.index), given_len=len(right))
                )
            right = left._constructor_sliced(right, index=left.index)
        else:
            if len(left.columns) != len(right):
                raise ValueError(
                    msg.format(req_len=len(left.columns), given_len=len(right))
                )
            right = left._constructor_sliced(right, index=left.columns)
        return right

    if isinstance(right, np.ndarray):

        if right.ndim == 1:
            right = to_series(right)

        elif right.ndim == 2:
            if right.shape == left.shape:
                right = left._constructor(right, index=left.index, columns=left.columns)

            elif right.shape[0] == left.shape[0] and right.shape[1] == 1:
                # Broadcast across columns
                right = np.broadcast_to(right, left.shape)
                right = left._constructor(right, index=left.index, columns=left.columns)

            elif right.shape[1] == left.shape[1] and right.shape[0] == 1:
                # Broadcast along rows
                right = to_series(right[0, :])

            else:
                raise ValueError(
                    "Unable to coerce to DataFrame, shape "
                    f"must be {left.shape}: given {right.shape}"
                )

        elif right.ndim > 2:
            raise ValueError(
                "Unable to coerce to Series/DataFrame, "
                f"dimension must be <= 2: {right.shape}"
            )

    elif is_list_like(right) and not isinstance(right, (ABCSeries, ABCDataFrame)):
        # GH17901
        right = to_series(right)

    if flex is not None and isinstance(right, ABCDataFrame):
        if not left._indexed_same(right):
            if flex:
                left, right = left.align(right, join="outer", level=level, copy=False)
            else:
                raise ValueError(
                    "Can only compare identically-labeled DataFrame objects"
                )
    elif isinstance(right, ABCSeries):
        # axis=1 is default for DataFrame-with-Series op
        axis = left._get_axis_number(axis) if axis is not None else 1
        left, right = left.align(
            right, join="outer", axis=axis, level=level, copy=False
        )
        right = _align_series_as_frame(left, right, axis)

    return left, right


def _should_reindex_frame_op(
    left: "DataFrame", right, op, axis, default_axis, fill_value, level
) -> bool:
    """
    Check if this is an operation between DataFrames that will need to reindex.
    """
    assert isinstance(left, ABCDataFrame)

    if op is operator.pow or op is rpow:
        # GH#32685 pow has special semantics for operating with null values
        return False

    if not isinstance(right, ABCDataFrame):
        return False

    if fill_value is None and level is None and axis is default_axis:
        # TODO: any other cases we should handle here?
        cols = left.columns.intersection(right.columns)
        if not (cols.equals(left.columns) and cols.equals(right.columns)):
            return True

    return False


def _frame_arith_method_with_reindex(
    left: "DataFrame", right: "DataFrame", op
) -> "DataFrame":
    """
    For DataFrame-with-DataFrame operations that require reindexing,
    operate only on shared columns, then reindex.

    Parameters
    ----------
    left : DataFrame
    right : DataFrame
    op : binary operator

    Returns
    -------
    DataFrame
    """
    # GH#31623, only operate on shared columns
    cols = left.columns.intersection(right.columns)

    new_left = left[cols]
    new_right = right[cols]
    result = op(new_left, new_right)

    # Do the join on the columns instead of using _align_method_FRAME
    #  to avoid constructing two potentially large/sparse DataFrames
    join_columns, _, _ = left.columns.join(
        right.columns, how="outer", level=None, return_indexers=True
    )
    return result.reindex(join_columns, axis=1)


<<<<<<< HEAD
def _align_series_as_frame(frame: "DataFrame", series: "Series", axis: int):
    """
    If the Series operand is not EA-dtype, we can broadcast to 2D and operate
    blockwise.
    """
    rvalues = series._values
    if not isinstance(rvalues, np.ndarray):
        # TODO(EA2D): no need to special-case with 2D EAs
        return series

    if axis == 0:
        rvalues = rvalues.reshape(-1, 1)
    else:
        rvalues = rvalues.reshape(1, -1)

    rvalues = np.broadcast_to(rvalues, frame.shape)
    return type(frame)(rvalues, index=frame.index, columns=frame.columns)


def _arith_method_FRAME(cls, op, special):
=======
def _arith_method_FRAME(cls: Type["DataFrame"], op, special: bool):
    # This is the only function where `special` can be either True or False
>>>>>>> 89f8af71
    op_name = _get_op_name(op, special)
    default_axis = _get_frame_op_default_axis(op_name)

    na_op = get_array_op(op)
    is_logical = op.__name__.strip("_").lstrip("_") in ["and", "or", "xor"]

    if op_name in _op_descriptions:
        # i.e. include "add" but not "__add__"
        doc = _make_flex_doc(op_name, "dataframe")
    else:
        doc = _arith_doc_FRAME % op_name

    @Appender(doc)
    def f(self, other, axis=default_axis, level=None, fill_value=None):

        if _should_reindex_frame_op(
            self, other, op, axis, default_axis, fill_value, level
        ):
            return _frame_arith_method_with_reindex(self, other, op)

<<<<<<< HEAD
        if isinstance(other, ABCSeries) and fill_value is not None:
            # TODO: We could allow this in cases where we end up going
            #  through the DataFrame path
            raise NotImplementedError(f"fill_value {fill_value} not supported.")
=======
        # TODO: why are we passing flex=True instead of flex=not special?
        #  15 tests fail if we pass flex=not special instead
>>>>>>> 89f8af71
        self, other = _align_method_FRAME(self, other, axis, flex=True, level=level)

        if isinstance(other, ABCDataFrame):
            # Another DataFrame
            new_data = self._combine_frame(other, na_op, fill_value)

        elif isinstance(other, ABCSeries):
            # For these values of `axis`, we end up dispatching to Series op,
            # so do not want the masked op.
            # TODO: the above comment is no longer accurate since we now
            #  operate blockwise if other._values is an ndarray
            pass_op = op if axis in [0, "columns", None] else na_op
            pass_op = pass_op if not is_logical else op

            axis = self._get_axis_number(axis) if axis is not None else 1
            new_data = _combine_series_frame(self, other, pass_op, axis=axis)
        else:
            # in this case we always have `np.ndim(other) == 0`
            if fill_value is not None:
                self = self.fillna(fill_value)

            new_data = dispatch_to_series(self, other, op)

        return self._construct_result(new_data)

    f.__name__ = op_name

    return f


def _flex_comp_method_FRAME(cls: Type["DataFrame"], op, special: bool):
    assert not special  # "special" also means "not flex"
    op_name = _get_op_name(op, special)
    default_axis = _get_frame_op_default_axis(op_name)
    assert default_axis == "columns", default_axis  # because we are not "special"

    doc = _flex_comp_doc_FRAME.format(
        op_name=op_name, desc=_op_descriptions[op_name]["desc"]
    )

    @Appender(doc)
    def f(self, other, axis=default_axis, level=None):

        self, other = _align_method_FRAME(self, other, axis, flex=True, level=level)

        if isinstance(other, ABCDataFrame):
            # Another DataFrame
            new_data = dispatch_to_series(self, other, op)

        elif isinstance(other, ABCSeries):
            axis = self._get_axis_number(axis) if axis is not None else 1
            new_data = _combine_series_frame(self, other, op, axis=axis)
        else:
            # in this case we always have `np.ndim(other) == 0`
            new_data = dispatch_to_series(self, other, op)

        return self._construct_result(new_data)

    f.__name__ = op_name

    return f


def _comp_method_FRAME(cls: Type["DataFrame"], op, special: bool):
    assert special  # "special" also means "not flex"
    op_name = _get_op_name(op, special)

    @Appender(f"Wrapper for comparison method {op_name}")
    def f(self, other):

        self, other = _align_method_FRAME(
            self, other, axis=None, level=None, flex=False
        )

        axis = "columns"  # only relevant for Series other case
        # See GH#4537 for discussion of scalar op behavior
        new_data = dispatch_to_series(self, other, op, axis=axis)
        return self._construct_result(new_data)

    f.__name__ = op_name

    return f<|MERGE_RESOLUTION|>--- conflicted
+++ resolved
@@ -624,7 +624,6 @@
     return result.reindex(join_columns, axis=1)
 
 
-<<<<<<< HEAD
 def _align_series_as_frame(frame: "DataFrame", series: "Series", axis: int):
     """
     If the Series operand is not EA-dtype, we can broadcast to 2D and operate
@@ -644,11 +643,8 @@
     return type(frame)(rvalues, index=frame.index, columns=frame.columns)
 
 
-def _arith_method_FRAME(cls, op, special):
-=======
 def _arith_method_FRAME(cls: Type["DataFrame"], op, special: bool):
     # This is the only function where `special` can be either True or False
->>>>>>> 89f8af71
     op_name = _get_op_name(op, special)
     default_axis = _get_frame_op_default_axis(op_name)
 
@@ -669,15 +665,13 @@
         ):
             return _frame_arith_method_with_reindex(self, other, op)
 
-<<<<<<< HEAD
         if isinstance(other, ABCSeries) and fill_value is not None:
             # TODO: We could allow this in cases where we end up going
             #  through the DataFrame path
             raise NotImplementedError(f"fill_value {fill_value} not supported.")
-=======
+
         # TODO: why are we passing flex=True instead of flex=not special?
         #  15 tests fail if we pass flex=not special instead
->>>>>>> 89f8af71
         self, other = _align_method_FRAME(self, other, axis, flex=True, level=level)
 
         if isinstance(other, ABCDataFrame):
