"""
Arithmetic operations for PandasObjects

This is not a public API.
"""
import datetime
import operator
from typing import Any, Callable, Tuple, Union

import numpy as np

from pandas._libs import Timedelta, Timestamp, lib
from pandas.errors import NullFrequencyError
from pandas.util._decorators import Appender

from pandas.core.dtypes.common import (
    is_datetime64_dtype,
    is_extension_array_dtype,
    is_integer_dtype,
    is_list_like,
    is_object_dtype,
    is_scalar,
    is_timedelta64_dtype,
)
from pandas.core.dtypes.generic import (
    ABCDataFrame,
    ABCDatetimeArray,
    ABCDatetimeIndex,
    ABCExtensionArray,
    ABCIndexClass,
    ABCSeries,
    ABCSparseSeries,
    ABCTimedeltaArray,
    ABCTimedeltaIndex,
)
from pandas.core.dtypes.missing import isna, notna

from pandas._typing import ArrayLike
from pandas.core.construction import array, extract_array
<<<<<<< HEAD
from pandas.core.ops.array_ops import comp_method_OBJECT_ARRAY  # noqa:F401
from pandas.core.ops.array_ops import comparison_op, define_na_arithmetic_op, logical_op
=======
from pandas.core.ops.array_ops import (
    comp_method_OBJECT_ARRAY,
    define_na_arithmetic_op,
    na_arithmetic_op,
)
>>>>>>> a880e42b
from pandas.core.ops.docstrings import (
    _arith_doc_FRAME,
    _flex_comp_doc_FRAME,
    _make_flex_doc,
    _op_descriptions,
)
from pandas.core.ops.invalid import invalid_comparison  # noqa:F401
from pandas.core.ops.methods import (  # noqa:F401
    add_flex_arithmetic_methods,
    add_special_arithmetic_methods,
)
from pandas.core.ops.roperator import (  # noqa:F401
    radd,
    rand_,
    rdiv,
    rdivmod,
    rfloordiv,
    rmod,
    rmul,
    ror_,
    rpow,
    rsub,
    rtruediv,
    rxor,
)

# -----------------------------------------------------------------------------
# Ops Wrapping Utilities


def get_op_result_name(left, right):
    """
    Find the appropriate name to pin to an operation result.  This result
    should always be either an Index or a Series.

    Parameters
    ----------
    left : {Series, Index}
    right : object

    Returns
    -------
    name : object
        Usually a string
    """
    # `left` is always a Series when called from within ops
    if isinstance(right, (ABCSeries, ABCIndexClass)):
        name = _maybe_match_name(left, right)
    else:
        name = left.name
    return name


def _maybe_match_name(a, b):
    """
    Try to find a name to attach to the result of an operation between
    a and b.  If only one of these has a `name` attribute, return that
    name.  Otherwise return a consensus name if they match of None if
    they have different names.

    Parameters
    ----------
    a : object
    b : object

    Returns
    -------
    name : str or None

    See Also
    --------
    pandas.core.common.consensus_name_attr
    """
    a_has = hasattr(a, "name")
    b_has = hasattr(b, "name")
    if a_has and b_has:
        if a.name == b.name:
            return a.name
        else:
            # TODO: what if they both have np.nan for their names?
            return None
    elif a_has:
        return a.name
    elif b_has:
        return b.name
    return None


def maybe_upcast_for_op(obj, shape: Tuple[int, ...]):
    """
    Cast non-pandas objects to pandas types to unify behavior of arithmetic
    and comparison operations.

    Parameters
    ----------
    obj: object
    shape : tuple[int]

    Returns
    -------
    out : object

    Notes
    -----
    Be careful to call this *after* determining the `name` attribute to be
    attached to the result of the arithmetic operation.
    """
    from pandas.core.arrays import DatetimeArray, TimedeltaArray

    if type(obj) is datetime.timedelta:
        # GH#22390  cast up to Timedelta to rely on Timedelta
        # implementation; otherwise operation against numeric-dtype
        # raises TypeError
        return Timedelta(obj)
    elif isinstance(obj, np.datetime64):
        # GH#28080 numpy casts integer-dtype to datetime64 when doing
        #  array[int] + datetime64, which we do not allow
        if isna(obj):
            # Avoid possible ambiguities with pd.NaT
            obj = obj.astype("datetime64[ns]")
            right = np.broadcast_to(obj, shape)
            return DatetimeArray(right)

        return Timestamp(obj)

    elif isinstance(obj, np.timedelta64):
        if isna(obj):
            # wrapping timedelta64("NaT") in Timedelta returns NaT,
            #  which would incorrectly be treated as a datetime-NaT, so
            #  we broadcast and wrap in a TimedeltaArray
            obj = obj.astype("timedelta64[ns]")
            right = np.broadcast_to(obj, shape)
            return TimedeltaArray(right)

        # In particular non-nanosecond timedelta64 needs to be cast to
        #  nanoseconds, or else we get undesired behavior like
        #  np.timedelta64(3, 'D') / 2 == np.timedelta64(1, 'D')
        return Timedelta(obj)

    elif isinstance(obj, np.ndarray) and is_timedelta64_dtype(obj.dtype):
        # GH#22390 Unfortunately we need to special-case right-hand
        # timedelta64 dtypes because numpy casts integer dtypes to
        # timedelta64 when operating with timedelta64
        return TimedeltaArray._from_sequence(obj)
    return obj


# -----------------------------------------------------------------------------


def _gen_eval_kwargs(name):
    """
    Find the keyword arguments to pass to numexpr for the given operation.

    Parameters
    ----------
    name : str

    Returns
    -------
    eval_kwargs : dict

    Examples
    --------
    >>> _gen_eval_kwargs("__add__")
    {}

    >>> _gen_eval_kwargs("rtruediv")
    {'reversed': True, 'truediv': True}
    """
    kwargs = {}

    # Series appear to only pass __add__, __radd__, ...
    # but DataFrame gets both these dunder names _and_ non-dunder names
    # add, radd, ...
    name = name.replace("__", "")

    if name.startswith("r"):
        if name not in ["radd", "rand", "ror", "rxor"]:
            # Exclude commutative operations
            kwargs["reversed"] = True

    return kwargs


def _get_frame_op_default_axis(name):
    """
    Only DataFrame cares about default_axis, specifically:
    special methods have default_axis=None and flex methods
    have default_axis='columns'.

    Parameters
    ----------
    name : str

    Returns
    -------
    default_axis: str or None
    """
    if name.replace("__r", "__") in ["__and__", "__or__", "__xor__"]:
        # bool methods
        return "columns"
    elif name.startswith("__"):
        # __add__, __mul__, ...
        return None
    else:
        # add, mul, ...
        return "columns"


def _get_opstr(op):
    """
    Find the operation string, if any, to pass to numexpr for this
    operation.

    Parameters
    ----------
    op : binary operator

    Returns
    -------
    op_str : string or None
    """

    return {
        operator.add: "+",
        radd: "+",
        operator.mul: "*",
        rmul: "*",
        operator.sub: "-",
        rsub: "-",
        operator.truediv: "/",
        rtruediv: "/",
        operator.floordiv: "//",
        rfloordiv: "//",
        operator.mod: None,  # TODO: Why None for mod but '%' for rmod?
        rmod: "%",
        operator.pow: "**",
        rpow: "**",
        operator.eq: "==",
        operator.ne: "!=",
        operator.le: "<=",
        operator.lt: "<",
        operator.ge: ">=",
        operator.gt: ">",
        operator.and_: "&",
        rand_: "&",
        operator.or_: "|",
        ror_: "|",
        operator.xor: "^",
        rxor: "^",
        divmod: None,
        rdivmod: None,
    }[op]


def _get_op_name(op, special):
    """
    Find the name to attach to this method according to conventions
    for special and non-special methods.

    Parameters
    ----------
    op : binary operator
    special : bool

    Returns
    -------
    op_name : str
    """
    opname = op.__name__.strip("_")
    if special:
        opname = "__{opname}__".format(opname=opname)
    return opname


# -----------------------------------------------------------------------------
# Masking NA values and fallbacks for operations numpy does not support


def fill_binop(left, right, fill_value):
    """
    If a non-None fill_value is given, replace null entries in left and right
    with this value, but only in positions where _one_ of left/right is null,
    not both.

    Parameters
    ----------
    left : array-like
    right : array-like
    fill_value : object

    Returns
    -------
    left : array-like
    right : array-like

    Notes
    -----
    Makes copies if fill_value is not None
    """
    # TODO: can we make a no-copy implementation?
    if fill_value is not None:
        left_mask = isna(left)
        right_mask = isna(right)
        left = left.copy()
        right = right.copy()

        # one but not both
        mask = left_mask ^ right_mask
        left[left_mask & mask] = fill_value
        right[right_mask & mask] = fill_value
    return left, right


def mask_cmp_op(x, y, op):
    """
    Apply the function `op` to only non-null points in x and y.

    Parameters
    ----------
    x : array-like
    y : array-like
    op : binary operation

    Returns
    -------
    result : ndarray[bool]
    """
    xrav = x.ravel()
    result = np.empty(x.size, dtype=bool)
    if isinstance(y, (np.ndarray, ABCSeries)):
        yrav = y.ravel()
        mask = notna(xrav) & notna(yrav)
        result[mask] = op(np.array(list(xrav[mask])), np.array(list(yrav[mask])))
    else:
        mask = notna(xrav)
        result[mask] = op(np.array(list(xrav[mask])), y)

    if op == operator.ne:  # pragma: no cover
        np.putmask(result, ~mask, True)
    else:
        np.putmask(result, ~mask, False)
    result = result.reshape(x.shape)
    return result


# -----------------------------------------------------------------------------
# Dispatch logic


def should_extension_dispatch(left: ABCSeries, right: Any) -> bool:
    """
    Identify cases where Series operation should use dispatch_to_extension_op.

    Parameters
    ----------
    left : Series
    right : object

    Returns
    -------
    bool
    """
    if (
        is_extension_array_dtype(left.dtype)
        or is_datetime64_dtype(left.dtype)
        or is_timedelta64_dtype(left.dtype)
    ):
        return True

    if not is_scalar(right) and is_extension_array_dtype(right):
        # GH#22378 disallow scalar to exclude e.g. "category", "Int64"
        return True

    return False


def should_series_dispatch(left, right, op):
    """
    Identify cases where a DataFrame operation should dispatch to its
    Series counterpart.

    Parameters
    ----------
    left : DataFrame
    right : DataFrame
    op : binary operator

    Returns
    -------
    override : bool
    """
    if left._is_mixed_type or right._is_mixed_type:
        return True

    if not len(left.columns) or not len(right.columns):
        # ensure obj.dtypes[0] exists for each obj
        return False

    ldtype = left.dtypes.iloc[0]
    rdtype = right.dtypes.iloc[0]

    if (is_timedelta64_dtype(ldtype) and is_integer_dtype(rdtype)) or (
        is_timedelta64_dtype(rdtype) and is_integer_dtype(ldtype)
    ):
        # numpy integer dtypes as timedelta64 dtypes in this scenario
        return True

    if is_datetime64_dtype(ldtype) and is_object_dtype(rdtype):
        # in particular case where right is an array of DateOffsets
        return True

    return False


def dispatch_to_series(left, right, func, str_rep=None, axis=None):
    """
    Evaluate the frame operation func(left, right) by evaluating
    column-by-column, dispatching to the Series implementation.

    Parameters
    ----------
    left : DataFrame
    right : scalar or DataFrame
    func : arithmetic or comparison operator
    str_rep : str or None, default None
    axis : {None, 0, 1, "index", "columns"}

    Returns
    -------
    DataFrame
    """
    # Note: we use iloc to access columns for compat with cases
    #       with non-unique columns.
    import pandas.core.computation.expressions as expressions

    right = lib.item_from_zerodim(right)
    if lib.is_scalar(right) or np.ndim(right) == 0:

        def column_op(a, b):
            return {i: func(a.iloc[:, i], b) for i in range(len(a.columns))}

    elif isinstance(right, ABCDataFrame):
        assert right._indexed_same(left)

        def column_op(a, b):
            return {i: func(a.iloc[:, i], b.iloc[:, i]) for i in range(len(a.columns))}

    elif isinstance(right, ABCSeries) and axis == "columns":
        # We only get here if called via left._combine_match_columns,
        # in which case we specifically want to operate row-by-row
        assert right.index.equals(left.columns)

        def column_op(a, b):
            return {i: func(a.iloc[:, i], b.iloc[i]) for i in range(len(a.columns))}

    elif isinstance(right, ABCSeries):
        assert right.index.equals(left.index)  # Handle other cases later

        def column_op(a, b):
            return {i: func(a.iloc[:, i], b) for i in range(len(a.columns))}

    else:
        # Remaining cases have less-obvious dispatch rules
        raise NotImplementedError(right)

    new_data = expressions.evaluate(column_op, str_rep, left, right)

    result = left._constructor(new_data, index=left.index, copy=False)
    # Pin columns instead of passing to constructor for compat with
    # non-unique columns case
    result.columns = left.columns
    return result


def dispatch_to_extension_op(
    op,
    left: Union[ABCExtensionArray, np.ndarray],
    right: Any,
    keep_null_freq: bool = False,
):
    """
    Assume that left or right is a Series backed by an ExtensionArray,
    apply the operator defined by op.

    Parameters
    ----------
    op : binary operator
    left : ExtensionArray or np.ndarray
    right : object
    keep_null_freq : bool, default False
        Whether to re-raise a NullFrequencyError unchanged, as opposed to
        catching and raising TypeError.

    Returns
    -------
    ExtensionArray or np.ndarray
        2-tuple of these if op is divmod or rdivmod
    """
    # NB: left and right should already be unboxed, so neither should be
    #  a Series or Index.

    if left.dtype.kind in "mM" and isinstance(left, np.ndarray):
        # We need to cast datetime64 and timedelta64 ndarrays to
        #  DatetimeArray/TimedeltaArray.  But we avoid wrapping others in
        #  PandasArray as that behaves poorly with e.g. IntegerArray.
        left = array(left)

    # The op calls will raise TypeError if the op is not defined
    # on the ExtensionArray

    try:
        res_values = op(left, right)
    except NullFrequencyError:
        # DatetimeIndex and TimedeltaIndex with freq == None raise ValueError
        # on add/sub of integers (or int-like).  We re-raise as a TypeError.
        if keep_null_freq:
            # TODO: remove keep_null_freq after Timestamp+int deprecation
            #  GH#22535 is enforced
            raise
        raise TypeError(
            "incompatible type for a datetime/timedelta "
            "operation [{name}]".format(name=op.__name__)
        )
    return res_values


# -----------------------------------------------------------------------------
# Series


def _align_method_SERIES(left, right, align_asobject=False):
    """ align lhs and rhs Series """

    # ToDo: Different from _align_method_FRAME, list, tuple and ndarray
    # are not coerced here
    # because Series has inconsistencies described in #13637

    if isinstance(right, ABCSeries):
        # avoid repeated alignment
        if not left.index.equals(right.index):

            if align_asobject:
                # to keep original value's dtype for bool ops
                left = left.astype(object)
                right = right.astype(object)

            left, right = left.align(right, copy=False)

    return left, right


def _construct_result(left, result, index, name, dtype=None):
    """
    If the raw op result has a non-None name (e.g. it is an Index object) and
    the name argument is None, then passing name to the constructor will
    not be enough; we still need to override the name attribute.
    """
    out = left._constructor(result, index=index, dtype=dtype)
    out = out.__finalize__(left)
    out.name = name
    return out


def _construct_divmod_result(left, result, index, name, dtype=None):
    """divmod returns a tuple of like indexed series instead of a single series.
    """
    return (
        _construct_result(left, result[0], index=index, name=name, dtype=dtype),
        _construct_result(left, result[1], index=index, name=name, dtype=dtype),
    )


def _arith_method_SERIES(cls, op, special):
    """
    Wrapper function for Series arithmetic operations, to avoid
    code duplication.
    """
    str_rep = _get_opstr(op)
    op_name = _get_op_name(op, special)
    eval_kwargs = _gen_eval_kwargs(op_name)
    construct_result = (
        _construct_divmod_result if op in [divmod, rdivmod] else _construct_result
    )

    def wrapper(left, right):
        if isinstance(right, ABCDataFrame):
            return NotImplemented

        left, right = _align_method_SERIES(left, right)
        res_name = get_op_result_name(left, right)

        keep_null_freq = isinstance(
            right,
            (
                ABCDatetimeIndex,
                ABCDatetimeArray,
                ABCTimedeltaIndex,
                ABCTimedeltaArray,
                Timestamp,
            ),
        )

        lvalues = extract_array(left, extract_numpy=True)
        rvalues = extract_array(right, extract_numpy=True)

        rvalues = maybe_upcast_for_op(rvalues, lvalues.shape)

        if should_extension_dispatch(left, rvalues) or isinstance(
            rvalues, (ABCTimedeltaArray, ABCDatetimeArray, Timestamp)
        ):
            result = dispatch_to_extension_op(op, lvalues, rvalues, keep_null_freq)

        else:
            with np.errstate(all="ignore"):
                result = na_arithmetic_op(lvalues, rvalues, op, str_rep, eval_kwargs)

        # We do not pass dtype to ensure that the Series constructor
        #  does inference in the case where `result` has object-dtype.
        return construct_result(left, result, index=left.index, name=res_name)

    wrapper.__name__ = op_name
    return wrapper


def _comp_method_SERIES(cls, op, special):
    """
    Wrapper function for Series arithmetic operations, to avoid
    code duplication.
    """
    op_name = _get_op_name(op, special)

    def wrapper(self, other):

        res_name = get_op_result_name(self, other)

        # TODO: shouldn't we be applying finalize whenever
        #  not isinstance(other, ABCSeries)?
        finalizer = (
            lambda x: x.__finalize__(self)
            if isinstance(other, (np.ndarray, ABCIndexClass))
            else x
        )

        if isinstance(other, ABCDataFrame):  # pragma: no cover
            # Defer to DataFrame implementation; fail early
            return NotImplemented

        if isinstance(other, ABCSeries) and not self._indexed_same(other):
            raise ValueError("Can only compare identically-labeled Series objects")

        lvalues = extract_array(self, extract_numpy=True)
        rvalues = extract_array(other, extract_numpy=True)

        res_values = comparison_op(lvalues, rvalues, op)

        result = self._constructor(res_values, index=self.index)
        result = finalizer(result)

        # Set the result's name after finalizer is called because finalizer
        #  would set it back to self.name
        result.name = res_name
        return result

    wrapper.__name__ = op_name
    return wrapper


def _bool_method_SERIES(cls, op, special):
    """
    Wrapper function for Series arithmetic operations, to avoid
    code duplication.
    """
    op_name = _get_op_name(op, special)

    def wrapper(self, other):
        self, other = _align_method_SERIES(self, other, align_asobject=True)
        res_name = get_op_result_name(self, other)

        # TODO: shouldn't we be applying finalize whenever
        #  not isinstance(other, ABCSeries)?
        finalizer = (
            lambda x: x.__finalize__(self)
            if not isinstance(other, (ABCSeries, ABCIndexClass))
            else x
        )

        if isinstance(other, ABCDataFrame):
            # Defer to DataFrame implementation; fail early
            return NotImplemented

        lvalues = extract_array(self, extract_numpy=True)
        rvalues = extract_array(other, extract_numpy=True)

        res_values = logical_op(lvalues, rvalues, op)
        result = self._constructor(res_values, index=self.index, name=res_name)
        return finalizer(result)

    wrapper.__name__ = op_name
    return wrapper


def _flex_method_SERIES(cls, op, special):
    name = _get_op_name(op, special)
    doc = _make_flex_doc(name, "series")

    @Appender(doc)
    def flex_wrapper(self, other, level=None, fill_value=None, axis=0):
        # validate axis
        if axis is not None:
            self._get_axis_number(axis)
        if isinstance(other, ABCSeries):
            return self._binop(other, op, level=level, fill_value=fill_value)
        elif isinstance(other, (np.ndarray, list, tuple)):
            if len(other) != len(self):
                raise ValueError("Lengths must be equal")
            other = self._constructor(other, self.index)
            return self._binop(other, op, level=level, fill_value=fill_value)
        else:
            if fill_value is not None:
                self = self.fillna(fill_value)

            return self._constructor(op(self, other), self.index).__finalize__(self)

    flex_wrapper.__name__ = name
    return flex_wrapper


# -----------------------------------------------------------------------------
# DataFrame


def _combine_series_frame(self, other, func, fill_value=None, axis=None, level=None):
    """
    Apply binary operator `func` to self, other using alignment and fill
    conventions determined by the fill_value, axis, and level kwargs.

    Parameters
    ----------
    self : DataFrame
    other : Series
    func : binary operator
    fill_value : object, default None
    axis : {0, 1, 'columns', 'index', None}, default None
    level : int or None, default None

    Returns
    -------
    result : DataFrame
    """
    if fill_value is not None:
        raise NotImplementedError(
            "fill_value {fill} not supported.".format(fill=fill_value)
        )

    if axis is not None:
        axis = self._get_axis_number(axis)
        if axis == 0:
            return self._combine_match_index(other, func, level=level)
        else:
            return self._combine_match_columns(other, func, level=level)
    else:
        if not len(other):
            return self * np.nan

        if not len(self):
            # Ambiguous case, use _series so works with DataFrame
            return self._constructor(
                data=self._series, index=self.index, columns=self.columns
            )

        # default axis is columns
        return self._combine_match_columns(other, func, level=level)


def _align_method_FRAME(left, right, axis):
    """ convert rhs to meet lhs dims if input is list, tuple or np.ndarray """

    def to_series(right):
        msg = "Unable to coerce to Series, length must be {req_len}: given {given_len}"
        if axis is not None and left._get_axis_name(axis) == "index":
            if len(left.index) != len(right):
                raise ValueError(
                    msg.format(req_len=len(left.index), given_len=len(right))
                )
            right = left._constructor_sliced(right, index=left.index)
        else:
            if len(left.columns) != len(right):
                raise ValueError(
                    msg.format(req_len=len(left.columns), given_len=len(right))
                )
            right = left._constructor_sliced(right, index=left.columns)
        return right

    if isinstance(right, np.ndarray):

        if right.ndim == 1:
            right = to_series(right)

        elif right.ndim == 2:
            if right.shape == left.shape:
                right = left._constructor(right, index=left.index, columns=left.columns)

            elif right.shape[0] == left.shape[0] and right.shape[1] == 1:
                # Broadcast across columns
                right = np.broadcast_to(right, left.shape)
                right = left._constructor(right, index=left.index, columns=left.columns)

            elif right.shape[1] == left.shape[1] and right.shape[0] == 1:
                # Broadcast along rows
                right = to_series(right[0, :])

            else:
                raise ValueError(
                    "Unable to coerce to DataFrame, shape "
                    "must be {req_shape}: given {given_shape}".format(
                        req_shape=left.shape, given_shape=right.shape
                    )
                )

        elif right.ndim > 2:
            raise ValueError(
                "Unable to coerce to Series/DataFrame, dim "
                "must be <= 2: {dim}".format(dim=right.shape)
            )

    elif is_list_like(right) and not isinstance(right, (ABCSeries, ABCDataFrame)):
        # GH17901
        right = to_series(right)

    return right


def _arith_method_FRAME(cls, op, special):
    str_rep = _get_opstr(op)
    op_name = _get_op_name(op, special)
    eval_kwargs = _gen_eval_kwargs(op_name)
    default_axis = _get_frame_op_default_axis(op_name)

    na_op = define_na_arithmetic_op(op, str_rep, eval_kwargs)

    if op_name in _op_descriptions:
        # i.e. include "add" but not "__add__"
        doc = _make_flex_doc(op_name, "dataframe")
    else:
        doc = _arith_doc_FRAME % op_name

    @Appender(doc)
    def f(self, other, axis=default_axis, level=None, fill_value=None):

        other = _align_method_FRAME(self, other, axis)

        if isinstance(other, ABCDataFrame):
            # Another DataFrame
            pass_op = op if should_series_dispatch(self, other, op) else na_op
            return self._combine_frame(other, pass_op, fill_value, level)
        elif isinstance(other, ABCSeries):
            # For these values of `axis`, we end up dispatching to Series op,
            # so do not want the masked op.
            pass_op = op if axis in [0, "columns", None] else na_op
            return _combine_series_frame(
                self, other, pass_op, fill_value=fill_value, axis=axis, level=level
            )
        else:
            # in this case we always have `np.ndim(other) == 0`
            if fill_value is not None:
                self = self.fillna(fill_value)

            return self._combine_const(other, op)

    f.__name__ = op_name

    return f


def _flex_comp_method_FRAME(cls, op, special):
    str_rep = _get_opstr(op)
    op_name = _get_op_name(op, special)
    default_axis = _get_frame_op_default_axis(op_name)

    def na_op(x, y):
        try:
            with np.errstate(invalid="ignore"):
                result = op(x, y)
        except TypeError:
            result = mask_cmp_op(x, y, op)
        return result

    doc = _flex_comp_doc_FRAME.format(
        op_name=op_name, desc=_op_descriptions[op_name]["desc"]
    )

    @Appender(doc)
    def f(self, other, axis=default_axis, level=None):

        other = _align_method_FRAME(self, other, axis)

        if isinstance(other, ABCDataFrame):
            # Another DataFrame
            if not self._indexed_same(other):
                self, other = self.align(other, "outer", level=level, copy=False)
            return dispatch_to_series(self, other, na_op, str_rep)

        elif isinstance(other, ABCSeries):
            return _combine_series_frame(
                self, other, na_op, fill_value=None, axis=axis, level=level
            )
        else:
            # in this case we always have `np.ndim(other) == 0`
            return self._combine_const(other, na_op)

    f.__name__ = op_name

    return f


def _comp_method_FRAME(cls, func, special):
    str_rep = _get_opstr(func)
    op_name = _get_op_name(func, special)

    @Appender("Wrapper for comparison method {name}".format(name=op_name))
    def f(self, other):

        other = _align_method_FRAME(self, other, axis=None)

        if isinstance(other, ABCDataFrame):
            # Another DataFrame
            if not self._indexed_same(other):
                raise ValueError(
                    "Can only compare identically-labeled DataFrame objects"
                )
            return dispatch_to_series(self, other, func, str_rep)

        elif isinstance(other, ABCSeries):
            return _combine_series_frame(
                self, other, func, fill_value=None, axis=None, level=None
            )
        else:

            # straight boolean comparisons we want to allow all columns
            # (regardless of dtype to pass thru) See #4537 for discussion.
            res = self._combine_const(other, func)
            return res

    f.__name__ = op_name

    return f


# -----------------------------------------------------------------------------
# Sparse


def _cast_sparse_series_op(left, right, opname):
    """
    For SparseSeries operation, coerce to float64 if the result is expected
    to have NaN or inf values

    Parameters
    ----------
    left : SparseArray
    right : SparseArray
    opname : str

    Returns
    -------
    left : SparseArray
    right : SparseArray
    """
    from pandas.core.sparse.api import SparseDtype

    opname = opname.strip("_")

    # TODO: This should be moved to the array?
    if is_integer_dtype(left) and is_integer_dtype(right):
        # series coerces to float64 if result should have NaN/inf
        if opname in ("floordiv", "mod") and (right.to_dense() == 0).any():
            left = left.astype(SparseDtype(np.float64, left.fill_value))
            right = right.astype(SparseDtype(np.float64, right.fill_value))
        elif opname in ("rfloordiv", "rmod") and (left.to_dense() == 0).any():
            left = left.astype(SparseDtype(np.float64, left.fill_value))
            right = right.astype(SparseDtype(np.float64, right.fill_value))

    return left, right


def _arith_method_SPARSE_SERIES(cls, op, special):
    """
    Wrapper function for Series arithmetic operations, to avoid
    code duplication.
    """
    op_name = _get_op_name(op, special)

    def wrapper(self, other):
        if isinstance(other, ABCDataFrame):
            return NotImplemented
        elif isinstance(other, ABCSeries):
            if not isinstance(other, ABCSparseSeries):
                other = other.to_sparse(fill_value=self.fill_value)
            return _sparse_series_op(self, other, op, op_name)
        elif is_scalar(other):
            with np.errstate(all="ignore"):
                new_values = op(self.values, other)
            return self._constructor(new_values, index=self.index, name=self.name)
        else:  # pragma: no cover
            raise TypeError(
                "operation with {other} not supported".format(other=type(other))
            )

    wrapper.__name__ = op_name
    return wrapper


def _sparse_series_op(left, right, op, name):
    left, right = left.align(right, join="outer", copy=False)
    new_index = left.index
    new_name = get_op_result_name(left, right)

    from pandas.core.arrays.sparse import _sparse_array_op

    lvalues, rvalues = _cast_sparse_series_op(left.values, right.values, name)
    result = _sparse_array_op(lvalues, rvalues, op, name)
    return left._constructor(result, index=new_index, name=new_name)


def maybe_dispatch_ufunc_to_dunder_op(
    self: ArrayLike, ufunc: Callable, method: str, *inputs: ArrayLike, **kwargs: Any
):
    """
    Dispatch a ufunc to the equivalent dunder method.

    Parameters
    ----------
    self : ArrayLike
        The array whose dunder method we dispatch to
    ufunc : Callable
        A NumPy ufunc
    method : {'reduce', 'accumulate', 'reduceat', 'outer', 'at', '__call__'}
    inputs : ArrayLike
        The input arrays.
    kwargs : Any
        The additional keyword arguments, e.g. ``out``.

    Returns
    -------
    result : Any
        The result of applying the ufunc
    """
    # special has the ufuncs we dispatch to the dunder op on
    special = {
        "add",
        "sub",
        "mul",
        "pow",
        "mod",
        "floordiv",
        "truediv",
        "divmod",
        "eq",
        "ne",
        "lt",
        "gt",
        "le",
        "ge",
        "remainder",
        "matmul",
    }
    aliases = {
        "subtract": "sub",
        "multiply": "mul",
        "floor_divide": "floordiv",
        "true_divide": "truediv",
        "power": "pow",
        "remainder": "mod",
        "divide": "div",
        "equal": "eq",
        "not_equal": "ne",
        "less": "lt",
        "less_equal": "le",
        "greater": "gt",
        "greater_equal": "ge",
    }

    # For op(., Array) -> Array.__r{op}__
    flipped = {
        "lt": "__gt__",
        "le": "__ge__",
        "gt": "__lt__",
        "ge": "__le__",
        "eq": "__eq__",
        "ne": "__ne__",
    }

    op_name = ufunc.__name__
    op_name = aliases.get(op_name, op_name)

    def not_implemented(*args, **kwargs):
        return NotImplemented

    if method == "__call__" and op_name in special and kwargs.get("out") is None:
        if isinstance(inputs[0], type(self)):
            name = "__{}__".format(op_name)
            return getattr(self, name, not_implemented)(inputs[1])
        else:
            name = flipped.get(op_name, "__r{}__".format(op_name))
            return getattr(self, name, not_implemented)(inputs[0])
    else:
        return NotImplemented<|MERGE_RESOLUTION|>--- conflicted
+++ resolved
@@ -37,16 +37,13 @@
 
 from pandas._typing import ArrayLike
 from pandas.core.construction import array, extract_array
-<<<<<<< HEAD
-from pandas.core.ops.array_ops import comp_method_OBJECT_ARRAY  # noqa:F401
-from pandas.core.ops.array_ops import comparison_op, define_na_arithmetic_op, logical_op
-=======
 from pandas.core.ops.array_ops import (
-    comp_method_OBJECT_ARRAY,
+    comparison_op,
     define_na_arithmetic_op,
+    logical_op,
     na_arithmetic_op,
 )
->>>>>>> a880e42b
+from pandas.core.ops.array_ops import comp_method_OBJECT_ARRAY  # noqa:F401
 from pandas.core.ops.docstrings import (
     _arith_doc_FRAME,
     _flex_comp_doc_FRAME,
