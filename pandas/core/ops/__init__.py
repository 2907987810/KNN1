--- conflicted
+++ resolved
@@ -385,43 +385,6 @@
     return left, right
 
 
-<<<<<<< HEAD
-def _construct_result(left: "Series", result: ArrayLike, index: "Index", name):
-    """
-    Construct an appropriately-labelled Series from the result of an op.
-
-    Parameters
-    ----------
-    left : Series
-    result : ndarray or ExtensionArray
-    index : Index
-    name : object
-
-    Returns
-    -------
-    Series
-        In the case of __divmod__ or __rdivmod__, a 2-tuple of Series.
-    """
-    if isinstance(result, tuple):
-        # produced by divmod or rdivmod
-        return (
-            _construct_result(left, result[0], index=index, name=name),
-            _construct_result(left, result[1], index=index, name=name),
-        )
-
-    # We do not pass dtype to ensure that the Series constructor
-    #  does inference in the case where `result` has object-dtype.
-    out = left._constructor(result, index=index)
-    out = out.__finalize__(left)
-
-    # Set the result's name after __finalize__ is called because __finalize__
-    #  would set it back to self.name
-    out.name = name
-    return out
-
-
-=======
->>>>>>> 716689a9
 def _arith_method_SERIES(cls, op, special):
     """
     Wrapper function for Series arithmetic operations, to avoid
