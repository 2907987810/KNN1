"""
Arithmetic operations for PandasObjects

This is not a public API.
"""
import datetime
import operator
from typing import Optional, Set, Tuple, Union

import numpy as np

from pandas._libs import Timedelta, Timestamp, lib
from pandas._libs.ops_dispatch import maybe_dispatch_ufunc_to_dunder_op  # noqa:F401
from pandas._typing import Level
from pandas.util._decorators import Appender

from pandas.core.dtypes.common import is_list_like, is_timedelta64_dtype
from pandas.core.dtypes.generic import (
    ABCDataFrame,
    ABCExtensionArray,
    ABCIndexClass,
    ABCSeries,
)
from pandas.core.dtypes.missing import isna

from pandas.core.construction import extract_array
from pandas.core.ops.array_ops import (
    arithmetic_op,
    comparison_op,
    define_na_arithmetic_op,
    get_array_op,
    logical_op,
)
from pandas.core.ops.array_ops import comp_method_OBJECT_ARRAY  # noqa:F401
from pandas.core.ops.common import unpack_zerodim_and_defer
from pandas.core.ops.dispatch import should_series_dispatch
from pandas.core.ops.docstrings import (
    _arith_doc_FRAME,
    _flex_comp_doc_FRAME,
    _make_flex_doc,
    _op_descriptions,
)
from pandas.core.ops.invalid import invalid_comparison  # noqa:F401
from pandas.core.ops.mask_ops import kleene_and, kleene_or, kleene_xor  # noqa: F401
from pandas.core.ops.methods import (  # noqa:F401
    add_flex_arithmetic_methods,
    add_special_arithmetic_methods,
)
from pandas.core.ops.roperator import (  # noqa:F401
    radd,
    rand_,
    rdiv,
    rdivmod,
    rfloordiv,
    rmod,
    rmul,
    ror_,
    rpow,
    rsub,
    rtruediv,
    rxor,
)

# -----------------------------------------------------------------------------
# constants
ARITHMETIC_BINOPS: Set[str] = {
    "add",
    "sub",
    "mul",
    "pow",
    "mod",
    "floordiv",
    "truediv",
    "divmod",
    "radd",
    "rsub",
    "rmul",
    "rpow",
    "rmod",
    "rfloordiv",
    "rtruediv",
    "rdivmod",
}


COMPARISON_BINOPS: Set[str] = {
    "eq",
    "ne",
    "lt",
    "gt",
    "le",
    "ge",
}

# -----------------------------------------------------------------------------
# Ops Wrapping Utilities


def get_op_result_name(left, right):
    """
    Find the appropriate name to pin to an operation result.  This result
    should always be either an Index or a Series.

    Parameters
    ----------
    left : {Series, Index}
    right : object

    Returns
    -------
    name : object
        Usually a string
    """
    # `left` is always a Series when called from within ops
    if isinstance(right, (ABCSeries, ABCIndexClass)):
        name = _maybe_match_name(left, right)
    else:
        name = left.name
    return name


def _maybe_match_name(a, b):
    """
    Try to find a name to attach to the result of an operation between
    a and b.  If only one of these has a `name` attribute, return that
    name.  Otherwise return a consensus name if they match of None if
    they have different names.

    Parameters
    ----------
    a : object
    b : object

    Returns
    -------
    name : str or None

    See Also
    --------
    pandas.core.common.consensus_name_attr
    """
    a_has = hasattr(a, "name")
    b_has = hasattr(b, "name")
    if a_has and b_has:
        if a.name == b.name:
            return a.name
        else:
            # TODO: what if they both have np.nan for their names?
            return None
    elif a_has:
        return a.name
    elif b_has:
        return b.name
    return None


def maybe_upcast_for_op(obj, shape: Tuple[int, ...]):
    """
    Cast non-pandas objects to pandas types to unify behavior of arithmetic
    and comparison operations.

    Parameters
    ----------
    obj: object
    shape : tuple[int]

    Returns
    -------
    out : object

    Notes
    -----
    Be careful to call this *after* determining the `name` attribute to be
    attached to the result of the arithmetic operation.
    """
    from pandas.core.arrays import DatetimeArray, TimedeltaArray

    if type(obj) is datetime.timedelta:
        # GH#22390  cast up to Timedelta to rely on Timedelta
        # implementation; otherwise operation against numeric-dtype
        # raises TypeError
        return Timedelta(obj)
    elif isinstance(obj, np.datetime64):
        # GH#28080 numpy casts integer-dtype to datetime64 when doing
        #  array[int] + datetime64, which we do not allow
        if isna(obj):
            # Avoid possible ambiguities with pd.NaT
            obj = obj.astype("datetime64[ns]")
            right = np.broadcast_to(obj, shape)
            return DatetimeArray(right)

        return Timestamp(obj)

    elif isinstance(obj, np.timedelta64):
        if isna(obj):
            # wrapping timedelta64("NaT") in Timedelta returns NaT,
            #  which would incorrectly be treated as a datetime-NaT, so
            #  we broadcast and wrap in a TimedeltaArray
            obj = obj.astype("timedelta64[ns]")
            right = np.broadcast_to(obj, shape)
            return TimedeltaArray(right)

        # In particular non-nanosecond timedelta64 needs to be cast to
        #  nanoseconds, or else we get undesired behavior like
        #  np.timedelta64(3, 'D') / 2 == np.timedelta64(1, 'D')
        return Timedelta(obj)

    elif isinstance(obj, np.ndarray) and is_timedelta64_dtype(obj.dtype):
        # GH#22390 Unfortunately we need to special-case right-hand
        # timedelta64 dtypes because numpy casts integer dtypes to
        # timedelta64 when operating with timedelta64
        return TimedeltaArray._from_sequence(obj)
    return obj


# -----------------------------------------------------------------------------


def _get_frame_op_default_axis(name):
    """
    Only DataFrame cares about default_axis, specifically:
    special methods have default_axis=None and flex methods
    have default_axis='columns'.

    Parameters
    ----------
    name : str

    Returns
    -------
    default_axis: str or None
    """
    if name.replace("__r", "__") in ["__and__", "__or__", "__xor__"]:
        # bool methods
        return "columns"
    elif name.startswith("__"):
        # __add__, __mul__, ...
        return None
    else:
        # add, mul, ...
        return "columns"


def _get_opstr(op):
    """
    Find the operation string, if any, to pass to numexpr for this
    operation.

    Parameters
    ----------
    op : binary operator

    Returns
    -------
    op_str : string or None
    """

    return {
        operator.add: "+",
        radd: "+",
        operator.mul: "*",
        rmul: "*",
        operator.sub: "-",
        rsub: "-",
        operator.truediv: "/",
        rtruediv: "/",
        operator.floordiv: "//",
        rfloordiv: "//",
        operator.mod: None,  # TODO: Why None for mod but '%' for rmod?
        rmod: "%",
        operator.pow: "**",
        rpow: "**",
        operator.eq: "==",
        operator.ne: "!=",
        operator.le: "<=",
        operator.lt: "<",
        operator.ge: ">=",
        operator.gt: ">",
        operator.and_: "&",
        rand_: "&",
        operator.or_: "|",
        ror_: "|",
        operator.xor: "^",
        rxor: "^",
        divmod: None,
        rdivmod: None,
    }[op]


def _get_op_name(op, special):
    """
    Find the name to attach to this method according to conventions
    for special and non-special methods.

    Parameters
    ----------
    op : binary operator
    special : bool

    Returns
    -------
    op_name : str
    """
    opname = op.__name__.strip("_")
    if special:
        opname = f"__{opname}__"
    return opname


# -----------------------------------------------------------------------------
# Masking NA values and fallbacks for operations numpy does not support


def fill_binop(left, right, fill_value):
    """
    If a non-None fill_value is given, replace null entries in left and right
    with this value, but only in positions where _one_ of left/right is null,
    not both.

    Parameters
    ----------
    left : array-like
    right : array-like
    fill_value : object

    Returns
    -------
    left : array-like
    right : array-like

    Notes
    -----
    Makes copies if fill_value is not None and NAs are present.
    """
    if fill_value is not None:
        left_mask = isna(left)
        right_mask = isna(right)

        # one but not both
        mask = left_mask ^ right_mask

        if left_mask.any():
            # Avoid making a copy if we can
            left = left.copy()
            left[left_mask & mask] = fill_value

        if right_mask.any():
            # Avoid making a copy if we can
            right = right.copy()
            right[right_mask & mask] = fill_value

    return left, right


# -----------------------------------------------------------------------------
# Dispatch logic


def dispatch_to_series(left, right, func, str_rep=None, axis=None):
    """
    Evaluate the frame operation func(left, right) by evaluating
    column-by-column, dispatching to the Series implementation.

    Parameters
    ----------
    left : DataFrame
    right : scalar or DataFrame
    func : arithmetic or comparison operator
    str_rep : str or None, default None
    axis : {None, 0, 1, "index", "columns"}

    Returns
    -------
    DataFrame
    """
    # Note: we use iloc to access columns for compat with cases
    #       with non-unique columns.
    import pandas.core.computation.expressions as expressions

    right = lib.item_from_zerodim(right)
    if lib.is_scalar(right) or np.ndim(right) == 0:

        # Get the appropriate array-op to apply to each block's values.
        array_op = get_array_op(func, str_rep=str_rep)
        bm = left._data.apply(array_op, right=right)
        return type(left)(bm)

    elif isinstance(right, ABCDataFrame):
        assert right._indexed_same(left)

        def column_op(a, b):
            return {i: func(a.iloc[:, i], b.iloc[:, i]) for i in range(len(a.columns))}

    elif isinstance(right, ABCSeries) and axis == "columns":
        # We only get here if called via _combine_series_frame,
        # in which case we specifically want to operate row-by-row
        assert right.index.equals(left.columns)

        if right.dtype == "timedelta64[ns]":
            # ensure we treat NaT values as the correct dtype
            # Note: we do not do this unconditionally as it may be lossy or
            #  expensive for EA dtypes.
            right = np.asarray(right)

            def column_op(a, b):
                return {i: func(a.iloc[:, i], b[i]) for i in range(len(a.columns))}

        else:

            def column_op(a, b):
                return {i: func(a.iloc[:, i], b.iloc[i]) for i in range(len(a.columns))}

    elif isinstance(right, ABCSeries):
        assert right.index.equals(left.index)  # Handle other cases later

        def column_op(a, b):
            return {i: func(a.iloc[:, i], b) for i in range(len(a.columns))}

    else:
        # Remaining cases have less-obvious dispatch rules
        raise NotImplementedError(right)

    new_data = expressions.evaluate(column_op, str_rep, left, right)
    return new_data


# -----------------------------------------------------------------------------
# Series


def _align_method_SERIES(left, right, align_asobject=False):
    """ align lhs and rhs Series """

    # ToDo: Different from _align_method_FRAME, list, tuple and ndarray
    # are not coerced here
    # because Series has inconsistencies described in #13637

    if isinstance(right, ABCSeries):
        # avoid repeated alignment
        if not left.index.equals(right.index):

            if align_asobject:
                # to keep original value's dtype for bool ops
                left = left.astype(object)
                right = right.astype(object)

            left, right = left.align(right, copy=False)

    return left, right


def _construct_result(
    left: ABCSeries,
    result: Union[np.ndarray, ABCExtensionArray],
    index: ABCIndexClass,
    name,
):
    """
    Construct an appropriately-labelled Series from the result of an op.

    Parameters
    ----------
    left : Series
    result : ndarray or ExtensionArray
    index : Index
    name : object

    Returns
    -------
    Series
        In the case of __divmod__ or __rdivmod__, a 2-tuple of Series.
    """
    if isinstance(result, tuple):
        # produced by divmod or rdivmod
        return (
            _construct_result(left, result[0], index=index, name=name),
            _construct_result(left, result[1], index=index, name=name),
        )

    # We do not pass dtype to ensure that the Series constructor
    #  does inference in the case where `result` has object-dtype.
    out = left._constructor(result, index=index)
    out = out.__finalize__(left)

    # Set the result's name after __finalize__ is called because __finalize__
    #  would set it back to self.name
    out.name = name
    return out


def _arith_method_SERIES(cls, op, special):
    """
    Wrapper function for Series arithmetic operations, to avoid
    code duplication.
    """
    str_rep = _get_opstr(op)
    op_name = _get_op_name(op, special)

    @unpack_zerodim_and_defer(op_name)
    def wrapper(left, right):

        left, right = _align_method_SERIES(left, right)
        res_name = get_op_result_name(left, right)

        lvalues = extract_array(left, extract_numpy=True)
        rvalues = extract_array(right, extract_numpy=True)
        result = arithmetic_op(lvalues, rvalues, op, str_rep)

        return _construct_result(left, result, index=left.index, name=res_name)

    wrapper.__name__ = op_name
    return wrapper


def _comp_method_SERIES(cls, op, special):
    """
    Wrapper function for Series arithmetic operations, to avoid
    code duplication.
    """
    op_name = _get_op_name(op, special)

    @unpack_zerodim_and_defer(op_name)
    def wrapper(self, other):

        res_name = get_op_result_name(self, other)

        if isinstance(other, ABCSeries) and not self._indexed_same(other):
            raise ValueError("Can only compare identically-labeled Series objects")

        lvalues = extract_array(self, extract_numpy=True)
        rvalues = extract_array(other, extract_numpy=True)

        res_values = comparison_op(lvalues, rvalues, op)

        return _construct_result(self, res_values, index=self.index, name=res_name)

    wrapper.__name__ = op_name
    return wrapper


def _bool_method_SERIES(cls, op, special):
    """
    Wrapper function for Series arithmetic operations, to avoid
    code duplication.
    """
    op_name = _get_op_name(op, special)

    @unpack_zerodim_and_defer(op_name)
    def wrapper(self, other):
        self, other = _align_method_SERIES(self, other, align_asobject=True)
        res_name = get_op_result_name(self, other)

        lvalues = extract_array(self, extract_numpy=True)
        rvalues = extract_array(other, extract_numpy=True)

        res_values = logical_op(lvalues, rvalues, op)
        return _construct_result(self, res_values, index=self.index, name=res_name)

    wrapper.__name__ = op_name
    return wrapper


def _flex_method_SERIES(cls, op, special):
    name = _get_op_name(op, special)
    doc = _make_flex_doc(name, "series")

    @Appender(doc)
    def flex_wrapper(self, other, level=None, fill_value=None, axis=0):
        # validate axis
        if axis is not None:
            self._get_axis_number(axis)

        if isinstance(other, ABCSeries):
            return self._binop(other, op, level=level, fill_value=fill_value)
        elif isinstance(other, (np.ndarray, list, tuple)):
            if len(other) != len(self):
                raise ValueError("Lengths must be equal")
            other = self._constructor(other, self.index)
            return self._binop(other, op, level=level, fill_value=fill_value)
        else:
            if fill_value is not None:
                self = self.fillna(fill_value)

            return op(self, other)

    flex_wrapper.__name__ = name
    return flex_wrapper


# -----------------------------------------------------------------------------
# DataFrame


def _combine_series_frame(left, right, func, axis: int, str_rep: str):
    """
    Apply binary operator `func` to self, other using alignment and fill
    conventions determined by the axis argument.

    Parameters
    ----------
    left : DataFrame
    right : Series
    func : binary operator
    axis : {0, 1}
    str_rep : str

    Returns
    -------
    result : DataFrame
    """
    # We assume that self.align(other, ...) has already been called
    if axis == 0:
        values = right._values
        if isinstance(values, np.ndarray):
            # We can operate block-wise
            values = values.reshape(-1, 1)

            array_op = get_array_op(func, str_rep=str_rep)
            bm = left._data.apply(array_op, right=values.T)
            return type(left)(bm)

        new_data = dispatch_to_series(left, right, func)

    else:
        new_data = dispatch_to_series(left, right, func, axis="columns")

    return left._construct_result(new_data)


def _align_method_FRAME(
    left, right, axis, flex: Optional[bool] = False, level: Level = None
):
    """
    Convert rhs to meet lhs dims if input is list, tuple or np.ndarray.

    Parameters
    ----------
    left : DataFrame
    right : Any
    axis: int, str, or None
    flex: bool or None, default False
        Whether this is a flex op, in which case we reindex.
        None indicates not to check for alignment.
    level : int or level name, default None

    Returns
    -------
    left : DataFrame
    right : Any
    """

    def to_series(right):
        msg = "Unable to coerce to Series, length must be {req_len}: given {given_len}"
        if axis is not None and left._get_axis_name(axis) == "index":
            if len(left.index) != len(right):
                raise ValueError(
                    msg.format(req_len=len(left.index), given_len=len(right))
                )
            right = left._constructor_sliced(right, index=left.index)
        else:
            if len(left.columns) != len(right):
                raise ValueError(
                    msg.format(req_len=len(left.columns), given_len=len(right))
                )
            right = left._constructor_sliced(right, index=left.columns)
        return right

    if isinstance(right, np.ndarray):

        if right.ndim == 1:
            right = to_series(right)

        elif right.ndim == 2:
            if right.shape == left.shape:
                right = left._constructor(right, index=left.index, columns=left.columns)

            elif right.shape[0] == left.shape[0] and right.shape[1] == 1:
                # Broadcast across columns
                right = np.broadcast_to(right, left.shape)
                right = left._constructor(right, index=left.index, columns=left.columns)

            elif right.shape[1] == left.shape[1] and right.shape[0] == 1:
                # Broadcast along rows
                right = to_series(right[0, :])

            else:
                raise ValueError(
                    "Unable to coerce to DataFrame, shape "
                    f"must be {left.shape}: given {right.shape}"
                )

        elif right.ndim > 2:
            raise ValueError(
                f"Unable to coerce to Series/DataFrame, dim must be <= 2: {right.shape}"
            )

    elif is_list_like(right) and not isinstance(right, (ABCSeries, ABCDataFrame)):
        # GH17901
        right = to_series(right)

    if flex is not None and isinstance(right, ABCDataFrame):
        if not left._indexed_same(right):
            if flex:
                left, right = left.align(right, join="outer", level=level, copy=False)
            else:
                raise ValueError(
                    "Can only compare identically-labeled DataFrame objects"
                )
    elif isinstance(right, ABCSeries):
        # axis=1 is default for DataFrame-with-Series op
        axis = left._get_axis_number(axis) if axis is not None else 1
        left, right = left.align(
            right, join="outer", axis=axis, level=level, copy=False
        )

    return left, right


def _arith_method_FRAME(cls, op, special):
    str_rep = _get_opstr(op)
    op_name = _get_op_name(op, special)
    default_axis = _get_frame_op_default_axis(op_name)

    na_op = define_na_arithmetic_op(op, str_rep)
    is_logical = str_rep in ["&", "|", "^"]

    if op_name in _op_descriptions:
        # i.e. include "add" but not "__add__"
        doc = _make_flex_doc(op_name, "dataframe")
    else:
        doc = _arith_doc_FRAME % op_name

    @Appender(doc)
    def f(self, other, axis=default_axis, level=None, fill_value=None):

        self, other = _align_method_FRAME(self, other, axis, flex=True, level=level)

        if isinstance(other, ABCDataFrame):
            # Another DataFrame
            pass_op = op if should_series_dispatch(self, other, op) else na_op
            pass_op = pass_op if not is_logical else op

            new_data = self._combine_frame(other, pass_op, fill_value)
            return self._construct_result(new_data)

        elif isinstance(other, ABCSeries):
            # For these values of `axis`, we end up dispatching to Series op,
            # so do not want the masked op.
            pass_op = op if axis in [0, "columns", None] else na_op
            pass_op = pass_op if not is_logical else op

            if fill_value is not None:
                raise NotImplementedError(f"fill_value {fill_value} not supported.")

            axis = self._get_axis_number(axis) if axis is not None else 1
<<<<<<< HEAD
            self, other = self.align(
                other, join="outer", axis=axis, level=level, copy=False
            )
            return _combine_series_frame(
                self, other, pass_op, axis=axis, str_rep=str_rep
            )
=======
            return _combine_series_frame(self, other, pass_op, axis=axis)
>>>>>>> abece9cc
        else:
            # in this case we always have `np.ndim(other) == 0`
            if fill_value is not None:
                self = self.fillna(fill_value)

            new_data = dispatch_to_series(self, other, op, str_rep)
            return self._construct_result(new_data)

    f.__name__ = op_name

    return f


def _flex_comp_method_FRAME(cls, op, special):
    str_rep = _get_opstr(op)
    op_name = _get_op_name(op, special)
    default_axis = _get_frame_op_default_axis(op_name)

    doc = _flex_comp_doc_FRAME.format(
        op_name=op_name, desc=_op_descriptions[op_name]["desc"]
    )

    @Appender(doc)
    def f(self, other, axis=default_axis, level=None):

        self, other = _align_method_FRAME(self, other, axis, flex=True, level=level)

        if isinstance(other, ABCDataFrame):
            # Another DataFrame
            new_data = dispatch_to_series(self, other, op, str_rep)
            return self._construct_result(new_data)

        elif isinstance(other, ABCSeries):
            axis = self._get_axis_number(axis) if axis is not None else 1
<<<<<<< HEAD
            self, other = self.align(
                other, join="outer", axis=axis, level=level, copy=False
            )
            return _combine_series_frame(self, other, op, axis=axis, str_rep=str_rep)
=======
            return _combine_series_frame(self, other, op, axis=axis)
>>>>>>> abece9cc
        else:
            # in this case we always have `np.ndim(other) == 0`
            new_data = dispatch_to_series(self, other, op)
            return self._construct_result(new_data)

    f.__name__ = op_name

    return f


def _comp_method_FRAME(cls, op, special):
    str_rep = _get_opstr(op)
    op_name = _get_op_name(op, special)

    @Appender(f"Wrapper for comparison method {op_name}")
    def f(self, other):

        self, other = _align_method_FRAME(
            self, other, axis=None, level=None, flex=False
        )

        if isinstance(other, ABCDataFrame):
            # Another DataFrame
            new_data = dispatch_to_series(self, other, op, str_rep)

        elif isinstance(other, ABCSeries):
            new_data = dispatch_to_series(self, other, op, axis="columns")

        else:

            # straight boolean comparisons we want to allow all columns
            # (regardless of dtype to pass thru) See #4537 for discussion.
            new_data = dispatch_to_series(self, other, op)

        return self._construct_result(new_data)

    f.__name__ = op_name

    return f<|MERGE_RESOLUTION|>--- conflicted
+++ resolved
@@ -753,16 +753,9 @@
                 raise NotImplementedError(f"fill_value {fill_value} not supported.")
 
             axis = self._get_axis_number(axis) if axis is not None else 1
-<<<<<<< HEAD
-            self, other = self.align(
-                other, join="outer", axis=axis, level=level, copy=False
-            )
             return _combine_series_frame(
                 self, other, pass_op, axis=axis, str_rep=str_rep
             )
-=======
-            return _combine_series_frame(self, other, pass_op, axis=axis)
->>>>>>> abece9cc
         else:
             # in this case we always have `np.ndim(other) == 0`
             if fill_value is not None:
@@ -797,14 +790,7 @@
 
         elif isinstance(other, ABCSeries):
             axis = self._get_axis_number(axis) if axis is not None else 1
-<<<<<<< HEAD
-            self, other = self.align(
-                other, join="outer", axis=axis, level=level, copy=False
-            )
             return _combine_series_frame(self, other, op, axis=axis, str_rep=str_rep)
-=======
-            return _combine_series_frame(self, other, op, axis=axis)
->>>>>>> abece9cc
         else:
             # in this case we always have `np.ndim(other) == 0`
             new_data = dispatch_to_series(self, other, op)
