from __future__ import annotations

from contextlib import suppress
from typing import (
    TYPE_CHECKING,
    Any,
    Hashable,
    Sequence,
)
import warnings

import numpy as np

from pandas._config.config import option_context

from pandas._libs.indexing import NDFrameIndexerBase
from pandas._libs.lib import item_from_zerodim
from pandas.errors import (
    AbstractMethodError,
    InvalidIndexError,
)
from pandas.util._decorators import doc

from pandas.core.dtypes.common import (
    is_array_like,
    is_bool_dtype,
    is_hashable,
    is_integer,
    is_iterator,
    is_list_like,
    is_numeric_dtype,
    is_object_dtype,
    is_scalar,
    is_sequence,
)
from pandas.core.dtypes.concat import concat_compat
from pandas.core.dtypes.generic import (
    ABCDataFrame,
    ABCMultiIndex,
    ABCSeries,
)
from pandas.core.dtypes.missing import (
    infer_fill_value,
    isna,
)

import pandas.core.common as com
from pandas.core.construction import array as pd_array
from pandas.core.indexers import (
    check_array_indexer,
    is_empty_indexer,
    is_exact_shape_match,
    is_list_like_indexer,
    length_of_indexer,
)
from pandas.core.indexes.api import Index

if TYPE_CHECKING:
    from pandas import (
        DataFrame,
        Series,
    )

# "null slice"
_NS = slice(None, None)


# the public IndexSlicerMaker
class _IndexSlice:
    """
    Create an object to more easily perform multi-index slicing.

    See Also
    --------
    MultiIndex.remove_unused_levels : New MultiIndex with no unused levels.

    Notes
    -----
    See :ref:`Defined Levels <advanced.shown_levels>`
    for further info on slicing a MultiIndex.

    Examples
    --------
    >>> midx = pd.MultiIndex.from_product([['A0','A1'], ['B0','B1','B2','B3']])
    >>> columns = ['foo', 'bar']
    >>> dfmi = pd.DataFrame(np.arange(16).reshape((len(midx), len(columns))),
    ...                     index=midx, columns=columns)

    Using the default slice command:

    >>> dfmi.loc[(slice(None), slice('B0', 'B1')), :]
               foo  bar
        A0 B0    0    1
           B1    2    3
        A1 B0    8    9
           B1   10   11

    Using the IndexSlice class for a more intuitive command:

    >>> idx = pd.IndexSlice
    >>> dfmi.loc[idx[:, 'B0':'B1'], :]
               foo  bar
        A0 B0    0    1
           B1    2    3
        A1 B0    8    9
           B1   10   11
    """

    def __getitem__(self, arg):
        return arg


IndexSlice = _IndexSlice()


class IndexingError(Exception):
    pass


class IndexingMixin:
    """
    Mixin for adding .loc/.iloc/.at/.iat to Dataframes and Series.
    """

    @property
    def iloc(self) -> _iLocIndexer:
        """
        Purely integer-location based indexing for selection by position.

        ``.iloc[]`` is primarily integer position based (from ``0`` to
        ``length-1`` of the axis), but may also be used with a boolean
        array.

        Allowed inputs are:

        - An integer, e.g. ``5``.
        - A list or array of integers, e.g. ``[4, 3, 0]``.
        - A slice object with ints, e.g. ``1:7``.
        - A boolean array.
        - A ``callable`` function with one argument (the calling Series or
          DataFrame) and that returns valid output for indexing (one of the above).
          This is useful in method chains, when you don't have a reference to the
          calling object, but would like to base your selection on some value.

        ``.iloc`` will raise ``IndexError`` if a requested indexer is
        out-of-bounds, except *slice* indexers which allow out-of-bounds
        indexing (this conforms with python/numpy *slice* semantics).

        See more at :ref:`Selection by Position <indexing.integer>`.

        See Also
        --------
        DataFrame.iat : Fast integer location scalar accessor.
        DataFrame.loc : Purely label-location based indexer for selection by label.
        Series.iloc : Purely integer-location based indexing for
                       selection by position.

        Examples
        --------
        >>> mydict = [{'a': 1, 'b': 2, 'c': 3, 'd': 4},
        ...           {'a': 100, 'b': 200, 'c': 300, 'd': 400},
        ...           {'a': 1000, 'b': 2000, 'c': 3000, 'd': 4000 }]
        >>> df = pd.DataFrame(mydict)
        >>> df
              a     b     c     d
        0     1     2     3     4
        1   100   200   300   400
        2  1000  2000  3000  4000

        **Indexing just the rows**

        With a scalar integer.

        >>> type(df.iloc[0])
        <class 'pandas.core.series.Series'>
        >>> df.iloc[0]
        a    1
        b    2
        c    3
        d    4
        Name: 0, dtype: int64

        With a list of integers.

        >>> df.iloc[[0]]
           a  b  c  d
        0  1  2  3  4
        >>> type(df.iloc[[0]])
        <class 'pandas.core.frame.DataFrame'>

        >>> df.iloc[[0, 1]]
             a    b    c    d
        0    1    2    3    4
        1  100  200  300  400

        With a `slice` object.

        >>> df.iloc[:3]
              a     b     c     d
        0     1     2     3     4
        1   100   200   300   400
        2  1000  2000  3000  4000

        With a boolean mask the same length as the index.

        >>> df.iloc[[True, False, True]]
              a     b     c     d
        0     1     2     3     4
        2  1000  2000  3000  4000

        With a callable, useful in method chains. The `x` passed
        to the ``lambda`` is the DataFrame being sliced. This selects
        the rows whose index label even.

        >>> df.iloc[lambda x: x.index % 2 == 0]
              a     b     c     d
        0     1     2     3     4
        2  1000  2000  3000  4000

        **Indexing both axes**

        You can mix the indexer types for the index and columns. Use ``:`` to
        select the entire axis.

        With scalar integers.

        >>> df.iloc[0, 1]
        2

        With lists of integers.

        >>> df.iloc[[0, 2], [1, 3]]
              b     d
        0     2     4
        2  2000  4000

        With `slice` objects.

        >>> df.iloc[1:3, 0:3]
              a     b     c
        1   100   200   300
        2  1000  2000  3000

        With a boolean array whose length matches the columns.

        >>> df.iloc[:, [True, False, True, False]]
              a     c
        0     1     3
        1   100   300
        2  1000  3000

        With a callable function that expects the Series or DataFrame.

        >>> df.iloc[:, lambda df: [0, 2]]
              a     c
        0     1     3
        1   100   300
        2  1000  3000
        """
        return _iLocIndexer("iloc", self)

    @property
    def loc(self) -> _LocIndexer:
        """
        Access a group of rows and columns by label(s) or a boolean array.

        ``.loc[]`` is primarily label based, but may also be used with a
        boolean array.

        Allowed inputs are:

        - A single label, e.g. ``5`` or ``'a'``, (note that ``5`` is
          interpreted as a *label* of the index, and **never** as an
          integer position along the index).
        - A list or array of labels, e.g. ``['a', 'b', 'c']``.
        - A slice object with labels, e.g. ``'a':'f'``.

          .. warning:: Note that contrary to usual python slices, **both** the
              start and the stop are included

        - A boolean array of the same length as the axis being sliced,
          e.g. ``[True, False, True]``.
        - An alignable boolean Series. The index of the key will be aligned before
          masking.
        - An alignable Index. The Index of the returned selection will be the input.
        - A ``callable`` function with one argument (the calling Series or
          DataFrame) and that returns valid output for indexing (one of the above)

        See more at :ref:`Selection by Label <indexing.label>`.

        Raises
        ------
        KeyError
            If any items are not found.
        IndexingError
            If an indexed key is passed and its index is unalignable to the frame index.

        See Also
        --------
        DataFrame.at : Access a single value for a row/column label pair.
        DataFrame.iloc : Access group of rows and columns by integer position(s).
        DataFrame.xs : Returns a cross-section (row(s) or column(s)) from the
            Series/DataFrame.
        Series.loc : Access group of values using labels.

        Examples
        --------
        **Getting values**

        >>> df = pd.DataFrame([[1, 2], [4, 5], [7, 8]],
        ...      index=['cobra', 'viper', 'sidewinder'],
        ...      columns=['max_speed', 'shield'])
        >>> df
                    max_speed  shield
        cobra               1       2
        viper               4       5
        sidewinder          7       8

        Single label. Note this returns the row as a Series.

        >>> df.loc['viper']
        max_speed    4
        shield       5
        Name: viper, dtype: int64

        List of labels. Note using ``[[]]`` returns a DataFrame.

        >>> df.loc[['viper', 'sidewinder']]
                    max_speed  shield
        viper               4       5
        sidewinder          7       8

        Single label for row and column

        >>> df.loc['cobra', 'shield']
        2

        Slice with labels for row and single label for column. As mentioned
        above, note that both the start and stop of the slice are included.

        >>> df.loc['cobra':'viper', 'max_speed']
        cobra    1
        viper    4
        Name: max_speed, dtype: int64

        Boolean list with the same length as the row axis

        >>> df.loc[[False, False, True]]
                    max_speed  shield
        sidewinder          7       8

        Alignable boolean Series:

        >>> df.loc[pd.Series([False, True, False],
        ...        index=['viper', 'sidewinder', 'cobra'])]
                    max_speed  shield
        sidewinder          7       8

        Index (same behavior as ``df.reindex``)

        >>> df.loc[pd.Index(["cobra", "viper"], name="foo")]
               max_speed  shield
        foo
        cobra          1       2
        viper          4       5

        Conditional that returns a boolean Series

        >>> df.loc[df['shield'] > 6]
                    max_speed  shield
        sidewinder          7       8

        Conditional that returns a boolean Series with column labels specified

        >>> df.loc[df['shield'] > 6, ['max_speed']]
                    max_speed
        sidewinder          7

        Callable that returns a boolean Series

        >>> df.loc[lambda df: df['shield'] == 8]
                    max_speed  shield
        sidewinder          7       8

        **Setting values**

        Set value for all items matching the list of labels

        >>> df.loc[['viper', 'sidewinder'], ['shield']] = 50
        >>> df
                    max_speed  shield
        cobra               1       2
        viper               4      50
        sidewinder          7      50

        Set value for an entire row

        >>> df.loc['cobra'] = 10
        >>> df
                    max_speed  shield
        cobra              10      10
        viper               4      50
        sidewinder          7      50

        Set value for an entire column

        >>> df.loc[:, 'max_speed'] = 30
        >>> df
                    max_speed  shield
        cobra              30      10
        viper              30      50
        sidewinder         30      50

        Set value for rows matching callable condition

        >>> df.loc[df['shield'] > 35] = 0
        >>> df
                    max_speed  shield
        cobra              30      10
        viper               0       0
        sidewinder          0       0

        **Getting values on a DataFrame with an index that has integer labels**

        Another example using integers for the index

        >>> df = pd.DataFrame([[1, 2], [4, 5], [7, 8]],
        ...      index=[7, 8, 9], columns=['max_speed', 'shield'])
        >>> df
           max_speed  shield
        7          1       2
        8          4       5
        9          7       8

        Slice with integer labels for rows. As mentioned above, note that both
        the start and stop of the slice are included.

        >>> df.loc[7:9]
           max_speed  shield
        7          1       2
        8          4       5
        9          7       8

        **Getting values with a MultiIndex**

        A number of examples using a DataFrame with a MultiIndex

        >>> tuples = [
        ...    ('cobra', 'mark i'), ('cobra', 'mark ii'),
        ...    ('sidewinder', 'mark i'), ('sidewinder', 'mark ii'),
        ...    ('viper', 'mark ii'), ('viper', 'mark iii')
        ... ]
        >>> index = pd.MultiIndex.from_tuples(tuples)
        >>> values = [[12, 2], [0, 4], [10, 20],
        ...         [1, 4], [7, 1], [16, 36]]
        >>> df = pd.DataFrame(values, columns=['max_speed', 'shield'], index=index)
        >>> df
                             max_speed  shield
        cobra      mark i           12       2
                   mark ii           0       4
        sidewinder mark i           10      20
                   mark ii           1       4
        viper      mark ii           7       1
                   mark iii         16      36

        Single label. Note this returns a DataFrame with a single index.

        >>> df.loc['cobra']
                 max_speed  shield
        mark i          12       2
        mark ii          0       4

        Single index tuple. Note this returns a Series.

        >>> df.loc[('cobra', 'mark ii')]
        max_speed    0
        shield       4
        Name: (cobra, mark ii), dtype: int64

        Single label for row and column. Similar to passing in a tuple, this
        returns a Series.

        >>> df.loc['cobra', 'mark i']
        max_speed    12
        shield        2
        Name: (cobra, mark i), dtype: int64

        Single tuple. Note using ``[[]]`` returns a DataFrame.

        >>> df.loc[[('cobra', 'mark ii')]]
                       max_speed  shield
        cobra mark ii          0       4

        Single tuple for the index with a single label for the column

        >>> df.loc[('cobra', 'mark i'), 'shield']
        2

        Slice from index tuple to single label

        >>> df.loc[('cobra', 'mark i'):'viper']
                             max_speed  shield
        cobra      mark i           12       2
                   mark ii           0       4
        sidewinder mark i           10      20
                   mark ii           1       4
        viper      mark ii           7       1
                   mark iii         16      36

        Slice from index tuple to index tuple

        >>> df.loc[('cobra', 'mark i'):('viper', 'mark ii')]
                            max_speed  shield
        cobra      mark i          12       2
                   mark ii          0       4
        sidewinder mark i          10      20
                   mark ii          1       4
        viper      mark ii          7       1
        """
        return _LocIndexer("loc", self)

    @property
    def at(self) -> _AtIndexer:
        """
        Access a single value for a row/column label pair.

        Similar to ``loc``, in that both provide label-based lookups. Use
        ``at`` if you only need to get or set a single value in a DataFrame
        or Series.

        Raises
        ------
        KeyError
            If 'label' does not exist in DataFrame.

        See Also
        --------
        DataFrame.iat : Access a single value for a row/column pair by integer
            position.
        DataFrame.loc : Access a group of rows and columns by label(s).
        Series.at : Access a single value using a label.

        Examples
        --------
        >>> df = pd.DataFrame([[0, 2, 3], [0, 4, 1], [10, 20, 30]],
        ...                   index=[4, 5, 6], columns=['A', 'B', 'C'])
        >>> df
            A   B   C
        4   0   2   3
        5   0   4   1
        6  10  20  30

        Get value at specified row/column pair

        >>> df.at[4, 'B']
        2

        Set value at specified row/column pair

        >>> df.at[4, 'B'] = 10
        >>> df.at[4, 'B']
        10

        Get value within a Series

        >>> df.loc[5].at['B']
        4
        """
        return _AtIndexer("at", self)

    @property
    def iat(self) -> _iAtIndexer:
        """
        Access a single value for a row/column pair by integer position.

        Similar to ``iloc``, in that both provide integer-based lookups. Use
        ``iat`` if you only need to get or set a single value in a DataFrame
        or Series.

        Raises
        ------
        IndexError
            When integer position is out of bounds.

        See Also
        --------
        DataFrame.at : Access a single value for a row/column label pair.
        DataFrame.loc : Access a group of rows and columns by label(s).
        DataFrame.iloc : Access a group of rows and columns by integer position(s).

        Examples
        --------
        >>> df = pd.DataFrame([[0, 2, 3], [0, 4, 1], [10, 20, 30]],
        ...                   columns=['A', 'B', 'C'])
        >>> df
            A   B   C
        0   0   2   3
        1   0   4   1
        2  10  20  30

        Get value at specified row/column pair

        >>> df.iat[1, 2]
        1

        Set value at specified row/column pair

        >>> df.iat[1, 2] = 10
        >>> df.iat[1, 2]
        10

        Get value within a series

        >>> df.loc[0].iat[1]
        2
        """
        return _iAtIndexer("iat", self)


class _LocationIndexer(NDFrameIndexerBase):
    _valid_types: str
    axis = None

    def __call__(self, axis=None):
        # we need to return a copy of ourselves
        new_self = type(self)(self.name, self.obj)

        if axis is not None:
            axis = self.obj._get_axis_number(axis)
        new_self.axis = axis
        return new_self

    def _get_setitem_indexer(self, key):
        """
        Convert a potentially-label-based key into a positional indexer.
        """
        if self.name == "loc":
            self._ensure_listlike_indexer(key)

        if self.axis is not None:
            return self._convert_tuple(key, is_setter=True)

        ax = self.obj._get_axis(0)

        if isinstance(ax, ABCMultiIndex) and self.name != "iloc":
            with suppress(TypeError, KeyError, InvalidIndexError):
                # TypeError e.g. passed a bool
                return ax.get_loc(key)

        if isinstance(key, tuple):
            with suppress(IndexingError):
                return self._convert_tuple(key, is_setter=True)

        if isinstance(key, range):
            return list(key)

        try:
            return self._convert_to_indexer(key, axis=0, is_setter=True)
        except TypeError as e:

            # invalid indexer type vs 'other' indexing errors
            if "cannot do" in str(e):
                raise
            elif "unhashable type" in str(e):
                raise
            raise IndexingError(key) from e

    def _ensure_listlike_indexer(self, key, axis=None, value=None):
        """
        Ensure that a list-like of column labels are all present by adding them if
        they do not already exist.

        Parameters
        ----------
        key : list-like of column labels
            Target labels.
        axis : key axis if known
        """
        column_axis = 1

        # column only exists in 2-dimensional DataFrame
        if self.ndim != 2:
            return

        if isinstance(key, tuple) and len(key) > 1:
            # key may be a tuple if we are .loc
            # if length of key is > 1 set key to column part
            key = key[column_axis]
            axis = column_axis

        if (
            axis == column_axis
            and not isinstance(self.obj.columns, ABCMultiIndex)
            and is_list_like_indexer(key)
            and not com.is_bool_indexer(key)
            and all(is_hashable(k) for k in key)
        ):
            # GH#38148
            keys = self.obj.columns.union(key, sort=False)

            self.obj._mgr = self.obj._mgr.reindex_axis(
                keys, axis=0, copy=False, consolidate=False, only_slice=True
            )

    def __setitem__(self, key, value):
        if isinstance(key, tuple):
            key = tuple(list(x) if is_iterator(x) else x for x in key)
            key = tuple(com.apply_if_callable(x, self.obj) for x in key)
        else:
            key = com.apply_if_callable(key, self.obj)
        indexer = self._get_setitem_indexer(key)
        self._has_valid_setitem_indexer(key)

        iloc = self if self.name == "iloc" else self.obj.iloc
        iloc._setitem_with_indexer(indexer, value, self.name)

    def _validate_key(self, key, axis: int):
        """
        Ensure that key is valid for current indexer.

        Parameters
        ----------
        key : scalar, slice or list-like
            Key requested.
        axis : int
            Dimension on which the indexing is being made.

        Raises
        ------
        TypeError
            If the key (or some element of it) has wrong type.
        IndexError
            If the key (or some element of it) is out of bounds.
        KeyError
            If the key was not found.
        """
        raise AbstractMethodError(self)

    def _has_valid_tuple(self, key: tuple):
        """
        Check the key for valid keys across my indexer.
        """
        self._validate_key_length(key)
        for i, k in enumerate(key):
            try:
                self._validate_key(k, i)
            except ValueError as err:
                raise ValueError(
                    "Location based indexing can only have "
                    f"[{self._valid_types}] types"
                ) from err

    def _is_nested_tuple_indexer(self, tup: tuple) -> bool:
        """
        Returns
        -------
        bool
        """
        if any(isinstance(ax, ABCMultiIndex) for ax in self.obj.axes):
            return any(is_nested_tuple(tup, ax) for ax in self.obj.axes)
        return False

    def _convert_tuple(self, key, is_setter: bool = False):
        keyidx = []
        if self.axis is not None:
            axis = self.obj._get_axis_number(self.axis)
            for i in range(self.ndim):
                if i == axis:
                    keyidx.append(
                        self._convert_to_indexer(key, axis=axis, is_setter=is_setter)
                    )
                else:
                    keyidx.append(slice(None))
        else:
            self._validate_key_length(key)
            for i, k in enumerate(key):
                idx = self._convert_to_indexer(k, axis=i, is_setter=is_setter)
                keyidx.append(idx)

        return tuple(keyidx)

    def _validate_key_length(self, key: Sequence[Any]) -> None:
        if len(key) > self.ndim:
            raise IndexingError("Too many indexers")

    def _getitem_tuple_same_dim(self, tup: tuple):
        """
        Index with indexers that should return an object of the same dimension
        as self.obj.

        This is only called after a failed call to _getitem_lowerdim.
        """
        retval = self.obj
        for i, key in enumerate(tup):
            if com.is_null_slice(key):
                continue

            retval = getattr(retval, self.name)._getitem_axis(key, axis=i)
            # We should never have retval.ndim < self.ndim, as that should
            #  be handled by the _getitem_lowerdim call above.
            assert retval.ndim == self.ndim

        return retval

    def _getitem_lowerdim(self, tup: tuple):

        # we can directly get the axis result since the axis is specified
        if self.axis is not None:
            axis = self.obj._get_axis_number(self.axis)
            return self._getitem_axis(tup, axis=axis)

        # we may have a nested tuples indexer here
        if self._is_nested_tuple_indexer(tup):
            return self._getitem_nested_tuple(tup)

        # we maybe be using a tuple to represent multiple dimensions here
        ax0 = self.obj._get_axis(0)
        # ...but iloc should handle the tuple as simple integer-location
        # instead of checking it as multiindex representation (GH 13797)
        if isinstance(ax0, ABCMultiIndex) and self.name != "iloc":
            with suppress(IndexingError):
                return self._handle_lowerdim_multi_index_axis0(tup)

        self._validate_key_length(tup)

        for i, key in enumerate(tup):
            if is_label_like(key):
                # We don't need to check for tuples here because those are
                #  caught by the _is_nested_tuple_indexer check above.
                section = self._getitem_axis(key, axis=i)

                # We should never have a scalar section here, because
                #  _getitem_lowerdim is only called after a check for
                #  is_scalar_access, which that would be.
                if section.ndim == self.ndim:
                    # we're in the middle of slicing through a MultiIndex
                    # revise the key wrt to `section` by inserting an _NS
                    new_key = tup[:i] + (_NS,) + tup[i + 1 :]

                else:
                    # Note: the section.ndim == self.ndim check above
                    #  rules out having DataFrame here, so we dont need to worry
                    #  about transposing.
                    new_key = tup[:i] + tup[i + 1 :]

                    if len(new_key) == 1:
                        new_key = new_key[0]

                # Slices should return views, but calling iloc/loc with a null
                # slice returns a new object.
                if com.is_null_slice(new_key):
                    return section
                # This is an elided recursive call to iloc/loc
                return getattr(section, self.name)[new_key]

        raise IndexingError("not applicable")

    def _getitem_nested_tuple(self, tup: tuple):
        # we have a nested tuple so have at least 1 multi-index level
        # we should be able to match up the dimensionality here

        # we have too many indexers for our dim, but have at least 1
        # multi-index dimension, try to see if we have something like
        # a tuple passed to a series with a multi-index
        if len(tup) > self.ndim:
            if self.name != "loc":
                # This should never be reached, but lets be explicit about it
                raise ValueError("Too many indices")
            if isinstance(self.obj, ABCSeries) and any(
                isinstance(k, tuple) for k in tup
            ):
                # GH#35349 Raise if tuple in tuple for series
                raise ValueError("Too many indices")
            if self.ndim == 1 or not any(isinstance(x, slice) for x in tup):
                # GH#10521 Series should reduce MultiIndex dimensions instead of
                #  DataFrame, IndexingError is not raised when slice(None,None,None)
                #  with one row.
                with suppress(IndexingError):
                    return self._handle_lowerdim_multi_index_axis0(tup)

            # this is a series with a multi-index specified a tuple of
            # selectors
            axis = self.axis or 0
            return self._getitem_axis(tup, axis=axis)

        # handle the multi-axis by taking sections and reducing
        # this is iterative
        obj = self.obj
        axis = 0
        for key in tup:

            if com.is_null_slice(key):
                axis += 1
                continue

            current_ndim = obj.ndim
            obj = getattr(obj, self.name)._getitem_axis(key, axis=axis)
            axis += 1

            # if we have a scalar, we are done
            if is_scalar(obj) or not hasattr(obj, "ndim"):
                break

            # has the dim of the obj changed?
            # GH 7199
            if obj.ndim < current_ndim:
                axis -= 1

        return obj

    def _convert_to_indexer(self, key, axis: int, is_setter: bool = False):
        raise AbstractMethodError(self)

    def __getitem__(self, key):
        if type(key) is tuple:
            key = tuple(list(x) if is_iterator(x) else x for x in key)
            key = tuple(com.apply_if_callable(x, self.obj) for x in key)
            if self._is_scalar_access(key):
                with suppress(KeyError, IndexError, AttributeError):
                    # AttributeError for IntervalTree get_value
                    return self.obj._get_value(*key, takeable=self._takeable)
            return self._getitem_tuple(key)
        else:
            # we by definition only have the 0th axis
            axis = self.axis or 0

            maybe_callable = com.apply_if_callable(key, self.obj)
            return self._getitem_axis(maybe_callable, axis=axis)

    def _is_scalar_access(self, key: tuple):
        raise NotImplementedError()

    def _getitem_tuple(self, tup: tuple):
        raise AbstractMethodError(self)

    def _getitem_axis(self, key, axis: int):
        raise NotImplementedError()

    def _has_valid_setitem_indexer(self, indexer) -> bool:
        raise AbstractMethodError(self)

    def _getbool_axis(self, key, axis: int):
        # caller is responsible for ensuring non-None axis
        labels = self.obj._get_axis(axis)
        key = check_bool_indexer(labels, key)
        inds = key.nonzero()[0]
        return self.obj._take_with_is_copy(inds, axis=axis)


@doc(IndexingMixin.loc)
class _LocIndexer(_LocationIndexer):
    _takeable: bool = False
    _valid_types = (
        "labels (MUST BE IN THE INDEX), slices of labels (BOTH "
        "endpoints included! Can be slices of integers if the "
        "index is integers), listlike of labels, boolean"
    )

    # -------------------------------------------------------------------
    # Key Checks

    @doc(_LocationIndexer._validate_key)
    def _validate_key(self, key, axis: int):
        # valid for a collection of labels (we check their presence later)
        # slice of labels (where start-end in labels)
        # slice of integers (only if in the labels)
        # boolean not in slice and with boolean index
        if isinstance(key, bool) and not is_bool_dtype(self.obj.index):
            raise KeyError(
                f"{key}: boolean label can not be used without a boolean index"
            )

        if isinstance(key, slice) and (
            isinstance(key.start, bool) or isinstance(key.stop, bool)
        ):
            raise TypeError(f"{key}: boolean values can not be used in a slice")

    def _has_valid_setitem_indexer(self, indexer) -> bool:
        return True

    def _is_scalar_access(self, key: tuple) -> bool:
        """
        Returns
        -------
        bool
        """
        # this is a shortcut accessor to both .loc and .iloc
        # that provide the equivalent access of .at and .iat
        # a) avoid getting things via sections and (to minimize dtype changes)
        # b) provide a performant path
        if len(key) != self.ndim:
            return False

        for i, k in enumerate(key):
            if not is_scalar(k):
                return False

            ax = self.obj.axes[i]
            if isinstance(ax, ABCMultiIndex):
                return False

            if isinstance(k, str) and ax._supports_partial_string_indexing:
                # partial string indexing, df.loc['2000', 'A']
                # should not be considered scalar
                return False

            if not ax.is_unique:
                return False

        return True

    # -------------------------------------------------------------------
    # MultiIndex Handling

    def _multi_take_opportunity(self, tup: tuple) -> bool:
        """
        Check whether there is the possibility to use ``_multi_take``.

        Currently the limit is that all axes being indexed, must be indexed with
        list-likes.

        Parameters
        ----------
        tup : tuple
            Tuple of indexers, one per axis.

        Returns
        -------
        bool
            Whether the current indexing,
            can be passed through `_multi_take`.
        """
        if not all(is_list_like_indexer(x) for x in tup):
            return False

        # just too complicated
        return not any(com.is_bool_indexer(x) for x in tup)

    def _multi_take(self, tup: tuple):
        """
        Create the indexers for the passed tuple of keys, and
        executes the take operation. This allows the take operation to be
        executed all at once, rather than once for each dimension.
        Improving efficiency.

        Parameters
        ----------
        tup : tuple
            Tuple of indexers, one per axis.

        Returns
        -------
        values: same type as the object being indexed
        """
        # GH 836
        d = {
            axis: self._get_listlike_indexer(key, axis)
            for (key, axis) in zip(tup, self.obj._AXIS_ORDERS)
        }
        return self.obj._reindex_with_indexers(d, copy=True, allow_dups=True)

    # -------------------------------------------------------------------

    def _getitem_iterable(self, key, axis: int):
        """
        Index current object with an iterable collection of keys.

        Parameters
        ----------
        key : iterable
            Targeted labels.
        axis : int
            Dimension on which the indexing is being made.

        Raises
        ------
        KeyError
            If no key was found. Will change in the future to raise if not all
            keys were found.

        Returns
        -------
        scalar, DataFrame, or Series: indexed value(s).
        """
        # we assume that not com.is_bool_indexer(key), as that is
        #  handled before we get here.
        self._validate_key(key, axis)

        # A collection of keys
        keyarr, indexer = self._get_listlike_indexer(key, axis, raise_missing=False)
        return self.obj._reindex_with_indexers(
            {axis: [keyarr, indexer]}, copy=True, allow_dups=True
        )

    def _getitem_tuple(self, tup: tuple):
        with suppress(IndexingError):
            return self._getitem_lowerdim(tup)

        # no multi-index, so validate all of the indexers
        self._has_valid_tuple(tup)

        # ugly hack for GH #836
        if self._multi_take_opportunity(tup):
            return self._multi_take(tup)

        return self._getitem_tuple_same_dim(tup)

    def _get_label(self, label, axis: int):
        # GH#5667 this will fail if the label is not present in the axis.
        return self.obj.xs(label, axis=axis)

    def _handle_lowerdim_multi_index_axis0(self, tup: tuple):
        # we have an axis0 multi-index, handle or raise
        axis = self.axis or 0
        try:
            # fast path for series or for tup devoid of slices
            return self._get_label(tup, axis=axis)
        except (TypeError, InvalidIndexError):
            # slices are unhashable
            pass
        except KeyError as ek:
            # raise KeyError if number of indexers match
            # else IndexingError will be raised
            if self.ndim < len(tup) <= self.obj.index.nlevels:
                raise ek

        raise IndexingError("No label returned")

    def _getitem_axis(self, key, axis: int):
        key = item_from_zerodim(key)
        if is_iterator(key):
            key = list(key)

        labels = self.obj._get_axis(axis)
        key = labels._get_partial_string_timestamp_match_key(key)

        if isinstance(key, slice):
            self._validate_key(key, axis)
            return self._get_slice_axis(key, axis=axis)
        elif com.is_bool_indexer(key):
            return self._getbool_axis(key, axis=axis)
        elif is_list_like_indexer(key):

            # an iterable multi-selection
            if not (isinstance(key, tuple) and isinstance(labels, ABCMultiIndex)):

                if hasattr(key, "ndim") and key.ndim > 1:
                    raise ValueError("Cannot index with multidimensional key")

                return self._getitem_iterable(key, axis=axis)

            # nested tuple slicing
            if is_nested_tuple(key, labels):
                locs = labels.get_locs(key)
                indexer = [slice(None)] * self.ndim
                indexer[axis] = locs
                return self.obj.iloc[tuple(indexer)]

        # fall thru to straight lookup
        self._validate_key(key, axis)
        return self._get_label(key, axis=axis)

    def _get_slice_axis(self, slice_obj: slice, axis: int):
        """
        This is pretty simple as we just have to deal with labels.
        """
        # caller is responsible for ensuring non-None axis
        obj = self.obj
        if not need_slice(slice_obj):
            return obj.copy(deep=False)

        labels = obj._get_axis(axis)
        indexer = labels.slice_indexer(
            slice_obj.start, slice_obj.stop, slice_obj.step, kind="loc"
        )

        if isinstance(indexer, slice):
            return self.obj._slice(indexer, axis=axis)
        else:
            # DatetimeIndex overrides Index.slice_indexer and may
            #  return a DatetimeIndex instead of a slice object.
            return self.obj.take(indexer, axis=axis)

    def _convert_to_indexer(self, key, axis: int, is_setter: bool = False):
        """
        Convert indexing key into something we can use to do actual fancy
        indexing on a ndarray.

        Examples
        ix[:5] -> slice(0, 5)
        ix[[1,2,3]] -> [1,2,3]
        ix[['foo', 'bar', 'baz']] -> [i, j, k] (indices of foo, bar, baz)

        Going by Zen of Python?
        'In the face of ambiguity, refuse the temptation to guess.'
        raise AmbiguousIndexError with integer labels?
        - No, prefer label-based indexing
        """
        labels = self.obj._get_axis(axis)

        if isinstance(key, slice):
            return labels._convert_slice_indexer(key, kind="loc")

        # see if we are positional in nature
        is_int_index = labels.is_integer()
        is_int_positional = is_integer(key) and not is_int_index

        if is_scalar(key) or isinstance(labels, ABCMultiIndex):
            # Otherwise get_loc will raise InvalidIndexError

            # if we are a label return me
            try:
                return labels.get_loc(key)
            except LookupError:
                if isinstance(key, tuple) and isinstance(labels, ABCMultiIndex):
                    if len(key) == labels.nlevels:
                        return {"key": key}
                    raise
            except InvalidIndexError:
                # GH35015, using datetime as column indices raises exception
                if not isinstance(labels, ABCMultiIndex):
                    raise
            except TypeError:
                pass
            except ValueError:
                if not is_int_positional:
                    raise

        # a positional
        if is_int_positional:

            # if we are setting and its not a valid location
            # its an insert which fails by definition

            # always valid
            return {"key": key}

        if is_nested_tuple(key, labels):
            if isinstance(self.obj, ABCSeries) and any(
                isinstance(k, tuple) for k in key
            ):
                # GH#35349 Raise if tuple in tuple for series
                raise ValueError("Too many indices")
            return labels.get_locs(key)

        elif is_list_like_indexer(key):

            if is_iterator(key):
                key = list(key)

            if com.is_bool_indexer(key):
                key = check_bool_indexer(labels, key)
                (inds,) = key.nonzero()
                return inds
            else:
                # When setting, missing keys are not allowed, even with .loc:
                return self._get_listlike_indexer(key, axis, raise_missing=True)[1]
        else:
            try:
                return labels.get_loc(key)
            except LookupError:
                # allow a not found key only if we are a setter
                if not is_list_like_indexer(key):
                    return {"key": key}
                raise

    def _get_listlike_indexer(self, key, axis: int, raise_missing: bool = False):
        """
        Transform a list-like of keys into a new index and an indexer.

        Parameters
        ----------
        key : list-like
            Targeted labels.
        axis:  int
            Dimension on which the indexing is being made.
        raise_missing: bool, default False
            Whether to raise a KeyError if some labels were not found.
            Will be removed in the future, and then this method will always behave as
            if ``raise_missing=True``.

        Raises
        ------
        KeyError
            If at least one key was requested but none was found, and
            raise_missing=True.

        Returns
        -------
        keyarr: Index
            New index (coinciding with 'key' if the axis is unique).
        values : array-like
            Indexer for the return object, -1 denotes keys not found.
        """
        ax = self.obj._get_axis(axis)

        # Have the index compute an indexer or return None
        # if it cannot handle:
        indexer, keyarr = ax._convert_listlike_indexer(key)
        # We only act on all found values:
        if indexer is not None and (indexer != -1).all():
            # _validate_read_indexer is a no-op if no -1s, so skip
            return ax[indexer], indexer

        if ax._index_as_unique:
            indexer = ax.get_indexer_for(keyarr)
            keyarr = ax.reindex(keyarr)[0]
        else:
            keyarr, indexer, new_indexer = ax._reindex_non_unique(keyarr)

        self._validate_read_indexer(keyarr, indexer, axis, raise_missing=raise_missing)
        return keyarr, indexer

    def _validate_read_indexer(
        self, key, indexer, axis: int, raise_missing: bool = False
    ):
        """
        Check that indexer can be used to return a result.

        e.g. at least one element was found,
        unless the list of keys was actually empty.

        Parameters
        ----------
        key : list-like
            Targeted labels (only used to show correct error message).
        indexer: array-like of booleans
            Indices corresponding to the key,
            (with -1 indicating not found).
        axis : int
            Dimension on which the indexing is being made.
        raise_missing: bool
            Whether to raise a KeyError if some labels are not found. Will be
            removed in the future, and then this method will always behave as
            if raise_missing=True.

        Raises
        ------
        KeyError
            If at least one key was requested but none was found, and
            raise_missing=True.
        """
        if len(key) == 0:
            return

        # Count missing values:
        missing_mask = indexer < 0
        missing = (missing_mask).sum()

        if missing:
            if missing == len(indexer):
                axis_name = self.obj._get_axis_name(axis)
                raise KeyError(f"None of [{key}] are in the [{axis_name}]")

            ax = self.obj._get_axis(axis)

            # We (temporarily) allow for some missing keys with .loc, except in
            # some cases (e.g. setting) in which "raise_missing" will be False
            if raise_missing:
                not_found = list(set(key) - set(ax))
                raise KeyError(f"{not_found} not in index")

            not_found = key[missing_mask]

            with option_context("display.max_seq_items", 10, "display.width", 80):
                raise KeyError(
                    "Passing list-likes to .loc or [] with any missing labels "
                    "is no longer supported. "
                    f"The following labels were missing: {not_found}. "
                    "See https://pandas.pydata.org/pandas-docs/stable/user_guide/indexing.html#deprecate-loc-reindex-listlike"  # noqa:E501
                )


@doc(IndexingMixin.iloc)
class _iLocIndexer(_LocationIndexer):
    _valid_types = (
        "integer, integer slice (START point is INCLUDED, END "
        "point is EXCLUDED), listlike of integers, boolean array"
    )
    _takeable = True

    # -------------------------------------------------------------------
    # Key Checks

    def _validate_key(self, key, axis: int):
        if com.is_bool_indexer(key):
            if hasattr(key, "index") and isinstance(key.index, Index):
                if key.index.inferred_type == "integer":
                    raise NotImplementedError(
                        "iLocation based boolean "
                        "indexing on an integer type "
                        "is not available"
                    )
                raise ValueError(
                    "iLocation based boolean indexing cannot use "
                    "an indexable as a mask"
                )
            return

        if isinstance(key, slice):
            return
        elif is_integer(key):
            self._validate_integer(key, axis)
        elif isinstance(key, tuple):
            # a tuple should already have been caught by this point
            # so don't treat a tuple as a valid indexer
            raise IndexingError("Too many indexers")
        elif is_list_like_indexer(key):
            arr = np.array(key)
            len_axis = len(self.obj._get_axis(axis))

            # check that the key has a numeric dtype
            if not is_numeric_dtype(arr.dtype):
                raise IndexError(f".iloc requires numeric indexers, got {arr}")

            # check that the key does not exceed the maximum size of the index
            if len(arr) and (arr.max() >= len_axis or arr.min() < -len_axis):
                raise IndexError("positional indexers are out-of-bounds")
        else:
            raise ValueError(f"Can only index by location with a [{self._valid_types}]")

    def _has_valid_setitem_indexer(self, indexer) -> bool:
        """
        Validate that a positional indexer cannot enlarge its target
        will raise if needed, does not modify the indexer externally.

        Returns
        -------
        bool
        """
        if isinstance(indexer, dict):
            raise IndexError("iloc cannot enlarge its target object")

        if isinstance(indexer, ABCDataFrame):
            warnings.warn(
                "DataFrame indexer for .iloc is deprecated and will be removed in"
                "a future version.\n"
                "consider using .loc with a DataFrame indexer for automatic alignment.",
                FutureWarning,
                stacklevel=3,
            )

        if not isinstance(indexer, tuple):
            indexer = _tuplify(self.ndim, indexer)

        for ax, i in zip(self.obj.axes, indexer):
            if isinstance(i, slice):
                # should check the stop slice?
                pass
            elif is_list_like_indexer(i):
                # should check the elements?
                pass
            elif is_integer(i):
                if i >= len(ax):
                    raise IndexError("iloc cannot enlarge its target object")
            elif isinstance(i, dict):
                raise IndexError("iloc cannot enlarge its target object")

        return True

    def _is_scalar_access(self, key: tuple) -> bool:
        """
        Returns
        -------
        bool
        """
        # this is a shortcut accessor to both .loc and .iloc
        # that provide the equivalent access of .at and .iat
        # a) avoid getting things via sections and (to minimize dtype changes)
        # b) provide a performant path
        if len(key) != self.ndim:
            return False

        return all(is_integer(k) for k in key)

    def _validate_integer(self, key: int, axis: int) -> None:
        """
        Check that 'key' is a valid position in the desired axis.

        Parameters
        ----------
        key : int
            Requested position.
        axis : int
            Desired axis.

        Raises
        ------
        IndexError
            If 'key' is not a valid position in axis 'axis'.
        """
        len_axis = len(self.obj._get_axis(axis))
        if key >= len_axis or key < -len_axis:
            raise IndexError("single positional indexer is out-of-bounds")

    # -------------------------------------------------------------------

    def _getitem_tuple(self, tup: tuple):

        self._has_valid_tuple(tup)
        with suppress(IndexingError):
            return self._getitem_lowerdim(tup)

        return self._getitem_tuple_same_dim(tup)

    def _get_list_axis(self, key, axis: int):
        """
        Return Series values by list or array of integers.

        Parameters
        ----------
        key : list-like positional indexer
        axis : int

        Returns
        -------
        Series object

        Notes
        -----
        `axis` can only be zero.
        """
        try:
            return self.obj._take_with_is_copy(key, axis=axis)
        except IndexError as err:
            # re-raise with different error message
            raise IndexError("positional indexers are out-of-bounds") from err

    def _getitem_axis(self, key, axis: int):
        if isinstance(key, ABCDataFrame):
            raise IndexError(
                "DataFrame indexer is not allowed for .iloc\n"
                "Consider using .loc for automatic alignment."
            )

        if isinstance(key, slice):
            return self._get_slice_axis(key, axis=axis)

        if is_iterator(key):
            key = list(key)

        if isinstance(key, list):
            key = np.asarray(key)

        if com.is_bool_indexer(key):
            self._validate_key(key, axis)
            return self._getbool_axis(key, axis=axis)

        # a list of integers
        elif is_list_like_indexer(key):
            return self._get_list_axis(key, axis=axis)

        # a single integer
        else:
            key = item_from_zerodim(key)
            if not is_integer(key):
                raise TypeError("Cannot index by location index with a non-integer key")

            # validate the location
            self._validate_integer(key, axis)

            return self.obj._ixs(key, axis=axis)

    def _get_slice_axis(self, slice_obj: slice, axis: int):
        # caller is responsible for ensuring non-None axis
        obj = self.obj

        if not need_slice(slice_obj):
            return obj.copy(deep=False)

        labels = obj._get_axis(axis)
        labels._validate_positional_slice(slice_obj)
        return self.obj._slice(slice_obj, axis=axis)

    def _convert_to_indexer(self, key, axis: int, is_setter: bool = False):
        """
        Much simpler as we only have to deal with our valid types.
        """
        return key

    def _get_setitem_indexer(self, key):
        # GH#32257 Fall through to let numpy do validation
        if is_iterator(key):
            return list(key)
        return key

    # -------------------------------------------------------------------

    def _setitem_with_indexer(self, indexer, value, name="iloc"):
        """
        _setitem_with_indexer is for setting values on a Series/DataFrame
        using positional indexers.

        If the relevant keys are not present, the Series/DataFrame may be
        expanded.

        This method is currently broken when dealing with non-unique Indexes,
        since it goes from positional indexers back to labels when calling
        BlockManager methods, see GH#12991, GH#22046, GH#15686.
        """
        info_axis = self.obj._info_axis_number

        # maybe partial set
        take_split_path = not self.obj._mgr.is_single_block

        # if there is only one block/type, still have to take split path
        # unless the block is one-dimensional or it can hold the value
        if (
            not take_split_path
            and getattr(self.obj._mgr, "blocks", False)
            and self.ndim > 1
        ):
            # in case of dict, keys are indices
            val = list(value.values()) if isinstance(value, dict) else value
            blk = self.obj._mgr.blocks[0]
            take_split_path = not blk._can_hold_element(val)

        # if we have any multi-indexes that have non-trivial slices
        # (not null slices) then we must take the split path, xref
        # GH 10360, GH 27841
        if isinstance(indexer, tuple) and len(indexer) == len(self.obj.axes):
            for i, ax in zip(indexer, self.obj.axes):
                if isinstance(ax, ABCMultiIndex) and not (
                    is_integer(i) or com.is_null_slice(i)
                ):
                    take_split_path = True
                    break

        if isinstance(indexer, tuple):
            nindexer = []
            for i, idx in enumerate(indexer):
                if isinstance(idx, dict):

                    # reindex the axis to the new value
                    # and set inplace
                    key, _ = convert_missing_indexer(idx)

                    # if this is the items axes, then take the main missing
                    # path first
                    # this correctly sets the dtype and avoids cache issues
                    # essentially this separates out the block that is needed
                    # to possibly be modified
                    if self.ndim > 1 and i == info_axis:

                        # add the new item, and set the value
                        # must have all defined axes if we have a scalar
                        # or a list-like on the non-info axes if we have a
                        # list-like
                        if not len(self.obj):
                            if not is_list_like_indexer(value):
                                raise ValueError(
                                    "cannot set a frame with no "
                                    "defined index and a scalar"
                                )
                            self.obj[key] = value
                            return

                        # add a new item with the dtype setup
                        if com.is_null_slice(indexer[0]):
                            # We are setting an entire column
                            self.obj[key] = value
                        else:
                            self.obj[key] = infer_fill_value(value)

                        new_indexer = convert_from_missing_indexer_tuple(
                            indexer, self.obj.axes
                        )
                        self._setitem_with_indexer(new_indexer, value, name)

                        return

                    # reindex the axis
                    # make sure to clear the cache because we are
                    # just replacing the block manager here
                    # so the object is the same
                    index = self.obj._get_axis(i)
                    labels = index.insert(len(index), key)

                    # We are expanding the Series/DataFrame values to match
                    #  the length of thenew index `labels`.  GH#40096 ensure
                    #  this is valid even if the index has duplicates.
                    taker = np.arange(len(index) + 1, dtype=np.intp)
                    taker[-1] = -1
                    reindexers = {i: (labels, taker)}
                    new_obj = self.obj._reindex_with_indexers(
                        reindexers, allow_dups=True
                    )
                    self.obj._mgr = new_obj._mgr
                    self.obj._maybe_update_cacher(clear=True)
                    self.obj._is_copy = None

                    nindexer.append(labels.get_loc(key))

                else:
                    nindexer.append(idx)

            indexer = tuple(nindexer)
        else:

            indexer, missing = convert_missing_indexer(indexer)

            if missing:
                self._setitem_with_indexer_missing(indexer, value)
                return

        # align and set the values
        if take_split_path:
            # We have to operate column-wise
            self._setitem_with_indexer_split_path(indexer, value, name)
        else:
            self._setitem_single_block(indexer, value, name)

    def _setitem_with_indexer_split_path(self, indexer, value, name: str):
        """
        Setitem column-wise.
        """
        # Above we only set take_split_path to True for 2D cases
        assert self.ndim == 2

        if not isinstance(indexer, tuple):
            indexer = _tuplify(self.ndim, indexer)
        if len(indexer) > self.ndim:
            raise IndexError("too many indices for array")
        if isinstance(indexer[0], np.ndarray) and indexer[0].ndim > 2:
            raise ValueError(r"Cannot set values with ndim > 2")

        if (isinstance(value, ABCSeries) and name != "iloc") or isinstance(value, dict):
            from pandas import Series

            value = self._align_series(indexer, Series(value))

        # Ensure we have something we can iterate over
        info_axis = indexer[1]
        ilocs = self._ensure_iterable_column_indexer(info_axis)

        pi = indexer[0]
        lplane_indexer = length_of_indexer(pi, self.obj.index)
        # lplane_indexer gives the expected length of obj[indexer[0]]

        # we need an iterable, with a ndim of at least 1
        # eg. don't pass through np.array(0)
        if is_list_like_indexer(value) and getattr(value, "ndim", 1) > 0:

            if isinstance(value, ABCDataFrame):
                self._setitem_with_indexer_frame_value(indexer, value, name)

            elif np.ndim(value) == 2:
                self._setitem_with_indexer_2d_value(indexer, value)

            elif len(ilocs) == 1 and lplane_indexer == len(value) and not is_scalar(pi):
                # We are setting multiple rows in a single column.
                self._setitem_single_column(ilocs[0], value, pi)

            elif len(ilocs) == 1 and 0 != lplane_indexer != len(value):
                # We are trying to set N values into M entries of a single
                #  column, which is invalid for N != M
                # Exclude zero-len for e.g. boolean masking that is all-false

                if len(value) == 1 and not is_integer(info_axis):
                    # This is a case like df.iloc[:3, [1]] = [0]
                    #  where we treat as df.iloc[:3, 1] = 0
                    return self._setitem_with_indexer((pi, info_axis[0]), value[0])

                raise ValueError(
                    "Must have equal len keys and value "
                    "when setting with an iterable"
                )

            elif lplane_indexer == 0 and len(value) == len(self.obj.index):
                # We get here in one case via .loc with a all-False mask
                pass

            elif len(ilocs) == len(value):
                # We are setting multiple columns in a single row.
                for loc, v in zip(ilocs, value):
                    self._setitem_single_column(loc, v, pi)

            elif len(ilocs) == 1 and com.is_null_slice(pi) and len(self.obj) == 0:
                # This is a setitem-with-expansion, see
                #  test_loc_setitem_empty_append_expands_rows_mixed_dtype
                # e.g. df = DataFrame(columns=["x", "y"])
                #  df["x"] = df["x"].astype(np.int64)
                #  df.loc[:, "x"] = [1, 2, 3]
                self._setitem_single_column(ilocs[0], value, pi)

            else:
                raise ValueError(
                    "Must have equal len keys and value "
                    "when setting with an iterable"
                )

        else:

            # scalar value
            for loc in ilocs:
                self._setitem_single_column(loc, value, pi)

    def _setitem_with_indexer_2d_value(self, indexer, value):
        # We get here with np.ndim(value) == 2, excluding DataFrame,
        #  which goes through _setitem_with_indexer_frame_value
        pi = indexer[0]

        ilocs = self._ensure_iterable_column_indexer(indexer[1])

        # GH#7551 Note that this coerces the dtype if we are mixed
        value = np.array(value, dtype=object)
        if len(ilocs) != value.shape[1]:
            raise ValueError(
                "Must have equal len keys and value when setting with an ndarray"
            )

        for i, loc in enumerate(ilocs):
            # setting with a list, re-coerces
            self._setitem_single_column(loc, value[:, i].tolist(), pi)

    def _setitem_with_indexer_frame_value(self, indexer, value: DataFrame, name: str):
        ilocs = self._ensure_iterable_column_indexer(indexer[1])

        sub_indexer = list(indexer)
        pi = indexer[0]

        multiindex_indexer = isinstance(self.obj.columns, ABCMultiIndex)

        unique_cols = value.columns.is_unique

        # We do not want to align the value in case of iloc GH#37728
        if name == "iloc":
            for i, loc in enumerate(ilocs):
                val = value.iloc[:, i]
                self._setitem_single_column(loc, val, pi)

        elif not unique_cols and value.columns.equals(self.obj.columns):
            # We assume we are already aligned, see
            # test_iloc_setitem_frame_duplicate_columns_multiple_blocks
            for loc in ilocs:
                item = self.obj.columns[loc]
                if item in value:
                    sub_indexer[1] = item
                    val = self._align_series(
                        tuple(sub_indexer),
                        value.iloc[:, loc],
                        multiindex_indexer,
                    )
<<<<<<< HEAD
                    and item_labels.is_unique
                ):
                    self.obj[item_labels[indexer[info_axis]]] = value
                    return
                indexer = maybe_convert_ix(*indexer)
=======
                else:
                    val = np.nan

                self._setitem_single_column(loc, val, pi)
>>>>>>> fd675461

        elif not unique_cols:
            raise ValueError("Setting with non-unique columns is not allowed.")

        else:
            for loc in ilocs:
                item = self.obj.columns[loc]
                if item in value:
                    sub_indexer[1] = item
                    val = self._align_series(
                        tuple(sub_indexer), value[item], multiindex_indexer
                    )
                else:
                    val = np.nan

                self._setitem_single_column(loc, val, pi)

    def _setitem_single_column(self, loc: int, value, plane_indexer):
        """

        Parameters
        ----------
        loc : int
            Indexer for column position
        plane_indexer : int, slice, listlike[int]
            The indexer we use for setitem along axis=0.
        """
        pi = plane_indexer

        ser = self.obj._ixs(loc, axis=1)

        # perform the equivalent of a setitem on the info axis
        # as we have a null slice or a slice with full bounds
        # which means essentially reassign to the columns of a
        # multi-dim object
        # GH#6149 (null slice), GH#10408 (full bounds)
        if com.is_null_slice(pi) or com.is_full_slice(pi, len(self.obj)):
            ser = value
        elif (
            is_array_like(value)
            and is_exact_shape_match(ser, value)
            and not is_empty_indexer(pi, value)
        ):
            if is_list_like(pi):
                ser = value[np.argsort(pi)]
            else:
                # in case of slice
                ser = value[pi]
        else:
            # set the item, possibly having a dtype change
            ser = ser.copy()
            ser._mgr = ser._mgr.setitem(indexer=(pi,), value=value)
            ser._maybe_update_cacher(clear=True)

        # reset the sliced object if unique
        self.obj._iset_item(loc, ser)

    def _setitem_single_block(self, indexer, value, name: str):
        """
        _setitem_with_indexer for the case when we have a single Block.
        """
        from pandas import Series

        info_axis = self.obj._info_axis_number
        item_labels = self.obj._get_axis(info_axis)

        if isinstance(indexer, tuple):

            # if we are setting on the info axis ONLY
            # set using those methods to avoid block-splitting
            # logic here
            if (
                len(indexer) > info_axis
                and is_integer(indexer[info_axis])
                and all(
                    com.is_null_slice(idx)
                    for i, idx in enumerate(indexer)
                    if i != info_axis
                )
            ):
                selected_item_labels = item_labels[indexer[info_axis]]
                if len(item_labels.get_indexer_for([selected_item_labels])) == 1:
                    self.obj[selected_item_labels] = value
                    return

            indexer = maybe_convert_ix(*indexer)
        if (isinstance(value, ABCSeries) and name != "iloc") or isinstance(value, dict):
            # TODO(EA): ExtensionBlock.setitem this causes issues with
            # setting for extensionarrays that store dicts. Need to decide
            # if it's worth supporting that.
            value = self._align_series(indexer, Series(value))

        elif isinstance(value, ABCDataFrame) and name != "iloc":
            value = self._align_frame(indexer, value)

        # check for chained assignment
        self.obj._check_is_chained_assignment_possible()

        # actually do the set
        self.obj._mgr = self.obj._mgr.setitem(indexer=indexer, value=value)
        self.obj._maybe_update_cacher(clear=True)

    def _setitem_with_indexer_missing(self, indexer, value):
        """
        Insert new row(s) or column(s) into the Series or DataFrame.
        """
        from pandas import Series

        # reindex the axis to the new value
        # and set inplace
        if self.ndim == 1:
            index = self.obj.index
            new_index = index.insert(len(index), indexer)

            # we have a coerced indexer, e.g. a float
            # that matches in an Int64Index, so
            # we will not create a duplicate index, rather
            # index to that element
            # e.g. 0.0 -> 0
            # GH#12246
            if index.is_unique:
                new_indexer = index.get_indexer([new_index[-1]])
                if (new_indexer != -1).any():
                    # We get only here with loc, so can hard code
                    return self._setitem_with_indexer(new_indexer, value, "loc")

            # this preserves dtype of the value
            new_values = Series([value])._values
            if len(self.obj._values):
                # GH#22717 handle casting compatibility that np.concatenate
                #  does incorrectly
                new_values = concat_compat([self.obj._values, new_values])
            self.obj._mgr = self.obj._constructor(
                new_values, index=new_index, name=self.obj.name
            )._mgr
            self.obj._maybe_update_cacher(clear=True)

        elif self.ndim == 2:

            if not len(self.obj.columns):
                # no columns and scalar
                raise ValueError("cannot set a frame with no defined columns")

            if isinstance(value, ABCSeries):
                # append a Series
                value = value.reindex(index=self.obj.columns, copy=True)
                value.name = indexer
            elif isinstance(value, dict):
                value = Series(
                    value, index=self.obj.columns, name=indexer, dtype=object
                )
            else:
                # a list-list
                if is_list_like_indexer(value):
                    # must have conforming columns
                    if len(value) != len(self.obj.columns):
                        raise ValueError("cannot set a row with mismatched columns")

                value = Series(value, index=self.obj.columns, name=indexer)

            self.obj._mgr = self.obj.append(value)._mgr
            self.obj._maybe_update_cacher(clear=True)

    def _ensure_iterable_column_indexer(self, column_indexer):
        """
        Ensure that our column indexer is something that can be iterated over.
        """
        if is_integer(column_indexer):
            ilocs = [column_indexer]
        elif isinstance(column_indexer, slice):
            ilocs = np.arange(len(self.obj.columns))[column_indexer]
        elif isinstance(column_indexer, np.ndarray) and is_bool_dtype(
            column_indexer.dtype
        ):
            ilocs = np.arange(len(column_indexer))[column_indexer]
        else:
            ilocs = column_indexer
        return ilocs

    def _align_series(self, indexer, ser: Series, multiindex_indexer: bool = False):
        """
        Parameters
        ----------
        indexer : tuple, slice, scalar
            Indexer used to get the locations that will be set to `ser`.
        ser : pd.Series
            Values to assign to the locations specified by `indexer`.
        multiindex_indexer : bool, optional
            Defaults to False. Should be set to True if `indexer` was from
            a `pd.MultiIndex`, to avoid unnecessary broadcasting.

        Returns
        -------
        `np.array` of `ser` broadcast to the appropriate shape for assignment
        to the locations selected by `indexer`
        """
        if isinstance(indexer, (slice, np.ndarray, list, Index)):
            indexer = (indexer,)

        if isinstance(indexer, tuple):

            # flatten np.ndarray indexers
            def ravel(i):
                return i.ravel() if isinstance(i, np.ndarray) else i

            indexer = tuple(map(ravel, indexer))

            aligners = [not com.is_null_slice(idx) for idx in indexer]
            sum_aligners = sum(aligners)
            single_aligner = sum_aligners == 1
            is_frame = self.ndim == 2
            obj = self.obj

            # are we a single alignable value on a non-primary
            # dim (e.g. panel: 1,2, or frame: 0) ?
            # hence need to align to a single axis dimension
            # rather that find all valid dims

            # frame
            if is_frame:
                single_aligner = single_aligner and aligners[0]

            # we have a frame, with multiple indexers on both axes; and a
            # series, so need to broadcast (see GH5206)
            if sum_aligners == self.ndim and all(is_sequence(_) for _ in indexer):
                ser = ser.reindex(obj.axes[0][indexer[0]], copy=True)._values

                # single indexer
                if len(indexer) > 1 and not multiindex_indexer:
                    len_indexer = len(indexer[1])
                    ser = np.tile(ser, len_indexer).reshape(len_indexer, -1).T

                return ser

            for i, idx in enumerate(indexer):
                ax = obj.axes[i]

                # multiple aligners (or null slices)
                if is_sequence(idx) or isinstance(idx, slice):
                    if single_aligner and com.is_null_slice(idx):
                        continue
                    new_ix = ax[idx]
                    if not is_list_like_indexer(new_ix):
                        new_ix = Index([new_ix])
                    else:
                        new_ix = Index(new_ix)
                    if ser.index.equals(new_ix) or not len(new_ix):
                        return ser._values.copy()

                    return ser.reindex(new_ix)._values

                # 2 dims
                elif single_aligner:

                    # reindex along index
                    ax = self.obj.axes[1]
                    if ser.index.equals(ax) or not len(ax):
                        return ser._values.copy()
                    return ser.reindex(ax)._values

        elif is_integer(indexer) and self.ndim == 1:
            if is_object_dtype(self.obj):
                return ser
            ax = self.obj._get_axis(0)

            if ser.index.equals(ax):
                return ser._values.copy()

            return ser.reindex(ax)._values[indexer]

        elif is_integer(indexer):
            ax = self.obj._get_axis(1)

            if ser.index.equals(ax):
                return ser._values.copy()

            return ser.reindex(ax)._values

        raise ValueError("Incompatible indexer with Series")

    def _align_frame(self, indexer, df: DataFrame):
        is_frame = self.ndim == 2

        if isinstance(indexer, tuple):

            idx, cols = None, None
            sindexers = []
            for i, ix in enumerate(indexer):
                ax = self.obj.axes[i]
                if is_sequence(ix) or isinstance(ix, slice):
                    if isinstance(ix, np.ndarray):
                        ix = ix.ravel()
                    if idx is None:
                        idx = ax[ix]
                    elif cols is None:
                        cols = ax[ix]
                    else:
                        break
                else:
                    sindexers.append(i)

            if idx is not None and cols is not None:

                if df.index.equals(idx) and df.columns.equals(cols):
                    val = df.copy()._values
                else:
                    val = df.reindex(idx, columns=cols)._values
                return val

        elif (isinstance(indexer, slice) or is_list_like_indexer(indexer)) and is_frame:
            ax = self.obj.index[indexer]
            if df.index.equals(ax):
                val = df.copy()._values
            else:

                # we have a multi-index and are trying to align
                # with a particular, level GH3738
                if (
                    isinstance(ax, ABCMultiIndex)
                    and isinstance(df.index, ABCMultiIndex)
                    and ax.nlevels != df.index.nlevels
                ):
                    raise TypeError(
                        "cannot align on a multi-index with out "
                        "specifying the join levels"
                    )

                val = df.reindex(index=ax)._values
            return val

        raise ValueError("Incompatible indexer with DataFrame")


class _ScalarAccessIndexer(NDFrameIndexerBase):
    """
    Access scalars quickly.
    """

    def _convert_key(self, key, is_setter: bool = False):
        raise AbstractMethodError(self)

    def __getitem__(self, key):
        if not isinstance(key, tuple):

            # we could have a convertible item here (e.g. Timestamp)
            if not is_list_like_indexer(key):
                key = (key,)
            else:
                raise ValueError("Invalid call for scalar access (getting)!")

        key = self._convert_key(key)
        return self.obj._get_value(*key, takeable=self._takeable)

    def __setitem__(self, key, value):
        if isinstance(key, tuple):
            key = tuple(com.apply_if_callable(x, self.obj) for x in key)
        else:
            # scalar callable may return tuple
            key = com.apply_if_callable(key, self.obj)

        if not isinstance(key, tuple):
            key = _tuplify(self.ndim, key)
        key = list(self._convert_key(key, is_setter=True))
        if len(key) != self.ndim:
            raise ValueError("Not enough indexers for scalar access (setting)!")

        self.obj._set_value(*key, value=value, takeable=self._takeable)


@doc(IndexingMixin.at)
class _AtIndexer(_ScalarAccessIndexer):
    _takeable = False

    def _convert_key(self, key, is_setter: bool = False):
        """
        Require they keys to be the same type as the index. (so we don't
        fallback)
        """
        # GH 26989
        # For series, unpacking key needs to result in the label.
        # This is already the case for len(key) == 1; e.g. (1,)
        if self.ndim == 1 and len(key) > 1:
            key = (key,)

        # allow arbitrary setting
        if is_setter:
            return list(key)

        return key

    @property
    def _axes_are_unique(self) -> bool:
        # Only relevant for self.ndim == 2
        assert self.ndim == 2
        return self.obj.index.is_unique and self.obj.columns.is_unique

    def __getitem__(self, key):

        if self.ndim == 2 and not self._axes_are_unique:
            # GH#33041 fall back to .loc
            if not isinstance(key, tuple) or not all(is_scalar(x) for x in key):
                raise ValueError("Invalid call for scalar access (getting)!")
            return self.obj.loc[key]

        return super().__getitem__(key)

    def __setitem__(self, key, value):
        if self.ndim == 2 and not self._axes_are_unique:
            # GH#33041 fall back to .loc
            if not isinstance(key, tuple) or not all(is_scalar(x) for x in key):
                raise ValueError("Invalid call for scalar access (setting)!")

            self.obj.loc[key] = value
            return

        return super().__setitem__(key, value)


@doc(IndexingMixin.iat)
class _iAtIndexer(_ScalarAccessIndexer):
    _takeable = True

    def _convert_key(self, key, is_setter: bool = False):
        """
        Require integer args. (and convert to label arguments)
        """
        for i in key:
            if not is_integer(i):
                raise ValueError("iAt based indexing can only have integer indexers")
        return key


def _tuplify(ndim: int, loc: Hashable) -> tuple[Hashable | slice, ...]:
    """
    Given an indexer for the first dimension, create an equivalent tuple
    for indexing over all dimensions.

    Parameters
    ----------
    ndim : int
    loc : object

    Returns
    -------
    tuple
    """
    _tup: list[Hashable | slice]
    _tup = [slice(None, None) for _ in range(ndim)]
    _tup[0] = loc
    return tuple(_tup)


def convert_to_index_sliceable(obj: DataFrame, key):
    """
    If we are index sliceable, then return my slicer, otherwise return None.
    """
    idx = obj.index
    if isinstance(key, slice):
        return idx._convert_slice_indexer(key, kind="getitem")

    elif isinstance(key, str):

        # we are an actual column
        if key in obj.columns:
            return None

        # We might have a datetimelike string that we can translate to a
        # slice here via partial string indexing
        if idx._supports_partial_string_indexing:
            try:
                res = idx._get_string_slice(key)
                warnings.warn(
                    "Indexing a DataFrame with a datetimelike index using a single "
                    "string to slice the rows, like `frame[string]`, is deprecated "
                    "and will be removed in a future version. Use `frame.loc[string]` "
                    "instead.",
                    FutureWarning,
                    stacklevel=3,
                )
                return res
            except (KeyError, ValueError, NotImplementedError):
                return None

    return None


def check_bool_indexer(index: Index, key) -> np.ndarray:
    """
    Check if key is a valid boolean indexer for an object with such index and
    perform reindexing or conversion if needed.

    This function assumes that is_bool_indexer(key) == True.

    Parameters
    ----------
    index : Index
        Index of the object on which the indexing is done.
    key : list-like
        Boolean indexer to check.

    Returns
    -------
    np.array
        Resulting key.

    Raises
    ------
    IndexError
        If the key does not have the same length as index.
    IndexingError
        If the index of the key is unalignable to index.
    """
    result = key
    if isinstance(key, ABCSeries) and not key.index.equals(index):
        result = result.reindex(index)
        mask = isna(result._values)
        if mask.any():
            raise IndexingError(
                "Unalignable boolean Series provided as "
                "indexer (index of the boolean Series and of "
                "the indexed object do not match)."
            )
        return result.astype(bool)._values
    if is_object_dtype(key):
        # key might be object-dtype bool, check_array_indexer needs bool array
        result = np.asarray(result, dtype=bool)
    elif not is_array_like(result):
        # GH 33924
        # key may contain nan elements, check_array_indexer needs bool array
        result = pd_array(result, dtype=bool)
    return check_array_indexer(index, result)


def convert_missing_indexer(indexer):
    """
    Reverse convert a missing indexer, which is a dict
    return the scalar indexer and a boolean indicating if we converted
    """
    if isinstance(indexer, dict):

        # a missing key (but not a tuple indexer)
        indexer = indexer["key"]

        if isinstance(indexer, bool):
            raise KeyError("cannot use a single bool to index into setitem")
        return indexer, True

    return indexer, False


def convert_from_missing_indexer_tuple(indexer, axes):
    """
    Create a filtered indexer that doesn't have any missing indexers.
    """

    def get_indexer(_i, _idx):
        return axes[_i].get_loc(_idx["key"]) if isinstance(_idx, dict) else _idx

    return tuple(get_indexer(_i, _idx) for _i, _idx in enumerate(indexer))


def maybe_convert_ix(*args):
    """
    We likely want to take the cross-product.
    """
    for arg in args:
        if not isinstance(arg, (np.ndarray, list, ABCSeries, Index)):
            return args
    return np.ix_(*args)


def is_nested_tuple(tup, labels) -> bool:
    """
    Returns
    -------
    bool
    """
    # check for a compatible nested tuple and multiindexes among the axes
    if not isinstance(tup, tuple):
        return False

    for k in tup:
        if is_list_like(k) or isinstance(k, slice):
            return isinstance(labels, ABCMultiIndex)

    return False


def is_label_like(key) -> bool:
    """
    Returns
    -------
    bool
    """
    # select a label or row
    return not isinstance(key, slice) and not is_list_like_indexer(key)


def need_slice(obj: slice) -> bool:
    """
    Returns
    -------
    bool
    """
    return (
        obj.start is not None
        or obj.stop is not None
        or (obj.step is not None and obj.step != 1)
    )<|MERGE_RESOLUTION|>--- conflicted
+++ resolved
@@ -1841,18 +1841,10 @@
                         value.iloc[:, loc],
                         multiindex_indexer,
                     )
-<<<<<<< HEAD
-                    and item_labels.is_unique
-                ):
-                    self.obj[item_labels[indexer[info_axis]]] = value
-                    return
-                indexer = maybe_convert_ix(*indexer)
-=======
                 else:
                     val = np.nan
 
                 self._setitem_single_column(loc, val, pi)
->>>>>>> fd675461
 
         elif not unique_cols:
             raise ValueError("Setting with non-unique columns is not allowed.")
