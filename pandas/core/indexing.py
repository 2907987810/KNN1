--- conflicted
+++ resolved
@@ -1302,8 +1302,11 @@
 
         self._validate_read_indexer(keyarr, indexer, axis)
 
-<<<<<<< HEAD
-        if needs_i8_conversion(ax.dtype):
+        if needs_i8_conversion(ax.dtype) or isinstance(
+            ax, (IntervalIndex, CategoricalIndex)
+        ):
+            # For CategoricalIndex take instead of reindex to preserve dtype.
+            #  For IntervalIndex this is to map integers to the Intervals they match to.
             keyarr = ax.take(indexer)
             if isinstance(key, list) or (
                 isinstance(key, type(ax)) and key.freq is None
@@ -1312,12 +1315,6 @@
                 if keyarr.dtype.kind in ["m", "M"]:
                     keyarr = keyarr._with_freq(None)
 
-=======
-        if isinstance(ax, (IntervalIndex, CategoricalIndex)):
-            # take instead of reindex to preserve dtype.  For IntervalIndex
-            #  this is to map integers to the Intervals they match to.
-            keyarr = ax.take(indexer)
->>>>>>> fcacba54
         return keyarr, indexer
 
     def _validate_read_indexer(self, key, indexer, axis: int):
