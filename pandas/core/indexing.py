from typing import Hashable, List, Tuple, Union

import numpy as np

from pandas._libs.indexing import _NDFrameIndexerBase
from pandas._libs.lib import item_from_zerodim
from pandas.errors import AbstractMethodError
from pandas.util._decorators import Appender

from pandas.core.dtypes.common import (
    is_float,
    is_integer,
    is_iterator,
    is_list_like,
    is_numeric_dtype,
    is_scalar,
    is_sequence,
)
from pandas.core.dtypes.concat import concat_compat
from pandas.core.dtypes.generic import ABCDataFrame, ABCMultiIndex, ABCSeries
from pandas.core.dtypes.missing import _infer_fill_value, isna

import pandas.core.common as com
from pandas.core.indexers import (
    check_array_indexer,
    is_list_like_indexer,
    length_of_indexer,
)
from pandas.core.indexes.api import Index, InvalidIndexError

# "null slice"
_NS = slice(None, None)


# the public IndexSlicerMaker
class _IndexSlice:
    """
    Create an object to more easily perform multi-index slicing.

    See Also
    --------
    MultiIndex.remove_unused_levels : New MultiIndex with no unused levels.

    Notes
    -----
    See :ref:`Defined Levels <advanced.shown_levels>`
    for further info on slicing a MultiIndex.

    Examples
    --------

    >>> midx = pd.MultiIndex.from_product([['A0','A1'], ['B0','B1','B2','B3']])
    >>> columns = ['foo', 'bar']
    >>> dfmi = pd.DataFrame(np.arange(16).reshape((len(midx), len(columns))),
                            index=midx, columns=columns)

    Using the default slice command:

    >>> dfmi.loc[(slice(None), slice('B0', 'B1')), :]
               foo  bar
        A0 B0    0    1
           B1    2    3
        A1 B0    8    9
           B1   10   11

    Using the IndexSlice class for a more intuitive command:

    >>> idx = pd.IndexSlice
    >>> dfmi.loc[idx[:, 'B0':'B1'], :]
               foo  bar
        A0 B0    0    1
           B1    2    3
        A1 B0    8    9
           B1   10   11
    """

    def __getitem__(self, arg):
        return arg


IndexSlice = _IndexSlice()


class IndexingError(Exception):
    pass


class IndexingMixin:
    """Mixin for adding .loc/.iloc/.at/.iat to Datafames and Series.
    """

    @property
    def iloc(self) -> "_iLocIndexer":
        """
        Purely integer-location based indexing for selection by position.

        ``.iloc[]`` is primarily integer position based (from ``0`` to
        ``length-1`` of the axis), but may also be used with a boolean
        array.

        Allowed inputs are:

        - An integer, e.g. ``5``.
        - A list or array of integers, e.g. ``[4, 3, 0]``.
        - A slice object with ints, e.g. ``1:7``.
        - A boolean array.
        - A ``callable`` function with one argument (the calling Series or
          DataFrame) and that returns valid output for indexing (one of the above).
          This is useful in method chains, when you don't have a reference to the
          calling object, but would like to base your selection on some value.

        ``.iloc`` will raise ``IndexError`` if a requested indexer is
        out-of-bounds, except *slice* indexers which allow out-of-bounds
        indexing (this conforms with python/numpy *slice* semantics).

        See more at :ref:`Selection by Position <indexing.integer>`.

        See Also
        --------
        DataFrame.iat : Fast integer location scalar accessor.
        DataFrame.loc : Purely label-location based indexer for selection by label.
        Series.iloc : Purely integer-location based indexing for
                       selection by position.

        Examples
        --------

        >>> mydict = [{'a': 1, 'b': 2, 'c': 3, 'd': 4},
        ...           {'a': 100, 'b': 200, 'c': 300, 'd': 400},
        ...           {'a': 1000, 'b': 2000, 'c': 3000, 'd': 4000 }]
        >>> df = pd.DataFrame(mydict)
        >>> df
              a     b     c     d
        0     1     2     3     4
        1   100   200   300   400
        2  1000  2000  3000  4000

        **Indexing just the rows**

        With a scalar integer.

        >>> type(df.iloc[0])
        <class 'pandas.core.series.Series'>
        >>> df.iloc[0]
        a    1
        b    2
        c    3
        d    4
        Name: 0, dtype: int64

        With a list of integers.

        >>> df.iloc[[0]]
           a  b  c  d
        0  1  2  3  4
        >>> type(df.iloc[[0]])
        <class 'pandas.core.frame.DataFrame'>

        >>> df.iloc[[0, 1]]
             a    b    c    d
        0    1    2    3    4
        1  100  200  300  400

        With a `slice` object.

        >>> df.iloc[:3]
              a     b     c     d
        0     1     2     3     4
        1   100   200   300   400
        2  1000  2000  3000  4000

        With a boolean mask the same length as the index.

        >>> df.iloc[[True, False, True]]
              a     b     c     d
        0     1     2     3     4
        2  1000  2000  3000  4000

        With a callable, useful in method chains. The `x` passed
        to the ``lambda`` is the DataFrame being sliced. This selects
        the rows whose index label even.

        >>> df.iloc[lambda x: x.index % 2 == 0]
              a     b     c     d
        0     1     2     3     4
        2  1000  2000  3000  4000

        **Indexing both axes**

        You can mix the indexer types for the index and columns. Use ``:`` to
        select the entire axis.

        With scalar integers.

        >>> df.iloc[0, 1]
        2

        With lists of integers.

        >>> df.iloc[[0, 2], [1, 3]]
              b     d
        0     2     4
        2  2000  4000

        With `slice` objects.

        >>> df.iloc[1:3, 0:3]
              a     b     c
        1   100   200   300
        2  1000  2000  3000

        With a boolean array whose length matches the columns.

        >>> df.iloc[:, [True, False, True, False]]
              a     c
        0     1     3
        1   100   300
        2  1000  3000

        With a callable function that expects the Series or DataFrame.

        >>> df.iloc[:, lambda df: [0, 2]]
              a     c
        0     1     3
        1   100   300
        2  1000  3000
        """
        return _iLocIndexer("iloc", self)

    @property
    def loc(self) -> "_LocIndexer":
        """
        Access a group of rows and columns by label(s) or a boolean array.

        ``.loc[]`` is primarily label based, but may also be used with a
        boolean array.

        Allowed inputs are:

        - A single label, e.g. ``5`` or ``'a'``, (note that ``5`` is
          interpreted as a *label* of the index, and **never** as an
          integer position along the index).
        - A list or array of labels, e.g. ``['a', 'b', 'c']``.
        - A slice object with labels, e.g. ``'a':'f'``.

          .. warning:: Note that contrary to usual python slices, **both** the
              start and the stop are included

        - A boolean array of the same length as the axis being sliced,
          e.g. ``[True, False, True]``.
        - A ``callable`` function with one argument (the calling Series or
          DataFrame) and that returns valid output for indexing (one of the above)

        See more at :ref:`Selection by Label <indexing.label>`

        Raises
        ------
        KeyError
            If any items are not found.

        See Also
        --------
        DataFrame.at : Access a single value for a row/column label pair.
        DataFrame.iloc : Access group of rows and columns by integer position(s).
        DataFrame.xs : Returns a cross-section (row(s) or column(s)) from the
            Series/DataFrame.
        Series.loc : Access group of values using labels.

        Examples
        --------
        **Getting values**

        >>> df = pd.DataFrame([[1, 2], [4, 5], [7, 8]],
        ...      index=['cobra', 'viper', 'sidewinder'],
        ...      columns=['max_speed', 'shield'])
        >>> df
                    max_speed  shield
        cobra               1       2
        viper               4       5
        sidewinder          7       8

        Single label. Note this returns the row as a Series.

        >>> df.loc['viper']
        max_speed    4
        shield       5
        Name: viper, dtype: int64

        List of labels. Note using ``[[]]`` returns a DataFrame.

        >>> df.loc[['viper', 'sidewinder']]
                    max_speed  shield
        viper               4       5
        sidewinder          7       8

        Single label for row and column

        >>> df.loc['cobra', 'shield']
        2

        Slice with labels for row and single label for column. As mentioned
        above, note that both the start and stop of the slice are included.

        >>> df.loc['cobra':'viper', 'max_speed']
        cobra    1
        viper    4
        Name: max_speed, dtype: int64

        Boolean list with the same length as the row axis

        >>> df.loc[[False, False, True]]
                    max_speed  shield
        sidewinder          7       8

        Conditional that returns a boolean Series

        >>> df.loc[df['shield'] > 6]
                    max_speed  shield
        sidewinder          7       8

        Conditional that returns a boolean Series with column labels specified

        >>> df.loc[df['shield'] > 6, ['max_speed']]
                    max_speed
        sidewinder          7

        Callable that returns a boolean Series

        >>> df.loc[lambda df: df['shield'] == 8]
                    max_speed  shield
        sidewinder          7       8

        **Setting values**

        Set value for all items matching the list of labels

        >>> df.loc[['viper', 'sidewinder'], ['shield']] = 50
        >>> df
                    max_speed  shield
        cobra               1       2
        viper               4      50
        sidewinder          7      50

        Set value for an entire row

        >>> df.loc['cobra'] = 10
        >>> df
                    max_speed  shield
        cobra              10      10
        viper               4      50
        sidewinder          7      50

        Set value for an entire column

        >>> df.loc[:, 'max_speed'] = 30
        >>> df
                    max_speed  shield
        cobra              30      10
        viper              30      50
        sidewinder         30      50

        Set value for rows matching callable condition

        >>> df.loc[df['shield'] > 35] = 0
        >>> df
                    max_speed  shield
        cobra              30      10
        viper               0       0
        sidewinder          0       0

        **Getting values on a DataFrame with an index that has integer labels**

        Another example using integers for the index

        >>> df = pd.DataFrame([[1, 2], [4, 5], [7, 8]],
        ...      index=[7, 8, 9], columns=['max_speed', 'shield'])
        >>> df
           max_speed  shield
        7          1       2
        8          4       5
        9          7       8

        Slice with integer labels for rows. As mentioned above, note that both
        the start and stop of the slice are included.

        >>> df.loc[7:9]
           max_speed  shield
        7          1       2
        8          4       5
        9          7       8

        **Getting values with a MultiIndex**

        A number of examples using a DataFrame with a MultiIndex

        >>> tuples = [
        ...    ('cobra', 'mark i'), ('cobra', 'mark ii'),
        ...    ('sidewinder', 'mark i'), ('sidewinder', 'mark ii'),
        ...    ('viper', 'mark ii'), ('viper', 'mark iii')
        ... ]
        >>> index = pd.MultiIndex.from_tuples(tuples)
        >>> values = [[12, 2], [0, 4], [10, 20],
        ...         [1, 4], [7, 1], [16, 36]]
        >>> df = pd.DataFrame(values, columns=['max_speed', 'shield'], index=index)
        >>> df
                             max_speed  shield
        cobra      mark i           12       2
                   mark ii           0       4
        sidewinder mark i           10      20
                   mark ii           1       4
        viper      mark ii           7       1
                   mark iii         16      36

        Single label. Note this returns a DataFrame with a single index.

        >>> df.loc['cobra']
                 max_speed  shield
        mark i          12       2
        mark ii          0       4

        Single index tuple. Note this returns a Series.

        >>> df.loc[('cobra', 'mark ii')]
        max_speed    0
        shield       4
        Name: (cobra, mark ii), dtype: int64

        Single label for row and column. Similar to passing in a tuple, this
        returns a Series.

        >>> df.loc['cobra', 'mark i']
        max_speed    12
        shield        2
        Name: (cobra, mark i), dtype: int64

        Single tuple. Note using ``[[]]`` returns a DataFrame.

        >>> df.loc[[('cobra', 'mark ii')]]
                       max_speed  shield
        cobra mark ii          0       4

        Single tuple for the index with a single label for the column

        >>> df.loc[('cobra', 'mark i'), 'shield']
        2

        Slice from index tuple to single label

        >>> df.loc[('cobra', 'mark i'):'viper']
                             max_speed  shield
        cobra      mark i           12       2
                   mark ii           0       4
        sidewinder mark i           10      20
                   mark ii           1       4
        viper      mark ii           7       1
                   mark iii         16      36

        Slice from index tuple to index tuple

        >>> df.loc[('cobra', 'mark i'):('viper', 'mark ii')]
                            max_speed  shield
        cobra      mark i          12       2
                   mark ii          0       4
        sidewinder mark i          10      20
                   mark ii          1       4
        viper      mark ii          7       1
        """
        return _LocIndexer("loc", self)

    @property
    def at(self) -> "_AtIndexer":
        """
        Access a single value for a row/column label pair.

        Similar to ``loc``, in that both provide label-based lookups. Use
        ``at`` if you only need to get or set a single value in a DataFrame
        or Series.

        Raises
        ------
        KeyError
            If 'label' does not exist in DataFrame.

        See Also
        --------
        DataFrame.iat : Access a single value for a row/column pair by integer
            position.
        DataFrame.loc : Access a group of rows and columns by label(s).
        Series.at : Access a single value using a label.

        Examples
        --------
        >>> df = pd.DataFrame([[0, 2, 3], [0, 4, 1], [10, 20, 30]],
        ...                   index=[4, 5, 6], columns=['A', 'B', 'C'])
        >>> df
            A   B   C
        4   0   2   3
        5   0   4   1
        6  10  20  30

        Get value at specified row/column pair

        >>> df.at[4, 'B']
        2

        Set value at specified row/column pair

        >>> df.at[4, 'B'] = 10
        >>> df.at[4, 'B']
        10

        Get value within a Series

        >>> df.loc[5].at['B']
        4
        """
        return _AtIndexer("at", self)

    @property
    def iat(self) -> "_iAtIndexer":
        """
        Access a single value for a row/column pair by integer position.

        Similar to ``iloc``, in that both provide integer-based lookups. Use
        ``iat`` if you only need to get or set a single value in a DataFrame
        or Series.

        Raises
        ------
        IndexError
            When integer position is out of bounds.

        See Also
        --------
        DataFrame.at : Access a single value for a row/column label pair.
        DataFrame.loc : Access a group of rows and columns by label(s).
        DataFrame.iloc : Access a group of rows and columns by integer position(s).

        Examples
        --------
        >>> df = pd.DataFrame([[0, 2, 3], [0, 4, 1], [10, 20, 30]],
        ...                   columns=['A', 'B', 'C'])
        >>> df
            A   B   C
        0   0   2   3
        1   0   4   1
        2  10  20  30

        Get value at specified row/column pair

        >>> df.iat[1, 2]
        1

        Set value at specified row/column pair

        >>> df.iat[1, 2] = 10
        >>> df.iat[1, 2]
        10

        Get value within a series

        >>> df.loc[0].iat[1]
        2
        """
        return _iAtIndexer("iat", self)


class _LocationIndexer(_NDFrameIndexerBase):
    _valid_types: str
    axis = None

    def __call__(self, axis=None):
        # we need to return a copy of ourselves
        new_self = type(self)(self.name, self.obj)

        if axis is not None:
            axis = self.obj._get_axis_number(axis)
        new_self.axis = axis
        return new_self

    def _get_label(self, label, axis: int):
        if self.ndim == 1:
            # for perf reasons we want to try _xs first
            # as its basically direct indexing
            # but will fail when the index is not present
            # see GH5667
            return self.obj._xs(label, axis=axis)
        elif isinstance(label, tuple) and isinstance(label[axis], slice):
            raise IndexingError("no slices here, handle elsewhere")

        return self.obj._xs(label, axis=axis)

    def _get_setitem_indexer(self, key):
        """
        Convert a potentially-label-based key into a positional indexer.
        """
        if self.axis is not None:
            return self._convert_tuple(key, is_setter=True)

        ax = self.obj._get_axis(0)

        if isinstance(ax, ABCMultiIndex) and self.name != "iloc":
            try:
                return ax.get_loc(key)
            except (TypeError, KeyError, InvalidIndexError):
                # TypeError e.g. passed a bool
                pass

        if isinstance(key, tuple):
            try:
                return self._convert_tuple(key, is_setter=True)
            except IndexingError:
                pass

        if isinstance(key, range):
            return list(key)

        try:
            return self._convert_to_indexer(key, axis=0, is_setter=True)
        except TypeError as e:

            # invalid indexer type vs 'other' indexing errors
            if "cannot do" in str(e):
                raise
            raise IndexingError(key)

    def __setitem__(self, key, value):
        if isinstance(key, tuple):
            key = tuple(com.apply_if_callable(x, self.obj) for x in key)
        else:
            key = com.apply_if_callable(key, self.obj)
        indexer = self._get_setitem_indexer(key)
        self._has_valid_setitem_indexer(key)

        iloc = self if self.name == "iloc" else self.obj.iloc
        iloc._setitem_with_indexer(indexer, value)

    def _validate_key(self, key, axis: int):
        """
        Ensure that key is valid for current indexer.

        Parameters
        ----------
        key : scalar, slice or list-like
            Key requested.
        axis : int
            Dimension on which the indexing is being made.

        Raises
        ------
        TypeError
            If the key (or some element of it) has wrong type.
        IndexError
            If the key (or some element of it) is out of bounds.
        KeyError
            If the key was not found.
        """
        raise AbstractMethodError(self)

    def _has_valid_tuple(self, key: Tuple):
        """
        Check the key for valid keys across my indexer.
        """
        for i, k in enumerate(key):
            if i >= self.ndim:
                raise IndexingError("Too many indexers")
            try:
                self._validate_key(k, i)
            except ValueError:
                raise ValueError(
                    "Location based indexing can only have "
                    f"[{self._valid_types}] types"
                )

    def _is_nested_tuple_indexer(self, tup: Tuple) -> bool:
        """
        Returns
        -------
        bool
        """
        if any(isinstance(ax, ABCMultiIndex) for ax in self.obj.axes):
            return any(is_nested_tuple(tup, ax) for ax in self.obj.axes)
        return False

    def _convert_tuple(self, key, is_setter: bool = False):
        keyidx = []
        if self.axis is not None:
            axis = self.obj._get_axis_number(self.axis)
            for i in range(self.ndim):
                if i == axis:
                    keyidx.append(
                        self._convert_to_indexer(key, axis=axis, is_setter=is_setter)
                    )
                else:
                    keyidx.append(slice(None))
        else:
            for i, k in enumerate(key):
                if i >= self.ndim:
                    raise IndexingError("Too many indexers")
                idx = self._convert_to_indexer(k, axis=i, is_setter=is_setter)
                keyidx.append(idx)
        return tuple(keyidx)

    def _handle_lowerdim_multi_index_axis0(self, tup: Tuple):
        # we have an axis0 multi-index, handle or raise
        axis = self.axis or 0
        try:
            # fast path for series or for tup devoid of slices
            return self._get_label(tup, axis=axis)
        except TypeError:
            # slices are unhashable
            pass
        except KeyError as ek:
            # raise KeyError if number of indexers match
            # else IndexingError will be raised
            if len(tup) <= self.obj.index.nlevels and len(tup) > self.ndim:
                raise ek

        return None

    def _getitem_lowerdim(self, tup: Tuple):

        # we can directly get the axis result since the axis is specified
        if self.axis is not None:
            axis = self.obj._get_axis_number(self.axis)
            return self._getitem_axis(tup, axis=axis)

        # we may have a nested tuples indexer here
        if self._is_nested_tuple_indexer(tup):
            return self._getitem_nested_tuple(tup)

        # we maybe be using a tuple to represent multiple dimensions here
        ax0 = self.obj._get_axis(0)
        # ...but iloc should handle the tuple as simple integer-location
        # instead of checking it as multiindex representation (GH 13797)
        if isinstance(ax0, ABCMultiIndex) and self.name != "iloc":
            result = self._handle_lowerdim_multi_index_axis0(tup)
            if result is not None:
                return result

        if len(tup) > self.ndim:
            raise IndexingError("Too many indexers. handle elsewhere")

        for i, key in enumerate(tup):
            if is_label_like(key) or isinstance(key, tuple):
                section = self._getitem_axis(key, axis=i)

                # we have yielded a scalar ?
                if not is_list_like_indexer(section):
                    return section

                elif section.ndim == self.ndim:
                    # we're in the middle of slicing through a MultiIndex
                    # revise the key wrt to `section` by inserting an _NS
                    new_key = tup[:i] + (_NS,) + tup[i + 1 :]

                else:
                    new_key = tup[:i] + tup[i + 1 :]

                    # unfortunately need an odious kludge here because of
                    # DataFrame transposing convention
                    if (
                        isinstance(section, ABCDataFrame)
                        and i > 0
                        and len(new_key) == 2
                    ):
                        a, b = new_key
                        new_key = b, a

                    if len(new_key) == 1:
                        new_key = new_key[0]

                # Slices should return views, but calling iloc/loc with a null
                # slice returns a new object.
                if com.is_null_slice(new_key):
                    return section
                # This is an elided recursive call to iloc/loc/etc'
                return getattr(section, self.name)[new_key]

        raise IndexingError("not applicable")

    def _getitem_nested_tuple(self, tup: Tuple):
        # we have a nested tuple so have at least 1 multi-index level
        # we should be able to match up the dimensionality here

        # we have too many indexers for our dim, but have at least 1
        # multi-index dimension, try to see if we have something like
        # a tuple passed to a series with a multi-index
        if len(tup) > self.ndim:
            result = self._handle_lowerdim_multi_index_axis0(tup)
            if result is not None:
                return result

            # this is a series with a multi-index specified a tuple of
            # selectors
            axis = self.axis or 0
            return self._getitem_axis(tup, axis=axis)

        # handle the multi-axis by taking sections and reducing
        # this is iterative
        obj = self.obj
        axis = 0
        for i, key in enumerate(tup):

            if com.is_null_slice(key):
                axis += 1
                continue

            current_ndim = obj.ndim
            obj = getattr(obj, self.name)._getitem_axis(key, axis=axis)
            axis += 1

            # if we have a scalar, we are done
            if is_scalar(obj) or not hasattr(obj, "ndim"):
                break

            # has the dim of the obj changed?
            # GH 7199
            if obj.ndim < current_ndim:
                axis -= 1

        return obj

    def _convert_to_indexer(self, key, axis: int, is_setter: bool = False):
        raise AbstractMethodError(self)

    def __getitem__(self, key):
        if type(key) is tuple:
            key = tuple(com.apply_if_callable(x, self.obj) for x in key)
            if self._is_scalar_access(key):
                try:
                    return self.obj._get_value(*key, takeable=self._takeable)
                except (KeyError, IndexError, AttributeError):
                    # AttributeError for IntervalTree get_value
                    pass
            return self._getitem_tuple(key)
        else:
            # we by definition only have the 0th axis
            axis = self.axis or 0

            maybe_callable = com.apply_if_callable(key, self.obj)
            return self._getitem_axis(maybe_callable, axis=axis)

    def _is_scalar_access(self, key: Tuple):
        raise NotImplementedError()

    def _getitem_tuple(self, tup: Tuple):
        raise AbstractMethodError(self)

    def _getitem_axis(self, key, axis: int):
        raise NotImplementedError()

    def _has_valid_setitem_indexer(self, indexer) -> bool:
        raise AbstractMethodError(self)

    def _getbool_axis(self, key, axis: int):
        # caller is responsible for ensuring non-None axis
        labels = self.obj._get_axis(axis)
        key = check_bool_indexer(labels, key)
        inds = key.nonzero()[0]
        return self.obj._take_with_is_copy(inds, axis=axis)


@Appender(IndexingMixin.loc.__doc__)
class _LocIndexer(_LocationIndexer):
    _takeable: bool = False
    _valid_types = (
        "labels (MUST BE IN THE INDEX), slices of labels (BOTH "
        "endpoints included! Can be slices of integers if the "
        "index is integers), listlike of labels, boolean"
    )

    # -------------------------------------------------------------------
    # Key Checks

    @Appender(_LocationIndexer._validate_key.__doc__)
    def _validate_key(self, key, axis: int):

        # valid for a collection of labels (we check their presence later)
        # slice of labels (where start-end in labels)
        # slice of integers (only if in the labels)
        # boolean

        if isinstance(key, slice):
            return

        if com.is_bool_indexer(key):
            return

        if not is_list_like_indexer(key):
            labels = self.obj._get_axis(axis)
            labels._convert_scalar_indexer(key, kind="loc")

    def _has_valid_setitem_indexer(self, indexer) -> bool:
        return True

    def _is_scalar_access(self, key: Tuple) -> bool:
        """
        Returns
        -------
        bool
        """
        # this is a shortcut accessor to both .loc and .iloc
        # that provide the equivalent access of .at and .iat
        # a) avoid getting things via sections and (to minimize dtype changes)
        # b) provide a performant path
        if len(key) != self.ndim:
            return False

        for i, k in enumerate(key):
            if not is_scalar(k):
                return False

            ax = self.obj.axes[i]
            if isinstance(ax, ABCMultiIndex):
                return False

            if isinstance(k, str) and ax._supports_partial_string_indexing:
                # partial string indexing, df.loc['2000', 'A']
                # should not be considered scalar
                return False

            if not ax.is_unique:
                return False

        return True

    # -------------------------------------------------------------------
    # MultiIndex Handling

    def _multi_take_opportunity(self, tup: Tuple) -> bool:
        """
        Check whether there is the possibility to use ``_multi_take``.

        Currently the limit is that all axes being indexed, must be indexed with
        list-likes.

        Parameters
        ----------
        tup : tuple
            Tuple of indexers, one per axis.

        Returns
        -------
        bool
            Whether the current indexing,
            can be passed through `_multi_take`.
        """
        if not all(is_list_like_indexer(x) for x in tup):
            return False

        # just too complicated
        if any(com.is_bool_indexer(x) for x in tup):
            return False

        return True

    def _multi_take(self, tup: Tuple):
        """
        Create the indexers for the passed tuple of keys, and
        executes the take operation. This allows the take operation to be
        executed all at once, rather than once for each dimension.
        Improving efficiency.

        Parameters
        ----------
        tup : tuple
            Tuple of indexers, one per axis.

        Returns
        -------
        values: same type as the object being indexed
        """
        # GH 836
        d = {
            axis: self._get_listlike_indexer(key, axis)
            for (key, axis) in zip(tup, self.obj._AXIS_ORDERS)
        }
        return self.obj._reindex_with_indexers(d, copy=True, allow_dups=True)

    # -------------------------------------------------------------------

    def _get_partial_string_timestamp_match_key(self, key, labels):
        """
        Translate any partial string timestamp matches in key, returning the
        new key.

        (GH 10331)
        """
        if isinstance(labels, ABCMultiIndex):
            if (
                isinstance(key, str)
                and labels.levels[0]._supports_partial_string_indexing
            ):
                # Convert key '2016-01-01' to
                # ('2016-01-01'[, slice(None, None, None)]+)
                key = tuple([key] + [slice(None)] * (len(labels.levels) - 1))

            if isinstance(key, tuple):
                # Convert (..., '2016-01-01', ...) in tuple to
                # (..., slice('2016-01-01', '2016-01-01', None), ...)
                new_key = []
                for i, component in enumerate(key):
                    if (
                        isinstance(component, str)
                        and labels.levels[i]._supports_partial_string_indexing
                    ):
                        new_key.append(slice(component, component, None))
                    else:
                        new_key.append(component)
                key = tuple(new_key)

        return key

    def _getitem_iterable(self, key, axis: int):
        """
        Index current object with an an iterable collection of keys.

        Parameters
        ----------
        key : iterable
            Targeted labels.
        axis: int
            Dimension on which the indexing is being made.

        Raises
        ------
        KeyError
            If no key was found. Will change in the future to raise if not all
            keys were found.

        Returns
        -------
        scalar, DataFrame, or Series: indexed value(s).
        """
        # we assume that not com.is_bool_indexer(key), as that is
        #  handled before we get here.
        self._validate_key(key, axis)

        # A collection of keys
        keyarr, indexer = self._get_listlike_indexer(key, axis, raise_missing=False)
        return self.obj._reindex_with_indexers(
            {axis: [keyarr, indexer]}, copy=True, allow_dups=True
        )

    def _getitem_tuple(self, tup: Tuple):
        try:
            return self._getitem_lowerdim(tup)
        except IndexingError:
            pass

        # no multi-index, so validate all of the indexers
        self._has_valid_tuple(tup)

        # ugly hack for GH #836
        if self._multi_take_opportunity(tup):
            return self._multi_take(tup)

        # no shortcut needed
        retval = self.obj
        for i, key in enumerate(tup):
            if com.is_null_slice(key):
                continue

            retval = getattr(retval, self.name)._getitem_axis(key, axis=i)

        return retval

    def _getitem_axis(self, key, axis: int):
        key = item_from_zerodim(key)
        if is_iterator(key):
            key = list(key)

        labels = self.obj._get_axis(axis)
        key = self._get_partial_string_timestamp_match_key(key, labels)

        if isinstance(key, slice):
            self._validate_key(key, axis)
            return self._get_slice_axis(key, axis=axis)
        elif com.is_bool_indexer(key):
            return self._getbool_axis(key, axis=axis)
        elif is_list_like_indexer(key):

            # convert various list-like indexers
            # to a list of keys
            # we will use the *values* of the object
            # and NOT the index if its a PandasObject
            if isinstance(labels, ABCMultiIndex):

                if isinstance(key, (ABCSeries, np.ndarray)) and key.ndim <= 1:
                    # Series, or 0,1 ndim ndarray
                    # GH 14730
                    key = list(key)
                elif isinstance(key, ABCDataFrame):
                    # GH 15438
                    raise NotImplementedError(
                        "Indexing a MultiIndex with a "
                        "DataFrame key is not "
                        "implemented"
                    )
                elif hasattr(key, "ndim") and key.ndim > 1:
                    raise NotImplementedError(
                        "Indexing a MultiIndex with a "
                        "multidimensional key is not "
                        "implemented"
                    )

                if (
                    not isinstance(key, tuple)
                    and len(key)
                    and not isinstance(key[0], tuple)
                ):
                    key = tuple([key])

            # an iterable multi-selection
            if not (isinstance(key, tuple) and isinstance(labels, ABCMultiIndex)):

                if hasattr(key, "ndim") and key.ndim > 1:
                    raise ValueError("Cannot index with multidimensional key")

                return self._getitem_iterable(key, axis=axis)

            # nested tuple slicing
            if is_nested_tuple(key, labels):
                locs = labels.get_locs(key)
                indexer = [slice(None)] * self.ndim
                indexer[axis] = locs
                return self.obj.iloc[tuple(indexer)]

        # fall thru to straight lookup
        self._validate_key(key, axis)
        return self._get_label(key, axis=axis)

    def _get_slice_axis(self, slice_obj: slice, axis: int):
        """
        This is pretty simple as we just have to deal with labels.
        """
        # caller is responsible for ensuring non-None axis
        obj = self.obj
        if not need_slice(slice_obj):
            return obj.copy(deep=False)

        labels = obj._get_axis(axis)
        indexer = labels.slice_indexer(
            slice_obj.start, slice_obj.stop, slice_obj.step, kind="loc"
        )

        if isinstance(indexer, slice):
            return self.obj._slice(indexer, axis=axis, kind="iloc")
        else:
            # DatetimeIndex overrides Index.slice_indexer and may
            #  return a DatetimeIndex instead of a slice object.
            return self.obj.take(indexer, axis=axis)

    def _convert_to_indexer(self, key, axis: int, is_setter: bool = False):
        """
        Convert indexing key into something we can use to do actual fancy
        indexing on a ndarray.

        Examples
        ix[:5] -> slice(0, 5)
        ix[[1,2,3]] -> [1,2,3]
        ix[['foo', 'bar', 'baz']] -> [i, j, k] (indices of foo, bar, baz)

        Going by Zen of Python?
        'In the face of ambiguity, refuse the temptation to guess.'
        raise AmbiguousIndexError with integer labels?
        - No, prefer label-based indexing
        """
        labels = self.obj._get_axis(axis)

        if isinstance(key, slice):
            return labels._convert_slice_indexer(key, kind="loc")

        if is_scalar(key):
            # try to find out correct indexer, if not type correct raise
            try:
                key = labels._convert_scalar_indexer(key, kind="loc")
            except TypeError:
                # but we will allow setting
                if not is_setter:
                    raise

        # see if we are positional in nature
        is_int_index = labels.is_integer()
        is_int_positional = is_integer(key) and not is_int_index

        if is_scalar(key) or isinstance(labels, ABCMultiIndex):
            # Otherwise get_loc will raise InvalidIndexError

            # if we are a label return me
            try:
                return labels.get_loc(key)
            except LookupError:
                if isinstance(key, tuple) and isinstance(labels, ABCMultiIndex):
                    if len(key) == labels.nlevels:
                        return {"key": key}
                    raise
            except TypeError:
                pass
            except ValueError:
                if not is_int_positional:
                    raise

        # a positional
        if is_int_positional:

            # if we are setting and its not a valid location
            # its an insert which fails by definition

            # always valid
            return {"key": key}

        if is_nested_tuple(key, labels):
            return labels.get_locs(key)

        elif is_list_like_indexer(key):

            if com.is_bool_indexer(key):
                key = check_bool_indexer(labels, key)
                (inds,) = key.nonzero()
                return inds
            else:
                # When setting, missing keys are not allowed, even with .loc:
                return self._get_listlike_indexer(key, axis, raise_missing=True)[1]
        else:
            try:
                return labels.get_loc(key)
            except LookupError:
                # allow a not found key only if we are a setter
                if not is_list_like_indexer(key):
                    return {"key": key}
                raise

    def _get_listlike_indexer(self, key, axis: int, raise_missing: bool = False):
        """
        Transform a list-like of keys into a new index and an indexer.

        Parameters
        ----------
        key : list-like
            Targeted labels.
        axis: int
            Dimension on which the indexing is being made.
        raise_missing: bool, default False
            Whether to raise a KeyError if some labels were not found.
            Will be removed in the future, and then this method will always behave as
            if ``raise_missing=True``.

        Raises
        ------
        KeyError
            If at least one key was requested but none was found, and
            raise_missing=True.

        Returns
        -------
        keyarr: Index
            New index (coinciding with 'key' if the axis is unique).
        values : array-like
            Indexer for the return object, -1 denotes keys not found.
        """
        ax = self.obj._get_axis(axis)

        # Have the index compute an indexer or return None
        # if it cannot handle:
        indexer, keyarr = ax._convert_listlike_indexer(key)
        # We only act on all found values:
        if indexer is not None and (indexer != -1).all():
            self._validate_read_indexer(key, indexer, axis, raise_missing=raise_missing)
            return ax[indexer], indexer

        if ax.is_unique and not getattr(ax, "is_overlapping", False):
            indexer = ax.get_indexer_for(key)
            keyarr = ax.reindex(keyarr)[0]
        else:
            keyarr, indexer, new_indexer = ax._reindex_non_unique(keyarr)

        self._validate_read_indexer(keyarr, indexer, axis, raise_missing=raise_missing)
        return keyarr, indexer

    def _validate_read_indexer(
        self, key, indexer, axis: int, raise_missing: bool = False
    ):
        """
        Check that indexer can be used to return a result.

        e.g. at least one element was found,
        unless the list of keys was actually empty.

        Parameters
        ----------
        key : list-like
            Targeted labels (only used to show correct error message).
        indexer: array-like of booleans
            Indices corresponding to the key,
            (with -1 indicating not found).
        axis: int
            Dimension on which the indexing is being made.
        raise_missing: bool
            Whether to raise a KeyError if some labels are not found. Will be
            removed in the future, and then this method will always behave as
            if raise_missing=True.

        Raises
        ------
        KeyError
            If at least one key was requested but none was found, and
            raise_missing=True.
        """
        ax = self.obj._get_axis(axis)

        if len(key) == 0:
            return

        # Count missing values:
        missing = (indexer < 0).sum()

        if missing:
            if missing == len(indexer):
                axis_name = self.obj._get_axis_name(axis)
                raise KeyError(f"None of [{key}] are in the [{axis_name}]")

            # We (temporarily) allow for some missing keys with .loc, except in
            # some cases (e.g. setting) in which "raise_missing" will be False
            if not (self.name == "loc" and not raise_missing):
                not_found = list(set(key) - set(ax))
                raise KeyError(f"{not_found} not in index")

            # we skip the warning on Categorical/Interval
            # as this check is actually done (check for
            # non-missing values), but a bit later in the
            # code, so we want to avoid warning & then
            # just raising
            if not (ax.is_categorical() or ax.is_interval()):
                raise KeyError(
                    "Passing list-likes to .loc or [] with any missing labels "
                    "is no longer supported, see "
                    "https://pandas.pydata.org/pandas-docs/stable/user_guide/indexing.html#deprecate-loc-reindex-listlike"  # noqa:E501
                )


@Appender(IndexingMixin.iloc.__doc__)
class _iLocIndexer(_LocationIndexer):
    _valid_types = (
        "integer, integer slice (START point is INCLUDED, END "
        "point is EXCLUDED), listlike of integers, boolean array"
    )
    _takeable = True

    # -------------------------------------------------------------------
    # Key Checks

    def _validate_key(self, key, axis: int):
        if com.is_bool_indexer(key):
            if hasattr(key, "index") and isinstance(key.index, Index):
                if key.index.inferred_type == "integer":
                    raise NotImplementedError(
                        "iLocation based boolean "
                        "indexing on an integer type "
                        "is not available"
                    )
                raise ValueError(
                    "iLocation based boolean indexing cannot use "
                    "an indexable as a mask"
                )
            return

        if isinstance(key, slice):
            return
        elif is_integer(key):
            self._validate_integer(key, axis)
        elif isinstance(key, tuple):
            # a tuple should already have been caught by this point
            # so don't treat a tuple as a valid indexer
            raise IndexingError("Too many indexers")
        elif is_list_like_indexer(key):
            arr = np.array(key)
            len_axis = len(self.obj._get_axis(axis))

            # check that the key has a numeric dtype
            if not is_numeric_dtype(arr.dtype):
                raise IndexError(f".iloc requires numeric indexers, got {arr}")

            # check that the key does not exceed the maximum size of the index
            if len(arr) and (arr.max() >= len_axis or arr.min() < -len_axis):
                raise IndexError("positional indexers are out-of-bounds")
        else:
            raise ValueError(f"Can only index by location with a [{self._valid_types}]")

    def _has_valid_setitem_indexer(self, indexer):
        self._has_valid_positional_setitem_indexer(indexer)

    def _has_valid_positional_setitem_indexer(self, indexer) -> bool:
        """
        Validate that a positional indexer cannot enlarge its target
        will raise if needed, does not modify the indexer externally.

        Returns
        -------
        bool
        """
        if isinstance(indexer, dict):
            raise IndexError(f"{self.name} cannot enlarge its target object")
        else:
            if not isinstance(indexer, tuple):
                indexer = _tuplify(self.ndim, indexer)
            for ax, i in zip(self.obj.axes, indexer):
                if isinstance(i, slice):
                    # should check the stop slice?
                    pass
                elif is_list_like_indexer(i):
                    # should check the elements?
                    pass
                elif is_integer(i):
                    if i >= len(ax):
                        raise IndexError(
                            f"{self.name} cannot enlarge its target object"
                        )
                elif isinstance(i, dict):
                    raise IndexError(f"{self.name} cannot enlarge its target object")

        return True

    def _is_scalar_access(self, key: Tuple) -> bool:
        """
        Returns
        -------
        bool
        """
        # this is a shortcut accessor to both .loc and .iloc
        # that provide the equivalent access of .at and .iat
        # a) avoid getting things via sections and (to minimize dtype changes)
        # b) provide a performant path
        if len(key) != self.ndim:
            return False

        for i, k in enumerate(key):
            if not is_integer(k):
                return False

            ax = self.obj.axes[i]
            if not ax.is_unique:
                return False

        return True

    def _validate_integer(self, key: int, axis: int) -> None:
        """
        Check that 'key' is a valid position in the desired axis.

        Parameters
        ----------
        key : int
            Requested position.
        axis : int
            Desired axis.

        Raises
        ------
        IndexError
            If 'key' is not a valid position in axis 'axis'.
        """
        len_axis = len(self.obj._get_axis(axis))
        if key >= len_axis or key < -len_axis:
            raise IndexError("single positional indexer is out-of-bounds")

    # -------------------------------------------------------------------

    def _getitem_tuple(self, tup: Tuple):

        self._has_valid_tuple(tup)
        try:
            return self._getitem_lowerdim(tup)
        except IndexingError:
            pass

        retval = self.obj
        axis = 0
        for i, key in enumerate(tup):
            if com.is_null_slice(key):
                axis += 1
                continue

            retval = getattr(retval, self.name)._getitem_axis(key, axis=axis)

            # if the dim was reduced, then pass a lower-dim the next time
            if retval.ndim < self.ndim:
                # TODO: this is never reached in tests; can we confirm that
                #  it is impossible?
                axis -= 1

            # try to get for the next axis
            axis += 1

        return retval

    def _get_list_axis(self, key, axis: int):
        """
        Return Series values by list or array of integers.

        Parameters
        ----------
        key : list-like positional indexer
        axis : int

        Returns
        -------
        Series object

        Notes
        -----
        `axis` can only be zero.
        """
        try:
            return self.obj._take_with_is_copy(key, axis=axis)
        except IndexError:
            # re-raise with different error message
            raise IndexError("positional indexers are out-of-bounds")

    def _getitem_axis(self, key, axis: int):
        if isinstance(key, slice):
            return self._get_slice_axis(key, axis=axis)

        if isinstance(key, list):
            key = np.asarray(key)

        if com.is_bool_indexer(key):
            self._validate_key(key, axis)
            return self._getbool_axis(key, axis=axis)

        # a list of integers
        elif is_list_like_indexer(key):
            return self._get_list_axis(key, axis=axis)

        # a single integer
        else:
            key = item_from_zerodim(key)
            if not is_integer(key):
                raise TypeError("Cannot index by location index with a non-integer key")

            # validate the location
            self._validate_integer(key, axis)

            return self.obj._ixs(key, axis=axis)

    def _get_slice_axis(self, slice_obj: slice, axis: int):
        # caller is responsible for ensuring non-None axis
        obj = self.obj

        if not need_slice(slice_obj):
            return obj.copy(deep=False)

        labels = obj._get_axis(axis)
<<<<<<< HEAD
        indexer = labels.slice_indexer(
            slice_obj.start, slice_obj.stop, slice_obj.step, kind="loc"
        )

        if isinstance(indexer, slice):
            return self.obj._slice(indexer, axis=axis)
        else:
            # DatetimeIndex overrides Index.slice_indexer and may
            #  return a DatetimeIndex instead of a slice object.
            return self.obj.take(indexer, axis=axis)
=======
        labels._validate_positional_slice(slice_obj)
        return self.obj._slice(slice_obj, axis=axis, kind="iloc")
>>>>>>> 8680ddd9

    def _convert_to_indexer(self, key, axis: int, is_setter: bool = False):
        """
        Much simpler as we only have to deal with our valid types.
        """
        labels = self.obj._get_axis(axis)

        # make need to convert a float key
        if isinstance(key, slice):
            labels._validate_positional_slice(key)
            return key

        elif is_float(key):
            labels._validate_indexer("positional", key, "iloc")
            return key

        self._validate_key(key, axis)
        return key

    # -------------------------------------------------------------------

    def _setitem_with_indexer(self, indexer, value):

        # also has the side effect of consolidating in-place
        from pandas import Series

        info_axis = self.obj._info_axis_number

        # maybe partial set
        take_split_path = self.obj._is_mixed_type

        # if there is only one block/type, still have to take split path
        # unless the block is one-dimensional or it can hold the value
        if not take_split_path and self.obj._data.blocks:
            (blk,) = self.obj._data.blocks
            if 1 < blk.ndim:  # in case of dict, keys are indices
                val = list(value.values()) if isinstance(value, dict) else value
                take_split_path = not blk._can_hold_element(val)

        # if we have any multi-indexes that have non-trivial slices
        # (not null slices) then we must take the split path, xref
        # GH 10360, GH 27841
        if isinstance(indexer, tuple) and len(indexer) == len(self.obj.axes):
            for i, ax in zip(indexer, self.obj.axes):
                if isinstance(ax, ABCMultiIndex) and not (
                    is_integer(i) or com.is_null_slice(i)
                ):
                    take_split_path = True
                    break

        if isinstance(indexer, tuple):
            nindexer = []
            for i, idx in enumerate(indexer):
                if isinstance(idx, dict):

                    # reindex the axis to the new value
                    # and set inplace
                    key, _ = convert_missing_indexer(idx)

                    # if this is the items axes, then take the main missing
                    # path first
                    # this correctly sets the dtype and avoids cache issues
                    # essentially this separates out the block that is needed
                    # to possibly be modified
                    if self.ndim > 1 and i == self.obj._info_axis_number:

                        # add the new item, and set the value
                        # must have all defined axes if we have a scalar
                        # or a list-like on the non-info axes if we have a
                        # list-like
                        len_non_info_axes = (
                            len(_ax) for _i, _ax in enumerate(self.obj.axes) if _i != i
                        )
                        if any(not l for l in len_non_info_axes):
                            if not is_list_like_indexer(value):
                                raise ValueError(
                                    "cannot set a frame with no "
                                    "defined index and a scalar"
                                )
                            self.obj[key] = value
                            return

                        # add a new item with the dtype setup
                        self.obj[key] = _infer_fill_value(value)

                        new_indexer = convert_from_missing_indexer_tuple(
                            indexer, self.obj.axes
                        )
                        self._setitem_with_indexer(new_indexer, value)

                        return

                    # reindex the axis
                    # make sure to clear the cache because we are
                    # just replacing the block manager here
                    # so the object is the same
                    index = self.obj._get_axis(i)
                    labels = index.insert(len(index), key)
                    self.obj._data = self.obj.reindex(labels, axis=i)._data
                    self.obj._maybe_update_cacher(clear=True)
                    self.obj._is_copy = None

                    nindexer.append(labels.get_loc(key))

                else:
                    nindexer.append(idx)

            indexer = tuple(nindexer)
        else:

            indexer, missing = convert_missing_indexer(indexer)

            if missing:
                self._setitem_with_indexer_missing(indexer, value)
                return

        # set
        item_labels = self.obj._get_axis(info_axis)

        # align and set the values
        if take_split_path:
            # Above we only set take_split_path to True for 2D cases
            assert self.ndim == 2
            assert info_axis == 1

            if not isinstance(indexer, tuple):
                indexer = _tuplify(self.ndim, indexer)

            if isinstance(value, ABCSeries):
                value = self._align_series(indexer, value)

            info_idx = indexer[info_axis]
            if is_integer(info_idx):
                info_idx = [info_idx]
            labels = item_labels[info_idx]

            # if we have a partial multiindex, then need to adjust the plane
            # indexer here
            if len(labels) == 1 and isinstance(
                self.obj[labels[0]].axes[0], ABCMultiIndex
            ):
                item = labels[0]
                obj = self.obj[item]
                index = obj.index
                idx = indexer[:info_axis][0]

                plane_indexer = tuple([idx]) + indexer[info_axis + 1 :]
                lplane_indexer = length_of_indexer(plane_indexer[0], index)

                # require that we are setting the right number of values that
                # we are indexing
                if (
                    is_list_like_indexer(value)
                    and np.iterable(value)
                    and lplane_indexer != len(value)
                ):

                    if len(obj[idx]) != len(value):
                        raise ValueError(
                            "cannot set using a multi-index "
                            "selection indexer with a different "
                            "length than the value"
                        )

                    # make sure we have an ndarray
                    value = getattr(value, "values", value).ravel()

                    # we can directly set the series here
                    obj._consolidate_inplace()
                    obj = obj.copy()
                    obj._data = obj._data.setitem(indexer=tuple([idx]), value=value)
                    self.obj[item] = obj
                    return

            # non-mi
            else:
                plane_indexer = indexer[:info_axis] + indexer[info_axis + 1 :]
                plane_axis = self.obj.axes[:info_axis][0]
                lplane_indexer = length_of_indexer(plane_indexer[0], plane_axis)

            def setter(item, v):
                s = self.obj[item]
                pi = plane_indexer[0] if lplane_indexer == 1 else plane_indexer

                # perform the equivalent of a setitem on the info axis
                # as we have a null slice or a slice with full bounds
                # which means essentially reassign to the columns of a
                # multi-dim object
                # GH6149 (null slice), GH10408 (full bounds)
                if isinstance(pi, tuple) and all(
                    com.is_null_slice(idx) or com.is_full_slice(idx, len(self.obj))
                    for idx in pi
                ):
                    s = v
                else:
                    # set the item, possibly having a dtype change
                    s._consolidate_inplace()
                    s = s.copy()
                    s._data = s._data.setitem(indexer=pi, value=v)
                    s._maybe_update_cacher(clear=True)

                # reset the sliced object if unique
                self.obj[item] = s

            # we need an iterable, with a ndim of at least 1
            # eg. don't pass through np.array(0)
            if is_list_like_indexer(value) and getattr(value, "ndim", 1) > 0:

                # we have an equal len Frame
                if isinstance(value, ABCDataFrame):
                    sub_indexer = list(indexer)
                    multiindex_indexer = isinstance(labels, ABCMultiIndex)

                    for item in labels:
                        if item in value:
                            sub_indexer[info_axis] = item
                            v = self._align_series(
                                tuple(sub_indexer), value[item], multiindex_indexer
                            )
                        else:
                            v = np.nan

                        setter(item, v)

                # we have an equal len ndarray/convertible to our labels
                # hasattr first, to avoid coercing to ndarray without reason.
                # But we may be relying on the ndarray coercion to check ndim.
                # Why not just convert to an ndarray earlier on if needed?
                elif np.ndim(value) == 2:

                    # note that this coerces the dtype if we are mixed
                    # GH 7551
                    value = np.array(value, dtype=object)
                    if len(labels) != value.shape[1]:
                        raise ValueError(
                            "Must have equal len keys and value "
                            "when setting with an ndarray"
                        )

                    for i, item in enumerate(labels):

                        # setting with a list, recoerces
                        setter(item, value[:, i].tolist())

                # we have an equal len list/ndarray
                elif _can_do_equal_len(
                    labels, value, plane_indexer, lplane_indexer, self.obj
                ):
                    setter(labels[0], value)

                # per label values
                else:

                    if len(labels) != len(value):
                        raise ValueError(
                            "Must have equal len keys and value "
                            "when setting with an iterable"
                        )

                    for item, v in zip(labels, value):
                        setter(item, v)
            else:

                # scalar
                for item in labels:
                    setter(item, value)

        else:
            if isinstance(indexer, tuple):
                indexer = maybe_convert_ix(*indexer)

                # if we are setting on the info axis ONLY
                # set using those methods to avoid block-splitting
                # logic here
                if (
                    len(indexer) > info_axis
                    and is_integer(indexer[info_axis])
                    and all(
                        com.is_null_slice(idx)
                        for i, idx in enumerate(indexer)
                        if i != info_axis
                    )
                    and item_labels.is_unique
                ):
                    self.obj[item_labels[indexer[info_axis]]] = value
                    return

            if isinstance(value, (ABCSeries, dict)):
                # TODO(EA): ExtensionBlock.setitem this causes issues with
                # setting for extensionarrays that store dicts. Need to decide
                # if it's worth supporting that.
                value = self._align_series(indexer, Series(value))

            elif isinstance(value, ABCDataFrame):
                value = self._align_frame(indexer, value)

            # check for chained assignment
            self.obj._check_is_chained_assignment_possible()

            # actually do the set
            self.obj._consolidate_inplace()
            self.obj._data = self.obj._data.setitem(indexer=indexer, value=value)
            self.obj._maybe_update_cacher(clear=True)

    def _setitem_with_indexer_missing(self, indexer, value):
        """
        Insert new row(s) or column(s) into the Series or DataFrame.
        """
        from pandas import Series

        # reindex the axis to the new value
        # and set inplace
        if self.ndim == 1:
            index = self.obj.index
            new_index = index.insert(len(index), indexer)

            # we have a coerced indexer, e.g. a float
            # that matches in an Int64Index, so
            # we will not create a duplicate index, rather
            # index to that element
            # e.g. 0.0 -> 0
            # GH#12246
            if index.is_unique:
                new_indexer = index.get_indexer([new_index[-1]])
                if (new_indexer != -1).any():
                    return self._setitem_with_indexer(new_indexer, value)

            # this preserves dtype of the value
            new_values = Series([value])._values
            if len(self.obj._values):
                # GH#22717 handle casting compatibility that np.concatenate
                #  does incorrectly
                new_values = concat_compat([self.obj._values, new_values])
            self.obj._data = self.obj._constructor(
                new_values, index=new_index, name=self.obj.name
            )._data
            self.obj._maybe_update_cacher(clear=True)

        elif self.ndim == 2:

            if not len(self.obj.columns):
                # no columns and scalar
                raise ValueError("cannot set a frame with no defined columns")

            if isinstance(value, ABCSeries):
                # append a Series
                value = value.reindex(index=self.obj.columns, copy=True)
                value.name = indexer

            else:
                # a list-list
                if is_list_like_indexer(value):
                    # must have conforming columns
                    if len(value) != len(self.obj.columns):
                        raise ValueError("cannot set a row with mismatched columns")

                value = Series(value, index=self.obj.columns, name=indexer)

            self.obj._data = self.obj.append(value)._data
            self.obj._maybe_update_cacher(clear=True)

    def _align_series(self, indexer, ser: ABCSeries, multiindex_indexer: bool = False):
        """
        Parameters
        ----------
        indexer : tuple, slice, scalar
            Indexer used to get the locations that will be set to `ser`.
        ser : pd.Series
            Values to assign to the locations specified by `indexer`.
        multiindex_indexer : boolean, optional
            Defaults to False. Should be set to True if `indexer` was from
            a `pd.MultiIndex`, to avoid unnecessary broadcasting.

        Returns
        -------
        `np.array` of `ser` broadcast to the appropriate shape for assignment
        to the locations selected by `indexer`
        """
        if isinstance(indexer, (slice, np.ndarray, list, Index)):
            indexer = tuple([indexer])

        if isinstance(indexer, tuple):

            # flatten np.ndarray indexers
            def ravel(i):
                return i.ravel() if isinstance(i, np.ndarray) else i

            indexer = tuple(map(ravel, indexer))

            aligners = [not com.is_null_slice(idx) for idx in indexer]
            sum_aligners = sum(aligners)
            single_aligner = sum_aligners == 1
            is_frame = self.ndim == 2
            obj = self.obj

            # are we a single alignable value on a non-primary
            # dim (e.g. panel: 1,2, or frame: 0) ?
            # hence need to align to a single axis dimension
            # rather that find all valid dims

            # frame
            if is_frame:
                single_aligner = single_aligner and aligners[0]

            # we have a frame, with multiple indexers on both axes; and a
            # series, so need to broadcast (see GH5206)
            if sum_aligners == self.ndim and all(is_sequence(_) for _ in indexer):
                ser = ser.reindex(obj.axes[0][indexer[0]], copy=True)._values

                # single indexer
                if len(indexer) > 1 and not multiindex_indexer:
                    len_indexer = len(indexer[1])
                    ser = np.tile(ser, len_indexer).reshape(len_indexer, -1).T

                return ser

            for i, idx in enumerate(indexer):
                ax = obj.axes[i]

                # multiple aligners (or null slices)
                if is_sequence(idx) or isinstance(idx, slice):
                    if single_aligner and com.is_null_slice(idx):
                        continue
                    new_ix = ax[idx]
                    if not is_list_like_indexer(new_ix):
                        new_ix = Index([new_ix])
                    else:
                        new_ix = Index(new_ix)
                    if ser.index.equals(new_ix) or not len(new_ix):
                        return ser._values.copy()

                    return ser.reindex(new_ix)._values

                # 2 dims
                elif single_aligner:

                    # reindex along index
                    ax = self.obj.axes[1]
                    if ser.index.equals(ax) or not len(ax):
                        return ser._values.copy()
                    return ser.reindex(ax)._values

        elif is_scalar(indexer):
            ax = self.obj._get_axis(1)

            if ser.index.equals(ax):
                return ser._values.copy()

            return ser.reindex(ax)._values

        raise ValueError("Incompatible indexer with Series")

    def _align_frame(self, indexer, df: ABCDataFrame):
        is_frame = self.ndim == 2

        if isinstance(indexer, tuple):

            idx, cols = None, None
            sindexers = []
            for i, ix in enumerate(indexer):
                ax = self.obj.axes[i]
                if is_sequence(ix) or isinstance(ix, slice):
                    if isinstance(ix, np.ndarray):
                        ix = ix.ravel()
                    if idx is None:
                        idx = ax[ix]
                    elif cols is None:
                        cols = ax[ix]
                    else:
                        break
                else:
                    sindexers.append(i)

<<<<<<< HEAD
        labels = obj._get_axis(axis)
        labels._validate_positional_slice(slice_obj)
        return self.obj._slice(slice_obj, axis=axis)
=======
            if idx is not None and cols is not None:
>>>>>>> 8680ddd9

                if df.index.equals(idx) and df.columns.equals(cols):
                    val = df.copy()._values
                else:
                    val = df.reindex(idx, columns=cols)._values
                return val

        elif (isinstance(indexer, slice) or is_list_like_indexer(indexer)) and is_frame:
            ax = self.obj.index[indexer]
            if df.index.equals(ax):
                val = df.copy()._values
            else:

                # we have a multi-index and are trying to align
                # with a particular, level GH3738
                if (
                    isinstance(ax, ABCMultiIndex)
                    and isinstance(df.index, ABCMultiIndex)
                    and ax.nlevels != df.index.nlevels
                ):
                    raise TypeError(
                        "cannot align on a multi-index with out "
                        "specifying the join levels"
                    )

                val = df.reindex(index=ax)._values
            return val

        raise ValueError("Incompatible indexer with DataFrame")


class _ScalarAccessIndexer(_NDFrameIndexerBase):
    """
    Access scalars quickly.
    """

    def _convert_key(self, key, is_setter: bool = False):
        raise AbstractMethodError(self)

    def __getitem__(self, key):
        if not isinstance(key, tuple):

            # we could have a convertible item here (e.g. Timestamp)
            if not is_list_like_indexer(key):
                key = tuple([key])
            else:
                raise ValueError("Invalid call for scalar access (getting)!")

        key = self._convert_key(key)
        return self.obj._get_value(*key, takeable=self._takeable)

    def __setitem__(self, key, value):
        if isinstance(key, tuple):
            key = tuple(com.apply_if_callable(x, self.obj) for x in key)
        else:
            # scalar callable may return tuple
            key = com.apply_if_callable(key, self.obj)

        if not isinstance(key, tuple):
            key = _tuplify(self.ndim, key)
        if len(key) != self.ndim:
            raise ValueError("Not enough indexers for scalar access (setting)!")
        key = list(self._convert_key(key, is_setter=True))
        self.obj._set_value(*key, value=value, takeable=self._takeable)


@Appender(IndexingMixin.at.__doc__)
class _AtIndexer(_ScalarAccessIndexer):
    _takeable = False

    def _convert_key(self, key, is_setter: bool = False):
        """
        Require they keys to be the same type as the index. (so we don't
        fallback)
        """
        # allow arbitrary setting
        if is_setter:
            return list(key)

        lkey = list(key)
        for n, (ax, i) in enumerate(zip(self.obj.axes, key)):
            lkey[n] = ax._convert_scalar_indexer(i, kind="loc")

        return tuple(lkey)


@Appender(IndexingMixin.iat.__doc__)
class _iAtIndexer(_ScalarAccessIndexer):
    _takeable = True

    def _convert_key(self, key, is_setter: bool = False):
        """
        Require integer args. (and convert to label arguments)
        """
        for a, i in zip(self.obj.axes, key):
            if not is_integer(i):
                raise ValueError("iAt based indexing can only have integer indexers")
        return key


def _tuplify(ndim: int, loc: Hashable) -> Tuple[Union[Hashable, slice], ...]:
    """
    Given an indexer for the first dimension, create an equivalent tuple
    for indexing over all dimensions.

    Parameters
    ----------
    ndim : int
    loc : object

    Returns
    -------
    tuple
    """
    _tup: List[Union[Hashable, slice]]
    _tup = [slice(None, None) for _ in range(ndim)]
    _tup[0] = loc
    return tuple(_tup)


def convert_to_index_sliceable(obj, key):
    """
    If we are index sliceable, then return my slicer, otherwise return None.
    """
    idx = obj.index
    if isinstance(key, slice):
        return idx._convert_slice_indexer(key, kind="getitem")

    elif isinstance(key, str):

        # we are an actual column
        if key in obj._data.items:
            return None

        # We might have a datetimelike string that we can translate to a
        # slice here via partial string indexing
        if idx._supports_partial_string_indexing:
            try:
                return idx._get_string_slice(key)
            except (KeyError, ValueError, NotImplementedError):
                return None

    return None


def check_bool_indexer(index: Index, key) -> np.ndarray:
    """
    Check if key is a valid boolean indexer for an object with such index and
    perform reindexing or conversion if needed.

    This function assumes that is_bool_indexer(key) == True.

    Parameters
    ----------
    index : Index
        Index of the object on which the indexing is done.
    key : list-like
        Boolean indexer to check.

    Returns
    -------
    np.array
        Resulting key.

    Raises
    ------
    IndexError
        If the key does not have the same length as index.
    IndexingError
        If the index of the key is unalignable to index.
    """
    result = key
    if isinstance(key, ABCSeries) and not key.index.equals(index):
        result = result.reindex(index)
        mask = isna(result._values)
        if mask.any():
            raise IndexingError(
                "Unalignable boolean Series provided as "
                "indexer (index of the boolean Series and of "
                "the indexed object do not match)."
            )
        result = result.astype(bool)._values
    else:
        # key might be sparse / object-dtype bool, check_array_indexer needs bool array
        result = np.asarray(result, dtype=bool)
        result = check_array_indexer(index, result)

    return result


def convert_missing_indexer(indexer):
    """
    Reverse convert a missing indexer, which is a dict
    return the scalar indexer and a boolean indicating if we converted
    """
    if isinstance(indexer, dict):

        # a missing key (but not a tuple indexer)
        indexer = indexer["key"]

        if isinstance(indexer, bool):
            raise KeyError("cannot use a single bool to index into setitem")
        return indexer, True

    return indexer, False


def convert_from_missing_indexer_tuple(indexer, axes):
    """
    Create a filtered indexer that doesn't have any missing indexers.
    """

    def get_indexer(_i, _idx):
        return axes[_i].get_loc(_idx["key"]) if isinstance(_idx, dict) else _idx

    return tuple(get_indexer(_i, _idx) for _i, _idx in enumerate(indexer))


def maybe_convert_ix(*args):
    """
    We likely want to take the cross-product.
    """
    ixify = True
    for arg in args:
        if not isinstance(arg, (np.ndarray, list, ABCSeries, Index)):
            ixify = False

    if ixify:
        return np.ix_(*args)
    else:
        return args


def is_nested_tuple(tup, labels) -> bool:
    """
    Returns
    -------
    bool
    """
    # check for a compatible nested tuple and multiindexes among the axes
    if not isinstance(tup, tuple):
        return False

    for i, k in enumerate(tup):

        if is_list_like(k) or isinstance(k, slice):
            return isinstance(labels, ABCMultiIndex)

    return False


def is_label_like(key) -> bool:
    """
    Returns
    -------
    bool
    """
    # select a label or row
    return not isinstance(key, slice) and not is_list_like_indexer(key)


def need_slice(obj) -> bool:
    """
    Returns
    -------
    bool
    """
    return (
        obj.start is not None
        or obj.stop is not None
        or (obj.step is not None and obj.step != 1)
    )


def _non_reducing_slice(slice_):
    """
    Ensurse that a slice doesn't reduce to a Series or Scalar.

    Any user-paseed `subset` should have this called on it
    to make sure we're always working with DataFrames.
    """
    # default to column slice, like DataFrame
    # ['A', 'B'] -> IndexSlices[:, ['A', 'B']]
    kinds = (ABCSeries, np.ndarray, Index, list, str)
    if isinstance(slice_, kinds):
        slice_ = IndexSlice[:, slice_]

    def pred(part) -> bool:
        """
        Returns
        -------
        bool
            True if slice does *not* reduce,
            False if `part` is a tuple.
        """
        # true when slice does *not* reduce, False when part is a tuple,
        # i.e. MultiIndex slice
        return (isinstance(part, slice) or is_list_like(part)) and not isinstance(
            part, tuple
        )

    if not is_list_like(slice_):
        if not isinstance(slice_, slice):
            # a 1-d slice, like df.loc[1]
            slice_ = [[slice_]]
        else:
            # slice(a, b, c)
            slice_ = [slice_]  # to tuplize later
    else:
        slice_ = [part if pred(part) else [part] for part in slice_]
    return tuple(slice_)


def _maybe_numeric_slice(df, slice_, include_bool=False):
    """
    Want nice defaults for background_gradient that don't break
    with non-numeric data. But if slice_ is passed go with that.
    """
    if slice_ is None:
        dtypes = [np.number]
        if include_bool:
            dtypes.append(bool)
        slice_ = IndexSlice[:, df.select_dtypes(include=dtypes).columns]
    return slice_


def _can_do_equal_len(labels, value, plane_indexer, lplane_indexer, obj) -> bool:
    """
    Returns
    -------
    bool
        True if we have an equal len settable.
    """
    if not len(labels) == 1 or not np.iterable(value) or is_scalar(plane_indexer[0]):
        return False

    item = labels[0]
    index = obj[item].index

    values_len = len(value)
    # equal len list/ndarray
    if len(index) == values_len:
        return True
    elif lplane_indexer == values_len:
        return True

    return False<|MERGE_RESOLUTION|>--- conflicted
+++ resolved
@@ -1146,7 +1146,7 @@
         )
 
         if isinstance(indexer, slice):
-            return self.obj._slice(indexer, axis=axis, kind="iloc")
+            return self.obj._slice(indexer, axis=axis)
         else:
             # DatetimeIndex overrides Index.slice_indexer and may
             #  return a DatetimeIndex instead of a slice object.
@@ -1552,21 +1552,8 @@
             return obj.copy(deep=False)
 
         labels = obj._get_axis(axis)
-<<<<<<< HEAD
-        indexer = labels.slice_indexer(
-            slice_obj.start, slice_obj.stop, slice_obj.step, kind="loc"
-        )
-
-        if isinstance(indexer, slice):
-            return self.obj._slice(indexer, axis=axis)
-        else:
-            # DatetimeIndex overrides Index.slice_indexer and may
-            #  return a DatetimeIndex instead of a slice object.
-            return self.obj.take(indexer, axis=axis)
-=======
         labels._validate_positional_slice(slice_obj)
-        return self.obj._slice(slice_obj, axis=axis, kind="iloc")
->>>>>>> 8680ddd9
+        return self.obj._slice(slice_obj, axis=axis)
 
     def _convert_to_indexer(self, key, axis: int, is_setter: bool = False):
         """
@@ -2040,13 +2027,7 @@
                 else:
                     sindexers.append(i)
 
-<<<<<<< HEAD
-        labels = obj._get_axis(axis)
-        labels._validate_positional_slice(slice_obj)
-        return self.obj._slice(slice_obj, axis=axis)
-=======
             if idx is not None and cols is not None:
->>>>>>> 8680ddd9
 
                 if df.index.equals(idx) and df.columns.equals(cols):
                     val = df.copy()._values
