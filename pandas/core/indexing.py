--- conflicted
+++ resolved
@@ -1783,11 +1783,7 @@
         # which means essentially reassign to the columns of a
         # multi-dim object
         # GH#6149 (null slice), GH#10408 (full bounds)
-<<<<<<< HEAD
-        if isinstance(pi, tuple) and all(
-            com.is_null_slice(idx) or com.is_full_slice(idx, len(self.obj))
-            for idx in pi
-        ):
+        if com.is_null_slice(pi) or com.is_full_slice(pi, len(self.obj)):
             blk = ser._mgr.blocks[0]
             if blk._can_hold_element(value) and is_scalar(value):
                 # FIXME: ExtensionBlock._can_hold_element
@@ -1795,9 +1791,6 @@
                 #  to get our underlying
                 ser._values[plane_indexer] = value
                 return
-=======
-        if com.is_null_slice(pi) or com.is_full_slice(pi, len(self.obj)):
->>>>>>> b6f6957e
             ser = value
         else:
             # set the item, possibly having a dtype change
