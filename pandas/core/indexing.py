--- conflicted
+++ resolved
@@ -696,20 +696,1183 @@
                 keyidx.append(idx)
         return tuple(keyidx)
 
-<<<<<<< HEAD
-    def _convert_scalar_indexer(self, key, axis: int):
-        # if we are accessing via lowered dim, use the last dim
-        ax = self.obj._get_axis(min(axis, self.ndim - 1))
-        # a scalar
-        return ax._convert_scalar_indexer(key, kind=self.name)
-
-    def _convert_slice_indexer(self, key: slice, axis: int):
-        # if we are accessing via lowered dim, use the last dim
-        ax = self.obj._get_axis(min(axis, self.ndim - 1))
-        return ax._convert_slice_indexer(key, kind=self.name)
-=======
+    def _setitem_with_indexer(self, indexer, value):
+        self._has_valid_setitem_indexer(indexer)
+
+        # also has the side effect of consolidating in-place
+        from pandas import Series
+
+        info_axis = self.obj._info_axis_number
+
+        # maybe partial set
+        take_split_path = self.obj._is_mixed_type
+
+        # if there is only one block/type, still have to take split path
+        # unless the block is one-dimensional or it can hold the value
+        if not take_split_path and self.obj._data.blocks:
+            (blk,) = self.obj._data.blocks
+            if 1 < blk.ndim:  # in case of dict, keys are indices
+                val = list(value.values()) if isinstance(value, dict) else value
+                take_split_path = not blk._can_hold_element(val)
+
+        # if we have any multi-indexes that have non-trivial slices
+        # (not null slices) then we must take the split path, xref
+        # GH 10360, GH 27841
+        if isinstance(indexer, tuple) and len(indexer) == len(self.obj.axes):
+            for i, ax in zip(indexer, self.obj.axes):
+                if isinstance(ax, ABCMultiIndex) and not (
+                    is_integer(i) or com.is_null_slice(i)
+                ):
+                    take_split_path = True
+                    break
+
+        if isinstance(indexer, tuple):
+            nindexer = []
+            for i, idx in enumerate(indexer):
+                if isinstance(idx, dict):
+
+                    # reindex the axis to the new value
+                    # and set inplace
+                    key, _ = convert_missing_indexer(idx)
+
+                    # if this is the items axes, then take the main missing
+                    # path first
+                    # this correctly sets the dtype and avoids cache issues
+                    # essentially this separates out the block that is needed
+                    # to possibly be modified
+                    if self.ndim > 1 and i == self.obj._info_axis_number:
+
+                        # add the new item, and set the value
+                        # must have all defined axes if we have a scalar
+                        # or a list-like on the non-info axes if we have a
+                        # list-like
+                        len_non_info_axes = (
+                            len(_ax) for _i, _ax in enumerate(self.obj.axes) if _i != i
+                        )
+                        if any(not l for l in len_non_info_axes):
+                            if not is_list_like_indexer(value):
+                                raise ValueError(
+                                    "cannot set a frame with no "
+                                    "defined index and a scalar"
+                                )
+                            self.obj[key] = value
+                            return self.obj
+
+                        # add a new item with the dtype setup
+                        self.obj[key] = _infer_fill_value(value)
+
+                        new_indexer = convert_from_missing_indexer_tuple(
+                            indexer, self.obj.axes
+                        )
+                        self._setitem_with_indexer(new_indexer, value)
+
+                        return self.obj
+
+                    # reindex the axis
+                    # make sure to clear the cache because we are
+                    # just replacing the block manager here
+                    # so the object is the same
+                    index = self.obj._get_axis(i)
+                    labels = index.insert(len(index), key)
+                    self.obj._data = self.obj.reindex(labels, axis=i)._data
+                    self.obj._maybe_update_cacher(clear=True)
+                    self.obj._is_copy = None
+
+                    nindexer.append(labels.get_loc(key))
+
+                else:
+                    nindexer.append(idx)
+
+            indexer = tuple(nindexer)
+        else:
+
+            indexer, missing = convert_missing_indexer(indexer)
+
+            if missing:
+                return self._setitem_with_indexer_missing(indexer, value)
+
+        # set
+        item_labels = self.obj._get_axis(info_axis)
+
+        # align and set the values
+        if take_split_path:
+            # Above we only set take_split_path to True for 2D cases
+            assert self.ndim == 2
+            assert info_axis == 1
+
+            if not isinstance(indexer, tuple):
+                indexer = _tuplify(self.ndim, indexer)
+
+            if isinstance(value, ABCSeries):
+                value = self._align_series(indexer, value)
+
+            info_idx = indexer[info_axis]
+            if is_integer(info_idx):
+                info_idx = [info_idx]
+            labels = item_labels[info_idx]
+
+            # if we have a partial multiindex, then need to adjust the plane
+            # indexer here
+            if len(labels) == 1 and isinstance(
+                self.obj[labels[0]].axes[0], ABCMultiIndex
+            ):
+                item = labels[0]
+                obj = self.obj[item]
+                index = obj.index
+                idx = indexer[:info_axis][0]
+
+                plane_indexer = tuple([idx]) + indexer[info_axis + 1 :]
+                lplane_indexer = length_of_indexer(plane_indexer[0], index)
+
+                # require that we are setting the right number of values that
+                # we are indexing
+                if (
+                    is_list_like_indexer(value)
+                    and np.iterable(value)
+                    and lplane_indexer != len(value)
+                ):
+
+                    if len(obj[idx]) != len(value):
+                        raise ValueError(
+                            "cannot set using a multi-index "
+                            "selection indexer with a different "
+                            "length than the value"
+                        )
+
+                    # make sure we have an ndarray
+                    value = getattr(value, "values", value).ravel()
+
+                    # we can directly set the series here
+                    # as we select a slice indexer on the mi
+                    if isinstance(idx, slice):
+                        idx = index._convert_slice_indexer(idx)
+                    obj._consolidate_inplace()
+                    obj = obj.copy()
+                    obj._data = obj._data.setitem(indexer=tuple([idx]), value=value)
+                    self.obj[item] = obj
+                    return
+
+            # non-mi
+            else:
+                plane_indexer = indexer[:info_axis] + indexer[info_axis + 1 :]
+                plane_axis = self.obj.axes[:info_axis][0]
+                lplane_indexer = length_of_indexer(plane_indexer[0], plane_axis)
+
+            def setter(item, v):
+                s = self.obj[item]
+                pi = plane_indexer[0] if lplane_indexer == 1 else plane_indexer
+
+                # perform the equivalent of a setitem on the info axis
+                # as we have a null slice or a slice with full bounds
+                # which means essentially reassign to the columns of a
+                # multi-dim object
+                # GH6149 (null slice), GH10408 (full bounds)
+                if isinstance(pi, tuple) and all(
+                    com.is_null_slice(idx) or com.is_full_slice(idx, len(self.obj))
+                    for idx in pi
+                ):
+                    s = v
+                else:
+                    # set the item, possibly having a dtype change
+                    s._consolidate_inplace()
+                    s = s.copy()
+                    s._data = s._data.setitem(indexer=pi, value=v)
+                    s._maybe_update_cacher(clear=True)
+
+                # reset the sliced object if unique
+                self.obj[item] = s
+
+            # we need an iterable, with a ndim of at least 1
+            # eg. don't pass through np.array(0)
+            if is_list_like_indexer(value) and getattr(value, "ndim", 1) > 0:
+
+                # we have an equal len Frame
+                if isinstance(value, ABCDataFrame):
+                    sub_indexer = list(indexer)
+                    multiindex_indexer = isinstance(labels, ABCMultiIndex)
+
+                    for item in labels:
+                        if item in value:
+                            sub_indexer[info_axis] = item
+                            v = self._align_series(
+                                tuple(sub_indexer), value[item], multiindex_indexer
+                            )
+                        else:
+                            v = np.nan
+
+                        setter(item, v)
+
+                # we have an equal len ndarray/convertible to our labels
+                # hasattr first, to avoid coercing to ndarray without reason.
+                # But we may be relying on the ndarray coercion to check ndim.
+                # Why not just convert to an ndarray earlier on if needed?
+                elif np.ndim(value) == 2:
+
+                    # note that this coerces the dtype if we are mixed
+                    # GH 7551
+                    value = np.array(value, dtype=object)
+                    if len(labels) != value.shape[1]:
+                        raise ValueError(
+                            "Must have equal len keys and value "
+                            "when setting with an ndarray"
+                        )
+
+                    for i, item in enumerate(labels):
+
+                        # setting with a list, recoerces
+                        setter(item, value[:, i].tolist())
+
+                # we have an equal len list/ndarray
+                elif _can_do_equal_len(
+                    labels, value, plane_indexer, lplane_indexer, self.obj
+                ):
+                    setter(labels[0], value)
+
+                # per label values
+                else:
+
+                    if len(labels) != len(value):
+                        raise ValueError(
+                            "Must have equal len keys and value "
+                            "when setting with an iterable"
+                        )
+
+                    for item, v in zip(labels, value):
+                        setter(item, v)
+            else:
+
+                # scalar
+                for item in labels:
+                    setter(item, value)
+
+        else:
+            if isinstance(indexer, tuple):
+                indexer = maybe_convert_ix(*indexer)
+
+                # if we are setting on the info axis ONLY
+                # set using those methods to avoid block-splitting
+                # logic here
+                if (
+                    len(indexer) > info_axis
+                    and is_integer(indexer[info_axis])
+                    and all(
+                        com.is_null_slice(idx)
+                        for i, idx in enumerate(indexer)
+                        if i != info_axis
+                    )
+                    and item_labels.is_unique
+                ):
+                    self.obj[item_labels[indexer[info_axis]]] = value
+                    return
+
+            if isinstance(value, (ABCSeries, dict)):
+                # TODO(EA): ExtensionBlock.setitem this causes issues with
+                # setting for extensionarrays that store dicts. Need to decide
+                # if it's worth supporting that.
+                value = self._align_series(indexer, Series(value))
+
+            elif isinstance(value, ABCDataFrame):
+                value = self._align_frame(indexer, value)
+
+            # check for chained assignment
+            self.obj._check_is_chained_assignment_possible()
+
+            # actually do the set
+            self.obj._consolidate_inplace()
+            self.obj._data = self.obj._data.setitem(indexer=indexer, value=value)
+            self.obj._maybe_update_cacher(clear=True)
+
+    def _setitem_with_indexer_missing(self, indexer, value):
+        """
+        Insert new row(s) or column(s) into the Series or DataFrame.
+        """
+        from pandas import Series
+
+        # reindex the axis to the new value
+        # and set inplace
+        if self.ndim == 1:
+            index = self.obj.index
+            new_index = index.insert(len(index), indexer)
+
+            # we have a coerced indexer, e.g. a float
+            # that matches in an Int64Index, so
+            # we will not create a duplicate index, rather
+            # index to that element
+            # e.g. 0.0 -> 0
+            # GH#12246
+            if index.is_unique:
+                new_indexer = index.get_indexer([new_index[-1]])
+                if (new_indexer != -1).any():
+                    return self._setitem_with_indexer(new_indexer, value)
+
+            # this preserves dtype of the value
+            new_values = Series([value])._values
+            if len(self.obj._values):
+                # GH#22717 handle casting compatibility that np.concatenate
+                #  does incorrectly
+                new_values = concat_compat([self.obj._values, new_values])
+            self.obj._data = self.obj._constructor(
+                new_values, index=new_index, name=self.obj.name
+            )._data
+            self.obj._maybe_update_cacher(clear=True)
+            return self.obj
+
+        elif self.ndim == 2:
+
+            if not len(self.obj.columns):
+                # no columns and scalar
+                raise ValueError("cannot set a frame with no defined columns")
+
+            if isinstance(value, ABCSeries):
+                # append a Series
+                value = value.reindex(index=self.obj.columns, copy=True)
+                value.name = indexer
+
+            else:
+                # a list-list
+                if is_list_like_indexer(value):
+                    # must have conforming columns
+                    if len(value) != len(self.obj.columns):
+                        raise ValueError("cannot set a row with mismatched columns")
+
+                value = Series(value, index=self.obj.columns, name=indexer)
+
+            self.obj._data = self.obj.append(value)._data
+            self.obj._maybe_update_cacher(clear=True)
+            return self.obj
+
+    def _align_series(self, indexer, ser: ABCSeries, multiindex_indexer: bool = False):
+        """
+        Parameters
+        ----------
+        indexer : tuple, slice, scalar
+            Indexer used to get the locations that will be set to `ser`.
+        ser : pd.Series
+            Values to assign to the locations specified by `indexer`.
+        multiindex_indexer : boolean, optional
+            Defaults to False. Should be set to True if `indexer` was from
+            a `pd.MultiIndex`, to avoid unnecessary broadcasting.
+
+        Returns
+        -------
+        `np.array` of `ser` broadcast to the appropriate shape for assignment
+        to the locations selected by `indexer`
+        """
+        if isinstance(indexer, (slice, np.ndarray, list, Index)):
+            indexer = tuple([indexer])
+
+        if isinstance(indexer, tuple):
+
+            # flatten np.ndarray indexers
+            def ravel(i):
+                return i.ravel() if isinstance(i, np.ndarray) else i
+
+            indexer = tuple(map(ravel, indexer))
+
+            aligners = [not com.is_null_slice(idx) for idx in indexer]
+            sum_aligners = sum(aligners)
+            single_aligner = sum_aligners == 1
+            is_frame = self.ndim == 2
+            obj = self.obj
+
+            # are we a single alignable value on a non-primary
+            # dim (e.g. panel: 1,2, or frame: 0) ?
+            # hence need to align to a single axis dimension
+            # rather that find all valid dims
+
+            # frame
+            if is_frame:
+                single_aligner = single_aligner and aligners[0]
+
+            # we have a frame, with multiple indexers on both axes; and a
+            # series, so need to broadcast (see GH5206)
+            if sum_aligners == self.ndim and all(is_sequence(_) for _ in indexer):
+                ser = ser.reindex(obj.axes[0][indexer[0]], copy=True)._values
+
+                # single indexer
+                if len(indexer) > 1 and not multiindex_indexer:
+                    len_indexer = len(indexer[1])
+                    ser = np.tile(ser, len_indexer).reshape(len_indexer, -1).T
+
+                return ser
+
+            for i, idx in enumerate(indexer):
+                ax = obj.axes[i]
+
+                # multiple aligners (or null slices)
+                if is_sequence(idx) or isinstance(idx, slice):
+                    if single_aligner and com.is_null_slice(idx):
+                        continue
+                    new_ix = ax[idx]
+                    if not is_list_like_indexer(new_ix):
+                        new_ix = Index([new_ix])
+                    else:
+                        new_ix = Index(new_ix)
+                    if ser.index.equals(new_ix) or not len(new_ix):
+                        return ser._values.copy()
+
+                    return ser.reindex(new_ix)._values
+
+                # 2 dims
+                elif single_aligner:
+
+                    # reindex along index
+                    ax = self.obj.axes[1]
+                    if ser.index.equals(ax) or not len(ax):
+                        return ser._values.copy()
+                    return ser.reindex(ax)._values
+
+        elif is_scalar(indexer):
+            ax = self.obj._get_axis(1)
+
+            if ser.index.equals(ax):
+                return ser._values.copy()
+
+            return ser.reindex(ax)._values
+
+        raise ValueError("Incompatible indexer with Series")
+
+    def _align_frame(self, indexer, df: ABCDataFrame):
+        is_frame = self.ndim == 2
+
+        if isinstance(indexer, tuple):
+
+            idx, cols = None, None
+            sindexers = []
+            for i, ix in enumerate(indexer):
+                ax = self.obj.axes[i]
+                if is_sequence(ix) or isinstance(ix, slice):
+                    if isinstance(ix, np.ndarray):
+                        ix = ix.ravel()
+                    if idx is None:
+                        idx = ax[ix]
+                    elif cols is None:
+                        cols = ax[ix]
+                    else:
+                        break
+                else:
+                    sindexers.append(i)
+
+            if idx is not None and cols is not None:
+
+                if df.index.equals(idx) and df.columns.equals(cols):
+                    val = df.copy()._values
+                else:
+                    val = df.reindex(idx, columns=cols)._values
+                return val
+
+        elif (isinstance(indexer, slice) or is_list_like_indexer(indexer)) and is_frame:
+            ax = self.obj.index[indexer]
+            if df.index.equals(ax):
+                val = df.copy()._values
+            else:
+
+                # we have a multi-index and are trying to align
+                # with a particular, level GH3738
+                if (
+                    isinstance(ax, ABCMultiIndex)
+                    and isinstance(df.index, ABCMultiIndex)
+                    and ax.nlevels != df.index.nlevels
+                ):
+                    raise TypeError(
+                        "cannot align on a multi-index with out "
+                        "specifying the join levels"
+                    )
+
+                val = df.reindex(index=ax)._values
+            return val
+
+        raise ValueError("Incompatible indexer with DataFrame")
+
+    def _handle_lowerdim_multi_index_axis0(self, tup: Tuple):
+        # we have an axis0 multi-index, handle or raise
+        axis = self.axis or 0
+        try:
+            # fast path for series or for tup devoid of slices
+            return self._get_label(tup, axis=axis)
+        except TypeError:
+            # slices are unhashable
+            pass
+        except KeyError as ek:
+            # raise KeyError if number of indexers match
+            # else IndexingError will be raised
+            if len(tup) <= self.obj.index.nlevels and len(tup) > self.ndim:
+                raise ek
+
+        return None
+
+    def _getitem_lowerdim(self, tup: Tuple):
+
+        # we can directly get the axis result since the axis is specified
+        if self.axis is not None:
+            axis = self.obj._get_axis_number(self.axis)
+            return self._getitem_axis(tup, axis=axis)
+
+        # we may have a nested tuples indexer here
+        if self._is_nested_tuple_indexer(tup):
+            return self._getitem_nested_tuple(tup)
+
+        # we maybe be using a tuple to represent multiple dimensions here
+        ax0 = self.obj._get_axis(0)
+        # ...but iloc should handle the tuple as simple integer-location
+        # instead of checking it as multiindex representation (GH 13797)
+        if isinstance(ax0, ABCMultiIndex) and self.name != "iloc":
+            result = self._handle_lowerdim_multi_index_axis0(tup)
+            if result is not None:
+                return result
+
+        if len(tup) > self.ndim:
+            raise IndexingError("Too many indexers. handle elsewhere")
+
+        for i, key in enumerate(tup):
+            if is_label_like(key) or isinstance(key, tuple):
+                section = self._getitem_axis(key, axis=i)
+
+                # we have yielded a scalar ?
+                if not is_list_like_indexer(section):
+                    return section
+
+                elif section.ndim == self.ndim:
+                    # we're in the middle of slicing through a MultiIndex
+                    # revise the key wrt to `section` by inserting an _NS
+                    new_key = tup[:i] + (_NS,) + tup[i + 1 :]
+
+                else:
+                    new_key = tup[:i] + tup[i + 1 :]
+
+                    # unfortunately need an odious kludge here because of
+                    # DataFrame transposing convention
+                    if (
+                        isinstance(section, ABCDataFrame)
+                        and i > 0
+                        and len(new_key) == 2
+                    ):
+                        a, b = new_key
+                        new_key = b, a
+
+                    if len(new_key) == 1:
+                        new_key = new_key[0]
+
+                # Slices should return views, but calling iloc/loc with a null
+                # slice returns a new object.
+                if com.is_null_slice(new_key):
+                    return section
+                # This is an elided recursive call to iloc/loc/etc'
+                return getattr(section, self.name)[new_key]
+
+        raise IndexingError("not applicable")
+
+    def _getitem_nested_tuple(self, tup: Tuple):
+        # we have a nested tuple so have at least 1 multi-index level
+        # we should be able to match up the dimensionality here
+
+        # we have too many indexers for our dim, but have at least 1
+        # multi-index dimension, try to see if we have something like
+        # a tuple passed to a series with a multi-index
+        if len(tup) > self.ndim:
+            result = self._handle_lowerdim_multi_index_axis0(tup)
+            if result is not None:
+                return result
+
+            # this is a series with a multi-index specified a tuple of
+            # selectors
+            axis = self.axis or 0
+            return self._getitem_axis(tup, axis=axis)
+
+        # handle the multi-axis by taking sections and reducing
+        # this is iterative
+        obj = self.obj
+        axis = 0
+        for i, key in enumerate(tup):
+
+            if com.is_null_slice(key):
+                axis += 1
+                continue
+
+            current_ndim = obj.ndim
+            obj = getattr(obj, self.name)._getitem_axis(key, axis=axis)
+            axis += 1
+
+            # if we have a scalar, we are done
+            if is_scalar(obj) or not hasattr(obj, "ndim"):
+                break
+
+            # has the dim of the obj changed?
+            # GH 7199
+            if obj.ndim < current_ndim:
+                axis -= 1
+
+        return obj
+
+    def _validate_read_indexer(
+        self, key, indexer, axis: int, raise_missing: bool = False
+    ):
+        """
+        Check that indexer can be used to return a result.
+
+        e.g. at least one element was found,
+        unless the list of keys was actually empty.
+
+        Parameters
+        ----------
+        key : list-like
+            Targeted labels (only used to show correct error message).
+        indexer: array-like of booleans
+            Indices corresponding to the key,
+            (with -1 indicating not found).
+        axis: int
+            Dimension on which the indexing is being made.
+        raise_missing: bool
+            Whether to raise a KeyError if some labels are not found. Will be
+            removed in the future, and then this method will always behave as
+            if raise_missing=True.
+
+        Raises
+        ------
+        KeyError
+            If at least one key was requested but none was found, and
+            raise_missing=True.
+        """
+        ax = self.obj._get_axis(axis)
+
+        if len(key) == 0:
+            return
+
+        # Count missing values:
+        missing = (indexer < 0).sum()
+
+        if missing:
+            if missing == len(indexer):
+                axis_name = self.obj._get_axis_name(axis)
+                raise KeyError(f"None of [{key}] are in the [{axis_name}]")
+
+            # We (temporarily) allow for some missing keys with .loc, except in
+            # some cases (e.g. setting) in which "raise_missing" will be False
+            if not (self.name == "loc" and not raise_missing):
+                not_found = list(set(key) - set(ax))
+                raise KeyError(f"{not_found} not in index")
+
+            # we skip the warning on Categorical/Interval
+            # as this check is actually done (check for
+            # non-missing values), but a bit later in the
+            # code, so we want to avoid warning & then
+            # just raising
+            if not (ax.is_categorical() or ax.is_interval()):
+                raise KeyError(
+                    "Passing list-likes to .loc or [] with any missing labels "
+                    "is no longer supported, see "
+                    "https://pandas.pydata.org/pandas-docs/stable/user_guide/indexing.html#deprecate-loc-reindex-listlike"  # noqa:E501
+                )
+
+    def _convert_to_indexer(self, key, axis: int, is_setter: bool = False):
+        raise AbstractMethodError(self)
+
+    def __getitem__(self, key):
+        if type(key) is tuple:
+            key = tuple(com.apply_if_callable(x, self.obj) for x in key)
+            if self._is_scalar_access(key):
+                try:
+                    return self.obj._get_value(*key, takeable=self._takeable)
+                except (KeyError, IndexError, AttributeError):
+                    # AttributeError for IntervalTree get_value
+                    pass
+            return self._getitem_tuple(key)
+        else:
+            # we by definition only have the 0th axis
+            axis = self.axis or 0
+
+            maybe_callable = com.apply_if_callable(key, self.obj)
+            return self._getitem_axis(maybe_callable, axis=axis)
+
+    def _is_scalar_access(self, key: Tuple):
+        raise NotImplementedError()
+
+    def _getitem_tuple(self, tup: Tuple):
+        raise AbstractMethodError(self)
+
+    def _getitem_axis(self, key, axis: int):
+        raise NotImplementedError()
+
+    def _has_valid_setitem_indexer(self, indexer) -> bool:
+        raise AbstractMethodError(self)
+
+    def _getbool_axis(self, key, axis: int):
+        # caller is responsible for ensuring non-None axis
+        labels = self.obj._get_axis(axis)
+        key = check_bool_indexer(labels, key)
+        inds = key.nonzero()[0]
+        return self.obj._take_with_is_copy(inds, axis=axis)
+
+
+@Appender(IndexingMixin.loc.__doc__)
+class _LocIndexer(_LocationIndexer):
+    _takeable: bool = False
+    _valid_types = (
+        "labels (MUST BE IN THE INDEX), slices of labels (BOTH "
+        "endpoints included! Can be slices of integers if the "
+        "index is integers), listlike of labels, boolean"
+    )
+
+    # -------------------------------------------------------------------
+    # Key Checks
+
+    @Appender(_LocationIndexer._validate_key.__doc__)
+    def _validate_key(self, key, axis: int):
+
+        # valid for a collection of labels (we check their presence later)
+        # slice of labels (where start-end in labels)
+        # slice of integers (only if in the labels)
+        # boolean
+
+        if isinstance(key, slice):
+            return
+
+        if com.is_bool_indexer(key):
+            return
+
+        if not is_list_like_indexer(key):
+            labels = self.obj._get_axis(axis)
+            labels._convert_scalar_indexer(key, kind="loc")
+
     def _has_valid_setitem_indexer(self, indexer) -> bool:
         return True
+
+    def _is_scalar_access(self, key: Tuple) -> bool:
+        """
+        Returns
+        -------
+        bool
+        """
+        # this is a shortcut accessor to both .loc and .iloc
+        # that provide the equivalent access of .at and .iat
+        # a) avoid getting things via sections and (to minimize dtype changes)
+        # b) provide a performant path
+        if len(key) != self.ndim:
+            return False
+
+        for i, k in enumerate(key):
+            if not is_scalar(k):
+                return False
+
+            ax = self.obj.axes[i]
+            if isinstance(ax, ABCMultiIndex):
+                return False
+
+            if isinstance(k, str) and ax._supports_partial_string_indexing:
+                # partial string indexing, df.loc['2000', 'A']
+                # should not be considered scalar
+                return False
+
+            if not ax.is_unique:
+                return False
+
+        return True
+
+    # -------------------------------------------------------------------
+    # MultiIndex Handling
+
+    def _multi_take_opportunity(self, tup: Tuple) -> bool:
+        """
+        Check whether there is the possibility to use ``_multi_take``.
+
+        Currently the limit is that all axes being indexed, must be indexed with
+        list-likes.
+
+        Parameters
+        ----------
+        tup : tuple
+            Tuple of indexers, one per axis.
+
+        Returns
+        -------
+        bool
+            Whether the current indexing,
+            can be passed through `_multi_take`.
+        """
+        if not all(is_list_like_indexer(x) for x in tup):
+            return False
+
+        # just too complicated
+        if any(com.is_bool_indexer(x) for x in tup):
+            return False
+
+        return True
+
+    def _multi_take(self, tup: Tuple):
+        """
+        Create the indexers for the passed tuple of keys, and
+        executes the take operation. This allows the take operation to be
+        executed all at once, rather than once for each dimension.
+        Improving efficiency.
+
+        Parameters
+        ----------
+        tup : tuple
+            Tuple of indexers, one per axis.
+
+        Returns
+        -------
+        values: same type as the object being indexed
+        """
+        # GH 836
+        d = {
+            axis: self._get_listlike_indexer(key, axis)
+            for (key, axis) in zip(tup, self.obj._AXIS_ORDERS)
+        }
+        return self.obj._reindex_with_indexers(d, copy=True, allow_dups=True)
+
+    # -------------------------------------------------------------------
+
+    def _get_partial_string_timestamp_match_key(self, key, labels):
+        """
+        Translate any partial string timestamp matches in key, returning the
+        new key.
+
+        (GH 10331)
+        """
+        if isinstance(labels, ABCMultiIndex):
+            if (
+                isinstance(key, str)
+                and labels.levels[0]._supports_partial_string_indexing
+            ):
+                # Convert key '2016-01-01' to
+                # ('2016-01-01'[, slice(None, None, None)]+)
+                key = tuple([key] + [slice(None)] * (len(labels.levels) - 1))
+
+            if isinstance(key, tuple):
+                # Convert (..., '2016-01-01', ...) in tuple to
+                # (..., slice('2016-01-01', '2016-01-01', None), ...)
+                new_key = []
+                for i, component in enumerate(key):
+                    if (
+                        isinstance(component, str)
+                        and labels.levels[i]._supports_partial_string_indexing
+                    ):
+                        new_key.append(slice(component, component, None))
+                    else:
+                        new_key.append(component)
+                key = tuple(new_key)
+
+        return key
+
+    def _getitem_iterable(self, key, axis: int):
+        """
+        Index current object with an an iterable collection of keys.
+
+        Parameters
+        ----------
+        key : iterable
+            Targeted labels.
+        axis: int
+            Dimension on which the indexing is being made.
+
+        Raises
+        ------
+        KeyError
+            If no key was found. Will change in the future to raise if not all
+            keys were found.
+
+        Returns
+        -------
+        scalar, DataFrame, or Series: indexed value(s).
+        """
+        # we assume that not com.is_bool_indexer(key), as that is
+        #  handled before we get here.
+        self._validate_key(key, axis)
+
+        # A collection of keys
+        keyarr, indexer = self._get_listlike_indexer(key, axis, raise_missing=False)
+        return self.obj._reindex_with_indexers(
+            {axis: [keyarr, indexer]}, copy=True, allow_dups=True
+        )
+
+    def _getitem_tuple(self, tup: Tuple):
+        try:
+            return self._getitem_lowerdim(tup)
+        except IndexingError:
+            pass
+
+        # no multi-index, so validate all of the indexers
+        self._has_valid_tuple(tup)
+
+        # ugly hack for GH #836
+        if self._multi_take_opportunity(tup):
+            return self._multi_take(tup)
+
+        # no shortcut needed
+        retval = self.obj
+        for i, key in enumerate(tup):
+            if com.is_null_slice(key):
+                continue
+
+            retval = getattr(retval, self.name)._getitem_axis(key, axis=i)
+
+        return retval
+
+    def _getitem_axis(self, key, axis: int):
+        key = item_from_zerodim(key)
+        if is_iterator(key):
+            key = list(key)
+
+        labels = self.obj._get_axis(axis)
+        key = self._get_partial_string_timestamp_match_key(key, labels)
+
+        if isinstance(key, slice):
+            self._validate_key(key, axis)
+            return self._get_slice_axis(key, axis=axis)
+        elif com.is_bool_indexer(key):
+            return self._getbool_axis(key, axis=axis)
+        elif is_list_like_indexer(key):
+
+            # convert various list-like indexers
+            # to a list of keys
+            # we will use the *values* of the object
+            # and NOT the index if its a PandasObject
+            if isinstance(labels, ABCMultiIndex):
+
+                if isinstance(key, (ABCSeries, np.ndarray)) and key.ndim <= 1:
+                    # Series, or 0,1 ndim ndarray
+                    # GH 14730
+                    key = list(key)
+                elif isinstance(key, ABCDataFrame):
+                    # GH 15438
+                    raise NotImplementedError(
+                        "Indexing a MultiIndex with a "
+                        "DataFrame key is not "
+                        "implemented"
+                    )
+                elif hasattr(key, "ndim") and key.ndim > 1:
+                    raise NotImplementedError(
+                        "Indexing a MultiIndex with a "
+                        "multidimensional key is not "
+                        "implemented"
+                    )
+
+                if (
+                    not isinstance(key, tuple)
+                    and len(key)
+                    and not isinstance(key[0], tuple)
+                ):
+                    key = tuple([key])
+
+            # an iterable multi-selection
+            if not (isinstance(key, tuple) and isinstance(labels, ABCMultiIndex)):
+
+                if hasattr(key, "ndim") and key.ndim > 1:
+                    raise ValueError("Cannot index with multidimensional key")
+
+                return self._getitem_iterable(key, axis=axis)
+
+            # nested tuple slicing
+            if is_nested_tuple(key, labels):
+                locs = labels.get_locs(key)
+                indexer = [slice(None)] * self.ndim
+                indexer[axis] = locs
+                return self.obj.iloc[tuple(indexer)]
+
+        # fall thru to straight lookup
+        self._validate_key(key, axis)
+        return self._get_label(key, axis=axis)
+
+    def _get_slice_axis(self, slice_obj: slice, axis: int):
+        """
+        This is pretty simple as we just have to deal with labels.
+        """
+        # caller is responsible for ensuring non-None axis
+        obj = self.obj
+        if not need_slice(slice_obj):
+            return obj.copy(deep=False)
+
+        labels = obj._get_axis(axis)
+        indexer = labels.slice_indexer(
+            slice_obj.start, slice_obj.stop, slice_obj.step, kind=self.name
+        )
+
+        if isinstance(indexer, slice):
+            return self.obj._slice(indexer, axis=axis, kind="iloc")
+        else:
+            # DatetimeIndex overrides Index.slice_indexer and may
+            #  return a DatetimeIndex instead of a slice object.
+            return self.obj.take(indexer, axis=axis)
+
+    def _convert_to_indexer(self, key, axis: int, is_setter: bool = False):
+        """
+        Convert indexing key into something we can use to do actual fancy
+        indexing on a ndarray.
+
+        Examples
+        ix[:5] -> slice(0, 5)
+        ix[[1,2,3]] -> [1,2,3]
+        ix[['foo', 'bar', 'baz']] -> [i, j, k] (indices of foo, bar, baz)
+
+        Going by Zen of Python?
+        'In the face of ambiguity, refuse the temptation to guess.'
+        raise AmbiguousIndexError with integer labels?
+        - No, prefer label-based indexing
+        """
+        labels = self.obj._get_axis(axis)
+
+        if isinstance(key, slice):
+            return labels._convert_slice_indexer(key, kind="loc")
+
+        if is_scalar(key):
+            # try to find out correct indexer, if not type correct raise
+            try:
+                key = labels._convert_scalar_indexer(key, kind="loc")
+            except TypeError:
+                # but we will allow setting
+                if not is_setter:
+                    raise
+
+        # see if we are positional in nature
+        is_int_index = labels.is_integer()
+        is_int_positional = is_integer(key) and not is_int_index
+
+        if is_scalar(key) or isinstance(labels, ABCMultiIndex):
+            # Otherwise get_loc will raise InvalidIndexError
+
+            # if we are a label return me
+            try:
+                return labels.get_loc(key)
+            except LookupError:
+                if isinstance(key, tuple) and isinstance(labels, ABCMultiIndex):
+                    if len(key) == labels.nlevels:
+                        return {"key": key}
+                    raise
+            except TypeError:
+                pass
+            except ValueError:
+                if not is_int_positional:
+                    raise
+
+        # a positional
+        if is_int_positional:
+
+            # if we are setting and its not a valid location
+            # its an insert which fails by definition
+
+            # always valid
+            return {"key": key}
+
+        if is_nested_tuple(key, labels):
+            return labels.get_locs(key)
+
+        elif is_list_like_indexer(key):
+
+            if com.is_bool_indexer(key):
+                key = check_bool_indexer(labels, key)
+                (inds,) = key.nonzero()
+                return inds
+            else:
+                # When setting, missing keys are not allowed, even with .loc:
+                return self._get_listlike_indexer(key, axis, raise_missing=True)[1]
+        else:
+            try:
+                return labels.get_loc(key)
+            except LookupError:
+                # allow a not found key only if we are a setter
+                if not is_list_like_indexer(key):
+                    return {"key": key}
+                raise
+
+    def _get_listlike_indexer(self, key, axis: int, raise_missing: bool = False):
+        """
+        Transform a list-like of keys into a new index and an indexer.
+
+        Parameters
+        ----------
+        key : list-like
+            Targeted labels.
+        axis: int
+            Dimension on which the indexing is being made.
+        raise_missing: bool, default False
+            Whether to raise a KeyError if some labels were not found.
+            Will be removed in the future, and then this method will always behave as
+            if ``raise_missing=True``.
+
+        Raises
+        ------
+        KeyError
+            If at least one key was requested but none was found, and
+            raise_missing=True.
+
+        Returns
+        -------
+        keyarr: Index
+            New index (coinciding with 'key' if the axis is unique).
+        values : array-like
+            Indexer for the return object, -1 denotes keys not found.
+        """
+        ax = self.obj._get_axis(axis)
+
+        # Have the index compute an indexer or return None
+        # if it cannot handle:
+        indexer, keyarr = ax._convert_listlike_indexer(key)
+        # We only act on all found values:
+        if indexer is not None and (indexer != -1).all():
+            self._validate_read_indexer(key, indexer, axis, raise_missing=raise_missing)
+            return ax[indexer], indexer
+
+        if ax.is_unique and not getattr(ax, "is_overlapping", False):
+            indexer = ax.get_indexer_for(key)
+            keyarr = ax.reindex(keyarr)[0]
+        else:
+            keyarr, indexer, new_indexer = ax._reindex_non_unique(keyarr)
+
+        self._validate_read_indexer(keyarr, indexer, axis, raise_missing=raise_missing)
+        return keyarr, indexer
+
+
+@Appender(IndexingMixin.iloc.__doc__)
+class _iLocIndexer(_LocationIndexer):
+    _valid_types = (
+        "integer, integer slice (START point is INCLUDED, END "
+        "point is EXCLUDED), listlike of integers, boolean array"
+    )
+    _takeable = True
+
+    # -------------------------------------------------------------------
+    # Key Checks
+
+    def _validate_key(self, key, axis: int):
+        if com.is_bool_indexer(key):
+            if hasattr(key, "index") and isinstance(key.index, Index):
+                if key.index.inferred_type == "integer":
+                    raise NotImplementedError(
+                        "iLocation based boolean "
+                        "indexing on an integer type "
+                        "is not available"
+                    )
+                raise ValueError(
+                    "iLocation based boolean indexing cannot use "
+                    "an indexable as a mask"
+                )
+            return
+
+        if isinstance(key, slice):
+            return
+        elif is_integer(key):
+            self._validate_integer(key, axis)
+        elif isinstance(key, tuple):
+            # a tuple should already have been caught by this point
+            # so don't treat a tuple as a valid indexer
+            raise IndexingError("Too many indexers")
+        elif is_list_like_indexer(key):
+            arr = np.array(key)
+            len_axis = len(self.obj._get_axis(axis))
+
+            # check that the key has a numeric dtype
+            if not is_numeric_dtype(arr.dtype):
+                raise IndexError(f".iloc requires numeric indexers, got {arr}")
+
+            # check that the key does not exceed the maximum size of the index
+            if len(arr) and (arr.max() >= len_axis or arr.min() < -len_axis):
+                raise IndexError("positional indexers are out-of-bounds")
+        else:
+            raise ValueError(f"Can only index by location with a [{self._valid_types}]")
+
+    def _has_valid_setitem_indexer(self, indexer):
+        self._has_valid_positional_setitem_indexer(indexer)
 
     def _has_valid_positional_setitem_indexer(self, indexer) -> bool:
         """
@@ -741,1216 +1904,6 @@
                     raise IndexError(f"{self.name} cannot enlarge its target object")
 
         return True
->>>>>>> aa720d4f
-
-    def _setitem_with_indexer(self, indexer, value):
-        self._has_valid_setitem_indexer(indexer)
-
-        # also has the side effect of consolidating in-place
-        from pandas import Series
-
-        info_axis = self.obj._info_axis_number
-
-        # maybe partial set
-        take_split_path = self.obj._is_mixed_type
-
-        # if there is only one block/type, still have to take split path
-        # unless the block is one-dimensional or it can hold the value
-        if not take_split_path and self.obj._data.blocks:
-            (blk,) = self.obj._data.blocks
-            if 1 < blk.ndim:  # in case of dict, keys are indices
-                val = list(value.values()) if isinstance(value, dict) else value
-                take_split_path = not blk._can_hold_element(val)
-
-        # if we have any multi-indexes that have non-trivial slices
-        # (not null slices) then we must take the split path, xref
-        # GH 10360, GH 27841
-        if isinstance(indexer, tuple) and len(indexer) == len(self.obj.axes):
-            for i, ax in zip(indexer, self.obj.axes):
-                if isinstance(ax, ABCMultiIndex) and not (
-                    is_integer(i) or com.is_null_slice(i)
-                ):
-                    take_split_path = True
-                    break
-
-        if isinstance(indexer, tuple):
-            nindexer = []
-            for i, idx in enumerate(indexer):
-                if isinstance(idx, dict):
-
-                    # reindex the axis to the new value
-                    # and set inplace
-                    key, _ = convert_missing_indexer(idx)
-
-                    # if this is the items axes, then take the main missing
-                    # path first
-                    # this correctly sets the dtype and avoids cache issues
-                    # essentially this separates out the block that is needed
-                    # to possibly be modified
-                    if self.ndim > 1 and i == self.obj._info_axis_number:
-
-                        # add the new item, and set the value
-                        # must have all defined axes if we have a scalar
-                        # or a list-like on the non-info axes if we have a
-                        # list-like
-                        len_non_info_axes = (
-                            len(_ax) for _i, _ax in enumerate(self.obj.axes) if _i != i
-                        )
-                        if any(not l for l in len_non_info_axes):
-                            if not is_list_like_indexer(value):
-                                raise ValueError(
-                                    "cannot set a frame with no "
-                                    "defined index and a scalar"
-                                )
-                            self.obj[key] = value
-                            return self.obj
-
-                        # add a new item with the dtype setup
-                        self.obj[key] = _infer_fill_value(value)
-
-                        new_indexer = convert_from_missing_indexer_tuple(
-                            indexer, self.obj.axes
-                        )
-                        self._setitem_with_indexer(new_indexer, value)
-
-                        return self.obj
-
-                    # reindex the axis
-                    # make sure to clear the cache because we are
-                    # just replacing the block manager here
-                    # so the object is the same
-                    index = self.obj._get_axis(i)
-                    labels = index.insert(len(index), key)
-                    self.obj._data = self.obj.reindex(labels, axis=i)._data
-                    self.obj._maybe_update_cacher(clear=True)
-                    self.obj._is_copy = None
-
-                    nindexer.append(labels.get_loc(key))
-
-                else:
-                    nindexer.append(idx)
-
-            indexer = tuple(nindexer)
-        else:
-
-            indexer, missing = convert_missing_indexer(indexer)
-
-            if missing:
-                return self._setitem_with_indexer_missing(indexer, value)
-
-        # set
-        item_labels = self.obj._get_axis(info_axis)
-
-        # align and set the values
-        if take_split_path:
-            # Above we only set take_split_path to True for 2D cases
-            assert self.ndim == 2
-            assert info_axis == 1
-
-            if not isinstance(indexer, tuple):
-                indexer = _tuplify(self.ndim, indexer)
-
-            if isinstance(value, ABCSeries):
-                value = self._align_series(indexer, value)
-
-            info_idx = indexer[info_axis]
-            if is_integer(info_idx):
-                info_idx = [info_idx]
-            labels = item_labels[info_idx]
-
-            # if we have a partial multiindex, then need to adjust the plane
-            # indexer here
-            if len(labels) == 1 and isinstance(
-                self.obj[labels[0]].axes[0], ABCMultiIndex
-            ):
-                item = labels[0]
-                obj = self.obj[item]
-                index = obj.index
-                idx = indexer[:info_axis][0]
-
-                plane_indexer = tuple([idx]) + indexer[info_axis + 1 :]
-                lplane_indexer = length_of_indexer(plane_indexer[0], index)
-
-                # require that we are setting the right number of values that
-                # we are indexing
-                if (
-                    is_list_like_indexer(value)
-                    and np.iterable(value)
-                    and lplane_indexer != len(value)
-                ):
-
-                    if len(obj[idx]) != len(value):
-                        raise ValueError(
-                            "cannot set using a multi-index "
-                            "selection indexer with a different "
-                            "length than the value"
-                        )
-
-                    # make sure we have an ndarray
-                    value = getattr(value, "values", value).ravel()
-
-                    # we can directly set the series here
-                    # as we select a slice indexer on the mi
-                    if isinstance(idx, slice):
-                        idx = index._convert_slice_indexer(idx)
-                    obj._consolidate_inplace()
-                    obj = obj.copy()
-                    obj._data = obj._data.setitem(indexer=tuple([idx]), value=value)
-                    self.obj[item] = obj
-                    return
-
-            # non-mi
-            else:
-                plane_indexer = indexer[:info_axis] + indexer[info_axis + 1 :]
-                plane_axis = self.obj.axes[:info_axis][0]
-                lplane_indexer = length_of_indexer(plane_indexer[0], plane_axis)
-
-            def setter(item, v):
-                s = self.obj[item]
-                pi = plane_indexer[0] if lplane_indexer == 1 else plane_indexer
-
-                # perform the equivalent of a setitem on the info axis
-                # as we have a null slice or a slice with full bounds
-                # which means essentially reassign to the columns of a
-                # multi-dim object
-                # GH6149 (null slice), GH10408 (full bounds)
-                if isinstance(pi, tuple) and all(
-                    com.is_null_slice(idx) or com.is_full_slice(idx, len(self.obj))
-                    for idx in pi
-                ):
-                    s = v
-                else:
-                    # set the item, possibly having a dtype change
-                    s._consolidate_inplace()
-                    s = s.copy()
-                    s._data = s._data.setitem(indexer=pi, value=v)
-                    s._maybe_update_cacher(clear=True)
-
-                # reset the sliced object if unique
-                self.obj[item] = s
-
-            # we need an iterable, with a ndim of at least 1
-            # eg. don't pass through np.array(0)
-            if is_list_like_indexer(value) and getattr(value, "ndim", 1) > 0:
-
-                # we have an equal len Frame
-                if isinstance(value, ABCDataFrame):
-                    sub_indexer = list(indexer)
-                    multiindex_indexer = isinstance(labels, ABCMultiIndex)
-
-                    for item in labels:
-                        if item in value:
-                            sub_indexer[info_axis] = item
-                            v = self._align_series(
-                                tuple(sub_indexer), value[item], multiindex_indexer
-                            )
-                        else:
-                            v = np.nan
-
-                        setter(item, v)
-
-                # we have an equal len ndarray/convertible to our labels
-                # hasattr first, to avoid coercing to ndarray without reason.
-                # But we may be relying on the ndarray coercion to check ndim.
-                # Why not just convert to an ndarray earlier on if needed?
-                elif np.ndim(value) == 2:
-
-                    # note that this coerces the dtype if we are mixed
-                    # GH 7551
-                    value = np.array(value, dtype=object)
-                    if len(labels) != value.shape[1]:
-                        raise ValueError(
-                            "Must have equal len keys and value "
-                            "when setting with an ndarray"
-                        )
-
-                    for i, item in enumerate(labels):
-
-                        # setting with a list, recoerces
-                        setter(item, value[:, i].tolist())
-
-                # we have an equal len list/ndarray
-                elif _can_do_equal_len(
-                    labels, value, plane_indexer, lplane_indexer, self.obj
-                ):
-                    setter(labels[0], value)
-
-                # per label values
-                else:
-
-                    if len(labels) != len(value):
-                        raise ValueError(
-                            "Must have equal len keys and value "
-                            "when setting with an iterable"
-                        )
-
-                    for item, v in zip(labels, value):
-                        setter(item, v)
-            else:
-
-                # scalar
-                for item in labels:
-                    setter(item, value)
-
-        else:
-            if isinstance(indexer, tuple):
-                indexer = maybe_convert_ix(*indexer)
-
-                # if we are setting on the info axis ONLY
-                # set using those methods to avoid block-splitting
-                # logic here
-                if (
-                    len(indexer) > info_axis
-                    and is_integer(indexer[info_axis])
-                    and all(
-                        com.is_null_slice(idx)
-                        for i, idx in enumerate(indexer)
-                        if i != info_axis
-                    )
-                    and item_labels.is_unique
-                ):
-                    self.obj[item_labels[indexer[info_axis]]] = value
-                    return
-
-            if isinstance(value, (ABCSeries, dict)):
-                # TODO(EA): ExtensionBlock.setitem this causes issues with
-                # setting for extensionarrays that store dicts. Need to decide
-                # if it's worth supporting that.
-                value = self._align_series(indexer, Series(value))
-
-            elif isinstance(value, ABCDataFrame):
-                value = self._align_frame(indexer, value)
-
-            # check for chained assignment
-            self.obj._check_is_chained_assignment_possible()
-
-            # actually do the set
-            self.obj._consolidate_inplace()
-            self.obj._data = self.obj._data.setitem(indexer=indexer, value=value)
-            self.obj._maybe_update_cacher(clear=True)
-
-    def _setitem_with_indexer_missing(self, indexer, value):
-        """
-        Insert new row(s) or column(s) into the Series or DataFrame.
-        """
-        from pandas import Series
-
-        # reindex the axis to the new value
-        # and set inplace
-        if self.ndim == 1:
-            index = self.obj.index
-            new_index = index.insert(len(index), indexer)
-
-            # we have a coerced indexer, e.g. a float
-            # that matches in an Int64Index, so
-            # we will not create a duplicate index, rather
-            # index to that element
-            # e.g. 0.0 -> 0
-            # GH#12246
-            if index.is_unique:
-                new_indexer = index.get_indexer([new_index[-1]])
-                if (new_indexer != -1).any():
-                    return self._setitem_with_indexer(new_indexer, value)
-
-            # this preserves dtype of the value
-            new_values = Series([value])._values
-            if len(self.obj._values):
-                # GH#22717 handle casting compatibility that np.concatenate
-                #  does incorrectly
-                new_values = concat_compat([self.obj._values, new_values])
-            self.obj._data = self.obj._constructor(
-                new_values, index=new_index, name=self.obj.name
-            )._data
-            self.obj._maybe_update_cacher(clear=True)
-            return self.obj
-
-        elif self.ndim == 2:
-
-            if not len(self.obj.columns):
-                # no columns and scalar
-                raise ValueError("cannot set a frame with no defined columns")
-
-            if isinstance(value, ABCSeries):
-                # append a Series
-                value = value.reindex(index=self.obj.columns, copy=True)
-                value.name = indexer
-
-            else:
-                # a list-list
-                if is_list_like_indexer(value):
-                    # must have conforming columns
-                    if len(value) != len(self.obj.columns):
-                        raise ValueError("cannot set a row with mismatched columns")
-
-                value = Series(value, index=self.obj.columns, name=indexer)
-
-            self.obj._data = self.obj.append(value)._data
-            self.obj._maybe_update_cacher(clear=True)
-            return self.obj
-
-    def _align_series(self, indexer, ser: ABCSeries, multiindex_indexer: bool = False):
-        """
-        Parameters
-        ----------
-        indexer : tuple, slice, scalar
-            Indexer used to get the locations that will be set to `ser`.
-        ser : pd.Series
-            Values to assign to the locations specified by `indexer`.
-        multiindex_indexer : boolean, optional
-            Defaults to False. Should be set to True if `indexer` was from
-            a `pd.MultiIndex`, to avoid unnecessary broadcasting.
-
-        Returns
-        -------
-        `np.array` of `ser` broadcast to the appropriate shape for assignment
-        to the locations selected by `indexer`
-        """
-        if isinstance(indexer, (slice, np.ndarray, list, Index)):
-            indexer = tuple([indexer])
-
-        if isinstance(indexer, tuple):
-
-            # flatten np.ndarray indexers
-            def ravel(i):
-                return i.ravel() if isinstance(i, np.ndarray) else i
-
-            indexer = tuple(map(ravel, indexer))
-
-            aligners = [not com.is_null_slice(idx) for idx in indexer]
-            sum_aligners = sum(aligners)
-            single_aligner = sum_aligners == 1
-            is_frame = self.ndim == 2
-            obj = self.obj
-
-            # are we a single alignable value on a non-primary
-            # dim (e.g. panel: 1,2, or frame: 0) ?
-            # hence need to align to a single axis dimension
-            # rather that find all valid dims
-
-            # frame
-            if is_frame:
-                single_aligner = single_aligner and aligners[0]
-
-            # we have a frame, with multiple indexers on both axes; and a
-            # series, so need to broadcast (see GH5206)
-            if sum_aligners == self.ndim and all(is_sequence(_) for _ in indexer):
-                ser = ser.reindex(obj.axes[0][indexer[0]], copy=True)._values
-
-                # single indexer
-                if len(indexer) > 1 and not multiindex_indexer:
-                    len_indexer = len(indexer[1])
-                    ser = np.tile(ser, len_indexer).reshape(len_indexer, -1).T
-
-                return ser
-
-            for i, idx in enumerate(indexer):
-                ax = obj.axes[i]
-
-                # multiple aligners (or null slices)
-                if is_sequence(idx) or isinstance(idx, slice):
-                    if single_aligner and com.is_null_slice(idx):
-                        continue
-                    new_ix = ax[idx]
-                    if not is_list_like_indexer(new_ix):
-                        new_ix = Index([new_ix])
-                    else:
-                        new_ix = Index(new_ix)
-                    if ser.index.equals(new_ix) or not len(new_ix):
-                        return ser._values.copy()
-
-                    return ser.reindex(new_ix)._values
-
-                # 2 dims
-                elif single_aligner:
-
-                    # reindex along index
-                    ax = self.obj.axes[1]
-                    if ser.index.equals(ax) or not len(ax):
-                        return ser._values.copy()
-                    return ser.reindex(ax)._values
-
-        elif is_scalar(indexer):
-            ax = self.obj._get_axis(1)
-
-            if ser.index.equals(ax):
-                return ser._values.copy()
-
-            return ser.reindex(ax)._values
-
-        raise ValueError("Incompatible indexer with Series")
-
-    def _align_frame(self, indexer, df: ABCDataFrame):
-        is_frame = self.ndim == 2
-
-        if isinstance(indexer, tuple):
-
-            idx, cols = None, None
-            sindexers = []
-            for i, ix in enumerate(indexer):
-                ax = self.obj.axes[i]
-                if is_sequence(ix) or isinstance(ix, slice):
-                    if isinstance(ix, np.ndarray):
-                        ix = ix.ravel()
-                    if idx is None:
-                        idx = ax[ix]
-                    elif cols is None:
-                        cols = ax[ix]
-                    else:
-                        break
-                else:
-                    sindexers.append(i)
-
-            if idx is not None and cols is not None:
-
-                if df.index.equals(idx) and df.columns.equals(cols):
-                    val = df.copy()._values
-                else:
-                    val = df.reindex(idx, columns=cols)._values
-                return val
-
-        elif (isinstance(indexer, slice) or is_list_like_indexer(indexer)) and is_frame:
-            ax = self.obj.index[indexer]
-            if df.index.equals(ax):
-                val = df.copy()._values
-            else:
-
-                # we have a multi-index and are trying to align
-                # with a particular, level GH3738
-                if (
-                    isinstance(ax, ABCMultiIndex)
-                    and isinstance(df.index, ABCMultiIndex)
-                    and ax.nlevels != df.index.nlevels
-                ):
-                    raise TypeError(
-                        "cannot align on a multi-index with out "
-                        "specifying the join levels"
-                    )
-
-                val = df.reindex(index=ax)._values
-            return val
-
-        raise ValueError("Incompatible indexer with DataFrame")
-
-    def _handle_lowerdim_multi_index_axis0(self, tup: Tuple):
-        # we have an axis0 multi-index, handle or raise
-        axis = self.axis or 0
-        try:
-            # fast path for series or for tup devoid of slices
-            return self._get_label(tup, axis=axis)
-        except TypeError:
-            # slices are unhashable
-            pass
-        except KeyError as ek:
-            # raise KeyError if number of indexers match
-            # else IndexingError will be raised
-            if len(tup) <= self.obj.index.nlevels and len(tup) > self.ndim:
-                raise ek
-
-        return None
-
-    def _getitem_lowerdim(self, tup: Tuple):
-
-        # we can directly get the axis result since the axis is specified
-        if self.axis is not None:
-            axis = self.obj._get_axis_number(self.axis)
-            return self._getitem_axis(tup, axis=axis)
-
-        # we may have a nested tuples indexer here
-        if self._is_nested_tuple_indexer(tup):
-            return self._getitem_nested_tuple(tup)
-
-        # we maybe be using a tuple to represent multiple dimensions here
-        ax0 = self.obj._get_axis(0)
-        # ...but iloc should handle the tuple as simple integer-location
-        # instead of checking it as multiindex representation (GH 13797)
-        if isinstance(ax0, ABCMultiIndex) and self.name != "iloc":
-            result = self._handle_lowerdim_multi_index_axis0(tup)
-            if result is not None:
-                return result
-
-        if len(tup) > self.ndim:
-            raise IndexingError("Too many indexers. handle elsewhere")
-
-        for i, key in enumerate(tup):
-            if is_label_like(key) or isinstance(key, tuple):
-                section = self._getitem_axis(key, axis=i)
-
-                # we have yielded a scalar ?
-                if not is_list_like_indexer(section):
-                    return section
-
-                elif section.ndim == self.ndim:
-                    # we're in the middle of slicing through a MultiIndex
-                    # revise the key wrt to `section` by inserting an _NS
-                    new_key = tup[:i] + (_NS,) + tup[i + 1 :]
-
-                else:
-                    new_key = tup[:i] + tup[i + 1 :]
-
-                    # unfortunately need an odious kludge here because of
-                    # DataFrame transposing convention
-                    if (
-                        isinstance(section, ABCDataFrame)
-                        and i > 0
-                        and len(new_key) == 2
-                    ):
-                        a, b = new_key
-                        new_key = b, a
-
-                    if len(new_key) == 1:
-                        new_key = new_key[0]
-
-                # Slices should return views, but calling iloc/loc with a null
-                # slice returns a new object.
-                if com.is_null_slice(new_key):
-                    return section
-                # This is an elided recursive call to iloc/loc/etc'
-                return getattr(section, self.name)[new_key]
-
-        raise IndexingError("not applicable")
-
-    def _getitem_nested_tuple(self, tup: Tuple):
-        # we have a nested tuple so have at least 1 multi-index level
-        # we should be able to match up the dimensionality here
-
-        # we have too many indexers for our dim, but have at least 1
-        # multi-index dimension, try to see if we have something like
-        # a tuple passed to a series with a multi-index
-        if len(tup) > self.ndim:
-            result = self._handle_lowerdim_multi_index_axis0(tup)
-            if result is not None:
-                return result
-
-            # this is a series with a multi-index specified a tuple of
-            # selectors
-            axis = self.axis or 0
-            return self._getitem_axis(tup, axis=axis)
-
-        # handle the multi-axis by taking sections and reducing
-        # this is iterative
-        obj = self.obj
-        axis = 0
-        for i, key in enumerate(tup):
-
-            if com.is_null_slice(key):
-                axis += 1
-                continue
-
-            current_ndim = obj.ndim
-            obj = getattr(obj, self.name)._getitem_axis(key, axis=axis)
-            axis += 1
-
-            # if we have a scalar, we are done
-            if is_scalar(obj) or not hasattr(obj, "ndim"):
-                break
-
-            # has the dim of the obj changed?
-            # GH 7199
-            if obj.ndim < current_ndim:
-                axis -= 1
-
-        return obj
-
-    def _validate_read_indexer(
-        self, key, indexer, axis: int, raise_missing: bool = False
-    ):
-        """
-        Check that indexer can be used to return a result.
-
-        e.g. at least one element was found,
-        unless the list of keys was actually empty.
-
-        Parameters
-        ----------
-        key : list-like
-            Targeted labels (only used to show correct error message).
-        indexer: array-like of booleans
-            Indices corresponding to the key,
-            (with -1 indicating not found).
-        axis: int
-            Dimension on which the indexing is being made.
-        raise_missing: bool
-            Whether to raise a KeyError if some labels are not found. Will be
-            removed in the future, and then this method will always behave as
-            if raise_missing=True.
-
-        Raises
-        ------
-        KeyError
-            If at least one key was requested but none was found, and
-            raise_missing=True.
-        """
-        ax = self.obj._get_axis(axis)
-
-        if len(key) == 0:
-            return
-
-        # Count missing values:
-        missing = (indexer < 0).sum()
-
-        if missing:
-            if missing == len(indexer):
-                axis_name = self.obj._get_axis_name(axis)
-                raise KeyError(f"None of [{key}] are in the [{axis_name}]")
-
-            # We (temporarily) allow for some missing keys with .loc, except in
-            # some cases (e.g. setting) in which "raise_missing" will be False
-            if not (self.name == "loc" and not raise_missing):
-                not_found = list(set(key) - set(ax))
-                raise KeyError(f"{not_found} not in index")
-
-            # we skip the warning on Categorical/Interval
-            # as this check is actually done (check for
-            # non-missing values), but a bit later in the
-            # code, so we want to avoid warning & then
-            # just raising
-            if not (ax.is_categorical() or ax.is_interval()):
-                raise KeyError(
-                    "Passing list-likes to .loc or [] with any missing labels "
-                    "is no longer supported, see "
-                    "https://pandas.pydata.org/pandas-docs/stable/user_guide/indexing.html#deprecate-loc-reindex-listlike"  # noqa:E501
-                )
-
-    def _convert_to_indexer(self, key, axis: int, is_setter: bool = False):
-        raise AbstractMethodError(self)
-
-    def __getitem__(self, key):
-        if type(key) is tuple:
-            key = tuple(com.apply_if_callable(x, self.obj) for x in key)
-            if self._is_scalar_access(key):
-                try:
-                    return self.obj._get_value(*key, takeable=self._takeable)
-                except (KeyError, IndexError, AttributeError):
-                    # AttributeError for IntervalTree get_value
-                    pass
-            return self._getitem_tuple(key)
-        else:
-            # we by definition only have the 0th axis
-            axis = self.axis or 0
-
-            maybe_callable = com.apply_if_callable(key, self.obj)
-            return self._getitem_axis(maybe_callable, axis=axis)
-
-    def _is_scalar_access(self, key: Tuple):
-        raise NotImplementedError()
-
-    def _getitem_tuple(self, tup: Tuple):
-        raise AbstractMethodError(self)
-
-    def _getitem_axis(self, key, axis: int):
-        raise NotImplementedError()
-
-    def _has_valid_setitem_indexer(self, indexer) -> bool:
-        raise AbstractMethodError(self)
-
-    def _getbool_axis(self, key, axis: int):
-        # caller is responsible for ensuring non-None axis
-        labels = self.obj._get_axis(axis)
-        key = check_bool_indexer(labels, key)
-        inds = key.nonzero()[0]
-        return self.obj._take_with_is_copy(inds, axis=axis)
-
-
-@Appender(IndexingMixin.loc.__doc__)
-class _LocIndexer(_LocationIndexer):
-    _takeable: bool = False
-    _valid_types = (
-        "labels (MUST BE IN THE INDEX), slices of labels (BOTH "
-        "endpoints included! Can be slices of integers if the "
-        "index is integers), listlike of labels, boolean"
-    )
-
-    # -------------------------------------------------------------------
-    # Key Checks
-
-    @Appender(_LocationIndexer._validate_key.__doc__)
-    def _validate_key(self, key, axis: int):
-
-        # valid for a collection of labels (we check their presence later)
-        # slice of labels (where start-end in labels)
-        # slice of integers (only if in the labels)
-        # boolean
-
-        if isinstance(key, slice):
-            return
-
-        if com.is_bool_indexer(key):
-            return
-
-        if not is_list_like_indexer(key):
-            labels = self.obj._get_axis(axis)
-            labels._convert_scalar_indexer(key, kind="loc")
-
-    def _has_valid_setitem_indexer(self, indexer) -> bool:
-        return True
-
-    def _is_scalar_access(self, key: Tuple) -> bool:
-        """
-        Returns
-        -------
-        bool
-        """
-        # this is a shortcut accessor to both .loc and .iloc
-        # that provide the equivalent access of .at and .iat
-        # a) avoid getting things via sections and (to minimize dtype changes)
-        # b) provide a performant path
-        if len(key) != self.ndim:
-            return False
-
-        for i, k in enumerate(key):
-            if not is_scalar(k):
-                return False
-
-            ax = self.obj.axes[i]
-            if isinstance(ax, ABCMultiIndex):
-                return False
-
-            if isinstance(k, str) and ax._supports_partial_string_indexing:
-                # partial string indexing, df.loc['2000', 'A']
-                # should not be considered scalar
-                return False
-
-            if not ax.is_unique:
-                return False
-
-        return True
-
-    # -------------------------------------------------------------------
-    # MultiIndex Handling
-
-    def _multi_take_opportunity(self, tup: Tuple) -> bool:
-        """
-        Check whether there is the possibility to use ``_multi_take``.
-
-        Currently the limit is that all axes being indexed, must be indexed with
-        list-likes.
-
-        Parameters
-        ----------
-        tup : tuple
-            Tuple of indexers, one per axis.
-
-        Returns
-        -------
-        bool
-            Whether the current indexing,
-            can be passed through `_multi_take`.
-        """
-        if not all(is_list_like_indexer(x) for x in tup):
-            return False
-
-        # just too complicated
-        if any(com.is_bool_indexer(x) for x in tup):
-            return False
-
-        return True
-
-    def _multi_take(self, tup: Tuple):
-        """
-        Create the indexers for the passed tuple of keys, and
-        executes the take operation. This allows the take operation to be
-        executed all at once, rather than once for each dimension.
-        Improving efficiency.
-
-        Parameters
-        ----------
-        tup : tuple
-            Tuple of indexers, one per axis.
-
-        Returns
-        -------
-        values: same type as the object being indexed
-        """
-        # GH 836
-        d = {
-            axis: self._get_listlike_indexer(key, axis)
-            for (key, axis) in zip(tup, self.obj._AXIS_ORDERS)
-        }
-        return self.obj._reindex_with_indexers(d, copy=True, allow_dups=True)
-
-    # -------------------------------------------------------------------
-
-    def _get_partial_string_timestamp_match_key(self, key, labels):
-        """
-        Translate any partial string timestamp matches in key, returning the
-        new key.
-
-        (GH 10331)
-        """
-        if isinstance(labels, ABCMultiIndex):
-            if (
-                isinstance(key, str)
-                and labels.levels[0]._supports_partial_string_indexing
-            ):
-                # Convert key '2016-01-01' to
-                # ('2016-01-01'[, slice(None, None, None)]+)
-                key = tuple([key] + [slice(None)] * (len(labels.levels) - 1))
-
-            if isinstance(key, tuple):
-                # Convert (..., '2016-01-01', ...) in tuple to
-                # (..., slice('2016-01-01', '2016-01-01', None), ...)
-                new_key = []
-                for i, component in enumerate(key):
-                    if (
-                        isinstance(component, str)
-                        and labels.levels[i]._supports_partial_string_indexing
-                    ):
-                        new_key.append(slice(component, component, None))
-                    else:
-                        new_key.append(component)
-                key = tuple(new_key)
-
-        return key
-
-    def _getitem_iterable(self, key, axis: int):
-        """
-        Index current object with an an iterable collection of keys.
-
-        Parameters
-        ----------
-        key : iterable
-            Targeted labels.
-        axis: int
-            Dimension on which the indexing is being made.
-
-        Raises
-        ------
-        KeyError
-            If no key was found. Will change in the future to raise if not all
-            keys were found.
-
-        Returns
-        -------
-        scalar, DataFrame, or Series: indexed value(s).
-        """
-        # we assume that not com.is_bool_indexer(key), as that is
-        #  handled before we get here.
-        self._validate_key(key, axis)
-
-        # A collection of keys
-        keyarr, indexer = self._get_listlike_indexer(key, axis, raise_missing=False)
-        return self.obj._reindex_with_indexers(
-            {axis: [keyarr, indexer]}, copy=True, allow_dups=True
-        )
-
-    def _getitem_tuple(self, tup: Tuple):
-        try:
-            return self._getitem_lowerdim(tup)
-        except IndexingError:
-            pass
-
-        # no multi-index, so validate all of the indexers
-        self._has_valid_tuple(tup)
-
-        # ugly hack for GH #836
-        if self._multi_take_opportunity(tup):
-            return self._multi_take(tup)
-
-        # no shortcut needed
-        retval = self.obj
-        for i, key in enumerate(tup):
-            if com.is_null_slice(key):
-                continue
-
-            retval = getattr(retval, self.name)._getitem_axis(key, axis=i)
-
-        return retval
-
-    def _getitem_axis(self, key, axis: int):
-        key = item_from_zerodim(key)
-        if is_iterator(key):
-            key = list(key)
-
-        labels = self.obj._get_axis(axis)
-        key = self._get_partial_string_timestamp_match_key(key, labels)
-
-        if isinstance(key, slice):
-            self._validate_key(key, axis)
-            return self._get_slice_axis(key, axis=axis)
-        elif com.is_bool_indexer(key):
-            return self._getbool_axis(key, axis=axis)
-        elif is_list_like_indexer(key):
-
-            # convert various list-like indexers
-            # to a list of keys
-            # we will use the *values* of the object
-            # and NOT the index if its a PandasObject
-            if isinstance(labels, ABCMultiIndex):
-
-                if isinstance(key, (ABCSeries, np.ndarray)) and key.ndim <= 1:
-                    # Series, or 0,1 ndim ndarray
-                    # GH 14730
-                    key = list(key)
-                elif isinstance(key, ABCDataFrame):
-                    # GH 15438
-                    raise NotImplementedError(
-                        "Indexing a MultiIndex with a "
-                        "DataFrame key is not "
-                        "implemented"
-                    )
-                elif hasattr(key, "ndim") and key.ndim > 1:
-                    raise NotImplementedError(
-                        "Indexing a MultiIndex with a "
-                        "multidimensional key is not "
-                        "implemented"
-                    )
-
-                if (
-                    not isinstance(key, tuple)
-                    and len(key)
-                    and not isinstance(key[0], tuple)
-                ):
-                    key = tuple([key])
-
-            # an iterable multi-selection
-            if not (isinstance(key, tuple) and isinstance(labels, ABCMultiIndex)):
-
-                if hasattr(key, "ndim") and key.ndim > 1:
-                    raise ValueError("Cannot index with multidimensional key")
-
-                return self._getitem_iterable(key, axis=axis)
-
-            # nested tuple slicing
-            if is_nested_tuple(key, labels):
-                locs = labels.get_locs(key)
-                indexer = [slice(None)] * self.ndim
-                indexer[axis] = locs
-                return self.obj.iloc[tuple(indexer)]
-
-        # fall thru to straight lookup
-        self._validate_key(key, axis)
-        return self._get_label(key, axis=axis)
-
-    def _get_slice_axis(self, slice_obj: slice, axis: int):
-        """
-        This is pretty simple as we just have to deal with labels.
-        """
-        # caller is responsible for ensuring non-None axis
-        obj = self.obj
-        if not need_slice(slice_obj):
-            return obj.copy(deep=False)
-
-        labels = obj._get_axis(axis)
-        indexer = labels.slice_indexer(
-            slice_obj.start, slice_obj.stop, slice_obj.step, kind=self.name
-        )
-
-        if isinstance(indexer, slice):
-            return self.obj._slice(indexer, axis=axis, kind="iloc")
-        else:
-            # DatetimeIndex overrides Index.slice_indexer and may
-            #  return a DatetimeIndex instead of a slice object.
-            return self.obj.take(indexer, axis=axis)
-
-    def _convert_to_indexer(self, key, axis: int, is_setter: bool = False):
-        """
-        Convert indexing key into something we can use to do actual fancy
-        indexing on a ndarray.
-
-        Examples
-        ix[:5] -> slice(0, 5)
-        ix[[1,2,3]] -> [1,2,3]
-        ix[['foo', 'bar', 'baz']] -> [i, j, k] (indices of foo, bar, baz)
-
-        Going by Zen of Python?
-        'In the face of ambiguity, refuse the temptation to guess.'
-        raise AmbiguousIndexError with integer labels?
-        - No, prefer label-based indexing
-        """
-        labels = self.obj._get_axis(axis)
-
-        if isinstance(key, slice):
-            return labels._convert_slice_indexer(key, kind="loc")
-
-        if is_scalar(key):
-            # try to find out correct indexer, if not type correct raise
-            try:
-                key = labels._convert_scalar_indexer(key, kind="loc")
-            except TypeError:
-                # but we will allow setting
-                if not is_setter:
-                    raise
-
-        # see if we are positional in nature
-        is_int_index = labels.is_integer()
-        is_int_positional = is_integer(key) and not is_int_index
-
-        if is_scalar(key) or isinstance(labels, ABCMultiIndex):
-            # Otherwise get_loc will raise InvalidIndexError
-
-            # if we are a label return me
-            try:
-                return labels.get_loc(key)
-            except LookupError:
-                if isinstance(key, tuple) and isinstance(labels, ABCMultiIndex):
-                    if len(key) == labels.nlevels:
-                        return {"key": key}
-                    raise
-            except TypeError:
-                pass
-            except ValueError:
-                if not is_int_positional:
-                    raise
-
-        # a positional
-        if is_int_positional:
-
-            # if we are setting and its not a valid location
-            # its an insert which fails by definition
-
-            # always valid
-            return {"key": key}
-
-        if is_nested_tuple(key, labels):
-            return labels.get_locs(key)
-
-        elif is_list_like_indexer(key):
-
-            if com.is_bool_indexer(key):
-                key = check_bool_indexer(labels, key)
-                (inds,) = key.nonzero()
-                return inds
-            else:
-                # When setting, missing keys are not allowed, even with .loc:
-                return self._get_listlike_indexer(key, axis, raise_missing=True)[1]
-        else:
-            try:
-                return labels.get_loc(key)
-            except LookupError:
-                # allow a not found key only if we are a setter
-                if not is_list_like_indexer(key):
-                    return {"key": key}
-                raise
-
-    def _get_listlike_indexer(self, key, axis: int, raise_missing: bool = False):
-        """
-        Transform a list-like of keys into a new index and an indexer.
-
-        Parameters
-        ----------
-        key : list-like
-            Targeted labels.
-        axis: int
-            Dimension on which the indexing is being made.
-        raise_missing: bool, default False
-            Whether to raise a KeyError if some labels were not found.
-            Will be removed in the future, and then this method will always behave as
-            if ``raise_missing=True``.
-
-        Raises
-        ------
-        KeyError
-            If at least one key was requested but none was found, and
-            raise_missing=True.
-
-        Returns
-        -------
-        keyarr: Index
-            New index (coinciding with 'key' if the axis is unique).
-        values : array-like
-            Indexer for the return object, -1 denotes keys not found.
-        """
-        ax = self.obj._get_axis(axis)
-
-        # Have the index compute an indexer or return None
-        # if it cannot handle:
-        indexer, keyarr = ax._convert_listlike_indexer(key)
-        # We only act on all found values:
-        if indexer is not None and (indexer != -1).all():
-            self._validate_read_indexer(key, indexer, axis, raise_missing=raise_missing)
-            return ax[indexer], indexer
-
-        if ax.is_unique and not getattr(ax, "is_overlapping", False):
-            indexer = ax.get_indexer_for(key)
-            keyarr = ax.reindex(keyarr)[0]
-        else:
-            keyarr, indexer, new_indexer = ax._reindex_non_unique(keyarr)
-
-        self._validate_read_indexer(keyarr, indexer, axis, raise_missing=raise_missing)
-        return keyarr, indexer
-
-
-@Appender(IndexingMixin.iloc.__doc__)
-class _iLocIndexer(_LocationIndexer):
-    _valid_types = (
-        "integer, integer slice (START point is INCLUDED, END "
-        "point is EXCLUDED), listlike of integers, boolean array"
-    )
-    _takeable = True
-
-    # -------------------------------------------------------------------
-    # Key Checks
-
-    def _validate_key(self, key, axis: int):
-        if com.is_bool_indexer(key):
-            if hasattr(key, "index") and isinstance(key.index, Index):
-                if key.index.inferred_type == "integer":
-                    raise NotImplementedError(
-                        "iLocation based boolean "
-                        "indexing on an integer type "
-                        "is not available"
-                    )
-                raise ValueError(
-                    "iLocation based boolean indexing cannot use "
-                    "an indexable as a mask"
-                )
-            return
-
-        if isinstance(key, slice):
-            return
-        elif is_integer(key):
-            self._validate_integer(key, axis)
-        elif isinstance(key, tuple):
-            # a tuple should already have been caught by this point
-            # so don't treat a tuple as a valid indexer
-            raise IndexingError("Too many indexers")
-        elif is_list_like_indexer(key):
-            arr = np.array(key)
-            len_axis = len(self.obj._get_axis(axis))
-
-            # check that the key has a numeric dtype
-            if not is_numeric_dtype(arr.dtype):
-                raise IndexError(f".iloc requires numeric indexers, got {arr}")
-
-            # check that the key does not exceed the maximum size of the index
-            if len(arr) and (arr.max() >= len_axis or arr.min() < -len_axis):
-                raise IndexError("positional indexers are out-of-bounds")
-        else:
-            raise ValueError(f"Can only index by location with a [{self._valid_types}]")
-
-    def _has_valid_setitem_indexer(self, indexer):
-        self._has_valid_positional_setitem_indexer(indexer)
-
-    def _has_valid_positional_setitem_indexer(self, indexer) -> bool:
-        """
-        Validate that a positional indexer cannot enlarge its target
-        will raise if needed, does not modify the indexer externally.
-
-        Returns
-        -------
-        bool
-        """
-        if isinstance(indexer, dict):
-            raise IndexError(f"{self.name} cannot enlarge its target object")
-        else:
-            if not isinstance(indexer, tuple):
-                indexer = _tuplify(self.ndim, indexer)
-            for ax, i in zip(self.obj.axes, indexer):
-                if isinstance(i, slice):
-                    # should check the stop slice?
-                    pass
-                elif is_list_like_indexer(i):
-                    # should check the elements?
-                    pass
-                elif is_integer(i):
-                    if i >= len(ax):
-                        raise IndexError(
-                            f"{self.name} cannot enlarge its target object"
-                        )
-                elif isinstance(i, dict):
-                    raise IndexError(f"{self.name} cannot enlarge its target object")
-
-        return True
 
     def _is_scalar_access(self, key: Tuple) -> bool:
         """
