--- conflicted
+++ resolved
@@ -9584,14 +9584,9 @@
 
         def blk_func(values, axis=1):
             if isinstance(values, ExtensionArray):
-<<<<<<< HEAD
                 if not is_1d_only_ea_obj(values) and not isinstance(
                     self._mgr, ArrayManager
                 ):
-=======
-                if values.ndim == 2:
-                    # i.e. DatetimeArray, TimedeltaArray
->>>>>>> 57940025
                     return values._reduce(name, axis=1, skipna=skipna, **kwds)
                 return values._reduce(name, skipna=skipna, **kwds)
             else:
