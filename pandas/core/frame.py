"""
DataFrame
---------
An efficient 2D container for potentially mixed-type time series or other
labeled data series.

Similar to its R counterpart, data.frame, except providing automatic data
alignment and a host of useful data manipulation methods having to do with the
labeling information
"""
from __future__ import annotations

import collections
from collections import abc
import datetime
from io import StringIO
import itertools
import mmap
from textwrap import dedent
from typing import (
    IO,
    TYPE_CHECKING,
    Any,
    AnyStr,
    Dict,
    FrozenSet,
    Hashable,
    Iterable,
    Iterator,
    List,
    Optional,
    Sequence,
    Set,
    Tuple,
    Type,
    Union,
    cast,
    overload,
)
import warnings

import numpy as np
import numpy.ma as ma

from pandas._config import get_option

from pandas._libs import algos as libalgos, lib, properties
from pandas._libs.lib import no_default
from pandas._typing import (
    AggFuncType,
    AnyArrayLike,
    ArrayLike,
    Axes,
    Axis,
    ColspaceArgType,
    CompressionOptions,
    Dtype,
    FilePathOrBuffer,
    FloatFormatType,
    FormattersType,
    FrameOrSeriesUnion,
    IndexKeyFunc,
    IndexLabel,
    Label,
    Level,
    PythonFuncType,
    Renamer,
    StorageOptions,
    Suffixes,
    ValueKeyFunc,
)
from pandas.compat._optional import import_optional_dependency
from pandas.compat.numpy import function as nv
from pandas.util._decorators import (
    Appender,
    Substitution,
    deprecate_kwarg,
    doc,
    rewrite_axis_style_signature,
)
from pandas.util._validators import (
    validate_axis_style_args,
    validate_bool_kwarg,
    validate_percentile,
)

from pandas.core.dtypes.cast import (
    construct_1d_arraylike_from_scalar,
    construct_2d_arraylike_from_scalar,
    find_common_type,
    infer_dtype_from_scalar,
    invalidate_string_dtypes,
    maybe_box_datetimelike,
    maybe_convert_platform,
    maybe_downcast_to_dtype,
    maybe_infer_to_datetimelike,
    validate_numeric_casting,
)
from pandas.core.dtypes.common import (
    ensure_int64,
    ensure_platform_int,
    infer_dtype_from_object,
    is_bool_dtype,
    is_dataclass,
    is_datetime64_any_dtype,
    is_dict_like,
    is_dtype_equal,
    is_extension_array_dtype,
    is_float,
    is_float_dtype,
    is_hashable,
    is_integer,
    is_integer_dtype,
    is_iterator,
    is_list_like,
    is_object_dtype,
    is_scalar,
    is_sequence,
    pandas_dtype,
)
from pandas.core.dtypes.missing import isna, notna

from pandas.core import algorithms, common as com, generic, nanops, ops
from pandas.core.accessor import CachedAccessor
from pandas.core.aggregation import reconstruct_func, relabel_result, transform
from pandas.core.arraylike import OpsMixin
from pandas.core.arrays import ExtensionArray
from pandas.core.arrays.sparse import SparseFrameAccessor
from pandas.core.construction import extract_array, sanitize_masked_array
from pandas.core.generic import NDFrame, _shared_docs
from pandas.core.indexes import base as ibase
from pandas.core.indexes.api import (
    DatetimeIndex,
    Index,
    PeriodIndex,
    ensure_index,
    ensure_index_from_sequences,
)
from pandas.core.indexes.multi import MultiIndex, maybe_droplevels
from pandas.core.indexing import check_bool_indexer, convert_to_index_sliceable
from pandas.core.internals import BlockManager
from pandas.core.internals.construction import (
    arrays_to_mgr,
    dataclasses_to_dicts,
    init_dict,
    init_ndarray,
    masked_rec_array_to_mgr,
    nested_data_to_arrays,
    reorder_arrays,
    sanitize_index,
    to_arrays,
    treat_as_nested,
)
from pandas.core.reshape.melt import melt
from pandas.core.series import Series
from pandas.core.sorting import get_group_index, lexsort_indexer, nargsort

from pandas.io.common import get_handle
from pandas.io.formats import console, format as fmt
from pandas.io.formats.info import BaseInfo, DataFrameInfo
import pandas.plotting

if TYPE_CHECKING:
    from typing import Literal

    from pandas._typing import TimedeltaConvertibleTypes, TimestampConvertibleTypes

    from pandas.core.groupby.generic import DataFrameGroupBy
    from pandas.core.resample import Resampler

    from pandas.io.formats.style import Styler

# ---------------------------------------------------------------------
# Docstring templates

_shared_doc_kwargs = {
    "axes": "index, columns",
    "klass": "DataFrame",
    "axes_single_arg": "{0 or 'index', 1 or 'columns'}",
    "axis": """axis : {0 or 'index', 1 or 'columns'}, default 0
        If 0 or 'index': apply function to each column.
        If 1 or 'columns': apply function to each row.""",
    "inplace": """
    inplace : boolean, default False
        If True, performs operation inplace and returns None.""",
    "optional_by": """
        by : str or list of str
            Name or list of names to sort by.

            - if `axis` is 0 or `'index'` then `by` may contain index
              levels and/or column labels.
            - if `axis` is 1 or `'columns'` then `by` may contain column
              levels and/or index labels.""",
    "optional_labels": """labels : array-like, optional
            New labels / index to conform the axis specified by 'axis' to.""",
    "optional_axis": """axis : int or str, optional
            Axis to target. Can be either the axis name ('index', 'columns')
            or number (0, 1).""",
    "replace_iloc": """
    This differs from updating with ``.loc`` or ``.iloc``, which require
    you to specify a location to update with some value.""",
}

_numeric_only_doc = """numeric_only : boolean, default None
    Include only float, int, boolean data. If None, will attempt to use
    everything, then use only numeric data
"""

_merge_doc = """
Merge DataFrame or named Series objects with a database-style join.

The join is done on columns or indexes. If joining columns on
columns, the DataFrame indexes *will be ignored*. Otherwise if joining indexes
on indexes or indexes on a column or columns, the index will be passed on.
When performing a cross merge, no column specifications to merge on are
allowed.

Parameters
----------%s
right : DataFrame or named Series
    Object to merge with.
how : {'left', 'right', 'outer', 'inner', 'cross'}, default 'inner'
    Type of merge to be performed.

    * left: use only keys from left frame, similar to a SQL left outer join;
      preserve key order.
    * right: use only keys from right frame, similar to a SQL right outer join;
      preserve key order.
    * outer: use union of keys from both frames, similar to a SQL full outer
      join; sort keys lexicographically.
    * inner: use intersection of keys from both frames, similar to a SQL inner
      join; preserve the order of the left keys.
    * cross: creates the cartesian product from both frames, preserves the order
      of the left keys.

      .. versionadded:: 1.2.0

on : label or list
    Column or index level names to join on. These must be found in both
    DataFrames. If `on` is None and not merging on indexes then this defaults
    to the intersection of the columns in both DataFrames.
left_on : label or list, or array-like
    Column or index level names to join on in the left DataFrame. Can also
    be an array or list of arrays of the length of the left DataFrame.
    These arrays are treated as if they are columns.
right_on : label or list, or array-like
    Column or index level names to join on in the right DataFrame. Can also
    be an array or list of arrays of the length of the right DataFrame.
    These arrays are treated as if they are columns.
left_index : bool, default False
    Use the index from the left DataFrame as the join key(s). If it is a
    MultiIndex, the number of keys in the other DataFrame (either the index
    or a number of columns) must match the number of levels.
right_index : bool, default False
    Use the index from the right DataFrame as the join key. Same caveats as
    left_index.
sort : bool, default False
    Sort the join keys lexicographically in the result DataFrame. If False,
    the order of the join keys depends on the join type (how keyword).
suffixes : list-like, default is ("_x", "_y")
    A length-2 sequence where each element is optionally a string
    indicating the suffix to add to overlapping column names in
    `left` and `right` respectively. Pass a value of `None` instead
    of a string to indicate that the column name from `left` or
    `right` should be left as-is, with no suffix. At least one of the
    values must not be None.
copy : bool, default True
    If False, avoid copy if possible.
indicator : bool or str, default False
    If True, adds a column to the output DataFrame called "_merge" with
    information on the source of each row. The column can be given a different
    name by providing a string argument. The column will have a Categorical
    type with the value of "left_only" for observations whose merge key only
    appears in the left DataFrame, "right_only" for observations
    whose merge key only appears in the right DataFrame, and "both"
    if the observation's merge key is found in both DataFrames.

validate : str, optional
    If specified, checks if merge is of specified type.

    * "one_to_one" or "1:1": check if merge keys are unique in both
      left and right datasets.
    * "one_to_many" or "1:m": check if merge keys are unique in left
      dataset.
    * "many_to_one" or "m:1": check if merge keys are unique in right
      dataset.
    * "many_to_many" or "m:m": allowed, but does not result in checks.

Returns
-------
DataFrame
    A DataFrame of the two merged objects.

See Also
--------
merge_ordered : Merge with optional filling/interpolation.
merge_asof : Merge on nearest keys.
DataFrame.join : Similar method using indices.

Notes
-----
Support for specifying index levels as the `on`, `left_on`, and
`right_on` parameters was added in version 0.23.0
Support for merging named Series objects was added in version 0.24.0

Examples
--------
>>> df1 = pd.DataFrame({'lkey': ['foo', 'bar', 'baz', 'foo'],
...                     'value': [1, 2, 3, 5]})
>>> df2 = pd.DataFrame({'rkey': ['foo', 'bar', 'baz', 'foo'],
...                     'value': [5, 6, 7, 8]})
>>> df1
    lkey value
0   foo      1
1   bar      2
2   baz      3
3   foo      5
>>> df2
    rkey value
0   foo      5
1   bar      6
2   baz      7
3   foo      8

Merge df1 and df2 on the lkey and rkey columns. The value columns have
the default suffixes, _x and _y, appended.

>>> df1.merge(df2, left_on='lkey', right_on='rkey')
  lkey  value_x rkey  value_y
0  foo        1  foo        5
1  foo        1  foo        8
2  foo        5  foo        5
3  foo        5  foo        8
4  bar        2  bar        6
5  baz        3  baz        7

Merge DataFrames df1 and df2 with specified left and right suffixes
appended to any overlapping columns.

>>> df1.merge(df2, left_on='lkey', right_on='rkey',
...           suffixes=('_left', '_right'))
  lkey  value_left rkey  value_right
0  foo           1  foo            5
1  foo           1  foo            8
2  foo           5  foo            5
3  foo           5  foo            8
4  bar           2  bar            6
5  baz           3  baz            7

Merge DataFrames df1 and df2, but raise an exception if the DataFrames have
any overlapping columns.

>>> df1.merge(df2, left_on='lkey', right_on='rkey', suffixes=(False, False))
Traceback (most recent call last):
...
ValueError: columns overlap but no suffix specified:
    Index(['value'], dtype='object')

>>> df1 = pd.DataFrame({'a': ['foo', 'bar'], 'b': [1, 2]})
>>> df2 = pd.DataFrame({'a': ['foo', 'baz'], 'c': [3, 4]})
>>> df1
      a  b
0   foo  1
1   bar  2
>>> df2
      a  c
0   foo  3
1   baz  4

>>> df1.merge(df2, how='inner', on='a')
      a  b  c
0   foo  1  3

>>> df1.merge(df2, how='left', on='a')
      a  b  c
0   foo  1  3.0
1   bar  2  NaN

>>> df1 = pd.DataFrame({'left': ['foo', 'bar']})
>>> df2 = pd.DataFrame({'right': [7, 8]})
>>> df1
    left
0   foo
1   bar
>>> df2
    right
0   7
1   8

>>> df1.merge(df2, how='cross')
   left  right
0   foo      7
1   foo      8
2   bar      7
3   bar      8
"""


# -----------------------------------------------------------------------
# DataFrame class


class DataFrame(NDFrame, OpsMixin):
    """
    Two-dimensional, size-mutable, potentially heterogeneous tabular data.

    Data structure also contains labeled axes (rows and columns).
    Arithmetic operations align on both row and column labels. Can be
    thought of as a dict-like container for Series objects. The primary
    pandas data structure.

    Parameters
    ----------
    data : ndarray (structured or homogeneous), Iterable, dict, or DataFrame
        Dict can contain Series, arrays, constants, dataclass or list-like objects. If
        data is a dict, column order follows insertion-order.

        .. versionchanged:: 0.25.0
           If data is a list of dicts, column order follows insertion-order.

    index : Index or array-like
        Index to use for resulting frame. Will default to RangeIndex if
        no indexing information part of input data and no index provided.
    columns : Index or array-like
        Column labels to use for resulting frame. Will default to
        RangeIndex (0, 1, 2, ..., n) if no column labels are provided.
    dtype : dtype, default None
        Data type to force. Only a single dtype is allowed. If None, infer.
    copy : bool, default False
        Copy data from inputs. Only affects DataFrame / 2d ndarray input.

    See Also
    --------
    DataFrame.from_records : Constructor from tuples, also record arrays.
    DataFrame.from_dict : From dicts of Series, arrays, or dicts.
    read_csv : Read a comma-separated values (csv) file into DataFrame.
    read_table : Read general delimited file into DataFrame.
    read_clipboard : Read text from clipboard into DataFrame.

    Examples
    --------
    Constructing DataFrame from a dictionary.

    >>> d = {'col1': [1, 2], 'col2': [3, 4]}
    >>> df = pd.DataFrame(data=d)
    >>> df
       col1  col2
    0     1     3
    1     2     4

    Notice that the inferred dtype is int64.

    >>> df.dtypes
    col1    int64
    col2    int64
    dtype: object

    To enforce a single dtype:

    >>> df = pd.DataFrame(data=d, dtype=np.int8)
    >>> df.dtypes
    col1    int8
    col2    int8
    dtype: object

    Constructing DataFrame from numpy ndarray:

    >>> df2 = pd.DataFrame(np.array([[1, 2, 3], [4, 5, 6], [7, 8, 9]]),
    ...                    columns=['a', 'b', 'c'])
    >>> df2
       a  b  c
    0  1  2  3
    1  4  5  6
    2  7  8  9

    Constructing DataFrame from dataclass:

    >>> from dataclasses import make_dataclass
    >>> Point = make_dataclass("Point", [("x", int), ("y", int)])
    >>> pd.DataFrame([Point(0, 0), Point(0, 3), Point(2, 3)])
        x  y
    0  0  0
    1  0  3
    2  2  3
    """

    _internal_names_set = {"columns", "index"} | NDFrame._internal_names_set
    _typ = "dataframe"
    _HANDLED_TYPES = (Series, Index, ExtensionArray, np.ndarray)

    @property
    def _constructor(self) -> Type[DataFrame]:
        return DataFrame

    _constructor_sliced: Type[Series] = Series
    _hidden_attrs: FrozenSet[str] = NDFrame._hidden_attrs | frozenset([])
    _accessors: Set[str] = {"sparse"}

    @property
    def _constructor_expanddim(self):
        # GH#31549 raising NotImplementedError on a property causes trouble
        #  for `inspect`
        def constructor(*args, **kwargs):
            raise NotImplementedError("Not supported for DataFrames!")

        return constructor

    # ----------------------------------------------------------------------
    # Constructors

    def __init__(
        self,
        data=None,
        index: Optional[Axes] = None,
        columns: Optional[Axes] = None,
        dtype: Optional[Dtype] = None,
        copy: bool = False,
    ):
        if data is None:
            data = {}
        if dtype is not None:
            dtype = self._validate_dtype(dtype)

        if isinstance(data, DataFrame):
            data = data._mgr

        if isinstance(data, BlockManager):
            if index is None and columns is None and dtype is None and copy is False:
                # GH#33357 fastpath
                NDFrame.__init__(self, data)
                return

            mgr = self._init_mgr(
                data, axes={"index": index, "columns": columns}, dtype=dtype, copy=copy
            )

        elif isinstance(data, dict):
            # error: Argument "dtype" to "init_dict" has incompatible type
            # "Union[ExtensionDtype, str, dtype, Type[object], None]"; expected
            # "Union[dtype, ExtensionDtype, None]"
            mgr = init_dict(data, index, columns, dtype=dtype)  # type: ignore[arg-type]
        elif isinstance(data, ma.MaskedArray):
            import numpy.ma.mrecords as mrecords

            # masked recarray
            if isinstance(data, mrecords.MaskedRecords):
                # error: Argument 4 to "masked_rec_array_to_mgr" has
                # incompatible type "Union[ExtensionDtype, str, dtype,
                # Type[object], None]"; expected "Union[dtype, ExtensionDtype,
                # None]"
                mgr = masked_rec_array_to_mgr(
                    data, index, columns, dtype, copy  # type: ignore[arg-type]
                )

            # a masked array
            else:
<<<<<<< HEAD
                mask = ma.getmaskarray(data)
                if mask.any():
                    data, fill_value = maybe_upcast(data, copy=True)
                    data.soften_mask()  # set hardmask False if it was True
                    data[mask] = fill_value
                else:
                    data = data.copy()
                # error: Argument "dtype" to "init_ndarray" has incompatible
                # type "Union[ExtensionDtype, str, dtype, Type[object], None]";
                # expected "Union[dtype, ExtensionDtype, None]"
                mgr = init_ndarray(
                    data,
                    index,
                    columns,
                    dtype=dtype,  # type: ignore[arg-type]
                    copy=copy,
                )
=======
                data = sanitize_masked_array(data)
                mgr = init_ndarray(data, index, columns, dtype=dtype, copy=copy)
>>>>>>> a3b651ae

        elif isinstance(data, (np.ndarray, Series, Index)):
            if data.dtype.names:
                data_columns = list(data.dtype.names)
                data = {k: data[k] for k in data_columns}
                if columns is None:
                    columns = data_columns
                # error: Argument "dtype" to "init_dict" has incompatible type
                # "Union[ExtensionDtype, str, dtype, Type[object], None]";
                # expected "Union[dtype, ExtensionDtype, None]"
                mgr = init_dict(
                    data, index, columns, dtype=dtype  # type: ignore[arg-type]
                )
            elif getattr(data, "name", None) is not None:
                # pandas\core\frame.py:510: error: Item "ndarray" of
                # "Union[ndarray, Series, Index]" has no attribute "name"
                # [union-attr]

                # pandas\core\frame.py:510: error: Argument "dtype" to
                # "init_dict" has incompatible type "Union[ExtensionDtype, str,
                # dtype, Type[object], None]"; expected "Union[dtype,
                # ExtensionDtype, None]"  [arg-type]
                mgr = init_dict(
                    {data.name: data},  # type: ignore[union-attr]
                    index,
                    columns,
                    dtype=dtype,  # type: ignore[arg-type]
                )
            else:
                # error: Argument "dtype" to "init_ndarray" has incompatible
                # type "Union[ExtensionDtype, str, dtype, Type[object], None]";
                # expected "Union[dtype, ExtensionDtype, None]"
                mgr = init_ndarray(
                    data,
                    index,
                    columns,
                    dtype=dtype,  # type: ignore[arg-type]
                    copy=copy,
                )

        # For data is list-like, or Iterable (will consume into list)
        elif is_list_like(data):
            if not isinstance(data, (abc.Sequence, ExtensionArray)):
                data = list(data)
            if len(data) > 0:
                if is_dataclass(data[0]):
                    data = dataclasses_to_dicts(data)
<<<<<<< HEAD
                if is_list_like(data[0]) and getattr(data[0], "ndim", 1) == 1:
                    if is_named_tuple(data[0]) and columns is None:
                        columns = data[0]._fields
                    # error: Argument "dtype" to "to_arrays" has incompatible
                    # type "Union[ExtensionDtype, str, dtype, Type[object],
                    # None]"; expected "Union[dtype, ExtensionDtype, None]"
                    arrays, columns = to_arrays(
                        data, columns, dtype=dtype  # type: ignore[arg-type]
                    )
                    # error: Value of type variable "AnyArrayLike" of
                    # "ensure_index" cannot be "Optional[Collection[Any]]"
                    columns = ensure_index(columns)  # type: ignore[type-var]

                    # set the index
                    if index is None:
                        if isinstance(data[0], Series):
                            index = get_names_from_index(data)
                        elif isinstance(data[0], Categorical):
                            index = ibase.default_index(len(data[0]))
                        else:
                            index = ibase.default_index(len(data))

                    # error: Argument "dtype" to "arrays_to_mgr" has
                    # incompatible type "Union[ExtensionDtype, str, dtype,
                    # Type[object], None]"; expected "Union[dtype,
                    # ExtensionDtype, None]"
                    mgr = arrays_to_mgr(
                        arrays,
                        columns,
                        index,
                        columns,
                        dtype=dtype,  # type: ignore[arg-type]
                    )
=======
                if treat_as_nested(data):
                    arrays, columns, index = nested_data_to_arrays(
                        data, columns, index, dtype
                    )
                    mgr = arrays_to_mgr(arrays, columns, index, columns, dtype=dtype)
>>>>>>> a3b651ae
                else:
                    # error: Argument "dtype" to "init_ndarray" has
                    # incompatible type "Union[ExtensionDtype, str, dtype,
                    # Type[object], None]"; expected "Union[dtype,
                    # ExtensionDtype, None]"
                    mgr = init_ndarray(
                        data,
                        index,
                        columns,
                        dtype=dtype,  # type: ignore[arg-type]
                        copy=copy,
                    )
            else:
                # error: Argument "dtype" to "init_dict" has incompatible type
                # "Union[ExtensionDtype, str, dtype, Type[object], None]";
                # expected "Union[dtype, ExtensionDtype, None]"
                mgr = init_dict(
                    {}, index, columns, dtype=dtype  # type: ignore[arg-type]
                )
        # For data is scalar
        else:
            if index is None or columns is None:
                raise ValueError("DataFrame constructor not properly called!")

            if not dtype:
                dtype, _ = infer_dtype_from_scalar(data, pandas_dtype=True)

            # For data is a scalar extension dtype
            if is_extension_array_dtype(dtype):
                # TODO(EA2D): special case not needed with 2D EAs

                values = [
                    # error: Argument 3 to "construct_1d_arraylike_from_scalar"
                    # has incompatible type "Union[ExtensionDtype, str, dtype,
                    # Type[object]]"; expected "Union[dtype, ExtensionDtype]"
                    construct_1d_arraylike_from_scalar(
                        data, len(index), dtype  # type: ignore[arg-type]
                    )
                    for _ in range(len(columns))
                ]
                mgr = arrays_to_mgr(values, columns, index, columns, dtype=None)
            else:
<<<<<<< HEAD
                # Attempt to coerce to a numpy array
                try:
                    # error: Argument "dtype" to "array" has incompatible type
                    # "Union[ExtensionDtype, str, dtype, Type[object]]";
                    # expected "Union[dtype, None, type, _SupportsDtype, str,
                    # Tuple[Any, int], Tuple[Any, Union[int, Sequence[int]]],
                    # List[Any], _DtypeDict, Tuple[Any, Any]]"
                    arr = np.array(
                        data, dtype=dtype, copy=copy  # type: ignore[arg-type]
                    )
                except (ValueError, TypeError) as err:
                    exc = TypeError(
                        "DataFrame constructor called with "
                        f"incompatible data and dtype: {err}"
                    )
                    raise exc from err

                if arr.ndim != 0:
                    raise ValueError("DataFrame constructor not properly called!")

                shape = (len(index), len(columns))
                # pandas/core/frame.py:707: error: Incompatible types in assignment
                # (expression has type "ndarray", variable has type
                # "List[ExtensionArray]")  [assignment]
                values = np.full(shape, arr)  # type: ignore[assignment]
=======
                values = construct_2d_arraylike_from_scalar(
                    data, len(index), len(columns), dtype, copy
                )
>>>>>>> a3b651ae

                mgr = init_ndarray(
                    # error: "List[ExtensionArray]" has no attribute "dtype"
                    values,
                    index,
                    columns,
                    dtype=values.dtype,  # type: ignore[attr-defined]
                    copy=False,
                )

        NDFrame.__init__(self, mgr)

    # ----------------------------------------------------------------------

    @property
    def axes(self) -> List[Index]:
        """
        Return a list representing the axes of the DataFrame.

        It has the row axis labels and column axis labels as the only members.
        They are returned in that order.

        Examples
        --------
        >>> df = pd.DataFrame({'col1': [1, 2], 'col2': [3, 4]})
        >>> df.axes
        [RangeIndex(start=0, stop=2, step=1), Index(['col1', 'col2'],
        dtype='object')]
        """
        return [self.index, self.columns]

    @property
    def shape(self) -> Tuple[int, int]:
        """
        Return a tuple representing the dimensionality of the DataFrame.

        See Also
        --------
        ndarray.shape : Tuple of array dimensions.

        Examples
        --------
        >>> df = pd.DataFrame({'col1': [1, 2], 'col2': [3, 4]})
        >>> df.shape
        (2, 2)

        >>> df = pd.DataFrame({'col1': [1, 2], 'col2': [3, 4],
        ...                    'col3': [5, 6]})
        >>> df.shape
        (2, 3)
        """
        return len(self.index), len(self.columns)

    @property
    def _is_homogeneous_type(self) -> bool:
        """
        Whether all the columns in a DataFrame have the same type.

        Returns
        -------
        bool

        See Also
        --------
        Index._is_homogeneous_type : Whether the object has a single
            dtype.
        MultiIndex._is_homogeneous_type : Whether all the levels of a
            MultiIndex have the same dtype.

        Examples
        --------
        >>> DataFrame({"A": [1, 2], "B": [3, 4]})._is_homogeneous_type
        True
        >>> DataFrame({"A": [1, 2], "B": [3.0, 4.0]})._is_homogeneous_type
        False

        Items with the same type but different sizes are considered
        different types.

        >>> DataFrame({
        ...    "A": np.array([1, 2], dtype=np.int32),
        ...    "B": np.array([1, 2], dtype=np.int64)})._is_homogeneous_type
        False
        """
        if self._mgr.any_extension_types:
            return len({block.dtype for block in self._mgr.blocks}) == 1
        else:
            return not self._is_mixed_type

    @property
    def _can_fast_transpose(self) -> bool:
        """
        Can we transpose this DataFrame without creating any new array objects.
        """
        if self._mgr.any_extension_types:
            # TODO(EA2D) special case would be unnecessary with 2D EAs
            return False
        return len(self._mgr.blocks) == 1

    # ----------------------------------------------------------------------
    # Rendering Methods

    def _repr_fits_vertical_(self) -> bool:
        """
        Check length against max_rows.
        """
        max_rows = get_option("display.max_rows")
        return len(self) <= max_rows

    def _repr_fits_horizontal_(self, ignore_width: bool = False) -> bool:
        """
        Check if full repr fits in horizontal boundaries imposed by the display
        options width and max_columns.

        In case of non-interactive session, no boundaries apply.

        `ignore_width` is here so ipynb+HTML output can behave the way
        users expect. display.max_columns remains in effect.
        GH3541, GH3573
        """
        width, height = console.get_console_size()
        max_columns = get_option("display.max_columns")
        nb_columns = len(self.columns)

        # exceed max columns
        if (max_columns and nb_columns > max_columns) or (
            (not ignore_width) and width and nb_columns > (width // 2)
        ):
            return False

        # used by repr_html under IPython notebook or scripts ignore terminal
        # dims
        if ignore_width or not console.in_interactive_session():
            return True

        if get_option("display.width") is not None or console.in_ipython_frontend():
            # check at least the column row for excessive width
            max_rows = 1
        else:
            max_rows = get_option("display.max_rows")

        # when auto-detecting, so width=None and not in ipython front end
        # check whether repr fits horizontal by actually checking
        # the width of the rendered repr
        buf = StringIO()

        # only care about the stuff we'll actually print out
        # and to_string on entire frame may be expensive
        d = self

        if not (max_rows is None):  # unlimited rows
            # min of two, where one may be None
            d = d.iloc[: min(max_rows, len(d))]
        else:
            return True

        d.to_string(buf=buf)
        value = buf.getvalue()
        repr_width = max(len(line) for line in value.split("\n"))

        return repr_width < width

    def _info_repr(self) -> bool:
        """
        True if the repr should show the info view.
        """
        info_repr_option = get_option("display.large_repr") == "info"
        return info_repr_option and not (
            self._repr_fits_horizontal_() and self._repr_fits_vertical_()
        )

    def __repr__(self) -> str:
        """
        Return a string representation for a particular DataFrame.
        """
        buf = StringIO("")
        if self._info_repr():
            self.info(buf=buf)
            return buf.getvalue()

        max_rows = get_option("display.max_rows")
        min_rows = get_option("display.min_rows")
        max_cols = get_option("display.max_columns")
        max_colwidth = get_option("display.max_colwidth")
        show_dimensions = get_option("display.show_dimensions")
        if get_option("display.expand_frame_repr"):
            width, _ = console.get_console_size()
        else:
            width = None
        self.to_string(
            buf=buf,
            max_rows=max_rows,
            min_rows=min_rows,
            max_cols=max_cols,
            line_width=width,
            max_colwidth=max_colwidth,
            show_dimensions=show_dimensions,
        )

        return buf.getvalue()

    def _repr_html_(self) -> Optional[str]:
        """
        Return a html representation for a particular DataFrame.

        Mainly for IPython notebook.
        """
        if self._info_repr():
            buf = StringIO("")
            self.info(buf=buf)
            # need to escape the <class>, should be the first line.
            val = buf.getvalue().replace("<", r"&lt;", 1)
            val = val.replace(">", r"&gt;", 1)
            return "<pre>" + val + "</pre>"

        if get_option("display.notebook_repr_html"):
            max_rows = get_option("display.max_rows")
            min_rows = get_option("display.min_rows")
            max_cols = get_option("display.max_columns")
            show_dimensions = get_option("display.show_dimensions")

            formatter = fmt.DataFrameFormatter(
                self,
                columns=None,
                col_space=None,
                na_rep="NaN",
                formatters=None,
                float_format=None,
                sparsify=None,
                justify=None,
                index_names=True,
                header=True,
                index=True,
                bold_rows=True,
                escape=True,
                max_rows=max_rows,
                min_rows=min_rows,
                max_cols=max_cols,
                show_dimensions=show_dimensions,
                decimal=".",
            )
            return fmt.DataFrameRenderer(formatter).to_html(notebook=True)
        else:
            return None

    @Substitution(
        header_type="bool or sequence",
        header="Write out the column names. If a list of strings "
        "is given, it is assumed to be aliases for the "
        "column names",
        col_space_type="int, list or dict of int",
        col_space="The minimum width of each column",
    )
    @Substitution(shared_params=fmt.common_docstring, returns=fmt.return_docstring)
    def to_string(
        self,
        buf: Optional[FilePathOrBuffer[str]] = None,
        columns: Optional[Sequence[str]] = None,
        col_space: Optional[int] = None,
        header: Union[bool, Sequence[str]] = True,
        index: bool = True,
        na_rep: str = "NaN",
        formatters: Optional[fmt.FormattersType] = None,
        float_format: Optional[fmt.FloatFormatType] = None,
        sparsify: Optional[bool] = None,
        index_names: bool = True,
        justify: Optional[str] = None,
        max_rows: Optional[int] = None,
        min_rows: Optional[int] = None,
        max_cols: Optional[int] = None,
        show_dimensions: bool = False,
        decimal: str = ".",
        line_width: Optional[int] = None,
        max_colwidth: Optional[int] = None,
        encoding: Optional[str] = None,
    ) -> Optional[str]:
        """
        Render a DataFrame to a console-friendly tabular output.
        %(shared_params)s
        line_width : int, optional
            Width to wrap a line in characters.
        max_colwidth : int, optional
            Max width to truncate each column in characters. By default, no limit.

            .. versionadded:: 1.0.0
        encoding : str, default "utf-8"
            Set character encoding.

            .. versionadded:: 1.0
        %(returns)s
        See Also
        --------
        to_html : Convert DataFrame to HTML.

        Examples
        --------
        >>> d = {'col1': [1, 2, 3], 'col2': [4, 5, 6]}
        >>> df = pd.DataFrame(d)
        >>> print(df.to_string())
           col1  col2
        0     1     4
        1     2     5
        2     3     6
        """
        from pandas import option_context

        with option_context("display.max_colwidth", max_colwidth):
            formatter = fmt.DataFrameFormatter(
                self,
                columns=columns,
                col_space=col_space,
                na_rep=na_rep,
                formatters=formatters,
                float_format=float_format,
                sparsify=sparsify,
                justify=justify,
                index_names=index_names,
                header=header,
                index=index,
                min_rows=min_rows,
                max_rows=max_rows,
                max_cols=max_cols,
                show_dimensions=show_dimensions,
                decimal=decimal,
            )
            return fmt.DataFrameRenderer(formatter).to_string(
                buf=buf,
                encoding=encoding,
                line_width=line_width,
            )

    # ----------------------------------------------------------------------

    @property
    def style(self) -> Styler:
        """
        Returns a Styler object.

        Contains methods for building a styled HTML representation of the DataFrame.

        See Also
        --------
        io.formats.style.Styler : Helps style a DataFrame or Series according to the
            data with HTML and CSS.
        """
        from pandas.io.formats.style import Styler

        return Styler(self)

    _shared_docs[
        "items"
    ] = r"""
        Iterate over (column name, Series) pairs.

        Iterates over the DataFrame columns, returning a tuple with
        the column name and the content as a Series.

        Yields
        ------
        label : object
            The column names for the DataFrame being iterated over.
        content : Series
            The column entries belonging to each label, as a Series.

        See Also
        --------
        DataFrame.iterrows : Iterate over DataFrame rows as
            (index, Series) pairs.
        DataFrame.itertuples : Iterate over DataFrame rows as namedtuples
            of the values.

        Examples
        --------
        >>> df = pd.DataFrame({'species': ['bear', 'bear', 'marsupial'],
        ...                   'population': [1864, 22000, 80000]},
        ...                   index=['panda', 'polar', 'koala'])
        >>> df
                species   population
        panda   bear      1864
        polar   bear      22000
        koala   marsupial 80000
        >>> for label, content in df.items():
        ...     print(f'label: {label}')
        ...     print(f'content: {content}', sep='\n')
        ...
        label: species
        content:
        panda         bear
        polar         bear
        koala    marsupial
        Name: species, dtype: object
        label: population
        content:
        panda     1864
        polar    22000
        koala    80000
        Name: population, dtype: int64
        """

    @Appender(_shared_docs["items"])
    def items(self) -> Iterable[Tuple[Label, Series]]:
        if self.columns.is_unique and hasattr(self, "_item_cache"):
            for k in self.columns:
                yield k, self._get_item_cache(k)
        else:
            for i, k in enumerate(self.columns):
                yield k, self._ixs(i, axis=1)

    @Appender(_shared_docs["items"])
    def iteritems(self) -> Iterable[Tuple[Label, Series]]:
        yield from self.items()

    def iterrows(self) -> Iterable[Tuple[Label, Series]]:
        """
        Iterate over DataFrame rows as (index, Series) pairs.

        Yields
        ------
        index : label or tuple of label
            The index of the row. A tuple for a `MultiIndex`.
        data : Series
            The data of the row as a Series.

        See Also
        --------
        DataFrame.itertuples : Iterate over DataFrame rows as namedtuples of the values.
        DataFrame.items : Iterate over (column name, Series) pairs.

        Notes
        -----
        1. Because ``iterrows`` returns a Series for each row,
           it does **not** preserve dtypes across the rows (dtypes are
           preserved across columns for DataFrames). For example,

           >>> df = pd.DataFrame([[1, 1.5]], columns=['int', 'float'])
           >>> row = next(df.iterrows())[1]
           >>> row
           int      1.0
           float    1.5
           Name: 0, dtype: float64
           >>> print(row['int'].dtype)
           float64
           >>> print(df['int'].dtype)
           int64

           To preserve dtypes while iterating over the rows, it is better
           to use :meth:`itertuples` which returns namedtuples of the values
           and which is generally faster than ``iterrows``.

        2. You should **never modify** something you are iterating over.
           This is not guaranteed to work in all cases. Depending on the
           data types, the iterator returns a copy and not a view, and writing
           to it will have no effect.
        """
        columns = self.columns
        klass = self._constructor_sliced
        for k, v in zip(self.index, self.values):
            s = klass(v, index=columns, name=k)
            yield k, s

    def itertuples(self, index: bool = True, name: Optional[str] = "Pandas"):
        """
        Iterate over DataFrame rows as namedtuples.

        Parameters
        ----------
        index : bool, default True
            If True, return the index as the first element of the tuple.
        name : str or None, default "Pandas"
            The name of the returned namedtuples or None to return regular
            tuples.

        Returns
        -------
        iterator
            An object to iterate over namedtuples for each row in the
            DataFrame with the first field possibly being the index and
            following fields being the column values.

        See Also
        --------
        DataFrame.iterrows : Iterate over DataFrame rows as (index, Series)
            pairs.
        DataFrame.items : Iterate over (column name, Series) pairs.

        Notes
        -----
        The column names will be renamed to positional names if they are
        invalid Python identifiers, repeated, or start with an underscore.
        On python versions < 3.7 regular tuples are returned for DataFrames
        with a large number of columns (>254).

        Examples
        --------
        >>> df = pd.DataFrame({'num_legs': [4, 2], 'num_wings': [0, 2]},
        ...                   index=['dog', 'hawk'])
        >>> df
              num_legs  num_wings
        dog          4          0
        hawk         2          2
        >>> for row in df.itertuples():
        ...     print(row)
        ...
        Pandas(Index='dog', num_legs=4, num_wings=0)
        Pandas(Index='hawk', num_legs=2, num_wings=2)

        By setting the `index` parameter to False we can remove the index
        as the first element of the tuple:

        >>> for row in df.itertuples(index=False):
        ...     print(row)
        ...
        Pandas(num_legs=4, num_wings=0)
        Pandas(num_legs=2, num_wings=2)

        With the `name` parameter set we set a custom name for the yielded
        namedtuples:

        >>> for row in df.itertuples(name='Animal'):
        ...     print(row)
        ...
        Animal(Index='dog', num_legs=4, num_wings=0)
        Animal(Index='hawk', num_legs=2, num_wings=2)
        """
        arrays = []
        fields = list(self.columns)
        if index:
            arrays.append(self.index)
            fields.insert(0, "Index")

        # use integer indexing because of possible duplicate column names
        arrays.extend(self.iloc[:, k] for k in range(len(self.columns)))

        if name is not None:
            # https://github.com/python/mypy/issues/9046
            # error: namedtuple() expects a string literal as the first argument
            itertuple = collections.namedtuple(  # type: ignore[misc]
                name, fields, rename=True
            )
            return map(itertuple._make, zip(*arrays))

        # fallback to regular tuples
        return zip(*arrays)

    def __len__(self) -> int:
        """
        Returns length of info axis, but here we use the index.
        """
        return len(self.index)

    # pandas/core/frame.py:1146: error: Overloaded function signatures 1 and 2
    # overlap with incompatible return types  [misc]
    @overload
    def dot(self, other: Series) -> Series:  # type: ignore[misc]
        ...

    @overload
    def dot(self, other: Union[DataFrame, Index, ArrayLike]) -> DataFrame:
        ...

    def dot(self, other: Union[AnyArrayLike, FrameOrSeriesUnion]) -> FrameOrSeriesUnion:
        """
        Compute the matrix multiplication between the DataFrame and other.

        This method computes the matrix product between the DataFrame and the
        values of an other Series, DataFrame or a numpy array.

        It can also be called using ``self @ other`` in Python >= 3.5.

        Parameters
        ----------
        other : Series, DataFrame or array-like
            The other object to compute the matrix product with.

        Returns
        -------
        Series or DataFrame
            If other is a Series, return the matrix product between self and
            other as a Series. If other is a DataFrame or a numpy.array, return
            the matrix product of self and other in a DataFrame of a np.array.

        See Also
        --------
        Series.dot: Similar method for Series.

        Notes
        -----
        The dimensions of DataFrame and other must be compatible in order to
        compute the matrix multiplication. In addition, the column names of
        DataFrame and the index of other must contain the same values, as they
        will be aligned prior to the multiplication.

        The dot method for Series computes the inner product, instead of the
        matrix product here.

        Examples
        --------
        Here we multiply a DataFrame with a Series.

        >>> df = pd.DataFrame([[0, 1, -2, -1], [1, 1, 1, 1]])
        >>> s = pd.Series([1, 1, 2, 1])
        >>> df.dot(s)
        0    -4
        1     5
        dtype: int64

        Here we multiply a DataFrame with another DataFrame.

        >>> other = pd.DataFrame([[0, 1], [1, 2], [-1, -1], [2, 0]])
        >>> df.dot(other)
            0   1
        0   1   4
        1   2   2

        Note that the dot method give the same result as @

        >>> df @ other
            0   1
        0   1   4
        1   2   2

        The dot method works also if other is an np.array.

        >>> arr = np.array([[0, 1], [1, 2], [-1, -1], [2, 0]])
        >>> df.dot(arr)
            0   1
        0   1   4
        1   2   2

        Note how shuffling of the objects does not change the result.

        >>> s2 = s.reindex([1, 0, 2, 3])
        >>> df.dot(s2)
        0    -4
        1     5
        dtype: int64
        """
        if isinstance(other, (Series, DataFrame)):
            common = self.columns.union(other.index)
            if len(common) > len(self.columns) or len(common) > len(other.index):
                raise ValueError("matrices are not aligned")

            left = self.reindex(columns=common, copy=False)
            right = other.reindex(index=common, copy=False)
            lvals = left.values
            rvals = right._values
        else:
            left = self
            lvals = self.values
            rvals = np.asarray(other)
            if lvals.shape[1] != rvals.shape[0]:
                raise ValueError(
                    f"Dot product shape mismatch, {lvals.shape} vs {rvals.shape}"
                )

        if isinstance(other, DataFrame):
            return self._constructor(
                np.dot(lvals, rvals), index=left.index, columns=other.columns
            )
        elif isinstance(other, Series):
            return self._constructor_sliced(np.dot(lvals, rvals), index=left.index)
        elif isinstance(rvals, (np.ndarray, Index)):
            result = np.dot(lvals, rvals)
            if result.ndim == 2:
                return self._constructor(result, index=left.index)
            else:
                return self._constructor_sliced(result, index=left.index)
        else:  # pragma: no cover
            raise TypeError(f"unsupported type: {type(other)}")

    @overload
    def __matmul__(self, other: Series) -> Series:
        ...

    @overload
    def __matmul__(
        self, other: Union[AnyArrayLike, FrameOrSeriesUnion]
    ) -> FrameOrSeriesUnion:
        ...

    def __matmul__(
        self, other: Union[AnyArrayLike, FrameOrSeriesUnion]
    ) -> FrameOrSeriesUnion:
        """
        Matrix multiplication using binary `@` operator in Python>=3.5.
        """
        return self.dot(other)

    def __rmatmul__(self, other):
        """
        Matrix multiplication using binary `@` operator in Python>=3.5.
        """
        try:
            return self.T.dot(np.transpose(other)).T
        except ValueError as err:
            if "shape mismatch" not in str(err):
                raise
            # GH#21581 give exception message for original shapes
            msg = f"shapes {np.shape(other)} and {self.shape} not aligned"
            raise ValueError(msg) from err

    # ----------------------------------------------------------------------
    # IO methods (to / from other formats)

    @classmethod
    def from_dict(cls, data, orient="columns", dtype=None, columns=None) -> DataFrame:
        """
        Construct DataFrame from dict of array-like or dicts.

        Creates DataFrame object from dictionary by columns or by index
        allowing dtype specification.

        Parameters
        ----------
        data : dict
            Of the form {field : array-like} or {field : dict}.
        orient : {'columns', 'index'}, default 'columns'
            The "orientation" of the data. If the keys of the passed dict
            should be the columns of the resulting DataFrame, pass 'columns'
            (default). Otherwise if the keys should be rows, pass 'index'.
        dtype : dtype, default None
            Data type to force, otherwise infer.
        columns : list, default None
            Column labels to use when ``orient='index'``. Raises a ValueError
            if used with ``orient='columns'``.

        Returns
        -------
        DataFrame

        See Also
        --------
        DataFrame.from_records : DataFrame from structured ndarray, sequence
            of tuples or dicts, or DataFrame.
        DataFrame : DataFrame object creation using constructor.

        Examples
        --------
        By default the keys of the dict become the DataFrame columns:

        >>> data = {'col_1': [3, 2, 1, 0], 'col_2': ['a', 'b', 'c', 'd']}
        >>> pd.DataFrame.from_dict(data)
           col_1 col_2
        0      3     a
        1      2     b
        2      1     c
        3      0     d

        Specify ``orient='index'`` to create the DataFrame using dictionary
        keys as rows:

        >>> data = {'row_1': [3, 2, 1, 0], 'row_2': ['a', 'b', 'c', 'd']}
        >>> pd.DataFrame.from_dict(data, orient='index')
               0  1  2  3
        row_1  3  2  1  0
        row_2  a  b  c  d

        When using the 'index' orientation, the column names can be
        specified manually:

        >>> pd.DataFrame.from_dict(data, orient='index',
        ...                        columns=['A', 'B', 'C', 'D'])
               A  B  C  D
        row_1  3  2  1  0
        row_2  a  b  c  d
        """
        index = None
        orient = orient.lower()
        if orient == "index":
            if len(data) > 0:
                # TODO speed up Series case
                if isinstance(list(data.values())[0], (Series, dict)):
                    data = _from_nested_dict(data)
                else:
                    data, index = list(data.values()), list(data.keys())
        elif orient == "columns":
            if columns is not None:
                raise ValueError("cannot use columns parameter with orient='columns'")
        else:  # pragma: no cover
            raise ValueError("only recognize index or columns for orient")

        return cls(data, index=index, columns=columns, dtype=dtype)

    def to_numpy(
        self, dtype=None, copy: bool = False, na_value=lib.no_default
    ) -> np.ndarray:
        """
        Convert the DataFrame to a NumPy array.

        .. versionadded:: 0.24.0

        By default, the dtype of the returned array will be the common NumPy
        dtype of all types in the DataFrame. For example, if the dtypes are
        ``float16`` and ``float32``, the results dtype will be ``float32``.
        This may require copying data and coercing values, which may be
        expensive.

        Parameters
        ----------
        dtype : str or numpy.dtype, optional
            The dtype to pass to :meth:`numpy.asarray`.
        copy : bool, default False
            Whether to ensure that the returned value is not a view on
            another array. Note that ``copy=False`` does not *ensure* that
            ``to_numpy()`` is no-copy. Rather, ``copy=True`` ensure that
            a copy is made, even if not strictly necessary.
        na_value : Any, optional
            The value to use for missing values. The default value depends
            on `dtype` and the dtypes of the DataFrame columns.

            .. versionadded:: 1.1.0

        Returns
        -------
        numpy.ndarray

        See Also
        --------
        Series.to_numpy : Similar method for Series.

        Examples
        --------
        >>> pd.DataFrame({"A": [1, 2], "B": [3, 4]}).to_numpy()
        array([[1, 3],
               [2, 4]])

        With heterogeneous data, the lowest common type will have to
        be used.

        >>> df = pd.DataFrame({"A": [1, 2], "B": [3.0, 4.5]})
        >>> df.to_numpy()
        array([[1. , 3. ],
               [2. , 4.5]])

        For a mix of numeric and non-numeric types, the output array will
        have object dtype.

        >>> df['C'] = pd.date_range('2000', periods=2)
        >>> df.to_numpy()
        array([[1, 3.0, Timestamp('2000-01-01 00:00:00')],
               [2, 4.5, Timestamp('2000-01-02 00:00:00')]], dtype=object)
        """
        self._consolidate_inplace()
        result = self._mgr.as_array(
            transpose=self._AXIS_REVERSED, dtype=dtype, copy=copy, na_value=na_value
        )
        if result.dtype is not dtype:
            result = np.array(result, dtype=dtype, copy=False)

        return result

    def to_dict(self, orient: str = "dict", into=dict):
        """
        Convert the DataFrame to a dictionary.

        The type of the key-value pairs can be customized with the parameters
        (see below).

        Parameters
        ----------
        orient : str {'dict', 'list', 'series', 'split', 'records', 'index'}
            Determines the type of the values of the dictionary.

            - 'dict' (default) : dict like {column -> {index -> value}}
            - 'list' : dict like {column -> [values]}
            - 'series' : dict like {column -> Series(values)}
            - 'split' : dict like
              {'index' -> [index], 'columns' -> [columns], 'data' -> [values]}
            - 'records' : list like
              [{column -> value}, ... , {column -> value}]
            - 'index' : dict like {index -> {column -> value}}

            Abbreviations are allowed. `s` indicates `series` and `sp`
            indicates `split`.

        into : class, default dict
            The collections.abc.Mapping subclass used for all Mappings
            in the return value.  Can be the actual class or an empty
            instance of the mapping type you want.  If you want a
            collections.defaultdict, you must pass it initialized.

        Returns
        -------
        dict, list or collections.abc.Mapping
            Return a collections.abc.Mapping object representing the DataFrame.
            The resulting transformation depends on the `orient` parameter.

        See Also
        --------
        DataFrame.from_dict: Create a DataFrame from a dictionary.
        DataFrame.to_json: Convert a DataFrame to JSON format.

        Examples
        --------
        >>> df = pd.DataFrame({'col1': [1, 2],
        ...                    'col2': [0.5, 0.75]},
        ...                   index=['row1', 'row2'])
        >>> df
              col1  col2
        row1     1  0.50
        row2     2  0.75
        >>> df.to_dict()
        {'col1': {'row1': 1, 'row2': 2}, 'col2': {'row1': 0.5, 'row2': 0.75}}

        You can specify the return orientation.

        >>> df.to_dict('series')
        {'col1': row1    1
                 row2    2
        Name: col1, dtype: int64,
        'col2': row1    0.50
                row2    0.75
        Name: col2, dtype: float64}

        >>> df.to_dict('split')
        {'index': ['row1', 'row2'], 'columns': ['col1', 'col2'],
         'data': [[1, 0.5], [2, 0.75]]}

        >>> df.to_dict('records')
        [{'col1': 1, 'col2': 0.5}, {'col1': 2, 'col2': 0.75}]

        >>> df.to_dict('index')
        {'row1': {'col1': 1, 'col2': 0.5}, 'row2': {'col1': 2, 'col2': 0.75}}

        You can also specify the mapping type.

        >>> from collections import OrderedDict, defaultdict
        >>> df.to_dict(into=OrderedDict)
        OrderedDict([('col1', OrderedDict([('row1', 1), ('row2', 2)])),
                     ('col2', OrderedDict([('row1', 0.5), ('row2', 0.75)]))])

        If you want a `defaultdict`, you need to initialize it:

        >>> dd = defaultdict(list)
        >>> df.to_dict('records', into=dd)
        [defaultdict(<class 'list'>, {'col1': 1, 'col2': 0.5}),
         defaultdict(<class 'list'>, {'col1': 2, 'col2': 0.75})]
        """
        if not self.columns.is_unique:
            warnings.warn(
                "DataFrame columns are not unique, some columns will be omitted.",
                UserWarning,
                stacklevel=2,
            )
        # GH16122
        into_c = com.standardize_mapping(into)

        orient = orient.lower()
        # GH32515
        if orient.startswith(("d", "l", "s", "r", "i")) and orient not in {
            "dict",
            "list",
            "series",
            "split",
            "records",
            "index",
        }:
            warnings.warn(
                "Using short name for 'orient' is deprecated. Only the "
                "options: ('dict', list, 'series', 'split', 'records', 'index') "
                "will be used in a future version. Use one of the above "
                "to silence this warning.",
                FutureWarning,
            )

            if orient.startswith("d"):
                orient = "dict"
            elif orient.startswith("l"):
                orient = "list"
            elif orient.startswith("sp"):
                orient = "split"
            elif orient.startswith("s"):
                orient = "series"
            elif orient.startswith("r"):
                orient = "records"
            elif orient.startswith("i"):
                orient = "index"

        if orient == "dict":
            return into_c((k, v.to_dict(into)) for k, v in self.items())

        elif orient == "list":
            return into_c((k, v.tolist()) for k, v in self.items())

        elif orient == "split":
            return into_c(
                (
                    ("index", self.index.tolist()),
                    ("columns", self.columns.tolist()),
                    (
                        "data",
                        [
                            list(map(maybe_box_datetimelike, t))
                            for t in self.itertuples(index=False, name=None)
                        ],
                    ),
                )
            )

        elif orient == "series":
            return into_c((k, maybe_box_datetimelike(v)) for k, v in self.items())

        elif orient == "records":
            columns = self.columns.tolist()
            rows = (
                dict(zip(columns, row))
                for row in self.itertuples(index=False, name=None)
            )
            return [
                into_c((k, maybe_box_datetimelike(v)) for k, v in row.items())
                for row in rows
            ]

        elif orient == "index":
            if not self.index.is_unique:
                raise ValueError("DataFrame index must be unique for orient='index'.")
            return into_c(
                (t[0], dict(zip(self.columns, t[1:])))
                for t in self.itertuples(name=None)
            )

        else:
            raise ValueError(f"orient '{orient}' not understood")

    def to_gbq(
        self,
        destination_table: str,
        project_id: Optional[str] = None,
        chunksize: Optional[int] = None,
        reauth: bool = False,
        if_exists: str = "fail",
        auth_local_webserver: bool = False,
        table_schema: Optional[List[Dict[str, str]]] = None,
        location: Optional[str] = None,
        progress_bar: bool = True,
        credentials=None,
    ) -> None:
        """
        Write a DataFrame to a Google BigQuery table.

        This function requires the `pandas-gbq package
        <https://pandas-gbq.readthedocs.io>`__.

        See the `How to authenticate with Google BigQuery
        <https://pandas-gbq.readthedocs.io/en/latest/howto/authentication.html>`__
        guide for authentication instructions.

        Parameters
        ----------
        destination_table : str
            Name of table to be written, in the form ``dataset.tablename``.
        project_id : str, optional
            Google BigQuery Account project ID. Optional when available from
            the environment.
        chunksize : int, optional
            Number of rows to be inserted in each chunk from the dataframe.
            Set to ``None`` to load the whole dataframe at once.
        reauth : bool, default False
            Force Google BigQuery to re-authenticate the user. This is useful
            if multiple accounts are used.
        if_exists : str, default 'fail'
            Behavior when the destination table exists. Value can be one of:

            ``'fail'``
                If table exists raise pandas_gbq.gbq.TableCreationError.
            ``'replace'``
                If table exists, drop it, recreate it, and insert data.
            ``'append'``
                If table exists, insert data. Create if does not exist.
        auth_local_webserver : bool, default False
            Use the `local webserver flow`_ instead of the `console flow`_
            when getting user credentials.

            .. _local webserver flow:
                https://google-auth-oauthlib.readthedocs.io/en/latest/reference/google_auth_oauthlib.flow.html#google_auth_oauthlib.flow.InstalledAppFlow.run_local_server
            .. _console flow:
                https://google-auth-oauthlib.readthedocs.io/en/latest/reference/google_auth_oauthlib.flow.html#google_auth_oauthlib.flow.InstalledAppFlow.run_console

            *New in version 0.2.0 of pandas-gbq*.
        table_schema : list of dicts, optional
            List of BigQuery table fields to which according DataFrame
            columns conform to, e.g. ``[{'name': 'col1', 'type':
            'STRING'},...]``. If schema is not provided, it will be
            generated according to dtypes of DataFrame columns. See
            BigQuery API documentation on available names of a field.

            *New in version 0.3.1 of pandas-gbq*.
        location : str, optional
            Location where the load job should run. See the `BigQuery locations
            documentation
            <https://cloud.google.com/bigquery/docs/dataset-locations>`__ for a
            list of available locations. The location must match that of the
            target dataset.

            *New in version 0.5.0 of pandas-gbq*.
        progress_bar : bool, default True
            Use the library `tqdm` to show the progress bar for the upload,
            chunk by chunk.

            *New in version 0.5.0 of pandas-gbq*.
        credentials : google.auth.credentials.Credentials, optional
            Credentials for accessing Google APIs. Use this parameter to
            override default credentials, such as to use Compute Engine
            :class:`google.auth.compute_engine.Credentials` or Service
            Account :class:`google.oauth2.service_account.Credentials`
            directly.

            *New in version 0.8.0 of pandas-gbq*.

            .. versionadded:: 0.24.0

        See Also
        --------
        pandas_gbq.to_gbq : This function in the pandas-gbq library.
        read_gbq : Read a DataFrame from Google BigQuery.
        """
        from pandas.io import gbq

        gbq.to_gbq(
            self,
            destination_table,
            project_id=project_id,
            chunksize=chunksize,
            reauth=reauth,
            if_exists=if_exists,
            auth_local_webserver=auth_local_webserver,
            table_schema=table_schema,
            location=location,
            progress_bar=progress_bar,
            credentials=credentials,
        )

    @classmethod
    def from_records(
        cls,
        data,
        index=None,
        exclude=None,
        columns=None,
        coerce_float: bool = False,
        nrows=None,
    ) -> DataFrame:
        """
        Convert structured or record ndarray to DataFrame.

        Creates a DataFrame object from a structured ndarray, sequence of
        tuples or dicts, or DataFrame.

        Parameters
        ----------
        data : structured ndarray, sequence of tuples or dicts, or DataFrame
            Structured input data.
        index : str, list of fields, array-like
            Field of array to use as the index, alternately a specific set of
            input labels to use.
        exclude : sequence, default None
            Columns or fields to exclude.
        columns : sequence, default None
            Column names to use. If the passed data do not have names
            associated with them, this argument provides names for the
            columns. Otherwise this argument indicates the order of the columns
            in the result (any names not found in the data will become all-NA
            columns).
        coerce_float : bool, default False
            Attempt to convert values of non-string, non-numeric objects (like
            decimal.Decimal) to floating point, useful for SQL result sets.
        nrows : int, default None
            Number of rows to read if data is an iterator.

        Returns
        -------
        DataFrame

        See Also
        --------
        DataFrame.from_dict : DataFrame from dict of array-like or dicts.
        DataFrame : DataFrame object creation using constructor.

        Examples
        --------
        Data can be provided as a structured ndarray:

        >>> data = np.array([(3, 'a'), (2, 'b'), (1, 'c'), (0, 'd')],
        ...                 dtype=[('col_1', 'i4'), ('col_2', 'U1')])
        >>> pd.DataFrame.from_records(data)
           col_1 col_2
        0      3     a
        1      2     b
        2      1     c
        3      0     d

        Data can be provided as a list of dicts:

        >>> data = [{'col_1': 3, 'col_2': 'a'},
        ...         {'col_1': 2, 'col_2': 'b'},
        ...         {'col_1': 1, 'col_2': 'c'},
        ...         {'col_1': 0, 'col_2': 'd'}]
        >>> pd.DataFrame.from_records(data)
           col_1 col_2
        0      3     a
        1      2     b
        2      1     c
        3      0     d

        Data can be provided as a list of tuples with corresponding columns:

        >>> data = [(3, 'a'), (2, 'b'), (1, 'c'), (0, 'd')]
        >>> pd.DataFrame.from_records(data, columns=['col_1', 'col_2'])
           col_1 col_2
        0      3     a
        1      2     b
        2      1     c
        3      0     d
        """
        # Make a copy of the input columns so we can modify it
        if columns is not None:
            columns = ensure_index(columns)

        if is_iterator(data):
            if nrows == 0:
                return cls()

            try:
                first_row = next(data)
            except StopIteration:
                return cls(index=index, columns=columns)

            dtype = None
            if hasattr(first_row, "dtype") and first_row.dtype.names:
                dtype = first_row.dtype

            values = [first_row]

            if nrows is None:
                values += data
            else:
                values.extend(itertools.islice(data, nrows - 1))

            if dtype is not None:
                data = np.array(values, dtype=dtype)
            else:
                data = values

        if isinstance(data, dict):
            if columns is None:
                columns = arr_columns = ensure_index(sorted(data))
                arrays = [data[k] for k in columns]
            else:
                arrays = []
                arr_columns_list = []
                for k, v in data.items():
                    if k in columns:
                        arr_columns_list.append(k)
                        arrays.append(v)

                arrays, arr_columns = reorder_arrays(arrays, arr_columns_list, columns)

        elif isinstance(data, (np.ndarray, DataFrame)):
            arrays, columns = to_arrays(data, columns)
            if columns is not None:
                columns = ensure_index(columns)
            arr_columns = columns
        else:
            arrays, arr_columns = to_arrays(data, columns)
            if coerce_float:
                for i, arr in enumerate(arrays):
                    if arr.dtype == object:
                        arrays[i] = lib.maybe_convert_objects(arr, try_float=True)

            arr_columns = ensure_index(arr_columns)
            if columns is not None:
                columns = ensure_index(columns)
            else:
                columns = arr_columns

        if exclude is None:
            exclude = set()
        else:
            exclude = set(exclude)

        result_index = None
        if index is not None:
            if isinstance(index, str) or not hasattr(index, "__iter__"):
                i = columns.get_loc(index)
                exclude.add(index)
                if len(arrays) > 0:
                    result_index = Index(arrays[i], name=index)
                else:
                    result_index = Index([], name=index)
            else:
                try:
                    index_data = [arrays[arr_columns.get_loc(field)] for field in index]
                except (KeyError, TypeError):
                    # raised by get_loc, see GH#29258
                    result_index = index
                else:
                    result_index = ensure_index_from_sequences(index_data, names=index)
                    exclude.update(index)

        if any(exclude):
            arr_exclude = [x for x in exclude if x in arr_columns]
            to_remove = [arr_columns.get_loc(col) for col in arr_exclude]
            arrays = [v for i, v in enumerate(arrays) if i not in to_remove]

            arr_columns = arr_columns.drop(arr_exclude)
            columns = columns.drop(exclude)

        mgr = arrays_to_mgr(arrays, arr_columns, result_index, columns)

        return cls(mgr)

    def to_records(
        self, index=True, column_dtypes=None, index_dtypes=None
    ) -> np.recarray:
        """
        Convert DataFrame to a NumPy record array.

        Index will be included as the first field of the record array if
        requested.

        Parameters
        ----------
        index : bool, default True
            Include index in resulting record array, stored in 'index'
            field or using the index label, if set.
        column_dtypes : str, type, dict, default None
            .. versionadded:: 0.24.0

            If a string or type, the data type to store all columns. If
            a dictionary, a mapping of column names and indices (zero-indexed)
            to specific data types.
        index_dtypes : str, type, dict, default None
            .. versionadded:: 0.24.0

            If a string or type, the data type to store all index levels. If
            a dictionary, a mapping of index level names and indices
            (zero-indexed) to specific data types.

            This mapping is applied only if `index=True`.

        Returns
        -------
        numpy.recarray
            NumPy ndarray with the DataFrame labels as fields and each row
            of the DataFrame as entries.

        See Also
        --------
        DataFrame.from_records: Convert structured or record ndarray
            to DataFrame.
        numpy.recarray: An ndarray that allows field access using
            attributes, analogous to typed columns in a
            spreadsheet.

        Examples
        --------
        >>> df = pd.DataFrame({'A': [1, 2], 'B': [0.5, 0.75]},
        ...                   index=['a', 'b'])
        >>> df
           A     B
        a  1  0.50
        b  2  0.75
        >>> df.to_records()
        rec.array([('a', 1, 0.5 ), ('b', 2, 0.75)],
                  dtype=[('index', 'O'), ('A', '<i8'), ('B', '<f8')])

        If the DataFrame index has no label then the recarray field name
        is set to 'index'. If the index has a label then this is used as the
        field name:

        >>> df.index = df.index.rename("I")
        >>> df.to_records()
        rec.array([('a', 1, 0.5 ), ('b', 2, 0.75)],
                  dtype=[('I', 'O'), ('A', '<i8'), ('B', '<f8')])

        The index can be excluded from the record array:

        >>> df.to_records(index=False)
        rec.array([(1, 0.5 ), (2, 0.75)],
                  dtype=[('A', '<i8'), ('B', '<f8')])

        Data types can be specified for the columns:

        >>> df.to_records(column_dtypes={"A": "int32"})
        rec.array([('a', 1, 0.5 ), ('b', 2, 0.75)],
                  dtype=[('I', 'O'), ('A', '<i4'), ('B', '<f8')])

        As well as for the index:

        >>> df.to_records(index_dtypes="<S2")
        rec.array([(b'a', 1, 0.5 ), (b'b', 2, 0.75)],
                  dtype=[('I', 'S2'), ('A', '<i8'), ('B', '<f8')])

        >>> index_dtypes = f"<S{df.index.str.len().max()}"
        >>> df.to_records(index_dtypes=index_dtypes)
        rec.array([(b'a', 1, 0.5 ), (b'b', 2, 0.75)],
                  dtype=[('I', 'S1'), ('A', '<i8'), ('B', '<f8')])
        """
        if index:
            if isinstance(self.index, MultiIndex):
                # array of tuples to numpy cols. copy copy copy
                ix_vals = list(map(np.array, zip(*self.index._values)))
            else:
                ix_vals = [self.index.values]

            arrays = ix_vals + [
                np.asarray(self.iloc[:, i]) for i in range(len(self.columns))
            ]

            count = 0
            index_names = list(self.index.names)

            if isinstance(self.index, MultiIndex):
                for i, n in enumerate(index_names):
                    if n is None:
                        index_names[i] = f"level_{count}"
                        count += 1
            elif index_names[0] is None:
                index_names = ["index"]

            names = [str(name) for name in itertools.chain(index_names, self.columns)]
        else:
            arrays = [np.asarray(self.iloc[:, i]) for i in range(len(self.columns))]
            names = [str(c) for c in self.columns]
            index_names = []

        index_len = len(index_names)
        formats = []

        for i, v in enumerate(arrays):
            index = i

            # When the names and arrays are collected, we
            # first collect those in the DataFrame's index,
            # followed by those in its columns.
            #
            # Thus, the total length of the array is:
            # len(index_names) + len(DataFrame.columns).
            #
            # This check allows us to see whether we are
            # handling a name / array in the index or column.
            if index < index_len:
                dtype_mapping = index_dtypes
                name = index_names[index]
            else:
                index -= index_len
                dtype_mapping = column_dtypes
                name = self.columns[index]

            # We have a dictionary, so we get the data type
            # associated with the index or column (which can
            # be denoted by its name in the DataFrame or its
            # position in DataFrame's array of indices or
            # columns, whichever is applicable.
            if is_dict_like(dtype_mapping):
                if name in dtype_mapping:
                    dtype_mapping = dtype_mapping[name]
                elif index in dtype_mapping:
                    dtype_mapping = dtype_mapping[index]
                else:
                    dtype_mapping = None

            # If no mapping can be found, use the array's
            # dtype attribute for formatting.
            #
            # A valid dtype must either be a type or
            # string naming a type.
            if dtype_mapping is None:
                formats.append(v.dtype)
            elif isinstance(dtype_mapping, (type, np.dtype, str)):
                # error: Argument 1 to "append" of "list" has incompatible type
                # "Union[type, dtype, str]"; expected "dtype"
                formats.append(dtype_mapping)  # type: ignore[arg-type]
            else:
                element = "row" if i < index_len else "column"
                msg = f"Invalid dtype {dtype_mapping} specified for {element} {name}"
                raise ValueError(msg)

        # error: Module has no attribute "fromarrays"
        return np.rec.fromarrays(  # type: ignore[attr-defined]
            arrays, dtype={"names": names, "formats": formats}
        )

    @classmethod
    def _from_arrays(
        cls,
        arrays,
        columns,
        index,
        dtype: Optional[Dtype] = None,
        verify_integrity: bool = True,
    ) -> DataFrame:
        """
        Create DataFrame from a list of arrays corresponding to the columns.

        Parameters
        ----------
        arrays : list-like of arrays
            Each array in the list corresponds to one column, in order.
        columns : list-like, Index
            The column names for the resulting DataFrame.
        index : list-like, Index
            The rows labels for the resulting DataFrame.
        dtype : dtype, optional
            Optional dtype to enforce for all arrays.
        verify_integrity : bool, default True
            Validate and homogenize all input. If set to False, it is assumed
            that all elements of `arrays` are actual arrays how they will be
            stored in a block (numpy ndarray or ExtensionArray), have the same
            length as and are aligned with the index, and that `columns` and
            `index` are ensured to be an Index object.

        Returns
        -------
        DataFrame
        """
        if dtype is not None:
            dtype = pandas_dtype(dtype)

        mgr = arrays_to_mgr(
            arrays,
            columns,
            index,
            columns,
            dtype=dtype,
            verify_integrity=verify_integrity,
        )
        return cls(mgr)

    @doc(storage_options=generic._shared_docs["storage_options"])
    @deprecate_kwarg(old_arg_name="fname", new_arg_name="path")
    def to_stata(
        self,
        path: FilePathOrBuffer,
        convert_dates: Optional[Dict[Label, str]] = None,
        write_index: bool = True,
        byteorder: Optional[str] = None,
        time_stamp: Optional[datetime.datetime] = None,
        data_label: Optional[str] = None,
        variable_labels: Optional[Dict[Label, str]] = None,
        version: Optional[int] = 114,
        convert_strl: Optional[Sequence[Label]] = None,
        compression: CompressionOptions = "infer",
        storage_options: StorageOptions = None,
    ) -> None:
        """
        Export DataFrame object to Stata dta format.

        Writes the DataFrame to a Stata dataset file.
        "dta" files contain a Stata dataset.

        Parameters
        ----------
        path : str, buffer or path object
            String, path object (pathlib.Path or py._path.local.LocalPath) or
            object implementing a binary write() function. If using a buffer
            then the buffer will not be automatically closed after the file
            data has been written.

            .. versionchanged:: 1.0.0

            Previously this was "fname"

        convert_dates : dict
            Dictionary mapping columns containing datetime types to stata
            internal format to use when writing the dates. Options are 'tc',
            'td', 'tm', 'tw', 'th', 'tq', 'ty'. Column can be either an integer
            or a name. Datetime columns that do not have a conversion type
            specified will be converted to 'tc'. Raises NotImplementedError if
            a datetime column has timezone information.
        write_index : bool
            Write the index to Stata dataset.
        byteorder : str
            Can be ">", "<", "little", or "big". default is `sys.byteorder`.
        time_stamp : datetime
            A datetime to use as file creation date.  Default is the current
            time.
        data_label : str, optional
            A label for the data set.  Must be 80 characters or smaller.
        variable_labels : dict
            Dictionary containing columns as keys and variable labels as
            values. Each label must be 80 characters or smaller.
        version : {{114, 117, 118, 119, None}}, default 114
            Version to use in the output dta file. Set to None to let pandas
            decide between 118 or 119 formats depending on the number of
            columns in the frame. Version 114 can be read by Stata 10 and
            later. Version 117 can be read by Stata 13 or later. Version 118
            is supported in Stata 14 and later. Version 119 is supported in
            Stata 15 and later. Version 114 limits string variables to 244
            characters or fewer while versions 117 and later allow strings
            with lengths up to 2,000,000 characters. Versions 118 and 119
            support Unicode characters, and version 119 supports more than
            32,767 variables.

            Version 119 should usually only be used when the number of
            variables exceeds the capacity of dta format 118. Exporting
            smaller datasets in format 119 may have unintended consequences,
            and, as of November 2020, Stata SE cannot read version 119 files.

            .. versionchanged:: 1.0.0

                Added support for formats 118 and 119.

        convert_strl : list, optional
            List of column names to convert to string columns to Stata StrL
            format. Only available if version is 117.  Storing strings in the
            StrL format can produce smaller dta files if strings have more than
            8 characters and values are repeated.
        compression : str or dict, default 'infer'
            For on-the-fly compression of the output dta. If string, specifies
            compression mode. If dict, value at key 'method' specifies
            compression mode. Compression mode must be one of {{'infer', 'gzip',
            'bz2', 'zip', 'xz', None}}. If compression mode is 'infer' and
            `fname` is path-like, then detect compression from the following
            extensions: '.gz', '.bz2', '.zip', or '.xz' (otherwise no
            compression). If dict and compression mode is one of {{'zip',
            'gzip', 'bz2'}}, or inferred as one of the above, other entries
            passed as additional compression options.

            .. versionadded:: 1.1.0

        {storage_options}

            .. versionadded:: 1.2.0

        Raises
        ------
        NotImplementedError
            * If datetimes contain timezone information
            * Column dtype is not representable in Stata
        ValueError
            * Columns listed in convert_dates are neither datetime64[ns]
              or datetime.datetime
            * Column listed in convert_dates is not in DataFrame
            * Categorical label contains more than 32,000 characters

        See Also
        --------
        read_stata : Import Stata data files.
        io.stata.StataWriter : Low-level writer for Stata data files.
        io.stata.StataWriter117 : Low-level writer for version 117 files.

        Examples
        --------
        >>> df = pd.DataFrame({{'animal': ['falcon', 'parrot', 'falcon',
        ...                               'parrot'],
        ...                    'speed': [350, 18, 361, 15]}})
        >>> df.to_stata('animals.dta')  # doctest: +SKIP
        """
        if version not in (114, 117, 118, 119, None):
            raise ValueError("Only formats 114, 117, 118 and 119 are supported.")
        if version == 114:
            if convert_strl is not None:
                raise ValueError("strl is not supported in format 114")
            from pandas.io.stata import StataWriter as statawriter
        elif version == 117:
            # mypy: Name 'statawriter' already defined (possibly by an import)
            from pandas.io.stata import (  # type: ignore[no-redef]
                StataWriter117 as statawriter,
            )
        else:  # versions 118 and 119
            # mypy: Name 'statawriter' already defined (possibly by an import)
            from pandas.io.stata import (  # type: ignore[no-redef]
                StataWriterUTF8 as statawriter,
            )

        kwargs: Dict[str, Any] = {}
        if version is None or version >= 117:
            # strl conversion is only supported >= 117
            kwargs["convert_strl"] = convert_strl
        if version is None or version >= 118:
            # Specifying the version is only supported for UTF8 (118 or 119)
            kwargs["version"] = version

        # mypy: Too many arguments for "StataWriter"
        writer = statawriter(  # type: ignore[call-arg]
            path,
            self,
            convert_dates=convert_dates,
            byteorder=byteorder,
            time_stamp=time_stamp,
            data_label=data_label,
            write_index=write_index,
            variable_labels=variable_labels,
            compression=compression,
            storage_options=storage_options,
            **kwargs,
        )
        writer.write_file()

    @deprecate_kwarg(old_arg_name="fname", new_arg_name="path")
    def to_feather(self, path: FilePathOrBuffer[AnyStr], **kwargs) -> None:
        """
        Write a DataFrame to the binary Feather format.

        Parameters
        ----------
        path : str or file-like object
            If a string, it will be used as Root Directory path.
        **kwargs :
            Additional keywords passed to :func:`pyarrow.feather.write_feather`.
            Starting with pyarrow 0.17, this includes the `compression`,
            `compression_level`, `chunksize` and `version` keywords.

            .. versionadded:: 1.1.0
        """
        from pandas.io.feather_format import to_feather

        to_feather(self, path, **kwargs)

    @doc(
        Series.to_markdown,
        klass=_shared_doc_kwargs["klass"],
        storage_options=_shared_docs["storage_options"],
        examples="""Examples
        --------
        >>> df = pd.DataFrame(
        ...     data={"animal_1": ["elk", "pig"], "animal_2": ["dog", "quetzal"]}
        ... )
        >>> print(df.to_markdown())
        |    | animal_1   | animal_2   |
        |---:|:-----------|:-----------|
        |  0 | elk        | dog        |
        |  1 | pig        | quetzal    |

        Output markdown with a tabulate option.

        >>> print(df.to_markdown(tablefmt="grid"))
        +----+------------+------------+
        |    | animal_1   | animal_2   |
        +====+============+============+
        |  0 | elk        | dog        |
        +----+------------+------------+
        |  1 | pig        | quetzal    |
        +----+------------+------------+
        """,
    )
    def to_markdown(
        self,
        buf: Optional[Union[IO[str], str]] = None,
        mode: str = "wt",
        index: bool = True,
        storage_options: StorageOptions = None,
        **kwargs,
    ) -> Optional[str]:
        if "showindex" in kwargs:
            warnings.warn(
                "'showindex' is deprecated. Only 'index' will be used "
                "in a future version. Use 'index' to silence this warning.",
                FutureWarning,
                stacklevel=2,
            )

        kwargs.setdefault("headers", "keys")
        kwargs.setdefault("tablefmt", "pipe")
        kwargs.setdefault("showindex", index)
        tabulate = import_optional_dependency("tabulate")
        result = tabulate.tabulate(self, **kwargs)
        if buf is None:
            return result

        with get_handle(buf, mode, storage_options=storage_options) as handles:
            assert not isinstance(handles.handle, (str, mmap.mmap))
            handles.handle.writelines(result)
        return None

    @doc(storage_options=generic._shared_docs["storage_options"])
    @deprecate_kwarg(old_arg_name="fname", new_arg_name="path")
    def to_parquet(
        self,
        path: Optional[FilePathOrBuffer] = None,
        engine: str = "auto",
        compression: Optional[str] = "snappy",
        index: Optional[bool] = None,
        partition_cols: Optional[List[str]] = None,
        storage_options: StorageOptions = None,
        **kwargs,
    ) -> Optional[bytes]:
        """
        Write a DataFrame to the binary parquet format.

        This function writes the dataframe as a `parquet file
        <https://parquet.apache.org/>`_. You can choose different parquet
        backends, and have the option of compression. See
        :ref:`the user guide <io.parquet>` for more details.

        Parameters
        ----------
        path : str or file-like object, default None
            If a string, it will be used as Root Directory path
            when writing a partitioned dataset. By file-like object,
            we refer to objects with a write() method, such as a file handle
            (e.g. via builtin open function) or io.BytesIO. The engine
            fastparquet does not accept file-like objects. If path is None,
            a bytes object is returned.

            .. versionchanged:: 1.2.0

            Previously this was "fname"

        engine : {{'auto', 'pyarrow', 'fastparquet'}}, default 'auto'
            Parquet library to use. If 'auto', then the option
            ``io.parquet.engine`` is used. The default ``io.parquet.engine``
            behavior is to try 'pyarrow', falling back to 'fastparquet' if
            'pyarrow' is unavailable.
        compression : {{'snappy', 'gzip', 'brotli', None}}, default 'snappy'
            Name of the compression to use. Use ``None`` for no compression.
        index : bool, default None
            If ``True``, include the dataframe's index(es) in the file output.
            If ``False``, they will not be written to the file.
            If ``None``, similar to ``True`` the dataframe's index(es)
            will be saved. However, instead of being saved as values,
            the RangeIndex will be stored as a range in the metadata so it
            doesn't require much space and is faster. Other indexes will
            be included as columns in the file output.

            .. versionadded:: 0.24.0

        partition_cols : list, optional, default None
            Column names by which to partition the dataset.
            Columns are partitioned in the order they are given.
            Must be None if path is not a string.

            .. versionadded:: 0.24.0

        {storage_options}

            .. versionadded:: 1.2.0

        **kwargs
            Additional arguments passed to the parquet library. See
            :ref:`pandas io <io.parquet>` for more details.

        Returns
        -------
        bytes if no path argument is provided else None

        See Also
        --------
        read_parquet : Read a parquet file.
        DataFrame.to_csv : Write a csv file.
        DataFrame.to_sql : Write to a sql table.
        DataFrame.to_hdf : Write to hdf.

        Notes
        -----
        This function requires either the `fastparquet
        <https://pypi.org/project/fastparquet>`_ or `pyarrow
        <https://arrow.apache.org/docs/python/>`_ library.

        Examples
        --------
        >>> df = pd.DataFrame(data={{'col1': [1, 2], 'col2': [3, 4]}})
        >>> df.to_parquet('df.parquet.gzip',
        ...               compression='gzip')  # doctest: +SKIP
        >>> pd.read_parquet('df.parquet.gzip')  # doctest: +SKIP
           col1  col2
        0     1     3
        1     2     4

        If you want to get a buffer to the parquet content you can use a io.BytesIO
        object, as long as you don't use partition_cols, which creates multiple files.

        >>> import io
        >>> f = io.BytesIO()
        >>> df.to_parquet(f)
        >>> f.seek(0)
        0
        >>> content = f.read()
        """
        from pandas.io.parquet import to_parquet

        return to_parquet(
            self,
            path,
            engine,
            compression=compression,
            index=index,
            partition_cols=partition_cols,
            storage_options=storage_options,
            **kwargs,
        )

    @Substitution(
        header_type="bool",
        header="Whether to print column labels, default True",
        col_space_type="str or int, list or dict of int or str",
        col_space="The minimum width of each column in CSS length "
        "units.  An int is assumed to be px units.\n\n"
        "            .. versionadded:: 0.25.0\n"
        "                Ability to use str",
    )
    @Substitution(shared_params=fmt.common_docstring, returns=fmt.return_docstring)
    def to_html(
        self,
        buf: Optional[FilePathOrBuffer[str]] = None,
        columns: Optional[Sequence[str]] = None,
        col_space: Optional[ColspaceArgType] = None,
        header: Union[bool, Sequence[str]] = True,
        index: bool = True,
        na_rep: str = "NaN",
        formatters: Optional[FormattersType] = None,
        float_format: Optional[FloatFormatType] = None,
        sparsify: Optional[bool] = None,
        index_names: bool = True,
        justify: Optional[str] = None,
        max_rows: Optional[int] = None,
        max_cols: Optional[int] = None,
        show_dimensions: Union[bool, str] = False,
        decimal: str = ".",
        bold_rows: bool = True,
        classes: Optional[Union[str, List, Tuple]] = None,
        escape: bool = True,
        notebook: bool = False,
        border: Optional[int] = None,
        table_id: Optional[str] = None,
        render_links: bool = False,
        encoding: Optional[str] = None,
    ):
        """
        Render a DataFrame as an HTML table.
        %(shared_params)s
        bold_rows : bool, default True
            Make the row labels bold in the output.
        classes : str or list or tuple, default None
            CSS class(es) to apply to the resulting html table.
        escape : bool, default True
            Convert the characters <, >, and & to HTML-safe sequences.
        notebook : {True, False}, default False
            Whether the generated HTML is for IPython Notebook.
        border : int
            A ``border=border`` attribute is included in the opening
            `<table>` tag. Default ``pd.options.display.html.border``.
        encoding : str, default "utf-8"
            Set character encoding.

            .. versionadded:: 1.0

        table_id : str, optional
            A css id is included in the opening `<table>` tag if specified.
        render_links : bool, default False
            Convert URLs to HTML links.

            .. versionadded:: 0.24.0
        %(returns)s
        See Also
        --------
        to_string : Convert DataFrame to a string.
        """
        if justify is not None and justify not in fmt._VALID_JUSTIFY_PARAMETERS:
            raise ValueError("Invalid value for justify parameter")

        formatter = fmt.DataFrameFormatter(
            self,
            columns=columns,
            col_space=col_space,
            na_rep=na_rep,
            header=header,
            index=index,
            formatters=formatters,
            float_format=float_format,
            bold_rows=bold_rows,
            sparsify=sparsify,
            justify=justify,
            index_names=index_names,
            escape=escape,
            decimal=decimal,
            max_rows=max_rows,
            max_cols=max_cols,
            show_dimensions=show_dimensions,
        )
        # TODO: a generic formatter wld b in DataFrameFormatter
        return fmt.DataFrameRenderer(formatter).to_html(
            buf=buf,
            classes=classes,
            notebook=notebook,
            border=border,
            encoding=encoding,
            table_id=table_id,
            render_links=render_links,
        )

    # ----------------------------------------------------------------------
    @Substitution(
        klass="DataFrame",
        type_sub=" and columns",
        max_cols_sub=dedent(
            """\
            max_cols : int, optional
                When to switch from the verbose to the truncated output. If the
                DataFrame has more than `max_cols` columns, the truncated output
                is used. By default, the setting in
                ``pandas.options.display.max_info_columns`` is used."""
        ),
        show_counts_sub=dedent(
            """\
            show_counts : bool, optional
                Whether to show the non-null counts. By default, this is shown
                only if the DataFrame is smaller than
                ``pandas.options.display.max_info_rows`` and
                ``pandas.options.display.max_info_columns``. A value of True always
                shows the counts, and False never shows the counts.
            null_counts : bool, optional
                .. deprecated:: 1.2.0
                    Use show_counts instead."""
        ),
        examples_sub=dedent(
            """\
            >>> int_values = [1, 2, 3, 4, 5]
            >>> text_values = ['alpha', 'beta', 'gamma', 'delta', 'epsilon']
            >>> float_values = [0.0, 0.25, 0.5, 0.75, 1.0]
            >>> df = pd.DataFrame({"int_col": int_values, "text_col": text_values,
            ...                   "float_col": float_values})
            >>> df
                int_col text_col  float_col
            0        1    alpha       0.00
            1        2     beta       0.25
            2        3    gamma       0.50
            3        4    delta       0.75
            4        5  epsilon       1.00

            Prints information of all columns:

            >>> df.info(verbose=True)
            <class 'pandas.core.frame.DataFrame'>
            RangeIndex: 5 entries, 0 to 4
            Data columns (total 3 columns):
             #   Column     Non-Null Count  Dtype
            ---  ------     --------------  -----
             0   int_col    5 non-null      int64
             1   text_col   5 non-null      object
             2   float_col  5 non-null      float64
            dtypes: float64(1), int64(1), object(1)
            memory usage: 248.0+ bytes

            Prints a summary of columns count and its dtypes but not per column
            information:

            >>> df.info(verbose=False)
            <class 'pandas.core.frame.DataFrame'>
            RangeIndex: 5 entries, 0 to 4
            Columns: 3 entries, int_col to float_col
            dtypes: float64(1), int64(1), object(1)
            memory usage: 248.0+ bytes

            Pipe output of DataFrame.info to buffer instead of sys.stdout, get
            buffer content and writes to a text file:

            >>> import io
            >>> buffer = io.StringIO()
            >>> df.info(buf=buffer)
            >>> s = buffer.getvalue()
            >>> with open("df_info.txt", "w",
            ...           encoding="utf-8") as f:  # doctest: +SKIP
            ...     f.write(s)
            260

            The `memory_usage` parameter allows deep introspection mode, specially
            useful for big DataFrames and fine-tune memory optimization:

            >>> random_strings_array = np.random.choice(['a', 'b', 'c'], 10 ** 6)
            >>> df = pd.DataFrame({
            ...     'column_1': np.random.choice(['a', 'b', 'c'], 10 ** 6),
            ...     'column_2': np.random.choice(['a', 'b', 'c'], 10 ** 6),
            ...     'column_3': np.random.choice(['a', 'b', 'c'], 10 ** 6)
            ... })
            >>> df.info()
            <class 'pandas.core.frame.DataFrame'>
            RangeIndex: 1000000 entries, 0 to 999999
            Data columns (total 3 columns):
             #   Column    Non-Null Count    Dtype
            ---  ------    --------------    -----
             0   column_1  1000000 non-null  object
             1   column_2  1000000 non-null  object
             2   column_3  1000000 non-null  object
            dtypes: object(3)
            memory usage: 22.9+ MB

            >>> df.info(memory_usage='deep')
            <class 'pandas.core.frame.DataFrame'>
            RangeIndex: 1000000 entries, 0 to 999999
            Data columns (total 3 columns):
             #   Column    Non-Null Count    Dtype
            ---  ------    --------------    -----
             0   column_1  1000000 non-null  object
             1   column_2  1000000 non-null  object
             2   column_3  1000000 non-null  object
            dtypes: object(3)
            memory usage: 165.9 MB"""
        ),
        see_also_sub=dedent(
            """\
            DataFrame.describe: Generate descriptive statistics of DataFrame
                columns.
            DataFrame.memory_usage: Memory usage of DataFrame columns."""
        ),
        version_added_sub="",
    )
    @doc(BaseInfo.render)
    def info(
        self,
        verbose: Optional[bool] = None,
        buf: Optional[IO[str]] = None,
        max_cols: Optional[int] = None,
        memory_usage: Optional[Union[bool, str]] = None,
        show_counts: Optional[bool] = None,
        null_counts: Optional[bool] = None,
    ) -> None:
        if null_counts is not None:
            if show_counts is not None:
                raise ValueError("null_counts used with show_counts. Use show_counts.")
            warnings.warn(
                "null_counts is deprecated. Use show_counts instead",
                FutureWarning,
                stacklevel=2,
            )
            show_counts = null_counts
        info = DataFrameInfo(
            data=self,
            memory_usage=memory_usage,
        )
        info.render(
            buf=buf,
            max_cols=max_cols,
            verbose=verbose,
            show_counts=show_counts,
        )

    def memory_usage(self, index=True, deep=False) -> Series:
        """
        Return the memory usage of each column in bytes.

        The memory usage can optionally include the contribution of
        the index and elements of `object` dtype.

        This value is displayed in `DataFrame.info` by default. This can be
        suppressed by setting ``pandas.options.display.memory_usage`` to False.

        Parameters
        ----------
        index : bool, default True
            Specifies whether to include the memory usage of the DataFrame's
            index in returned Series. If ``index=True``, the memory usage of
            the index is the first item in the output.
        deep : bool, default False
            If True, introspect the data deeply by interrogating
            `object` dtypes for system-level memory consumption, and include
            it in the returned values.

        Returns
        -------
        Series
            A Series whose index is the original column names and whose values
            is the memory usage of each column in bytes.

        See Also
        --------
        numpy.ndarray.nbytes : Total bytes consumed by the elements of an
            ndarray.
        Series.memory_usage : Bytes consumed by a Series.
        Categorical : Memory-efficient array for string values with
            many repeated values.
        DataFrame.info : Concise summary of a DataFrame.

        Examples
        --------
        >>> dtypes = ['int64', 'float64', 'complex128', 'object', 'bool']
        >>> data = dict([(t, np.ones(shape=5000, dtype=int).astype(t))
        ...              for t in dtypes])
        >>> df = pd.DataFrame(data)
        >>> df.head()
           int64  float64            complex128  object  bool
        0      1      1.0              1.0+0.0j       1  True
        1      1      1.0              1.0+0.0j       1  True
        2      1      1.0              1.0+0.0j       1  True
        3      1      1.0              1.0+0.0j       1  True
        4      1      1.0              1.0+0.0j       1  True

        >>> df.memory_usage()
        Index           128
        int64         40000
        float64       40000
        complex128    80000
        object        40000
        bool           5000
        dtype: int64

        >>> df.memory_usage(index=False)
        int64         40000
        float64       40000
        complex128    80000
        object        40000
        bool           5000
        dtype: int64

        The memory footprint of `object` dtype columns is ignored by default:

        >>> df.memory_usage(deep=True)
        Index            128
        int64          40000
        float64        40000
        complex128     80000
        object        180000
        bool            5000
        dtype: int64

        Use a Categorical for efficient storage of an object-dtype column with
        many repeated values.

        >>> df['object'].astype('category').memory_usage(deep=True)
        5244
        """
        result = self._constructor_sliced(
            [c.memory_usage(index=False, deep=deep) for col, c in self.items()],
            index=self.columns,
        )
        if index:
            result = self._constructor_sliced(
                self.index.memory_usage(deep=deep), index=["Index"]
            ).append(result)
        return result

    def transpose(self, *args, copy: bool = False) -> DataFrame:
        """
        Transpose index and columns.

        Reflect the DataFrame over its main diagonal by writing rows as columns
        and vice-versa. The property :attr:`.T` is an accessor to the method
        :meth:`transpose`.

        Parameters
        ----------
        *args : tuple, optional
            Accepted for compatibility with NumPy.
        copy : bool, default False
            Whether to copy the data after transposing, even for DataFrames
            with a single dtype.

            Note that a copy is always required for mixed dtype DataFrames,
            or for DataFrames with any extension types.

        Returns
        -------
        DataFrame
            The transposed DataFrame.

        See Also
        --------
        numpy.transpose : Permute the dimensions of a given array.

        Notes
        -----
        Transposing a DataFrame with mixed dtypes will result in a homogeneous
        DataFrame with the `object` dtype. In such a case, a copy of the data
        is always made.

        Examples
        --------
        **Square DataFrame with homogeneous dtype**

        >>> d1 = {'col1': [1, 2], 'col2': [3, 4]}
        >>> df1 = pd.DataFrame(data=d1)
        >>> df1
           col1  col2
        0     1     3
        1     2     4

        >>> df1_transposed = df1.T # or df1.transpose()
        >>> df1_transposed
              0  1
        col1  1  2
        col2  3  4

        When the dtype is homogeneous in the original DataFrame, we get a
        transposed DataFrame with the same dtype:

        >>> df1.dtypes
        col1    int64
        col2    int64
        dtype: object
        >>> df1_transposed.dtypes
        0    int64
        1    int64
        dtype: object

        **Non-square DataFrame with mixed dtypes**

        >>> d2 = {'name': ['Alice', 'Bob'],
        ...       'score': [9.5, 8],
        ...       'employed': [False, True],
        ...       'kids': [0, 0]}
        >>> df2 = pd.DataFrame(data=d2)
        >>> df2
            name  score  employed  kids
        0  Alice    9.5     False     0
        1    Bob    8.0      True     0

        >>> df2_transposed = df2.T # or df2.transpose()
        >>> df2_transposed
                      0     1
        name      Alice   Bob
        score       9.5   8.0
        employed  False  True
        kids          0     0

        When the DataFrame has mixed dtypes, we get a transposed DataFrame with
        the `object` dtype:

        >>> df2.dtypes
        name         object
        score       float64
        employed       bool
        kids          int64
        dtype: object
        >>> df2_transposed.dtypes
        0    object
        1    object
        dtype: object
        """
        nv.validate_transpose(args, {})
        # construct the args

        dtypes = list(self.dtypes)
        if self._is_homogeneous_type and dtypes and is_extension_array_dtype(dtypes[0]):
            # We have EAs with the same dtype. We can preserve that dtype in transpose.
            dtype = dtypes[0]
            arr_type = dtype.construct_array_type()
            values = self.values

            new_values = [arr_type._from_sequence(row, dtype=dtype) for row in values]
            result = self._constructor(
                dict(zip(self.index, new_values)), index=self.columns
            )

        else:
            # error: Incompatible types in assignment (expression has type
            # "ndarray", variable has type "List[Any]")
            new_values = self.values.T  # type: ignore[assignment]
            if copy:
                new_values = new_values.copy()
            result = self._constructor(
                new_values, index=self.columns, columns=self.index
            )

        return result.__finalize__(self, method="transpose")

    @property
    def T(self) -> DataFrame:
        return self.transpose()

    # ----------------------------------------------------------------------
    # Indexing Methods

    def _ixs(self, i: int, axis: int = 0):
        """
        Parameters
        ----------
        i : int
        axis : int

        Notes
        -----
        If slice passed, the resulting data will be a view.
        """
        # irow
        if axis == 0:
            new_values = self._mgr.fast_xs(i)

            # if we are a copy, mark as such
            copy = isinstance(new_values, np.ndarray) and new_values.base is None
            result = self._constructor_sliced(
                new_values,
                index=self.columns,
                name=self.index[i],
                dtype=new_values.dtype,
            )
            result._set_is_copy(self, copy=copy)
            return result

        # icol
        else:
            label = self.columns[i]

            values = self._mgr.iget(i)
            result = self._box_col_values(values, i)

            # this is a cached value, mark it so
            result._set_as_cached(label, self)

            return result

    def _get_column_array(self, i: int) -> ArrayLike:
        """
        Get the values of the i'th column (ndarray or ExtensionArray, as stored
        in the Block)
        """
        # error: Incompatible return value type (got "ExtensionArray", expected
        # "ndarray")
        return self._mgr.iget_values(i)  # type: ignore[return-value]

    def _iter_column_arrays(self) -> Iterator[ArrayLike]:
        """
        Iterate over the arrays of all columns in order.
        This returns the values as stored in the Block (ndarray or ExtensionArray).
        """
        for i in range(len(self.columns)):
            # error: Incompatible types in "yield" (actual type
            # "ExtensionArray", expected type "ndarray")
            yield self._get_column_array(i)  # type: ignore[misc]

    def __getitem__(self, key):
        key = lib.item_from_zerodim(key)
        key = com.apply_if_callable(key, self)

        if is_hashable(key):
            # shortcut if the key is in columns
            if self.columns.is_unique and key in self.columns:
                if isinstance(self.columns, MultiIndex):
                    return self._getitem_multilevel(key)
                return self._get_item_cache(key)

        # Do we have a slicer (on rows)?
        indexer = convert_to_index_sliceable(self, key)
        if indexer is not None:
            if isinstance(indexer, np.ndarray):
                indexer = lib.maybe_indices_to_slice(
                    indexer.astype(np.intp, copy=False), len(self)
                )
            # either we have a slice or we have a string that can be converted
            #  to a slice for partial-string date indexing
            return self._slice(indexer, axis=0)

        # Do we have a (boolean) DataFrame?
        if isinstance(key, DataFrame):
            return self.where(key)

        # Do we have a (boolean) 1d indexer?
        if com.is_bool_indexer(key):
            return self._getitem_bool_array(key)

        # We are left with two options: a single key, and a collection of keys,
        # We interpret tuples as collections only for non-MultiIndex
        is_single_key = isinstance(key, tuple) or not is_list_like(key)

        if is_single_key:
            if self.columns.nlevels > 1:
                return self._getitem_multilevel(key)
            indexer = self.columns.get_loc(key)
            if is_integer(indexer):
                indexer = [indexer]
        else:
            if is_iterator(key):
                key = list(key)
            indexer = self.loc._get_listlike_indexer(key, axis=1, raise_missing=True)[1]

        # take() does not accept boolean indexers
        if getattr(indexer, "dtype", None) == bool:
            indexer = np.where(indexer)[0]

        data = self._take_with_is_copy(indexer, axis=1)

        if is_single_key:
            # What does looking for a single key in a non-unique index return?
            # The behavior is inconsistent. It returns a Series, except when
            # - the key itself is repeated (test on data.shape, #9519), or
            # - we have a MultiIndex on columns (test on self.columns, #21309)
            if data.shape[1] == 1 and not isinstance(self.columns, MultiIndex):
                # GH#26490 using data[key] can cause RecursionError
                data = data._get_item_cache(key)

        return data

    def _getitem_bool_array(self, key):
        # also raises Exception if object array with NA values
        # warning here just in case -- previously __setitem__ was
        # reindexing but __getitem__ was not; it seems more reasonable to
        # go with the __setitem__ behavior since that is more consistent
        # with all other indexing behavior
        if isinstance(key, Series) and not key.index.equals(self.index):
            warnings.warn(
                "Boolean Series key will be reindexed to match DataFrame index.",
                UserWarning,
                stacklevel=3,
            )
        elif len(key) != len(self.index):
            raise ValueError(
                f"Item wrong length {len(key)} instead of {len(self.index)}."
            )

        # check_bool_indexer will throw exception if Series key cannot
        # be reindexed to match DataFrame rows
        key = check_bool_indexer(self.index, key)
        indexer = key.nonzero()[0]
        return self._take_with_is_copy(indexer, axis=0)

    def _getitem_multilevel(self, key):
        # self.columns is a MultiIndex
        loc = self.columns.get_loc(key)
        if isinstance(loc, (slice, np.ndarray)):
            new_columns = self.columns[loc]
            result_columns = maybe_droplevels(new_columns, key)
            if self._is_mixed_type:
                result = self.reindex(columns=new_columns)
                result.columns = result_columns
            else:
                new_values = self.values[:, loc]
                result = self._constructor(
                    new_values, index=self.index, columns=result_columns
                )
                result = result.__finalize__(self)

            # If there is only one column being returned, and its name is
            # either an empty string, or a tuple with an empty string as its
            # first element, then treat the empty string as a placeholder
            # and return the column as if the user had provided that empty
            # string in the key. If the result is a Series, exclude the
            # implied empty string from its name.
            if len(result.columns) == 1:
                top = result.columns[0]
                if isinstance(top, tuple):
                    top = top[0]
                if top == "":
                    result = result[""]
                    if isinstance(result, Series):
                        result = self._constructor_sliced(
                            result, index=self.index, name=key
                        )

            result._set_is_copy(self)
            return result
        else:
            # loc is neither a slice nor ndarray, so must be an int
            return self._ixs(loc, axis=1)

    def _get_value(self, index, col, takeable: bool = False):
        """
        Quickly retrieve single value at passed column and index.

        Parameters
        ----------
        index : row label
        col : column label
        takeable : interpret the index/col as indexers, default False

        Returns
        -------
        scalar
        """
        if takeable:
            series = self._ixs(col, axis=1)
            return series._values[index]

        series = self._get_item_cache(col)
        engine = self.index._engine

        try:
            loc = engine.get_loc(index)
            return series._values[loc]
        except KeyError:
            # GH 20629
            if self.index.nlevels > 1:
                # partial indexing forbidden
                raise

        # we cannot handle direct indexing
        # use positional
        col = self.columns.get_loc(col)
        index = self.index.get_loc(index)
        return self._get_value(index, col, takeable=True)

    def __setitem__(self, key, value):
        key = com.apply_if_callable(key, self)

        # see if we can slice the rows
        indexer = convert_to_index_sliceable(self, key)
        if indexer is not None:
            # either we have a slice or we have a string that can be converted
            #  to a slice for partial-string date indexing
            return self._setitem_slice(indexer, value)

        if isinstance(key, DataFrame) or getattr(key, "ndim", None) == 2:
            self._setitem_frame(key, value)
        elif isinstance(key, (Series, np.ndarray, list, Index)):
            self._setitem_array(key, value)
        elif isinstance(value, DataFrame):
            self._set_item_frame_value(key, value)
        else:
            # set column
            self._set_item(key, value)

    def _setitem_slice(self, key: slice, value):
        # NB: we can't just use self.loc[key] = value because that
        #  operates on labels and we need to operate positional for
        #  backwards-compat, xref GH#31469
        self._check_setitem_copy()
        self.iloc[key] = value

    def _setitem_array(self, key, value):
        # also raises Exception if object array with NA values
        if com.is_bool_indexer(key):
            if len(key) != len(self.index):
                raise ValueError(
                    f"Item wrong length {len(key)} instead of {len(self.index)}!"
                )
            key = check_bool_indexer(self.index, key)
            indexer = key.nonzero()[0]
            self._check_setitem_copy()
            self.iloc[indexer] = value
        else:
            if isinstance(value, DataFrame):
                if len(value.columns) != len(key):
                    raise ValueError("Columns must be same length as key")
                for k1, k2 in zip(key, value.columns):
                    self[k1] = value[k2]
            else:
                self.loc._ensure_listlike_indexer(key, axis=1, value=value)
                indexer = self.loc._get_listlike_indexer(
                    key, axis=1, raise_missing=False
                )[1]
                self._check_setitem_copy()
                self.iloc[:, indexer] = value

    def _setitem_frame(self, key, value):
        # support boolean setting with DataFrame input, e.g.
        # df[df > df2] = 0
        if isinstance(key, np.ndarray):
            if key.shape != self.shape:
                raise ValueError("Array conditional must be same shape as self")
            key = self._constructor(key, **self._construct_axes_dict())

        if key.size and not is_bool_dtype(key.values):
            raise TypeError(
                "Must pass DataFrame or 2-d ndarray with boolean values only"
            )

        self._check_inplace_setting(value)
        self._check_setitem_copy()
        self._where(-key, value, inplace=True)

    def _set_item_frame_value(self, key, value: "DataFrame") -> None:
        self._ensure_valid_index(value)

        # align right-hand-side columns if self.columns
        # is multi-index and self[key] is a sub-frame
        if isinstance(self.columns, MultiIndex) and key in self.columns:
            loc = self.columns.get_loc(key)
            if isinstance(loc, (slice, Series, np.ndarray, Index)):
                cols = maybe_droplevels(self.columns[loc], key)
                if len(cols) and not cols.equals(value.columns):
                    value = value.reindex(cols, axis=1)

        # now align rows
        value = _reindex_for_setitem(value, self.index)
        value = value.T
        self._set_item_mgr(key, value)

    def _iset_item_mgr(self, loc: int, value) -> None:
        self._mgr.iset(loc, value)
        self._clear_item_cache()

    def _set_item_mgr(self, key, value):
        value = _maybe_atleast_2d(value)

        try:
            loc = self._info_axis.get_loc(key)
        except KeyError:
            # This item wasn't present, just insert at end
            self._mgr.insert(len(self._info_axis), key, value)
        else:
            self._iset_item_mgr(loc, value)

        # check if we are modifying a copy
        # try to set first as we want an invalid
        # value exception to occur first
        if len(self):
            self._check_setitem_copy()

    def _iset_item(self, loc: int, value):
        value = self._sanitize_column(value)
        value = _maybe_atleast_2d(value)
        self._iset_item_mgr(loc, value)

        # check if we are modifying a copy
        # try to set first as we want an invalid
        # value exception to occur first
        if len(self):
            self._check_setitem_copy()

    def _set_item(self, key, value):
        """
        Add series to DataFrame in specified column.

        If series is a numpy-array (not a Series/TimeSeries), it must be the
        same length as the DataFrames index or an error will be thrown.

        Series/TimeSeries will be conformed to the DataFrames index to
        ensure homogeneity.
        """
        value = self._sanitize_column(value)

        if (
            key in self.columns
            and value.ndim == 1
            and not is_extension_array_dtype(value)
        ):
            # broadcast across multiple columns if necessary
            if not self.columns.is_unique or isinstance(self.columns, MultiIndex):
                existing_piece = self[key]
                if isinstance(existing_piece, DataFrame):
                    value = np.tile(value, (len(existing_piece.columns), 1))

        self._set_item_mgr(key, value)

    def _set_value(self, index, col, value, takeable: bool = False):
        """
        Put single value at passed column and index.

        Parameters
        ----------
        index : row label
        col : column label
        value : scalar
        takeable : interpret the index/col as indexers, default False
        """
        try:
            if takeable is True:
                series = self._ixs(col, axis=1)
                series._set_value(index, value, takeable=True)
                return

            series = self._get_item_cache(col)
            engine = self.index._engine
            loc = engine.get_loc(index)
            validate_numeric_casting(series.dtype, value)

            series._values[loc] = value
            # Note: trying to use series._set_value breaks tests in
            #  tests.frame.indexing.test_indexing and tests.indexing.test_partial
        except (KeyError, TypeError):
            # set using a non-recursive method & reset the cache
            if takeable:
                self.iloc[index, col] = value
            else:
                self.loc[index, col] = value
            self._item_cache.pop(col, None)

    def _ensure_valid_index(self, value):
        """
        Ensure that if we don't have an index, that we can create one from the
        passed value.
        """
        # GH5632, make sure that we are a Series convertible
        if not len(self.index) and is_list_like(value) and len(value):
            if not isinstance(value, DataFrame):
                try:
                    value = Series(value)
                except (ValueError, NotImplementedError, TypeError) as err:
                    raise ValueError(
                        "Cannot set a frame with no defined index "
                        "and a value that cannot be converted to a Series"
                    ) from err

            # GH31368 preserve name of index
            index_copy = value.index.copy()
            if self.index.name is not None:
                index_copy.name = self.index.name

            self._mgr = self._mgr.reindex_axis(index_copy, axis=1, fill_value=np.nan)

    def _box_col_values(self, values, loc: int) -> Series:
        """
        Provide boxed values for a column.
        """
        # Lookup in columns so that if e.g. a str datetime was passed
        #  we attach the Timestamp object as the name.
        name = self.columns[loc]
        klass = self._constructor_sliced
        return klass(values, index=self.index, name=name, fastpath=True)

    # ----------------------------------------------------------------------
    # Unsorted

    def query(self, expr: str, inplace: bool = False, **kwargs):
        """
        Query the columns of a DataFrame with a boolean expression.

        Parameters
        ----------
        expr : str
            The query string to evaluate.

            You can refer to variables
            in the environment by prefixing them with an '@' character like
            ``@a + b``.

            You can refer to column names that are not valid Python variable names
            by surrounding them in backticks. Thus, column names containing spaces
            or punctuations (besides underscores) or starting with digits must be
            surrounded by backticks. (For example, a column named "Area (cm^2) would
            be referenced as `Area (cm^2)`). Column names which are Python keywords
            (like "list", "for", "import", etc) cannot be used.

            For example, if one of your columns is called ``a a`` and you want
            to sum it with ``b``, your query should be ```a a` + b``.

            .. versionadded:: 0.25.0
                Backtick quoting introduced.

            .. versionadded:: 1.0.0
                Expanding functionality of backtick quoting for more than only spaces.

        inplace : bool
            Whether the query should modify the data in place or return
            a modified copy.
        **kwargs
            See the documentation for :func:`eval` for complete details
            on the keyword arguments accepted by :meth:`DataFrame.query`.

        Returns
        -------
        DataFrame or None
            DataFrame resulting from the provided query expression or
            None if ``inplace=True``.

        See Also
        --------
        eval : Evaluate a string describing operations on
            DataFrame columns.
        DataFrame.eval : Evaluate a string describing operations on
            DataFrame columns.

        Notes
        -----
        The result of the evaluation of this expression is first passed to
        :attr:`DataFrame.loc` and if that fails because of a
        multidimensional key (e.g., a DataFrame) then the result will be passed
        to :meth:`DataFrame.__getitem__`.

        This method uses the top-level :func:`eval` function to
        evaluate the passed query.

        The :meth:`~pandas.DataFrame.query` method uses a slightly
        modified Python syntax by default. For example, the ``&`` and ``|``
        (bitwise) operators have the precedence of their boolean cousins,
        :keyword:`and` and :keyword:`or`. This *is* syntactically valid Python,
        however the semantics are different.

        You can change the semantics of the expression by passing the keyword
        argument ``parser='python'``. This enforces the same semantics as
        evaluation in Python space. Likewise, you can pass ``engine='python'``
        to evaluate an expression using Python itself as a backend. This is not
        recommended as it is inefficient compared to using ``numexpr`` as the
        engine.

        The :attr:`DataFrame.index` and
        :attr:`DataFrame.columns` attributes of the
        :class:`~pandas.DataFrame` instance are placed in the query namespace
        by default, which allows you to treat both the index and columns of the
        frame as a column in the frame.
        The identifier ``index`` is used for the frame index; you can also
        use the name of the index to identify it in a query. Please note that
        Python keywords may not be used as identifiers.

        For further details and examples see the ``query`` documentation in
        :ref:`indexing <indexing.query>`.

        *Backtick quoted variables*

        Backtick quoted variables are parsed as literal Python code and
        are converted internally to a Python valid identifier.
        This can lead to the following problems.

        During parsing a number of disallowed characters inside the backtick
        quoted string are replaced by strings that are allowed as a Python identifier.
        These characters include all operators in Python, the space character, the
        question mark, the exclamation mark, the dollar sign, and the euro sign.
        For other characters that fall outside the ASCII range (U+0001..U+007F)
        and those that are not further specified in PEP 3131,
        the query parser will raise an error.
        This excludes whitespace different than the space character,
        but also the hashtag (as it is used for comments) and the backtick
        itself (backtick can also not be escaped).

        In a special case, quotes that make a pair around a backtick can
        confuse the parser.
        For example, ```it's` > `that's``` will raise an error,
        as it forms a quoted string (``'s > `that'``) with a backtick inside.

        See also the Python documentation about lexical analysis
        (https://docs.python.org/3/reference/lexical_analysis.html)
        in combination with the source code in :mod:`pandas.core.computation.parsing`.

        Examples
        --------
        >>> df = pd.DataFrame({'A': range(1, 6),
        ...                    'B': range(10, 0, -2),
        ...                    'C C': range(10, 5, -1)})
        >>> df
           A   B  C C
        0  1  10   10
        1  2   8    9
        2  3   6    8
        3  4   4    7
        4  5   2    6
        >>> df.query('A > B')
           A  B  C C
        4  5  2    6

        The previous expression is equivalent to

        >>> df[df.A > df.B]
           A  B  C C
        4  5  2    6

        For columns with spaces in their name, you can use backtick quoting.

        >>> df.query('B == `C C`')
           A   B  C C
        0  1  10   10

        The previous expression is equivalent to

        >>> df[df.B == df['C C']]
           A   B  C C
        0  1  10   10
        """
        inplace = validate_bool_kwarg(inplace, "inplace")
        if not isinstance(expr, str):
            msg = f"expr must be a string to be evaluated, {type(expr)} given"
            raise ValueError(msg)
        kwargs["level"] = kwargs.pop("level", 0) + 1
        kwargs["target"] = None
        res = self.eval(expr, **kwargs)

        try:
            result = self.loc[res]
        except ValueError:
            # when res is multi-dimensional loc raises, but this is sometimes a
            # valid query
            result = self[res]

        if inplace:
            self._update_inplace(result)
        else:
            return result

    def eval(self, expr: str, inplace: bool = False, **kwargs):
        """
        Evaluate a string describing operations on DataFrame columns.

        Operates on columns only, not specific rows or elements.  This allows
        `eval` to run arbitrary code, which can make you vulnerable to code
        injection if you pass user input to this function.

        Parameters
        ----------
        expr : str
            The expression string to evaluate.
        inplace : bool, default False
            If the expression contains an assignment, whether to perform the
            operation inplace and mutate the existing DataFrame. Otherwise,
            a new DataFrame is returned.
        **kwargs
            See the documentation for :func:`eval` for complete details
            on the keyword arguments accepted by
            :meth:`~pandas.DataFrame.query`.

        Returns
        -------
        ndarray, scalar, pandas object, or None
            The result of the evaluation or None if ``inplace=True``.

        See Also
        --------
        DataFrame.query : Evaluates a boolean expression to query the columns
            of a frame.
        DataFrame.assign : Can evaluate an expression or function to create new
            values for a column.
        eval : Evaluate a Python expression as a string using various
            backends.

        Notes
        -----
        For more details see the API documentation for :func:`~eval`.
        For detailed examples see :ref:`enhancing performance with eval
        <enhancingperf.eval>`.

        Examples
        --------
        >>> df = pd.DataFrame({'A': range(1, 6), 'B': range(10, 0, -2)})
        >>> df
           A   B
        0  1  10
        1  2   8
        2  3   6
        3  4   4
        4  5   2
        >>> df.eval('A + B')
        0    11
        1    10
        2     9
        3     8
        4     7
        dtype: int64

        Assignment is allowed though by default the original DataFrame is not
        modified.

        >>> df.eval('C = A + B')
           A   B   C
        0  1  10  11
        1  2   8  10
        2  3   6   9
        3  4   4   8
        4  5   2   7
        >>> df
           A   B
        0  1  10
        1  2   8
        2  3   6
        3  4   4
        4  5   2

        Use ``inplace=True`` to modify the original DataFrame.

        >>> df.eval('C = A + B', inplace=True)
        >>> df
           A   B   C
        0  1  10  11
        1  2   8  10
        2  3   6   9
        3  4   4   8
        4  5   2   7

        Multiple columns can be assigned to using multi-line expressions:

        >>> df.eval(
        ...     '''
        ... C = A + B
        ... D = A - B
        ... '''
        ... )
           A   B   C  D
        0  1  10  11 -9
        1  2   8  10 -6
        2  3   6   9 -3
        3  4   4   8  0
        4  5   2   7  3
        """
        from pandas.core.computation.eval import eval as _eval

        inplace = validate_bool_kwarg(inplace, "inplace")
        resolvers = kwargs.pop("resolvers", None)
        kwargs["level"] = kwargs.pop("level", 0) + 1
        if resolvers is None:
            index_resolvers = self._get_index_resolvers()
            column_resolvers = self._get_cleaned_column_resolvers()
            resolvers = column_resolvers, index_resolvers
        if "target" not in kwargs:
            kwargs["target"] = self
        kwargs["resolvers"] = kwargs.get("resolvers", ()) + tuple(resolvers)

        return _eval(expr, inplace=inplace, **kwargs)

    def select_dtypes(self, include=None, exclude=None) -> DataFrame:
        """
        Return a subset of the DataFrame's columns based on the column dtypes.

        Parameters
        ----------
        include, exclude : scalar or list-like
            A selection of dtypes or strings to be included/excluded. At least
            one of these parameters must be supplied.

        Returns
        -------
        DataFrame
            The subset of the frame including the dtypes in ``include`` and
            excluding the dtypes in ``exclude``.

        Raises
        ------
        ValueError
            * If both of ``include`` and ``exclude`` are empty
            * If ``include`` and ``exclude`` have overlapping elements
            * If any kind of string dtype is passed in.

        See Also
        --------
        DataFrame.dtypes: Return Series with the data type of each column.

        Notes
        -----
        * To select all *numeric* types, use ``np.number`` or ``'number'``
        * To select strings you must use the ``object`` dtype, but note that
          this will return *all* object dtype columns
        * See the `numpy dtype hierarchy
          <https://numpy.org/doc/stable/reference/arrays.scalars.html>`__
        * To select datetimes, use ``np.datetime64``, ``'datetime'`` or
          ``'datetime64'``
        * To select timedeltas, use ``np.timedelta64``, ``'timedelta'`` or
          ``'timedelta64'``
        * To select Pandas categorical dtypes, use ``'category'``
        * To select Pandas datetimetz dtypes, use ``'datetimetz'`` (new in
          0.20.0) or ``'datetime64[ns, tz]'``

        Examples
        --------
        >>> df = pd.DataFrame({'a': [1, 2] * 3,
        ...                    'b': [True, False] * 3,
        ...                    'c': [1.0, 2.0] * 3})
        >>> df
                a      b  c
        0       1   True  1.0
        1       2  False  2.0
        2       1   True  1.0
        3       2  False  2.0
        4       1   True  1.0
        5       2  False  2.0

        >>> df.select_dtypes(include='bool')
           b
        0  True
        1  False
        2  True
        3  False
        4  True
        5  False

        >>> df.select_dtypes(include=['float64'])
           c
        0  1.0
        1  2.0
        2  1.0
        3  2.0
        4  1.0
        5  2.0

        >>> df.select_dtypes(exclude=['int64'])
               b    c
        0   True  1.0
        1  False  2.0
        2   True  1.0
        3  False  2.0
        4   True  1.0
        5  False  2.0
        """
        if not is_list_like(include):
            include = (include,) if include is not None else ()
        if not is_list_like(exclude):
            exclude = (exclude,) if exclude is not None else ()

        selection = (frozenset(include), frozenset(exclude))

        if not any(selection):
            raise ValueError("at least one of include or exclude must be nonempty")

        # convert the myriad valid dtypes object to a single representation
        include = frozenset(infer_dtype_from_object(x) for x in include)
        exclude = frozenset(infer_dtype_from_object(x) for x in exclude)
        for dtypes in (include, exclude):
            invalidate_string_dtypes(dtypes)

        # can't both include AND exclude!
        if not include.isdisjoint(exclude):
            raise ValueError(f"include and exclude overlap on {(include & exclude)}")

        # We raise when both include and exclude are empty
        # Hence, we can just shrink the columns we want to keep
        keep_these = np.full(self.shape[1], True)

        def extract_unique_dtypes_from_dtypes_set(
            dtypes_set: FrozenSet[Dtype], unique_dtypes: np.ndarray
        ) -> List[Dtype]:
            extracted_dtypes = [
                unique_dtype
                for unique_dtype in unique_dtypes
                if (
                    issubclass(
                        unique_dtype.type, tuple(dtypes_set)  # type: ignore[arg-type]
                    )
                    or (
                        np.number in dtypes_set
                        and getattr(unique_dtype, "_is_numeric", False)
                    )
                )
            ]
            return extracted_dtypes

        unique_dtypes = self.dtypes.unique()

        if include:
            included_dtypes = extract_unique_dtypes_from_dtypes_set(
                include, unique_dtypes
            )
            keep_these &= self.dtypes.isin(included_dtypes)

        if exclude:
            excluded_dtypes = extract_unique_dtypes_from_dtypes_set(
                exclude, unique_dtypes
            )
            keep_these &= ~self.dtypes.isin(excluded_dtypes)

        # error: "ndarray" has no attribute "values"
        return self.iloc[:, keep_these.values]  # type: ignore[attr-defined]

    def insert(self, loc, column, value, allow_duplicates: bool = False) -> None:
        """
        Insert column into DataFrame at specified location.

        Raises a ValueError if `column` is already contained in the DataFrame,
        unless `allow_duplicates` is set to True.

        Parameters
        ----------
        loc : int
            Insertion index. Must verify 0 <= loc <= len(columns).
        column : str, number, or hashable object
            Label of the inserted column.
        value : int, Series, or array-like
        allow_duplicates : bool, optional

        See Also
        --------
        Index.insert : Insert new item by index.

        Examples
        --------
        >>> df = pd.DataFrame({'col1': [1, 2], 'col2': [3, 4]})
        >>> df
           col1  col2
        0     1     3
        1     2     4
        >>> df.insert(1, "newcol", [99, 99])
        >>> df
           col1  newcol  col2
        0     1      99     3
        1     2      99     4
        >>> df.insert(0, "col1", [100, 100], allow_duplicates=True)
        >>> df
           col1  col1  newcol  col2
        0   100     1      99     3
        1   100     2      99     4
        """
        if allow_duplicates and not self.flags.allows_duplicate_labels:
            raise ValueError(
                "Cannot specify 'allow_duplicates=True' when "
                "'self.flags.allows_duplicate_labels' is False."
            )
        value = self._sanitize_column(value)
        value = _maybe_atleast_2d(value)
        self._mgr.insert(loc, column, value, allow_duplicates=allow_duplicates)

    def assign(self, **kwargs) -> DataFrame:
        r"""
        Assign new columns to a DataFrame.

        Returns a new object with all original columns in addition to new ones.
        Existing columns that are re-assigned will be overwritten.

        Parameters
        ----------
        **kwargs : dict of {str: callable or Series}
            The column names are keywords. If the values are
            callable, they are computed on the DataFrame and
            assigned to the new columns. The callable must not
            change input DataFrame (though pandas doesn't check it).
            If the values are not callable, (e.g. a Series, scalar, or array),
            they are simply assigned.

        Returns
        -------
        DataFrame
            A new DataFrame with the new columns in addition to
            all the existing columns.

        Notes
        -----
        Assigning multiple columns within the same ``assign`` is possible.
        Later items in '\*\*kwargs' may refer to newly created or modified
        columns in 'df'; items are computed and assigned into 'df' in order.

        Examples
        --------
        >>> df = pd.DataFrame({'temp_c': [17.0, 25.0]},
        ...                   index=['Portland', 'Berkeley'])
        >>> df
                  temp_c
        Portland    17.0
        Berkeley    25.0

        Where the value is a callable, evaluated on `df`:

        >>> df.assign(temp_f=lambda x: x.temp_c * 9 / 5 + 32)
                  temp_c  temp_f
        Portland    17.0    62.6
        Berkeley    25.0    77.0

        Alternatively, the same behavior can be achieved by directly
        referencing an existing Series or sequence:

        >>> df.assign(temp_f=df['temp_c'] * 9 / 5 + 32)
                  temp_c  temp_f
        Portland    17.0    62.6
        Berkeley    25.0    77.0

        You can create multiple columns within the same assign where one
        of the columns depends on another one defined within the same assign:

        >>> df.assign(temp_f=lambda x: x['temp_c'] * 9 / 5 + 32,
        ...           temp_k=lambda x: (x['temp_f'] +  459.67) * 5 / 9)
                  temp_c  temp_f  temp_k
        Portland    17.0    62.6  290.15
        Berkeley    25.0    77.0  298.15
        """
        data = self.copy()

        for k, v in kwargs.items():
            data[k] = com.apply_if_callable(v, data)
        return data

    def _sanitize_column(self, value):
        """
        Ensures new columns (which go into the BlockManager as new blocks) are
        always copied and converted into an array.

        Parameters
        ----------
        value : scalar, Series, or array-like

        Returns
        -------
        numpy.ndarray
        """
        self._ensure_valid_index(value)

        # We should never get here with DataFrame value
        if isinstance(value, Series):
            value = _reindex_for_setitem(value, self.index)

        elif isinstance(value, ExtensionArray):
            # Explicitly copy here, instead of in sanitize_index,
            # as sanitize_index won't copy an EA, even with copy=True
            value = value.copy()
            value = sanitize_index(value, self.index)

        elif isinstance(value, Index) or is_sequence(value):

            # turn me into an ndarray
            value = sanitize_index(value, self.index)
            if not isinstance(value, (np.ndarray, Index)):
                if isinstance(value, list) and len(value) > 0:
                    value = maybe_convert_platform(value)
                else:
                    value = com.asarray_tuplesafe(value)
            elif value.ndim == 2:
                value = value.copy().T
            elif isinstance(value, Index):
                value = value.copy(deep=True)
            else:
                value = value.copy()

            # possibly infer to datetimelike
            if is_object_dtype(value.dtype):
                value = maybe_infer_to_datetimelike(value)

        else:
            value = construct_1d_arraylike_from_scalar(value, len(self), dtype=None)

        return value

    @property
    def _series(self):
        return {
            item: Series(
                self._mgr.iget(idx), index=self.index, name=item, fastpath=True
            )
            for idx, item in enumerate(self.columns)
        }

    def lookup(self, row_labels, col_labels) -> np.ndarray:
        """
        Label-based "fancy indexing" function for DataFrame.
        Given equal-length arrays of row and column labels, return an
        array of the values corresponding to each (row, col) pair.

        .. deprecated:: 1.2.0
            DataFrame.lookup is deprecated,
            use DataFrame.melt and DataFrame.loc instead.
            For an example see :meth:`~pandas.DataFrame.lookup`
            in the user guide.

        Parameters
        ----------
        row_labels : sequence
            The row labels to use for lookup.
        col_labels : sequence
            The column labels to use for lookup.

        Returns
        -------
        numpy.ndarray
            The found values.
        """
        msg = (
            "The 'lookup' method is deprecated and will be"
            "removed in a future version."
            "You can use DataFrame.melt and DataFrame.loc"
            "as a substitute."
        )
        warnings.warn(msg, FutureWarning, stacklevel=2)

        n = len(row_labels)
        if n != len(col_labels):
            raise ValueError("Row labels must have same size as column labels")
        if not (self.index.is_unique and self.columns.is_unique):
            # GH#33041
            raise ValueError("DataFrame.lookup requires unique index and columns")

        thresh = 1000
        if not self._is_mixed_type or n > thresh:
            values = self.values
            ridx = self.index.get_indexer(row_labels)
            cidx = self.columns.get_indexer(col_labels)
            if (ridx == -1).any():
                raise KeyError("One or more row labels was not found")
            if (cidx == -1).any():
                raise KeyError("One or more column labels was not found")
            flat_index = ridx * len(self.columns) + cidx
            result = values.flat[flat_index]
        else:
            result = np.empty(n, dtype="O")
            for i, (r, c) in enumerate(zip(row_labels, col_labels)):
                result[i] = self._get_value(r, c)

        if is_object_dtype(result):
            result = lib.maybe_convert_objects(result)

        return result

    # ----------------------------------------------------------------------
    # Reindexing and alignment

    def _reindex_axes(self, axes, level, limit, tolerance, method, fill_value, copy):
        frame = self

        columns = axes["columns"]
        if columns is not None:
            frame = frame._reindex_columns(
                columns, method, copy, level, fill_value, limit, tolerance
            )

        index = axes["index"]
        if index is not None:
            frame = frame._reindex_index(
                index, method, copy, level, fill_value, limit, tolerance
            )

        return frame

    def _reindex_index(
        self,
        new_index,
        method,
        copy: bool,
        level: Level,
        fill_value=np.nan,
        limit=None,
        tolerance=None,
    ):
        new_index, indexer = self.index.reindex(
            new_index, method=method, level=level, limit=limit, tolerance=tolerance
        )
        return self._reindex_with_indexers(
            {0: [new_index, indexer]},
            copy=copy,
            fill_value=fill_value,
            allow_dups=False,
        )

    def _reindex_columns(
        self,
        new_columns,
        method,
        copy: bool,
        level: Level,
        fill_value=None,
        limit=None,
        tolerance=None,
    ):
        new_columns, indexer = self.columns.reindex(
            new_columns, method=method, level=level, limit=limit, tolerance=tolerance
        )
        return self._reindex_with_indexers(
            {1: [new_columns, indexer]},
            copy=copy,
            fill_value=fill_value,
            allow_dups=False,
        )

    def _reindex_multi(self, axes, copy: bool, fill_value) -> DataFrame:
        """
        We are guaranteed non-Nones in the axes.
        """
        new_index, row_indexer = self.index.reindex(axes["index"])
        new_columns, col_indexer = self.columns.reindex(axes["columns"])

        if row_indexer is not None and col_indexer is not None:
            indexer = row_indexer, col_indexer
            new_values = algorithms.take_2d_multi(
                self.values, indexer, fill_value=fill_value
            )
            return self._constructor(new_values, index=new_index, columns=new_columns)
        else:
            return self._reindex_with_indexers(
                {0: [new_index, row_indexer], 1: [new_columns, col_indexer]},
                copy=copy,
                fill_value=fill_value,
            )

    @doc(NDFrame.align, **_shared_doc_kwargs)
    def align(
        self,
        other,
        join: str = "outer",
        axis: Optional[Axis] = None,
        level: Optional[Level] = None,
        copy: bool = True,
        fill_value=None,
        method: Optional[str] = None,
        limit=None,
        fill_axis: Axis = 0,
        broadcast_axis: Optional[Axis] = None,
    ) -> DataFrame:
        return super().align(
            other,
            join=join,
            axis=axis,
            level=level,
            copy=copy,
            fill_value=fill_value,
            method=method,
            limit=limit,
            fill_axis=fill_axis,
            broadcast_axis=broadcast_axis,
        )

    @Appender(
        """
        Examples
        --------
        >>> df = pd.DataFrame({"A": [1, 2, 3], "B": [4, 5, 6]})

        Change the row labels.

        >>> df.set_axis(['a', 'b', 'c'], axis='index')
           A  B
        a  1  4
        b  2  5
        c  3  6

        Change the column labels.

        >>> df.set_axis(['I', 'II'], axis='columns')
           I  II
        0  1   4
        1  2   5
        2  3   6

        Now, update the labels inplace.

        >>> df.set_axis(['i', 'ii'], axis='columns', inplace=True)
        >>> df
           i  ii
        0  1   4
        1  2   5
        2  3   6
        """
    )
    @Substitution(
        **_shared_doc_kwargs,
        extended_summary_sub=" column or",
        axis_description_sub=", and 1 identifies the columns",
        see_also_sub=" or columns",
    )
    @Appender(NDFrame.set_axis.__doc__)
    def set_axis(self, labels, axis: Axis = 0, inplace: bool = False):
        return super().set_axis(labels, axis=axis, inplace=inplace)

    @Substitution(**_shared_doc_kwargs)
    @Appender(NDFrame.reindex.__doc__)
    @rewrite_axis_style_signature(
        "labels",
        [
            ("method", None),
            ("copy", True),
            ("level", None),
            ("fill_value", np.nan),
            ("limit", None),
            ("tolerance", None),
        ],
    )
    def reindex(self, *args, **kwargs) -> DataFrame:
        axes = validate_axis_style_args(self, args, kwargs, "labels", "reindex")
        kwargs.update(axes)
        # Pop these, since the values are in `kwargs` under different names
        kwargs.pop("axis", None)
        kwargs.pop("labels", None)
        return super().reindex(**kwargs)

    def drop(
        self,
        labels=None,
        axis: Axis = 0,
        index=None,
        columns=None,
        level: Optional[Level] = None,
        inplace: bool = False,
        errors: str = "raise",
    ):
        """
        Drop specified labels from rows or columns.

        Remove rows or columns by specifying label names and corresponding
        axis, or by specifying directly index or column names. When using a
        multi-index, labels on different levels can be removed by specifying
        the level.

        Parameters
        ----------
        labels : single label or list-like
            Index or column labels to drop.
        axis : {0 or 'index', 1 or 'columns'}, default 0
            Whether to drop labels from the index (0 or 'index') or
            columns (1 or 'columns').
        index : single label or list-like
            Alternative to specifying axis (``labels, axis=0``
            is equivalent to ``index=labels``).
        columns : single label or list-like
            Alternative to specifying axis (``labels, axis=1``
            is equivalent to ``columns=labels``).
        level : int or level name, optional
            For MultiIndex, level from which the labels will be removed.
        inplace : bool, default False
            If False, return a copy. Otherwise, do operation
            inplace and return None.
        errors : {'ignore', 'raise'}, default 'raise'
            If 'ignore', suppress error and only existing labels are
            dropped.

        Returns
        -------
        DataFrame or None
            DataFrame without the removed index or column labels or
            None if ``inplace=True``.

        Raises
        ------
        KeyError
            If any of the labels is not found in the selected axis.

        See Also
        --------
        DataFrame.loc : Label-location based indexer for selection by label.
        DataFrame.dropna : Return DataFrame with labels on given axis omitted
            where (all or any) data are missing.
        DataFrame.drop_duplicates : Return DataFrame with duplicate rows
            removed, optionally only considering certain columns.
        Series.drop : Return Series with specified index labels removed.

        Examples
        --------
        >>> df = pd.DataFrame(np.arange(12).reshape(3, 4),
        ...                   columns=['A', 'B', 'C', 'D'])
        >>> df
           A  B   C   D
        0  0  1   2   3
        1  4  5   6   7
        2  8  9  10  11

        Drop columns

        >>> df.drop(['B', 'C'], axis=1)
           A   D
        0  0   3
        1  4   7
        2  8  11

        >>> df.drop(columns=['B', 'C'])
           A   D
        0  0   3
        1  4   7
        2  8  11

        Drop a row by index

        >>> df.drop([0, 1])
           A  B   C   D
        2  8  9  10  11

        Drop columns and/or rows of MultiIndex DataFrame

        >>> midx = pd.MultiIndex(levels=[['lama', 'cow', 'falcon'],
        ...                              ['speed', 'weight', 'length']],
        ...                      codes=[[0, 0, 0, 1, 1, 1, 2, 2, 2],
        ...                             [0, 1, 2, 0, 1, 2, 0, 1, 2]])
        >>> df = pd.DataFrame(index=midx, columns=['big', 'small'],
        ...                   data=[[45, 30], [200, 100], [1.5, 1], [30, 20],
        ...                         [250, 150], [1.5, 0.8], [320, 250],
        ...                         [1, 0.8], [0.3, 0.2]])
        >>> df
                        big     small
        lama    speed   45.0    30.0
                weight  200.0   100.0
                length  1.5     1.0
        cow     speed   30.0    20.0
                weight  250.0   150.0
                length  1.5     0.8
        falcon  speed   320.0   250.0
                weight  1.0     0.8
                length  0.3     0.2

        >>> df.drop(index='cow', columns='small')
                        big
        lama    speed   45.0
                weight  200.0
                length  1.5
        falcon  speed   320.0
                weight  1.0
                length  0.3

        >>> df.drop(index='length', level=1)
                        big     small
        lama    speed   45.0    30.0
                weight  200.0   100.0
        cow     speed   30.0    20.0
                weight  250.0   150.0
        falcon  speed   320.0   250.0
                weight  1.0     0.8
        """
        return super().drop(
            labels=labels,
            axis=axis,
            index=index,
            columns=columns,
            level=level,
            inplace=inplace,
            errors=errors,
        )

    @rewrite_axis_style_signature(
        "mapper",
        [("copy", True), ("inplace", False), ("level", None), ("errors", "ignore")],
    )
    def rename(
        self,
        mapper: Optional[Renamer] = None,
        *,
        index: Optional[Renamer] = None,
        columns: Optional[Renamer] = None,
        axis: Optional[Axis] = None,
        copy: bool = True,
        inplace: bool = False,
        level: Optional[Level] = None,
        errors: str = "ignore",
    ) -> Optional[DataFrame]:
        """
        Alter axes labels.

        Function / dict values must be unique (1-to-1). Labels not contained in
        a dict / Series will be left as-is. Extra labels listed don't throw an
        error.

        See the :ref:`user guide <basics.rename>` for more.

        Parameters
        ----------
        mapper : dict-like or function
            Dict-like or function transformations to apply to
            that axis' values. Use either ``mapper`` and ``axis`` to
            specify the axis to target with ``mapper``, or ``index`` and
            ``columns``.
        index : dict-like or function
            Alternative to specifying axis (``mapper, axis=0``
            is equivalent to ``index=mapper``).
        columns : dict-like or function
            Alternative to specifying axis (``mapper, axis=1``
            is equivalent to ``columns=mapper``).
        axis : {0 or 'index', 1 or 'columns'}, default 0
            Axis to target with ``mapper``. Can be either the axis name
            ('index', 'columns') or number (0, 1). The default is 'index'.
        copy : bool, default True
            Also copy underlying data.
        inplace : bool, default False
            Whether to return a new DataFrame. If True then value of copy is
            ignored.
        level : int or level name, default None
            In case of a MultiIndex, only rename labels in the specified
            level.
        errors : {'ignore', 'raise'}, default 'ignore'
            If 'raise', raise a `KeyError` when a dict-like `mapper`, `index`,
            or `columns` contains labels that are not present in the Index
            being transformed.
            If 'ignore', existing keys will be renamed and extra keys will be
            ignored.

        Returns
        -------
        DataFrame or None
            DataFrame with the renamed axis labels or None if ``inplace=True``.

        Raises
        ------
        KeyError
            If any of the labels is not found in the selected axis and
            "errors='raise'".

        See Also
        --------
        DataFrame.rename_axis : Set the name of the axis.

        Examples
        --------
        ``DataFrame.rename`` supports two calling conventions

        * ``(index=index_mapper, columns=columns_mapper, ...)``
        * ``(mapper, axis={'index', 'columns'}, ...)``

        We *highly* recommend using keyword arguments to clarify your
        intent.

        Rename columns using a mapping:

        >>> df = pd.DataFrame({"A": [1, 2, 3], "B": [4, 5, 6]})
        >>> df.rename(columns={"A": "a", "B": "c"})
           a  c
        0  1  4
        1  2  5
        2  3  6

        Rename index using a mapping:

        >>> df.rename(index={0: "x", 1: "y", 2: "z"})
           A  B
        x  1  4
        y  2  5
        z  3  6

        Cast index labels to a different type:

        >>> df.index
        RangeIndex(start=0, stop=3, step=1)
        >>> df.rename(index=str).index
        Index(['0', '1', '2'], dtype='object')

        >>> df.rename(columns={"A": "a", "B": "b", "C": "c"}, errors="raise")
        Traceback (most recent call last):
        KeyError: ['C'] not found in axis

        Using axis-style parameters:

        >>> df.rename(str.lower, axis='columns')
           a  b
        0  1  4
        1  2  5
        2  3  6

        >>> df.rename({1: 2, 2: 4}, axis='index')
           A  B
        0  1  4
        2  2  5
        4  3  6
        """
        return super().rename(
            mapper=mapper,
            index=index,
            columns=columns,
            axis=axis,
            copy=copy,
            inplace=inplace,
            level=level,
            errors=errors,
        )

    @doc(NDFrame.fillna, **_shared_doc_kwargs)
    def fillna(
        self,
        value=None,
        method: Optional[str] = None,
        axis: Optional[Axis] = None,
        inplace: bool = False,
        limit=None,
        downcast=None,
    ) -> Optional[DataFrame]:
        return super().fillna(
            value=value,
            method=method,
            axis=axis,
            inplace=inplace,
            limit=limit,
            downcast=downcast,
        )

    def pop(self, item: Label) -> Series:
        """
        Return item and drop from frame. Raise KeyError if not found.

        Parameters
        ----------
        item : label
            Label of column to be popped.

        Returns
        -------
        Series

        Examples
        --------
        >>> df = pd.DataFrame([('falcon', 'bird', 389.0),
        ...                    ('parrot', 'bird', 24.0),
        ...                    ('lion', 'mammal', 80.5),
        ...                    ('monkey', 'mammal', np.nan)],
        ...                   columns=('name', 'class', 'max_speed'))
        >>> df
             name   class  max_speed
        0  falcon    bird      389.0
        1  parrot    bird       24.0
        2    lion  mammal       80.5
        3  monkey  mammal        NaN

        >>> df.pop('class')
        0      bird
        1      bird
        2    mammal
        3    mammal
        Name: class, dtype: object

        >>> df
             name  max_speed
        0  falcon      389.0
        1  parrot       24.0
        2    lion       80.5
        3  monkey        NaN
        """
        return super().pop(item=item)

    @doc(NDFrame.replace, **_shared_doc_kwargs)
    def replace(
        self,
        to_replace=None,
        value=None,
        inplace: bool = False,
        limit=None,
        regex: bool = False,
        method: str = "pad",
    ):
        return super().replace(
            to_replace=to_replace,
            value=value,
            inplace=inplace,
            limit=limit,
            regex=regex,
            method=method,
        )

    def _replace_columnwise(
        self, mapping: Dict[Label, Tuple[Any, Any]], inplace: bool, regex
    ):
        """
        Dispatch to Series.replace column-wise.


        Parameters
        ----------
        mapping : dict
            of the form {col: (target, value)}
        inplace : bool
        regex : bool or same types as `to_replace` in DataFrame.replace

        Returns
        -------
        DataFrame or None
        """
        # Operate column-wise
        res = self if inplace else self.copy()
        ax = self.columns

        for i in range(len(ax)):
            if ax[i] in mapping:
                ser = self.iloc[:, i]

                target, value = mapping[ax[i]]
                newobj = ser.replace(target, value, regex=regex)

                res.iloc[:, i] = newobj

        if inplace:
            return
        return res.__finalize__(self)

    @doc(NDFrame.shift, klass=_shared_doc_kwargs["klass"])
    def shift(
        self, periods=1, freq=None, axis: Axis = 0, fill_value=lib.no_default
    ) -> DataFrame:
        axis = self._get_axis_number(axis)

        ncols = len(self.columns)
        if axis == 1 and periods != 0 and fill_value is lib.no_default and ncols > 0:
            # We will infer fill_value to match the closest column

            # Use a column that we know is valid for our column's dtype GH#38434
            label = self.columns[0]

            if periods > 0:
                result = self.iloc[:, :-periods]
                for col in range(min(ncols, abs(periods))):
                    # TODO(EA2D): doing this in a loop unnecessary with 2D EAs
                    # Define filler inside loop so we get a copy
                    filler = self.iloc[:, 0].shift(len(self))
                    result.insert(0, label, filler, allow_duplicates=True)
            else:
                result = self.iloc[:, -periods:]
                for col in range(min(ncols, abs(periods))):
                    # Define filler inside loop so we get a copy
                    filler = self.iloc[:, -1].shift(len(self))
                    result.insert(
                        len(result.columns), label, filler, allow_duplicates=True
                    )

            result.columns = self.columns.copy()
            return result

        return super().shift(
            periods=periods, freq=freq, axis=axis, fill_value=fill_value
        )

    def set_index(
        self,
        keys,
        drop: bool = True,
        append: bool = False,
        inplace: bool = False,
        verify_integrity: bool = False,
    ):
        """
        Set the DataFrame index using existing columns.

        Set the DataFrame index (row labels) using one or more existing
        columns or arrays (of the correct length). The index can replace the
        existing index or expand on it.

        Parameters
        ----------
        keys : label or array-like or list of labels/arrays
            This parameter can be either a single column key, a single array of
            the same length as the calling DataFrame, or a list containing an
            arbitrary combination of column keys and arrays. Here, "array"
            encompasses :class:`Series`, :class:`Index`, ``np.ndarray``, and
            instances of :class:`~collections.abc.Iterator`.
        drop : bool, default True
            Delete columns to be used as the new index.
        append : bool, default False
            Whether to append columns to existing index.
        inplace : bool, default False
            If True, modifies the DataFrame in place (do not create a new object).
        verify_integrity : bool, default False
            Check the new index for duplicates. Otherwise defer the check until
            necessary. Setting to False will improve the performance of this
            method.

        Returns
        -------
        DataFrame or None
            Changed row labels or None if ``inplace=True``.

        See Also
        --------
        DataFrame.reset_index : Opposite of set_index.
        DataFrame.reindex : Change to new indices or expand indices.
        DataFrame.reindex_like : Change to same indices as other DataFrame.

        Examples
        --------
        >>> df = pd.DataFrame({'month': [1, 4, 7, 10],
        ...                    'year': [2012, 2014, 2013, 2014],
        ...                    'sale': [55, 40, 84, 31]})
        >>> df
           month  year  sale
        0      1  2012    55
        1      4  2014    40
        2      7  2013    84
        3     10  2014    31

        Set the index to become the 'month' column:

        >>> df.set_index('month')
               year  sale
        month
        1      2012    55
        4      2014    40
        7      2013    84
        10     2014    31

        Create a MultiIndex using columns 'year' and 'month':

        >>> df.set_index(['year', 'month'])
                    sale
        year  month
        2012  1     55
        2014  4     40
        2013  7     84
        2014  10    31

        Create a MultiIndex using an Index and a column:

        >>> df.set_index([pd.Index([1, 2, 3, 4]), 'year'])
                 month  sale
           year
        1  2012  1      55
        2  2014  4      40
        3  2013  7      84
        4  2014  10     31

        Create a MultiIndex using two Series:

        >>> s = pd.Series([1, 2, 3, 4])
        >>> df.set_index([s, s**2])
              month  year  sale
        1 1       1  2012    55
        2 4       4  2014    40
        3 9       7  2013    84
        4 16     10  2014    31
        """
        inplace = validate_bool_kwarg(inplace, "inplace")
        self._check_inplace_and_allows_duplicate_labels(inplace)
        if not isinstance(keys, list):
            keys = [keys]

        err_msg = (
            'The parameter "keys" may be a column key, one-dimensional '
            "array, or a list containing only valid column keys and "
            "one-dimensional arrays."
        )

        missing: List[Label] = []
        for col in keys:
            if isinstance(col, (Index, Series, np.ndarray, list, abc.Iterator)):
                # arrays are fine as long as they are one-dimensional
                # iterators get converted to list below
                if getattr(col, "ndim", 1) != 1:
                    raise ValueError(err_msg)
            else:
                # everything else gets tried as a key; see GH 24969
                try:
                    found = col in self.columns
                except TypeError as err:
                    raise TypeError(
                        f"{err_msg}. Received column of type {type(col)}"
                    ) from err
                else:
                    if not found:
                        missing.append(col)

        if missing:
            raise KeyError(f"None of {missing} are in the columns")

        if inplace:
            frame = self
        else:
            frame = self.copy()

        arrays = []
        names: List[Label] = []
        if append:
            names = list(self.index.names)
            if isinstance(self.index, MultiIndex):
                for i in range(self.index.nlevels):
                    arrays.append(self.index._get_level_values(i))
            else:
                arrays.append(self.index)

        to_remove: List[Label] = []
        for col in keys:
            if isinstance(col, MultiIndex):
                for n in range(col.nlevels):
                    arrays.append(col._get_level_values(n))
                names.extend(col.names)
            elif isinstance(col, (Index, Series)):
                # if Index then not MultiIndex (treated above)
                arrays.append(col)
                names.append(col.name)
            elif isinstance(col, (list, np.ndarray)):
                arrays.append(col)
                names.append(None)
            elif isinstance(col, abc.Iterator):
                arrays.append(list(col))
                names.append(None)
            # from here, col can only be a column label
            else:
                arrays.append(frame[col]._values)
                names.append(col)
                if drop:
                    to_remove.append(col)

            if len(arrays[-1]) != len(self):
                # check newest element against length of calling frame, since
                # ensure_index_from_sequences would not raise for append=False.
                raise ValueError(
                    f"Length mismatch: Expected {len(self)} rows, "
                    f"received array of length {len(arrays[-1])}"
                )

        index = ensure_index_from_sequences(arrays, names)

        if verify_integrity and not index.is_unique:
            duplicates = index[index.duplicated()].unique()
            raise ValueError(f"Index has duplicate keys: {duplicates}")

        # use set to handle duplicate column names gracefully in case of drop
        for c in set(to_remove):
            del frame[c]

        # clear up memory usage
        index._cleanup()

        frame.index = index

        if not inplace:
            return frame

    @overload
    # https://github.com/python/mypy/issues/6580
    # Overloaded function signatures 1 and 2 overlap with incompatible return types
    def reset_index(  # type: ignore[misc]
        self,
        level: Optional[Union[Hashable, Sequence[Hashable]]] = ...,
        drop: bool = ...,
        inplace: Literal[False] = ...,
        col_level: Hashable = ...,
        col_fill: Label = ...,
    ) -> DataFrame:
        ...

    @overload
    def reset_index(
        self,
        level: Optional[Union[Hashable, Sequence[Hashable]]] = ...,
        drop: bool = ...,
        inplace: Literal[True] = ...,
        col_level: Hashable = ...,
        col_fill: Label = ...,
    ) -> None:
        ...

    def reset_index(
        self,
        level: Optional[Union[Hashable, Sequence[Hashable]]] = None,
        drop: bool = False,
        inplace: bool = False,
        col_level: Hashable = 0,
        col_fill: Label = "",
    ) -> Optional[DataFrame]:
        """
        Reset the index, or a level of it.

        Reset the index of the DataFrame, and use the default one instead.
        If the DataFrame has a MultiIndex, this method can remove one or more
        levels.

        Parameters
        ----------
        level : int, str, tuple, or list, default None
            Only remove the given levels from the index. Removes all levels by
            default.
        drop : bool, default False
            Do not try to insert index into dataframe columns. This resets
            the index to the default integer index.
        inplace : bool, default False
            Modify the DataFrame in place (do not create a new object).
        col_level : int or str, default 0
            If the columns have multiple levels, determines which level the
            labels are inserted into. By default it is inserted into the first
            level.
        col_fill : object, default ''
            If the columns have multiple levels, determines how the other
            levels are named. If None then the index name is repeated.

        Returns
        -------
        DataFrame or None
            DataFrame with the new index or None if ``inplace=True``.

        See Also
        --------
        DataFrame.set_index : Opposite of reset_index.
        DataFrame.reindex : Change to new indices or expand indices.
        DataFrame.reindex_like : Change to same indices as other DataFrame.

        Examples
        --------
        >>> df = pd.DataFrame([('bird', 389.0),
        ...                    ('bird', 24.0),
        ...                    ('mammal', 80.5),
        ...                    ('mammal', np.nan)],
        ...                   index=['falcon', 'parrot', 'lion', 'monkey'],
        ...                   columns=('class', 'max_speed'))
        >>> df
                 class  max_speed
        falcon    bird      389.0
        parrot    bird       24.0
        lion    mammal       80.5
        monkey  mammal        NaN

        When we reset the index, the old index is added as a column, and a
        new sequential index is used:

        >>> df.reset_index()
            index   class  max_speed
        0  falcon    bird      389.0
        1  parrot    bird       24.0
        2    lion  mammal       80.5
        3  monkey  mammal        NaN

        We can use the `drop` parameter to avoid the old index being added as
        a column:

        >>> df.reset_index(drop=True)
            class  max_speed
        0    bird      389.0
        1    bird       24.0
        2  mammal       80.5
        3  mammal        NaN

        You can also use `reset_index` with `MultiIndex`.

        >>> index = pd.MultiIndex.from_tuples([('bird', 'falcon'),
        ...                                    ('bird', 'parrot'),
        ...                                    ('mammal', 'lion'),
        ...                                    ('mammal', 'monkey')],
        ...                                   names=['class', 'name'])
        >>> columns = pd.MultiIndex.from_tuples([('speed', 'max'),
        ...                                      ('species', 'type')])
        >>> df = pd.DataFrame([(389.0, 'fly'),
        ...                    ( 24.0, 'fly'),
        ...                    ( 80.5, 'run'),
        ...                    (np.nan, 'jump')],
        ...                   index=index,
        ...                   columns=columns)
        >>> df
                       speed species
                         max    type
        class  name
        bird   falcon  389.0     fly
               parrot   24.0     fly
        mammal lion     80.5     run
               monkey    NaN    jump

        If the index has multiple levels, we can reset a subset of them:

        >>> df.reset_index(level='class')
                 class  speed species
                          max    type
        name
        falcon    bird  389.0     fly
        parrot    bird   24.0     fly
        lion    mammal   80.5     run
        monkey  mammal    NaN    jump

        If we are not dropping the index, by default, it is placed in the top
        level. We can place it in another level:

        >>> df.reset_index(level='class', col_level=1)
                        speed species
                 class    max    type
        name
        falcon    bird  389.0     fly
        parrot    bird   24.0     fly
        lion    mammal   80.5     run
        monkey  mammal    NaN    jump

        When the index is inserted under another level, we can specify under
        which one with the parameter `col_fill`:

        >>> df.reset_index(level='class', col_level=1, col_fill='species')
                      species  speed species
                        class    max    type
        name
        falcon           bird  389.0     fly
        parrot           bird   24.0     fly
        lion           mammal   80.5     run
        monkey         mammal    NaN    jump

        If we specify a nonexistent level for `col_fill`, it is created:

        >>> df.reset_index(level='class', col_level=1, col_fill='genus')
                        genus  speed species
                        class    max    type
        name
        falcon           bird  389.0     fly
        parrot           bird   24.0     fly
        lion           mammal   80.5     run
        monkey         mammal    NaN    jump
        """
        inplace = validate_bool_kwarg(inplace, "inplace")
        self._check_inplace_and_allows_duplicate_labels(inplace)
        if inplace:
            new_obj = self
        else:
            new_obj = self.copy()

        new_index = ibase.default_index(len(new_obj))
        if level is not None:
            if not isinstance(level, (tuple, list)):
                level = [level]
            level = [self.index._get_level_number(lev) for lev in level]
            if len(level) < self.index.nlevels:
                new_index = self.index.droplevel(level)

        if not drop:
            to_insert: Iterable[Tuple[Any, Optional[Any]]]
            if isinstance(self.index, MultiIndex):
                names = [
                    (n if n is not None else f"level_{i}")
                    for i, n in enumerate(self.index.names)
                ]
                to_insert = zip(self.index.levels, self.index.codes)
            else:
                default = "index" if "index" not in self else "level_0"
                names = [default] if self.index.name is None else [self.index.name]
                to_insert = ((self.index, None),)

            multi_col = isinstance(self.columns, MultiIndex)
            for i, (lev, lab) in reversed(list(enumerate(to_insert))):
                if not (level is None or i in level):
                    continue
                name = names[i]
                if multi_col:
                    col_name = list(name) if isinstance(name, tuple) else [name]
                    if col_fill is None:
                        if len(col_name) not in (1, self.columns.nlevels):
                            raise ValueError(
                                "col_fill=None is incompatible "
                                f"with incomplete column name {name}"
                            )
                        col_fill = col_name[0]

                    lev_num = self.columns._get_level_number(col_level)
                    name_lst = [col_fill] * lev_num + col_name
                    missing = self.columns.nlevels - len(name_lst)
                    name_lst += [col_fill] * missing
                    name = tuple(name_lst)

                # to ndarray and maybe infer different dtype
                level_values = lev._values
                if level_values.dtype == np.object_:
                    level_values = lib.maybe_convert_objects(level_values)

                if lab is not None:
                    # if we have the codes, extract the values with a mask
                    level_values = algorithms.take(
                        level_values, lab, allow_fill=True, fill_value=lev._na_value
                    )

                new_obj.insert(0, name, level_values)

        new_obj.index = new_index
        if not inplace:
            return new_obj

        return None

    # ----------------------------------------------------------------------
    # Reindex-based selection methods

    @doc(NDFrame.isna, klass=_shared_doc_kwargs["klass"])
    def isna(self) -> DataFrame:
        result = self._constructor(self._mgr.isna(func=isna))
        return result.__finalize__(self, method="isna")

    @doc(NDFrame.isna, klass=_shared_doc_kwargs["klass"])
    def isnull(self) -> DataFrame:
        return self.isna()

    @doc(NDFrame.notna, klass=_shared_doc_kwargs["klass"])
    def notna(self) -> DataFrame:
        return ~self.isna()

    @doc(NDFrame.notna, klass=_shared_doc_kwargs["klass"])
    def notnull(self) -> DataFrame:
        return ~self.isna()

    def dropna(
        self,
        axis: Axis = 0,
        how: str = "any",
        thresh=None,
        subset=None,
        inplace: bool = False,
    ):
        """
        Remove missing values.

        See the :ref:`User Guide <missing_data>` for more on which values are
        considered missing, and how to work with missing data.

        Parameters
        ----------
        axis : {0 or 'index', 1 or 'columns'}, default 0
            Determine if rows or columns which contain missing values are
            removed.

            * 0, or 'index' : Drop rows which contain missing values.
            * 1, or 'columns' : Drop columns which contain missing value.

            .. versionchanged:: 1.0.0

               Pass tuple or list to drop on multiple axes.
               Only a single axis is allowed.

        how : {'any', 'all'}, default 'any'
            Determine if row or column is removed from DataFrame, when we have
            at least one NA or all NA.

            * 'any' : If any NA values are present, drop that row or column.
            * 'all' : If all values are NA, drop that row or column.

        thresh : int, optional
            Require that many non-NA values.
        subset : array-like, optional
            Labels along other axis to consider, e.g. if you are dropping rows
            these would be a list of columns to include.
        inplace : bool, default False
            If True, do operation inplace and return None.

        Returns
        -------
        DataFrame or None
            DataFrame with NA entries dropped from it or None if ``inplace=True``.

        See Also
        --------
        DataFrame.isna: Indicate missing values.
        DataFrame.notna : Indicate existing (non-missing) values.
        DataFrame.fillna : Replace missing values.
        Series.dropna : Drop missing values.
        Index.dropna : Drop missing indices.

        Examples
        --------
        >>> df = pd.DataFrame({"name": ['Alfred', 'Batman', 'Catwoman'],
        ...                    "toy": [np.nan, 'Batmobile', 'Bullwhip'],
        ...                    "born": [pd.NaT, pd.Timestamp("1940-04-25"),
        ...                             pd.NaT]})
        >>> df
               name        toy       born
        0    Alfred        NaN        NaT
        1    Batman  Batmobile 1940-04-25
        2  Catwoman   Bullwhip        NaT

        Drop the rows where at least one element is missing.

        >>> df.dropna()
             name        toy       born
        1  Batman  Batmobile 1940-04-25

        Drop the columns where at least one element is missing.

        >>> df.dropna(axis='columns')
               name
        0    Alfred
        1    Batman
        2  Catwoman

        Drop the rows where all elements are missing.

        >>> df.dropna(how='all')
               name        toy       born
        0    Alfred        NaN        NaT
        1    Batman  Batmobile 1940-04-25
        2  Catwoman   Bullwhip        NaT

        Keep only the rows with at least 2 non-NA values.

        >>> df.dropna(thresh=2)
               name        toy       born
        1    Batman  Batmobile 1940-04-25
        2  Catwoman   Bullwhip        NaT

        Define in which columns to look for missing values.

        >>> df.dropna(subset=['name', 'toy'])
               name        toy       born
        1    Batman  Batmobile 1940-04-25
        2  Catwoman   Bullwhip        NaT

        Keep the DataFrame with valid entries in the same variable.

        >>> df.dropna(inplace=True)
        >>> df
             name        toy       born
        1  Batman  Batmobile 1940-04-25
        """
        inplace = validate_bool_kwarg(inplace, "inplace")
        if isinstance(axis, (tuple, list)):
            # GH20987
            raise TypeError("supplying multiple axes to axis is no longer supported.")

        axis = self._get_axis_number(axis)
        agg_axis = 1 - axis

        agg_obj = self
        if subset is not None:
            ax = self._get_axis(agg_axis)
            indices = ax.get_indexer_for(subset)
            check = indices == -1
            if check.any():
                raise KeyError(list(np.compress(check, subset)))
            agg_obj = self.take(indices, axis=agg_axis)

        count = agg_obj.count(axis=agg_axis)

        if thresh is not None:
            mask = count >= thresh
        elif how == "any":
            mask = count == len(agg_obj._get_axis(agg_axis))
        elif how == "all":
            mask = count > 0
        else:
            if how is not None:
                raise ValueError(f"invalid how option: {how}")
            else:
                raise TypeError("must specify how or thresh")

        result = self.loc(axis=axis)[mask]

        if inplace:
            self._update_inplace(result)
        else:
            return result

    def drop_duplicates(
        self,
        subset: Optional[Union[Hashable, Sequence[Hashable]]] = None,
        keep: Union[str, bool] = "first",
        inplace: bool = False,
        ignore_index: bool = False,
    ) -> Optional[DataFrame]:
        """
        Return DataFrame with duplicate rows removed.

        Considering certain columns is optional. Indexes, including time indexes
        are ignored.

        Parameters
        ----------
        subset : column label or sequence of labels, optional
            Only consider certain columns for identifying duplicates, by
            default use all of the columns.
        keep : {'first', 'last', False}, default 'first'
            Determines which duplicates (if any) to keep.
            - ``first`` : Drop duplicates except for the first occurrence.
            - ``last`` : Drop duplicates except for the last occurrence.
            - False : Drop all duplicates.
        inplace : bool, default False
            Whether to drop duplicates in place or to return a copy.
        ignore_index : bool, default False
            If True, the resulting axis will be labeled 0, 1, …, n - 1.

            .. versionadded:: 1.0.0

        Returns
        -------
        DataFrame or None
            DataFrame with duplicates removed or None if ``inplace=True``.

        See Also
        --------
        DataFrame.value_counts: Count unique combinations of columns.

        Examples
        --------
        Consider dataset containing ramen rating.

        >>> df = pd.DataFrame({
        ...     'brand': ['Yum Yum', 'Yum Yum', 'Indomie', 'Indomie', 'Indomie'],
        ...     'style': ['cup', 'cup', 'cup', 'pack', 'pack'],
        ...     'rating': [4, 4, 3.5, 15, 5]
        ... })
        >>> df
            brand style  rating
        0  Yum Yum   cup     4.0
        1  Yum Yum   cup     4.0
        2  Indomie   cup     3.5
        3  Indomie  pack    15.0
        4  Indomie  pack     5.0

        By default, it removes duplicate rows based on all columns.

        >>> df.drop_duplicates()
            brand style  rating
        0  Yum Yum   cup     4.0
        2  Indomie   cup     3.5
        3  Indomie  pack    15.0
        4  Indomie  pack     5.0

        To remove duplicates on specific column(s), use ``subset``.

        >>> df.drop_duplicates(subset=['brand'])
            brand style  rating
        0  Yum Yum   cup     4.0
        2  Indomie   cup     3.5

        To remove duplicates and keep last occurrences, use ``keep``.

        >>> df.drop_duplicates(subset=['brand', 'style'], keep='last')
            brand style  rating
        1  Yum Yum   cup     4.0
        2  Indomie   cup     3.5
        4  Indomie  pack     5.0
        """
        if self.empty:
            return self.copy()

        inplace = validate_bool_kwarg(inplace, "inplace")
        ignore_index = validate_bool_kwarg(ignore_index, "ignore_index")
        duplicated = self.duplicated(subset, keep=keep)

        result = self[-duplicated]
        if ignore_index:
            result.index = ibase.default_index(len(result))

        if inplace:
            self._update_inplace(result)
            return None
        else:
            return result

    def duplicated(
        self,
        subset: Optional[Union[Hashable, Sequence[Hashable]]] = None,
        keep: Union[str, bool] = "first",
    ) -> Series:
        """
        Return boolean Series denoting duplicate rows.

        Considering certain columns is optional.

        Parameters
        ----------
        subset : column label or sequence of labels, optional
            Only consider certain columns for identifying duplicates, by
            default use all of the columns.
        keep : {'first', 'last', False}, default 'first'
            Determines which duplicates (if any) to mark.

            - ``first`` : Mark duplicates as ``True`` except for the first occurrence.
            - ``last`` : Mark duplicates as ``True`` except for the last occurrence.
            - False : Mark all duplicates as ``True``.

        Returns
        -------
        Series
            Boolean series for each duplicated rows.

        See Also
        --------
        Index.duplicated : Equivalent method on index.
        Series.duplicated : Equivalent method on Series.
        Series.drop_duplicates : Remove duplicate values from Series.
        DataFrame.drop_duplicates : Remove duplicate values from DataFrame.

        Examples
        --------
        Consider dataset containing ramen rating.

        >>> df = pd.DataFrame({
        ...     'brand': ['Yum Yum', 'Yum Yum', 'Indomie', 'Indomie', 'Indomie'],
        ...     'style': ['cup', 'cup', 'cup', 'pack', 'pack'],
        ...     'rating': [4, 4, 3.5, 15, 5]
        ... })
        >>> df
            brand style  rating
        0  Yum Yum   cup     4.0
        1  Yum Yum   cup     4.0
        2  Indomie   cup     3.5
        3  Indomie  pack    15.0
        4  Indomie  pack     5.0

        By default, for each set of duplicated values, the first occurrence
        is set on False and all others on True.

        >>> df.duplicated()
        0    False
        1     True
        2    False
        3    False
        4    False
        dtype: bool

        By using 'last', the last occurrence of each set of duplicated values
        is set on False and all others on True.

        >>> df.duplicated(keep='last')
        0     True
        1    False
        2    False
        3    False
        4    False
        dtype: bool

        By setting ``keep`` on False, all duplicates are True.

        >>> df.duplicated(keep=False)
        0     True
        1     True
        2    False
        3    False
        4    False
        dtype: bool

        To find duplicates on specific column(s), use ``subset``.

        >>> df.duplicated(subset=['brand'])
        0    False
        1     True
        2    False
        3     True
        4     True
        dtype: bool
        """
        from pandas._libs.hashtable import SIZE_HINT_LIMIT, duplicated_int64

        if self.empty:
            return self._constructor_sliced(dtype=bool)

        def f(vals):
            labels, shape = algorithms.factorize(
                vals, size_hint=min(len(self), SIZE_HINT_LIMIT)
            )
            return labels.astype("i8", copy=False), len(shape)

        if subset is None:
            subset = self.columns
        elif (
            not np.iterable(subset)
            or isinstance(subset, str)
            or isinstance(subset, tuple)
            and subset in self.columns
        ):
            subset = (subset,)

        #  needed for mypy since can't narrow types using np.iterable
        subset = cast(Iterable, subset)

        # Verify all columns in subset exist in the queried dataframe
        # Otherwise, raise a KeyError, same as if you try to __getitem__ with a
        # key that doesn't exist.
        diff = Index(subset).difference(self.columns)
        if not diff.empty:
            raise KeyError(diff)

        vals = (col.values for name, col in self.items() if name in subset)
        labels, shape = map(list, zip(*map(f, vals)))

        ids = get_group_index(labels, shape, sort=False, xnull=False)
        result = self._constructor_sliced(duplicated_int64(ids, keep), index=self.index)
        return result.__finalize__(self, method="duplicated")

    # ----------------------------------------------------------------------
    # Sorting
    # TODO: Just move the sort_values doc here.
    @Substitution(**_shared_doc_kwargs)
    @Appender(NDFrame.sort_values.__doc__)
    # error: Signature of "sort_values" incompatible with supertype "NDFrame"
    def sort_values(  # type: ignore[override]
        self,
        by,
        axis: Axis = 0,
        ascending=True,
        inplace: bool = False,
        kind: str = "quicksort",
        na_position: str = "last",
        ignore_index: bool = False,
        key: ValueKeyFunc = None,
    ):
        inplace = validate_bool_kwarg(inplace, "inplace")
        axis = self._get_axis_number(axis)

        if not isinstance(by, list):
            by = [by]
        if is_sequence(ascending) and len(by) != len(ascending):
            raise ValueError(
                f"Length of ascending ({len(ascending)}) != length of by ({len(by)})"
            )
        if len(by) > 1:

            keys = [self._get_label_or_level_values(x, axis=axis) for x in by]

            # need to rewrap columns in Series to apply key function
            if key is not None:
                # error: List comprehension has incompatible type List[Series];
                # expected List[ndarray]
                keys = [
                    Series(k, name=name)  # type: ignore[misc]
                    for (k, name) in zip(keys, by)
                ]

            indexer = lexsort_indexer(
                keys, orders=ascending, na_position=na_position, key=key
            )
            indexer = ensure_platform_int(indexer)
        else:

            by = by[0]
            k = self._get_label_or_level_values(by, axis=axis)

            # need to rewrap column in Series to apply key function
            if key is not None:
                # error: Incompatible types in assignment (expression has type
                # "Series", variable has type "ndarray")
                k = Series(k, name=by)  # type: ignore[assignment]

            if isinstance(ascending, (tuple, list)):
                ascending = ascending[0]

            indexer = nargsort(
                k, kind=kind, ascending=ascending, na_position=na_position, key=key
            )

        new_data = self._mgr.take(
            indexer, axis=self._get_block_manager_axis(axis), verify=False
        )

        if ignore_index:
            new_data.axes[1] = ibase.default_index(len(indexer))

        result = self._constructor(new_data)
        if inplace:
            return self._update_inplace(result)
        else:
            return result.__finalize__(self, method="sort_values")

    def sort_index(
        self,
        axis: Axis = 0,
        level: Optional[Level] = None,
        ascending: bool = True,
        inplace: bool = False,
        kind: str = "quicksort",
        na_position: str = "last",
        sort_remaining: bool = True,
        ignore_index: bool = False,
        key: IndexKeyFunc = None,
    ):
        """
        Sort object by labels (along an axis).

        Returns a new DataFrame sorted by label if `inplace` argument is
        ``False``, otherwise updates the original DataFrame and returns None.

        Parameters
        ----------
        axis : {0 or 'index', 1 or 'columns'}, default 0
            The axis along which to sort.  The value 0 identifies the rows,
            and 1 identifies the columns.
        level : int or level name or list of ints or list of level names
            If not None, sort on values in specified index level(s).
        ascending : bool or list of bools, default True
            Sort ascending vs. descending. When the index is a MultiIndex the
            sort direction can be controlled for each level individually.
        inplace : bool, default False
            If True, perform operation in-place.
        kind : {'quicksort', 'mergesort', 'heapsort', 'stable'}, default 'quicksort'
            Choice of sorting algorithm. See also :func:`numpy.sort` for more
            information. `mergesort` and `stable` are the only stable algorithms. For
            DataFrames, this option is only applied when sorting on a single
            column or label.
        na_position : {'first', 'last'}, default 'last'
            Puts NaNs at the beginning if `first`; `last` puts NaNs at the end.
            Not implemented for MultiIndex.
        sort_remaining : bool, default True
            If True and sorting by level and index is multilevel, sort by other
            levels too (in order) after sorting by specified level.
        ignore_index : bool, default False
            If True, the resulting axis will be labeled 0, 1, …, n - 1.

            .. versionadded:: 1.0.0

        key : callable, optional
            If not None, apply the key function to the index values
            before sorting. This is similar to the `key` argument in the
            builtin :meth:`sorted` function, with the notable difference that
            this `key` function should be *vectorized*. It should expect an
            ``Index`` and return an ``Index`` of the same shape. For MultiIndex
            inputs, the key is applied *per level*.

            .. versionadded:: 1.1.0

        Returns
        -------
        DataFrame or None
            The original DataFrame sorted by the labels or None if ``inplace=True``.

        See Also
        --------
        Series.sort_index : Sort Series by the index.
        DataFrame.sort_values : Sort DataFrame by the value.
        Series.sort_values : Sort Series by the value.

        Examples
        --------
        >>> df = pd.DataFrame([1, 2, 3, 4, 5], index=[100, 29, 234, 1, 150],
        ...                   columns=['A'])
        >>> df.sort_index()
             A
        1    4
        29   2
        100  1
        150  5
        234  3

        By default, it sorts in ascending order, to sort in descending order,
        use ``ascending=False``

        >>> df.sort_index(ascending=False)
             A
        234  3
        150  5
        100  1
        29   2
        1    4

        A key function can be specified which is applied to the index before
        sorting. For a ``MultiIndex`` this is applied to each level separately.

        >>> df = pd.DataFrame({"a": [1, 2, 3, 4]}, index=['A', 'b', 'C', 'd'])
        >>> df.sort_index(key=lambda x: x.str.lower())
           a
        A  1
        b  2
        C  3
        d  4
        """
        return super().sort_index(
            axis,
            level,
            ascending,
            inplace,
            kind,
            na_position,
            sort_remaining,
            ignore_index,
            key,
        )

    def value_counts(
        self,
        subset: Optional[Sequence[Label]] = None,
        normalize: bool = False,
        sort: bool = True,
        ascending: bool = False,
    ):
        """
        Return a Series containing counts of unique rows in the DataFrame.

        .. versionadded:: 1.1.0

        Parameters
        ----------
        subset : list-like, optional
            Columns to use when counting unique combinations.
        normalize : bool, default False
            Return proportions rather than frequencies.
        sort : bool, default True
            Sort by frequencies.
        ascending : bool, default False
            Sort in ascending order.

        Returns
        -------
        Series

        See Also
        --------
        Series.value_counts: Equivalent method on Series.

        Notes
        -----
        The returned Series will have a MultiIndex with one level per input
        column. By default, rows that contain any NA values are omitted from
        the result. By default, the resulting Series will be in descending
        order so that the first element is the most frequently-occurring row.

        Examples
        --------
        >>> df = pd.DataFrame({'num_legs': [2, 4, 4, 6],
        ...                    'num_wings': [2, 0, 0, 0]},
        ...                   index=['falcon', 'dog', 'cat', 'ant'])
        >>> df
                num_legs  num_wings
        falcon         2          2
        dog            4          0
        cat            4          0
        ant            6          0

        >>> df.value_counts()
        num_legs  num_wings
        4         0            2
        2         2            1
        6         0            1
        dtype: int64

        >>> df.value_counts(sort=False)
        num_legs  num_wings
        2         2            1
        4         0            2
        6         0            1
        dtype: int64

        >>> df.value_counts(ascending=True)
        num_legs  num_wings
        2         2            1
        6         0            1
        4         0            2
        dtype: int64

        >>> df.value_counts(normalize=True)
        num_legs  num_wings
        4         0            0.50
        2         2            0.25
        6         0            0.25
        dtype: float64
        """
        if subset is None:
            subset = self.columns.tolist()

        counts = self.groupby(subset).grouper.size()

        if sort:
            counts = counts.sort_values(ascending=ascending)
        if normalize:
            counts /= counts.sum()

        # Force MultiIndex for single column
        if len(subset) == 1:
            counts.index = MultiIndex.from_arrays(
                [counts.index], names=[counts.index.name]
            )

        return counts

    def nlargest(self, n, columns, keep: str = "first") -> DataFrame:
        """
        Return the first `n` rows ordered by `columns` in descending order.

        Return the first `n` rows with the largest values in `columns`, in
        descending order. The columns that are not specified are returned as
        well, but not used for ordering.

        This method is equivalent to
        ``df.sort_values(columns, ascending=False).head(n)``, but more
        performant.

        Parameters
        ----------
        n : int
            Number of rows to return.
        columns : label or list of labels
            Column label(s) to order by.
        keep : {'first', 'last', 'all'}, default 'first'
            Where there are duplicate values:

            - `first` : prioritize the first occurrence(s)
            - `last` : prioritize the last occurrence(s)
            - ``all`` : do not drop any duplicates, even it means
                        selecting more than `n` items.

            .. versionadded:: 0.24.0

        Returns
        -------
        DataFrame
            The first `n` rows ordered by the given columns in descending
            order.

        See Also
        --------
        DataFrame.nsmallest : Return the first `n` rows ordered by `columns` in
            ascending order.
        DataFrame.sort_values : Sort DataFrame by the values.
        DataFrame.head : Return the first `n` rows without re-ordering.

        Notes
        -----
        This function cannot be used with all column types. For example, when
        specifying columns with `object` or `category` dtypes, ``TypeError`` is
        raised.

        Examples
        --------
        >>> df = pd.DataFrame({'population': [59000000, 65000000, 434000,
        ...                                   434000, 434000, 337000, 11300,
        ...                                   11300, 11300],
        ...                    'GDP': [1937894, 2583560 , 12011, 4520, 12128,
        ...                            17036, 182, 38, 311],
        ...                    'alpha-2': ["IT", "FR", "MT", "MV", "BN",
        ...                                "IS", "NR", "TV", "AI"]},
        ...                   index=["Italy", "France", "Malta",
        ...                          "Maldives", "Brunei", "Iceland",
        ...                          "Nauru", "Tuvalu", "Anguilla"])
        >>> df
                  population      GDP alpha-2
        Italy       59000000  1937894      IT
        France      65000000  2583560      FR
        Malta         434000    12011      MT
        Maldives      434000     4520      MV
        Brunei        434000    12128      BN
        Iceland       337000    17036      IS
        Nauru          11300      182      NR
        Tuvalu         11300       38      TV
        Anguilla       11300      311      AI

        In the following example, we will use ``nlargest`` to select the three
        rows having the largest values in column "population".

        >>> df.nlargest(3, 'population')
                population      GDP alpha-2
        France    65000000  2583560      FR
        Italy     59000000  1937894      IT
        Malta       434000    12011      MT

        When using ``keep='last'``, ties are resolved in reverse order:

        >>> df.nlargest(3, 'population', keep='last')
                population      GDP alpha-2
        France    65000000  2583560      FR
        Italy     59000000  1937894      IT
        Brunei      434000    12128      BN

        When using ``keep='all'``, all duplicate items are maintained:

        >>> df.nlargest(3, 'population', keep='all')
                  population      GDP alpha-2
        France      65000000  2583560      FR
        Italy       59000000  1937894      IT
        Malta         434000    12011      MT
        Maldives      434000     4520      MV
        Brunei        434000    12128      BN

        To order by the largest values in column "population" and then "GDP",
        we can specify multiple columns like in the next example.

        >>> df.nlargest(3, ['population', 'GDP'])
                population      GDP alpha-2
        France    65000000  2583560      FR
        Italy     59000000  1937894      IT
        Brunei      434000    12128      BN
        """
        return algorithms.SelectNFrame(self, n=n, keep=keep, columns=columns).nlargest()

    def nsmallest(self, n, columns, keep: str = "first") -> DataFrame:
        """
        Return the first `n` rows ordered by `columns` in ascending order.

        Return the first `n` rows with the smallest values in `columns`, in
        ascending order. The columns that are not specified are returned as
        well, but not used for ordering.

        This method is equivalent to
        ``df.sort_values(columns, ascending=True).head(n)``, but more
        performant.

        Parameters
        ----------
        n : int
            Number of items to retrieve.
        columns : list or str
            Column name or names to order by.
        keep : {'first', 'last', 'all'}, default 'first'
            Where there are duplicate values:

            - ``first`` : take the first occurrence.
            - ``last`` : take the last occurrence.
            - ``all`` : do not drop any duplicates, even it means
              selecting more than `n` items.

            .. versionadded:: 0.24.0

        Returns
        -------
        DataFrame

        See Also
        --------
        DataFrame.nlargest : Return the first `n` rows ordered by `columns` in
            descending order.
        DataFrame.sort_values : Sort DataFrame by the values.
        DataFrame.head : Return the first `n` rows without re-ordering.

        Examples
        --------
        >>> df = pd.DataFrame({'population': [59000000, 65000000, 434000,
        ...                                   434000, 434000, 337000, 337000,
        ...                                   11300, 11300],
        ...                    'GDP': [1937894, 2583560 , 12011, 4520, 12128,
        ...                            17036, 182, 38, 311],
        ...                    'alpha-2': ["IT", "FR", "MT", "MV", "BN",
        ...                                "IS", "NR", "TV", "AI"]},
        ...                   index=["Italy", "France", "Malta",
        ...                          "Maldives", "Brunei", "Iceland",
        ...                          "Nauru", "Tuvalu", "Anguilla"])
        >>> df
                  population      GDP alpha-2
        Italy       59000000  1937894      IT
        France      65000000  2583560      FR
        Malta         434000    12011      MT
        Maldives      434000     4520      MV
        Brunei        434000    12128      BN
        Iceland       337000    17036      IS
        Nauru         337000      182      NR
        Tuvalu         11300       38      TV
        Anguilla       11300      311      AI

        In the following example, we will use ``nsmallest`` to select the
        three rows having the smallest values in column "population".

        >>> df.nsmallest(3, 'population')
                  population    GDP alpha-2
        Tuvalu         11300     38      TV
        Anguilla       11300    311      AI
        Iceland       337000  17036      IS

        When using ``keep='last'``, ties are resolved in reverse order:

        >>> df.nsmallest(3, 'population', keep='last')
                  population  GDP alpha-2
        Anguilla       11300  311      AI
        Tuvalu         11300   38      TV
        Nauru         337000  182      NR

        When using ``keep='all'``, all duplicate items are maintained:

        >>> df.nsmallest(3, 'population', keep='all')
                  population    GDP alpha-2
        Tuvalu         11300     38      TV
        Anguilla       11300    311      AI
        Iceland       337000  17036      IS
        Nauru         337000    182      NR

        To order by the smallest values in column "population" and then "GDP", we can
        specify multiple columns like in the next example.

        >>> df.nsmallest(3, ['population', 'GDP'])
                  population  GDP alpha-2
        Tuvalu         11300   38      TV
        Anguilla       11300  311      AI
        Nauru         337000  182      NR
        """
        return algorithms.SelectNFrame(
            self, n=n, keep=keep, columns=columns
        ).nsmallest()

    def swaplevel(self, i: Axis = -2, j: Axis = -1, axis: Axis = 0) -> DataFrame:
        """
        Swap levels i and j in a MultiIndex on a particular axis.

        Parameters
        ----------
        i, j : int or str
            Levels of the indices to be swapped. Can pass level name as string.
        axis : {0 or 'index', 1 or 'columns'}, default 0
            The axis to swap levels on. 0 or 'index' for row-wise, 1 or
            'columns' for column-wise.

        Returns
        -------
        DataFrame
        """
        result = self.copy()

        axis = self._get_axis_number(axis)

        if not isinstance(result._get_axis(axis), MultiIndex):  # pragma: no cover
            raise TypeError("Can only swap levels on a hierarchical axis.")

        if axis == 0:
            assert isinstance(result.index, MultiIndex)
            result.index = result.index.swaplevel(i, j)
        else:
            assert isinstance(result.columns, MultiIndex)
            result.columns = result.columns.swaplevel(i, j)
        return result

    def reorder_levels(self, order: Sequence[Axis], axis: Axis = 0) -> DataFrame:
        """
        Rearrange index levels using input order. May not drop or duplicate levels.

        Parameters
        ----------
        order : list of int or list of str
            List representing new level order. Reference level by number
            (position) or by key (label).
        axis : {0 or 'index', 1 or 'columns'}, default 0
            Where to reorder levels.

        Returns
        -------
        DataFrame
        """
        axis = self._get_axis_number(axis)
        if not isinstance(self._get_axis(axis), MultiIndex):  # pragma: no cover
            raise TypeError("Can only reorder levels on a hierarchical axis.")

        result = self.copy()

        if axis == 0:
            assert isinstance(result.index, MultiIndex)
            result.index = result.index.reorder_levels(order)
        else:
            assert isinstance(result.columns, MultiIndex)
            result.columns = result.columns.reorder_levels(order)
        return result

    # ----------------------------------------------------------------------
    # Arithmetic Methods

    def _cmp_method(self, other, op):
        axis = 1  # only relevant for Series other case

        self, other = ops.align_method_FRAME(self, other, axis, flex=False, level=None)

        # See GH#4537 for discussion of scalar op behavior
        new_data = self._dispatch_frame_op(other, op, axis=axis)
        return self._construct_result(new_data)

    def _arith_method(self, other, op):
        if ops.should_reindex_frame_op(self, other, op, 1, 1, None, None):
            return ops.frame_arith_method_with_reindex(self, other, op)

        axis = 1  # only relevant for Series other case

        self, other = ops.align_method_FRAME(self, other, axis, flex=True, level=None)

        new_data = self._dispatch_frame_op(other, op, axis=axis)
        return self._construct_result(new_data)

    _logical_method = _arith_method

    def _dispatch_frame_op(self, right, func, axis: Optional[int] = None):
        """
        Evaluate the frame operation func(left, right) by evaluating
        column-by-column, dispatching to the Series implementation.

        Parameters
        ----------
        right : scalar, Series, or DataFrame
        func : arithmetic or comparison operator
        axis : {None, 0, 1}

        Returns
        -------
        DataFrame
        """
        # Get the appropriate array-op to apply to each column/block's values.
        array_op = ops.get_array_op(func)

        right = lib.item_from_zerodim(right)
        if not is_list_like(right):
            # i.e. scalar, faster than checking np.ndim(right) == 0
            bm = self._mgr.apply(array_op, right=right)
            return type(self)(bm)

        elif isinstance(right, DataFrame):
            assert self.index.equals(right.index)
            assert self.columns.equals(right.columns)
            # TODO: The previous assertion `assert right._indexed_same(self)`
            #  fails in cases with empty columns reached via
            #  _frame_arith_method_with_reindex

            bm = self._mgr.operate_blockwise(right._mgr, array_op)
            return type(self)(bm)

        elif isinstance(right, Series) and axis == 1:
            # axis=1 means we want to operate row-by-row
            assert right.index.equals(self.columns)

            right = right._values
            # maybe_align_as_frame ensures we do not have an ndarray here
            assert not isinstance(right, np.ndarray)

            arrays = [
                array_op(_left, _right)
                for _left, _right in zip(self._iter_column_arrays(), right)
            ]

        elif isinstance(right, Series):
            assert right.index.equals(self.index)  # Handle other cases later
            right = right._values

            arrays = [array_op(left, right) for left in self._iter_column_arrays()]

        else:
            # Remaining cases have less-obvious dispatch rules
            raise NotImplementedError(right)

        return type(self)._from_arrays(
            arrays, self.columns, self.index, verify_integrity=False
        )

    def _combine_frame(self, other: DataFrame, func, fill_value=None):
        # at this point we have `self._indexed_same(other)`

        if fill_value is None:
            # since _arith_op may be called in a loop, avoid function call
            #  overhead if possible by doing this check once
            _arith_op = func

        else:

            def _arith_op(left, right):
                # for the mixed_type case where we iterate over columns,
                # _arith_op(left, right) is equivalent to
                # left._binop(right, func, fill_value=fill_value)
                left, right = ops.fill_binop(left, right, fill_value)
                return func(left, right)

        new_data = self._dispatch_frame_op(other, _arith_op)
        return new_data

    def _construct_result(self, result) -> DataFrame:
        """
        Wrap the result of an arithmetic, comparison, or logical operation.

        Parameters
        ----------
        result : DataFrame

        Returns
        -------
        DataFrame
        """
        out = self._constructor(result, copy=False)
        # Pin columns instead of passing to constructor for compat with
        #  non-unique columns case
        out.columns = self.columns
        out.index = self.index
        return out

    def __divmod__(self, other) -> Tuple[DataFrame, DataFrame]:
        # Naive implementation, room for optimization
        div = self // other
        mod = self - div * other
        return div, mod

    def __rdivmod__(self, other) -> Tuple[DataFrame, DataFrame]:
        # Naive implementation, room for optimization
        div = other // self
        mod = other - div * self
        return div, mod

    # ----------------------------------------------------------------------
    # Combination-Related

    @doc(
        _shared_docs["compare"],
        """
Returns
-------
DataFrame
    DataFrame that shows the differences stacked side by side.

    The resulting index will be a MultiIndex with 'self' and 'other'
    stacked alternately at the inner level.

Raises
------
ValueError
    When the two DataFrames don't have identical labels or shape.

See Also
--------
Series.compare : Compare with another Series and show differences.
DataFrame.equals : Test whether two objects contain the same elements.

Notes
-----
Matching NaNs will not appear as a difference.

Can only compare identically-labeled
(i.e. same shape, identical row and column labels) DataFrames

Examples
--------
>>> df = pd.DataFrame(
...     {{
...         "col1": ["a", "a", "b", "b", "a"],
...         "col2": [1.0, 2.0, 3.0, np.nan, 5.0],
...         "col3": [1.0, 2.0, 3.0, 4.0, 5.0]
...     }},
...     columns=["col1", "col2", "col3"],
... )
>>> df
  col1  col2  col3
0    a   1.0   1.0
1    a   2.0   2.0
2    b   3.0   3.0
3    b   NaN   4.0
4    a   5.0   5.0

>>> df2 = df.copy()
>>> df2.loc[0, 'col1'] = 'c'
>>> df2.loc[2, 'col3'] = 4.0
>>> df2
  col1  col2  col3
0    c   1.0   1.0
1    a   2.0   2.0
2    b   3.0   4.0
3    b   NaN   4.0
4    a   5.0   5.0

Align the differences on columns

>>> df.compare(df2)
  col1       col3
  self other self other
0    a     c  NaN   NaN
2  NaN   NaN  3.0   4.0

Stack the differences on rows

>>> df.compare(df2, align_axis=0)
        col1  col3
0 self     a   NaN
  other    c   NaN
2 self   NaN   3.0
  other  NaN   4.0

Keep the equal values

>>> df.compare(df2, keep_equal=True)
  col1       col3
  self other self other
0    a     c  1.0   1.0
2    b     b  3.0   4.0

Keep all original rows and columns

>>> df.compare(df2, keep_shape=True)
  col1       col2       col3
  self other self other self other
0    a     c  NaN   NaN  NaN   NaN
1  NaN   NaN  NaN   NaN  NaN   NaN
2  NaN   NaN  NaN   NaN  3.0   4.0
3  NaN   NaN  NaN   NaN  NaN   NaN
4  NaN   NaN  NaN   NaN  NaN   NaN

Keep all original rows and columns and also all original values

>>> df.compare(df2, keep_shape=True, keep_equal=True)
  col1       col2       col3
  self other self other self other
0    a     c  1.0   1.0  1.0   1.0
1    a     a  2.0   2.0  2.0   2.0
2    b     b  3.0   3.0  3.0   4.0
3    b     b  NaN   NaN  4.0   4.0
4    a     a  5.0   5.0  5.0   5.0
""",
        klass=_shared_doc_kwargs["klass"],
    )
    def compare(
        self,
        other: DataFrame,
        align_axis: Axis = 1,
        keep_shape: bool = False,
        keep_equal: bool = False,
    ) -> DataFrame:
        return super().compare(
            other=other,
            align_axis=align_axis,
            keep_shape=keep_shape,
            keep_equal=keep_equal,
        )

    def combine(
        self, other: DataFrame, func, fill_value=None, overwrite: bool = True
    ) -> DataFrame:
        """
        Perform column-wise combine with another DataFrame.

        Combines a DataFrame with `other` DataFrame using `func`
        to element-wise combine columns. The row and column indexes of the
        resulting DataFrame will be the union of the two.

        Parameters
        ----------
        other : DataFrame
            The DataFrame to merge column-wise.
        func : function
            Function that takes two series as inputs and return a Series or a
            scalar. Used to merge the two dataframes column by columns.
        fill_value : scalar value, default None
            The value to fill NaNs with prior to passing any column to the
            merge func.
        overwrite : bool, default True
            If True, columns in `self` that do not exist in `other` will be
            overwritten with NaNs.

        Returns
        -------
        DataFrame
            Combination of the provided DataFrames.

        See Also
        --------
        DataFrame.combine_first : Combine two DataFrame objects and default to
            non-null values in frame calling the method.

        Examples
        --------
        Combine using a simple function that chooses the smaller column.

        >>> df1 = pd.DataFrame({'A': [0, 0], 'B': [4, 4]})
        >>> df2 = pd.DataFrame({'A': [1, 1], 'B': [3, 3]})
        >>> take_smaller = lambda s1, s2: s1 if s1.sum() < s2.sum() else s2
        >>> df1.combine(df2, take_smaller)
           A  B
        0  0  3
        1  0  3

        Example using a true element-wise combine function.

        >>> df1 = pd.DataFrame({'A': [5, 0], 'B': [2, 4]})
        >>> df2 = pd.DataFrame({'A': [1, 1], 'B': [3, 3]})
        >>> df1.combine(df2, np.minimum)
           A  B
        0  1  2
        1  0  3

        Using `fill_value` fills Nones prior to passing the column to the
        merge function.

        >>> df1 = pd.DataFrame({'A': [0, 0], 'B': [None, 4]})
        >>> df2 = pd.DataFrame({'A': [1, 1], 'B': [3, 3]})
        >>> df1.combine(df2, take_smaller, fill_value=-5)
           A    B
        0  0 -5.0
        1  0  4.0

        However, if the same element in both dataframes is None, that None
        is preserved

        >>> df1 = pd.DataFrame({'A': [0, 0], 'B': [None, 4]})
        >>> df2 = pd.DataFrame({'A': [1, 1], 'B': [None, 3]})
        >>> df1.combine(df2, take_smaller, fill_value=-5)
            A    B
        0  0 -5.0
        1  0  3.0

        Example that demonstrates the use of `overwrite` and behavior when
        the axis differ between the dataframes.

        >>> df1 = pd.DataFrame({'A': [0, 0], 'B': [4, 4]})
        >>> df2 = pd.DataFrame({'B': [3, 3], 'C': [-10, 1], }, index=[1, 2])
        >>> df1.combine(df2, take_smaller)
             A    B     C
        0  NaN  NaN   NaN
        1  NaN  3.0 -10.0
        2  NaN  3.0   1.0

        >>> df1.combine(df2, take_smaller, overwrite=False)
             A    B     C
        0  0.0  NaN   NaN
        1  0.0  3.0 -10.0
        2  NaN  3.0   1.0

        Demonstrating the preference of the passed in dataframe.

        >>> df2 = pd.DataFrame({'B': [3, 3], 'C': [1, 1], }, index=[1, 2])
        >>> df2.combine(df1, take_smaller)
           A    B   C
        0  0.0  NaN NaN
        1  0.0  3.0 NaN
        2  NaN  3.0 NaN

        >>> df2.combine(df1, take_smaller, overwrite=False)
             A    B   C
        0  0.0  NaN NaN
        1  0.0  3.0 1.0
        2  NaN  3.0 1.0
        """
        other_idxlen = len(other.index)  # save for compare

        this, other = self.align(other, copy=False)
        new_index = this.index

        if other.empty and len(new_index) == len(self.index):
            return self.copy()

        if self.empty and len(other) == other_idxlen:
            return other.copy()

        # sorts if possible
        new_columns = this.columns.union(other.columns)
        do_fill = fill_value is not None
        result = {}
        for col in new_columns:
            series = this[col]
            otherSeries = other[col]

            this_dtype = series.dtype
            other_dtype = otherSeries.dtype

            this_mask = isna(series)
            other_mask = isna(otherSeries)

            # don't overwrite columns unnecessarily
            # DO propagate if this column is not in the intersection
            if not overwrite and other_mask.all():
                result[col] = this[col].copy()
                continue

            if do_fill:
                series = series.copy()
                otherSeries = otherSeries.copy()
                series[this_mask] = fill_value
                otherSeries[other_mask] = fill_value

            if col not in self.columns:
                # If self DataFrame does not have col in other DataFrame,
                # try to promote series, which is all NaN, as other_dtype.
                new_dtype = other_dtype
                try:
                    series = series.astype(new_dtype, copy=False)
                except ValueError:
                    # e.g. new_dtype is integer types
                    pass
            else:
                # if we have different dtypes, possibly promote
                new_dtype = find_common_type([this_dtype, other_dtype])
                if not is_dtype_equal(this_dtype, new_dtype):
                    series = series.astype(new_dtype)
                if not is_dtype_equal(other_dtype, new_dtype):
                    otherSeries = otherSeries.astype(new_dtype)

            arr = func(series, otherSeries)
            arr = maybe_downcast_to_dtype(arr, new_dtype)

            result[col] = arr

        # convert_objects just in case
        return self._constructor(result, index=new_index, columns=new_columns)

    def combine_first(self, other: DataFrame) -> DataFrame:
        """
        Update null elements with value in the same location in `other`.

        Combine two DataFrame objects by filling null values in one DataFrame
        with non-null values from other DataFrame. The row and column indexes
        of the resulting DataFrame will be the union of the two.

        Parameters
        ----------
        other : DataFrame
            Provided DataFrame to use to fill null values.

        Returns
        -------
        DataFrame

        See Also
        --------
        DataFrame.combine : Perform series-wise operation on two DataFrames
            using a given function.

        Examples
        --------
        >>> df1 = pd.DataFrame({'A': [None, 0], 'B': [None, 4]})
        >>> df2 = pd.DataFrame({'A': [1, 1], 'B': [3, 3]})
        >>> df1.combine_first(df2)
             A    B
        0  1.0  3.0
        1  0.0  4.0

        Null values still persist if the location of that null value
        does not exist in `other`

        >>> df1 = pd.DataFrame({'A': [None, 0], 'B': [4, None]})
        >>> df2 = pd.DataFrame({'B': [3, 3], 'C': [1, 1]}, index=[1, 2])
        >>> df1.combine_first(df2)
             A    B    C
        0  NaN  4.0  NaN
        1  0.0  3.0  1.0
        2  NaN  3.0  1.0
        """
        import pandas.core.computation.expressions as expressions

        def combiner(x, y):
            mask = extract_array(isna(x))

            x_values = extract_array(x, extract_numpy=True)
            y_values = extract_array(y, extract_numpy=True)

            # If the column y in other DataFrame is not in first DataFrame,
            # just return y_values.
            if y.name not in self.columns:
                return y_values

            return expressions.where(mask, y_values, x_values)

        return self.combine(other, combiner, overwrite=False)

    def update(
        self,
        other,
        join: str = "left",
        overwrite: bool = True,
        filter_func=None,
        errors: str = "ignore",
    ) -> None:
        """
        Modify in place using non-NA values from another DataFrame.

        Aligns on indices. There is no return value.

        Parameters
        ----------
        other : DataFrame, or object coercible into a DataFrame
            Should have at least one matching index/column label
            with the original DataFrame. If a Series is passed,
            its name attribute must be set, and that will be
            used as the column name to align with the original DataFrame.
        join : {'left'}, default 'left'
            Only left join is implemented, keeping the index and columns of the
            original object.
        overwrite : bool, default True
            How to handle non-NA values for overlapping keys:

            * True: overwrite original DataFrame's values
              with values from `other`.
            * False: only update values that are NA in
              the original DataFrame.

        filter_func : callable(1d-array) -> bool 1d-array, optional
            Can choose to replace values other than NA. Return True for values
            that should be updated.
        errors : {'raise', 'ignore'}, default 'ignore'
            If 'raise', will raise a ValueError if the DataFrame and `other`
            both contain non-NA data in the same place.

            .. versionchanged:: 0.24.0
               Changed from `raise_conflict=False|True`
               to `errors='ignore'|'raise'`.

        Returns
        -------
        None : method directly changes calling object

        Raises
        ------
        ValueError
            * When `errors='raise'` and there's overlapping non-NA data.
            * When `errors` is not either `'ignore'` or `'raise'`
        NotImplementedError
            * If `join != 'left'`

        See Also
        --------
        dict.update : Similar method for dictionaries.
        DataFrame.merge : For column(s)-on-column(s) operations.

        Examples
        --------
        >>> df = pd.DataFrame({'A': [1, 2, 3],
        ...                    'B': [400, 500, 600]})
        >>> new_df = pd.DataFrame({'B': [4, 5, 6],
        ...                        'C': [7, 8, 9]})
        >>> df.update(new_df)
        >>> df
           A  B
        0  1  4
        1  2  5
        2  3  6

        The DataFrame's length does not increase as a result of the update,
        only values at matching index/column labels are updated.

        >>> df = pd.DataFrame({'A': ['a', 'b', 'c'],
        ...                    'B': ['x', 'y', 'z']})
        >>> new_df = pd.DataFrame({'B': ['d', 'e', 'f', 'g', 'h', 'i']})
        >>> df.update(new_df)
        >>> df
           A  B
        0  a  d
        1  b  e
        2  c  f

        For Series, its name attribute must be set.

        >>> df = pd.DataFrame({'A': ['a', 'b', 'c'],
        ...                    'B': ['x', 'y', 'z']})
        >>> new_column = pd.Series(['d', 'e'], name='B', index=[0, 2])
        >>> df.update(new_column)
        >>> df
           A  B
        0  a  d
        1  b  y
        2  c  e
        >>> df = pd.DataFrame({'A': ['a', 'b', 'c'],
        ...                    'B': ['x', 'y', 'z']})
        >>> new_df = pd.DataFrame({'B': ['d', 'e']}, index=[1, 2])
        >>> df.update(new_df)
        >>> df
           A  B
        0  a  x
        1  b  d
        2  c  e

        If `other` contains NaNs the corresponding values are not updated
        in the original dataframe.

        >>> df = pd.DataFrame({'A': [1, 2, 3],
        ...                    'B': [400, 500, 600]})
        >>> new_df = pd.DataFrame({'B': [4, np.nan, 6]})
        >>> df.update(new_df)
        >>> df
           A      B
        0  1    4.0
        1  2  500.0
        2  3    6.0
        """
        import pandas.core.computation.expressions as expressions

        # TODO: Support other joins
        if join != "left":  # pragma: no cover
            raise NotImplementedError("Only left join is supported")
        if errors not in ["ignore", "raise"]:
            raise ValueError("The parameter errors must be either 'ignore' or 'raise'")

        if not isinstance(other, DataFrame):
            other = DataFrame(other)

        other = other.reindex_like(self)

        for col in self.columns:
            this = self[col]._values
            that = other[col]._values
            if filter_func is not None:
                with np.errstate(all="ignore"):
                    mask = ~filter_func(this) | isna(that)
            else:
                if errors == "raise":
                    mask_this = notna(that)
                    mask_that = notna(this)
                    if any(mask_this & mask_that):
                        raise ValueError("Data overlaps.")

                if overwrite:
                    mask = isna(that)
                else:
                    mask = notna(this)

            # don't overwrite columns unnecessarily
            if mask.all():
                continue

            self[col] = expressions.where(mask, this, that)

    # ----------------------------------------------------------------------
    # Data reshaping
    @Appender(
        """
Examples
--------
>>> df = pd.DataFrame({'Animal': ['Falcon', 'Falcon',
...                               'Parrot', 'Parrot'],
...                    'Max Speed': [380., 370., 24., 26.]})
>>> df
   Animal  Max Speed
0  Falcon      380.0
1  Falcon      370.0
2  Parrot       24.0
3  Parrot       26.0
>>> df.groupby(['Animal']).mean()
        Max Speed
Animal
Falcon      375.0
Parrot       25.0

**Hierarchical Indexes**

We can groupby different levels of a hierarchical index
using the `level` parameter:

>>> arrays = [['Falcon', 'Falcon', 'Parrot', 'Parrot'],
...           ['Captive', 'Wild', 'Captive', 'Wild']]
>>> index = pd.MultiIndex.from_arrays(arrays, names=('Animal', 'Type'))
>>> df = pd.DataFrame({'Max Speed': [390., 350., 30., 20.]},
...                   index=index)
>>> df
                Max Speed
Animal Type
Falcon Captive      390.0
       Wild         350.0
Parrot Captive       30.0
       Wild          20.0
>>> df.groupby(level=0).mean()
        Max Speed
Animal
Falcon      370.0
Parrot       25.0
>>> df.groupby(level="Type").mean()
         Max Speed
Type
Captive      210.0
Wild         185.0

We can also choose to include NA in group keys or not by setting
`dropna` parameter, the default setting is `True`:

>>> l = [[1, 2, 3], [1, None, 4], [2, 1, 3], [1, 2, 2]]
>>> df = pd.DataFrame(l, columns=["a", "b", "c"])

>>> df.groupby(by=["b"]).sum()
    a   c
b
1.0 2   3
2.0 2   5

>>> df.groupby(by=["b"], dropna=False).sum()
    a   c
b
1.0 2   3
2.0 2   5
NaN 1   4

>>> l = [["a", 12, 12], [None, 12.3, 33.], ["b", 12.3, 123], ["a", 1, 1]]
>>> df = pd.DataFrame(l, columns=["a", "b", "c"])

>>> df.groupby(by="a").sum()
    b     c
a
a   13.0   13.0
b   12.3  123.0

>>> df.groupby(by="a", dropna=False).sum()
    b     c
a
a   13.0   13.0
b   12.3  123.0
NaN 12.3   33.0
"""
    )
    @Appender(_shared_docs["groupby"] % _shared_doc_kwargs)
    def groupby(
        self,
        by=None,
        axis: Axis = 0,
        level: Optional[Level] = None,
        as_index: bool = True,
        sort: bool = True,
        group_keys: bool = True,
        squeeze: bool = no_default,
        observed: bool = False,
        dropna: bool = True,
    ) -> DataFrameGroupBy:
        from pandas.core.groupby.generic import DataFrameGroupBy

        if squeeze is not no_default:
            warnings.warn(
                (
                    "The `squeeze` parameter is deprecated and "
                    "will be removed in a future version."
                ),
                FutureWarning,
                stacklevel=2,
            )
        else:
            squeeze = False

        if level is None and by is None:
            raise TypeError("You have to supply one of 'by' and 'level'")
        axis = self._get_axis_number(axis)

        return DataFrameGroupBy(
            obj=self,
            keys=by,
            axis=axis,
            level=level,
            as_index=as_index,
            sort=sort,
            group_keys=group_keys,
            squeeze=squeeze,
            observed=observed,
            dropna=dropna,
        )

    _shared_docs[
        "pivot"
    ] = """
        Return reshaped DataFrame organized by given index / column values.

        Reshape data (produce a "pivot" table) based on column values. Uses
        unique values from specified `index` / `columns` to form axes of the
        resulting DataFrame. This function does not support data
        aggregation, multiple values will result in a MultiIndex in the
        columns. See the :ref:`User Guide <reshaping>` for more on reshaping.

        Parameters
        ----------%s
        index : str or object or a list of str, optional
            Column to use to make new frame's index. If None, uses
            existing index.

            .. versionchanged:: 1.1.0
               Also accept list of index names.

        columns : str or object or a list of str
            Column to use to make new frame's columns.

            .. versionchanged:: 1.1.0
               Also accept list of columns names.

        values : str, object or a list of the previous, optional
            Column(s) to use for populating new frame's values. If not
            specified, all remaining columns will be used and the result will
            have hierarchically indexed columns.

        Returns
        -------
        DataFrame
            Returns reshaped DataFrame.

        Raises
        ------
        ValueError:
            When there are any `index`, `columns` combinations with multiple
            values. `DataFrame.pivot_table` when you need to aggregate.

        See Also
        --------
        DataFrame.pivot_table : Generalization of pivot that can handle
            duplicate values for one index/column pair.
        DataFrame.unstack : Pivot based on the index values instead of a
            column.
        wide_to_long : Wide panel to long format. Less flexible but more
            user-friendly than melt.

        Notes
        -----
        For finer-tuned control, see hierarchical indexing documentation along
        with the related stack/unstack methods.

        Examples
        --------
        >>> df = pd.DataFrame({'foo': ['one', 'one', 'one', 'two', 'two',
        ...                            'two'],
        ...                    'bar': ['A', 'B', 'C', 'A', 'B', 'C'],
        ...                    'baz': [1, 2, 3, 4, 5, 6],
        ...                    'zoo': ['x', 'y', 'z', 'q', 'w', 't']})
        >>> df
            foo   bar  baz  zoo
        0   one   A    1    x
        1   one   B    2    y
        2   one   C    3    z
        3   two   A    4    q
        4   two   B    5    w
        5   two   C    6    t

        >>> df.pivot(index='foo', columns='bar', values='baz')
        bar  A   B   C
        foo
        one  1   2   3
        two  4   5   6

        >>> df.pivot(index='foo', columns='bar')['baz']
        bar  A   B   C
        foo
        one  1   2   3
        two  4   5   6

        >>> df.pivot(index='foo', columns='bar', values=['baz', 'zoo'])
              baz       zoo
        bar   A  B  C   A  B  C
        foo
        one   1  2  3   x  y  z
        two   4  5  6   q  w  t

        You could also assign a list of column names or a list of index names.

        >>> df = pd.DataFrame({
        ...        "lev1": [1, 1, 1, 2, 2, 2],
        ...        "lev2": [1, 1, 2, 1, 1, 2],
        ...        "lev3": [1, 2, 1, 2, 1, 2],
        ...        "lev4": [1, 2, 3, 4, 5, 6],
        ...        "values": [0, 1, 2, 3, 4, 5]})
        >>> df
            lev1 lev2 lev3 lev4 values
        0   1    1    1    1    0
        1   1    1    2    2    1
        2   1    2    1    3    2
        3   2    1    2    4    3
        4   2    1    1    5    4
        5   2    2    2    6    5

        >>> df.pivot(index="lev1", columns=["lev2", "lev3"],values="values")
        lev2    1         2
        lev3    1    2    1    2
        lev1
        1     0.0  1.0  2.0  NaN
        2     4.0  3.0  NaN  5.0

        >>> df.pivot(index=["lev1", "lev2"], columns=["lev3"],values="values")
              lev3    1    2
        lev1  lev2
           1     1  0.0  1.0
                 2  2.0  NaN
           2     1  4.0  3.0
                 2  NaN  5.0

        A ValueError is raised if there are any duplicates.

        >>> df = pd.DataFrame({"foo": ['one', 'one', 'two', 'two'],
        ...                    "bar": ['A', 'A', 'B', 'C'],
        ...                    "baz": [1, 2, 3, 4]})
        >>> df
           foo bar  baz
        0  one   A    1
        1  one   A    2
        2  two   B    3
        3  two   C    4

        Notice that the first two rows are the same for our `index`
        and `columns` arguments.

        >>> df.pivot(index='foo', columns='bar', values='baz')
        Traceback (most recent call last):
           ...
        ValueError: Index contains duplicate entries, cannot reshape
        """

    @Substitution("")
    @Appender(_shared_docs["pivot"])
    def pivot(self, index=None, columns=None, values=None) -> DataFrame:
        from pandas.core.reshape.pivot import pivot

        return pivot(self, index=index, columns=columns, values=values)

    _shared_docs[
        "pivot_table"
    ] = """
        Create a spreadsheet-style pivot table as a DataFrame.

        The levels in the pivot table will be stored in MultiIndex objects
        (hierarchical indexes) on the index and columns of the result DataFrame.

        Parameters
        ----------%s
        values : column to aggregate, optional
        index : column, Grouper, array, or list of the previous
            If an array is passed, it must be the same length as the data. The
            list can contain any of the other types (except list).
            Keys to group by on the pivot table index.  If an array is passed,
            it is being used as the same manner as column values.
        columns : column, Grouper, array, or list of the previous
            If an array is passed, it must be the same length as the data. The
            list can contain any of the other types (except list).
            Keys to group by on the pivot table column.  If an array is passed,
            it is being used as the same manner as column values.
        aggfunc : function, list of functions, dict, default numpy.mean
            If list of functions passed, the resulting pivot table will have
            hierarchical columns whose top level are the function names
            (inferred from the function objects themselves)
            If dict is passed, the key is column to aggregate and value
            is function or list of functions.
        fill_value : scalar, default None
            Value to replace missing values with (in the resulting pivot table,
            after aggregation).
        margins : bool, default False
            Add all row / columns (e.g. for subtotal / grand totals).
        dropna : bool, default True
            Do not include columns whose entries are all NaN.
        margins_name : str, default 'All'
            Name of the row / column that will contain the totals
            when margins is True.
        observed : bool, default False
            This only applies if any of the groupers are Categoricals.
            If True: only show observed values for categorical groupers.
            If False: show all values for categorical groupers.

            .. versionchanged:: 0.25.0

        Returns
        -------
        DataFrame
            An Excel style pivot table.

        See Also
        --------
        DataFrame.pivot : Pivot without aggregation that can handle
            non-numeric data.
        DataFrame.melt: Unpivot a DataFrame from wide to long format,
            optionally leaving identifiers set.
        wide_to_long : Wide panel to long format. Less flexible but more
            user-friendly than melt.

        Examples
        --------
        >>> df = pd.DataFrame({"A": ["foo", "foo", "foo", "foo", "foo",
        ...                          "bar", "bar", "bar", "bar"],
        ...                    "B": ["one", "one", "one", "two", "two",
        ...                          "one", "one", "two", "two"],
        ...                    "C": ["small", "large", "large", "small",
        ...                          "small", "large", "small", "small",
        ...                          "large"],
        ...                    "D": [1, 2, 2, 3, 3, 4, 5, 6, 7],
        ...                    "E": [2, 4, 5, 5, 6, 6, 8, 9, 9]})
        >>> df
             A    B      C  D  E
        0  foo  one  small  1  2
        1  foo  one  large  2  4
        2  foo  one  large  2  5
        3  foo  two  small  3  5
        4  foo  two  small  3  6
        5  bar  one  large  4  6
        6  bar  one  small  5  8
        7  bar  two  small  6  9
        8  bar  two  large  7  9

        This first example aggregates values by taking the sum.

        >>> table = pd.pivot_table(df, values='D', index=['A', 'B'],
        ...                     columns=['C'], aggfunc=np.sum)
        >>> table
        C        large  small
        A   B
        bar one    4.0    5.0
            two    7.0    6.0
        foo one    4.0    1.0
            two    NaN    6.0

        We can also fill missing values using the `fill_value` parameter.

        >>> table = pd.pivot_table(df, values='D', index=['A', 'B'],
        ...                     columns=['C'], aggfunc=np.sum, fill_value=0)
        >>> table
        C        large  small
        A   B
        bar one      4      5
            two      7      6
        foo one      4      1
            two      0      6

        The next example aggregates by taking the mean across multiple columns.

        >>> table = pd.pivot_table(df, values=['D', 'E'], index=['A', 'C'],
        ...                     aggfunc={'D': np.mean,
        ...                              'E': np.mean})
        >>> table
                        D         E
        A   C
        bar large  5.500000  7.500000
            small  5.500000  8.500000
        foo large  2.000000  4.500000
            small  2.333333  4.333333

        We can also calculate multiple types of aggregations for any given
        value column.

        >>> table = pd.pivot_table(df, values=['D', 'E'], index=['A', 'C'],
        ...                     aggfunc={'D': np.mean,
        ...                              'E': [min, max, np.mean]})
        >>> table
                        D    E
                    mean  max      mean  min
        A   C
        bar large  5.500000  9.0  7.500000  6.0
            small  5.500000  9.0  8.500000  8.0
        foo large  2.000000  5.0  4.500000  4.0
            small  2.333333  6.0  4.333333  2.0
        """

    @Substitution("")
    @Appender(_shared_docs["pivot_table"])
    def pivot_table(
        self,
        values=None,
        index=None,
        columns=None,
        aggfunc="mean",
        fill_value=None,
        margins=False,
        dropna=True,
        margins_name="All",
        observed=False,
    ) -> DataFrame:
        from pandas.core.reshape.pivot import pivot_table

        return pivot_table(
            self,
            values=values,
            index=index,
            columns=columns,
            aggfunc=aggfunc,
            fill_value=fill_value,
            margins=margins,
            dropna=dropna,
            margins_name=margins_name,
            observed=observed,
        )

    def stack(self, level: Level = -1, dropna: bool = True):
        """
        Stack the prescribed level(s) from columns to index.

        Return a reshaped DataFrame or Series having a multi-level
        index with one or more new inner-most levels compared to the current
        DataFrame. The new inner-most levels are created by pivoting the
        columns of the current dataframe:

          - if the columns have a single level, the output is a Series;
          - if the columns have multiple levels, the new index
            level(s) is (are) taken from the prescribed level(s) and
            the output is a DataFrame.

        Parameters
        ----------
        level : int, str, list, default -1
            Level(s) to stack from the column axis onto the index
            axis, defined as one index or label, or a list of indices
            or labels.
        dropna : bool, default True
            Whether to drop rows in the resulting Frame/Series with
            missing values. Stacking a column level onto the index
            axis can create combinations of index and column values
            that are missing from the original dataframe. See Examples
            section.

        Returns
        -------
        DataFrame or Series
            Stacked dataframe or series.

        See Also
        --------
        DataFrame.unstack : Unstack prescribed level(s) from index axis
             onto column axis.
        DataFrame.pivot : Reshape dataframe from long format to wide
             format.
        DataFrame.pivot_table : Create a spreadsheet-style pivot table
             as a DataFrame.

        Notes
        -----
        The function is named by analogy with a collection of books
        being reorganized from being side by side on a horizontal
        position (the columns of the dataframe) to being stacked
        vertically on top of each other (in the index of the
        dataframe).

        Examples
        --------
        **Single level columns**

        >>> df_single_level_cols = pd.DataFrame([[0, 1], [2, 3]],
        ...                                     index=['cat', 'dog'],
        ...                                     columns=['weight', 'height'])

        Stacking a dataframe with a single level column axis returns a Series:

        >>> df_single_level_cols
             weight height
        cat       0      1
        dog       2      3
        >>> df_single_level_cols.stack()
        cat  weight    0
             height    1
        dog  weight    2
             height    3
        dtype: int64

        **Multi level columns: simple case**

        >>> multicol1 = pd.MultiIndex.from_tuples([('weight', 'kg'),
        ...                                        ('weight', 'pounds')])
        >>> df_multi_level_cols1 = pd.DataFrame([[1, 2], [2, 4]],
        ...                                     index=['cat', 'dog'],
        ...                                     columns=multicol1)

        Stacking a dataframe with a multi-level column axis:

        >>> df_multi_level_cols1
             weight
                 kg    pounds
        cat       1        2
        dog       2        4
        >>> df_multi_level_cols1.stack()
                    weight
        cat kg           1
            pounds       2
        dog kg           2
            pounds       4

        **Missing values**

        >>> multicol2 = pd.MultiIndex.from_tuples([('weight', 'kg'),
        ...                                        ('height', 'm')])
        >>> df_multi_level_cols2 = pd.DataFrame([[1.0, 2.0], [3.0, 4.0]],
        ...                                     index=['cat', 'dog'],
        ...                                     columns=multicol2)

        It is common to have missing values when stacking a dataframe
        with multi-level columns, as the stacked dataframe typically
        has more values than the original dataframe. Missing values
        are filled with NaNs:

        >>> df_multi_level_cols2
            weight height
                kg      m
        cat    1.0    2.0
        dog    3.0    4.0
        >>> df_multi_level_cols2.stack()
                height  weight
        cat kg     NaN     1.0
            m      2.0     NaN
        dog kg     NaN     3.0
            m      4.0     NaN

        **Prescribing the level(s) to be stacked**

        The first parameter controls which level or levels are stacked:

        >>> df_multi_level_cols2.stack(0)
                     kg    m
        cat height  NaN  2.0
            weight  1.0  NaN
        dog height  NaN  4.0
            weight  3.0  NaN
        >>> df_multi_level_cols2.stack([0, 1])
        cat  height  m     2.0
             weight  kg    1.0
        dog  height  m     4.0
             weight  kg    3.0
        dtype: float64

        **Dropping missing values**

        >>> df_multi_level_cols3 = pd.DataFrame([[None, 1.0], [2.0, 3.0]],
        ...                                     index=['cat', 'dog'],
        ...                                     columns=multicol2)

        Note that rows where all values are missing are dropped by
        default but this behaviour can be controlled via the dropna
        keyword parameter:

        >>> df_multi_level_cols3
            weight height
                kg      m
        cat    NaN    1.0
        dog    2.0    3.0
        >>> df_multi_level_cols3.stack(dropna=False)
                height  weight
        cat kg     NaN     NaN
            m      1.0     NaN
        dog kg     NaN     2.0
            m      3.0     NaN
        >>> df_multi_level_cols3.stack(dropna=True)
                height  weight
        cat m      1.0     NaN
        dog kg     NaN     2.0
            m      3.0     NaN
        """
        from pandas.core.reshape.reshape import stack, stack_multiple

        if isinstance(level, (tuple, list)):
            result = stack_multiple(self, level, dropna=dropna)
        else:
            result = stack(self, level, dropna=dropna)

        return result.__finalize__(self, method="stack")

    def explode(
        self, column: Union[str, Tuple], ignore_index: bool = False
    ) -> DataFrame:
        """
        Transform each element of a list-like to a row, replicating index values.

        .. versionadded:: 0.25.0

        Parameters
        ----------
        column : str or tuple
            Column to explode.
        ignore_index : bool, default False
            If True, the resulting index will be labeled 0, 1, …, n - 1.

            .. versionadded:: 1.1.0

        Returns
        -------
        DataFrame
            Exploded lists to rows of the subset columns;
            index will be duplicated for these rows.

        Raises
        ------
        ValueError :
            if columns of the frame are not unique.

        See Also
        --------
        DataFrame.unstack : Pivot a level of the (necessarily hierarchical)
            index labels.
        DataFrame.melt : Unpivot a DataFrame from wide format to long format.
        Series.explode : Explode a DataFrame from list-like columns to long format.

        Notes
        -----
        This routine will explode list-likes including lists, tuples, sets,
        Series, and np.ndarray. The result dtype of the subset rows will
        be object. Scalars will be returned unchanged, and empty list-likes will
        result in a np.nan for that row. In addition, the ordering of rows in the
        output will be non-deterministic when exploding sets.

        Examples
        --------
        >>> df = pd.DataFrame({'A': [[1, 2, 3], 'foo', [], [3, 4]], 'B': 1})
        >>> df
                   A  B
        0  [1, 2, 3]  1
        1        foo  1
        2         []  1
        3     [3, 4]  1

        >>> df.explode('A')
             A  B
        0    1  1
        0    2  1
        0    3  1
        1  foo  1
        2  NaN  1
        3    3  1
        3    4  1
        """
        if not (is_scalar(column) or isinstance(column, tuple)):
            raise ValueError("column must be a scalar")
        if not self.columns.is_unique:
            raise ValueError("columns must be unique")

        df = self.reset_index(drop=True)
        result = df[column].explode()
        result = df.drop([column], axis=1).join(result)
        if ignore_index:
            result.index = ibase.default_index(len(result))
        else:
            result.index = self.index.take(result.index)
        result = result.reindex(columns=self.columns, copy=False)

        return result

    def unstack(self, level=-1, fill_value=None):
        """
        Pivot a level of the (necessarily hierarchical) index labels.

        Returns a DataFrame having a new level of column labels whose inner-most level
        consists of the pivoted index labels.

        If the index is not a MultiIndex, the output will be a Series
        (the analogue of stack when the columns are not a MultiIndex).

        Parameters
        ----------
        level : int, str, or list of these, default -1 (last level)
            Level(s) of index to unstack, can pass level name.
        fill_value : int, str or dict
            Replace NaN with this value if the unstack produces missing values.

        Returns
        -------
        Series or DataFrame

        See Also
        --------
        DataFrame.pivot : Pivot a table based on column values.
        DataFrame.stack : Pivot a level of the column labels (inverse operation
            from `unstack`).

        Examples
        --------
        >>> index = pd.MultiIndex.from_tuples([('one', 'a'), ('one', 'b'),
        ...                                    ('two', 'a'), ('two', 'b')])
        >>> s = pd.Series(np.arange(1.0, 5.0), index=index)
        >>> s
        one  a   1.0
             b   2.0
        two  a   3.0
             b   4.0
        dtype: float64

        >>> s.unstack(level=-1)
             a   b
        one  1.0  2.0
        two  3.0  4.0

        >>> s.unstack(level=0)
           one  two
        a  1.0   3.0
        b  2.0   4.0

        >>> df = s.unstack(level=0)
        >>> df.unstack()
        one  a  1.0
             b  2.0
        two  a  3.0
             b  4.0
        dtype: float64
        """
        from pandas.core.reshape.reshape import unstack

        result = unstack(self, level, fill_value)

        return result.__finalize__(self, method="unstack")

    @Appender(_shared_docs["melt"] % {"caller": "df.melt(", "other": "melt"})
    def melt(
        self,
        id_vars=None,
        value_vars=None,
        var_name=None,
        value_name="value",
        col_level: Optional[Level] = None,
        ignore_index=True,
    ) -> DataFrame:

        return melt(
            self,
            id_vars=id_vars,
            value_vars=value_vars,
            var_name=var_name,
            value_name=value_name,
            col_level=col_level,
            ignore_index=ignore_index,
        )

    # ----------------------------------------------------------------------
    # Time series-related

    @doc(
        Series.diff,
        klass="Dataframe",
        extra_params="axis : {0 or 'index', 1 or 'columns'}, default 0\n    "
        "Take difference over rows (0) or columns (1).\n",
        other_klass="Series",
        examples=dedent(
            """
        Difference with previous row

        >>> df = pd.DataFrame({'a': [1, 2, 3, 4, 5, 6],
        ...                    'b': [1, 1, 2, 3, 5, 8],
        ...                    'c': [1, 4, 9, 16, 25, 36]})
        >>> df
           a  b   c
        0  1  1   1
        1  2  1   4
        2  3  2   9
        3  4  3  16
        4  5  5  25
        5  6  8  36

        >>> df.diff()
             a    b     c
        0  NaN  NaN   NaN
        1  1.0  0.0   3.0
        2  1.0  1.0   5.0
        3  1.0  1.0   7.0
        4  1.0  2.0   9.0
        5  1.0  3.0  11.0

        Difference with previous column

        >>> df.diff(axis=1)
            a  b   c
        0 NaN  0   0
        1 NaN -1   3
        2 NaN -1   7
        3 NaN -1  13
        4 NaN  0  20
        5 NaN  2  28

        Difference with 3rd previous row

        >>> df.diff(periods=3)
             a    b     c
        0  NaN  NaN   NaN
        1  NaN  NaN   NaN
        2  NaN  NaN   NaN
        3  3.0  2.0  15.0
        4  3.0  4.0  21.0
        5  3.0  6.0  27.0

        Difference with following row

        >>> df.diff(periods=-1)
             a    b     c
        0 -1.0  0.0  -3.0
        1 -1.0 -1.0  -5.0
        2 -1.0 -1.0  -7.0
        3 -1.0 -2.0  -9.0
        4 -1.0 -3.0 -11.0
        5  NaN  NaN   NaN

        Overflow in input dtype

        >>> df = pd.DataFrame({'a': [1, 0]}, dtype=np.uint8)
        >>> df.diff()
               a
        0    NaN
        1  255.0"""
        ),
    )
    def diff(self, periods: int = 1, axis: Axis = 0) -> DataFrame:
        if not isinstance(periods, int):
            if not (is_float(periods) and periods.is_integer()):
                raise ValueError("periods must be an integer")
            periods = int(periods)

        bm_axis = self._get_block_manager_axis(axis)

        if bm_axis == 0 and periods != 0:
            return self - self.shift(periods, axis=axis)

        new_data = self._mgr.diff(n=periods, axis=bm_axis)
        return self._constructor(new_data).__finalize__(self, "diff")

    # ----------------------------------------------------------------------
    # Function application

    def _gotitem(
        self,
        key: Union[Label, List[Label]],
        ndim: int,
        subset: Optional[FrameOrSeriesUnion] = None,
    ) -> FrameOrSeriesUnion:
        """
        Sub-classes to define. Return a sliced object.

        Parameters
        ----------
        key : string / list of selections
        ndim : 1,2
            requested ndim of result
        subset : object, default None
            subset to act on
        """
        if subset is None:
            subset = self
        elif subset.ndim == 1:  # is Series
            return subset

        # TODO: _shallow_copy(subset)?
        return subset[key]

    _agg_summary_and_see_also_doc = dedent(
        """
    The aggregation operations are always performed over an axis, either the
    index (default) or the column axis. This behavior is different from
    `numpy` aggregation functions (`mean`, `median`, `prod`, `sum`, `std`,
    `var`), where the default is to compute the aggregation of the flattened
    array, e.g., ``numpy.mean(arr_2d)`` as opposed to
    ``numpy.mean(arr_2d, axis=0)``.

    `agg` is an alias for `aggregate`. Use the alias.

    See Also
    --------
    DataFrame.apply : Perform any type of operations.
    DataFrame.transform : Perform transformation type operations.
    core.groupby.GroupBy : Perform operations over groups.
    core.resample.Resampler : Perform operations over resampled bins.
    core.window.Rolling : Perform operations over rolling window.
    core.window.Expanding : Perform operations over expanding window.
    core.window.ExponentialMovingWindow : Perform operation over exponential weighted
        window.
    """
    )

    _agg_examples_doc = dedent(
        """
    Examples
    --------
    >>> df = pd.DataFrame([[1, 2, 3],
    ...                    [4, 5, 6],
    ...                    [7, 8, 9],
    ...                    [np.nan, np.nan, np.nan]],
    ...                   columns=['A', 'B', 'C'])

    Aggregate these functions over the rows.

    >>> df.agg(['sum', 'min'])
            A     B     C
    sum  12.0  15.0  18.0
    min   1.0   2.0   3.0

    Different aggregations per column.

    >>> df.agg({'A' : ['sum', 'min'], 'B' : ['min', 'max']})
            A    B
    sum  12.0  NaN
    min   1.0  2.0
    max   NaN  8.0

    Aggregate different functions over the columns and rename the index of the resulting
    DataFrame.

    >>> df.agg(x=('A', max), y=('B', 'min'), z=('C', np.mean))
         A    B    C
    x  7.0  NaN  NaN
    y  NaN  2.0  NaN
    z  NaN  NaN  6.0

    Aggregate over the columns.

    >>> df.agg("mean", axis="columns")
    0    2.0
    1    5.0
    2    8.0
    3    NaN
    dtype: float64
    """
    )

    @doc(
        _shared_docs["aggregate"],
        klass=_shared_doc_kwargs["klass"],
        axis=_shared_doc_kwargs["axis"],
        see_also=_agg_summary_and_see_also_doc,
        examples=_agg_examples_doc,
    )
    def aggregate(self, func=None, axis: Axis = 0, *args, **kwargs):
        axis = self._get_axis_number(axis)

        relabeling, func, columns, order = reconstruct_func(func, **kwargs)

        result = None
        try:
            result, how = self._aggregate(func, axis, *args, **kwargs)
        except TypeError as err:
            exc = TypeError(
                "DataFrame constructor called with "
                f"incompatible data and dtype: {err}"
            )
            raise exc from err
        if result is None:
            return self.apply(func, axis=axis, args=args, **kwargs)

        if relabeling:
            # This is to keep the order to columns occurrence unchanged, and also
            # keep the order of new columns occurrence unchanged

            # For the return values of reconstruct_func, if relabeling is
            # False, columns and order will be None.
            assert columns is not None
            assert order is not None

            result_in_dict = relabel_result(result, func, columns, order)
            result = DataFrame(result_in_dict, index=columns)

        return result

    def _aggregate(self, arg, axis: Axis = 0, *args, **kwargs):
        from pandas.core.apply import frame_apply

        op = frame_apply(
            self if axis == 0 else self.T,
            how="agg",
            func=arg,
            axis=0,
            args=args,
            kwds=kwargs,
        )
        result, how = op.get_result()

        if axis == 1:
            # NDFrame.aggregate returns a tuple, and we need to transpose
            # only result
            result = result.T if result is not None else result

        return result, how

    agg = aggregate

    @doc(
        _shared_docs["transform"],
        klass=_shared_doc_kwargs["klass"],
        axis=_shared_doc_kwargs["axis"],
    )
    def transform(
        self, func: AggFuncType, axis: Axis = 0, *args, **kwargs
    ) -> DataFrame:
        result = transform(self, func, axis, *args, **kwargs)
        assert isinstance(result, DataFrame)
        return result

    def apply(
        self,
        func: AggFuncType,
        axis: Axis = 0,
        raw: bool = False,
        result_type=None,
        args=(),
        **kwds,
    ):
        """
        Apply a function along an axis of the DataFrame.

        Objects passed to the function are Series objects whose index is
        either the DataFrame's index (``axis=0``) or the DataFrame's columns
        (``axis=1``). By default (``result_type=None``), the final return type
        is inferred from the return type of the applied function. Otherwise,
        it depends on the `result_type` argument.

        Parameters
        ----------
        func : function
            Function to apply to each column or row.
        axis : {0 or 'index', 1 or 'columns'}, default 0
            Axis along which the function is applied:

            * 0 or 'index': apply function to each column.
            * 1 or 'columns': apply function to each row.

        raw : bool, default False
            Determines if row or column is passed as a Series or ndarray object:

            * ``False`` : passes each row or column as a Series to the
              function.
            * ``True`` : the passed function will receive ndarray objects
              instead.
              If you are just applying a NumPy reduction function this will
              achieve much better performance.

        result_type : {'expand', 'reduce', 'broadcast', None}, default None
            These only act when ``axis=1`` (columns):

            * 'expand' : list-like results will be turned into columns.
            * 'reduce' : returns a Series if possible rather than expanding
              list-like results. This is the opposite of 'expand'.
            * 'broadcast' : results will be broadcast to the original shape
              of the DataFrame, the original index and columns will be
              retained.

            The default behaviour (None) depends on the return value of the
            applied function: list-like results will be returned as a Series
            of those. However if the apply function returns a Series these
            are expanded to columns.
        args : tuple
            Positional arguments to pass to `func` in addition to the
            array/series.
        **kwds
            Additional keyword arguments to pass as keywords arguments to
            `func`.

        Returns
        -------
        Series or DataFrame
            Result of applying ``func`` along the given axis of the
            DataFrame.

        See Also
        --------
        DataFrame.applymap: For elementwise operations.
        DataFrame.aggregate: Only perform aggregating type operations.
        DataFrame.transform: Only perform transforming type operations.

        Examples
        --------
        >>> df = pd.DataFrame([[4, 9]] * 3, columns=['A', 'B'])
        >>> df
           A  B
        0  4  9
        1  4  9
        2  4  9

        Using a numpy universal function (in this case the same as
        ``np.sqrt(df)``):

        >>> df.apply(np.sqrt)
             A    B
        0  2.0  3.0
        1  2.0  3.0
        2  2.0  3.0

        Using a reducing function on either axis

        >>> df.apply(np.sum, axis=0)
        A    12
        B    27
        dtype: int64

        >>> df.apply(np.sum, axis=1)
        0    13
        1    13
        2    13
        dtype: int64

        Returning a list-like will result in a Series

        >>> df.apply(lambda x: [1, 2], axis=1)
        0    [1, 2]
        1    [1, 2]
        2    [1, 2]
        dtype: object

        Passing ``result_type='expand'`` will expand list-like results
        to columns of a Dataframe

        >>> df.apply(lambda x: [1, 2], axis=1, result_type='expand')
           0  1
        0  1  2
        1  1  2
        2  1  2

        Returning a Series inside the function is similar to passing
        ``result_type='expand'``. The resulting column names
        will be the Series index.

        >>> df.apply(lambda x: pd.Series([1, 2], index=['foo', 'bar']), axis=1)
           foo  bar
        0    1    2
        1    1    2
        2    1    2

        Passing ``result_type='broadcast'`` will ensure the same shape
        result, whether list-like or scalar is returned by the function,
        and broadcast it along the axis. The resulting column names will
        be the originals.

        >>> df.apply(lambda x: [1, 2], axis=1, result_type='broadcast')
           A  B
        0  1  2
        1  1  2
        2  1  2
        """
        from pandas.core.apply import frame_apply

        op = frame_apply(
            self,
            how="apply",
            func=func,
            axis=axis,
            raw=raw,
            result_type=result_type,
            args=args,
            kwds=kwds,
        )
        return op.get_result()

    def applymap(
        self, func: PythonFuncType, na_action: Optional[str] = None
    ) -> DataFrame:
        """
        Apply a function to a Dataframe elementwise.

        This method applies a function that accepts and returns a scalar
        to every element of a DataFrame.

        Parameters
        ----------
        func : callable
            Python function, returns a single value from a single value.
        na_action : {None, 'ignore'}, default None
            If ‘ignore’, propagate NaN values, without passing them to func.

            .. versionadded:: 1.2

        Returns
        -------
        DataFrame
            Transformed DataFrame.

        See Also
        --------
        DataFrame.apply : Apply a function along input axis of DataFrame.

        Examples
        --------
        >>> df = pd.DataFrame([[1, 2.12], [3.356, 4.567]])
        >>> df
               0      1
        0  1.000  2.120
        1  3.356  4.567

        >>> df.applymap(lambda x: len(str(x)))
           0  1
        0  3  4
        1  5  5

        Like Series.map, NA values can be ignored:

        >>> df_copy = df.copy()
        >>> df_copy.iloc[0, 0] = pd.NA
        >>> df_copy.applymap(lambda x: len(str(x)), na_action='ignore')
              0  1
        0  <NA>  4
        1     5  5

        Note that a vectorized version of `func` often exists, which will
        be much faster. You could square each number elementwise.

        >>> df.applymap(lambda x: x**2)
                   0          1
        0   1.000000   4.494400
        1  11.262736  20.857489

        But it's better to avoid applymap in that case.

        >>> df ** 2
                   0          1
        0   1.000000   4.494400
        1  11.262736  20.857489
        """
        if na_action not in {"ignore", None}:
            raise ValueError(
                f"na_action must be 'ignore' or None. Got {repr(na_action)}"
            )
        ignore_na = na_action == "ignore"

        # if we have a dtype == 'M8[ns]', provide boxed values
        def infer(x):
            if x.empty:
                return lib.map_infer(x, func, ignore_na=ignore_na)
            return lib.map_infer(x.astype(object)._values, func, ignore_na=ignore_na)

        return self.apply(infer).__finalize__(self, "applymap")

    # ----------------------------------------------------------------------
    # Merging / joining methods

    def append(
        self,
        other,
        ignore_index: bool = False,
        verify_integrity: bool = False,
        sort: bool = False,
    ) -> DataFrame:
        """
        Append rows of `other` to the end of caller, returning a new object.

        Columns in `other` that are not in the caller are added as new columns.

        Parameters
        ----------
        other : DataFrame or Series/dict-like object, or list of these
            The data to append.
        ignore_index : bool, default False
            If True, the resulting axis will be labeled 0, 1, …, n - 1.
        verify_integrity : bool, default False
            If True, raise ValueError on creating index with duplicates.
        sort : bool, default False
            Sort columns if the columns of `self` and `other` are not aligned.

            .. versionchanged:: 1.0.0

                Changed to not sort by default.

        Returns
        -------
        DataFrame

        See Also
        --------
        concat : General function to concatenate DataFrame or Series objects.

        Notes
        -----
        If a list of dict/series is passed and the keys are all contained in
        the DataFrame's index, the order of the columns in the resulting
        DataFrame will be unchanged.

        Iteratively appending rows to a DataFrame can be more computationally
        intensive than a single concatenate. A better solution is to append
        those rows to a list and then concatenate the list with the original
        DataFrame all at once.

        Examples
        --------
        >>> df = pd.DataFrame([[1, 2], [3, 4]], columns=list('AB'))
        >>> df
           A  B
        0  1  2
        1  3  4
        >>> df2 = pd.DataFrame([[5, 6], [7, 8]], columns=list('AB'))
        >>> df.append(df2)
           A  B
        0  1  2
        1  3  4
        0  5  6
        1  7  8

        With `ignore_index` set to True:

        >>> df.append(df2, ignore_index=True)
           A  B
        0  1  2
        1  3  4
        2  5  6
        3  7  8

        The following, while not recommended methods for generating DataFrames,
        show two ways to generate a DataFrame from multiple data sources.

        Less efficient:

        >>> df = pd.DataFrame(columns=['A'])
        >>> for i in range(5):
        ...     df = df.append({'A': i}, ignore_index=True)
        >>> df
           A
        0  0
        1  1
        2  2
        3  3
        4  4

        More efficient:

        >>> pd.concat([pd.DataFrame([i], columns=['A']) for i in range(5)],
        ...           ignore_index=True)
           A
        0  0
        1  1
        2  2
        3  3
        4  4
        """
        if isinstance(other, (Series, dict)):
            if isinstance(other, dict):
                if not ignore_index:
                    raise TypeError("Can only append a dict if ignore_index=True")
                other = Series(other)
            if other.name is None and not ignore_index:
                raise TypeError(
                    "Can only append a Series if ignore_index=True "
                    "or if the Series has a name"
                )

            index = Index([other.name], name=self.index.name)
            idx_diff = other.index.difference(self.columns)
            try:
                combined_columns = self.columns.append(idx_diff)
            except TypeError:
                combined_columns = self.columns.astype(object).append(idx_diff)
            other = (
                other.reindex(combined_columns, copy=False)
                .to_frame()
                .T.infer_objects()
                .rename_axis(index.names, copy=False)
            )
            if not self.columns.equals(combined_columns):
                self = self.reindex(columns=combined_columns)
        elif isinstance(other, list):
            if not other:
                pass
            elif not isinstance(other[0], DataFrame):
                other = DataFrame(other)
                if (self.columns.get_indexer(other.columns) >= 0).all():
                    other = other.reindex(columns=self.columns)

        from pandas.core.reshape.concat import concat

        if isinstance(other, (list, tuple)):
            to_concat = [self, *other]
        else:
            to_concat = [self, other]
        return (
            concat(
                to_concat,
                ignore_index=ignore_index,
                verify_integrity=verify_integrity,
                sort=sort,
            )
        ).__finalize__(self, method="append")

    def join(
        self,
        other: FrameOrSeriesUnion,
        on: Optional[IndexLabel] = None,
        how: str = "left",
        lsuffix: str = "",
        rsuffix: str = "",
        sort: bool = False,
    ) -> DataFrame:
        """
        Join columns of another DataFrame.

        Join columns with `other` DataFrame either on index or on a key
        column. Efficiently join multiple DataFrame objects by index at once by
        passing a list.

        Parameters
        ----------
        other : DataFrame, Series, or list of DataFrame
            Index should be similar to one of the columns in this one. If a
            Series is passed, its name attribute must be set, and that will be
            used as the column name in the resulting joined DataFrame.
        on : str, list of str, or array-like, optional
            Column or index level name(s) in the caller to join on the index
            in `other`, otherwise joins index-on-index. If multiple
            values given, the `other` DataFrame must have a MultiIndex. Can
            pass an array as the join key if it is not already contained in
            the calling DataFrame. Like an Excel VLOOKUP operation.
        how : {'left', 'right', 'outer', 'inner'}, default 'left'
            How to handle the operation of the two objects.

            * left: use calling frame's index (or column if on is specified)
            * right: use `other`'s index.
            * outer: form union of calling frame's index (or column if on is
              specified) with `other`'s index, and sort it.
              lexicographically.
            * inner: form intersection of calling frame's index (or column if
              on is specified) with `other`'s index, preserving the order
              of the calling's one.
        lsuffix : str, default ''
            Suffix to use from left frame's overlapping columns.
        rsuffix : str, default ''
            Suffix to use from right frame's overlapping columns.
        sort : bool, default False
            Order result DataFrame lexicographically by the join key. If False,
            the order of the join key depends on the join type (how keyword).

        Returns
        -------
        DataFrame
            A dataframe containing columns from both the caller and `other`.

        See Also
        --------
        DataFrame.merge : For column(s)-on-column(s) operations.

        Notes
        -----
        Parameters `on`, `lsuffix`, and `rsuffix` are not supported when
        passing a list of `DataFrame` objects.

        Support for specifying index levels as the `on` parameter was added
        in version 0.23.0.

        Examples
        --------
        >>> df = pd.DataFrame({'key': ['K0', 'K1', 'K2', 'K3', 'K4', 'K5'],
        ...                    'A': ['A0', 'A1', 'A2', 'A3', 'A4', 'A5']})

        >>> df
          key   A
        0  K0  A0
        1  K1  A1
        2  K2  A2
        3  K3  A3
        4  K4  A4
        5  K5  A5

        >>> other = pd.DataFrame({'key': ['K0', 'K1', 'K2'],
        ...                       'B': ['B0', 'B1', 'B2']})

        >>> other
          key   B
        0  K0  B0
        1  K1  B1
        2  K2  B2

        Join DataFrames using their indexes.

        >>> df.join(other, lsuffix='_caller', rsuffix='_other')
          key_caller   A key_other    B
        0         K0  A0        K0   B0
        1         K1  A1        K1   B1
        2         K2  A2        K2   B2
        3         K3  A3       NaN  NaN
        4         K4  A4       NaN  NaN
        5         K5  A5       NaN  NaN

        If we want to join using the key columns, we need to set key to be
        the index in both `df` and `other`. The joined DataFrame will have
        key as its index.

        >>> df.set_index('key').join(other.set_index('key'))
              A    B
        key
        K0   A0   B0
        K1   A1   B1
        K2   A2   B2
        K3   A3  NaN
        K4   A4  NaN
        K5   A5  NaN

        Another option to join using the key columns is to use the `on`
        parameter. DataFrame.join always uses `other`'s index but we can use
        any column in `df`. This method preserves the original DataFrame's
        index in the result.

        >>> df.join(other.set_index('key'), on='key')
          key   A    B
        0  K0  A0   B0
        1  K1  A1   B1
        2  K2  A2   B2
        3  K3  A3  NaN
        4  K4  A4  NaN
        5  K5  A5  NaN
        """
        return self._join_compat(
            other, on=on, how=how, lsuffix=lsuffix, rsuffix=rsuffix, sort=sort
        )

    def _join_compat(
        self,
        other: FrameOrSeriesUnion,
        on: Optional[IndexLabel] = None,
        how: str = "left",
        lsuffix: str = "",
        rsuffix: str = "",
        sort: bool = False,
    ):
        from pandas.core.reshape.concat import concat
        from pandas.core.reshape.merge import merge

        if isinstance(other, Series):
            if other.name is None:
                raise ValueError("Other Series must have a name")
            other = DataFrame({other.name: other})

        if isinstance(other, DataFrame):
            if how == "cross":
                return merge(
                    self,
                    other,
                    how=how,
                    on=on,
                    suffixes=(lsuffix, rsuffix),
                    sort=sort,
                )
            return merge(
                self,
                other,
                left_on=on,
                how=how,
                left_index=on is None,
                right_index=True,
                suffixes=(lsuffix, rsuffix),
                sort=sort,
            )
        else:
            if on is not None:
                raise ValueError(
                    "Joining multiple DataFrames only supported for joining on index"
                )

            frames = [self] + list(other)

            can_concat = all(df.index.is_unique for df in frames)

            # join indexes only using concat
            if can_concat:
                if how == "left":
                    res = concat(
                        frames, axis=1, join="outer", verify_integrity=True, sort=sort
                    )
                    return res.reindex(self.index, copy=False)
                else:
                    return concat(
                        frames, axis=1, join=how, verify_integrity=True, sort=sort
                    )

            joined = frames[0]

            for frame in frames[1:]:
                joined = merge(
                    joined, frame, how=how, left_index=True, right_index=True
                )

            return joined

    @Substitution("")
    @Appender(_merge_doc, indents=2)
    def merge(
        self,
        right: FrameOrSeriesUnion,
        how: str = "inner",
        on: Optional[IndexLabel] = None,
        left_on: Optional[IndexLabel] = None,
        right_on: Optional[IndexLabel] = None,
        left_index: bool = False,
        right_index: bool = False,
        sort: bool = False,
        suffixes: Suffixes = ("_x", "_y"),
        copy: bool = True,
        indicator: bool = False,
        validate: Optional[str] = None,
    ) -> DataFrame:
        from pandas.core.reshape.merge import merge

        return merge(
            self,
            right,
            how=how,
            on=on,
            left_on=left_on,
            right_on=right_on,
            left_index=left_index,
            right_index=right_index,
            sort=sort,
            suffixes=suffixes,
            copy=copy,
            indicator=indicator,
            validate=validate,
        )

    def round(self, decimals=0, *args, **kwargs) -> DataFrame:
        """
        Round a DataFrame to a variable number of decimal places.

        Parameters
        ----------
        decimals : int, dict, Series
            Number of decimal places to round each column to. If an int is
            given, round each column to the same number of places.
            Otherwise dict and Series round to variable numbers of places.
            Column names should be in the keys if `decimals` is a
            dict-like, or in the index if `decimals` is a Series. Any
            columns not included in `decimals` will be left as is. Elements
            of `decimals` which are not columns of the input will be
            ignored.
        *args
            Additional keywords have no effect but might be accepted for
            compatibility with numpy.
        **kwargs
            Additional keywords have no effect but might be accepted for
            compatibility with numpy.

        Returns
        -------
        DataFrame
            A DataFrame with the affected columns rounded to the specified
            number of decimal places.

        See Also
        --------
        numpy.around : Round a numpy array to the given number of decimals.
        Series.round : Round a Series to the given number of decimals.

        Examples
        --------
        >>> df = pd.DataFrame([(.21, .32), (.01, .67), (.66, .03), (.21, .18)],
        ...                   columns=['dogs', 'cats'])
        >>> df
            dogs  cats
        0  0.21  0.32
        1  0.01  0.67
        2  0.66  0.03
        3  0.21  0.18

        By providing an integer each column is rounded to the same number
        of decimal places

        >>> df.round(1)
            dogs  cats
        0   0.2   0.3
        1   0.0   0.7
        2   0.7   0.0
        3   0.2   0.2

        With a dict, the number of places for specific columns can be
        specified with the column names as key and the number of decimal
        places as value

        >>> df.round({'dogs': 1, 'cats': 0})
            dogs  cats
        0   0.2   0.0
        1   0.0   1.0
        2   0.7   0.0
        3   0.2   0.0

        Using a Series, the number of places for specific columns can be
        specified with the column names as index and the number of
        decimal places as value

        >>> decimals = pd.Series([0, 1], index=['cats', 'dogs'])
        >>> df.round(decimals)
            dogs  cats
        0   0.2   0.0
        1   0.0   1.0
        2   0.7   0.0
        3   0.2   0.0
        """
        from pandas.core.reshape.concat import concat

        def _dict_round(df, decimals):
            for col, vals in df.items():
                try:
                    yield _series_round(vals, decimals[col])
                except KeyError:
                    yield vals

        def _series_round(s, decimals):
            if is_integer_dtype(s) or is_float_dtype(s):
                return s.round(decimals)
            return s

        nv.validate_round(args, kwargs)

        if isinstance(decimals, (dict, Series)):
            if isinstance(decimals, Series):
                if not decimals.index.is_unique:
                    raise ValueError("Index of decimals must be unique")
            new_cols = list(_dict_round(self, decimals))
        elif is_integer(decimals):
            # Dispatch to Series.round
            new_cols = [_series_round(v, decimals) for _, v in self.items()]
        else:
            raise TypeError("decimals must be an integer, a dict-like or a Series")

        if len(new_cols) > 0:
            return self._constructor(
                concat(new_cols, axis=1), index=self.index, columns=self.columns
            )
        else:
            return self

    # ----------------------------------------------------------------------
    # Statistical methods, etc.

    def corr(self, method="pearson", min_periods=1) -> DataFrame:
        """
        Compute pairwise correlation of columns, excluding NA/null values.

        Parameters
        ----------
        method : {'pearson', 'kendall', 'spearman'} or callable
            Method of correlation:

            * pearson : standard correlation coefficient
            * kendall : Kendall Tau correlation coefficient
            * spearman : Spearman rank correlation
            * callable: callable with input two 1d ndarrays
                and returning a float. Note that the returned matrix from corr
                will have 1 along the diagonals and will be symmetric
                regardless of the callable's behavior.

                .. versionadded:: 0.24.0

        min_periods : int, optional
            Minimum number of observations required per pair of columns
            to have a valid result. Currently only available for Pearson
            and Spearman correlation.

        Returns
        -------
        DataFrame
            Correlation matrix.

        See Also
        --------
        DataFrame.corrwith : Compute pairwise correlation with another
            DataFrame or Series.
        Series.corr : Compute the correlation between two Series.

        Examples
        --------
        >>> def histogram_intersection(a, b):
        ...     v = np.minimum(a, b).sum().round(decimals=1)
        ...     return v
        >>> df = pd.DataFrame([(.2, .3), (.0, .6), (.6, .0), (.2, .1)],
        ...                   columns=['dogs', 'cats'])
        >>> df.corr(method=histogram_intersection)
              dogs  cats
        dogs   1.0   0.3
        cats   0.3   1.0
        """
        numeric_df = self._get_numeric_data()
        cols = numeric_df.columns
        idx = cols.copy()
        mat = numeric_df.to_numpy(dtype=float, na_value=np.nan, copy=False)

        if method == "pearson":
            correl = libalgos.nancorr(mat, minp=min_periods)
        elif method == "spearman":
            correl = libalgos.nancorr_spearman(mat, minp=min_periods)
        elif method == "kendall" or callable(method):
            if min_periods is None:
                min_periods = 1
            mat = mat.T
            corrf = nanops.get_corr_func(method)
            K = len(cols)
            correl = np.empty((K, K), dtype=float)
            mask = np.isfinite(mat)
            for i, ac in enumerate(mat):
                for j, bc in enumerate(mat):
                    if i > j:
                        continue

                    valid = mask[i] & mask[j]
                    if valid.sum() < min_periods:
                        c = np.nan
                    elif i == j:
                        c = 1.0
                    elif not valid.all():
                        c = corrf(ac[valid], bc[valid])
                    else:
                        c = corrf(ac, bc)
                    correl[i, j] = c
                    correl[j, i] = c
        else:
            raise ValueError(
                "method must be either 'pearson', "
                "'spearman', 'kendall', or a callable, "
                f"'{method}' was supplied"
            )

        return self._constructor(correl, index=idx, columns=cols)

    def cov(
        self, min_periods: Optional[int] = None, ddof: Optional[int] = 1
    ) -> DataFrame:
        """
        Compute pairwise covariance of columns, excluding NA/null values.

        Compute the pairwise covariance among the series of a DataFrame.
        The returned data frame is the `covariance matrix
        <https://en.wikipedia.org/wiki/Covariance_matrix>`__ of the columns
        of the DataFrame.

        Both NA and null values are automatically excluded from the
        calculation. (See the note below about bias from missing values.)
        A threshold can be set for the minimum number of
        observations for each value created. Comparisons with observations
        below this threshold will be returned as ``NaN``.

        This method is generally used for the analysis of time series data to
        understand the relationship between different measures
        across time.

        Parameters
        ----------
        min_periods : int, optional
            Minimum number of observations required per pair of columns
            to have a valid result.

        ddof : int, default 1
            Delta degrees of freedom.  The divisor used in calculations
            is ``N - ddof``, where ``N`` represents the number of elements.

            .. versionadded:: 1.1.0

        Returns
        -------
        DataFrame
            The covariance matrix of the series of the DataFrame.

        See Also
        --------
        Series.cov : Compute covariance with another Series.
        core.window.ExponentialMovingWindow.cov: Exponential weighted sample covariance.
        core.window.Expanding.cov : Expanding sample covariance.
        core.window.Rolling.cov : Rolling sample covariance.

        Notes
        -----
        Returns the covariance matrix of the DataFrame's time series.
        The covariance is normalized by N-ddof.

        For DataFrames that have Series that are missing data (assuming that
        data is `missing at random
        <https://en.wikipedia.org/wiki/Missing_data#Missing_at_random>`__)
        the returned covariance matrix will be an unbiased estimate
        of the variance and covariance between the member Series.

        However, for many applications this estimate may not be acceptable
        because the estimate covariance matrix is not guaranteed to be positive
        semi-definite. This could lead to estimate correlations having
        absolute values which are greater than one, and/or a non-invertible
        covariance matrix. See `Estimation of covariance matrices
        <https://en.wikipedia.org/w/index.php?title=Estimation_of_covariance_
        matrices>`__ for more details.

        Examples
        --------
        >>> df = pd.DataFrame([(1, 2), (0, 3), (2, 0), (1, 1)],
        ...                   columns=['dogs', 'cats'])
        >>> df.cov()
                  dogs      cats
        dogs  0.666667 -1.000000
        cats -1.000000  1.666667

        >>> np.random.seed(42)
        >>> df = pd.DataFrame(np.random.randn(1000, 5),
        ...                   columns=['a', 'b', 'c', 'd', 'e'])
        >>> df.cov()
                  a         b         c         d         e
        a  0.998438 -0.020161  0.059277 -0.008943  0.014144
        b -0.020161  1.059352 -0.008543 -0.024738  0.009826
        c  0.059277 -0.008543  1.010670 -0.001486 -0.000271
        d -0.008943 -0.024738 -0.001486  0.921297 -0.013692
        e  0.014144  0.009826 -0.000271 -0.013692  0.977795

        **Minimum number of periods**

        This method also supports an optional ``min_periods`` keyword
        that specifies the required minimum number of non-NA observations for
        each column pair in order to have a valid result:

        >>> np.random.seed(42)
        >>> df = pd.DataFrame(np.random.randn(20, 3),
        ...                   columns=['a', 'b', 'c'])
        >>> df.loc[df.index[:5], 'a'] = np.nan
        >>> df.loc[df.index[5:10], 'b'] = np.nan
        >>> df.cov(min_periods=12)
                  a         b         c
        a  0.316741       NaN -0.150812
        b       NaN  1.248003  0.191417
        c -0.150812  0.191417  0.895202
        """
        numeric_df = self._get_numeric_data()
        cols = numeric_df.columns
        idx = cols.copy()
        mat = numeric_df.to_numpy(dtype=float, na_value=np.nan, copy=False)

        if notna(mat).all():
            if min_periods is not None and min_periods > len(mat):
                base_cov = np.empty((mat.shape[1], mat.shape[1]))
                base_cov.fill(np.nan)
            else:
                base_cov = np.cov(mat.T, ddof=ddof)
            base_cov = base_cov.reshape((len(cols), len(cols)))
        else:
            base_cov = libalgos.nancorr(mat, cov=True, minp=min_periods)

        return self._constructor(base_cov, index=idx, columns=cols)

    def corrwith(self, other, axis: Axis = 0, drop=False, method="pearson") -> Series:
        """
        Compute pairwise correlation.

        Pairwise correlation is computed between rows or columns of
        DataFrame with rows or columns of Series or DataFrame. DataFrames
        are first aligned along both axes before computing the
        correlations.

        Parameters
        ----------
        other : DataFrame, Series
            Object with which to compute correlations.
        axis : {0 or 'index', 1 or 'columns'}, default 0
            The axis to use. 0 or 'index' to compute column-wise, 1 or 'columns' for
            row-wise.
        drop : bool, default False
            Drop missing indices from result.
        method : {'pearson', 'kendall', 'spearman'} or callable
            Method of correlation:

            * pearson : standard correlation coefficient
            * kendall : Kendall Tau correlation coefficient
            * spearman : Spearman rank correlation
            * callable: callable with input two 1d ndarrays
                and returning a float.

            .. versionadded:: 0.24.0

        Returns
        -------
        Series
            Pairwise correlations.

        See Also
        --------
        DataFrame.corr : Compute pairwise correlation of columns.
        """
        axis = self._get_axis_number(axis)
        this = self._get_numeric_data()

        if isinstance(other, Series):
            return this.apply(lambda x: other.corr(x, method=method), axis=axis)

        other = other._get_numeric_data()
        left, right = this.align(other, join="inner", copy=False)

        if axis == 1:
            left = left.T
            right = right.T

        if method == "pearson":
            # mask missing values
            left = left + right * 0
            right = right + left * 0

            # demeaned data
            ldem = left - left.mean()
            rdem = right - right.mean()

            num = (ldem * rdem).sum()
            dom = (left.count() - 1) * left.std() * right.std()

            correl = num / dom

        elif method in ["kendall", "spearman"] or callable(method):

            def c(x):
                return nanops.nancorr(x[0], x[1], method=method)

            correl = self._constructor_sliced(
                map(c, zip(left.values.T, right.values.T)), index=left.columns
            )

        else:
            raise ValueError(
                f"Invalid method {method} was passed, "
                "valid methods are: 'pearson', 'kendall', "
                "'spearman', or callable"
            )

        if not drop:
            # Find non-matching labels along the given axis
            # and append missing correlations (GH 22375)
            raxis = 1 if axis == 0 else 0
            result_index = this._get_axis(raxis).union(other._get_axis(raxis))
            idx_diff = result_index.difference(correl.index)

            if len(idx_diff) > 0:
                correl = correl.append(Series([np.nan] * len(idx_diff), index=idx_diff))

        return correl

    # ----------------------------------------------------------------------
    # ndarray-like stats methods

    def count(
        self, axis: Axis = 0, level: Optional[Level] = None, numeric_only: bool = False
    ):
        """
        Count non-NA cells for each column or row.

        The values `None`, `NaN`, `NaT`, and optionally `numpy.inf` (depending
        on `pandas.options.mode.use_inf_as_na`) are considered NA.

        Parameters
        ----------
        axis : {0 or 'index', 1 or 'columns'}, default 0
            If 0 or 'index' counts are generated for each column.
            If 1 or 'columns' counts are generated for each row.
        level : int or str, optional
            If the axis is a `MultiIndex` (hierarchical), count along a
            particular `level`, collapsing into a `DataFrame`.
            A `str` specifies the level name.
        numeric_only : bool, default False
            Include only `float`, `int` or `boolean` data.

        Returns
        -------
        Series or DataFrame
            For each column/row the number of non-NA/null entries.
            If `level` is specified returns a `DataFrame`.

        See Also
        --------
        Series.count: Number of non-NA elements in a Series.
        DataFrame.value_counts: Count unique combinations of columns.
        DataFrame.shape: Number of DataFrame rows and columns (including NA
            elements).
        DataFrame.isna: Boolean same-sized DataFrame showing places of NA
            elements.

        Examples
        --------
        Constructing DataFrame from a dictionary:

        >>> df = pd.DataFrame({"Person":
        ...                    ["John", "Myla", "Lewis", "John", "Myla"],
        ...                    "Age": [24., np.nan, 21., 33, 26],
        ...                    "Single": [False, True, True, True, False]})
        >>> df
           Person   Age  Single
        0    John  24.0   False
        1    Myla   NaN    True
        2   Lewis  21.0    True
        3    John  33.0    True
        4    Myla  26.0   False

        Notice the uncounted NA values:

        >>> df.count()
        Person    5
        Age       4
        Single    5
        dtype: int64

        Counts for each **row**:

        >>> df.count(axis='columns')
        0    3
        1    2
        2    3
        3    3
        4    3
        dtype: int64

        Counts for one level of a `MultiIndex`:

        >>> df.set_index(["Person", "Single"]).count(level="Person")
                Age
        Person
        John      2
        Lewis     1
        Myla      1
        """
        axis = self._get_axis_number(axis)
        if level is not None:
            return self._count_level(level, axis=axis, numeric_only=numeric_only)

        if numeric_only:
            frame = self._get_numeric_data()
        else:
            frame = self

        # GH #423
        if len(frame._get_axis(axis)) == 0:
            result = self._constructor_sliced(0, index=frame._get_agg_axis(axis))
        else:
            if frame._is_mixed_type or frame._mgr.any_extension_types:
                # the or any_extension_types is really only hit for single-
                # column frames with an extension array
                result = notna(frame).sum(axis=axis)
            else:
                # GH13407
                series_counts = notna(frame).sum(axis=axis)
                counts = series_counts.values
                result = self._constructor_sliced(
                    counts, index=frame._get_agg_axis(axis)
                )

        return result.astype("int64")

    def _count_level(self, level: Level, axis: Axis = 0, numeric_only=False):
        if numeric_only:
            frame = self._get_numeric_data()
        else:
            frame = self

        count_axis = frame._get_axis(axis)
        agg_axis = frame._get_agg_axis(axis)

        if not isinstance(count_axis, MultiIndex):
            raise TypeError(
                f"Can only count levels on hierarchical {self._get_axis_name(axis)}."
            )

        # Mask NaNs: Mask rows or columns where the index level is NaN, and all
        # values in the DataFrame that are NaN
        if frame._is_mixed_type:
            # Since we have mixed types, calling notna(frame.values) might
            # upcast everything to object
            values_mask = notna(frame).values
        else:
            # But use the speedup when we have homogeneous dtypes
            values_mask = notna(frame.values)

        index_mask = notna(count_axis.get_level_values(level=level))
        if axis == 1:
            mask = index_mask & values_mask
        else:
            mask = index_mask.reshape(-1, 1) & values_mask

        if isinstance(level, str):
            level = count_axis._get_level_number(level)

        level_name = count_axis._names[level]
        level_index = count_axis.levels[level]._shallow_copy(name=level_name)
        level_codes = ensure_int64(count_axis.codes[level])
        counts = lib.count_level_2d(mask, level_codes, len(level_index), axis=axis)

        if axis == 1:
            result = self._constructor(counts, index=agg_axis, columns=level_index)
        else:
            result = self._constructor(counts, index=level_index, columns=agg_axis)

        return result

    def _reduce(
        self,
        op,
        name: str,
        *,
        axis: Axis = 0,
        skipna: bool = True,
        numeric_only: Optional[bool] = None,
        filter_type=None,
        **kwds,
    ):

        assert filter_type is None or filter_type == "bool", filter_type
        out_dtype = "bool" if filter_type == "bool" else None

        own_dtypes = [arr.dtype for arr in self._iter_column_arrays()]

        dtype_is_dt = np.array(
            [is_datetime64_any_dtype(dtype) for dtype in own_dtypes],
            dtype=bool,
        )
        if numeric_only is None and name in ["mean", "median"] and dtype_is_dt.any():
            warnings.warn(
                "DataFrame.mean and DataFrame.median with numeric_only=None "
                "will include datetime64 and datetime64tz columns in a "
                "future version.",
                FutureWarning,
                stacklevel=5,
            )
            cols = self.columns[~dtype_is_dt]
            self = self[cols]

        # TODO: Make other agg func handle axis=None properly GH#21597
        axis = self._get_axis_number(axis)
        labels = self._get_agg_axis(axis)
        assert axis in [0, 1]

        def func(values: np.ndarray):
            # We only use this in the case that operates on self.values
            return op(values, axis=axis, skipna=skipna, **kwds)

        def blk_func(values):
            if isinstance(values, ExtensionArray):
                return values._reduce(name, skipna=skipna, **kwds)
            else:
                return op(values, axis=1, skipna=skipna, **kwds)

        def _get_data() -> DataFrame:
            if filter_type is None:
                data = self._get_numeric_data()
            else:
                # GH#25101, GH#24434
                assert filter_type == "bool"
                data = self._get_bool_data()
            return data

        if numeric_only is not None or axis == 0:
            # For numeric_only non-None and axis non-None, we know
            #  which blocks to use and no try/except is needed.
            #  For numeric_only=None only the case with axis==0 and no object
            #  dtypes are unambiguous can be handled with BlockManager.reduce
            # Case with EAs see GH#35881
            df = self
            if numeric_only is True:
                df = _get_data()
            if axis == 1:
                df = df.T
                axis = 0

            ignore_failures = numeric_only is None

            # After possibly _get_data and transposing, we are now in the
            #  simple case where we can use BlockManager.reduce
            res, indexer = df._mgr.reduce(blk_func, ignore_failures=ignore_failures)
            out = df._constructor(res).iloc[0]
            if out_dtype is not None:
                out = out.astype(out_dtype)
            if axis == 0 and len(self) == 0 and name in ["sum", "prod"]:
                # Even if we are object dtype, follow numpy and return
                #  float64, see test_apply_funcs_over_empty
                out = out.astype(np.float64)
            return out

        assert numeric_only is None

        data = self
        values = data.values

        try:
            result = func(values)

        except TypeError:
            # e.g. in nanops trying to convert strs to float

            data = _get_data()
            labels = data._get_agg_axis(axis)

            values = data.values
            with np.errstate(all="ignore"):
                result = func(values)

        if filter_type == "bool" and notna(result).all():
            result = result.astype(np.bool_)
        elif filter_type is None and is_object_dtype(result.dtype):
            try:
                result = result.astype(np.float64)
            except (ValueError, TypeError):
                # try to coerce to the original dtypes item by item if we can
                pass

        result = self._constructor_sliced(result, index=labels)
        return result

    def nunique(self, axis: Axis = 0, dropna: bool = True) -> Series:
        """
        Count distinct observations over requested axis.

        Return Series with number of distinct observations. Can ignore NaN
        values.

        Parameters
        ----------
        axis : {0 or 'index', 1 or 'columns'}, default 0
            The axis to use. 0 or 'index' for row-wise, 1 or 'columns' for
            column-wise.
        dropna : bool, default True
            Don't include NaN in the counts.

        Returns
        -------
        Series

        See Also
        --------
        Series.nunique: Method nunique for Series.
        DataFrame.count: Count non-NA cells for each column or row.

        Examples
        --------
        >>> df = pd.DataFrame({'A': [1, 2, 3], 'B': [1, 1, 1]})
        >>> df.nunique()
        A    3
        B    1
        dtype: int64

        >>> df.nunique(axis=1)
        0    1
        1    2
        2    2
        dtype: int64
        """
        return self.apply(Series.nunique, axis=axis, dropna=dropna)

    def idxmin(self, axis: Axis = 0, skipna: bool = True) -> Series:
        """
        Return index of first occurrence of minimum over requested axis.

        NA/null values are excluded.

        Parameters
        ----------
        axis : {0 or 'index', 1 or 'columns'}, default 0
            The axis to use. 0 or 'index' for row-wise, 1 or 'columns' for column-wise.
        skipna : bool, default True
            Exclude NA/null values. If an entire row/column is NA, the result
            will be NA.

        Returns
        -------
        Series
            Indexes of minima along the specified axis.

        Raises
        ------
        ValueError
            * If the row/column is empty

        See Also
        --------
        Series.idxmin : Return index of the minimum element.

        Notes
        -----
        This method is the DataFrame version of ``ndarray.argmin``.

        Examples
        --------
        Consider a dataset containing food consumption in Argentina.

        >>> df = pd.DataFrame({'consumption': [10.51, 103.11, 55.48],
        ...                    'co2_emissions': [37.2, 19.66, 1712]},
        ...                    index=['Pork', 'Wheat Products', 'Beef'])

        >>> df
                        consumption  co2_emissions
        Pork                  10.51         37.20
        Wheat Products       103.11         19.66
        Beef                  55.48       1712.00

        By default, it returns the index for the minimum value in each column.

        >>> df.idxmin()
        consumption                Pork
        co2_emissions    Wheat Products
        dtype: object

        To return the index for the minimum value in each row, use ``axis="columns"``.

        >>> df.idxmin(axis="columns")
        Pork                consumption
        Wheat Products    co2_emissions
        Beef                consumption
        dtype: object
        """
        axis = self._get_axis_number(axis)

        res = self._reduce(
            nanops.nanargmin, "argmin", axis=axis, skipna=skipna, numeric_only=False
        )
        indices = res._values

        # indices will always be np.ndarray since axis is not None and
        # values is a 2d array for DataFrame
        # error: Item "int" of "Union[int, Any]" has no attribute "__iter__"
        assert isinstance(indices, np.ndarray)  # for mypy

        index = self._get_axis(axis)
        result = [index[i] if i >= 0 else np.nan for i in indices]
        return self._constructor_sliced(result, index=self._get_agg_axis(axis))

    def idxmax(self, axis: Axis = 0, skipna: bool = True) -> Series:
        """
        Return index of first occurrence of maximum over requested axis.

        NA/null values are excluded.

        Parameters
        ----------
        axis : {0 or 'index', 1 or 'columns'}, default 0
            The axis to use. 0 or 'index' for row-wise, 1 or 'columns' for column-wise.
        skipna : bool, default True
            Exclude NA/null values. If an entire row/column is NA, the result
            will be NA.

        Returns
        -------
        Series
            Indexes of maxima along the specified axis.

        Raises
        ------
        ValueError
            * If the row/column is empty

        See Also
        --------
        Series.idxmax : Return index of the maximum element.

        Notes
        -----
        This method is the DataFrame version of ``ndarray.argmax``.

        Examples
        --------
        Consider a dataset containing food consumption in Argentina.

        >>> df = pd.DataFrame({'consumption': [10.51, 103.11, 55.48],
        ...                    'co2_emissions': [37.2, 19.66, 1712]},
        ...                    index=['Pork', 'Wheat Products', 'Beef'])

        >>> df
                        consumption  co2_emissions
        Pork                  10.51         37.20
        Wheat Products       103.11         19.66
        Beef                  55.48       1712.00

        By default, it returns the index for the maximum value in each column.

        >>> df.idxmax()
        consumption     Wheat Products
        co2_emissions             Beef
        dtype: object

        To return the index for the maximum value in each row, use ``axis="columns"``.

        >>> df.idxmax(axis="columns")
        Pork              co2_emissions
        Wheat Products     consumption
        Beef              co2_emissions
        dtype: object
        """
        axis = self._get_axis_number(axis)

        res = self._reduce(
            nanops.nanargmax, "argmax", axis=axis, skipna=skipna, numeric_only=False
        )
        indices = res._values

        # indices will always be np.ndarray since axis is not None and
        # values is a 2d array for DataFrame
        # error: Item "int" of "Union[int, Any]" has no attribute "__iter__"
        assert isinstance(indices, np.ndarray)  # for mypy

        index = self._get_axis(axis)
        result = [index[i] if i >= 0 else np.nan for i in indices]
        return self._constructor_sliced(result, index=self._get_agg_axis(axis))

    def _get_agg_axis(self, axis_num: int) -> Index:
        """
        Let's be explicit about this.
        """
        if axis_num == 0:
            return self.columns
        elif axis_num == 1:
            return self.index
        else:
            raise ValueError(f"Axis must be 0 or 1 (got {repr(axis_num)})")

    def mode(
        self, axis: Axis = 0, numeric_only: bool = False, dropna: bool = True
    ) -> DataFrame:
        """
        Get the mode(s) of each element along the selected axis.

        The mode of a set of values is the value that appears most often.
        It can be multiple values.

        Parameters
        ----------
        axis : {0 or 'index', 1 or 'columns'}, default 0
            The axis to iterate over while searching for the mode:

            * 0 or 'index' : get mode of each column
            * 1 or 'columns' : get mode of each row.

        numeric_only : bool, default False
            If True, only apply to numeric columns.
        dropna : bool, default True
            Don't consider counts of NaN/NaT.

            .. versionadded:: 0.24.0

        Returns
        -------
        DataFrame
            The modes of each column or row.

        See Also
        --------
        Series.mode : Return the highest frequency value in a Series.
        Series.value_counts : Return the counts of values in a Series.

        Examples
        --------
        >>> df = pd.DataFrame([('bird', 2, 2),
        ...                    ('mammal', 4, np.nan),
        ...                    ('arthropod', 8, 0),
        ...                    ('bird', 2, np.nan)],
        ...                   index=('falcon', 'horse', 'spider', 'ostrich'),
        ...                   columns=('species', 'legs', 'wings'))
        >>> df
                   species  legs  wings
        falcon        bird     2    2.0
        horse       mammal     4    NaN
        spider   arthropod     8    0.0
        ostrich       bird     2    NaN

        By default, missing values are not considered, and the mode of wings
        are both 0 and 2. Because the resulting DataFrame has two rows,
        the second row of ``species`` and ``legs`` contains ``NaN``.

        >>> df.mode()
          species  legs  wings
        0    bird   2.0    0.0
        1     NaN   NaN    2.0

        Setting ``dropna=False`` ``NaN`` values are considered and they can be
        the mode (like for wings).

        >>> df.mode(dropna=False)
          species  legs  wings
        0    bird     2    NaN

        Setting ``numeric_only=True``, only the mode of numeric columns is
        computed, and columns of other types are ignored.

        >>> df.mode(numeric_only=True)
           legs  wings
        0   2.0    0.0
        1   NaN    2.0

        To compute the mode over columns and not rows, use the axis parameter:

        >>> df.mode(axis='columns', numeric_only=True)
                   0    1
        falcon   2.0  NaN
        horse    4.0  NaN
        spider   0.0  8.0
        ostrich  2.0  NaN
        """
        data = self if not numeric_only else self._get_numeric_data()

        def f(s):
            return s.mode(dropna=dropna)

        data = data.apply(f, axis=axis)
        # Ensure index is type stable (should always use int index)
        if data.empty:
            data.index = ibase.default_index(0)

        return data

    def quantile(
        self,
        q=0.5,
        axis: Axis = 0,
        numeric_only: bool = True,
        interpolation: str = "linear",
    ):
        """
        Return values at the given quantile over requested axis.

        Parameters
        ----------
        q : float or array-like, default 0.5 (50% quantile)
            Value between 0 <= q <= 1, the quantile(s) to compute.
        axis : {0, 1, 'index', 'columns'}, default 0
            Equals 0 or 'index' for row-wise, 1 or 'columns' for column-wise.
        numeric_only : bool, default True
            If False, the quantile of datetime and timedelta data will be
            computed as well.
        interpolation : {'linear', 'lower', 'higher', 'midpoint', 'nearest'}
            This optional parameter specifies the interpolation method to use,
            when the desired quantile lies between two data points `i` and `j`:

            * linear: `i + (j - i) * fraction`, where `fraction` is the
              fractional part of the index surrounded by `i` and `j`.
            * lower: `i`.
            * higher: `j`.
            * nearest: `i` or `j` whichever is nearest.
            * midpoint: (`i` + `j`) / 2.

        Returns
        -------
        Series or DataFrame

            If ``q`` is an array, a DataFrame will be returned where the
              index is ``q``, the columns are the columns of self, and the
              values are the quantiles.
            If ``q`` is a float, a Series will be returned where the
              index is the columns of self and the values are the quantiles.

        See Also
        --------
        core.window.Rolling.quantile: Rolling quantile.
        numpy.percentile: Numpy function to compute the percentile.

        Examples
        --------
        >>> df = pd.DataFrame(np.array([[1, 1], [2, 10], [3, 100], [4, 100]]),
        ...                   columns=['a', 'b'])
        >>> df.quantile(.1)
        a    1.3
        b    3.7
        Name: 0.1, dtype: float64
        >>> df.quantile([.1, .5])
               a     b
        0.1  1.3   3.7
        0.5  2.5  55.0

        Specifying `numeric_only=False` will also compute the quantile of
        datetime and timedelta data.

        >>> df = pd.DataFrame({'A': [1, 2],
        ...                    'B': [pd.Timestamp('2010'),
        ...                          pd.Timestamp('2011')],
        ...                    'C': [pd.Timedelta('1 days'),
        ...                          pd.Timedelta('2 days')]})
        >>> df.quantile(0.5, numeric_only=False)
        A                    1.5
        B    2010-07-02 12:00:00
        C        1 days 12:00:00
        Name: 0.5, dtype: object
        """
        validate_percentile(q)

        data = self._get_numeric_data() if numeric_only else self
        axis = self._get_axis_number(axis)
        is_transposed = axis == 1

        if is_transposed:
            data = data.T

        if len(data.columns) == 0:
            # GH#23925 _get_numeric_data may have dropped all columns
            cols = Index([], name=self.columns.name)
            if is_list_like(q):
                return self._constructor([], index=q, columns=cols)
            return self._constructor_sliced([], index=cols, name=q, dtype=np.float64)

        result = data._mgr.quantile(
            qs=q, axis=1, interpolation=interpolation, transposed=is_transposed
        )

        if result.ndim == 2:
            result = self._constructor(result)
        else:
            result = self._constructor_sliced(result, name=q)

        if is_transposed:
            result = result.T

        return result

    @doc(NDFrame.asfreq, **_shared_doc_kwargs)
    def asfreq(
        self,
        freq,
        method=None,
        how: Optional[str] = None,
        normalize: bool = False,
        fill_value=None,
    ) -> "DataFrame":
        return super().asfreq(
            freq=freq,
            method=method,
            how=how,
            normalize=normalize,
            fill_value=fill_value,
        )

    @doc(NDFrame.resample, **_shared_doc_kwargs)
    def resample(
        self,
        rule,
        axis=0,
        closed: Optional[str] = None,
        label: Optional[str] = None,
        convention: str = "start",
        kind: Optional[str] = None,
        loffset=None,
        base: Optional[int] = None,
        on=None,
        level=None,
        origin: Union[str, "TimestampConvertibleTypes"] = "start_day",
        offset: Optional["TimedeltaConvertibleTypes"] = None,
    ) -> "Resampler":
        return super().resample(
            rule=rule,
            axis=axis,
            closed=closed,
            label=label,
            convention=convention,
            kind=kind,
            loffset=loffset,
            base=base,
            on=on,
            level=level,
            origin=origin,
            offset=offset,
        )

    def to_timestamp(
        self, freq=None, how: str = "start", axis: Axis = 0, copy: bool = True
    ) -> DataFrame:
        """
        Cast to DatetimeIndex of timestamps, at *beginning* of period.

        Parameters
        ----------
        freq : str, default frequency of PeriodIndex
            Desired frequency.
        how : {'s', 'e', 'start', 'end'}
            Convention for converting period to timestamp; start of period
            vs. end.
        axis : {0 or 'index', 1 or 'columns'}, default 0
            The axis to convert (the index by default).
        copy : bool, default True
            If False then underlying input data is not copied.

        Returns
        -------
        DataFrame with DatetimeIndex
        """
        new_obj = self.copy(deep=copy)

        axis_name = self._get_axis_name(axis)
        old_ax = getattr(self, axis_name)
        if not isinstance(old_ax, PeriodIndex):
            raise TypeError(f"unsupported Type {type(old_ax).__name__}")

        new_ax = old_ax.to_timestamp(freq=freq, how=how)

        setattr(new_obj, axis_name, new_ax)
        return new_obj

    def to_period(self, freq=None, axis: Axis = 0, copy: bool = True) -> DataFrame:
        """
        Convert DataFrame from DatetimeIndex to PeriodIndex.

        Convert DataFrame from DatetimeIndex to PeriodIndex with desired
        frequency (inferred from index if not passed).

        Parameters
        ----------
        freq : str, default
            Frequency of the PeriodIndex.
        axis : {0 or 'index', 1 or 'columns'}, default 0
            The axis to convert (the index by default).
        copy : bool, default True
            If False then underlying input data is not copied.

        Returns
        -------
        DataFrame with PeriodIndex
        """
        new_obj = self.copy(deep=copy)

        axis_name = self._get_axis_name(axis)
        old_ax = getattr(self, axis_name)
        if not isinstance(old_ax, DatetimeIndex):
            raise TypeError(f"unsupported Type {type(old_ax).__name__}")

        new_ax = old_ax.to_period(freq=freq)

        setattr(new_obj, axis_name, new_ax)
        return new_obj

    def isin(self, values) -> DataFrame:
        """
        Whether each element in the DataFrame is contained in values.

        Parameters
        ----------
        values : iterable, Series, DataFrame or dict
            The result will only be true at a location if all the
            labels match. If `values` is a Series, that's the index. If
            `values` is a dict, the keys must be the column names,
            which must match. If `values` is a DataFrame,
            then both the index and column labels must match.

        Returns
        -------
        DataFrame
            DataFrame of booleans showing whether each element in the DataFrame
            is contained in values.

        See Also
        --------
        DataFrame.eq: Equality test for DataFrame.
        Series.isin: Equivalent method on Series.
        Series.str.contains: Test if pattern or regex is contained within a
            string of a Series or Index.

        Examples
        --------
        >>> df = pd.DataFrame({'num_legs': [2, 4], 'num_wings': [2, 0]},
        ...                   index=['falcon', 'dog'])
        >>> df
                num_legs  num_wings
        falcon         2          2
        dog            4          0

        When ``values`` is a list check whether every value in the DataFrame
        is present in the list (which animals have 0 or 2 legs or wings)

        >>> df.isin([0, 2])
                num_legs  num_wings
        falcon      True       True
        dog        False       True

        When ``values`` is a dict, we can pass values to check for each
        column separately:

        >>> df.isin({'num_wings': [0, 3]})
                num_legs  num_wings
        falcon     False      False
        dog        False       True

        When ``values`` is a Series or DataFrame the index and column must
        match. Note that 'falcon' does not match based on the number of legs
        in df2.

        >>> other = pd.DataFrame({'num_legs': [8, 2], 'num_wings': [0, 2]},
        ...                      index=['spider', 'falcon'])
        >>> df.isin(other)
                num_legs  num_wings
        falcon      True       True
        dog        False      False
        """
        if isinstance(values, dict):
            from pandas.core.reshape.concat import concat

            values = collections.defaultdict(list, values)
            return concat(
                (
                    self.iloc[:, [i]].isin(values[col])
                    for i, col in enumerate(self.columns)
                ),
                axis=1,
            )
        elif isinstance(values, Series):
            if not values.index.is_unique:
                raise ValueError("cannot compute isin with a duplicate axis.")
            return self.eq(values.reindex_like(self), axis="index")
        elif isinstance(values, DataFrame):
            if not (values.columns.is_unique and values.index.is_unique):
                raise ValueError("cannot compute isin with a duplicate axis.")
            return self.eq(values.reindex_like(self))
        else:
            if not is_list_like(values):
                raise TypeError(
                    "only list-like or dict-like objects are allowed "
                    "to be passed to DataFrame.isin(), "
                    f"you passed a '{type(values).__name__}'"
                )
            return self._constructor(
                algorithms.isin(self.values.ravel(), values).reshape(self.shape),
                self.index,
                self.columns,
            )

    # ----------------------------------------------------------------------
    # Add index and columns
    _AXIS_ORDERS = ["index", "columns"]
    _AXIS_TO_AXIS_NUMBER: Dict[Axis, int] = {
        **NDFrame._AXIS_TO_AXIS_NUMBER,
        1: 1,
        "columns": 1,
    }
    _AXIS_REVERSED = True
    _AXIS_LEN = len(_AXIS_ORDERS)
    _info_axis_number = 1
    _info_axis_name = "columns"

    index: Index = properties.AxisProperty(
        axis=1, doc="The index (row labels) of the DataFrame."
    )
    columns: Index = properties.AxisProperty(
        axis=0, doc="The column labels of the DataFrame."
    )

    @property
    def _AXIS_NUMBERS(self) -> Dict[str, int]:
        """.. deprecated:: 1.1.0"""
        super()._AXIS_NUMBERS
        return {"index": 0, "columns": 1}

    @property
    def _AXIS_NAMES(self) -> Dict[int, str]:
        """.. deprecated:: 1.1.0"""
        super()._AXIS_NAMES
        return {0: "index", 1: "columns"}

    # ----------------------------------------------------------------------
    # Add plotting methods to DataFrame
    plot = CachedAccessor("plot", pandas.plotting.PlotAccessor)
    hist = pandas.plotting.hist_frame
    boxplot = pandas.plotting.boxplot_frame
    sparse = CachedAccessor("sparse", SparseFrameAccessor)


DataFrame._add_numeric_operations()

ops.add_flex_arithmetic_methods(DataFrame)


def _from_nested_dict(data) -> collections.defaultdict:
    new_data: collections.defaultdict = collections.defaultdict(dict)
    for index, s in data.items():
        for col, v in s.items():
            new_data[col][index] = v
    return new_data


def _reindex_for_setitem(value: FrameOrSeriesUnion, index: Index) -> ArrayLike:
    # reindex if necessary

    if value.index.equals(index) or not len(index):
        return value._values.copy()

    # GH#4107
    try:
        reindexed_value = value.reindex(index)._values
    except ValueError as err:
        # raised in MultiIndex.from_tuples, see test_insert_error_msmgs
        if not value.index.is_unique:
            # duplicate axis
            raise err

        raise TypeError(
            "incompatible index of inserted column with frame index"
        ) from err
    return reindexed_value


def _maybe_atleast_2d(value):
    # TODO(EA2D): not needed with 2D EAs

    if is_extension_array_dtype(value):
        return value

    return np.atleast_2d(np.asarray(value))<|MERGE_RESOLUTION|>--- conflicted
+++ resolved
@@ -554,28 +554,8 @@
 
             # a masked array
             else:
-<<<<<<< HEAD
-                mask = ma.getmaskarray(data)
-                if mask.any():
-                    data, fill_value = maybe_upcast(data, copy=True)
-                    data.soften_mask()  # set hardmask False if it was True
-                    data[mask] = fill_value
-                else:
-                    data = data.copy()
-                # error: Argument "dtype" to "init_ndarray" has incompatible
-                # type "Union[ExtensionDtype, str, dtype, Type[object], None]";
-                # expected "Union[dtype, ExtensionDtype, None]"
-                mgr = init_ndarray(
-                    data,
-                    index,
-                    columns,
-                    dtype=dtype,  # type: ignore[arg-type]
-                    copy=copy,
-                )
-=======
                 data = sanitize_masked_array(data)
                 mgr = init_ndarray(data, index, columns, dtype=dtype, copy=copy)
->>>>>>> a3b651ae
 
         elif isinstance(data, (np.ndarray, Series, Index)):
             if data.dtype.names:
@@ -623,47 +603,11 @@
             if len(data) > 0:
                 if is_dataclass(data[0]):
                     data = dataclasses_to_dicts(data)
-<<<<<<< HEAD
-                if is_list_like(data[0]) and getattr(data[0], "ndim", 1) == 1:
-                    if is_named_tuple(data[0]) and columns is None:
-                        columns = data[0]._fields
-                    # error: Argument "dtype" to "to_arrays" has incompatible
-                    # type "Union[ExtensionDtype, str, dtype, Type[object],
-                    # None]"; expected "Union[dtype, ExtensionDtype, None]"
-                    arrays, columns = to_arrays(
-                        data, columns, dtype=dtype  # type: ignore[arg-type]
-                    )
-                    # error: Value of type variable "AnyArrayLike" of
-                    # "ensure_index" cannot be "Optional[Collection[Any]]"
-                    columns = ensure_index(columns)  # type: ignore[type-var]
-
-                    # set the index
-                    if index is None:
-                        if isinstance(data[0], Series):
-                            index = get_names_from_index(data)
-                        elif isinstance(data[0], Categorical):
-                            index = ibase.default_index(len(data[0]))
-                        else:
-                            index = ibase.default_index(len(data))
-
-                    # error: Argument "dtype" to "arrays_to_mgr" has
-                    # incompatible type "Union[ExtensionDtype, str, dtype,
-                    # Type[object], None]"; expected "Union[dtype,
-                    # ExtensionDtype, None]"
-                    mgr = arrays_to_mgr(
-                        arrays,
-                        columns,
-                        index,
-                        columns,
-                        dtype=dtype,  # type: ignore[arg-type]
-                    )
-=======
                 if treat_as_nested(data):
                     arrays, columns, index = nested_data_to_arrays(
                         data, columns, index, dtype
                     )
                     mgr = arrays_to_mgr(arrays, columns, index, columns, dtype=dtype)
->>>>>>> a3b651ae
                 else:
                     # error: Argument "dtype" to "init_ndarray" has
                     # incompatible type "Union[ExtensionDtype, str, dtype,
@@ -706,37 +650,9 @@
                 ]
                 mgr = arrays_to_mgr(values, columns, index, columns, dtype=None)
             else:
-<<<<<<< HEAD
-                # Attempt to coerce to a numpy array
-                try:
-                    # error: Argument "dtype" to "array" has incompatible type
-                    # "Union[ExtensionDtype, str, dtype, Type[object]]";
-                    # expected "Union[dtype, None, type, _SupportsDtype, str,
-                    # Tuple[Any, int], Tuple[Any, Union[int, Sequence[int]]],
-                    # List[Any], _DtypeDict, Tuple[Any, Any]]"
-                    arr = np.array(
-                        data, dtype=dtype, copy=copy  # type: ignore[arg-type]
-                    )
-                except (ValueError, TypeError) as err:
-                    exc = TypeError(
-                        "DataFrame constructor called with "
-                        f"incompatible data and dtype: {err}"
-                    )
-                    raise exc from err
-
-                if arr.ndim != 0:
-                    raise ValueError("DataFrame constructor not properly called!")
-
-                shape = (len(index), len(columns))
-                # pandas/core/frame.py:707: error: Incompatible types in assignment
-                # (expression has type "ndarray", variable has type
-                # "List[ExtensionArray]")  [assignment]
-                values = np.full(shape, arr)  # type: ignore[assignment]
-=======
                 values = construct_2d_arraylike_from_scalar(
                     data, len(index), len(columns), dtype, copy
                 )
->>>>>>> a3b651ae
 
                 mgr = init_ndarray(
                     # error: "List[ExtensionArray]" has no attribute "dtype"
