--- conflicted
+++ resolved
@@ -8617,24 +8617,12 @@
             cols = self.columns[~dtype_is_dt]
             self = self[cols]
 
-<<<<<<< HEAD
         any_object = self.dtypes.apply(is_object_dtype).any()
-
-        if axis is None and filter_type == "bool":
-            labels = None
-            constructor = None
-        else:
-            # TODO: Make other agg func handle axis=None properly
-            axis = self._get_axis_number(axis)
-            labels = self._get_agg_axis(axis)
-            constructor = self._constructor
-=======
         # TODO: Make other agg func handle axis=None properly
         axis = self._get_axis_number(axis)
         labels = self._get_agg_axis(axis)
         constructor = self._constructor
         assert axis in [0, 1]
->>>>>>> 075ed8b3
 
         def func(values):
             if is_extension_array_dtype(values.dtype):
@@ -8659,17 +8647,13 @@
                 raise NotImplementedError(msg)
             return data
 
-<<<<<<< HEAD
-        if (numeric_only is not None and axis in [0, 1]) or (
+        if numeric_only is not None or (
             numeric_only is None and axis == 0 and not any_object
         ):
             # For numeric_only non-None and axis non-None, we know
             #  which blocks to use and no try/except is needed.
             #  For numeric_only=None only the case with axis==0 and no object
             #  dtypes are unambiguous can be handled with BlockManager.reduce
-=======
-        if numeric_only is not None:
->>>>>>> 075ed8b3
             df = self
             if numeric_only is True:
                 df = _get_data(axis_matters=True)
